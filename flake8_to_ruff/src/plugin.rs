use std::collections::{BTreeSet, HashMap};
use std::str::FromStr;

use anyhow::anyhow;
use ruff::checks_gen::CheckCodePrefix;

#[derive(Debug, Clone, Ord, PartialOrd, Eq, PartialEq)]
pub enum Plugin {
    Flake8Bandit,
    Flake8Bugbear,
    Flake8Builtins,
    Flake8Comprehensions,
    Flake8Docstrings,
    Flake8TidyImports,
    Flake8Print,
    Flake8Quotes,
    Flake8Annotations,
    McCabe,
    PEP8Naming,
    Pyupgrade,
}

impl FromStr for Plugin {
    type Err = anyhow::Error;

    fn from_str(string: &str) -> Result<Self, Self::Err> {
        match string {
            "flake8-bandit" => Ok(Plugin::Flake8Bandit),
            "flake8-bugbear" => Ok(Plugin::Flake8Bugbear),
            "flake8-builtins" => Ok(Plugin::Flake8Builtins),
            "flake8-comprehensions" => Ok(Plugin::Flake8Comprehensions),
            "flake8-docstrings" => Ok(Plugin::Flake8Docstrings),
            "flake8-tidy-imports" => Ok(Plugin::Flake8TidyImports),
            "flake8-print" => Ok(Plugin::Flake8Print),
            "flake8-quotes" => Ok(Plugin::Flake8Quotes),
            "flake8-annotations" => Ok(Plugin::Flake8Annotations),
            "mccabe" => Ok(Plugin::McCabe),
            "pep8-naming" => Ok(Plugin::PEP8Naming),
            "pyupgrade" => Ok(Plugin::Pyupgrade),
            _ => Err(anyhow!("Unknown plugin: {}", string)),
        }
    }
}

impl Plugin {
    pub fn default(&self) -> CheckCodePrefix {
        match self {
            Plugin::Flake8Bandit => CheckCodePrefix::S,
            Plugin::Flake8Bugbear => CheckCodePrefix::B,
            Plugin::Flake8Builtins => CheckCodePrefix::A,
            Plugin::Flake8Comprehensions => CheckCodePrefix::C,
            Plugin::Flake8Docstrings => CheckCodePrefix::D,
            Plugin::Flake8TidyImports => CheckCodePrefix::I25,
            Plugin::Flake8Print => CheckCodePrefix::T,
            Plugin::Flake8Quotes => CheckCodePrefix::Q,
            Plugin::Flake8Annotations => CheckCodePrefix::ANN,
            Plugin::McCabe => CheckCodePrefix::C9,
            Plugin::PEP8Naming => CheckCodePrefix::N,
            Plugin::Pyupgrade => CheckCodePrefix::U,
        }
    }

    pub fn select(&self, flake8: &HashMap<String, Option<String>>) -> Vec<CheckCodePrefix> {
        match self {
            Plugin::Flake8Bandit => vec![CheckCodePrefix::S],
            Plugin::Flake8Bugbear => vec![CheckCodePrefix::B],
            Plugin::Flake8Builtins => vec![CheckCodePrefix::A],
            Plugin::Flake8Comprehensions => vec![CheckCodePrefix::C],
            Plugin::Flake8Docstrings => {
                // Use the user-provided docstring.
                for key in ["docstring-convention", "docstring_convention"] {
                    if let Some(Some(value)) = flake8.get(key) {
                        match DocstringConvention::from_str(value) {
                            Ok(convention) => return convention.select(),
                            Err(e) => {
                                eprintln!("Unexpected '{key}' value: {value} ({e}");
                                return vec![];
                            }
                        }
                    }
                }
                // Default to PEP8.
                DocstringConvention::PEP8.select()
            }
            Plugin::Flake8TidyImports => vec![CheckCodePrefix::I25],
            Plugin::Flake8Print => vec![CheckCodePrefix::T],
            Plugin::Flake8Quotes => vec![CheckCodePrefix::Q],
            Plugin::Flake8Annotations => vec![CheckCodePrefix::ANN],
            Plugin::McCabe => vec![CheckCodePrefix::C9],
            Plugin::PEP8Naming => vec![CheckCodePrefix::N],
            Plugin::Pyupgrade => vec![CheckCodePrefix::U],
        }
    }
}

pub enum DocstringConvention {
    All,
    PEP8,
    NumPy,
    Google,
}

impl FromStr for DocstringConvention {
    type Err = anyhow::Error;

    fn from_str(string: &str) -> Result<Self, Self::Err> {
        match string {
            "all" => Ok(DocstringConvention::All),
            "pep8" => Ok(DocstringConvention::PEP8),
            "numpy" => Ok(DocstringConvention::NumPy),
            "google" => Ok(DocstringConvention::Google),
            _ => Err(anyhow!("Unknown docstring convention: {}", string)),
        }
    }
}

impl DocstringConvention {
    fn select(&self) -> Vec<CheckCodePrefix> {
        match self {
            DocstringConvention::All => vec![CheckCodePrefix::D],
            DocstringConvention::PEP8 => vec![
                // All errors except D203, D212, D213, D214, D215, D404, D405, D406, D407, D408,
                // D409, D410, D411, D413, D415, D416 and D417.
                CheckCodePrefix::D100,
                CheckCodePrefix::D101,
                CheckCodePrefix::D102,
                CheckCodePrefix::D103,
                CheckCodePrefix::D104,
                CheckCodePrefix::D105,
                CheckCodePrefix::D106,
                CheckCodePrefix::D107,
                CheckCodePrefix::D200,
                CheckCodePrefix::D201,
                CheckCodePrefix::D202,
                // CheckCodePrefix::D203,
                CheckCodePrefix::D204,
                CheckCodePrefix::D205,
                CheckCodePrefix::D206,
                CheckCodePrefix::D207,
                CheckCodePrefix::D208,
                CheckCodePrefix::D209,
                CheckCodePrefix::D210,
                CheckCodePrefix::D211,
                // CheckCodePrefix::D212,
                // CheckCodePrefix::D213,
                // CheckCodePrefix::D214,
                // CheckCodePrefix::D215,
                CheckCodePrefix::D300,
                CheckCodePrefix::D400,
                CheckCodePrefix::D402,
                CheckCodePrefix::D403,
                // CheckCodePrefix::D404,
                // CheckCodePrefix::D405,
                // CheckCodePrefix::D406,
                // CheckCodePrefix::D407,
                // CheckCodePrefix::D408,
                // CheckCodePrefix::D409,
                // CheckCodePrefix::D410,
                // CheckCodePrefix::D411,
                CheckCodePrefix::D412,
                // CheckCodePrefix::D413,
                CheckCodePrefix::D414,
                // CheckCodePrefix::D415,
                // CheckCodePrefix::D416,
                // CheckCodePrefix::D417,
                CheckCodePrefix::D418,
                CheckCodePrefix::D419,
            ],
            DocstringConvention::NumPy => vec![
                // All errors except D107, D203, D212, D213, D402, D413, D415, D416, and D417.
                CheckCodePrefix::D100,
                CheckCodePrefix::D101,
                CheckCodePrefix::D102,
                CheckCodePrefix::D103,
                CheckCodePrefix::D104,
                CheckCodePrefix::D105,
                CheckCodePrefix::D106,
                // CheckCodePrefix::D107,
                CheckCodePrefix::D200,
                CheckCodePrefix::D201,
                CheckCodePrefix::D202,
                // CheckCodePrefix::D203,
                CheckCodePrefix::D204,
                CheckCodePrefix::D205,
                CheckCodePrefix::D206,
                CheckCodePrefix::D207,
                CheckCodePrefix::D208,
                CheckCodePrefix::D209,
                CheckCodePrefix::D210,
                CheckCodePrefix::D211,
                // CheckCodePrefix::D212,
                // CheckCodePrefix::D213,
                CheckCodePrefix::D214,
                CheckCodePrefix::D215,
                CheckCodePrefix::D300,
                CheckCodePrefix::D400,
                // CheckCodePrefix::D402,
                CheckCodePrefix::D403,
                CheckCodePrefix::D404,
                CheckCodePrefix::D405,
                CheckCodePrefix::D406,
                CheckCodePrefix::D407,
                CheckCodePrefix::D408,
                CheckCodePrefix::D409,
                CheckCodePrefix::D410,
                CheckCodePrefix::D411,
                CheckCodePrefix::D412,
                // CheckCodePrefix::D413,
                CheckCodePrefix::D414,
                // CheckCodePrefix::D415,
                // CheckCodePrefix::D416,
                // CheckCodePrefix::D417,
                CheckCodePrefix::D418,
                CheckCodePrefix::D419,
            ],
            DocstringConvention::Google => vec![
                // All errors except D203, D204, D213, D215, D400, D401, D404, D406, D407, D408,
                // D409 and D413.
                CheckCodePrefix::D100,
                CheckCodePrefix::D101,
                CheckCodePrefix::D102,
                CheckCodePrefix::D103,
                CheckCodePrefix::D104,
                CheckCodePrefix::D105,
                CheckCodePrefix::D106,
                CheckCodePrefix::D107,
                CheckCodePrefix::D200,
                CheckCodePrefix::D201,
                CheckCodePrefix::D202,
                // CheckCodePrefix::D203,
                // CheckCodePrefix::D204,
                CheckCodePrefix::D205,
                CheckCodePrefix::D206,
                CheckCodePrefix::D207,
                CheckCodePrefix::D208,
                CheckCodePrefix::D209,
                CheckCodePrefix::D210,
                CheckCodePrefix::D211,
                CheckCodePrefix::D212,
                // CheckCodePrefix::D213,
                CheckCodePrefix::D214,
                // CheckCodePrefix::D215,
                CheckCodePrefix::D300,
                // CheckCodePrefix::D400,
                CheckCodePrefix::D402,
                CheckCodePrefix::D403,
                // CheckCodePrefix::D404,
                CheckCodePrefix::D405,
                // CheckCodePrefix::D406,
                // CheckCodePrefix::D407,
                // CheckCodePrefix::D408,
                // CheckCodePrefix::D409,
                CheckCodePrefix::D410,
                CheckCodePrefix::D411,
                CheckCodePrefix::D412,
                // CheckCodePrefix::D413,
                CheckCodePrefix::D414,
                CheckCodePrefix::D415,
                CheckCodePrefix::D416,
                CheckCodePrefix::D417,
                CheckCodePrefix::D418,
                CheckCodePrefix::D419,
            ],
        }
    }
}

/// Infer the enabled plugins based on user-provided options.
///
/// For example, if the user specified a `mypy-init-return` setting, we should
/// infer that `flake8-annotations` is active.
pub fn infer_plugins_from_options(flake8: &HashMap<String, Option<String>>) -> Vec<Plugin> {
    let mut plugins = BTreeSet::new();
    for key in flake8.keys() {
        match key.as_str() {
            // flake8-docstrings
            "docstring-convention" | "docstring_convention" => {
                plugins.insert(Plugin::Flake8Docstrings);
            }
            // flake8-bugbear
            "extend-immutable-calls" | "extend_immutable_calls" => {
                plugins.insert(Plugin::Flake8Bugbear);
            }
            // flake8-builtins
            "builtins-ignorelist" | "builtins_ignorelist" => {
                plugins.insert(Plugin::Flake8Builtins);
            }
            // flake8-quotes
            "quotes" | "inline-quotes" | "inline_quotes" => {
                plugins.insert(Plugin::Flake8Quotes);
            }
            "multiline-quotes" | "multiline_quotes" => {
                plugins.insert(Plugin::Flake8Quotes);
            }
            "docstring-quotes" | "docstring_quotes" => {
                plugins.insert(Plugin::Flake8Quotes);
            }
            "avoid-escape" | "avoid_escape" => {
                plugins.insert(Plugin::Flake8Quotes);
            }
            // flake8-annotations
            "suppress-none-returning" | "suppress_none_returning" => {
                plugins.insert(Plugin::Flake8Annotations);
            }
            "suppress-dummy-args" | "suppress_dummy_args" => {
                plugins.insert(Plugin::Flake8Annotations);
            }
            "allow-untyped-defs" | "allow_untyped_defs" => {
                plugins.insert(Plugin::Flake8Annotations);
            }
            "allow-untyped-nested" | "allow_untyped_nested" => {
                plugins.insert(Plugin::Flake8Annotations);
            }
            "mypy-init-return" | "mypy_init_return" => {
                plugins.insert(Plugin::Flake8Annotations);
            }
            "dispatch-decorators" | "dispatch_decorators" => {
                plugins.insert(Plugin::Flake8Annotations);
            }
            "overload-decorators" | "overload_decorators" => {
                plugins.insert(Plugin::Flake8Annotations);
            }
            "allow-star-arg-any" | "allow_star_arg_any" => {
                plugins.insert(Plugin::Flake8Annotations);
            }
<<<<<<< HEAD
            // mccabe
            "max-complexity" | "max_complexity" => {
                plugins.insert(Plugin::McCabe);
=======
            // flake8-tidy-imports
            "ban-relative-imports" | "ban_relative_imports" => {
                plugins.insert(Plugin::Flake8TidyImports);
            }
            "banned-modules" | "banned_modules" => {
                plugins.insert(Plugin::Flake8TidyImports);
>>>>>>> 6602f7f4
            }
            // pep8-naming
            "ignore-names" | "ignore_names" => {
                plugins.insert(Plugin::PEP8Naming);
            }
            "classmethod-decorators" | "classmethod_decorators" => {
                plugins.insert(Plugin::PEP8Naming);
            }
            "staticmethod-decorators" | "staticmethod_decorators" => {
                plugins.insert(Plugin::PEP8Naming);
            }
            _ => {}
        }
    }
    Vec::from_iter(plugins)
}

/// Infer the enabled plugins based on the referenced prefixes.
///
/// For example, if the user ignores `ANN101`, we should infer that
/// `flake8-annotations` is active.
pub fn infer_plugins_from_codes(codes: &BTreeSet<CheckCodePrefix>) -> Vec<Plugin> {
    [
        Plugin::Flake8Bandit,
        Plugin::Flake8Bugbear,
        Plugin::Flake8Builtins,
        Plugin::Flake8Comprehensions,
        Plugin::Flake8Docstrings,
        Plugin::Flake8TidyImports,
        Plugin::Flake8Print,
        Plugin::Flake8Quotes,
        Plugin::Flake8Annotations,
        Plugin::PEP8Naming,
        Plugin::Pyupgrade,
    ]
    .into_iter()
    .filter(|plugin| {
        for prefix in codes {
            if prefix
                .codes()
                .iter()
                .any(|code| plugin.default().codes().contains(code))
            {
                return true;
            }
        }
        false
    })
    .collect()
}

/// Resolve the set of enabled `CheckCodePrefix` values for the given plugins.
pub fn resolve_select(
    flake8: &HashMap<String, Option<String>>,
    plugins: &[Plugin],
) -> BTreeSet<CheckCodePrefix> {
    // Include default Pyflakes and pycodestyle checks.
    let mut select = BTreeSet::from([CheckCodePrefix::E, CheckCodePrefix::F, CheckCodePrefix::W]);

    // Add prefix codes for every plugin.
    for plugin in plugins {
        select.extend(plugin.select(flake8));
    }

    select
}

#[cfg(test)]
mod tests {
    use std::collections::HashMap;

    use crate::plugin::{infer_plugins_from_options, Plugin};

    #[test]
    fn it_infers_plugins() {
        let actual = infer_plugins_from_options(&HashMap::from([(
            "inline-quotes".to_string(),
            Some("single".to_string()),
        )]));
        let expected = vec![Plugin::Flake8Quotes];
        assert_eq!(actual, expected);

        let actual = infer_plugins_from_options(&HashMap::from([(
            "staticmethod-decorators".to_string(),
            Some("[]".to_string()),
        )]));
        let expected = vec![Plugin::PEP8Naming];
        assert_eq!(actual, expected);
    }
}<|MERGE_RESOLUTION|>--- conflicted
+++ resolved
@@ -323,18 +323,16 @@
             "allow-star-arg-any" | "allow_star_arg_any" => {
                 plugins.insert(Plugin::Flake8Annotations);
             }
-<<<<<<< HEAD
+            // flake8-tidy-imports
+            "ban-relative-imports" | "ban_relative_imports" => {
+                plugins.insert(Plugin::Flake8TidyImports);
+            }
+            "banned-modules" | "banned_modules" => {
+                plugins.insert(Plugin::Flake8TidyImports);
+            }
             // mccabe
             "max-complexity" | "max_complexity" => {
                 plugins.insert(Plugin::McCabe);
-=======
-            // flake8-tidy-imports
-            "ban-relative-imports" | "ban_relative_imports" => {
-                plugins.insert(Plugin::Flake8TidyImports);
-            }
-            "banned-modules" | "banned_modules" => {
-                plugins.insert(Plugin::Flake8TidyImports);
->>>>>>> 6602f7f4
             }
             // pep8-naming
             "ignore-names" | "ignore_names" => {
