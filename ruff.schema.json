--- conflicted
+++ resolved
@@ -4055,13 +4055,10 @@
         "RUF059",
         "RUF06",
         "RUF060",
-<<<<<<< HEAD
+        "RUF061",
         "RUF062",
-=======
-        "RUF061",
         "RUF063",
         "RUF064",
->>>>>>> 045cba38
         "RUF1",
         "RUF10",
         "RUF100",
