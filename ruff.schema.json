--- conflicted
+++ resolved
@@ -2345,11 +2345,8 @@
         "PTH203",
         "PTH204",
         "PTH205",
-<<<<<<< HEAD
+        "PTH206",
         "PTH207",
-=======
-        "PTH206",
->>>>>>> 242df67c
         "PYI",
         "PYI0",
         "PYI00",
