{
  "$schema": "http://json-schema.org/draft-07/schema#",
  "title": "Options",
  "type": "object",
  "properties": {
    "allowed-confusables": {
      "description": "A list of allowed \"confusable\" Unicode characters to ignore when enforcing `RUF001`, `RUF002`, and `RUF003`.",
      "deprecated": true,
      "type": [
        "array",
        "null"
      ],
      "items": {
        "type": "string",
        "maxLength": 1,
        "minLength": 1
      }
    },
    "analyze": {
      "description": "Options to configure import map generation.",
      "anyOf": [
        {
          "$ref": "#/definitions/AnalyzeOptions"
        },
        {
          "type": "null"
        }
      ]
    },
    "builtins": {
      "description": "A list of builtins to treat as defined references, in addition to the system builtins.",
      "type": [
        "array",
        "null"
      ],
      "items": {
        "type": "string"
      }
    },
    "cache-dir": {
      "description": "A path to the cache directory.\n\nBy default, Ruff stores cache results in a `.ruff_cache` directory in the current project root.\n\nHowever, Ruff will also respect the `RUFF_CACHE_DIR` environment variable, which takes precedence over that default.\n\nThis setting will override even the `RUFF_CACHE_DIR` environment variable, if set.",
      "type": [
        "string",
        "null"
      ]
    },
    "dummy-variable-rgx": {
      "description": "A regular expression used to identify \"dummy\" variables, or those which should be ignored when enforcing (e.g.) unused-variable rules. The default expression matches `_`, `__`, and `_var`, but not `_var_`.",
      "deprecated": true,
      "type": [
        "string",
        "null"
      ]
    },
    "exclude": {
      "description": "A list of file patterns to exclude from formatting and linting.\n\nExclusions are based on globs, and can be either:\n\n- Single-path patterns, like `.mypy_cache` (to exclude any directory named `.mypy_cache` in the tree), `foo.py` (to exclude any file named `foo.py`), or `foo_*.py` (to exclude any file matching `foo_*.py` ). - Relative patterns, like `directory/foo.py` (to exclude that specific file) or `directory/*.py` (to exclude any Python files in `directory`). Note that these paths are relative to the project root (e.g., the directory containing your `pyproject.toml`).\n\nFor more information on the glob syntax, refer to the [`globset` documentation](https://docs.rs/globset/latest/globset/#syntax).\n\nNote that you'll typically want to use [`extend-exclude`](#extend-exclude) to modify the excluded paths.",
      "type": [
        "array",
        "null"
      ],
      "items": {
        "type": "string"
      }
    },
    "explicit-preview-rules": {
      "description": "Whether to require exact codes to select preview rules. When enabled, preview rules will not be selected by prefixes — the full code of each preview rule will be required to enable the rule.",
      "deprecated": true,
      "type": [
        "boolean",
        "null"
      ]
    },
    "extend": {
      "description": "A path to a local `pyproject.toml` file to merge into this configuration. User home directory and environment variables will be expanded.\n\nTo resolve the current `pyproject.toml` file, Ruff will first resolve this base configuration file, then merge in any properties defined in the current configuration file.",
      "type": [
        "string",
        "null"
      ]
    },
    "extend-exclude": {
      "description": "A list of file patterns to omit from formatting and linting, in addition to those specified by [`exclude`](#exclude).\n\nExclusions are based on globs, and can be either:\n\n- Single-path patterns, like `.mypy_cache` (to exclude any directory named `.mypy_cache` in the tree), `foo.py` (to exclude any file named `foo.py`), or `foo_*.py` (to exclude any file matching `foo_*.py` ). - Relative patterns, like `directory/foo.py` (to exclude that specific file) or `directory/*.py` (to exclude any Python files in `directory`). Note that these paths are relative to the project root (e.g., the directory containing your `pyproject.toml`).\n\nFor more information on the glob syntax, refer to the [`globset` documentation](https://docs.rs/globset/latest/globset/#syntax).",
      "type": [
        "array",
        "null"
      ],
      "items": {
        "type": "string"
      }
    },
    "extend-fixable": {
      "description": "A list of rule codes or prefixes to consider fixable, in addition to those specified by [`fixable`](#lint_fixable).",
      "deprecated": true,
      "type": [
        "array",
        "null"
      ],
      "items": {
        "$ref": "#/definitions/RuleSelector"
      }
    },
    "extend-ignore": {
      "description": "A list of rule codes or prefixes to ignore, in addition to those specified by `ignore`.",
      "deprecated": true,
      "type": [
        "array",
        "null"
      ],
      "items": {
        "$ref": "#/definitions/RuleSelector"
      }
    },
    "extend-include": {
      "description": "A list of file patterns to include when linting, in addition to those specified by [`include`](#include).\n\nInclusion are based on globs, and should be single-path patterns, like `*.pyw`, to include any file with the `.pyw` extension.\n\nFor more information on the glob syntax, refer to the [`globset` documentation](https://docs.rs/globset/latest/globset/#syntax).",
      "type": [
        "array",
        "null"
      ],
      "items": {
        "type": "string"
      }
    },
    "extend-per-file-ignores": {
      "description": "A list of mappings from file pattern to rule codes or prefixes to exclude, in addition to any rules excluded by [`per-file-ignores`](#lint_per-file-ignores).",
      "deprecated": true,
      "type": [
        "object",
        "null"
      ],
      "additionalProperties": {
        "type": "array",
        "items": {
          "$ref": "#/definitions/RuleSelector"
        }
      }
    },
    "extend-safe-fixes": {
      "description": "A list of rule codes or prefixes for which unsafe fixes should be considered safe.",
      "deprecated": true,
      "type": [
        "array",
        "null"
      ],
      "items": {
        "$ref": "#/definitions/RuleSelector"
      }
    },
    "extend-select": {
      "description": "A list of rule codes or prefixes to enable, in addition to those specified by [`select`](#lint_select).",
      "deprecated": true,
      "type": [
        "array",
        "null"
      ],
      "items": {
        "$ref": "#/definitions/RuleSelector"
      }
    },
    "extend-unfixable": {
      "description": "A list of rule codes or prefixes to consider non-auto-fixable, in addition to those specified by [`unfixable`](#lint_unfixable).",
      "deprecated": true,
      "type": [
        "array",
        "null"
      ],
      "items": {
        "$ref": "#/definitions/RuleSelector"
      }
    },
    "extend-unsafe-fixes": {
      "description": "A list of rule codes or prefixes for which safe fixes should be considered unsafe.",
      "deprecated": true,
      "type": [
        "array",
        "null"
      ],
      "items": {
        "$ref": "#/definitions/RuleSelector"
      }
    },
    "external": {
      "description": "A list of rule codes or prefixes that are unsupported by Ruff, but should be preserved when (e.g.) validating `# noqa` directives. Useful for retaining `# noqa` directives that cover plugins not yet implemented by Ruff.",
      "deprecated": true,
      "type": [
        "array",
        "null"
      ],
      "items": {
        "type": "string"
      }
    },
    "fix": {
      "description": "Enable fix behavior by-default when running `ruff` (overridden by the `--fix` and `--no-fix` command-line flags). Only includes automatic fixes unless `--unsafe-fixes` is provided.",
      "type": [
        "boolean",
        "null"
      ]
    },
    "fix-only": {
      "description": "Like [`fix`](#fix), but disables reporting on leftover violation. Implies [`fix`](#fix).",
      "type": [
        "boolean",
        "null"
      ]
    },
    "fixable": {
      "description": "A list of rule codes or prefixes to consider fixable. By default, all rules are considered fixable.",
      "deprecated": true,
      "type": [
        "array",
        "null"
      ],
      "items": {
        "$ref": "#/definitions/RuleSelector"
      }
    },
    "flake8-annotations": {
      "description": "Options for the `flake8-annotations` plugin.",
      "deprecated": true,
      "anyOf": [
        {
          "$ref": "#/definitions/Flake8AnnotationsOptions"
        },
        {
          "type": "null"
        }
      ]
    },
    "flake8-bandit": {
      "description": "Options for the `flake8-bandit` plugin.",
      "deprecated": true,
      "anyOf": [
        {
          "$ref": "#/definitions/Flake8BanditOptions"
        },
        {
          "type": "null"
        }
      ]
    },
    "flake8-boolean-trap": {
      "description": "Options for the `flake8-boolean-trap` plugin.",
      "deprecated": true,
      "anyOf": [
        {
          "$ref": "#/definitions/Flake8BooleanTrapOptions"
        },
        {
          "type": "null"
        }
      ]
    },
    "flake8-bugbear": {
      "description": "Options for the `flake8-bugbear` plugin.",
      "deprecated": true,
      "anyOf": [
        {
          "$ref": "#/definitions/Flake8BugbearOptions"
        },
        {
          "type": "null"
        }
      ]
    },
    "flake8-builtins": {
      "description": "Options for the `flake8-builtins` plugin.",
      "deprecated": true,
      "anyOf": [
        {
          "$ref": "#/definitions/Flake8BuiltinsOptions"
        },
        {
          "type": "null"
        }
      ]
    },
    "flake8-comprehensions": {
      "description": "Options for the `flake8-comprehensions` plugin.",
      "deprecated": true,
      "anyOf": [
        {
          "$ref": "#/definitions/Flake8ComprehensionsOptions"
        },
        {
          "type": "null"
        }
      ]
    },
    "flake8-copyright": {
      "description": "Options for the `flake8-copyright` plugin.",
      "deprecated": true,
      "anyOf": [
        {
          "$ref": "#/definitions/Flake8CopyrightOptions"
        },
        {
          "type": "null"
        }
      ]
    },
    "flake8-errmsg": {
      "description": "Options for the `flake8-errmsg` plugin.",
      "deprecated": true,
      "anyOf": [
        {
          "$ref": "#/definitions/Flake8ErrMsgOptions"
        },
        {
          "type": "null"
        }
      ]
    },
    "flake8-gettext": {
      "description": "Options for the `flake8-gettext` plugin.",
      "deprecated": true,
      "anyOf": [
        {
          "$ref": "#/definitions/Flake8GetTextOptions"
        },
        {
          "type": "null"
        }
      ]
    },
    "flake8-implicit-str-concat": {
      "description": "Options for the `flake8-implicit-str-concat` plugin.",
      "deprecated": true,
      "anyOf": [
        {
          "$ref": "#/definitions/Flake8ImplicitStrConcatOptions"
        },
        {
          "type": "null"
        }
      ]
    },
    "flake8-import-conventions": {
      "description": "Options for the `flake8-import-conventions` plugin.",
      "deprecated": true,
      "anyOf": [
        {
          "$ref": "#/definitions/Flake8ImportConventionsOptions"
        },
        {
          "type": "null"
        }
      ]
    },
    "flake8-pytest-style": {
      "description": "Options for the `flake8-pytest-style` plugin.",
      "deprecated": true,
      "anyOf": [
        {
          "$ref": "#/definitions/Flake8PytestStyleOptions"
        },
        {
          "type": "null"
        }
      ]
    },
    "flake8-quotes": {
      "description": "Options for the `flake8-quotes` plugin.",
      "deprecated": true,
      "anyOf": [
        {
          "$ref": "#/definitions/Flake8QuotesOptions"
        },
        {
          "type": "null"
        }
      ]
    },
    "flake8-self": {
      "description": "Options for the `flake8_self` plugin.",
      "deprecated": true,
      "anyOf": [
        {
          "$ref": "#/definitions/Flake8SelfOptions"
        },
        {
          "type": "null"
        }
      ]
    },
    "flake8-tidy-imports": {
      "description": "Options for the `flake8-tidy-imports` plugin.",
      "deprecated": true,
      "anyOf": [
        {
          "$ref": "#/definitions/Flake8TidyImportsOptions"
        },
        {
          "type": "null"
        }
      ]
    },
    "flake8-type-checking": {
      "description": "Options for the `flake8-type-checking` plugin.",
      "deprecated": true,
      "anyOf": [
        {
          "$ref": "#/definitions/Flake8TypeCheckingOptions"
        },
        {
          "type": "null"
        }
      ]
    },
    "flake8-unused-arguments": {
      "description": "Options for the `flake8-unused-arguments` plugin.",
      "deprecated": true,
      "anyOf": [
        {
          "$ref": "#/definitions/Flake8UnusedArgumentsOptions"
        },
        {
          "type": "null"
        }
      ]
    },
    "force-exclude": {
      "description": "Whether to enforce [`exclude`](#exclude) and [`extend-exclude`](#extend-exclude) patterns, even for paths that are passed to Ruff explicitly. Typically, Ruff will lint any paths passed in directly, even if they would typically be excluded. Setting `force-exclude = true` will cause Ruff to respect these exclusions unequivocally.\n\nThis is useful for [`pre-commit`](https://pre-commit.com/), which explicitly passes all changed files to the [`ruff-pre-commit`](https://github.com/astral-sh/ruff-pre-commit) plugin, regardless of whether they're marked as excluded by Ruff's own settings.",
      "type": [
        "boolean",
        "null"
      ]
    },
    "format": {
      "description": "Options to configure code formatting.",
      "anyOf": [
        {
          "$ref": "#/definitions/FormatOptions"
        },
        {
          "type": "null"
        }
      ]
    },
    "ignore": {
      "description": "A list of rule codes or prefixes to ignore. Prefixes can specify exact rules (like `F841`), entire categories (like `F`), or anything in between.\n\nWhen breaking ties between enabled and disabled rules (via `select` and `ignore`, respectively), more specific prefixes override less specific prefixes. `ignore` takes precedence over `select` if the same prefix appears in both.",
      "deprecated": true,
      "type": [
        "array",
        "null"
      ],
      "items": {
        "$ref": "#/definitions/RuleSelector"
      }
    },
    "ignore-init-module-imports": {
      "description": "Avoid automatically removing unused imports in `__init__.py` files. Such imports will still be flagged, but with a dedicated message suggesting that the import is either added to the module's `__all__` symbol, or re-exported with a redundant alias (e.g., `import os as os`).\n\nThis option is enabled by default, but you can opt-in to removal of imports via an unsafe fix.",
      "deprecated": true,
      "type": [
        "boolean",
        "null"
      ]
    },
    "include": {
      "description": "A list of file patterns to include when linting.\n\nInclusion are based on globs, and should be single-path patterns, like `*.pyw`, to include any file with the `.pyw` extension. `pyproject.toml` is included here not for configuration but because we lint whether e.g. the `[project]` matches the schema.\n\nNotebook files (`.ipynb` extension) are included by default on Ruff 0.6.0+.\n\nFor more information on the glob syntax, refer to the [`globset` documentation](https://docs.rs/globset/latest/globset/#syntax).",
      "type": [
        "array",
        "null"
      ],
      "items": {
        "type": "string"
      }
    },
    "indent-width": {
      "description": "The number of spaces per indentation level (tab).\n\nUsed by the formatter and when enforcing long-line violations (like `E501`) to determine the visual width of a tab.\n\nThis option changes the number of spaces the formatter inserts when using soft-tabs (`indent-style = space`).\n\nPEP 8 recommends using 4 spaces per [indentation level](https://peps.python.org/pep-0008/#indentation).",
      "anyOf": [
        {
          "$ref": "#/definitions/IndentWidth"
        },
        {
          "type": "null"
        }
      ]
    },
    "isort": {
      "description": "Options for the `isort` plugin.",
      "deprecated": true,
      "anyOf": [
        {
          "$ref": "#/definitions/IsortOptions"
        },
        {
          "type": "null"
        }
      ]
    },
    "line-length": {
      "description": "The line length to use when enforcing long-lines violations (like `E501`) and at which `isort` and the formatter prefers to wrap lines.\n\nThe length is determined by the number of characters per line, except for lines containing East Asian characters or emojis. For these lines, the [unicode width](https://unicode.org/reports/tr11/) of each character is added up to determine the length.\n\nThe value must be greater than `0` and less than or equal to `320`.\n\nNote: While the formatter will attempt to format lines such that they remain within the `line-length`, it isn't a hard upper bound, and formatted lines may exceed the `line-length`.\n\nSee [`pycodestyle.max-line-length`](#lint_pycodestyle_max-line-length) to configure different lengths for `E501` and the formatter.",
      "anyOf": [
        {
          "$ref": "#/definitions/LineLength"
        },
        {
          "type": "null"
        }
      ]
    },
    "lint": {
      "anyOf": [
        {
          "$ref": "#/definitions/LintOptions"
        },
        {
          "type": "null"
        }
      ]
    },
    "logger-objects": {
      "description": "A list of objects that should be treated equivalently to a `logging.Logger` object.\n\nThis is useful for ensuring proper diagnostics (e.g., to identify `logging` deprecations and other best-practices) for projects that re-export a `logging.Logger` object from a common module.\n\nFor example, if you have a module `logging_setup.py` with the following contents: ```python import logging\n\nlogger = logging.getLogger(__name__) ```\n\nAdding `\"logging_setup.logger\"` to `logger-objects` will ensure that `logging_setup.logger` is treated as a `logging.Logger` object when imported from other modules (e.g., `from logging_setup import logger`).",
      "deprecated": true,
      "type": [
        "array",
        "null"
      ],
      "items": {
        "type": "string"
      }
    },
    "mccabe": {
      "description": "Options for the `mccabe` plugin.",
      "deprecated": true,
      "anyOf": [
        {
          "$ref": "#/definitions/McCabeOptions"
        },
        {
          "type": "null"
        }
      ]
    },
    "namespace-packages": {
      "description": "Mark the specified directories as namespace packages. For the purpose of module resolution, Ruff will treat those directories and all their subdirectories as if they contained an `__init__.py` file.",
      "type": [
        "array",
        "null"
      ],
      "items": {
        "type": "string"
      }
    },
    "output-format": {
      "description": "The style in which violation messages should be formatted: `\"full\"` (default) (shows source), `\"concise\"`, `\"grouped\"` (group messages by file), `\"json\"` (machine-readable), `\"junit\"` (machine-readable XML), `\"github\"` (GitHub Actions annotations), `\"gitlab\"` (GitLab CI code quality report), `\"pylint\"` (Pylint text format) or `\"azure\"` (Azure Pipeline logging commands).",
      "anyOf": [
        {
          "$ref": "#/definitions/OutputFormat"
        },
        {
          "type": "null"
        }
      ]
    },
    "pep8-naming": {
      "description": "Options for the `pep8-naming` plugin.",
      "deprecated": true,
      "anyOf": [
        {
          "$ref": "#/definitions/Pep8NamingOptions"
        },
        {
          "type": "null"
        }
      ]
    },
    "per-file-ignores": {
      "description": "A list of mappings from file pattern to rule codes or prefixes to exclude, when considering any matching files. An initial '!' negates the file pattern.",
      "deprecated": true,
      "type": [
        "object",
        "null"
      ],
      "additionalProperties": {
        "type": "array",
        "items": {
          "$ref": "#/definitions/RuleSelector"
        }
      }
    },
    "per-file-target-version": {
      "description": "A list of mappings from glob-style file pattern to Python version to use when checking the corresponding file(s).\n\nThis may be useful for overriding the global Python version settings in `target-version` or `requires-python` for a subset of files. For example, if you have a project with a minimum supported Python version of 3.9 but a subdirectory of developer scripts that want to use a newer feature like the `match` statement from Python 3.10, you can use `per-file-target-version` to specify `\"developer_scripts/*.py\" = \"py310\"`.\n\nThis setting is used by the linter to enforce any enabled version-specific lint rules, as well as by the formatter for any version-specific formatting options, such as parenthesizing context managers on Python 3.10+.",
      "type": [
        "object",
        "null"
      ],
      "additionalProperties": {
        "$ref": "#/definitions/PythonVersion"
      }
    },
    "preview": {
      "description": "Whether to enable preview mode. When preview mode is enabled, Ruff will use unstable rules, fixes, and formatting.",
      "type": [
        "boolean",
        "null"
      ]
    },
    "pycodestyle": {
      "description": "Options for the `pycodestyle` plugin.",
      "deprecated": true,
      "anyOf": [
        {
          "$ref": "#/definitions/PycodestyleOptions"
        },
        {
          "type": "null"
        }
      ]
    },
    "pydocstyle": {
      "description": "Options for the `pydocstyle` plugin.",
      "deprecated": true,
      "anyOf": [
        {
          "$ref": "#/definitions/PydocstyleOptions"
        },
        {
          "type": "null"
        }
      ]
    },
    "pyflakes": {
      "description": "Options for the `pyflakes` plugin.",
      "deprecated": true,
      "anyOf": [
        {
          "$ref": "#/definitions/PyflakesOptions"
        },
        {
          "type": "null"
        }
      ]
    },
    "pylint": {
      "description": "Options for the `pylint` plugin.",
      "deprecated": true,
      "anyOf": [
        {
          "$ref": "#/definitions/PylintOptions"
        },
        {
          "type": "null"
        }
      ]
    },
    "pyupgrade": {
      "description": "Options for the `pyupgrade` plugin.",
      "deprecated": true,
      "anyOf": [
        {
          "$ref": "#/definitions/PyUpgradeOptions"
        },
        {
          "type": "null"
        }
      ]
    },
    "required-version": {
      "description": "Enforce a requirement on the version of Ruff, to enforce at runtime. If the version of Ruff does not meet the requirement, Ruff will exit with an error.\n\nUseful for unifying results across many environments, e.g., with a `pyproject.toml` file.\n\nAccepts a [PEP 440](https://peps.python.org/pep-0440/) specifier, like `==0.3.1` or `>=0.3.1`.",
      "anyOf": [
        {
          "$ref": "#/definitions/RequiredVersion"
        },
        {
          "type": "null"
        }
      ]
    },
    "respect-gitignore": {
      "description": "Whether to automatically exclude files that are ignored by `.ignore`, `.gitignore`, `.git/info/exclude`, and global `gitignore` files. Enabled by default.",
      "type": [
        "boolean",
        "null"
      ]
    },
    "select": {
      "description": "A list of rule codes or prefixes to enable. Prefixes can specify exact rules (like `F841`), entire categories (like `F`), or anything in between.\n\nWhen breaking ties between enabled and disabled rules (via `select` and `ignore`, respectively), more specific prefixes override less specific prefixes. `ignore` takes precedence over `select` if the same prefix appears in both.",
      "deprecated": true,
      "type": [
        "array",
        "null"
      ],
      "items": {
        "$ref": "#/definitions/RuleSelector"
      }
    },
    "show-fixes": {
      "description": "Whether to show an enumeration of all fixed lint violations (overridden by the `--show-fixes` command-line flag).",
      "type": [
        "boolean",
        "null"
      ]
    },
    "src": {
      "description": "The directories to consider when resolving first- vs. third-party imports.\n\nWhen omitted, the `src` directory will typically default to including both:\n\n1. The directory containing the nearest `pyproject.toml`, `ruff.toml`, or `.ruff.toml` file (the \"project root\"). 2. The `\"src\"` subdirectory of the project root.\n\nThese defaults ensure that Ruff supports both flat layouts and `src` layouts out-of-the-box. (If a configuration file is explicitly provided (e.g., via the `--config` command-line flag), the current working directory will be considered the project root.)\n\nAs an example, consider an alternative project structure, like:\n\n```text my_project ├── pyproject.toml └── lib └── my_package ├── __init__.py ├── foo.py └── bar.py ```\n\nIn this case, the `./lib` directory should be included in the `src` option (e.g., `src = [\"lib\"]`), such that when resolving imports, `my_package.foo` is considered first-party.\n\nThis field supports globs. For example, if you have a series of Python packages in a `python_modules` directory, `src = [\"python_modules/*\"]` would expand to incorporate all packages in that directory. User home directory and environment variables will also be expanded.",
      "type": [
        "array",
        "null"
      ],
      "items": {
        "type": "string"
      }
    },
    "target-version": {
      "description": "The minimum Python version to target, e.g., when considering automatic code upgrades, like rewriting type annotations. Ruff will not propose changes using features that are not available in the given version.\n\nFor example, to represent supporting Python >=3.10 or ==3.10 specify `target-version = \"py310\"`.\n\nIf you're already using a `pyproject.toml` file, we recommend `project.requires-python` instead, as it's based on Python packaging standards, and will be respected by other tools. For example, Ruff treats the following as identical to `target-version = \"py38\"`:\n\n```toml [project] requires-python = \">=3.8\" ```\n\nIf both are specified, `target-version` takes precedence over `requires-python`. See [_Inferring the Python version_](https://docs.astral.sh/ruff/configuration/#inferring-the-python-version) for a complete description of how the `target-version` is determined when left unspecified.\n\nNote that a stub file can [sometimes make use of a typing feature](https://typing.python.org/en/latest/spec/distributing.html#syntax) before it is available at runtime, as long as the stub does not make use of new *syntax*. For example, a type checker will understand `int | str` in a stub as being a `Union` type annotation, even if the type checker is run using Python 3.9, despite the fact that the `|` operator can only be used to create union types at runtime on Python 3.10+. As such, Ruff will often recommend newer features in a stub file than it would for an equivalent runtime file with the same target version.",
      "anyOf": [
        {
          "$ref": "#/definitions/PythonVersion"
        },
        {
          "type": "null"
        }
      ]
    },
    "task-tags": {
      "description": "A list of task tags to recognize (e.g., \"TODO\", \"FIXME\", \"XXX\").\n\nComments starting with these tags will be ignored by commented-out code detection (`ERA`), and skipped by line-length rules (`E501`) if [`ignore-overlong-task-comments`](#lint_pycodestyle_ignore-overlong-task-comments) is set to `true`.",
      "deprecated": true,
      "type": [
        "array",
        "null"
      ],
      "items": {
        "type": "string"
      }
    },
    "typing-modules": {
      "description": "A list of modules whose exports should be treated equivalently to members of the `typing` module.\n\nThis is useful for ensuring proper type annotation inference for projects that re-export `typing` and `typing_extensions` members from a compatibility module. If omitted, any members imported from modules apart from `typing` and `typing_extensions` will be treated as ordinary Python objects.",
      "deprecated": true,
      "type": [
        "array",
        "null"
      ],
      "items": {
        "type": "string"
      }
    },
    "unfixable": {
      "description": "A list of rule codes or prefixes to consider non-fixable.",
      "deprecated": true,
      "type": [
        "array",
        "null"
      ],
      "items": {
        "$ref": "#/definitions/RuleSelector"
      }
    },
    "unsafe-fixes": {
      "description": "Enable application of unsafe fixes. If excluded, a hint will be displayed when unsafe fixes are available. If set to false, the hint will be hidden.",
      "type": [
        "boolean",
        "null"
      ]
    }
  },
  "additionalProperties": false,
  "definitions": {
    "Alias": {
      "type": "string"
    },
    "AnalyzeOptions": {
      "description": "Configures Ruff's `analyze` command.",
      "type": "object",
      "properties": {
        "detect-string-imports": {
          "description": "Whether to detect imports from string literals. When enabled, Ruff will search for string literals that \"look like\" import paths, and include them in the import map, if they resolve to valid Python modules.",
          "type": [
            "boolean",
            "null"
          ]
        },
        "direction": {
          "description": "Whether to generate a map from file to files that it depends on (dependencies) or files that depend on it (dependents).",
          "anyOf": [
            {
              "$ref": "#/definitions/Direction"
            },
            {
              "type": "null"
            }
          ]
        },
        "exclude": {
          "description": "A list of file patterns to exclude from analysis in addition to the files excluded globally (see [`exclude`](#exclude), and [`extend-exclude`](#extend-exclude)).\n\nExclusions are based on globs, and can be either:\n\n- Single-path patterns, like `.mypy_cache` (to exclude any directory named `.mypy_cache` in the tree), `foo.py` (to exclude any file named `foo.py`), or `foo_*.py` (to exclude any file matching `foo_*.py` ). - Relative patterns, like `directory/foo.py` (to exclude that specific file) or `directory/*.py` (to exclude any Python files in `directory`). Note that these paths are relative to the project root (e.g., the directory containing your `pyproject.toml`).\n\nFor more information on the glob syntax, refer to the [`globset` documentation](https://docs.rs/globset/latest/globset/#syntax).",
          "type": [
            "array",
            "null"
          ],
          "items": {
            "type": "string"
          }
        },
        "include-dependencies": {
          "description": "A map from file path to the list of Python or non-Python file paths or globs that should be considered dependencies of that file, regardless of whether relevant imports are detected.",
          "type": [
            "object",
            "null"
          ],
          "additionalProperties": {
            "type": "array",
            "items": {
              "type": "string"
            }
          }
        },
        "preview": {
          "description": "Whether to enable preview mode. When preview mode is enabled, Ruff will expose unstable commands.",
          "type": [
            "boolean",
            "null"
          ]
        }
      },
      "additionalProperties": false
    },
    "ApiBan": {
      "type": "object",
      "required": [
        "msg"
      ],
      "properties": {
        "msg": {
          "description": "The message to display when the API is used.",
          "type": "string"
        }
      },
      "additionalProperties": false
    },
    "BannedAliases": {
      "type": "array",
      "items": {
        "type": "string"
      }
    },
    "ConstantType": {
      "type": "string",
      "enum": [
        "bytes",
        "complex",
        "float",
        "int",
        "str"
      ]
    },
    "Convention": {
      "oneOf": [
        {
          "description": "Use Google-style docstrings.",
          "type": "string",
          "enum": [
            "google"
          ]
        },
        {
          "description": "Use NumPy-style docstrings.",
          "type": "string",
          "enum": [
            "numpy"
          ]
        },
        {
          "description": "Use PEP257-style docstrings.",
          "type": "string",
          "enum": [
            "pep257"
          ]
        }
      ]
    },
    "Direction": {
      "oneOf": [
        {
          "description": "Construct a map from module to its dependencies (i.e., the modules that it imports).",
          "type": "string",
          "enum": [
            "Dependencies"
          ]
        },
        {
          "description": "Construct a map from module to its dependents (i.e., the modules that import it).",
          "type": "string",
          "enum": [
            "Dependents"
          ]
        }
      ]
    },
    "DocstringCodeLineWidth": {
      "anyOf": [
        {
          "description": "Wrap docstring code examples at a fixed line width.",
          "oneOf": [
            {
              "$ref": "#/definitions/LineWidth"
            }
          ]
        },
        {
          "description": "Respect the line length limit setting for the surrounding Python code.",
          "const": "dynamic"
        }
      ]
    },
    "Flake8AnnotationsOptions": {
      "description": "Options for the `flake8-annotations` plugin.",
      "type": "object",
      "properties": {
        "allow-star-arg-any": {
          "description": "Whether to suppress `ANN401` for dynamically typed `*args` and `**kwargs` arguments.",
          "type": [
            "boolean",
            "null"
          ]
        },
        "ignore-fully-untyped": {
          "description": "Whether to suppress `ANN*` rules for any declaration that hasn't been typed at all. This makes it easier to gradually add types to a codebase.",
          "type": [
            "boolean",
            "null"
          ]
        },
        "mypy-init-return": {
          "description": "Whether to allow the omission of a return type hint for `__init__` if at least one argument is annotated.",
          "type": [
            "boolean",
            "null"
          ]
        },
        "suppress-dummy-args": {
          "description": "Whether to suppress `ANN000`-level violations for arguments matching the \"dummy\" variable regex (like `_`).",
          "type": [
            "boolean",
            "null"
          ]
        },
        "suppress-none-returning": {
          "description": "Whether to suppress `ANN200`-level violations for functions that meet either of the following criteria:\n\n- Contain no `return` statement. - Explicit `return` statement(s) all return `None` (explicitly or implicitly).",
          "type": [
            "boolean",
            "null"
          ]
        }
      },
      "additionalProperties": false
    },
    "Flake8BanditOptions": {
      "description": "Options for the `flake8-bandit` plugin.",
      "type": "object",
      "properties": {
        "allowed-markup-calls": {
          "description": "A list of callable names, whose result may be safely passed into [`markupsafe.Markup`](https://markupsafe.palletsprojects.com/en/stable/escaping/#markupsafe.Markup).\n\nExpects to receive a list of fully-qualified names (e.g., `bleach.clean`, rather than `clean`).\n\nThis setting helps you avoid false positives in code like:\n\n```python from bleach import clean from markupsafe import Markup\n\ncleaned_markup = Markup(clean(some_user_input)) ```\n\nWhere the use of [`bleach.clean`](https://bleach.readthedocs.io/en/latest/clean.html) usually ensures that there's no XSS vulnerability.\n\nAlthough it is not recommended, you may also use this setting to whitelist other kinds of calls, e.g. calls to i18n translation functions, where how safe that is will depend on the implementation and how well the translations are audited.\n\nAnother common use-case is to wrap the output of functions that generate markup like [`xml.etree.ElementTree.tostring`](https://docs.python.org/3/library/xml.etree.elementtree.html#xml.etree.ElementTree.tostring) or template rendering engines where sanitization of potential user input is either already baked in or has to happen before rendering.",
          "type": [
            "array",
            "null"
          ],
          "items": {
            "type": "string"
          }
        },
        "check-typed-exception": {
          "description": "Whether to disallow `try`-`except`-`pass` (`S110`) for specific exception types. By default, `try`-`except`-`pass` is only disallowed for `Exception` and `BaseException`.",
          "type": [
            "boolean",
            "null"
          ]
        },
        "extend-markup-names": {
          "description": "A list of additional callable names that behave like [`markupsafe.Markup`](https://markupsafe.palletsprojects.com/en/stable/escaping/#markupsafe.Markup).\n\nExpects to receive a list of fully-qualified names (e.g., `webhelpers.html.literal`, rather than `literal`).",
          "type": [
            "array",
            "null"
          ],
          "items": {
            "type": "string"
          }
        },
        "hardcoded-tmp-directory": {
          "description": "A list of directories to consider temporary (see `S108`).",
          "type": [
            "array",
            "null"
          ],
          "items": {
            "type": "string"
          }
        },
        "hardcoded-tmp-directory-extend": {
          "description": "A list of directories to consider temporary, in addition to those specified by [`hardcoded-tmp-directory`](#lint_flake8-bandit_hardcoded-tmp-directory) (see `S108`).",
          "type": [
            "array",
            "null"
          ],
          "items": {
            "type": "string"
          }
        }
      },
      "additionalProperties": false
    },
    "Flake8BooleanTrapOptions": {
      "description": "Options for the `flake8-boolean-trap` plugin",
      "type": "object",
      "properties": {
        "extend-allowed-calls": {
          "description": "Additional callable functions with which to allow boolean traps.\n\nExpects to receive a list of fully-qualified names (e.g., `pydantic.Field`, rather than `Field`).",
          "type": [
            "array",
            "null"
          ],
          "items": {
            "type": "string"
          }
        }
      },
      "additionalProperties": false
    },
    "Flake8BugbearOptions": {
      "description": "Options for the `flake8-bugbear` plugin.",
      "type": "object",
      "properties": {
        "extend-immutable-calls": {
          "description": "Additional callable functions to consider \"immutable\" when evaluating, e.g., the `function-call-in-default-argument` rule (`B008`) or `function-call-in-dataclass-defaults` rule (`RUF009`).\n\nExpects to receive a list of fully-qualified names (e.g., `fastapi.Query`, rather than `Query`).",
          "type": [
            "array",
            "null"
          ],
          "items": {
            "type": "string"
          }
        }
      },
      "additionalProperties": false
    },
    "Flake8BuiltinsOptions": {
      "description": "Options for the `flake8-builtins` plugin.",
      "type": "object",
      "properties": {
        "allowed-modules": {
          "description": "List of builtin module names to allow.",
          "type": [
            "array",
            "null"
          ],
          "items": {
            "type": "string"
          }
        },
        "builtins-allowed-modules": {
          "description": "DEPRECATED: This option has been renamed to `allowed-modules`. Use `allowed-modules` instead.\n\nList of builtin module names to allow.\n\nThis option is ignored if both `allowed-modules` and `builtins-allowed-modules` are set.",
          "deprecated": true,
          "type": [
            "array",
            "null"
          ],
          "items": {
            "type": "string"
          }
        },
        "builtins-ignorelist": {
          "description": "DEPRECATED: This option has been renamed to `ignorelist`. Use `ignorelist` instead.\n\nIgnore list of builtins.\n\nThis option is ignored if both `ignorelist` and `builtins-ignorelist` are set.",
          "deprecated": true,
          "type": [
            "array",
            "null"
          ],
          "items": {
            "type": "string"
          }
        },
        "builtins-strict-checking": {
          "description": "DEPRECATED: This option has been renamed to `strict-checking`. Use `strict-checking` instead.\n\nCompare module names instead of full module paths.\n\nThis option is ignored if both `strict-checking` and `builtins-strict-checking` are set.",
          "deprecated": true,
          "type": [
            "boolean",
            "null"
          ]
        },
        "ignorelist": {
          "description": "Ignore list of builtins.",
          "type": [
            "array",
            "null"
          ],
          "items": {
            "type": "string"
          }
        },
        "strict-checking": {
          "description": "Compare module names instead of full module paths.\n\nUsed by [`A005` - `stdlib-module-shadowing`](https://docs.astral.sh/ruff/rules/stdlib-module-shadowing/).",
          "type": [
            "boolean",
            "null"
          ]
        }
      },
      "additionalProperties": false
    },
    "Flake8ComprehensionsOptions": {
      "description": "Options for the `flake8-comprehensions` plugin.",
      "type": "object",
      "properties": {
        "allow-dict-calls-with-keyword-arguments": {
          "description": "Allow `dict` calls that make use of keyword arguments (e.g., `dict(a=1, b=2)`).",
          "type": [
            "boolean",
            "null"
          ]
        }
      },
      "additionalProperties": false
    },
    "Flake8CopyrightOptions": {
      "description": "Options for the `flake8-copyright` plugin.",
      "type": "object",
      "properties": {
        "author": {
          "description": "Author to enforce within the copyright notice. If provided, the author must be present immediately following the copyright notice.",
          "type": [
            "string",
            "null"
          ]
        },
        "min-file-size": {
          "description": "A minimum file size (in bytes) required for a copyright notice to be enforced. By default, all files are validated.",
          "type": [
            "integer",
            "null"
          ],
          "format": "uint",
          "minimum": 0.0
        },
        "notice-rgx": {
          "description": "The regular expression used to match the copyright notice, compiled with the [`regex`](https://docs.rs/regex/latest/regex/) crate. Defaults to `(?i)Copyright\\s+((?:\\(C\\)|©)\\s+)?\\d{4}((-|,\\s)\\d{4})*`, which matches the following:\n\n- `Copyright 2023` - `Copyright (C) 2023` - `Copyright 2021-2023` - `Copyright (C) 2021-2023` - `Copyright (C) 2021, 2023`",
          "type": [
            "string",
            "null"
          ]
        }
      },
      "additionalProperties": false
    },
    "Flake8ErrMsgOptions": {
      "description": "Options for the `flake8-errmsg` plugin.",
      "type": "object",
      "properties": {
        "max-string-length": {
          "description": "Maximum string length for string literals in exception messages.",
          "type": [
            "integer",
            "null"
          ],
          "format": "uint",
          "minimum": 0.0
        }
      },
      "additionalProperties": false
    },
    "Flake8GetTextOptions": {
      "description": "Options for the `flake8-gettext` plugin.",
      "type": "object",
      "properties": {
        "extend-function-names": {
          "description": "Additional function names to consider as internationalization calls, in addition to those included in [`function-names`](#lint_flake8-gettext_function-names).",
          "type": [
            "array",
            "null"
          ],
          "items": {
            "type": "string"
          }
        },
        "function-names": {
          "description": "The function names to consider as internationalization calls.",
          "type": [
            "array",
            "null"
          ],
          "items": {
            "type": "string"
          }
        }
      },
      "additionalProperties": false
    },
    "Flake8ImplicitStrConcatOptions": {
      "description": "Options for the `flake8-implicit-str-concat` plugin",
      "type": "object",
      "properties": {
        "allow-multiline": {
          "description": "Whether to allow implicit string concatenations for multiline strings. By default, implicit concatenations of multiline strings are allowed (but continuation lines, delimited with a backslash, are prohibited).\n\nSetting `allow-multiline = false` will automatically disable the `explicit-string-concatenation` (`ISC003`) rule. Otherwise, both implicit and explicit multiline string concatenations would be seen as violations, making it impossible to write a linter-compliant multiline string.",
          "type": [
            "boolean",
            "null"
          ]
        }
      },
      "additionalProperties": false
    },
    "Flake8ImportConventionsOptions": {
      "description": "Options for the `flake8-import-conventions` plugin",
      "type": "object",
      "properties": {
        "aliases": {
          "description": "The conventional aliases for imports. These aliases can be extended by the [`extend-aliases`](#lint_flake8-import-conventions_extend-aliases) option.",
          "type": [
            "object",
            "null"
          ],
          "additionalProperties": {
            "$ref": "#/definitions/Alias"
          }
        },
        "banned-aliases": {
          "description": "A mapping from module to its banned import aliases.",
          "type": [
            "object",
            "null"
          ],
          "additionalProperties": {
            "$ref": "#/definitions/BannedAliases"
          }
        },
        "banned-from": {
          "description": "A list of modules that should not be imported from using the `from ... import ...` syntax.\n\nFor example, given `banned-from = [\"pandas\"]`, `from pandas import DataFrame` would be disallowed, while `import pandas` would be allowed.",
          "type": [
            "array",
            "null"
          ],
          "items": {
            "type": "string"
          },
          "uniqueItems": true
        },
        "extend-aliases": {
          "description": "A mapping from module to conventional import alias. These aliases will be added to the [`aliases`](#lint_flake8-import-conventions_aliases) mapping.",
          "type": [
            "object",
            "null"
          ],
          "additionalProperties": {
            "$ref": "#/definitions/Alias"
          }
        }
      },
      "additionalProperties": false
    },
    "Flake8PytestStyleOptions": {
      "description": "Options for the `flake8-pytest-style` plugin",
      "type": "object",
      "properties": {
        "fixture-parentheses": {
          "description": "Boolean flag specifying whether `@pytest.fixture()` without parameters should have parentheses. If the option is set to `false` (the default), `@pytest.fixture` is valid and `@pytest.fixture()` is invalid. If set to `true`, `@pytest.fixture()` is valid and `@pytest.fixture` is invalid.",
          "type": [
            "boolean",
            "null"
          ]
        },
        "mark-parentheses": {
          "description": "Boolean flag specifying whether `@pytest.mark.foo()` without parameters should have parentheses. If the option is set to `false` (the default), `@pytest.mark.foo` is valid and `@pytest.mark.foo()` is invalid. If set to `true`, `@pytest.mark.foo()` is valid and `@pytest.mark.foo` is invalid.",
          "type": [
            "boolean",
            "null"
          ]
        },
        "parametrize-names-type": {
          "description": "Expected type for multiple argument names in `@pytest.mark.parametrize`. The following values are supported:\n\n- `csv` — a comma-separated list, e.g. `@pytest.mark.parametrize(\"name1,name2\", ...)` - `tuple` (default) — e.g. `@pytest.mark.parametrize((\"name1\", \"name2\"), ...)` - `list` — e.g. `@pytest.mark.parametrize([\"name1\", \"name2\"], ...)`",
          "anyOf": [
            {
              "$ref": "#/definitions/ParametrizeNameType"
            },
            {
              "type": "null"
            }
          ]
        },
        "parametrize-values-row-type": {
          "description": "Expected type for each row of values in `@pytest.mark.parametrize` in case of multiple parameters. The following values are supported:\n\n- `tuple` (default) — e.g. `@pytest.mark.parametrize((\"name1\", \"name2\"), [(1, 2), (3, 4)])` - `list` — e.g. `@pytest.mark.parametrize((\"name1\", \"name2\"), [[1, 2], [3, 4]])`",
          "anyOf": [
            {
              "$ref": "#/definitions/ParametrizeValuesRowType"
            },
            {
              "type": "null"
            }
          ]
        },
        "parametrize-values-type": {
          "description": "Expected type for the list of values rows in `@pytest.mark.parametrize`. The following values are supported:\n\n- `tuple` — e.g. `@pytest.mark.parametrize(\"name\", (1, 2, 3))` - `list` (default) — e.g. `@pytest.mark.parametrize(\"name\", [1, 2, 3])`",
          "anyOf": [
            {
              "$ref": "#/definitions/ParametrizeValuesType"
            },
            {
              "type": "null"
            }
          ]
        },
        "raises-extend-require-match-for": {
          "description": "List of additional exception names that require a match= parameter in a `pytest.raises()` call. This extends the default list of exceptions that require a match= parameter. This option is useful if you want to extend the default list of exceptions that require a match= parameter without having to specify the entire list. Note that this option does not remove any exceptions from the default list.\n\nSupports glob patterns. For more information on the glob syntax, refer to the [`globset` documentation](https://docs.rs/globset/latest/globset/#syntax).",
          "type": [
            "array",
            "null"
          ],
          "items": {
            "type": "string"
          }
        },
        "raises-require-match-for": {
          "description": "List of exception names that require a match= parameter in a `pytest.raises()` call.\n\nSupports glob patterns. For more information on the glob syntax, refer to the [`globset` documentation](https://docs.rs/globset/latest/globset/#syntax).",
          "type": [
            "array",
            "null"
          ],
          "items": {
            "type": "string"
          }
        },
        "warns-extend-require-match-for": {
          "description": "List of additional warning names that require a match= parameter in a `pytest.warns()` call. This extends the default list of warnings that require a match= parameter.\n\nThis option is useful if you want to extend the default list of warnings that require a match= parameter without having to specify the entire list.\n\nNote that this option does not remove any warnings from the default list.\n\nSupports glob patterns. For more information on the glob syntax, refer to the [`globset` documentation](https://docs.rs/globset/latest/globset/#syntax).",
          "type": [
            "array",
            "null"
          ],
          "items": {
            "type": "string"
          }
        },
        "warns-require-match-for": {
          "description": "List of warning names that require a match= parameter in a `pytest.warns()` call.\n\nSupports glob patterns. For more information on the glob syntax, refer to the [`globset` documentation](https://docs.rs/globset/latest/globset/#syntax).",
          "type": [
            "array",
            "null"
          ],
          "items": {
            "type": "string"
          }
        }
      },
      "additionalProperties": false
    },
    "Flake8QuotesOptions": {
      "description": "Options for the `flake8-quotes` plugin.",
      "type": "object",
      "properties": {
        "avoid-escape": {
          "description": "Whether to avoid using single quotes if a string contains single quotes, or vice-versa with double quotes, as per [PEP 8](https://peps.python.org/pep-0008/#string-quotes). This minimizes the need to escape quotation marks within strings.",
          "type": [
            "boolean",
            "null"
          ]
        },
        "docstring-quotes": {
          "description": "Quote style to prefer for docstrings (either \"single\" or \"double\").\n\nWhen using the formatter, only \"double\" is compatible, as the formatter enforces double quotes for docstrings strings.",
          "anyOf": [
            {
              "$ref": "#/definitions/Quote"
            },
            {
              "type": "null"
            }
          ]
        },
        "inline-quotes": {
          "description": "Quote style to prefer for inline strings (either \"single\" or \"double\").\n\nWhen using the formatter, ensure that [`format.quote-style`](#format_quote-style) is set to the same preferred quote style.",
          "anyOf": [
            {
              "$ref": "#/definitions/Quote"
            },
            {
              "type": "null"
            }
          ]
        },
        "multiline-quotes": {
          "description": "Quote style to prefer for multiline strings (either \"single\" or \"double\").\n\nWhen using the formatter, only \"double\" is compatible, as the formatter enforces double quotes for multiline strings.",
          "anyOf": [
            {
              "$ref": "#/definitions/Quote"
            },
            {
              "type": "null"
            }
          ]
        }
      },
      "additionalProperties": false
    },
    "Flake8SelfOptions": {
      "description": "Options for the `flake8_self` plugin.",
      "type": "object",
      "properties": {
        "extend-ignore-names": {
          "description": "Additional names to ignore when considering `flake8-self` violations, in addition to those included in [`ignore-names`](#lint_flake8-self_ignore-names).",
          "type": [
            "array",
            "null"
          ],
          "items": {
            "type": "string"
          }
        },
        "ignore-names": {
          "description": "A list of names to ignore when considering `flake8-self` violations.",
          "type": [
            "array",
            "null"
          ],
          "items": {
            "type": "string"
          }
        }
      },
      "additionalProperties": false
    },
    "Flake8TidyImportsOptions": {
      "description": "Options for the `flake8-tidy-imports` plugin",
      "type": "object",
      "properties": {
        "ban-relative-imports": {
          "description": "Whether to ban all relative imports (`\"all\"`), or only those imports that extend into the parent module or beyond (`\"parents\"`).",
          "anyOf": [
            {
              "$ref": "#/definitions/Strictness"
            },
            {
              "type": "null"
            }
          ]
        },
        "banned-api": {
          "description": "Specific modules or module members that may not be imported or accessed. Note that this rule is only meant to flag accidental uses, and can be circumvented via `eval` or `importlib`.",
          "type": [
            "object",
            "null"
          ],
          "additionalProperties": {
            "$ref": "#/definitions/ApiBan"
          }
        },
        "banned-module-level-imports": {
          "description": "List of specific modules that may not be imported at module level, and should instead be imported lazily (e.g., within a function definition, or an `if TYPE_CHECKING:` block, or some other nested context).",
          "type": [
            "array",
            "null"
          ],
          "items": {
            "type": "string"
          }
        }
      },
      "additionalProperties": false
    },
    "Flake8TypeCheckingOptions": {
      "description": "Options for the `flake8-type-checking` plugin",
      "type": "object",
      "properties": {
        "exempt-modules": {
          "description": "Exempt certain modules from needing to be moved into type-checking blocks.",
          "type": [
            "array",
            "null"
          ],
          "items": {
            "type": "string"
          }
        },
        "quote-annotations": {
          "description": "Whether to add quotes around type annotations, if doing so would allow the corresponding import to be moved into a type-checking block.\n\nFor example, in the following, Python requires that `Sequence` be available at runtime, despite the fact that it's only used in a type annotation:\n\n```python from collections.abc import Sequence\n\ndef func(value: Sequence[int]) -> None: ... ```\n\nIn other words, moving `from collections.abc import Sequence` into an `if TYPE_CHECKING:` block above would cause a runtime error, as the type would no longer be available at runtime.\n\nBy default, Ruff will respect such runtime semantics and avoid moving the import to prevent such runtime errors.\n\nSetting `quote-annotations` to `true` will instruct Ruff to add quotes around the annotation (e.g., `\"Sequence[int]\"`), which in turn enables Ruff to move the import into an `if TYPE_CHECKING:` block, like so:\n\n```python from typing import TYPE_CHECKING\n\nif TYPE_CHECKING: from collections.abc import Sequence\n\ndef func(value: \"Sequence[int]\") -> None: ... ```\n\nNote that this setting has no effect when `from __future__ import annotations` is present, as `__future__` annotations are always treated equivalently to quoted annotations.",
          "type": [
            "boolean",
            "null"
          ]
        },
        "runtime-evaluated-base-classes": {
          "description": "Exempt classes that list any of the enumerated classes as a base class from needing to be moved into type-checking blocks.\n\nCommon examples include Pydantic's `pydantic.BaseModel` and SQLAlchemy's `sqlalchemy.orm.DeclarativeBase`, but can also support user-defined classes that inherit from those base classes. For example, if you define a common `DeclarativeBase` subclass that's used throughout your project (e.g., `class Base(DeclarativeBase) ...` in `base.py`), you can add it to this list (`runtime-evaluated-base-classes = [\"base.Base\"]`) to exempt models from being moved into type-checking blocks.",
          "type": [
            "array",
            "null"
          ],
          "items": {
            "type": "string"
          }
        },
        "runtime-evaluated-decorators": {
          "description": "Exempt classes and functions decorated with any of the enumerated decorators from being moved into type-checking blocks.\n\nCommon examples include Pydantic's `@pydantic.validate_call` decorator (for functions) and attrs' `@attrs.define` decorator (for classes).\n\nThis also supports framework decorators like FastAPI's `fastapi.FastAPI.get` which will work across assignments in the same module.\n\nFor example: ```python import fastapi\n\napp = FastAPI(\"app\")\n\n@app.get(\"/home\") def home() -> str: ... ```\n\nHere `app.get` will correctly be identified as `fastapi.FastAPI.get`.",
          "type": [
            "array",
            "null"
          ],
          "items": {
            "type": "string"
          }
        },
        "strict": {
          "description": "Enforce `TC001`, `TC002`, and `TC003` rules even when valid runtime imports are present for the same module.\n\nSee flake8-type-checking's [strict](https://github.com/snok/flake8-type-checking#strict) option.",
          "type": [
            "boolean",
            "null"
          ]
        }
      },
      "additionalProperties": false
    },
    "Flake8UnusedArgumentsOptions": {
      "description": "Options for the `flake8-unused-arguments` plugin",
      "type": "object",
      "properties": {
        "ignore-variadic-names": {
          "description": "Whether to allow unused variadic arguments, like `*args` and `**kwargs`.",
          "type": [
            "boolean",
            "null"
          ]
        }
      },
      "additionalProperties": false
    },
    "FormatOptions": {
      "description": "Configures the way Ruff formats your code.",
      "type": "object",
      "properties": {
        "docstring-code-format": {
          "description": "Whether to format code snippets in docstrings.\n\nWhen this is enabled, Python code examples within docstrings are automatically reformatted.\n\nFor example, when this is enabled, the following code:\n\n```python def f(x): \"\"\" Something about `f`. And an example in doctest format:\n\n>>> f(  x  )\n\nMarkdown is also supported:\n\n```py f(  x  ) ```\n\nAs are reStructuredText literal blocks::\n\nf(  x  )\n\nAnd reStructuredText code blocks:\n\n.. code-block:: python\n\nf(  x  ) \"\"\" pass ```\n\n... will be reformatted (assuming the rest of the options are set to their defaults) as:\n\n```python def f(x): \"\"\" Something about `f`. And an example in doctest format:\n\n>>> f(x)\n\nMarkdown is also supported:\n\n```py f(x) ```\n\nAs are reStructuredText literal blocks::\n\nf(x)\n\nAnd reStructuredText code blocks:\n\n.. code-block:: python\n\nf(x) \"\"\" pass ```\n\nIf a code snippet in a docstring contains invalid Python code or if the formatter would otherwise write invalid Python code, then the code example is ignored by the formatter and kept as-is.\n\nCurrently, doctest, Markdown, reStructuredText literal blocks, and reStructuredText code blocks are all supported and automatically recognized. In the case of unlabeled fenced code blocks in Markdown and reStructuredText literal blocks, the contents are assumed to be Python and reformatted. As with any other format, if the contents aren't valid Python, then the block is left untouched automatically.",
          "type": [
            "boolean",
            "null"
          ]
        },
        "docstring-code-line-length": {
          "description": "Set the line length used when formatting code snippets in docstrings.\n\nThis only has an effect when the `docstring-code-format` setting is enabled.\n\nThe default value for this setting is `\"dynamic\"`, which has the effect of ensuring that any reformatted code examples in docstrings adhere to the global line length configuration that is used for the surrounding Python code. The point of this setting is that it takes the indentation of the docstring into account when reformatting code examples.\n\nAlternatively, this can be set to a fixed integer, which will result in the same line length limit being applied to all reformatted code examples in docstrings. When set to a fixed integer, the indent of the docstring is not taken into account. That is, this may result in lines in the reformatted code example that exceed the globally configured line length limit.\n\nFor example, when this is set to `20` and [`docstring-code-format`](#docstring-code-format) is enabled, then this code:\n\n```python def f(x): ''' Something about `f`. And an example:\n\n.. code-block:: python\n\nfoo, bar, quux = this_is_a_long_line(lion, hippo, lemur, bear) ''' pass ```\n\n... will be reformatted (assuming the rest of the options are set to their defaults) as:\n\n```python def f(x): \"\"\" Something about `f`. And an example:\n\n.. code-block:: python\n\n( foo, bar, quux, ) = this_is_a_long_line( lion, hippo, lemur, bear, ) \"\"\" pass ```",
          "anyOf": [
            {
              "$ref": "#/definitions/DocstringCodeLineWidth"
            },
            {
              "type": "null"
            }
          ]
        },
        "exclude": {
          "description": "A list of file patterns to exclude from formatting in addition to the files excluded globally (see [`exclude`](#exclude), and [`extend-exclude`](#extend-exclude)).\n\nExclusions are based on globs, and can be either:\n\n- Single-path patterns, like `.mypy_cache` (to exclude any directory named `.mypy_cache` in the tree), `foo.py` (to exclude any file named `foo.py`), or `foo_*.py` (to exclude any file matching `foo_*.py` ). - Relative patterns, like `directory/foo.py` (to exclude that specific file) or `directory/*.py` (to exclude any Python files in `directory`). Note that these paths are relative to the project root (e.g., the directory containing your `pyproject.toml`).\n\nFor more information on the glob syntax, refer to the [`globset` documentation](https://docs.rs/globset/latest/globset/#syntax).",
          "type": [
            "array",
            "null"
          ],
          "items": {
            "type": "string"
          }
        },
        "indent-style": {
          "description": "Whether to use spaces or tabs for indentation.\n\n`indent-style = \"space\"` (default):\n\n```python def f(): print(\"Hello\") #  Spaces indent the `print` statement. ```\n\n`indent-style = \"tab\"`:\n\n```python def f(): print(\"Hello\") #  A tab `\\t` indents the `print` statement. ```\n\nPEP 8 recommends using spaces for [indentation](https://peps.python.org/pep-0008/#indentation). We care about accessibility; if you do not need tabs for accessibility, we do not recommend you use them.\n\nSee [`indent-width`](#indent-width) to configure the number of spaces per indentation and the tab width.",
          "anyOf": [
            {
              "$ref": "#/definitions/IndentStyle"
            },
            {
              "type": "null"
            }
          ]
        },
        "line-ending": {
          "description": "The character Ruff uses at the end of a line.\n\n* `auto`: The newline style is detected automatically on a file per file basis. Files with mixed line endings will be converted to the first detected line ending. Defaults to `\\n` for files that contain no line endings. * `lf`: Line endings will be converted to `\\n`. The default line ending on Unix. * `cr-lf`: Line endings will be converted to `\\r\\n`. The default line ending on Windows. * `native`: Line endings will be converted to `\\n` on Unix and `\\r\\n` on Windows.",
          "anyOf": [
            {
              "$ref": "#/definitions/LineEnding"
            },
            {
              "type": "null"
            }
          ]
        },
        "preview": {
          "description": "Whether to enable the unstable preview style formatting.",
          "type": [
            "boolean",
            "null"
          ]
        },
        "quote-style": {
          "description": "Configures the preferred quote character for strings. The recommended options are\n\n* `double` (default): Use double quotes `\"` * `single`: Use single quotes `'`\n\nIn compliance with [PEP 8](https://peps.python.org/pep-0008/) and [PEP 257](https://peps.python.org/pep-0257/), Ruff prefers double quotes for triple quoted strings and docstrings even when using `quote-style = \"single\"`.\n\nRuff deviates from using the configured quotes if doing so prevents the need for escaping quote characters inside the string:\n\n```python a = \"a string without any quotes\" b = \"It's monday morning\" ```\n\nRuff will change the quotes of the string assigned to `a` to single quotes when using `quote-style = \"single\"`. However, Ruff uses double quotes for the string assigned to `b` because using single quotes would require escaping the `'`, which leads to the less readable code: `'It\\'s monday morning'`.\n\nIn addition, Ruff supports the quote style `preserve` for projects that already use a mixture of single and double quotes and can't migrate to the `double` or `single` style. The quote style `preserve` leaves the quotes of all strings unchanged.",
          "anyOf": [
            {
              "$ref": "#/definitions/QuoteStyle"
            },
            {
              "type": "null"
            }
          ]
        },
        "skip-magic-trailing-comma": {
          "description": "Ruff uses existing trailing commas as an indication that short lines should be left separate. If this option is set to `true`, the magic trailing comma is ignored.\n\nFor example, Ruff leaves the arguments separate even though collapsing the arguments to a single line doesn't exceed the line length if `skip-magic-trailing-comma = false`:\n\n```python # The arguments remain on separate lines because of the trailing comma after `b` def test( a, b, ): pass ```\n\nSetting `skip-magic-trailing-comma = true` changes the formatting to:\n\n```python # The arguments remain on separate lines because of the trailing comma after `b` def test(a, b): pass ```",
          "type": [
            "boolean",
            "null"
          ]
        }
      },
      "additionalProperties": false
    },
    "ImportSection": {
      "anyOf": [
        {
          "$ref": "#/definitions/ImportType"
        },
        {
          "type": "string"
        }
      ]
    },
    "ImportType": {
      "type": "string",
      "enum": [
        "future",
        "standard-library",
        "third-party",
        "first-party",
        "local-folder"
      ]
    },
    "IndentStyle": {
      "oneOf": [
        {
          "description": "Use tabs to indent code.",
          "type": "string",
          "enum": [
            "tab"
          ]
        },
        {
          "description": "Use [`IndentWidth`] spaces to indent code.",
          "type": "string",
          "enum": [
            "space"
          ]
        }
      ]
    },
    "IndentWidth": {
      "description": "The size of a tab.",
      "type": "integer",
      "format": "uint8",
      "minimum": 1.0
    },
    "IsortOptions": {
      "description": "Options for the `isort` plugin.",
      "type": "object",
      "properties": {
        "case-sensitive": {
          "description": "Sort imports taking into account case sensitivity.",
          "type": [
            "boolean",
            "null"
          ]
        },
        "classes": {
          "description": "An override list of tokens to always recognize as a Class for [`order-by-type`](#lint_isort_order-by-type) regardless of casing.",
          "type": [
            "array",
            "null"
          ],
          "items": {
            "type": "string"
          }
        },
        "combine-as-imports": {
          "description": "Combines as imports on the same line. See isort's [`combine-as-imports`](https://pycqa.github.io/isort/docs/configuration/options.html#combine-as-imports) option.",
          "type": [
            "boolean",
            "null"
          ]
        },
        "constants": {
          "description": "An override list of tokens to always recognize as a CONSTANT for [`order-by-type`](#lint_isort_order-by-type) regardless of casing.",
          "type": [
            "array",
            "null"
          ],
          "items": {
            "type": "string"
          }
        },
        "default-section": {
          "description": "Define a default section for any imports that don't fit into the specified [`section-order`](#lint_isort_section-order).",
          "anyOf": [
            {
              "$ref": "#/definitions/ImportSection"
            },
            {
              "type": "null"
            }
          ]
        },
        "detect-same-package": {
          "description": "Whether to automatically mark imports from within the same package as first-party. For example, when `detect-same-package = true`, then when analyzing files within the `foo` package, any imports from within the `foo` package will be considered first-party.\n\nThis heuristic is often unnecessary when `src` is configured to detect all first-party sources; however, if `src` is _not_ configured, this heuristic can be useful to detect first-party imports from _within_ (but not _across_) first-party packages.",
          "type": [
            "boolean",
            "null"
          ]
        },
        "extra-standard-library": {
          "description": "A list of modules to consider standard-library, in addition to those known to Ruff in advance.\n\nSupports glob patterns. For more information on the glob syntax, refer to the [`globset` documentation](https://docs.rs/globset/latest/globset/#syntax).",
          "type": [
            "array",
            "null"
          ],
          "items": {
            "type": "string"
          }
        },
        "force-single-line": {
          "description": "Forces all from imports to appear on their own line.",
          "type": [
            "boolean",
            "null"
          ]
        },
        "force-sort-within-sections": {
          "description": "Don't sort straight-style imports (like `import sys`) before from-style imports (like `from itertools import groupby`). Instead, sort the imports by module, independent of import style.",
          "type": [
            "boolean",
            "null"
          ]
        },
        "force-to-top": {
          "description": "Force specific imports to the top of their appropriate section.",
          "type": [
            "array",
            "null"
          ],
          "items": {
            "type": "string"
          }
        },
        "force-wrap-aliases": {
          "description": "Force `import from` statements with multiple members and at least one alias (e.g., `import A as B`) to wrap such that every line contains exactly one member. For example, this formatting would be retained, rather than condensing to a single line:\n\n```python from .utils import ( test_directory as test_directory, test_id as test_id ) ```\n\nNote that this setting is only effective when combined with `combine-as-imports = true`. When [`combine-as-imports`](#lint_isort_combine-as-imports) isn't enabled, every aliased `import from` will be given its own line, in which case, wrapping is not necessary.\n\nWhen using the formatter, ensure that [`format.skip-magic-trailing-comma`](#format_skip-magic-trailing-comma) is set to `false` (default) when enabling `force-wrap-aliases` to avoid that the formatter collapses members if they all fit on a single line.",
          "type": [
            "boolean",
            "null"
          ]
        },
        "forced-separate": {
          "description": "A list of modules to separate into auxiliary block(s) of imports, in the order specified.",
          "type": [
            "array",
            "null"
          ],
          "items": {
            "type": "string"
          }
        },
        "from-first": {
          "description": "Whether to place `import from` imports before straight imports when sorting.\n\nFor example, by default, imports will be sorted such that straight imports appear before `import from` imports, as in: ```python import os import sys from typing import List ```\n\nSetting `from-first = true` will instead sort such that `import from` imports appear before straight imports, as in: ```python from typing import List import os import sys ```",
          "type": [
            "boolean",
            "null"
          ]
        },
        "known-first-party": {
          "description": "A list of modules to consider first-party, regardless of whether they can be identified as such via introspection of the local filesystem.\n\nSupports glob patterns. For more information on the glob syntax, refer to the [`globset` documentation](https://docs.rs/globset/latest/globset/#syntax).",
          "type": [
            "array",
            "null"
          ],
          "items": {
            "type": "string"
          }
        },
        "known-local-folder": {
          "description": "A list of modules to consider being a local folder. Generally, this is reserved for relative imports (`from . import module`).\n\nSupports glob patterns. For more information on the glob syntax, refer to the [`globset` documentation](https://docs.rs/globset/latest/globset/#syntax).",
          "type": [
            "array",
            "null"
          ],
          "items": {
            "type": "string"
          }
        },
        "known-third-party": {
          "description": "A list of modules to consider third-party, regardless of whether they can be identified as such via introspection of the local filesystem.\n\nSupports glob patterns. For more information on the glob syntax, refer to the [`globset` documentation](https://docs.rs/globset/latest/globset/#syntax).",
          "type": [
            "array",
            "null"
          ],
          "items": {
            "type": "string"
          }
        },
        "length-sort": {
          "description": "Sort imports by their string length, such that shorter imports appear before longer imports. For example, by default, imports will be sorted alphabetically, as in: ```python import collections import os ```\n\nSetting `length-sort = true` will instead sort such that shorter imports appear before longer imports, as in: ```python import os import collections ```",
          "type": [
            "boolean",
            "null"
          ]
        },
        "length-sort-straight": {
          "description": "Sort straight imports by their string length. Similar to [`length-sort`](#lint_isort_length-sort), but applies only to straight imports and doesn't affect `from` imports.",
          "type": [
            "boolean",
            "null"
          ]
        },
        "lines-after-imports": {
          "description": "The number of blank lines to place after imports. Use `-1` for automatic determination.\n\nRuff uses at most one blank line after imports in typing stub files (files with `.pyi` extension) in accordance to the typing style recommendations ([source](https://typing.python.org/en/latest/guides/writing_stubs.html#blank-lines)).\n\nWhen using the formatter, only the values `-1`, `1`, and `2` are compatible because it enforces at least one empty and at most two empty lines after imports.",
          "type": [
            "integer",
            "null"
          ],
          "format": "int"
        },
        "lines-between-types": {
          "description": "The number of lines to place between \"direct\" and `import from` imports.\n\nWhen using the formatter, only the values `0` and `1` are compatible because it preserves up to one empty line after imports in nested blocks.",
          "type": [
            "integer",
            "null"
          ],
          "format": "uint",
          "minimum": 0.0
        },
        "no-lines-before": {
          "description": "A list of sections that should _not_ be delineated from the previous section via empty lines.",
          "type": [
            "array",
            "null"
          ],
          "items": {
            "$ref": "#/definitions/ImportSection"
          }
        },
        "no-sections": {
          "description": "Put all imports into the same section bucket.\n\nFor example, rather than separating standard library and third-party imports, as in: ```python import os import sys\n\nimport numpy import pandas ```\n\nSetting `no-sections = true` will instead group all imports into a single section: ```python import numpy import os import pandas import sys ```",
          "type": [
            "boolean",
            "null"
          ]
        },
        "order-by-type": {
          "description": "Order imports by type, which is determined by case, in addition to alphabetically.",
          "type": [
            "boolean",
            "null"
          ]
        },
        "relative-imports-order": {
          "description": "Whether to place \"closer\" imports (fewer `.` characters, most local) before \"further\" imports (more `.` characters, least local), or vice versa.\n\nThe default (\"furthest-to-closest\") is equivalent to isort's [`reverse-relative`](https://pycqa.github.io/isort/docs/configuration/options.html#reverse-relative) default (`reverse-relative = false`); setting this to \"closest-to-furthest\" is equivalent to isort's `reverse-relative = true`.",
          "anyOf": [
            {
              "$ref": "#/definitions/RelativeImportsOrder"
            },
            {
              "type": "null"
            }
          ]
        },
        "required-imports": {
          "description": "Add the specified import line to all files.",
          "type": [
            "array",
            "null"
          ],
          "items": {
            "$ref": "#/definitions/NameImports"
          }
        },
        "section-order": {
          "description": "Override in which order the sections should be output. Can be used to move custom sections.",
          "type": [
            "array",
            "null"
          ],
          "items": {
            "$ref": "#/definitions/ImportSection"
          }
        },
        "sections": {
          "description": "A list of mappings from section names to modules.\n\nBy default, imports are categorized according to their type (e.g., `future`, `third-party`, and so on). This setting allows you to group modules into custom sections, to augment or override the built-in sections.\n\nFor example, to group all testing utilities, you could create a `testing` section: ```toml testing = [\"pytest\", \"hypothesis\"] ```\n\nThe values in the list are treated as glob patterns. For example, to match all packages in the LangChain ecosystem (`langchain-core`, `langchain-openai`, etc.): ```toml langchain = [\"langchain-*\"] ```\n\nCustom sections should typically be inserted into the [`section-order`](#lint_isort_section-order) list to ensure that they're displayed as a standalone group and in the intended order, as in: ```toml section-order = [ \"future\", \"standard-library\", \"third-party\", \"first-party\", \"local-folder\", \"testing\" ] ```\n\nIf a custom section is omitted from [`section-order`](#lint_isort_section-order), imports in that section will be assigned to the [`default-section`](#lint_isort_default-section) (which defaults to `third-party`).",
          "type": [
            "object",
            "null"
          ],
          "additionalProperties": {
            "type": "array",
            "items": {
              "type": "string"
            }
          }
        },
        "single-line-exclusions": {
          "description": "One or more modules to exclude from the single line rule.",
          "type": [
            "array",
            "null"
          ],
          "items": {
            "type": "string"
          }
        },
        "split-on-trailing-comma": {
          "description": "If a comma is placed after the last member in a multi-line import, then the imports will never be folded into one line.\n\nSee isort's [`split-on-trailing-comma`](https://pycqa.github.io/isort/docs/configuration/options.html#split-on-trailing-comma) option.\n\nWhen using the formatter, ensure that [`format.skip-magic-trailing-comma`](#format_skip-magic-trailing-comma) is set to `false` (default) when enabling `split-on-trailing-comma` to avoid that the formatter removes the trailing commas.",
          "type": [
            "boolean",
            "null"
          ]
        },
        "variables": {
          "description": "An override list of tokens to always recognize as a var for [`order-by-type`](#lint_isort_order-by-type) regardless of casing.",
          "type": [
            "array",
            "null"
          ],
          "items": {
            "type": "string"
          }
        }
      },
      "additionalProperties": false
    },
    "LineEnding": {
      "oneOf": [
        {
          "description": "The newline style is detected automatically on a file per file basis. Files with mixed line endings will be converted to the first detected line ending. Defaults to [`LineEnding::Lf`] for a files that contain no line endings.",
          "type": "string",
          "enum": [
            "auto"
          ]
        },
        {
          "description": "Line endings will be converted to `\\n` as is common on Unix.",
          "type": "string",
          "enum": [
            "lf"
          ]
        },
        {
          "description": "Line endings will be converted to `\\r\\n` as is common on Windows.",
          "type": "string",
          "enum": [
            "cr-lf"
          ]
        },
        {
          "description": "Line endings will be converted to `\\n` on Unix and `\\r\\n` on Windows.",
          "type": "string",
          "enum": [
            "native"
          ]
        }
      ]
    },
    "LineLength": {
      "description": "The length of a line of text that is considered too long.\n\nThe allowed range of values is 1..=320",
      "type": "integer",
      "format": "uint16",
      "maximum": 320.0,
      "minimum": 1.0
    },
    "LineWidth": {
      "description": "The maximum visual width to which the formatter should try to limit a line.",
      "type": "integer",
      "format": "uint16",
      "minimum": 1.0
    },
    "LintOptions": {
      "description": "Configures how Ruff checks your code.\n\nOptions specified in the `lint` section take precedence over the deprecated top-level settings.",
      "type": "object",
      "properties": {
        "allowed-confusables": {
          "description": "A list of allowed \"confusable\" Unicode characters to ignore when enforcing `RUF001`, `RUF002`, and `RUF003`.",
          "type": [
            "array",
            "null"
          ],
          "items": {
            "type": "string",
            "maxLength": 1,
            "minLength": 1
          }
        },
        "dummy-variable-rgx": {
          "description": "A regular expression used to identify \"dummy\" variables, or those which should be ignored when enforcing (e.g.) unused-variable rules. The default expression matches `_`, `__`, and `_var`, but not `_var_`.",
          "type": [
            "string",
            "null"
          ]
        },
        "exclude": {
          "description": "A list of file patterns to exclude from linting in addition to the files excluded globally (see [`exclude`](#exclude), and [`extend-exclude`](#extend-exclude)).\n\nExclusions are based on globs, and can be either:\n\n- Single-path patterns, like `.mypy_cache` (to exclude any directory named `.mypy_cache` in the tree), `foo.py` (to exclude any file named `foo.py`), or `foo_*.py` (to exclude any file matching `foo_*.py` ). - Relative patterns, like `directory/foo.py` (to exclude that specific file) or `directory/*.py` (to exclude any Python files in `directory`). Note that these paths are relative to the project root (e.g., the directory containing your `pyproject.toml`).\n\nFor more information on the glob syntax, refer to the [`globset` documentation](https://docs.rs/globset/latest/globset/#syntax).",
          "type": [
            "array",
            "null"
          ],
          "items": {
            "type": "string"
          }
        },
        "explicit-preview-rules": {
          "description": "Whether to require exact codes to select preview rules. When enabled, preview rules will not be selected by prefixes — the full code of each preview rule will be required to enable the rule.",
          "type": [
            "boolean",
            "null"
          ]
        },
        "extend-fixable": {
          "description": "A list of rule codes or prefixes to consider fixable, in addition to those specified by [`fixable`](#lint_fixable).",
          "type": [
            "array",
            "null"
          ],
          "items": {
            "$ref": "#/definitions/RuleSelector"
          }
        },
        "extend-ignore": {
          "description": "A list of rule codes or prefixes to ignore, in addition to those specified by `ignore`.",
          "deprecated": true,
          "type": [
            "array",
            "null"
          ],
          "items": {
            "$ref": "#/definitions/RuleSelector"
          }
        },
        "extend-per-file-ignores": {
          "description": "A list of mappings from file pattern to rule codes or prefixes to exclude, in addition to any rules excluded by [`per-file-ignores`](#lint_per-file-ignores).",
          "type": [
            "object",
            "null"
          ],
          "additionalProperties": {
            "type": "array",
            "items": {
              "$ref": "#/definitions/RuleSelector"
            }
          }
        },
        "extend-safe-fixes": {
          "description": "A list of rule codes or prefixes for which unsafe fixes should be considered safe.",
          "type": [
            "array",
            "null"
          ],
          "items": {
            "$ref": "#/definitions/RuleSelector"
          }
        },
        "extend-select": {
          "description": "A list of rule codes or prefixes to enable, in addition to those specified by [`select`](#lint_select).",
          "type": [
            "array",
            "null"
          ],
          "items": {
            "$ref": "#/definitions/RuleSelector"
          }
        },
        "extend-unfixable": {
          "description": "A list of rule codes or prefixes to consider non-auto-fixable, in addition to those specified by [`unfixable`](#lint_unfixable).",
          "deprecated": true,
          "type": [
            "array",
            "null"
          ],
          "items": {
            "$ref": "#/definitions/RuleSelector"
          }
        },
        "extend-unsafe-fixes": {
          "description": "A list of rule codes or prefixes for which safe fixes should be considered unsafe.",
          "type": [
            "array",
            "null"
          ],
          "items": {
            "$ref": "#/definitions/RuleSelector"
          }
        },
        "external": {
          "description": "A list of rule codes or prefixes that are unsupported by Ruff, but should be preserved when (e.g.) validating `# noqa` directives. Useful for retaining `# noqa` directives that cover plugins not yet implemented by Ruff.",
          "type": [
            "array",
            "null"
          ],
          "items": {
            "type": "string"
          }
        },
        "fixable": {
          "description": "A list of rule codes or prefixes to consider fixable. By default, all rules are considered fixable.",
          "type": [
            "array",
            "null"
          ],
          "items": {
            "$ref": "#/definitions/RuleSelector"
          }
        },
        "flake8-annotations": {
          "description": "Options for the `flake8-annotations` plugin.",
          "anyOf": [
            {
              "$ref": "#/definitions/Flake8AnnotationsOptions"
            },
            {
              "type": "null"
            }
          ]
        },
        "flake8-bandit": {
          "description": "Options for the `flake8-bandit` plugin.",
          "anyOf": [
            {
              "$ref": "#/definitions/Flake8BanditOptions"
            },
            {
              "type": "null"
            }
          ]
        },
        "flake8-boolean-trap": {
          "description": "Options for the `flake8-boolean-trap` plugin.",
          "anyOf": [
            {
              "$ref": "#/definitions/Flake8BooleanTrapOptions"
            },
            {
              "type": "null"
            }
          ]
        },
        "flake8-bugbear": {
          "description": "Options for the `flake8-bugbear` plugin.",
          "anyOf": [
            {
              "$ref": "#/definitions/Flake8BugbearOptions"
            },
            {
              "type": "null"
            }
          ]
        },
        "flake8-builtins": {
          "description": "Options for the `flake8-builtins` plugin.",
          "anyOf": [
            {
              "$ref": "#/definitions/Flake8BuiltinsOptions"
            },
            {
              "type": "null"
            }
          ]
        },
        "flake8-comprehensions": {
          "description": "Options for the `flake8-comprehensions` plugin.",
          "anyOf": [
            {
              "$ref": "#/definitions/Flake8ComprehensionsOptions"
            },
            {
              "type": "null"
            }
          ]
        },
        "flake8-copyright": {
          "description": "Options for the `flake8-copyright` plugin.",
          "anyOf": [
            {
              "$ref": "#/definitions/Flake8CopyrightOptions"
            },
            {
              "type": "null"
            }
          ]
        },
        "flake8-errmsg": {
          "description": "Options for the `flake8-errmsg` plugin.",
          "anyOf": [
            {
              "$ref": "#/definitions/Flake8ErrMsgOptions"
            },
            {
              "type": "null"
            }
          ]
        },
        "flake8-gettext": {
          "description": "Options for the `flake8-gettext` plugin.",
          "anyOf": [
            {
              "$ref": "#/definitions/Flake8GetTextOptions"
            },
            {
              "type": "null"
            }
          ]
        },
        "flake8-implicit-str-concat": {
          "description": "Options for the `flake8-implicit-str-concat` plugin.",
          "anyOf": [
            {
              "$ref": "#/definitions/Flake8ImplicitStrConcatOptions"
            },
            {
              "type": "null"
            }
          ]
        },
        "flake8-import-conventions": {
          "description": "Options for the `flake8-import-conventions` plugin.",
          "anyOf": [
            {
              "$ref": "#/definitions/Flake8ImportConventionsOptions"
            },
            {
              "type": "null"
            }
          ]
        },
        "flake8-pytest-style": {
          "description": "Options for the `flake8-pytest-style` plugin.",
          "anyOf": [
            {
              "$ref": "#/definitions/Flake8PytestStyleOptions"
            },
            {
              "type": "null"
            }
          ]
        },
        "flake8-quotes": {
          "description": "Options for the `flake8-quotes` plugin.",
          "anyOf": [
            {
              "$ref": "#/definitions/Flake8QuotesOptions"
            },
            {
              "type": "null"
            }
          ]
        },
        "flake8-self": {
          "description": "Options for the `flake8_self` plugin.",
          "anyOf": [
            {
              "$ref": "#/definitions/Flake8SelfOptions"
            },
            {
              "type": "null"
            }
          ]
        },
        "flake8-tidy-imports": {
          "description": "Options for the `flake8-tidy-imports` plugin.",
          "anyOf": [
            {
              "$ref": "#/definitions/Flake8TidyImportsOptions"
            },
            {
              "type": "null"
            }
          ]
        },
        "flake8-type-checking": {
          "description": "Options for the `flake8-type-checking` plugin.",
          "anyOf": [
            {
              "$ref": "#/definitions/Flake8TypeCheckingOptions"
            },
            {
              "type": "null"
            }
          ]
        },
        "flake8-unused-arguments": {
          "description": "Options for the `flake8-unused-arguments` plugin.",
          "anyOf": [
            {
              "$ref": "#/definitions/Flake8UnusedArgumentsOptions"
            },
            {
              "type": "null"
            }
          ]
        },
        "ignore": {
          "description": "A list of rule codes or prefixes to ignore. Prefixes can specify exact rules (like `F841`), entire categories (like `F`), or anything in between.\n\nWhen breaking ties between enabled and disabled rules (via `select` and `ignore`, respectively), more specific prefixes override less specific prefixes. `ignore` takes precedence over `select` if the same prefix appears in both.",
          "type": [
            "array",
            "null"
          ],
          "items": {
            "$ref": "#/definitions/RuleSelector"
          }
        },
        "ignore-init-module-imports": {
          "description": "Avoid automatically removing unused imports in `__init__.py` files. Such imports will still be flagged, but with a dedicated message suggesting that the import is either added to the module's `__all__` symbol, or re-exported with a redundant alias (e.g., `import os as os`).\n\nThis option is enabled by default, but you can opt-in to removal of imports via an unsafe fix.",
          "deprecated": true,
          "type": [
            "boolean",
            "null"
          ]
        },
        "isort": {
          "description": "Options for the `isort` plugin.",
          "anyOf": [
            {
              "$ref": "#/definitions/IsortOptions"
            },
            {
              "type": "null"
            }
          ]
        },
        "logger-objects": {
          "description": "A list of objects that should be treated equivalently to a `logging.Logger` object.\n\nThis is useful for ensuring proper diagnostics (e.g., to identify `logging` deprecations and other best-practices) for projects that re-export a `logging.Logger` object from a common module.\n\nFor example, if you have a module `logging_setup.py` with the following contents: ```python import logging\n\nlogger = logging.getLogger(__name__) ```\n\nAdding `\"logging_setup.logger\"` to `logger-objects` will ensure that `logging_setup.logger` is treated as a `logging.Logger` object when imported from other modules (e.g., `from logging_setup import logger`).",
          "type": [
            "array",
            "null"
          ],
          "items": {
            "type": "string"
          }
        },
        "mccabe": {
          "description": "Options for the `mccabe` plugin.",
          "anyOf": [
            {
              "$ref": "#/definitions/McCabeOptions"
            },
            {
              "type": "null"
            }
          ]
        },
        "pep8-naming": {
          "description": "Options for the `pep8-naming` plugin.",
          "anyOf": [
            {
              "$ref": "#/definitions/Pep8NamingOptions"
            },
            {
              "type": "null"
            }
          ]
        },
        "per-file-ignores": {
          "description": "A list of mappings from file pattern to rule codes or prefixes to exclude, when considering any matching files. An initial '!' negates the file pattern.",
          "type": [
            "object",
            "null"
          ],
          "additionalProperties": {
            "type": "array",
            "items": {
              "$ref": "#/definitions/RuleSelector"
            }
          }
        },
        "preview": {
          "description": "Whether to enable preview mode. When preview mode is enabled, Ruff will use unstable rules and fixes.",
          "type": [
            "boolean",
            "null"
          ]
        },
        "pycodestyle": {
          "description": "Options for the `pycodestyle` plugin.",
          "anyOf": [
            {
              "$ref": "#/definitions/PycodestyleOptions"
            },
            {
              "type": "null"
            }
          ]
        },
        "pydoclint": {
          "description": "Options for the `pydoclint` plugin.",
          "anyOf": [
            {
              "$ref": "#/definitions/PydoclintOptions"
            },
            {
              "type": "null"
            }
          ]
        },
        "pydocstyle": {
          "description": "Options for the `pydocstyle` plugin.",
          "anyOf": [
            {
              "$ref": "#/definitions/PydocstyleOptions"
            },
            {
              "type": "null"
            }
          ]
        },
        "pyflakes": {
          "description": "Options for the `pyflakes` plugin.",
          "anyOf": [
            {
              "$ref": "#/definitions/PyflakesOptions"
            },
            {
              "type": "null"
            }
          ]
        },
        "pylint": {
          "description": "Options for the `pylint` plugin.",
          "anyOf": [
            {
              "$ref": "#/definitions/PylintOptions"
            },
            {
              "type": "null"
            }
          ]
        },
        "pyupgrade": {
          "description": "Options for the `pyupgrade` plugin.",
          "anyOf": [
            {
              "$ref": "#/definitions/PyUpgradeOptions"
            },
            {
              "type": "null"
            }
          ]
        },
        "ruff": {
          "description": "Options for the `ruff` plugin",
          "anyOf": [
            {
              "$ref": "#/definitions/RuffOptions"
            },
            {
              "type": "null"
            }
          ]
        },
        "select": {
          "description": "A list of rule codes or prefixes to enable. Prefixes can specify exact rules (like `F841`), entire categories (like `F`), or anything in between.\n\nWhen breaking ties between enabled and disabled rules (via `select` and `ignore`, respectively), more specific prefixes override less specific prefixes. `ignore` takes precedence over `select` if the same prefix appears in both.",
          "type": [
            "array",
            "null"
          ],
          "items": {
            "$ref": "#/definitions/RuleSelector"
          }
        },
        "task-tags": {
          "description": "A list of task tags to recognize (e.g., \"TODO\", \"FIXME\", \"XXX\").\n\nComments starting with these tags will be ignored by commented-out code detection (`ERA`), and skipped by line-length rules (`E501`) if [`ignore-overlong-task-comments`](#lint_pycodestyle_ignore-overlong-task-comments) is set to `true`.",
          "type": [
            "array",
            "null"
          ],
          "items": {
            "type": "string"
          }
        },
        "typing-extensions": {
          "description": "Whether to allow imports from the third-party `typing_extensions` module for Python versions before a symbol was added to the first-party `typing` module.\n\nMany rules try to import symbols from the `typing` module but fall back to `typing_extensions` for earlier versions of Python. This option can be used to disable this fallback behavior in cases where `typing_extensions` is not installed.",
          "type": [
            "boolean",
            "null"
          ]
        },
        "typing-modules": {
          "description": "A list of modules whose exports should be treated equivalently to members of the `typing` module.\n\nThis is useful for ensuring proper type annotation inference for projects that re-export `typing` and `typing_extensions` members from a compatibility module. If omitted, any members imported from modules apart from `typing` and `typing_extensions` will be treated as ordinary Python objects.",
          "type": [
            "array",
            "null"
          ],
          "items": {
            "type": "string"
          }
        },
        "unfixable": {
          "description": "A list of rule codes or prefixes to consider non-fixable.",
          "type": [
            "array",
            "null"
          ],
          "items": {
            "$ref": "#/definitions/RuleSelector"
          }
        }
      },
      "additionalProperties": false
    },
    "McCabeOptions": {
      "description": "Options for the `mccabe` plugin.",
      "type": "object",
      "properties": {
        "max-complexity": {
          "description": "The maximum McCabe complexity to allow before triggering `C901` errors.",
          "type": [
            "integer",
            "null"
          ],
          "format": "uint",
          "minimum": 0.0
        }
      },
      "additionalProperties": false
    },
    "NameImports": {
      "type": "string"
    },
    "OutputFormat": {
      "type": "string",
      "enum": [
        "concise",
        "full",
        "json",
        "json-lines",
        "junit",
        "grouped",
        "github",
        "gitlab",
        "pylint",
        "rdjson",
        "azure",
        "sarif"
      ]
    },
    "ParametrizeNameType": {
      "type": "string",
      "enum": [
        "csv",
        "tuple",
        "list"
      ]
    },
    "ParametrizeValuesRowType": {
      "type": "string",
      "enum": [
        "tuple",
        "list"
      ]
    },
    "ParametrizeValuesType": {
      "type": "string",
      "enum": [
        "tuple",
        "list"
      ]
    },
    "Pep8NamingOptions": {
      "description": "Options for the `pep8-naming` plugin.",
      "type": "object",
      "properties": {
        "classmethod-decorators": {
          "description": "A list of decorators that, when applied to a method, indicate that the method should be treated as a class method (in addition to the builtin `@classmethod`).\n\nFor example, Ruff will expect that any method decorated by a decorator in this list takes a `cls` argument as its first argument.\n\nExpects to receive a list of fully-qualified names (e.g., `pydantic.validator`, rather than `validator`) or alternatively a plain name which is then matched against the last segment in case the decorator itself consists of a dotted name.",
          "type": [
            "array",
            "null"
          ],
          "items": {
            "type": "string"
          }
        },
        "extend-ignore-names": {
          "description": "Additional names (or patterns) to ignore when considering `pep8-naming` violations, in addition to those included in [`ignore-names`](#lint_pep8-naming_ignore-names).\n\nSupports glob patterns. For example, to ignore all names starting with `test_` or ending with `_test`, you could use `ignore-names = [\"test_*\", \"*_test\"]`. For more information on the glob syntax, refer to the [`globset` documentation](https://docs.rs/globset/latest/globset/#syntax).",
          "type": [
            "array",
            "null"
          ],
          "items": {
            "type": "string"
          }
        },
        "ignore-names": {
          "description": "A list of names (or patterns) to ignore when considering `pep8-naming` violations.\n\nSupports glob patterns. For example, to ignore all names starting with `test_` or ending with `_test`, you could use `ignore-names = [\"test_*\", \"*_test\"]`. For more information on the glob syntax, refer to the [`globset` documentation](https://docs.rs/globset/latest/globset/#syntax).",
          "type": [
            "array",
            "null"
          ],
          "items": {
            "type": "string"
          }
        },
        "staticmethod-decorators": {
          "description": "A list of decorators that, when applied to a method, indicate that the method should be treated as a static method (in addition to the builtin `@staticmethod`).\n\nFor example, Ruff will expect that any method decorated by a decorator in this list has no `self` or `cls` argument.\n\nExpects to receive a list of fully-qualified names (e.g., `belay.Device.teardown`, rather than `teardown`) or alternatively a plain name which is then matched against the last segment in case the decorator itself consists of a dotted name.",
          "type": [
            "array",
            "null"
          ],
          "items": {
            "type": "string"
          }
        }
      },
      "additionalProperties": false
    },
    "PyUpgradeOptions": {
      "description": "Options for the `pyupgrade` plugin.",
      "type": "object",
      "properties": {
        "keep-runtime-typing": {
          "description": "Whether to avoid [PEP 585](https://peps.python.org/pep-0585/) (`List[int]` -> `list[int]`) and [PEP 604](https://peps.python.org/pep-0604/) (`Union[str, int]` -> `str | int`) rewrites even if a file imports `from __future__ import annotations`.\n\nThis setting is only applicable when the target Python version is below 3.9 and 3.10 respectively, and is most commonly used when working with libraries like Pydantic and FastAPI, which rely on the ability to parse type annotations at runtime. The use of `from __future__ import annotations` causes Python to treat the type annotations as strings, which typically allows for the use of language features that appear in later Python versions but are not yet supported by the current version (e.g., `str | int`). However, libraries that rely on runtime type annotations will break if the annotations are incompatible with the current Python version.\n\nFor example, while the following is valid Python 3.8 code due to the presence of `from __future__ import annotations`, the use of `str | int` prior to Python 3.10 will cause Pydantic to raise a `TypeError` at runtime:\n\n```python from __future__ import annotations\n\nimport pydantic\n\nclass Foo(pydantic.BaseModel): bar: str | int ```",
          "type": [
            "boolean",
            "null"
          ]
        }
      },
      "additionalProperties": false
    },
    "PycodestyleOptions": {
      "description": "Options for the `pycodestyle` plugin.",
      "type": "object",
      "properties": {
        "ignore-overlong-task-comments": {
          "description": "Whether line-length violations (`E501`) should be triggered for comments starting with [`task-tags`](#lint_task-tags) (by default: \"TODO\", \"FIXME\", and \"XXX\").",
          "type": [
            "boolean",
            "null"
          ]
        },
        "max-doc-length": {
          "description": "The maximum line length to allow for [`doc-line-too-long`](https://docs.astral.sh/ruff/rules/doc-line-too-long/) violations within documentation (`W505`), including standalone comments. By default, this is set to `null` which disables reporting violations.\n\nThe length is determined by the number of characters per line, except for lines containing Asian characters or emojis. For these lines, the [unicode width](https://unicode.org/reports/tr11/) of each character is added up to determine the length.\n\nSee the [`doc-line-too-long`](https://docs.astral.sh/ruff/rules/doc-line-too-long/) rule for more information.",
          "anyOf": [
            {
              "$ref": "#/definitions/LineLength"
            },
            {
              "type": "null"
            }
          ]
        },
        "max-line-length": {
          "description": "The maximum line length to allow for [`line-too-long`](https://docs.astral.sh/ruff/rules/line-too-long/) violations. By default, this is set to the value of the [`line-length`](#line-length) option.\n\nUse this option when you want to detect extra-long lines that the formatter can't automatically split by setting `pycodestyle.line-length` to a value larger than [`line-length`](#line-length).\n\n```toml # The formatter wraps lines at a length of 88. line-length = 88\n\n[pycodestyle] # E501 reports lines that exceed the length of 100. max-line-length = 100 ```\n\nThe length is determined by the number of characters per line, except for lines containing East Asian characters or emojis. For these lines, the [unicode width](https://unicode.org/reports/tr11/) of each character is added up to determine the length.\n\nSee the [`line-too-long`](https://docs.astral.sh/ruff/rules/line-too-long/) rule for more information.",
          "anyOf": [
            {
              "$ref": "#/definitions/LineLength"
            },
            {
              "type": "null"
            }
          ]
        }
      },
      "additionalProperties": false
    },
    "PydoclintOptions": {
      "description": "Options for the `pydoclint` plugin.",
      "type": "object",
      "properties": {
        "ignore-one-line-docstrings": {
          "description": "Skip docstrings which fit on a single line.\n\nNote: The corresponding setting in `pydoclint` is named `skip-checking-short-docstrings`.",
          "type": [
            "boolean",
            "null"
          ]
        }
      },
      "additionalProperties": false
    },
    "PydocstyleOptions": {
      "description": "Options for the `pydocstyle` plugin.",
      "type": "object",
      "properties": {
        "convention": {
          "description": "Whether to use Google-style, NumPy-style conventions, or the [PEP 257](https://peps.python.org/pep-0257/) defaults when analyzing docstring sections.\n\nEnabling a convention will disable all rules that are not included in the specified convention. As such, the intended workflow is to enable a convention and then selectively enable or disable any additional rules on top of it.\n\nFor example, to use Google-style conventions but avoid requiring documentation for every function parameter:\n\n```toml [tool.ruff.lint] # Enable all `pydocstyle` rules, limiting to those that adhere to the # Google convention via `convention = \"google\"`, below. select = [\"D\"]\n\n# On top of the Google convention, disable `D417`, which requires # documentation for every function parameter. ignore = [\"D417\"]\n\n[tool.ruff.lint.pydocstyle] convention = \"google\" ```\n\nTo enable an additional rule that's excluded from the convention, select the desired rule via its fully qualified rule code (e.g., `D400` instead of `D4` or `D40`):\n\n```toml [tool.ruff.lint] # Enable D400 on top of the Google convention. extend-select = [\"D400\"]\n\n[tool.ruff.lint.pydocstyle] convention = \"google\" ```",
          "anyOf": [
            {
              "$ref": "#/definitions/Convention"
            },
            {
              "type": "null"
            }
          ]
        },
        "ignore-decorators": {
          "description": "Ignore docstrings for functions or methods decorated with the specified fully-qualified decorators.",
          "type": [
            "array",
            "null"
          ],
          "items": {
            "type": "string"
          }
        },
        "ignore-var-parameters": {
          "description": "If set to `true`, ignore missing documentation for `*args` and `**kwargs` parameters.",
          "type": [
            "boolean",
            "null"
          ]
        },
        "property-decorators": {
          "description": "A list of decorators that, when applied to a method, indicate that the method should be treated as a property (in addition to the builtin `@property` and standard-library `@functools.cached_property`).\n\nFor example, Ruff will expect that any method decorated by a decorator in this list can use a non-imperative summary line.",
          "type": [
            "array",
            "null"
          ],
          "items": {
            "type": "string"
          }
        }
      },
      "additionalProperties": false
    },
    "PyflakesOptions": {
      "description": "Options for the `pyflakes` plugin.",
      "type": "object",
      "properties": {
        "allowed-unused-imports": {
          "description": "A list of modules to ignore when considering unused imports.\n\nUsed to prevent violations for specific modules that are known to have side effects on import (e.g., `hvplot.pandas`).\n\nModules in this list are expected to be fully-qualified names (e.g., `hvplot.pandas`). Any submodule of a given module will also be ignored (e.g., given `hvplot`, `hvplot.pandas` will also be ignored).",
          "type": [
            "array",
            "null"
          ],
          "items": {
            "type": "string"
          }
        },
        "extend-generics": {
          "description": "Additional functions or classes to consider generic, such that any subscripts should be treated as type annotation (e.g., `ForeignKey` in `django.db.models.ForeignKey[\"User\"]`.\n\nExpects to receive a list of fully-qualified names (e.g., `django.db.models.ForeignKey`, rather than `ForeignKey`).",
          "type": [
            "array",
            "null"
          ],
          "items": {
            "type": "string"
          }
        }
      },
      "additionalProperties": false
    },
    "PylintOptions": {
      "description": "Options for the `pylint` plugin.",
      "type": "object",
      "properties": {
        "allow-dunder-method-names": {
          "description": "Dunder methods name to allow, in addition to the default set from the Python standard library (see `PLW3201`).",
          "type": [
            "array",
            "null"
          ],
          "items": {
            "type": "string"
          },
          "uniqueItems": true
        },
        "allow-magic-value-types": {
          "description": "Constant types to ignore when used as \"magic values\" (see `PLR2004`).",
          "type": [
            "array",
            "null"
          ],
          "items": {
            "$ref": "#/definitions/ConstantType"
          }
        },
        "max-args": {
          "description": "Maximum number of arguments allowed for a function or method definition (see `PLR0913`).",
          "type": [
            "integer",
            "null"
          ],
          "format": "uint",
          "minimum": 0.0
        },
        "max-bool-expr": {
          "description": "Maximum number of Boolean expressions allowed within a single `if` statement (see `PLR0916`).",
          "type": [
            "integer",
            "null"
          ],
          "format": "uint",
          "minimum": 0.0
        },
        "max-branches": {
          "description": "Maximum number of branches allowed for a function or method body (see `PLR0912`).",
          "type": [
            "integer",
            "null"
          ],
          "format": "uint",
          "minimum": 0.0
        },
        "max-locals": {
          "description": "Maximum number of local variables allowed for a function or method body (see `PLR0914`).",
          "type": [
            "integer",
            "null"
          ],
          "format": "uint",
          "minimum": 0.0
        },
        "max-nested-blocks": {
          "description": "Maximum number of nested blocks allowed within a function or method body (see `PLR1702`).",
          "type": [
            "integer",
            "null"
          ],
          "format": "uint",
          "minimum": 0.0
        },
        "max-positional-args": {
          "description": "Maximum number of positional arguments allowed for a function or method definition (see `PLR0917`).\n\nIf not specified, defaults to the value of `max-args`.",
          "type": [
            "integer",
            "null"
          ],
          "format": "uint",
          "minimum": 0.0
        },
        "max-public-methods": {
          "description": "Maximum number of public methods allowed for a class (see `PLR0904`).",
          "type": [
            "integer",
            "null"
          ],
          "format": "uint",
          "minimum": 0.0
        },
        "max-returns": {
          "description": "Maximum number of return statements allowed for a function or method body (see `PLR0911`)",
          "type": [
            "integer",
            "null"
          ],
          "format": "uint",
          "minimum": 0.0
        },
        "max-statements": {
          "description": "Maximum number of statements allowed for a function or method body (see `PLR0915`).",
          "type": [
            "integer",
            "null"
          ],
          "format": "uint",
          "minimum": 0.0
        }
      },
      "additionalProperties": false
    },
    "PythonVersion": {
      "type": "string",
      "enum": [
        "py37",
        "py38",
        "py39",
        "py310",
        "py311",
        "py312",
        "py313",
        "py314"
      ]
    },
    "Quote": {
      "oneOf": [
        {
          "description": "Use double quotes.",
          "type": "string",
          "enum": [
            "double"
          ]
        },
        {
          "description": "Use single quotes.",
          "type": "string",
          "enum": [
            "single"
          ]
        }
      ]
    },
    "QuoteStyle": {
      "type": "string",
      "enum": [
        "single",
        "double",
        "preserve"
      ]
    },
    "RelativeImportsOrder": {
      "oneOf": [
        {
          "description": "Place \"closer\" imports (fewer `.` characters, most local) before \"further\" imports (more `.` characters, least local).",
          "type": "string",
          "enum": [
            "closest-to-furthest"
          ]
        },
        {
          "description": "Place \"further\" imports (more `.` characters, least local) imports before \"closer\" imports (fewer `.` characters, most local).",
          "type": "string",
          "enum": [
            "furthest-to-closest"
          ]
        }
      ]
    },
    "RequiredVersion": {
      "type": "string"
    },
    "RuffOptions": {
      "description": "Options for the `ruff` plugin",
      "type": "object",
      "properties": {
        "allowed-markup-calls": {
          "description": "A list of callable names, whose result may be safely passed into [`markupsafe.Markup`](https://markupsafe.palletsprojects.com/en/stable/escaping/#markupsafe.Markup).\n\nExpects to receive a list of fully-qualified names (e.g., `bleach.clean`, rather than `clean`).\n\nThis setting helps you avoid false positives in code like:\n\n```python from bleach import clean from markupsafe import Markup\n\ncleaned_markup = Markup(clean(some_user_input)) ```\n\nWhere the use of [`bleach.clean`](https://bleach.readthedocs.io/en/latest/clean.html) usually ensures that there's no XSS vulnerability.\n\nAlthough it is not recommended, you may also use this setting to whitelist other kinds of calls, e.g. calls to i18n translation functions, where how safe that is will depend on the implementation and how well the translations are audited.\n\nAnother common use-case is to wrap the output of functions that generate markup like [`xml.etree.ElementTree.tostring`](https://docs.python.org/3/library/xml.etree.elementtree.html#xml.etree.ElementTree.tostring) or template rendering engines where sanitization of potential user input is either already baked in or has to happen before rendering.",
          "deprecated": true,
          "type": [
            "array",
            "null"
          ],
          "items": {
            "type": "string"
          }
        },
        "extend-markup-names": {
          "description": "A list of additional callable names that behave like [`markupsafe.Markup`](https://markupsafe.palletsprojects.com/en/stable/escaping/#markupsafe.Markup).\n\nExpects to receive a list of fully-qualified names (e.g., `webhelpers.html.literal`, rather than `literal`).",
          "deprecated": true,
          "type": [
            "array",
            "null"
          ],
          "items": {
            "type": "string"
          }
        },
        "parenthesize-tuple-in-subscript": {
          "description": "Whether to prefer accessing items keyed by tuples with parentheses around the tuple (see `RUF031`).",
          "type": [
            "boolean",
            "null"
          ]
        }
      },
      "additionalProperties": false
    },
    "RuleSelector": {
      "type": "string",
      "enum": [
        "A",
        "A0",
        "A00",
        "A001",
        "A002",
        "A003",
        "A004",
        "A005",
        "A006",
        "AIR",
        "AIR0",
        "AIR00",
        "AIR001",
        "AIR002",
        "AIR3",
        "AIR30",
        "AIR301",
        "AIR302",
        "AIR31",
        "AIR311",
        "AIR312",
        "ALL",
        "ANN",
        "ANN0",
        "ANN00",
        "ANN001",
        "ANN002",
        "ANN003",
        "ANN2",
        "ANN20",
        "ANN201",
        "ANN202",
        "ANN204",
        "ANN205",
        "ANN206",
        "ANN4",
        "ANN40",
        "ANN401",
        "ARG",
        "ARG0",
        "ARG00",
        "ARG001",
        "ARG002",
        "ARG003",
        "ARG004",
        "ARG005",
        "ASYNC",
        "ASYNC1",
        "ASYNC10",
        "ASYNC100",
        "ASYNC105",
        "ASYNC109",
        "ASYNC11",
        "ASYNC110",
        "ASYNC115",
        "ASYNC116",
        "ASYNC2",
        "ASYNC21",
        "ASYNC210",
        "ASYNC22",
        "ASYNC220",
        "ASYNC221",
        "ASYNC222",
        "ASYNC23",
        "ASYNC230",
        "ASYNC25",
        "ASYNC251",
        "B",
        "B0",
        "B00",
        "B002",
        "B003",
        "B004",
        "B005",
        "B006",
        "B007",
        "B008",
        "B009",
        "B01",
        "B010",
        "B011",
        "B012",
        "B013",
        "B014",
        "B015",
        "B016",
        "B017",
        "B018",
        "B019",
        "B02",
        "B020",
        "B021",
        "B022",
        "B023",
        "B024",
        "B025",
        "B026",
        "B027",
        "B028",
        "B029",
        "B03",
        "B030",
        "B031",
        "B032",
        "B033",
        "B034",
        "B035",
        "B039",
        "B9",
        "B90",
        "B901",
        "B903",
        "B904",
        "B905",
        "B909",
        "B91",
        "B911",
        "BLE",
        "BLE0",
        "BLE00",
        "BLE001",
        "C",
        "C4",
        "C40",
        "C400",
        "C401",
        "C402",
        "C403",
        "C404",
        "C405",
        "C406",
        "C408",
        "C409",
        "C41",
        "C410",
        "C411",
        "C413",
        "C414",
        "C415",
        "C416",
        "C417",
        "C418",
        "C419",
        "C42",
        "C420",
        "C9",
        "C90",
        "C901",
        "COM",
        "COM8",
        "COM81",
        "COM812",
        "COM818",
        "COM819",
        "CPY",
        "CPY0",
        "CPY00",
        "CPY001",
        "D",
        "D1",
        "D10",
        "D100",
        "D101",
        "D102",
        "D103",
        "D104",
        "D105",
        "D106",
        "D107",
        "D2",
        "D20",
        "D200",
        "D201",
        "D202",
        "D203",
        "D204",
        "D205",
        "D206",
        "D207",
        "D208",
        "D209",
        "D21",
        "D210",
        "D211",
        "D212",
        "D213",
        "D214",
        "D215",
        "D3",
        "D30",
        "D300",
        "D301",
        "D4",
        "D40",
        "D400",
        "D401",
        "D402",
        "D403",
        "D404",
        "D405",
        "D406",
        "D407",
        "D408",
        "D409",
        "D41",
        "D410",
        "D411",
        "D412",
        "D413",
        "D414",
        "D415",
        "D416",
        "D417",
        "D418",
        "D419",
        "DJ",
        "DJ0",
        "DJ00",
        "DJ001",
        "DJ003",
        "DJ006",
        "DJ007",
        "DJ008",
        "DJ01",
        "DJ012",
        "DJ013",
        "DOC",
        "DOC2",
        "DOC20",
        "DOC201",
        "DOC202",
        "DOC4",
        "DOC40",
        "DOC402",
        "DOC403",
        "DOC5",
        "DOC50",
        "DOC501",
        "DOC502",
        "DTZ",
        "DTZ0",
        "DTZ00",
        "DTZ001",
        "DTZ002",
        "DTZ003",
        "DTZ004",
        "DTZ005",
        "DTZ006",
        "DTZ007",
        "DTZ01",
        "DTZ011",
        "DTZ012",
        "DTZ9",
        "DTZ90",
        "DTZ901",
        "E",
        "E1",
        "E10",
        "E101",
        "E11",
        "E111",
        "E112",
        "E113",
        "E114",
        "E115",
        "E116",
        "E117",
        "E2",
        "E20",
        "E201",
        "E202",
        "E203",
        "E204",
        "E21",
        "E211",
        "E22",
        "E221",
        "E222",
        "E223",
        "E224",
        "E225",
        "E226",
        "E227",
        "E228",
        "E23",
        "E231",
        "E24",
        "E241",
        "E242",
        "E25",
        "E251",
        "E252",
        "E26",
        "E261",
        "E262",
        "E265",
        "E266",
        "E27",
        "E271",
        "E272",
        "E273",
        "E274",
        "E275",
        "E3",
        "E30",
        "E301",
        "E302",
        "E303",
        "E304",
        "E305",
        "E306",
        "E4",
        "E40",
        "E401",
        "E402",
        "E5",
        "E50",
        "E501",
        "E502",
        "E7",
        "E70",
        "E701",
        "E702",
        "E703",
        "E71",
        "E711",
        "E712",
        "E713",
        "E714",
        "E72",
        "E721",
        "E722",
        "E73",
        "E731",
        "E74",
        "E741",
        "E742",
        "E743",
        "E9",
        "E90",
        "E902",
        "EM",
        "EM1",
        "EM10",
        "EM101",
        "EM102",
        "EM103",
        "ERA",
        "ERA0",
        "ERA00",
        "ERA001",
        "EXE",
        "EXE0",
        "EXE00",
        "EXE001",
        "EXE002",
        "EXE003",
        "EXE004",
        "EXE005",
        "F",
        "F4",
        "F40",
        "F401",
        "F402",
        "F403",
        "F404",
        "F405",
        "F406",
        "F407",
        "F5",
        "F50",
        "F501",
        "F502",
        "F503",
        "F504",
        "F505",
        "F506",
        "F507",
        "F508",
        "F509",
        "F52",
        "F521",
        "F522",
        "F523",
        "F524",
        "F525",
        "F54",
        "F541",
        "F6",
        "F60",
        "F601",
        "F602",
        "F62",
        "F621",
        "F622",
        "F63",
        "F631",
        "F632",
        "F633",
        "F634",
        "F7",
        "F70",
        "F701",
        "F702",
        "F704",
        "F706",
        "F707",
        "F72",
        "F722",
        "F8",
        "F81",
        "F811",
        "F82",
        "F821",
        "F822",
        "F823",
        "F84",
        "F841",
        "F842",
        "F9",
        "F90",
        "F901",
        "FA",
        "FA1",
        "FA10",
        "FA100",
        "FA102",
        "FAST",
        "FAST0",
        "FAST00",
        "FAST001",
        "FAST002",
        "FAST003",
        "FBT",
        "FBT0",
        "FBT00",
        "FBT001",
        "FBT002",
        "FBT003",
        "FIX",
        "FIX0",
        "FIX00",
        "FIX001",
        "FIX002",
        "FIX003",
        "FIX004",
        "FLY",
        "FLY0",
        "FLY00",
        "FLY002",
        "FURB",
        "FURB1",
        "FURB10",
        "FURB101",
        "FURB103",
        "FURB105",
        "FURB11",
        "FURB110",
        "FURB113",
        "FURB116",
        "FURB118",
        "FURB12",
        "FURB122",
        "FURB129",
        "FURB13",
        "FURB131",
        "FURB132",
        "FURB136",
        "FURB14",
        "FURB140",
        "FURB142",
        "FURB145",
        "FURB148",
        "FURB15",
        "FURB152",
        "FURB154",
        "FURB156",
        "FURB157",
        "FURB16",
        "FURB161",
        "FURB162",
        "FURB163",
        "FURB164",
        "FURB166",
        "FURB167",
        "FURB168",
        "FURB169",
        "FURB17",
        "FURB171",
        "FURB177",
        "FURB18",
        "FURB180",
        "FURB181",
        "FURB187",
        "FURB188",
        "FURB189",
        "FURB19",
        "FURB192",
        "G",
        "G0",
        "G00",
        "G001",
        "G002",
        "G003",
        "G004",
        "G01",
        "G010",
        "G1",
        "G10",
        "G101",
        "G2",
        "G20",
        "G201",
        "G202",
        "I",
        "I0",
        "I00",
        "I001",
        "I002",
        "ICN",
        "ICN0",
        "ICN00",
        "ICN001",
        "ICN002",
        "ICN003",
        "INP",
        "INP0",
        "INP00",
        "INP001",
        "INT",
        "INT0",
        "INT00",
        "INT001",
        "INT002",
        "INT003",
        "ISC",
        "ISC0",
        "ISC00",
        "ISC001",
        "ISC002",
        "ISC003",
        "LOG",
        "LOG0",
        "LOG00",
        "LOG001",
        "LOG002",
        "LOG004",
        "LOG007",
        "LOG009",
        "LOG01",
        "LOG014",
        "LOG015",
        "N",
        "N8",
        "N80",
        "N801",
        "N802",
        "N803",
        "N804",
        "N805",
        "N806",
        "N807",
        "N81",
        "N811",
        "N812",
        "N813",
        "N814",
        "N815",
        "N816",
        "N817",
        "N818",
        "N9",
        "N99",
        "N999",
        "NPY",
        "NPY0",
        "NPY00",
        "NPY001",
        "NPY002",
        "NPY003",
        "NPY2",
        "NPY20",
        "NPY201",
        "PD",
        "PD0",
        "PD00",
        "PD002",
        "PD003",
        "PD004",
        "PD007",
        "PD008",
        "PD009",
        "PD01",
        "PD010",
        "PD011",
        "PD012",
        "PD013",
        "PD015",
        "PD1",
        "PD10",
        "PD101",
        "PD9",
        "PD90",
        "PD901",
        "PERF",
        "PERF1",
        "PERF10",
        "PERF101",
        "PERF102",
        "PERF2",
        "PERF20",
        "PERF203",
        "PERF4",
        "PERF40",
        "PERF401",
        "PERF402",
        "PERF403",
        "PGH",
        "PGH0",
        "PGH00",
        "PGH003",
        "PGH004",
        "PGH005",
        "PIE",
        "PIE7",
        "PIE79",
        "PIE790",
        "PIE794",
        "PIE796",
        "PIE8",
        "PIE80",
        "PIE800",
        "PIE804",
        "PIE807",
        "PIE808",
        "PIE81",
        "PIE810",
        "PL",
        "PLC",
        "PLC0",
        "PLC01",
        "PLC010",
        "PLC0105",
        "PLC013",
        "PLC0131",
        "PLC0132",
        "PLC02",
        "PLC020",
        "PLC0205",
        "PLC0206",
        "PLC0208",
        "PLC04",
        "PLC041",
        "PLC0414",
        "PLC0415",
        "PLC1",
        "PLC18",
        "PLC180",
        "PLC1802",
        "PLC19",
        "PLC190",
        "PLC1901",
        "PLC2",
        "PLC24",
        "PLC240",
        "PLC2401",
        "PLC2403",
        "PLC27",
        "PLC270",
        "PLC2701",
        "PLC28",
        "PLC280",
        "PLC2801",
        "PLC3",
        "PLC30",
        "PLC300",
        "PLC3002",
        "PLE",
        "PLE0",
        "PLE01",
        "PLE010",
        "PLE0100",
        "PLE0101",
        "PLE011",
        "PLE0115",
        "PLE0116",
        "PLE0117",
        "PLE0118",
        "PLE02",
        "PLE023",
        "PLE0237",
        "PLE024",
        "PLE0241",
        "PLE03",
        "PLE030",
        "PLE0302",
        "PLE0303",
        "PLE0304",
        "PLE0305",
        "PLE0307",
        "PLE0308",
        "PLE0309",
        "PLE06",
        "PLE060",
        "PLE0604",
        "PLE0605",
        "PLE064",
        "PLE0643",
        "PLE07",
        "PLE070",
        "PLE0704",
        "PLE1",
        "PLE11",
        "PLE113",
        "PLE1132",
        "PLE114",
        "PLE1141",
        "PLE1142",
        "PLE12",
        "PLE120",
        "PLE1205",
        "PLE1206",
        "PLE13",
        "PLE130",
        "PLE1300",
        "PLE1307",
        "PLE131",
        "PLE1310",
        "PLE15",
        "PLE150",
        "PLE1507",
        "PLE151",
        "PLE1519",
        "PLE152",
        "PLE1520",
        "PLE17",
        "PLE170",
        "PLE1700",
        "PLE2",
        "PLE25",
        "PLE250",
        "PLE2502",
        "PLE251",
        "PLE2510",
        "PLE2512",
        "PLE2513",
        "PLE2514",
        "PLE2515",
        "PLE4",
        "PLE47",
        "PLE470",
        "PLE4703",
        "PLR",
        "PLR0",
        "PLR01",
        "PLR012",
        "PLR0124",
        "PLR013",
        "PLR0133",
        "PLR02",
        "PLR020",
        "PLR0202",
        "PLR0203",
        "PLR0206",
        "PLR04",
        "PLR040",
        "PLR0402",
        "PLR09",
        "PLR090",
        "PLR0904",
        "PLR091",
        "PLR0911",
        "PLR0912",
        "PLR0913",
        "PLR0914",
        "PLR0915",
        "PLR0916",
        "PLR0917",
        "PLR1",
        "PLR17",
        "PLR170",
        "PLR1702",
        "PLR1704",
        "PLR171",
        "PLR1711",
        "PLR1714",
        "PLR1716",
        "PLR172",
        "PLR1722",
        "PLR173",
        "PLR1730",
        "PLR1733",
        "PLR1736",
        "PLR2",
        "PLR20",
        "PLR200",
        "PLR2004",
        "PLR204",
        "PLR2044",
        "PLR5",
        "PLR55",
        "PLR550",
        "PLR5501",
        "PLR6",
        "PLR61",
        "PLR610",
        "PLR6104",
        "PLR62",
        "PLR620",
        "PLR6201",
        "PLR63",
        "PLR630",
        "PLR6301",
        "PLW",
        "PLW0",
        "PLW01",
        "PLW010",
        "PLW0108",
        "PLW012",
        "PLW0120",
        "PLW0127",
        "PLW0128",
        "PLW0129",
        "PLW013",
        "PLW0131",
        "PLW0133",
        "PLW017",
        "PLW0177",
        "PLW02",
        "PLW021",
        "PLW0211",
        "PLW024",
        "PLW0244",
        "PLW0245",
        "PLW04",
        "PLW040",
        "PLW0406",
        "PLW06",
        "PLW060",
        "PLW0602",
        "PLW0603",
        "PLW0604",
        "PLW064",
        "PLW0642",
        "PLW07",
        "PLW071",
        "PLW0711",
        "PLW1",
        "PLW15",
        "PLW150",
        "PLW1501",
        "PLW1507",
        "PLW1508",
        "PLW1509",
        "PLW151",
        "PLW1510",
        "PLW1514",
        "PLW16",
        "PLW164",
        "PLW1641",
        "PLW2",
        "PLW21",
        "PLW210",
        "PLW2101",
        "PLW29",
        "PLW290",
        "PLW2901",
        "PLW3",
        "PLW32",
        "PLW320",
        "PLW3201",
        "PLW33",
        "PLW330",
        "PLW3301",
        "PT",
        "PT0",
        "PT00",
        "PT001",
        "PT002",
        "PT003",
        "PT006",
        "PT007",
        "PT008",
        "PT009",
        "PT01",
        "PT010",
        "PT011",
        "PT012",
        "PT013",
        "PT014",
        "PT015",
        "PT016",
        "PT017",
        "PT018",
        "PT019",
        "PT02",
        "PT020",
        "PT021",
        "PT022",
        "PT023",
        "PT024",
        "PT025",
        "PT026",
        "PT027",
        "PT028",
        "PT029",
        "PT03",
        "PT030",
        "PT031",
        "PTH",
        "PTH1",
        "PTH10",
        "PTH100",
        "PTH101",
        "PTH102",
        "PTH103",
        "PTH104",
        "PTH105",
        "PTH106",
        "PTH107",
        "PTH108",
        "PTH109",
        "PTH11",
        "PTH110",
        "PTH111",
        "PTH112",
        "PTH113",
        "PTH114",
        "PTH115",
        "PTH116",
        "PTH117",
        "PTH118",
        "PTH119",
        "PTH12",
        "PTH120",
        "PTH121",
        "PTH122",
        "PTH123",
        "PTH124",
        "PTH2",
        "PTH20",
        "PTH201",
        "PTH202",
        "PTH203",
        "PTH204",
        "PTH205",
        "PTH206",
        "PTH207",
        "PTH208",
        "PTH21",
        "PTH210",
        "PYI",
        "PYI0",
        "PYI00",
        "PYI001",
        "PYI002",
        "PYI003",
        "PYI004",
        "PYI005",
        "PYI006",
        "PYI007",
        "PYI008",
        "PYI009",
        "PYI01",
        "PYI010",
        "PYI011",
        "PYI012",
        "PYI013",
        "PYI014",
        "PYI015",
        "PYI016",
        "PYI017",
        "PYI018",
        "PYI019",
        "PYI02",
        "PYI020",
        "PYI021",
        "PYI024",
        "PYI025",
        "PYI026",
        "PYI029",
        "PYI03",
        "PYI030",
        "PYI032",
        "PYI033",
        "PYI034",
        "PYI035",
        "PYI036",
        "PYI04",
        "PYI041",
        "PYI042",
        "PYI043",
        "PYI044",
        "PYI045",
        "PYI046",
        "PYI047",
        "PYI048",
        "PYI049",
        "PYI05",
        "PYI050",
        "PYI051",
        "PYI052",
        "PYI053",
        "PYI054",
        "PYI055",
        "PYI056",
        "PYI057",
        "PYI058",
        "PYI059",
        "PYI06",
        "PYI061",
        "PYI062",
        "PYI063",
        "PYI064",
        "PYI066",
        "Q",
        "Q0",
        "Q00",
        "Q000",
        "Q001",
        "Q002",
        "Q003",
        "Q004",
        "RET",
        "RET5",
        "RET50",
        "RET501",
        "RET502",
        "RET503",
        "RET504",
        "RET505",
        "RET506",
        "RET507",
        "RET508",
        "RSE",
        "RSE1",
        "RSE10",
        "RSE102",
        "RUF",
        "RUF0",
        "RUF00",
        "RUF001",
        "RUF002",
        "RUF003",
        "RUF005",
        "RUF006",
        "RUF007",
        "RUF008",
        "RUF009",
        "RUF01",
        "RUF010",
        "RUF012",
        "RUF013",
        "RUF015",
        "RUF016",
        "RUF017",
        "RUF018",
        "RUF019",
        "RUF02",
        "RUF020",
        "RUF021",
        "RUF022",
        "RUF023",
        "RUF024",
        "RUF026",
        "RUF027",
        "RUF028",
        "RUF029",
        "RUF03",
        "RUF030",
        "RUF031",
        "RUF032",
        "RUF033",
        "RUF034",
        "RUF036",
        "RUF037",
        "RUF038",
        "RUF039",
        "RUF04",
        "RUF040",
        "RUF041",
        "RUF043",
        "RUF045",
        "RUF046",
        "RUF047",
        "RUF048",
        "RUF049",
        "RUF05",
        "RUF051",
        "RUF052",
        "RUF053",
        "RUF054",
        "RUF055",
        "RUF056",
        "RUF057",
        "RUF058",
        "RUF059",
        "RUF06",
<<<<<<< HEAD
        "RUF061",
=======
        "RUF060",
>>>>>>> dd04ca7f
        "RUF1",
        "RUF10",
        "RUF100",
        "RUF101",
        "RUF102",
        "RUF2",
        "RUF20",
        "RUF200",
        "S",
        "S1",
        "S10",
        "S101",
        "S102",
        "S103",
        "S104",
        "S105",
        "S106",
        "S107",
        "S108",
        "S11",
        "S110",
        "S112",
        "S113",
        "S2",
        "S20",
        "S201",
        "S202",
        "S3",
        "S30",
        "S301",
        "S302",
        "S303",
        "S304",
        "S305",
        "S306",
        "S307",
        "S308",
        "S31",
        "S310",
        "S311",
        "S312",
        "S313",
        "S314",
        "S315",
        "S316",
        "S317",
        "S318",
        "S319",
        "S32",
        "S320",
        "S321",
        "S323",
        "S324",
        "S4",
        "S40",
        "S401",
        "S402",
        "S403",
        "S404",
        "S405",
        "S406",
        "S407",
        "S408",
        "S409",
        "S41",
        "S411",
        "S412",
        "S413",
        "S415",
        "S5",
        "S50",
        "S501",
        "S502",
        "S503",
        "S504",
        "S505",
        "S506",
        "S507",
        "S508",
        "S509",
        "S6",
        "S60",
        "S601",
        "S602",
        "S603",
        "S604",
        "S605",
        "S606",
        "S607",
        "S608",
        "S609",
        "S61",
        "S610",
        "S611",
        "S612",
        "S7",
        "S70",
        "S701",
        "S702",
        "S704",
        "SIM",
        "SIM1",
        "SIM10",
        "SIM101",
        "SIM102",
        "SIM103",
        "SIM105",
        "SIM107",
        "SIM108",
        "SIM109",
        "SIM11",
        "SIM110",
        "SIM112",
        "SIM113",
        "SIM114",
        "SIM115",
        "SIM116",
        "SIM117",
        "SIM118",
        "SIM2",
        "SIM20",
        "SIM201",
        "SIM202",
        "SIM208",
        "SIM21",
        "SIM210",
        "SIM211",
        "SIM212",
        "SIM22",
        "SIM220",
        "SIM221",
        "SIM222",
        "SIM223",
        "SIM3",
        "SIM30",
        "SIM300",
        "SIM4",
        "SIM40",
        "SIM401",
        "SIM9",
        "SIM90",
        "SIM905",
        "SIM91",
        "SIM910",
        "SIM911",
        "SLF",
        "SLF0",
        "SLF00",
        "SLF001",
        "SLOT",
        "SLOT0",
        "SLOT00",
        "SLOT000",
        "SLOT001",
        "SLOT002",
        "T",
        "T1",
        "T10",
        "T100",
        "T2",
        "T20",
        "T201",
        "T203",
        "TC",
        "TC0",
        "TC00",
        "TC001",
        "TC002",
        "TC003",
        "TC004",
        "TC005",
        "TC006",
        "TC007",
        "TC008",
        "TC01",
        "TC010",
        "TD",
        "TD0",
        "TD00",
        "TD001",
        "TD002",
        "TD003",
        "TD004",
        "TD005",
        "TD006",
        "TD007",
        "TID",
        "TID2",
        "TID25",
        "TID251",
        "TID252",
        "TID253",
        "TRY",
        "TRY0",
        "TRY00",
        "TRY002",
        "TRY003",
        "TRY004",
        "TRY2",
        "TRY20",
        "TRY201",
        "TRY203",
        "TRY3",
        "TRY30",
        "TRY300",
        "TRY301",
        "TRY4",
        "TRY40",
        "TRY400",
        "TRY401",
        "UP",
        "UP0",
        "UP00",
        "UP001",
        "UP003",
        "UP004",
        "UP005",
        "UP006",
        "UP007",
        "UP008",
        "UP009",
        "UP01",
        "UP010",
        "UP011",
        "UP012",
        "UP013",
        "UP014",
        "UP015",
        "UP017",
        "UP018",
        "UP019",
        "UP02",
        "UP020",
        "UP021",
        "UP022",
        "UP023",
        "UP024",
        "UP025",
        "UP026",
        "UP028",
        "UP029",
        "UP03",
        "UP030",
        "UP031",
        "UP032",
        "UP033",
        "UP034",
        "UP035",
        "UP036",
        "UP037",
        "UP038",
        "UP039",
        "UP04",
        "UP040",
        "UP041",
        "UP042",
        "UP043",
        "UP044",
        "UP045",
        "UP046",
        "UP047",
        "UP049",
        "W",
        "W1",
        "W19",
        "W191",
        "W2",
        "W29",
        "W291",
        "W292",
        "W293",
        "W3",
        "W39",
        "W391",
        "W5",
        "W50",
        "W505",
        "W6",
        "W60",
        "W605",
        "YTT",
        "YTT1",
        "YTT10",
        "YTT101",
        "YTT102",
        "YTT103",
        "YTT2",
        "YTT20",
        "YTT201",
        "YTT202",
        "YTT203",
        "YTT204",
        "YTT3",
        "YTT30",
        "YTT301",
        "YTT302",
        "YTT303"
      ]
    },
    "Strictness": {
      "oneOf": [
        {
          "description": "Ban imports that extend into the parent module or beyond.",
          "type": "string",
          "enum": [
            "parents"
          ]
        },
        {
          "description": "Ban all relative imports.",
          "type": "string",
          "enum": [
            "all"
          ]
        }
      ]
    }
  }
}<|MERGE_RESOLUTION|>--- conflicted
+++ resolved
@@ -4036,11 +4036,8 @@
         "RUF058",
         "RUF059",
         "RUF06",
-<<<<<<< HEAD
+        "RUF060",
         "RUF061",
-=======
-        "RUF060",
->>>>>>> dd04ca7f
         "RUF1",
         "RUF10",
         "RUF100",
