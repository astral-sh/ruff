--- conflicted
+++ resolved
@@ -3618,11 +3618,8 @@
         "RUF025",
         "RUF026",
         "RUF027",
-<<<<<<< HEAD
+        "RUF028",
         "RUF029",
-=======
-        "RUF028",
->>>>>>> 6dccbd2b
         "RUF1",
         "RUF10",
         "RUF100",
