--- conflicted
+++ resolved
@@ -4045,11 +4045,8 @@
         "RUF063",
         "RUF064",
         "RUF065",
-<<<<<<< HEAD
+        "RUF066",
         "RUF067",
-=======
-        "RUF066",
->>>>>>> eef403f6
         "RUF1",
         "RUF10",
         "RUF100",
