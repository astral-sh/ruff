--- conflicted
+++ resolved
@@ -4040,11 +4040,8 @@
         "RUF06",
         "RUF060",
         "RUF061",
-<<<<<<< HEAD
         "RUF063",
-=======
         "RUF064",
->>>>>>> f7a741a9
         "RUF1",
         "RUF10",
         "RUF100",
