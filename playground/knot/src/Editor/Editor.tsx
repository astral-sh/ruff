--- conflicted
+++ resolved
@@ -54,27 +54,6 @@
   onMount,
   onFileOpened,
 }: Props) {
-<<<<<<< HEAD
-  const disposable = useRef<{
-    typeDefinition: IDisposable;
-    editorOpener: IDisposable;
-    hover: IDisposable;
-    inlayHints: IDisposable;
-  } | null>(null);
-  const playgroundState = useRef<PlaygroundServerProps>({
-    monaco: null,
-    files,
-    workspace,
-    onFileOpened,
-  });
-
-  playgroundState.current = {
-    monaco: playgroundState.current.monaco,
-    files,
-    workspace,
-    onFileOpened,
-  };
-=======
   const serverRef = useRef<PlaygroundServer | null>(null);
 
   if (serverRef.current != null) {
@@ -84,7 +63,6 @@
       onFileOpened,
     });
   }
->>>>>>> 4571c5f5
 
   // Update the diagnostics in the editor.
   useEffect(() => {
@@ -106,47 +84,16 @@
 
   useEffect(() => {
     return () => {
-<<<<<<< HEAD
-      disposable.current?.typeDefinition.dispose();
-      disposable.current?.editorOpener.dispose();
-      disposable.current?.hover.dispose();
-      disposable.current?.inlayHints.dispose();
-=======
       const server = serverRef.current;
 
       if (server != null) {
         server.dispose();
       }
->>>>>>> 4571c5f5
     };
   }, []);
 
   const handleMount: OnMount = useCallback(
     (editor, instance) => {
-<<<<<<< HEAD
-      updateMarkers(instance, diagnostics);
-
-      const server = new PlaygroundServer(playgroundState);
-      const typeDefinitionDisposable =
-        instance.languages.registerTypeDefinitionProvider("python", server);
-      const hoverDisposable = instance.languages.registerHoverProvider(
-        "python",
-        server,
-      );
-      const inlayHintsDisposable =
-        instance.languages.registerInlayHintsProvider("python", server);
-      const editorOpenerDisposable =
-        instance.editor.registerEditorOpener(server);
-
-      disposable.current = {
-        typeDefinition: typeDefinitionDisposable,
-        editorOpener: editorOpenerDisposable,
-        hover: hoverDisposable,
-        inlayHints: inlayHintsDisposable,
-      };
-
-      playgroundState.current.monaco = instance;
-=======
       const server = new PlaygroundServer(instance, {
         workspace,
         files,
@@ -155,7 +102,6 @@
 
       server.updateDiagnostics(diagnostics);
       serverRef.current = server;
->>>>>>> 4571c5f5
 
       onMount(editor, instance);
     },
@@ -201,6 +147,7 @@
   private typeDefinitionProviderDisposable: IDisposable;
   private editorOpenerDisposable: IDisposable;
   private hoverDisposable: IDisposable;
+  private inlayHintsDisposable: IDisposable;
 
   constructor(
     private monaco: Monaco,
@@ -212,62 +159,11 @@
       "python",
       this,
     );
+    this.inlayHintsDisposable = monaco.languages.registerInlayHintsProvider(
+      "python",
+      this,
+    );
     this.editorOpenerDisposable = monaco.editor.registerEditorOpener(this);
-  }
-
-  update(props: PlaygroundServerProps) {
-    this.props = props;
-  }
-
-  updateDiagnostics(diagnostics: Array<Diagnostic>) {
-    if (this.props.files.selected == null) {
-      return;
-    }
-
-    const handle = this.props.files.handles[this.props.files.selected];
-
-    if (handle == null) {
-      return;
-    }
-
-    const editor = this.monaco.editor;
-    const model = editor.getModel(Uri.parse(handle.path()));
-
-    if (model == null) {
-      return;
-    }
-
-    editor.setModelMarkers(
-      model,
-      "owner",
-      diagnostics.map((diagnostic) => {
-        const mapSeverity = (severity: Severity) => {
-          switch (severity) {
-            case Severity.Info:
-              return MarkerSeverity.Info;
-            case Severity.Warning:
-              return MarkerSeverity.Warning;
-            case Severity.Error:
-              return MarkerSeverity.Error;
-            case Severity.Fatal:
-              return MarkerSeverity.Error;
-          }
-        };
-
-        const range = diagnostic.range;
-
-        return {
-          code: diagnostic.id,
-          startLineNumber: range?.start?.line ?? 0,
-          startColumn: range?.start?.column ?? 0,
-          endLineNumber: range?.end?.line ?? 0,
-          endColumn: range?.end?.column ?? 0,
-          message: diagnostic.message,
-          severity: mapSeverity(diagnostic.severity),
-          tags: [],
-        };
-      }),
-    );
   }
 
   provideInlayHints(
@@ -278,14 +174,14 @@
     // eslint-disable-next-line @typescript-eslint/no-unused-vars
     _token: CancellationToken,
   ): languages.ProviderResult<languages.InlayHintList> {
-    const workspace = this.props.current.workspace;
-    const selectedFile = this.props.current.files.selected;
+    const workspace = this.props.workspace;
+    const selectedFile = this.props.files.selected;
 
     if (selectedFile == null) {
       return;
     }
 
-    const selectedHandle = this.props.current.files.handles[selectedFile];
+    const selectedHandle = this.props.files.handles[selectedFile];
 
     if (selectedHandle == null) {
       return;
@@ -325,6 +221,61 @@
     return undefined;
   }
 
+  update(props: PlaygroundServerProps) {
+    this.props = props;
+  }
+
+  updateDiagnostics(diagnostics: Array<Diagnostic>) {
+    if (this.props.files.selected == null) {
+      return;
+    }
+
+    const handle = this.props.files.handles[this.props.files.selected];
+
+    if (handle == null) {
+      return;
+    }
+
+    const editor = this.monaco.editor;
+    const model = editor.getModel(Uri.parse(handle.path()));
+
+    if (model == null) {
+      return;
+    }
+
+    editor.setModelMarkers(
+      model,
+      "owner",
+      diagnostics.map((diagnostic) => {
+        const mapSeverity = (severity: Severity) => {
+          switch (severity) {
+            case Severity.Info:
+              return MarkerSeverity.Info;
+            case Severity.Warning:
+              return MarkerSeverity.Warning;
+            case Severity.Error:
+              return MarkerSeverity.Error;
+            case Severity.Fatal:
+              return MarkerSeverity.Error;
+          }
+        };
+
+        const range = diagnostic.range;
+
+        return {
+          code: diagnostic.id,
+          startLineNumber: range?.start?.line ?? 0,
+          startColumn: range?.start?.column ?? 0,
+          endLineNumber: range?.end?.line ?? 0,
+          endColumn: range?.end?.column ?? 0,
+          message: diagnostic.message,
+          severity: mapSeverity(diagnostic.severity),
+          tags: [],
+        };
+      }),
+    );
+  }
+
   provideHover(
     model: editor.ITextModel,
     position: Position,
@@ -467,6 +418,7 @@
     this.hoverDisposable.dispose();
     this.editorOpenerDisposable.dispose();
     this.typeDefinitionProviderDisposable.dispose();
+    this.inlayHintsDisposable.dispose();
   }
 }
 
