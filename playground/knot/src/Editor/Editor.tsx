/**
 * Editor for the Python source code.
 */

import Moncao, { Monaco, OnMount } from "@monaco-editor/react";
import {
  CancellationToken,
  editor,
  IDisposable,
  IPosition,
  IRange,
  languages,
  MarkerSeverity,
  Position,
  Range,
  Uri,
} from "monaco-editor";
import { useCallback, useEffect, useRef } from "react";
import { Theme } from "shared";
import {
  Severity,
  type Workspace,
  Position as KnotPosition,
  type Range as KnotRange,
} from "red_knot_wasm";

import IStandaloneCodeEditor = editor.IStandaloneCodeEditor;
import { FileId, ReadonlyFiles } from "../Playground";
import { isPythonFile } from "./Files";
import { Diagnostic } from "./Diagnostics";

type Props = {
  visible: boolean;
  fileName: string;
  selected: FileId;
  files: ReadonlyFiles;
  diagnostics: Diagnostic[];
  theme: Theme;
  workspace: Workspace;
  onChange(content: string): void;
  onMount(editor: IStandaloneCodeEditor, monaco: Monaco): void;
  onOpenFile(file: FileId): void;
};

export default function Editor({
  visible,
  fileName,
  selected,
  files,
  theme,
  diagnostics,
  workspace,
  onChange,
  onMount,
  onOpenFile,
}: Props) {
  const serverRef = useRef<PlaygroundServer | null>(null);

  if (serverRef.current != null) {
    serverRef.current.update({
      files,
      workspace,
      onOpenFile,
    });
  }

  // Update the diagnostics in the editor.
  useEffect(() => {
    const server = serverRef.current;

    if (server == null) {
      return;
    }

    server.updateDiagnostics(diagnostics);
  }, [diagnostics]);

  const handleChange = useCallback(
    (value: string | undefined) => {
      onChange(value ?? "");
    },
    [onChange],
  );

  useEffect(() => {
    return () => {
      const server = serverRef.current;

      if (server != null) {
        server.dispose();
      }
    };
  }, []);

  const handleMount: OnMount = useCallback(
    (editor, instance) => {
      const server = new PlaygroundServer(instance, {
        workspace,
        files,
        onOpenFile,
      });

      server.updateDiagnostics(diagnostics);
      serverRef.current = server;

      onMount(editor, instance);
    },

    [files, onOpenFile, workspace, onMount, diagnostics],
  );

  return (
    <Moncao
      key={files.playgroundRevision}
      onMount={handleMount}
      options={{
        fixedOverflowWidgets: true,
        readOnly: false,
        minimap: { enabled: false },
        fontSize: 14,
        roundedSelection: false,
        scrollBeyondLastLine: false,
        contextmenu: true,
      }}
      language={fileName.endsWith(".pyi") ? "python" : undefined}
      path={fileName}
      wrapperProps={visible ? {} : { style: { display: "none" } }}
      theme={theme === "light" ? "Ayu-Light" : "Ayu-Dark"}
      value={files.contents[selected]}
      onChange={handleChange}
    />
  );
}

interface PlaygroundServerProps {
  workspace: Workspace;
  files: ReadonlyFiles;
  onOpenFile: (file: FileId) => void;
}

class PlaygroundServer
  implements
    languages.TypeDefinitionProvider,
    editor.ICodeEditorOpener,
    languages.HoverProvider,
<<<<<<< HEAD
    languages.InlayHintsProvider
=======
    languages.DocumentFormattingEditProvider
>>>>>>> 3150812a
{
  private typeDefinitionProviderDisposable: IDisposable;
  private editorOpenerDisposable: IDisposable;
  private hoverDisposable: IDisposable;
<<<<<<< HEAD
  private inlayHintsDisposable: IDisposable;
=======
  private formatDisposable: IDisposable;
>>>>>>> 3150812a

  constructor(
    private monaco: Monaco,
    private props: PlaygroundServerProps,
  ) {
    this.typeDefinitionProviderDisposable =
      monaco.languages.registerTypeDefinitionProvider("python", this);
    this.hoverDisposable = monaco.languages.registerHoverProvider(
      "python",
      this,
    );
    this.inlayHintsDisposable = monaco.languages.registerInlayHintsProvider(
      "python",
      this,
    );
    this.editorOpenerDisposable = monaco.editor.registerEditorOpener(this);
    this.formatDisposable =
      monaco.languages.registerDocumentFormattingEditProvider("python", this);
  }

  provideInlayHints(
    // eslint-disable-next-line @typescript-eslint/no-unused-vars
    _model: editor.ITextModel,
    // eslint-disable-next-line @typescript-eslint/no-unused-vars
    _range: Range,
    // eslint-disable-next-line @typescript-eslint/no-unused-vars
    _token: CancellationToken,
  ): languages.ProviderResult<languages.InlayHintList> {
    const workspace = this.props.workspace;
    const selectedFile = this.props.files.selected;

    if (selectedFile == null) {
      return;
    }

    const selectedHandle = this.props.files.handles[selectedFile];

    if (selectedHandle == null) {
      return;
    }

    const inlayHints = workspace.inlayHints(selectedHandle);

    if (inlayHints.length === 0) {
      return undefined;
    }

    return {
      dispose: () => {},
      hints: inlayHints.map(
        (hint: {
          position: { line: number; column: number };
          markdown: string;
        }) => {
          return {
            label: hint.markdown,
            position: {
              lineNumber: hint.position.line,
              column: hint.position.column,
            },
          };
        },
      ),
    };
  }

  resolveInlayHint(
    // eslint-disable-next-line @typescript-eslint/no-unused-vars
    _hint: languages.InlayHint,
    // eslint-disable-next-line @typescript-eslint/no-unused-vars
    _token: CancellationToken,
  ): languages.ProviderResult<languages.InlayHint> {
    return undefined;
  }

  update(props: PlaygroundServerProps) {
    this.props = props;
  }

  updateDiagnostics(diagnostics: Array<Diagnostic>) {
    if (this.props.files.selected == null) {
      return;
    }

    const handle = this.props.files.handles[this.props.files.selected];

    if (handle == null) {
      return;
    }

    const editor = this.monaco.editor;
    const model = editor.getModel(Uri.parse(handle.path()));

    if (model == null) {
      return;
    }

    editor.setModelMarkers(
      model,
      "owner",
      diagnostics.map((diagnostic) => {
        const mapSeverity = (severity: Severity) => {
          switch (severity) {
            case Severity.Info:
              return MarkerSeverity.Info;
            case Severity.Warning:
              return MarkerSeverity.Warning;
            case Severity.Error:
              return MarkerSeverity.Error;
            case Severity.Fatal:
              return MarkerSeverity.Error;
          }
        };

        const range = diagnostic.range;

        return {
          code: diagnostic.id,
          startLineNumber: range?.start?.line ?? 0,
          startColumn: range?.start?.column ?? 0,
          endLineNumber: range?.end?.line ?? 0,
          endColumn: range?.end?.column ?? 0,
          message: diagnostic.message,
          severity: mapSeverity(diagnostic.severity),
          tags: [],
        };
      }),
    );
  }

  provideHover(
    model: editor.ITextModel,
    position: Position,
    // eslint-disable-next-line @typescript-eslint/no-unused-vars
    _token: CancellationToken,
    // eslint-disable-next-line @typescript-eslint/no-unused-vars
    context?: languages.HoverContext<languages.Hover> | undefined,
  ): languages.ProviderResult<languages.Hover> {
    const workspace = this.props.workspace;

    const selectedFile = this.props.files.selected;
    if (selectedFile == null) {
      return;
    }

    const selectedHandle = this.props.files.handles[selectedFile];

    if (selectedHandle == null) {
      return;
    }

    const hover = workspace.hover(
      selectedHandle,
      new KnotPosition(position.lineNumber, position.column),
    );

    if (hover == null) {
      return;
    }

    return {
      range: knotRangeToIRange(hover.range),
      contents: [{ value: hover.markdown, isTrusted: true }],
    };
  }

  provideTypeDefinition(
    model: editor.ITextModel,
    position: Position,
    // eslint-disable-next-line @typescript-eslint/no-unused-vars
    _: CancellationToken,
  ): languages.ProviderResult<languages.Definition | languages.LocationLink[]> {
    const workspace = this.props.workspace;

    const selectedFile = this.props.files.selected;
    if (selectedFile == null) {
      return;
    }

    const selectedHandle = this.props.files.handles[selectedFile];

    if (selectedHandle == null) {
      return;
    }

    const links = workspace.gotoTypeDefinition(
      selectedHandle,
      new KnotPosition(position.lineNumber, position.column),
    );

    return (
      links
        .map((link) => {
          const targetSelection =
            link.selection_range == null
              ? undefined
              : knotRangeToIRange(link.selection_range);

          const originSelection =
            link.origin_selection_range == null
              ? undefined
              : knotRangeToIRange(link.origin_selection_range);

          return {
            uri: Uri.parse(link.path),
            range: knotRangeToIRange(link.full_range),
            targetSelectionRange: targetSelection,
            originSelectionRange: originSelection,
          } as languages.LocationLink;
        })
        // Filter out vendored files because they aren't open in the editor.
        .filter((link) => link.uri.scheme !== "vendored")
    );
  }

  openCodeEditor(
    source: editor.ICodeEditor,
    resource: Uri,
    selectionOrPosition?: IRange | IPosition,
  ): boolean {
    const files = this.props.files;

    const fileId = files.index.find((file) => {
      return Uri.file(file.name).toString() === resource.toString();
    })?.id;

    if (fileId == null) {
      return false;
    }

    const handle = files.handles[fileId];

    let model = this.monaco.editor.getModel(resource);
    if (model == null) {
      const language =
        handle != null && isPythonFile(handle) ? "python" : undefined;
      model = this.monaco.editor.createModel(
        files.contents[fileId],
        language,
        resource,
      );
    }

    // it's a bit hacky to create the model manually
    // but only using `onOpenFile` isn't enough
    // because the model doesn't get updated until the next render.
    if (files.selected !== fileId) {
      source.setModel(model);

      this.props.onOpenFile(fileId);
    }

    if (selectionOrPosition != null) {
      if (Position.isIPosition(selectionOrPosition)) {
        source.setPosition(selectionOrPosition);
        source.revealPosition(selectionOrPosition);
      } else {
        source.setSelection(selectionOrPosition);
        source.revealPosition({
          lineNumber: selectionOrPosition.startLineNumber,
          column: selectionOrPosition.startColumn,
        });
      }
    }

    return true;
  }

  provideDocumentFormattingEdits(
    model: editor.ITextModel,
  ): languages.ProviderResult<languages.TextEdit[]> {
    if (this.props.files.selected == null) {
      return null;
    }

    const fileHandle = this.props.files.handles[this.props.files.selected];

    if (fileHandle == null) {
      return null;
    }

    const formatted = this.props.workspace.format(fileHandle);
    if (formatted != null) {
      return [
        {
          range: model.getFullModelRange(),
          text: formatted,
        },
      ];
    }

    return null;
  }

  dispose() {
    this.hoverDisposable.dispose();
    this.editorOpenerDisposable.dispose();
    this.typeDefinitionProviderDisposable.dispose();
<<<<<<< HEAD
    this.inlayHintsDisposable.dispose();
=======
    this.formatDisposable.dispose();
>>>>>>> 3150812a
  }
}

function knotRangeToIRange(range: KnotRange): IRange {
  return {
    startLineNumber: range.start.line,
    startColumn: range.start.column,
    endLineNumber: range.end.line,
    endColumn: range.end.column,
  };
}<|MERGE_RESOLUTION|>--- conflicted
+++ resolved
@@ -143,20 +143,14 @@
     languages.TypeDefinitionProvider,
     editor.ICodeEditorOpener,
     languages.HoverProvider,
-<<<<<<< HEAD
-    languages.InlayHintsProvider
-=======
+    languages.InlayHintsProvider,
     languages.DocumentFormattingEditProvider
->>>>>>> 3150812a
 {
   private typeDefinitionProviderDisposable: IDisposable;
   private editorOpenerDisposable: IDisposable;
   private hoverDisposable: IDisposable;
-<<<<<<< HEAD
   private inlayHintsDisposable: IDisposable;
-=======
   private formatDisposable: IDisposable;
->>>>>>> 3150812a
 
   constructor(
     private monaco: Monaco,
@@ -455,11 +449,8 @@
     this.hoverDisposable.dispose();
     this.editorOpenerDisposable.dispose();
     this.typeDefinitionProviderDisposable.dispose();
-<<<<<<< HEAD
     this.inlayHintsDisposable.dispose();
-=======
     this.formatDisposable.dispose();
->>>>>>> 3150812a
   }
 }
 
