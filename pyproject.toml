--- conflicted
+++ resolved
@@ -38,12 +38,7 @@
 strip = true
 
 [tool.ruff]
-<<<<<<< HEAD
-update-check = true
-select = ["E", "F", "UP"]
-=======
 line-length = 88
->>>>>>> 95f13958
 
 [tool.ruff.isort]
 force-wrap-aliases = true
