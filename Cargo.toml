--- conflicted
+++ resolved
@@ -143,21 +143,13 @@
 rustc-hash = { version = "2.0.0" }
 rustc-stable-hash = { version = "0.1.2" }
 # When updating salsa, make sure to also update the revision in `fuzz/Cargo.toml`
-<<<<<<< HEAD
-salsa = { git = "https://github.com/salsa-rs/salsa.git", rev = "86ca4a9d70e97dd5107e6111a09647dd10ff7535", default-features = false, features = [
-=======
 salsa = { git = "https://github.com/salsa-rs/salsa.git", rev = "940f9c09a7d0a0903bc7edc4a3f1977382980f0b", default-features = false, features = [
->>>>>>> 8230b798
     "compact_str",
     "macros",
     "salsa_unstable",
     "inventory",
 ] }
-<<<<<<< HEAD
 schemars = { version = "1.0.0" }
-=======
-schemars = { version = "0.8.16" }
->>>>>>> 8230b798
 seahash = { version = "4.1.0" }
 serde = { version = "1.0.197", features = ["derive"] }
 serde-wasm-bindgen = { version = "0.6.4" }
