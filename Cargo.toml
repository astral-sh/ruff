[workspace]
members = [
  "flake8_to_ruff",
  "ruff_dev",
]

[package]
name = "ruff"
version = "0.0.192"
edition = "2021"
rust-version = "1.65.0"

[lib]
name = "ruff"

[dependencies]
annotate-snippets = { version = "0.9.1", features = ["color"] }
anyhow = { version = "1.0.66" }
atty = { version = "0.2.14" }
bincode = { version = "1.3.3" }
bitflags = { version = "1.3.2" }
cachedir = { version = "0.3.0" }
chrono = { version = "0.4.21", default-features = false, features = ["clock"] }
clap = { version = "4.0.1", features = ["derive"] }
clap_complete_command = "0.4.0"
colored = { version = "2.0.0" }
common-path = { version = "1.0.0" }
dirs = { version = "4.0.0" }
fern = { version = "0.6.1" }
filetime = { version = "0.2.17" }
glob = { version = "0.3.0" }
globset = { version = "0.4.9" }
ignore = { version = "0.4.18" }
itertools = { version = "0.10.5" }
libcst = { git = "https://github.com/charliermarsh/LibCST", rev = "f2f0b7a487a8725d161fe8b3ed73a6758b21e177" }
log = { version = "0.4.17" }
nohash-hasher = { version = "0.2.0" }
notify = { version = "5.0.0" }
num-bigint = { version = "0.4.3" }
once_cell = { version = "1.16.0" }
path-absolutize = { version = "3.0.14", features = ["once_cell_cache", "use_unix_paths_on_wasm"] }
quick-junit = { version = "0.3.2" }
rayon = { version = "1.5.3" }
regex = { version = "1.6.0" }
ropey = { version = "1.5.0", features = ["cr_lines", "simd"], default-features = false }
ruff_macros = { version = "0.0.192", path = "ruff_macros" }
rustc-hash = { version = "1.1.0" }
<<<<<<< HEAD
rustpython-ast = { features = ["unparse"], git = "https://github.com/RustPython/RustPython.git", rev = "c01f014b1269eedcf4bdb45d5fbc62ae2beecf31" }
rustpython-common = { git = "https://github.com/RustPython/RustPython.git", rev = "c01f014b1269eedcf4bdb45d5fbc62ae2beecf31" }
rustpython-parser = { features = ["lalrpop"], git = "https://github.com/RustPython/RustPython.git", rev = "c01f014b1269eedcf4bdb45d5fbc62ae2beecf31" }
schemars = "0.8.11"
=======
rustpython-ast = { features = ["unparse"], git = "https://github.com/RustPython/RustPython.git", rev = "1b6cb170e925a43d605b3fed9f6b878e63e47744" }
rustpython-common = { git = "https://github.com/RustPython/RustPython.git", rev = "1b6cb170e925a43d605b3fed9f6b878e63e47744" }
rustpython-parser = { features = ["lalrpop"], git = "https://github.com/RustPython/RustPython.git", rev = "1b6cb170e925a43d605b3fed9f6b878e63e47744" }
>>>>>>> 4ded155d
serde = { version = "1.0.147", features = ["derive"] }
serde_json = { version = "1.0.87" }
shellexpand = { version = "3.0.0" }
strum = { version = "0.24.1", features = ["strum_macros"] }
strum_macros = { version = "0.24.3" }
textwrap = { version = "0.16.0" }
titlecase = { version = "2.2.1" }
toml = { version = "0.5.9" }
update-informer = { version = "0.5.0", default-features = false, features = ["pypi"], optional = true }
walkdir = { version = "2.3.2" }

[target.'cfg(not(target_family = "wasm"))'.dependencies]
clearscreen = { version = "1.0.10" } # uses which

# https://docs.rs/getrandom/0.2.7/getrandom/#webassembly-support
# For (future) wasm-pack support
[target.'cfg(all(target_family = "wasm", target_os = "unknown"))'.dependencies]
getrandom = { version = "0.2.7", features = ["js"] }

[dev-dependencies]
assert_cmd = { version = "2.0.4" }
criterion = { version = "0.4.0" }
insta = { version = "1.19.1", features = ["yaml"] }
test-case = { version = "2.2.2" }
ureq = { version = "2.5.0", features = [] }

[features]
default = ["update-informer"]
update-informer = ["dep:update-informer"]

[profile.release]
panic = "abort"
lto = "thin"
codegen-units = 1
opt-level = 3

[profile.dev.package.insta]
opt-level = 3

[profile.dev.package.similar]
opt-level = 3

[[bench]]
name = "source_code_locator"
harness = false<|MERGE_RESOLUTION|>--- conflicted
+++ resolved
@@ -45,16 +45,10 @@
 ropey = { version = "1.5.0", features = ["cr_lines", "simd"], default-features = false }
 ruff_macros = { version = "0.0.192", path = "ruff_macros" }
 rustc-hash = { version = "1.1.0" }
-<<<<<<< HEAD
-rustpython-ast = { features = ["unparse"], git = "https://github.com/RustPython/RustPython.git", rev = "c01f014b1269eedcf4bdb45d5fbc62ae2beecf31" }
-rustpython-common = { git = "https://github.com/RustPython/RustPython.git", rev = "c01f014b1269eedcf4bdb45d5fbc62ae2beecf31" }
-rustpython-parser = { features = ["lalrpop"], git = "https://github.com/RustPython/RustPython.git", rev = "c01f014b1269eedcf4bdb45d5fbc62ae2beecf31" }
-schemars = "0.8.11"
-=======
 rustpython-ast = { features = ["unparse"], git = "https://github.com/RustPython/RustPython.git", rev = "1b6cb170e925a43d605b3fed9f6b878e63e47744" }
 rustpython-common = { git = "https://github.com/RustPython/RustPython.git", rev = "1b6cb170e925a43d605b3fed9f6b878e63e47744" }
 rustpython-parser = { features = ["lalrpop"], git = "https://github.com/RustPython/RustPython.git", rev = "1b6cb170e925a43d605b3fed9f6b878e63e47744" }
->>>>>>> 4ded155d
+schemars = { version = "0.8.11" }
 serde = { version = "1.0.147", features = ["derive"] }
 serde_json = { version = "1.0.87" }
 shellexpand = { version = "3.0.0" }
