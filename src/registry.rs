--- conflicted
+++ resolved
@@ -491,25 +491,16 @@
     // flake8-self
     SLF001 => rules::flake8_self::rules::PrivateMemberAccess,
     // ruff
-<<<<<<< HEAD
-    RUF001 => violations::AmbiguousUnicodeCharacterString,
-    RUF002 => violations::AmbiguousUnicodeCharacterDocstring,
-    RUF003 => violations::AmbiguousUnicodeCharacterComment,
-    RUF004 => violations::KeywordArgumentBeforeStarArgument,
-    RUF005 => violations::UnpackInsteadOfConcatenatingToCollectionLiteral,
-    RUF100 => violations::UnusedNOQA,
-
-    DJ08 => rules::flake8_django::rules::ModelDunderStr,
-    DJ13 => rules::flake8_django::rules::ReceiverDecoratorChecker,
-    DJ01 => rules::flake8_django::rules::ModelStringFieldNullable,
-=======
     RUF001 => rules::ruff::rules::AmbiguousUnicodeCharacterString,
     RUF002 => rules::ruff::rules::AmbiguousUnicodeCharacterDocstring,
     RUF003 => rules::ruff::rules::AmbiguousUnicodeCharacterComment,
     RUF004 => rules::ruff::rules::KeywordArgumentBeforeStarArgument,
     RUF005 => rules::ruff::rules::UnpackInsteadOfConcatenatingToCollectionLiteral,
     RUF100 => rules::ruff::rules::UnusedNOQA,
->>>>>>> 452b5a4b
+    // flake8-django
+    DJ08 => rules::flake8_django::rules::ModelDunderStr,
+    DJ13 => rules::flake8_django::rules::ReceiverDecoratorChecker,
+    DJ01 => rules::flake8_django::rules::ModelStringFieldNullable,
 );
 
 #[derive(EnumIter, Debug, PartialEq, Eq, RuleNamespace)]
