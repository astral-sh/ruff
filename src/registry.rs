--- conflicted
+++ resolved
@@ -257,11 +257,8 @@
     UP033 => rules::pyupgrade::rules::FunctoolsCache,
     UP034 => rules::pyupgrade::rules::ExtraneousParentheses,
     UP035 => rules::pyupgrade::rules::ImportReplacements,
-<<<<<<< HEAD
+    UP036 => rules::pyupgrade::rules::OutdatedVersionBlock,
     UP037 => rules::pyupgrade::rules::QuotedAnnotations,
-=======
-    UP036 => rules::pyupgrade::rules::OutdatedVersionBlock,
->>>>>>> bdcab87d
     // pydocstyle
     D100 => violations::PublicModule,
     D101 => violations::PublicClass,
