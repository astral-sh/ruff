--- conflicted
+++ resolved
@@ -256,11 +256,8 @@
     UP032 => violations::FString,
     UP033 => violations::FunctoolsCache,
     UP034 => violations::ExtraneousParentheses,
-<<<<<<< HEAD
+    UP035 => rules::pyupgrade::rules::ImportReplacements,
     UP037 => rules::pyupgrade::rules::OldCodeBlocks,
-=======
-    UP035 => rules::pyupgrade::rules::ImportReplacements,
->>>>>>> 6051a0c1
     // pydocstyle
     D100 => violations::PublicModule,
     D101 => violations::PublicClass,
