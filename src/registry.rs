//! Registry of all supported `CheckCode` and `CheckKind` types.

use std::fmt;

use itertools::Itertools;
use once_cell::sync::Lazy;
use ruff_macros::CheckCodePrefix;
use rustc_hash::FxHashMap;
use rustpython_ast::Cmpop;
use rustpython_parser::ast::Location;
use serde::{Deserialize, Serialize};
use strum_macros::{AsRefStr, Display, EnumIter, EnumString};

use crate::ast::types::Range;
use crate::autofix::Fix;
use crate::flake8_debugger::types::DebuggerUsingType;
use crate::flake8_pytest_style::types::{
    ParametrizeNameType, ParametrizeValuesRowType, ParametrizeValuesType,
};
use crate::flake8_quotes::settings::Quote;
use crate::flake8_tidy_imports::settings::Strictness;
use crate::pyupgrade::types::Primitive;

#[derive(
    AsRefStr,
    CheckCodePrefix,
    EnumIter,
    EnumString,
    Debug,
    Display,
    PartialEq,
    Eq,
    Clone,
    Serialize,
    Deserialize,
    Hash,
    PartialOrd,
    Ord,
)]
pub enum CheckCode {
    // pycodestyle errors
    E401,
    E402,
    E501,
    E711,
    E712,
    E713,
    E714,
    E721,
    E722,
    E731,
    E741,
    E742,
    E743,
    E902,
    E999,
    // pycodestyle warnings
    W292,
    W605,
    // pyflakes
    F401,
    F402,
    F403,
    F404,
    F405,
    F406,
    F407,
    F501,
    F502,
    F503,
    F504,
    F505,
    F506,
    F507,
    F508,
    F509,
    F521,
    F522,
    F523,
    F524,
    F525,
    F541,
    F601,
    F602,
    F621,
    F622,
    F631,
    F632,
    F633,
    F634,
    F701,
    F702,
    F704,
    F706,
    F707,
    F722,
    F811,
    F821,
    F822,
    F823,
    F841,
    F842,
    F901,
    // pylint
    PLC0414,
    PLC2201,
    PLC3002,
    PLE0117,
    PLE0118,
    PLE1142,
    PLR0206,
    PLR0402,
    PLR1701,
    PLR1722,
    PLW0120,
    PLW0602,
    // flake8-builtins
    A001,
    A002,
    A003,
    // flake8-bugbear
    B002,
    B003,
    B004,
    B005,
    B006,
    B007,
    B008,
    B009,
    B010,
    B011,
    B012,
    B013,
    B014,
    B015,
    B016,
    B017,
    B018,
    B019,
    B020,
    B021,
    B022,
    B023,
    B024,
    B025,
    B026,
    B027,
    B904,
    B905,
    // flake8-blind-except
    BLE001,
    // flake8-comprehensions
    C400,
    C401,
    C402,
    C403,
    C404,
    C405,
    C406,
    C408,
    C409,
    C410,
    C411,
    C413,
    C414,
    C415,
    C416,
    C417,
    // flake8-debugger
    T100,
    // mccabe
    C901,
    // flake8-tidy-imports
    TID251,
    TID252,
    // flake8-return
    RET501,
    RET502,
    RET503,
    RET504,
    RET505,
    RET506,
    RET507,
    RET508,
    // flake8-implicit-str-concat
    ISC001,
    ISC002,
    ISC003,
    // flake8-print
    T201,
    T203,
    // flake8-quotes
    Q000,
    Q001,
    Q002,
    Q003,
    // flake8-annotations
    ANN001,
    ANN002,
    ANN003,
    ANN101,
    ANN102,
    ANN201,
    ANN202,
    ANN204,
    ANN205,
    ANN206,
    ANN401,
    // flake8-2020
    YTT101,
    YTT102,
    YTT103,
    YTT201,
    YTT202,
    YTT203,
    YTT204,
    YTT301,
    YTT302,
    YTT303,
    // flake8-simplify
<<<<<<< HEAD
    SIM201,
    SIM202,
    SIM208,
=======
    SIM102,
    SIM105,
    SIM107,
    SIM110,
    SIM111,
    SIM117,
>>>>>>> 9f8ef173
    SIM118,
    SIM220,
    SIM221,
    SIM222,
    SIM223,
    SIM300,
    // pyupgrade
    UP001,
    UP003,
    UP004,
    UP005,
    UP006,
    UP007,
    UP008,
    UP009,
    UP010,
    UP011,
    UP012,
    UP013,
    UP014,
    UP015,
    UP016,
    UP017,
    UP018,
    UP019,
    UP020,
    UP021,
    UP022,
    UP023,
    UP024,
    UP025,
    UP026,
    UP027,
    UP028,
    UP029,
    // pydocstyle
    D100,
    D101,
    D102,
    D103,
    D104,
    D105,
    D106,
    D107,
    D200,
    D201,
    D202,
    D203,
    D204,
    D205,
    D206,
    D207,
    D208,
    D209,
    D210,
    D211,
    D212,
    D213,
    D214,
    D215,
    D300,
    D301,
    D400,
    D402,
    D403,
    D404,
    D405,
    D406,
    D407,
    D408,
    D409,
    D410,
    D411,
    D412,
    D413,
    D414,
    D415,
    D416,
    D417,
    D418,
    D419,
    // pep8-naming
    N801,
    N802,
    N803,
    N804,
    N805,
    N806,
    N807,
    N811,
    N812,
    N813,
    N814,
    N815,
    N816,
    N817,
    N818,
    // isort
    I001,
    // eradicate
    ERA001,
    // flake8-bandit
    S101,
    S102,
    S103,
    S104,
    S105,
    S106,
    S107,
    S108,
    S324,
    // flake8-boolean-trap
    FBT001,
    FBT002,
    FBT003,
    // flake8-unused-arguments
    ARG001,
    ARG002,
    ARG003,
    ARG004,
    ARG005,
    // flake8-import-conventions
    ICN001,
    // flake8-datetimez
    DTZ001,
    DTZ002,
    DTZ003,
    DTZ004,
    DTZ005,
    DTZ006,
    DTZ007,
    DTZ011,
    DTZ012,
    // pygrep-hooks
    PGH001,
    PGH002,
    PGH003,
    PGH004,
    // pandas-vet
    PD002,
    PD003,
    PD004,
    PD007,
    PD008,
    PD009,
    PD010,
    PD011,
    PD012,
    PD013,
    PD015,
    PD901,
    // flake8-errmsg
    EM101,
    EM102,
    EM103,
    // flake8-pytest-style
    PT001,
    PT002,
    PT003,
    PT004,
    PT005,
    PT006,
    PT007,
    PT008,
    PT009,
    PT010,
    PT011,
    PT012,
    PT013,
    PT015,
    PT016,
    PT017,
    PT018,
    PT019,
    PT020,
    PT021,
    PT022,
    PT023,
    PT024,
    PT025,
    PT026,
    // flake8-pie
    PIE790,
    PIE794,
    PIE807,
    // Ruff
    RUF001,
    RUF002,
    RUF003,
    RUF004,
    RUF100,
}

#[derive(EnumIter, Debug, PartialEq, Eq)]
pub enum CheckCategory {
    Pyflakes,
    Pycodestyle,
    McCabe,
    Isort,
    Pydocstyle,
    Pyupgrade,
    PEP8Naming,
    Flake82020,
    Flake8Annotations,
    Flake8Bandit,
    Flake8BlindExcept,
    Flake8BooleanTrap,
    Flake8Bugbear,
    Flake8Builtins,
    Flake8Comprehensions,
    Flake8Debugger,
    Flake8ErrMsg,
    Flake8ImplicitStrConcat,
    Flake8ImportConventions,
    Flake8Print,
    Flake8PytestStyle,
    Flake8Quotes,
    Flake8Return,
    Flake8Simplify,
    Flake8TidyImports,
    Flake8UnusedArguments,
    Flake8Datetimez,
    Eradicate,
    PandasVet,
    PygrepHooks,
    Pylint,
    Flake8Pie,
    Ruff,
}

pub enum Platform {
    PyPI,
    GitHub,
}

impl fmt::Display for Platform {
    fn fmt(&self, fmt: &mut fmt::Formatter) -> fmt::Result {
        match self {
            Platform::PyPI => fmt.write_str("PyPI"),
            Platform::GitHub => fmt.write_str("GitHub"),
        }
    }
}

impl CheckCategory {
    pub fn title(&self) -> &'static str {
        match self {
            CheckCategory::Eradicate => "eradicate",
            CheckCategory::Flake82020 => "flake8-2020",
            CheckCategory::Flake8Annotations => "flake8-annotations",
            CheckCategory::Flake8Bandit => "flake8-bandit",
            CheckCategory::Flake8BlindExcept => "flake8-blind-except",
            CheckCategory::Flake8BooleanTrap => "flake8-boolean-trap",
            CheckCategory::Flake8Bugbear => "flake8-bugbear",
            CheckCategory::Flake8Builtins => "flake8-builtins",
            CheckCategory::Flake8Comprehensions => "flake8-comprehensions",
            CheckCategory::Flake8Debugger => "flake8-debugger",
            CheckCategory::Flake8ErrMsg => "flake8-errmsg",
            CheckCategory::Flake8ImplicitStrConcat => "flake8-implicit-str-concat",
            CheckCategory::Flake8ImportConventions => "flake8-import-conventions",
            CheckCategory::Flake8Print => "flake8-print",
            CheckCategory::Flake8PytestStyle => "flake8-pytest-style",
            CheckCategory::Flake8Quotes => "flake8-quotes",
            CheckCategory::Flake8Return => "flake8-return",
            CheckCategory::Flake8TidyImports => "flake8-tidy-imports",
            CheckCategory::Flake8Simplify => "flake8-simplify",
            CheckCategory::Flake8UnusedArguments => "flake8-unused-arguments",
            CheckCategory::Flake8Datetimez => "flake8-datetimez",
            CheckCategory::Isort => "isort",
            CheckCategory::McCabe => "mccabe",
            CheckCategory::PandasVet => "pandas-vet",
            CheckCategory::PEP8Naming => "pep8-naming",
            CheckCategory::Pycodestyle => "pycodestyle",
            CheckCategory::Pydocstyle => "pydocstyle",
            CheckCategory::Pyflakes => "Pyflakes",
            CheckCategory::PygrepHooks => "pygrep-hooks",
            CheckCategory::Pylint => "Pylint",
            CheckCategory::Pyupgrade => "pyupgrade",
            CheckCategory::Flake8Pie => "flake8-pie",
            CheckCategory::Ruff => "Ruff-specific rules",
        }
    }

    pub fn codes(&self) -> Vec<CheckCodePrefix> {
        match self {
            CheckCategory::Eradicate => vec![CheckCodePrefix::ERA],
            CheckCategory::Flake82020 => vec![CheckCodePrefix::YTT],
            CheckCategory::Flake8Annotations => vec![CheckCodePrefix::ANN],
            CheckCategory::Flake8Bandit => vec![CheckCodePrefix::S],
            CheckCategory::Flake8BlindExcept => vec![CheckCodePrefix::BLE],
            CheckCategory::Flake8BooleanTrap => vec![CheckCodePrefix::FBT],
            CheckCategory::Flake8Bugbear => vec![CheckCodePrefix::B],
            CheckCategory::Flake8Builtins => vec![CheckCodePrefix::A],
            CheckCategory::Flake8Comprehensions => vec![CheckCodePrefix::C4],
            CheckCategory::Flake8Datetimez => vec![CheckCodePrefix::DTZ],
            CheckCategory::Flake8Debugger => vec![CheckCodePrefix::T10],
            CheckCategory::Flake8ErrMsg => vec![CheckCodePrefix::EM],
            CheckCategory::Flake8ImplicitStrConcat => vec![CheckCodePrefix::ISC],
            CheckCategory::Flake8ImportConventions => vec![CheckCodePrefix::ICN],
            CheckCategory::Flake8Print => vec![CheckCodePrefix::T20],
            CheckCategory::Flake8PytestStyle => vec![CheckCodePrefix::PT],
            CheckCategory::Flake8Quotes => vec![CheckCodePrefix::Q],
            CheckCategory::Flake8Return => vec![CheckCodePrefix::RET],
            CheckCategory::Flake8Simplify => vec![CheckCodePrefix::SIM],
            CheckCategory::Flake8TidyImports => vec![CheckCodePrefix::TID],
            CheckCategory::Flake8UnusedArguments => vec![CheckCodePrefix::ARG],
            CheckCategory::Isort => vec![CheckCodePrefix::I],
            CheckCategory::McCabe => vec![CheckCodePrefix::C90],
            CheckCategory::PEP8Naming => vec![CheckCodePrefix::N],
            CheckCategory::PandasVet => vec![CheckCodePrefix::PD],
            CheckCategory::Pycodestyle => vec![CheckCodePrefix::E, CheckCodePrefix::W],
            CheckCategory::Pydocstyle => vec![CheckCodePrefix::D],
            CheckCategory::Pyflakes => vec![CheckCodePrefix::F],
            CheckCategory::PygrepHooks => vec![CheckCodePrefix::PGH],
            CheckCategory::Pylint => vec![
                CheckCodePrefix::PLC,
                CheckCodePrefix::PLE,
                CheckCodePrefix::PLR,
                CheckCodePrefix::PLW,
            ],
            CheckCategory::Pyupgrade => vec![CheckCodePrefix::UP],
            CheckCategory::Flake8Pie => vec![CheckCodePrefix::PIE],
            CheckCategory::Ruff => vec![CheckCodePrefix::RUF],
        }
    }

    pub fn url(&self) -> Option<(&'static str, &'static Platform)> {
        match self {
            CheckCategory::Eradicate => {
                Some(("https://pypi.org/project/eradicate/2.1.0/", &Platform::PyPI))
            }
            CheckCategory::Flake82020 => Some((
                "https://pypi.org/project/flake8-2020/1.7.0/",
                &Platform::PyPI,
            )),
            CheckCategory::Flake8Annotations => Some((
                "https://pypi.org/project/flake8-annotations/2.9.1/",
                &Platform::PyPI,
            )),
            CheckCategory::Flake8Bandit => Some((
                "https://pypi.org/project/flake8-bandit/4.1.1/",
                &Platform::PyPI,
            )),
            CheckCategory::Flake8BlindExcept => Some((
                "https://pypi.org/project/flake8-blind-except/0.2.1/",
                &Platform::PyPI,
            )),
            CheckCategory::Flake8BooleanTrap => Some((
                "https://pypi.org/project/flake8-boolean-trap/0.1.0/",
                &Platform::PyPI,
            )),
            CheckCategory::Flake8Bugbear => Some((
                "https://pypi.org/project/flake8-bugbear/22.10.27/",
                &Platform::PyPI,
            )),
            CheckCategory::Flake8Builtins => Some((
                "https://pypi.org/project/flake8-builtins/2.0.1/",
                &Platform::PyPI,
            )),
            CheckCategory::Flake8Comprehensions => Some((
                "https://pypi.org/project/flake8-comprehensions/3.10.1/",
                &Platform::PyPI,
            )),
            CheckCategory::Flake8Debugger => Some((
                "https://pypi.org/project/flake8-debugger/4.1.2/",
                &Platform::PyPI,
            )),
            CheckCategory::Flake8ErrMsg => Some((
                "https://pypi.org/project/flake8-errmsg/0.4.0/",
                &Platform::PyPI,
            )),
            CheckCategory::Flake8ImplicitStrConcat => Some((
                "https://pypi.org/project/flake8-implicit-str-concat/0.3.0/",
                &Platform::PyPI,
            )),
            CheckCategory::Flake8ImportConventions => None,
            CheckCategory::Flake8Print => Some((
                "https://pypi.org/project/flake8-print/5.0.0/",
                &Platform::PyPI,
            )),
            CheckCategory::Flake8PytestStyle => Some((
                "https://pypi.org/project/flake8-pytest-style/1.6.0/",
                &Platform::PyPI,
            )),
            CheckCategory::Flake8Quotes => Some((
                "https://pypi.org/project/flake8-quotes/3.3.1/",
                &Platform::PyPI,
            )),
            CheckCategory::Flake8Return => Some((
                "https://pypi.org/project/flake8-return/1.2.0/",
                &Platform::PyPI,
            )),
            CheckCategory::Flake8Simplify => Some((
                "https://pypi.org/project/flake8-simplify/0.19.3/",
                &Platform::PyPI,
            )),
            CheckCategory::Flake8TidyImports => Some((
                "https://pypi.org/project/flake8-tidy-imports/4.8.0/",
                &Platform::PyPI,
            )),
            CheckCategory::Flake8UnusedArguments => Some((
                "https://pypi.org/project/flake8-unused-arguments/0.0.12/",
                &Platform::PyPI,
            )),
            CheckCategory::Flake8Datetimez => Some((
                "https://pypi.org/project/flake8-datetimez/20.10.0/",
                &Platform::PyPI,
            )),
            CheckCategory::Isort => {
                Some(("https://pypi.org/project/isort/5.10.1/", &Platform::PyPI))
            }
            CheckCategory::McCabe => {
                Some(("https://pypi.org/project/mccabe/0.7.0/", &Platform::PyPI))
            }
            CheckCategory::PandasVet => Some((
                "https://pypi.org/project/pandas-vet/0.2.3/",
                &Platform::PyPI,
            )),
            CheckCategory::PEP8Naming => Some((
                "https://pypi.org/project/pep8-naming/0.13.2/",
                &Platform::PyPI,
            )),
            CheckCategory::Pycodestyle => Some((
                "https://pypi.org/project/pycodestyle/2.9.1/",
                &Platform::PyPI,
            )),
            CheckCategory::Pydocstyle => Some((
                "https://pypi.org/project/pydocstyle/6.1.1/",
                &Platform::PyPI,
            )),
            CheckCategory::Pyflakes => {
                Some(("https://pypi.org/project/pyflakes/2.5.0/", &Platform::PyPI))
            }
            CheckCategory::Pylint => {
                Some(("https://pypi.org/project/pylint/2.15.7/", &Platform::PyPI))
            }
            CheckCategory::PygrepHooks => Some((
                "https://github.com/pre-commit/pygrep-hooks",
                &Platform::GitHub,
            )),
            CheckCategory::Pyupgrade => {
                Some(("https://pypi.org/project/pyupgrade/3.2.0/", &Platform::PyPI))
            }
            CheckCategory::Flake8Pie => Some((
                "https://pypi.org/project/flake8-pie/0.16.0/",
                &Platform::PyPI,
            )),
            CheckCategory::Ruff => None,
        }
    }
}

#[allow(clippy::upper_case_acronyms)]
pub enum LintSource {
    AST,
    FileSystem,
    Lines,
    Tokens,
    Imports,
    NoQA,
}

#[derive(Debug, PartialEq, Eq, Serialize, Deserialize)]
pub enum EqCmpop {
    Eq,
    NotEq,
}

impl From<&Cmpop> for EqCmpop {
    fn from(cmpop: &Cmpop) -> Self {
        match cmpop {
            Cmpop::Eq => EqCmpop::Eq,
            Cmpop::NotEq => EqCmpop::NotEq,
            _ => unreachable!("Expected Cmpop::Eq | Cmpop::NotEq"),
        }
    }
}

#[derive(Debug, PartialEq, Eq, Serialize, Deserialize)]
pub enum IsCmpop {
    Is,
    IsNot,
}

impl From<&Cmpop> for IsCmpop {
    fn from(cmpop: &Cmpop) -> Self {
        match cmpop {
            Cmpop::Is => IsCmpop::Is,
            Cmpop::IsNot => IsCmpop::IsNot,
            _ => unreachable!("Expected Cmpop::Is | Cmpop::IsNot"),
        }
    }
}

#[derive(Debug, PartialEq, Eq, Serialize, Deserialize)]
pub enum DeferralKeyword {
    Yield,
    YieldFrom,
    Await,
}

impl fmt::Display for DeferralKeyword {
    fn fmt(&self, fmt: &mut fmt::Formatter) -> fmt::Result {
        match self {
            DeferralKeyword::Yield => fmt.write_str("yield"),
            DeferralKeyword::YieldFrom => fmt.write_str("yield from"),
            DeferralKeyword::Await => fmt.write_str("await"),
        }
    }
}

#[derive(Debug, PartialEq, Eq, Serialize, Deserialize)]
pub enum Branch {
    Elif,
    Else,
}

impl fmt::Display for Branch {
    fn fmt(&self, fmt: &mut fmt::Formatter) -> fmt::Result {
        match self {
            Branch::Elif => fmt.write_str("elif"),
            Branch::Else => fmt.write_str("else"),
        }
    }
}

#[derive(Debug, PartialEq, Eq, Serialize, Deserialize)]
pub enum LiteralType {
    Str,
    Bytes,
}

impl fmt::Display for LiteralType {
    fn fmt(&self, fmt: &mut fmt::Formatter) -> fmt::Result {
        match self {
            LiteralType::Str => fmt.write_str("str"),
            LiteralType::Bytes => fmt.write_str("bytes"),
        }
    }
}

#[derive(Debug, PartialEq, Eq, Serialize, Deserialize)]
pub struct UnusedCodes {
    pub unknown: Vec<String>,
    pub disabled: Vec<String>,
    pub unmatched: Vec<String>,
}

#[derive(Debug, PartialEq, Eq, Serialize, Deserialize)]
pub enum MockReference {
    Import,
    Attribute,
}

#[derive(AsRefStr, Debug, PartialEq, Eq, Serialize, Deserialize)]
pub enum CheckKind {
    // pycodestyle errors
    AmbiguousClassName(String),
    AmbiguousFunctionName(String),
    AmbiguousVariableName(String),
    DoNotAssignLambda(String),
    DoNotUseBareExcept,
    IOError(String),
    LineTooLong(usize, usize),
    ModuleImportNotAtTopOfFile,
    MultipleImportsOnOneLine,
    NoneComparison(EqCmpop),
    NotInTest,
    NotIsTest,
    SyntaxError(String),
    TrueFalseComparison(bool, EqCmpop),
    TypeComparison,
    // pycodestyle warnings
    NoNewLineAtEndOfFile,
    InvalidEscapeSequence(char),
    // pyflakes
    AssertTuple,
    BreakOutsideLoop,
    ContinueOutsideLoop,
    DefaultExceptNotLast,
    ExpressionsInStarAssignment,
    FStringMissingPlaceholders,
    ForwardAnnotationSyntaxError(String),
    FutureFeatureNotDefined(String),
    IfTuple,
    ImportShadowedByLoopVar(String, usize),
    ImportStarNotPermitted(String),
    ImportStarUsage(String, Vec<String>),
    ImportStarUsed(String),
    InvalidPrintSyntax,
    IsLiteral(IsCmpop),
    LateFutureImport,
    MultiValueRepeatedKeyLiteral,
    MultiValueRepeatedKeyVariable(String),
    PercentFormatExpectedMapping,
    PercentFormatExpectedSequence,
    PercentFormatExtraNamedArguments(Vec<String>),
    PercentFormatInvalidFormat(String),
    PercentFormatMissingArgument(Vec<String>),
    PercentFormatMixedPositionalAndNamed,
    PercentFormatPositionalCountMismatch(usize, usize),
    PercentFormatStarRequiresSequence,
    PercentFormatUnsupportedFormatCharacter(char),
    RaiseNotImplemented,
    RedefinedWhileUnused(String, usize),
    ReturnOutsideFunction,
    StringDotFormatExtraNamedArguments(Vec<String>),
    StringDotFormatExtraPositionalArguments(Vec<String>),
    StringDotFormatInvalidFormat(String),
    StringDotFormatMissingArguments(Vec<String>),
    StringDotFormatMixingAutomatic,
    TwoStarredExpressions,
    UndefinedExport(String),
    UndefinedLocal(String),
    UnusedAnnotation(String),
    UndefinedName(String),
    UnusedImport(String, bool, bool),
    UnusedVariable(String),
    YieldOutsideFunction(DeferralKeyword),
    // pylint
    AwaitOutsideAsync,
    ConsiderMergingIsinstance(String, Vec<String>),
    ConsiderUsingFromImport(String, String),
    GlobalVariableNotAssigned(String),
    MisplacedComparisonConstant(String),
    NonlocalWithoutBinding(String),
    PropertyWithParameters,
    UnnecessaryDirectLambdaCall,
    UseSysExit(String),
    UsedPriorGlobalDeclaration(String, usize),
    UselessElseOnLoop,
    UselessImportAlias,
    // flake8-builtins
    BuiltinVariableShadowing(String),
    BuiltinArgumentShadowing(String),
    BuiltinAttributeShadowing(String),
    // flake8-blind-except
    BlindExcept(String),
    // flake8-bugbear
    AbstractBaseClassWithoutAbstractMethod(String),
    AssignmentToOsEnviron,
    CachedInstanceMethod,
    CannotRaiseLiteral,
    DoNotAssertFalse,
    DuplicateHandlerException(Vec<String>),
    DuplicateTryBlockException(String),
    EmptyMethodWithoutAbstractDecorator(String),
    FStringDocstring,
    FunctionCallArgumentDefault(Option<String>),
    FunctionUsesLoopVariable(String),
    GetAttrWithConstant,
    JumpStatementInFinally(String),
    LoopVariableOverridesIterator(String),
    MutableArgumentDefault,
    NoAssertRaisesException,
    RaiseWithoutFromInsideExcept,
    RedundantTupleInExceptionHandler(String),
    SetAttrWithConstant,
    StarArgUnpackingAfterKeywordArg,
    StripWithMultiCharacters,
    UnaryPrefixIncrement,
    UnreliableCallableCheck,
    UnusedLoopControlVariable(String),
    UselessComparison,
    UselessContextlibSuppress,
    UselessExpression,
    ZipWithoutExplicitStrict,
    // flake8-comprehensions
    UnnecessaryGeneratorList,
    UnnecessaryGeneratorSet,
    UnnecessaryGeneratorDict,
    UnnecessaryListComprehensionSet,
    UnnecessaryListComprehensionDict,
    UnnecessaryLiteralSet(String),
    UnnecessaryLiteralDict(String),
    UnnecessaryCollectionCall(String),
    UnnecessaryLiteralWithinTupleCall(String),
    UnnecessaryLiteralWithinListCall(String),
    UnnecessaryListCall,
    UnnecessaryCallAroundSorted(String),
    UnnecessaryDoubleCastOrProcess(String, String),
    UnnecessarySubscriptReversal(String),
    UnnecessaryComprehension(String),
    UnnecessaryMap(String),
    // flake8-debugger
    Debugger(DebuggerUsingType),
    // flake8-tidy-imports
    BannedApi { name: String, message: String },
    BannedRelativeImport(Strictness),
    // flake8-return
    UnnecessaryReturnNone,
    ImplicitReturnValue,
    ImplicitReturn,
    UnnecessaryAssign,
    SuperfluousElseReturn(Branch),
    SuperfluousElseRaise(Branch),
    SuperfluousElseContinue(Branch),
    SuperfluousElseBreak(Branch),
    // flake8-implicit-str-concat
    SingleLineImplicitStringConcatenation,
    MultiLineImplicitStringConcatenation,
    ExplicitStringConcatenation,
    // flake8-print
    PrintFound,
    PPrintFound,
    // flake8-quotes
    BadQuotesInlineString(Quote),
    BadQuotesMultilineString(Quote),
    BadQuotesDocstring(Quote),
    AvoidQuoteEscape,
    // flake8-annotations
    MissingTypeFunctionArgument(String),
    MissingTypeArgs(String),
    MissingTypeKwargs(String),
    MissingTypeSelf(String),
    MissingTypeCls(String),
    MissingReturnTypePublicFunction(String),
    MissingReturnTypePrivateFunction(String),
    MissingReturnTypeSpecialMethod(String),
    MissingReturnTypeStaticMethod(String),
    MissingReturnTypeClassMethod(String),
    DynamicallyTypedExpression(String),
    // flake8-2020
    SysVersionSlice3Referenced,
    SysVersion2Referenced,
    SysVersionCmpStr3,
    SysVersionInfo0Eq3Referenced,
    SixPY3Referenced,
    SysVersionInfo1CmpInt,
    SysVersionInfoMinorCmpInt,
    SysVersion0Referenced,
    SysVersionCmpStr10,
    SysVersionSlice1Referenced,
    // flake8-simplify
<<<<<<< HEAD
    NegateEqualOp(String, String),
    NegateNotEqualOp(String, String),
    DoubleNegation(String),
    KeyInDict(String, String),
=======
    AAndNotA(String),
    AOrNotA(String),
>>>>>>> 9f8ef173
    AndFalse,
    ConvertLoopToAll(String),
    ConvertLoopToAny(String),
    KeyInDict(String, String),
    MultipleWithStatements,
    NestedIfStatements,
    OrTrue,
    ReturnInTryExceptFinally,
    UseContextlibSuppress(String),
    YodaConditions(String, String),
    // pyupgrade
    ConvertNamedTupleFunctionalToClass(String),
    ConvertTypedDictFunctionalToClass(String),
    DatetimeTimezoneUTC,
    DeprecatedUnittestAlias(String, String),
    NativeLiterals(LiteralType),
    OSErrorAlias(Option<String>),
    OpenAlias,
    PEP3120UnnecessaryCodingComment,
    RedundantOpenModes(Option<String>),
    RemoveSixCompat,
    ReplaceStdoutStderr,
    ReplaceUniversalNewlines,
    RewriteCElementTree,
    RewriteListComprehension,
    RewriteMockImport(MockReference),
    RewriteUnicodeLiteral,
    RewriteYieldFrom,
    SuperCallWithParameters,
    TypeOfPrimitive(Primitive),
    TypingTextStrAlias,
    UnnecessaryBuiltinImport(Vec<String>),
    UnnecessaryEncodeUTF8,
    UnnecessaryFutureImport(Vec<String>),
    UnnecessaryLRUCacheParams,
    UsePEP585Annotation(String),
    UsePEP604Annotation,
    UselessMetaclassType,
    UselessObjectInheritance(String),
    // pydocstyle
    BlankLineAfterLastSection(String),
    BlankLineAfterSection(String),
    BlankLineAfterSummary,
    BlankLineBeforeSection(String),
    CapitalizeSectionName(String),
    DashedUnderlineAfterSection(String),
    DocumentAllArguments(Vec<String>),
    EndsInPeriod,
    EndsInPunctuation,
    FirstLineCapitalized,
    FitsOnOneLine,
    IndentWithSpaces,
    MagicMethod,
    MultiLineSummaryFirstLine,
    MultiLineSummarySecondLine,
    NewLineAfterLastParagraph,
    NewLineAfterSectionName(String),
    NoBlankLineAfterFunction(usize),
    NoBlankLineBeforeClass(usize),
    NoBlankLineBeforeFunction(usize),
    NoBlankLinesBetweenHeaderAndContent(String),
    NoOverIndentation,
    NoSignature,
    NoSurroundingWhitespace,
    NoThisPrefix,
    NoUnderIndentation,
    NonEmpty,
    NonEmptySection(String),
    OneBlankLineAfterClass(usize),
    OneBlankLineBeforeClass(usize),
    PublicClass,
    PublicFunction,
    PublicInit,
    PublicMethod,
    PublicModule,
    PublicNestedClass,
    PublicPackage,
    SectionNameEndsInColon(String),
    SectionNotOverIndented(String),
    SectionUnderlineAfterName(String),
    SectionUnderlineMatchesSectionLength(String),
    SectionUnderlineNotOverIndented(String),
    SkipDocstring,
    UsesRPrefixForBackslashedContent,
    UsesTripleQuotes,
    // pep8-naming
    InvalidClassName(String),
    InvalidFunctionName(String),
    InvalidArgumentName(String),
    InvalidFirstArgumentNameForClassMethod,
    InvalidFirstArgumentNameForMethod,
    NonLowercaseVariableInFunction(String),
    DunderFunctionName,
    ConstantImportedAsNonConstant(String, String),
    LowercaseImportedAsNonLowercase(String, String),
    CamelcaseImportedAsLowercase(String, String),
    CamelcaseImportedAsConstant(String, String),
    MixedCaseVariableInClassScope(String),
    MixedCaseVariableInGlobalScope(String),
    CamelcaseImportedAsAcronym(String, String),
    ErrorSuffixOnExceptionName(String),
    // isort
    UnsortedImports,
    // eradicate
    CommentedOutCode,
    // flake8-bandit
    AssertUsed,
    ExecUsed,
    BadFilePermissions(u16),
    HardcodedBindAllInterfaces,
    HardcodedPasswordString(String),
    HardcodedPasswordFuncArg(String),
    HardcodedPasswordDefault(String),
    HardcodedTempFile(String),
    HashlibInsecureHashFunction(String),
    // mccabe
    FunctionIsTooComplex(String, usize),
    // flake8-boolean-trap
    BooleanPositionalArgInFunctionDefinition,
    BooleanDefaultValueInFunctionDefinition,
    BooleanPositionalValueInFunctionCall,
    // pygrep-hooks
    NoEval,
    DeprecatedLogWarn,
    BlanketTypeIgnore,
    BlanketNOQA,
    // flake8-unused-arguments
    UnusedFunctionArgument(String),
    UnusedMethodArgument(String),
    UnusedClassMethodArgument(String),
    UnusedStaticMethodArgument(String),
    UnusedLambdaArgument(String),
    // flake8-import-conventions
    ImportAliasIsNotConventional(String, String),
    // pandas-vet
    UseOfInplaceArgument,
    UseOfDotIsNull,
    UseOfDotNotNull,
    UseOfDotIx,
    UseOfDotAt,
    UseOfDotIat,
    UseOfDotPivotOrUnstack,
    UseOfDotValues,
    UseOfDotReadTable,
    UseOfDotStack,
    UseOfPdMerge,
    DfIsABadVariableName,
    // flake8-errmsg
    RawStringInException,
    FStringInException,
    DotFormatInException,
    // flake8-datetimez
    CallDatetimeWithoutTzinfo,
    CallDatetimeToday,
    CallDatetimeUtcnow,
    CallDatetimeUtcfromtimestamp,
    CallDatetimeNowWithoutTzinfo,
    CallDatetimeFromtimestamp,
    CallDatetimeStrptimeWithoutZone,
    CallDateToday,
    CallDateFromtimestamp,
    // flake8-pytest-style
    IncorrectFixtureParenthesesStyle(String, String),
    FixturePositionalArgs(String),
    ExtraneousScopeFunction,
    MissingFixtureNameUnderscore(String),
    IncorrectFixtureNameUnderscore(String),
    ParametrizeNamesWrongType(ParametrizeNameType),
    ParametrizeValuesWrongType(ParametrizeValuesType, ParametrizeValuesRowType),
    PatchWithLambda,
    UnittestAssertion(String),
    RaisesWithoutException,
    RaisesTooBroad(String),
    RaisesWithMultipleStatements,
    IncorrectPytestImport,
    AssertAlwaysFalse,
    FailWithoutMessage,
    AssertInExcept(String),
    CompositeAssertion,
    FixtureParamWithoutValue(String),
    DeprecatedYieldFixture,
    FixtureFinalizerCallback,
    UselessYieldFixture(String),
    IncorrectMarkParenthesesStyle(String, String, String),
    UnnecessaryAsyncioMarkOnFixture,
    ErroneousUseFixturesOnFixture,
    UseFixturesWithoutParameters,
    // flake8-pie
    DupeClassFieldDefinitions(String),
    NoUnnecessaryPass,
    PreferListBuiltin,
    // Ruff
    AmbiguousUnicodeCharacterString(char, char),
    AmbiguousUnicodeCharacterDocstring(char, char),
    AmbiguousUnicodeCharacterComment(char, char),
    KeywordArgumentBeforeStarArgument(String),
    UnusedNOQA(Option<UnusedCodes>),
}

impl CheckCode {
    /// The source for the check (either the AST, the filesystem, or the
    /// physical lines).
    pub fn lint_source(&self) -> &'static LintSource {
        match self {
            CheckCode::RUF100 => &LintSource::NoQA,
            CheckCode::E501
            | CheckCode::W292
            | CheckCode::UP009
            | CheckCode::PGH003
            | CheckCode::PGH004 => &LintSource::Lines,
            CheckCode::ERA001
            | CheckCode::ISC001
            | CheckCode::ISC002
            | CheckCode::Q000
            | CheckCode::Q001
            | CheckCode::Q002
            | CheckCode::Q003
            | CheckCode::W605
            | CheckCode::RUF001
            | CheckCode::RUF002
            | CheckCode::RUF003 => &LintSource::Tokens,
            CheckCode::E902 => &LintSource::FileSystem,
            CheckCode::I001 => &LintSource::Imports,
            _ => &LintSource::AST,
        }
    }

    /// A placeholder representation of the `CheckKind` for the check.
    pub fn kind(&self) -> CheckKind {
        match self {
            // pycodestyle (errors)
            CheckCode::E401 => CheckKind::MultipleImportsOnOneLine,
            CheckCode::E402 => CheckKind::ModuleImportNotAtTopOfFile,
            CheckCode::E501 => CheckKind::LineTooLong(89, 88),
            CheckCode::E711 => CheckKind::NoneComparison(EqCmpop::Eq),
            CheckCode::E712 => CheckKind::TrueFalseComparison(true, EqCmpop::Eq),
            CheckCode::E713 => CheckKind::NotInTest,
            CheckCode::E714 => CheckKind::NotIsTest,
            CheckCode::E721 => CheckKind::TypeComparison,
            CheckCode::E722 => CheckKind::DoNotUseBareExcept,
            CheckCode::E731 => CheckKind::DoNotAssignLambda("...".to_string()),
            CheckCode::E741 => CheckKind::AmbiguousVariableName("...".to_string()),
            CheckCode::E742 => CheckKind::AmbiguousClassName("...".to_string()),
            CheckCode::E743 => CheckKind::AmbiguousFunctionName("...".to_string()),
            CheckCode::E902 => CheckKind::IOError("IOError: `...`".to_string()),
            CheckCode::E999 => CheckKind::SyntaxError("`...`".to_string()),
            // pycodestyle (warnings)
            CheckCode::W292 => CheckKind::NoNewLineAtEndOfFile,
            CheckCode::W605 => CheckKind::InvalidEscapeSequence('c'),
            // pyflakes
            CheckCode::F401 => CheckKind::UnusedImport("...".to_string(), false, false),
            CheckCode::F402 => CheckKind::ImportShadowedByLoopVar("...".to_string(), 1),
            CheckCode::F403 => CheckKind::ImportStarUsed("...".to_string()),
            CheckCode::F404 => CheckKind::LateFutureImport,
            CheckCode::F405 => {
                CheckKind::ImportStarUsage("...".to_string(), vec!["...".to_string()])
            }
            CheckCode::F406 => CheckKind::ImportStarNotPermitted("...".to_string()),
            CheckCode::F407 => CheckKind::FutureFeatureNotDefined("...".to_string()),
            CheckCode::F501 => CheckKind::PercentFormatInvalidFormat("...".to_string()),
            CheckCode::F502 => CheckKind::PercentFormatExpectedMapping,
            CheckCode::F503 => CheckKind::PercentFormatExpectedSequence,
            CheckCode::F504 => CheckKind::PercentFormatExtraNamedArguments(vec!["...".to_string()]),
            CheckCode::F505 => CheckKind::PercentFormatMissingArgument(vec!["...".to_string()]),
            CheckCode::F506 => CheckKind::PercentFormatMixedPositionalAndNamed,
            CheckCode::F507 => CheckKind::PercentFormatPositionalCountMismatch(4, 2),
            CheckCode::F508 => CheckKind::PercentFormatStarRequiresSequence,
            CheckCode::F509 => CheckKind::PercentFormatUnsupportedFormatCharacter('c'),
            CheckCode::F521 => CheckKind::StringDotFormatInvalidFormat("...".to_string()),
            CheckCode::F522 => {
                CheckKind::StringDotFormatExtraNamedArguments(vec!["...".to_string()])
            }
            CheckCode::F523 => {
                CheckKind::StringDotFormatExtraPositionalArguments(vec!["...".to_string()])
            }
            CheckCode::F524 => CheckKind::StringDotFormatMissingArguments(vec!["...".to_string()]),
            CheckCode::F525 => CheckKind::StringDotFormatMixingAutomatic,
            CheckCode::F541 => CheckKind::FStringMissingPlaceholders,
            CheckCode::F601 => CheckKind::MultiValueRepeatedKeyLiteral,
            CheckCode::F602 => CheckKind::MultiValueRepeatedKeyVariable("...".to_string()),
            CheckCode::F621 => CheckKind::ExpressionsInStarAssignment,
            CheckCode::F622 => CheckKind::TwoStarredExpressions,
            CheckCode::F631 => CheckKind::AssertTuple,
            CheckCode::F632 => CheckKind::IsLiteral(IsCmpop::Is),
            CheckCode::F633 => CheckKind::InvalidPrintSyntax,
            CheckCode::F634 => CheckKind::IfTuple,
            CheckCode::F701 => CheckKind::BreakOutsideLoop,
            CheckCode::F702 => CheckKind::ContinueOutsideLoop,
            CheckCode::F704 => CheckKind::YieldOutsideFunction(DeferralKeyword::Yield),
            CheckCode::F706 => CheckKind::ReturnOutsideFunction,
            CheckCode::F707 => CheckKind::DefaultExceptNotLast,
            CheckCode::F722 => CheckKind::ForwardAnnotationSyntaxError("...".to_string()),
            CheckCode::F811 => CheckKind::RedefinedWhileUnused("...".to_string(), 1),
            CheckCode::F821 => CheckKind::UndefinedName("...".to_string()),
            CheckCode::F822 => CheckKind::UndefinedExport("...".to_string()),
            CheckCode::F823 => CheckKind::UndefinedLocal("...".to_string()),
            CheckCode::F841 => CheckKind::UnusedVariable("...".to_string()),
            CheckCode::F842 => CheckKind::UnusedAnnotation("...".to_string()),
            CheckCode::F901 => CheckKind::RaiseNotImplemented,
            // pylint
            CheckCode::PLC0414 => CheckKind::UselessImportAlias,
            CheckCode::PLC2201 => CheckKind::MisplacedComparisonConstant("...".to_string()),
            CheckCode::PLC3002 => CheckKind::UnnecessaryDirectLambdaCall,
            CheckCode::PLE0117 => CheckKind::NonlocalWithoutBinding("...".to_string()),
            CheckCode::PLE0118 => CheckKind::UsedPriorGlobalDeclaration("...".to_string(), 1),
            CheckCode::PLE1142 => CheckKind::AwaitOutsideAsync,
            CheckCode::PLR0402 => {
                CheckKind::ConsiderUsingFromImport("...".to_string(), "...".to_string())
            }
            CheckCode::PLR0206 => CheckKind::PropertyWithParameters,
            CheckCode::PLR1701 => {
                CheckKind::ConsiderMergingIsinstance("...".to_string(), vec!["...".to_string()])
            }
            CheckCode::PLR1722 => CheckKind::UseSysExit("exit".to_string()),
            CheckCode::PLW0120 => CheckKind::UselessElseOnLoop,
            CheckCode::PLW0602 => CheckKind::GlobalVariableNotAssigned("...".to_string()),
            // flake8-builtins
            CheckCode::A001 => CheckKind::BuiltinVariableShadowing("...".to_string()),
            CheckCode::A002 => CheckKind::BuiltinArgumentShadowing("...".to_string()),
            CheckCode::A003 => CheckKind::BuiltinAttributeShadowing("...".to_string()),
            // flake8-bugbear
            CheckCode::B002 => CheckKind::UnaryPrefixIncrement,
            CheckCode::B003 => CheckKind::AssignmentToOsEnviron,
            CheckCode::B004 => CheckKind::UnreliableCallableCheck,
            CheckCode::B005 => CheckKind::StripWithMultiCharacters,
            CheckCode::B006 => CheckKind::MutableArgumentDefault,
            CheckCode::B007 => CheckKind::UnusedLoopControlVariable("i".to_string()),
            CheckCode::B008 => CheckKind::FunctionCallArgumentDefault(None),
            CheckCode::B009 => CheckKind::GetAttrWithConstant,
            CheckCode::B010 => CheckKind::SetAttrWithConstant,
            CheckCode::B011 => CheckKind::DoNotAssertFalse,
            CheckCode::B012 => {
                CheckKind::JumpStatementInFinally("return/continue/break".to_string())
            }
            CheckCode::B013 => {
                CheckKind::RedundantTupleInExceptionHandler("ValueError".to_string())
            }
            CheckCode::B014 => CheckKind::DuplicateHandlerException(vec!["ValueError".to_string()]),
            CheckCode::B015 => CheckKind::UselessComparison,
            CheckCode::B016 => CheckKind::CannotRaiseLiteral,
            CheckCode::B017 => CheckKind::NoAssertRaisesException,
            CheckCode::B018 => CheckKind::UselessExpression,
            CheckCode::B019 => CheckKind::CachedInstanceMethod,
            CheckCode::B020 => CheckKind::LoopVariableOverridesIterator("...".to_string()),
            CheckCode::B021 => CheckKind::FStringDocstring,
            CheckCode::B022 => CheckKind::UselessContextlibSuppress,
            CheckCode::B023 => CheckKind::FunctionUsesLoopVariable("...".to_string()),
            CheckCode::B024 => CheckKind::AbstractBaseClassWithoutAbstractMethod("...".to_string()),
            CheckCode::B025 => CheckKind::DuplicateTryBlockException("Exception".to_string()),
            CheckCode::B026 => CheckKind::StarArgUnpackingAfterKeywordArg,
            CheckCode::B027 => CheckKind::EmptyMethodWithoutAbstractDecorator("...".to_string()),
            CheckCode::B904 => CheckKind::RaiseWithoutFromInsideExcept,
            CheckCode::B905 => CheckKind::ZipWithoutExplicitStrict,
            // flake8-comprehensions
            CheckCode::C400 => CheckKind::UnnecessaryGeneratorList,
            CheckCode::C401 => CheckKind::UnnecessaryGeneratorSet,
            CheckCode::C402 => CheckKind::UnnecessaryGeneratorDict,
            CheckCode::C403 => CheckKind::UnnecessaryListComprehensionSet,
            CheckCode::C404 => CheckKind::UnnecessaryListComprehensionDict,
            CheckCode::C405 => CheckKind::UnnecessaryLiteralSet("(list|tuple)".to_string()),
            CheckCode::C406 => CheckKind::UnnecessaryLiteralDict("(list|tuple)".to_string()),
            CheckCode::C408 => {
                CheckKind::UnnecessaryCollectionCall("(dict|list|tuple)".to_string())
            }
            CheckCode::C409 => {
                CheckKind::UnnecessaryLiteralWithinTupleCall("(list|tuple)".to_string())
            }
            CheckCode::C410 => {
                CheckKind::UnnecessaryLiteralWithinListCall("(list|tuple)".to_string())
            }
            CheckCode::C411 => CheckKind::UnnecessaryListCall,
            CheckCode::C413 => {
                CheckKind::UnnecessaryCallAroundSorted("(list|reversed)".to_string())
            }
            CheckCode::C414 => CheckKind::UnnecessaryDoubleCastOrProcess(
                "(list|reversed|set|sorted|tuple)".to_string(),
                "(list|set|sorted|tuple)".to_string(),
            ),
            CheckCode::C415 => {
                CheckKind::UnnecessarySubscriptReversal("(reversed|set|sorted)".to_string())
            }
            CheckCode::C416 => CheckKind::UnnecessaryComprehension("(list|set)".to_string()),
            CheckCode::C417 => CheckKind::UnnecessaryMap("(list|set|dict)".to_string()),
            // flake8-debugger
            CheckCode::T100 => CheckKind::Debugger(DebuggerUsingType::Import("...".to_string())),
            // flake8-tidy-imports
            CheckCode::TID251 => CheckKind::BannedApi {
                name: "...".to_string(),
                message: "...".to_string(),
            },
            CheckCode::TID252 => CheckKind::BannedRelativeImport(Strictness::All),
            // flake8-return
            CheckCode::RET501 => CheckKind::UnnecessaryReturnNone,
            CheckCode::RET502 => CheckKind::ImplicitReturnValue,
            CheckCode::RET503 => CheckKind::ImplicitReturn,
            CheckCode::RET504 => CheckKind::UnnecessaryAssign,
            CheckCode::RET505 => CheckKind::SuperfluousElseReturn(Branch::Else),
            CheckCode::RET506 => CheckKind::SuperfluousElseRaise(Branch::Else),
            CheckCode::RET507 => CheckKind::SuperfluousElseContinue(Branch::Else),
            CheckCode::RET508 => CheckKind::SuperfluousElseBreak(Branch::Else),
            // flake8-implicit-str-concat
            CheckCode::ISC001 => CheckKind::SingleLineImplicitStringConcatenation,
            CheckCode::ISC002 => CheckKind::MultiLineImplicitStringConcatenation,
            CheckCode::ISC003 => CheckKind::ExplicitStringConcatenation,
            // flake8-print
            CheckCode::T201 => CheckKind::PrintFound,
            CheckCode::T203 => CheckKind::PPrintFound,
            // flake8-quotes
            CheckCode::Q000 => CheckKind::BadQuotesInlineString(Quote::Double),
            CheckCode::Q001 => CheckKind::BadQuotesMultilineString(Quote::Double),
            CheckCode::Q002 => CheckKind::BadQuotesDocstring(Quote::Double),
            CheckCode::Q003 => CheckKind::AvoidQuoteEscape,
            // flake8-annotations
            CheckCode::ANN001 => CheckKind::MissingTypeFunctionArgument("...".to_string()),
            CheckCode::ANN002 => CheckKind::MissingTypeArgs("...".to_string()),
            CheckCode::ANN003 => CheckKind::MissingTypeKwargs("...".to_string()),
            CheckCode::ANN101 => CheckKind::MissingTypeSelf("...".to_string()),
            CheckCode::ANN102 => CheckKind::MissingTypeCls("...".to_string()),
            CheckCode::ANN201 => CheckKind::MissingReturnTypePublicFunction("...".to_string()),
            CheckCode::ANN202 => CheckKind::MissingReturnTypePrivateFunction("...".to_string()),
            CheckCode::ANN204 => CheckKind::MissingReturnTypeSpecialMethod("...".to_string()),
            CheckCode::ANN205 => CheckKind::MissingReturnTypeStaticMethod("...".to_string()),
            CheckCode::ANN206 => CheckKind::MissingReturnTypeClassMethod("...".to_string()),
            CheckCode::ANN401 => CheckKind::DynamicallyTypedExpression("...".to_string()),
            // flake8-2020
            CheckCode::YTT101 => CheckKind::SysVersionSlice3Referenced,
            CheckCode::YTT102 => CheckKind::SysVersion2Referenced,
            CheckCode::YTT103 => CheckKind::SysVersionCmpStr3,
            CheckCode::YTT201 => CheckKind::SysVersionInfo0Eq3Referenced,
            CheckCode::YTT202 => CheckKind::SixPY3Referenced,
            CheckCode::YTT203 => CheckKind::SysVersionInfo1CmpInt,
            CheckCode::YTT204 => CheckKind::SysVersionInfoMinorCmpInt,
            CheckCode::YTT301 => CheckKind::SysVersion0Referenced,
            CheckCode::YTT302 => CheckKind::SysVersionCmpStr10,
            CheckCode::YTT303 => CheckKind::SysVersionSlice1Referenced,
            // flake8-blind-except
            CheckCode::BLE001 => CheckKind::BlindExcept("Exception".to_string()),
            // flake8-simplify
<<<<<<< HEAD
            CheckCode::SIM201 => CheckKind::NegateEqualOp("left".to_string(), "right".to_string()),
            CheckCode::SIM202 => {
                CheckKind::NegateNotEqualOp("left".to_string(), "right".to_string())
            }
            CheckCode::SIM208 => CheckKind::DoubleNegation("expr".to_string()),
=======
            CheckCode::SIM102 => CheckKind::NestedIfStatements,
            CheckCode::SIM105 => CheckKind::UseContextlibSuppress("...".to_string()),
            CheckCode::SIM107 => CheckKind::ReturnInTryExceptFinally,
            CheckCode::SIM110 => {
                CheckKind::ConvertLoopToAny("return any(x for x in y)".to_string())
            }
            CheckCode::SIM111 => {
                CheckKind::ConvertLoopToAll("return all(x for x in y)".to_string())
            }
            CheckCode::SIM117 => CheckKind::MultipleWithStatements,
>>>>>>> 9f8ef173
            CheckCode::SIM118 => CheckKind::KeyInDict("key".to_string(), "dict".to_string()),
            CheckCode::SIM220 => CheckKind::AAndNotA("...".to_string()),
            CheckCode::SIM221 => CheckKind::AOrNotA("...".to_string()),
            CheckCode::SIM222 => CheckKind::OrTrue,
            CheckCode::SIM223 => CheckKind::AndFalse,
            CheckCode::SIM300 => CheckKind::YodaConditions("left".to_string(), "right".to_string()),
            // pyupgrade
            CheckCode::UP001 => CheckKind::UselessMetaclassType,
            CheckCode::UP003 => CheckKind::TypeOfPrimitive(Primitive::Str),
            CheckCode::UP004 => CheckKind::UselessObjectInheritance("...".to_string()),
            CheckCode::UP005 => CheckKind::DeprecatedUnittestAlias(
                "assertEquals".to_string(),
                "assertEqual".to_string(),
            ),
            CheckCode::UP006 => CheckKind::UsePEP585Annotation("List".to_string()),
            CheckCode::UP007 => CheckKind::UsePEP604Annotation,
            CheckCode::UP008 => CheckKind::SuperCallWithParameters,
            CheckCode::UP009 => CheckKind::PEP3120UnnecessaryCodingComment,
            CheckCode::UP010 => CheckKind::UnnecessaryFutureImport(vec!["...".to_string()]),
            CheckCode::UP011 => CheckKind::UnnecessaryLRUCacheParams,
            CheckCode::UP012 => CheckKind::UnnecessaryEncodeUTF8,
            CheckCode::UP013 => CheckKind::ConvertTypedDictFunctionalToClass("...".to_string()),
            CheckCode::UP014 => CheckKind::ConvertNamedTupleFunctionalToClass("...".to_string()),
            CheckCode::UP015 => CheckKind::RedundantOpenModes(None),
            CheckCode::UP016 => CheckKind::RemoveSixCompat,
            CheckCode::UP017 => CheckKind::DatetimeTimezoneUTC,
            CheckCode::UP018 => CheckKind::NativeLiterals(LiteralType::Str),
            CheckCode::UP019 => CheckKind::TypingTextStrAlias,
            CheckCode::UP020 => CheckKind::OpenAlias,
            CheckCode::UP021 => CheckKind::ReplaceUniversalNewlines,
            CheckCode::UP022 => CheckKind::ReplaceStdoutStderr,
            CheckCode::UP023 => CheckKind::RewriteCElementTree,
            CheckCode::UP024 => CheckKind::OSErrorAlias(None),
            CheckCode::UP025 => CheckKind::RewriteUnicodeLiteral,
            CheckCode::UP026 => CheckKind::RewriteMockImport(MockReference::Import),
            CheckCode::UP027 => CheckKind::RewriteListComprehension,
            CheckCode::UP028 => CheckKind::RewriteYieldFrom,
            CheckCode::UP029 => CheckKind::UnnecessaryBuiltinImport(vec!["...".to_string()]),
            // pydocstyle
            CheckCode::D100 => CheckKind::PublicModule,
            CheckCode::D101 => CheckKind::PublicClass,
            CheckCode::D102 => CheckKind::PublicMethod,
            CheckCode::D103 => CheckKind::PublicFunction,
            CheckCode::D104 => CheckKind::PublicPackage,
            CheckCode::D105 => CheckKind::MagicMethod,
            CheckCode::D106 => CheckKind::PublicNestedClass,
            CheckCode::D107 => CheckKind::PublicInit,
            CheckCode::D200 => CheckKind::FitsOnOneLine,
            CheckCode::D201 => CheckKind::NoBlankLineBeforeFunction(1),
            CheckCode::D202 => CheckKind::NoBlankLineAfterFunction(1),
            CheckCode::D203 => CheckKind::OneBlankLineBeforeClass(0),
            CheckCode::D204 => CheckKind::OneBlankLineAfterClass(0),
            CheckCode::D205 => CheckKind::BlankLineAfterSummary,
            CheckCode::D206 => CheckKind::IndentWithSpaces,
            CheckCode::D207 => CheckKind::NoUnderIndentation,
            CheckCode::D208 => CheckKind::NoOverIndentation,
            CheckCode::D209 => CheckKind::NewLineAfterLastParagraph,
            CheckCode::D210 => CheckKind::NoSurroundingWhitespace,
            CheckCode::D211 => CheckKind::NoBlankLineBeforeClass(1),
            CheckCode::D212 => CheckKind::MultiLineSummaryFirstLine,
            CheckCode::D213 => CheckKind::MultiLineSummarySecondLine,
            CheckCode::D214 => CheckKind::SectionNotOverIndented("Returns".to_string()),
            CheckCode::D215 => CheckKind::SectionUnderlineNotOverIndented("Returns".to_string()),
            CheckCode::D300 => CheckKind::UsesTripleQuotes,
            CheckCode::D301 => CheckKind::UsesRPrefixForBackslashedContent,
            CheckCode::D400 => CheckKind::EndsInPeriod,
            CheckCode::D402 => CheckKind::NoSignature,
            CheckCode::D403 => CheckKind::FirstLineCapitalized,
            CheckCode::D404 => CheckKind::NoThisPrefix,
            CheckCode::D405 => CheckKind::CapitalizeSectionName("returns".to_string()),
            CheckCode::D406 => CheckKind::NewLineAfterSectionName("Returns".to_string()),
            CheckCode::D407 => CheckKind::DashedUnderlineAfterSection("Returns".to_string()),
            CheckCode::D408 => CheckKind::SectionUnderlineAfterName("Returns".to_string()),
            CheckCode::D409 => {
                CheckKind::SectionUnderlineMatchesSectionLength("Returns".to_string())
            }
            CheckCode::D410 => CheckKind::BlankLineAfterSection("Returns".to_string()),
            CheckCode::D411 => CheckKind::BlankLineBeforeSection("Returns".to_string()),
            CheckCode::D412 => {
                CheckKind::NoBlankLinesBetweenHeaderAndContent("Returns".to_string())
            }
            CheckCode::D413 => CheckKind::BlankLineAfterLastSection("Returns".to_string()),
            CheckCode::D414 => CheckKind::NonEmptySection("Returns".to_string()),
            CheckCode::D415 => CheckKind::EndsInPunctuation,
            CheckCode::D416 => CheckKind::SectionNameEndsInColon("Returns".to_string()),
            CheckCode::D417 => {
                CheckKind::DocumentAllArguments(vec!["x".to_string(), "y".to_string()])
            }
            CheckCode::D418 => CheckKind::SkipDocstring,
            CheckCode::D419 => CheckKind::NonEmpty,
            // pep8-naming
            CheckCode::N801 => CheckKind::InvalidClassName("...".to_string()),
            CheckCode::N802 => CheckKind::InvalidFunctionName("...".to_string()),
            CheckCode::N803 => CheckKind::InvalidArgumentName("...".to_string()),
            CheckCode::N804 => CheckKind::InvalidFirstArgumentNameForClassMethod,
            CheckCode::N805 => CheckKind::InvalidFirstArgumentNameForMethod,
            CheckCode::N806 => CheckKind::NonLowercaseVariableInFunction("...".to_string()),
            CheckCode::N807 => CheckKind::DunderFunctionName,
            CheckCode::N811 => {
                CheckKind::ConstantImportedAsNonConstant("...".to_string(), "...".to_string())
            }
            CheckCode::N812 => {
                CheckKind::LowercaseImportedAsNonLowercase("...".to_string(), "...".to_string())
            }
            CheckCode::N813 => {
                CheckKind::CamelcaseImportedAsLowercase("...".to_string(), "...".to_string())
            }
            CheckCode::N814 => {
                CheckKind::CamelcaseImportedAsConstant("...".to_string(), "...".to_string())
            }
            CheckCode::N815 => CheckKind::MixedCaseVariableInClassScope("mixedCase".to_string()),
            CheckCode::N816 => CheckKind::MixedCaseVariableInGlobalScope("mixedCase".to_string()),
            CheckCode::N817 => {
                CheckKind::CamelcaseImportedAsAcronym("...".to_string(), "...".to_string())
            }
            CheckCode::N818 => CheckKind::ErrorSuffixOnExceptionName("...".to_string()),
            // isort
            CheckCode::I001 => CheckKind::UnsortedImports,
            // eradicate
            CheckCode::ERA001 => CheckKind::CommentedOutCode,
            // flake8-bandit
            CheckCode::S101 => CheckKind::AssertUsed,
            CheckCode::S102 => CheckKind::ExecUsed,
            CheckCode::S103 => CheckKind::BadFilePermissions(0o777),
            CheckCode::S104 => CheckKind::HardcodedBindAllInterfaces,
            CheckCode::S105 => CheckKind::HardcodedPasswordString("...".to_string()),
            CheckCode::S106 => CheckKind::HardcodedPasswordFuncArg("...".to_string()),
            CheckCode::S107 => CheckKind::HardcodedPasswordDefault("...".to_string()),
            CheckCode::S108 => CheckKind::HardcodedTempFile("...".to_string()),
            CheckCode::S324 => CheckKind::HashlibInsecureHashFunction("...".to_string()),
            // mccabe
            CheckCode::C901 => CheckKind::FunctionIsTooComplex("...".to_string(), 10),
            // flake8-boolean-trap
            CheckCode::FBT001 => CheckKind::BooleanPositionalArgInFunctionDefinition,
            CheckCode::FBT002 => CheckKind::BooleanDefaultValueInFunctionDefinition,
            CheckCode::FBT003 => CheckKind::BooleanPositionalValueInFunctionCall,
            // pygrep-hooks
            CheckCode::PGH001 => CheckKind::NoEval,
            CheckCode::PGH002 => CheckKind::DeprecatedLogWarn,
            CheckCode::PGH003 => CheckKind::BlanketTypeIgnore,
            CheckCode::PGH004 => CheckKind::BlanketNOQA,
            // flake8-unused-arguments
            CheckCode::ARG001 => CheckKind::UnusedFunctionArgument("...".to_string()),
            CheckCode::ARG002 => CheckKind::UnusedMethodArgument("...".to_string()),
            CheckCode::ARG003 => CheckKind::UnusedClassMethodArgument("...".to_string()),
            CheckCode::ARG004 => CheckKind::UnusedStaticMethodArgument("...".to_string()),
            CheckCode::ARG005 => CheckKind::UnusedLambdaArgument("...".to_string()),
            // flake8-import-conventions
            CheckCode::ICN001 => {
                CheckKind::ImportAliasIsNotConventional("...".to_string(), "...".to_string())
            }
            // pandas-vet
            CheckCode::PD002 => CheckKind::UseOfInplaceArgument,
            CheckCode::PD003 => CheckKind::UseOfDotIsNull,
            CheckCode::PD004 => CheckKind::UseOfDotNotNull,
            CheckCode::PD007 => CheckKind::UseOfDotIx,
            CheckCode::PD008 => CheckKind::UseOfDotAt,
            CheckCode::PD009 => CheckKind::UseOfDotIat,
            CheckCode::PD010 => CheckKind::UseOfDotPivotOrUnstack,
            CheckCode::PD011 => CheckKind::UseOfDotValues,
            CheckCode::PD012 => CheckKind::UseOfDotReadTable,
            CheckCode::PD013 => CheckKind::UseOfDotStack,
            CheckCode::PD015 => CheckKind::UseOfPdMerge,
            CheckCode::PD901 => CheckKind::DfIsABadVariableName,
            // flake8-errmsg
            CheckCode::EM101 => CheckKind::RawStringInException,
            CheckCode::EM102 => CheckKind::FStringInException,
            CheckCode::EM103 => CheckKind::DotFormatInException,
            // flake8-datetimez
            CheckCode::DTZ001 => CheckKind::CallDatetimeWithoutTzinfo,
            CheckCode::DTZ002 => CheckKind::CallDatetimeToday,
            CheckCode::DTZ003 => CheckKind::CallDatetimeUtcnow,
            CheckCode::DTZ004 => CheckKind::CallDatetimeUtcfromtimestamp,
            CheckCode::DTZ005 => CheckKind::CallDatetimeNowWithoutTzinfo,
            CheckCode::DTZ006 => CheckKind::CallDatetimeFromtimestamp,
            CheckCode::DTZ007 => CheckKind::CallDatetimeStrptimeWithoutZone,
            CheckCode::DTZ011 => CheckKind::CallDateToday,
            CheckCode::DTZ012 => CheckKind::CallDateFromtimestamp,
            // flake8-pytest-style
            CheckCode::PT001 => {
                CheckKind::IncorrectFixtureParenthesesStyle("()".to_string(), String::new())
            }
            CheckCode::PT002 => CheckKind::FixturePositionalArgs("...".to_string()),
            CheckCode::PT003 => CheckKind::ExtraneousScopeFunction,
            CheckCode::PT004 => CheckKind::MissingFixtureNameUnderscore("...".to_string()),
            CheckCode::PT005 => CheckKind::IncorrectFixtureNameUnderscore("...".to_string()),
            CheckCode::PT006 => CheckKind::ParametrizeNamesWrongType(ParametrizeNameType::Tuple),
            CheckCode::PT007 => CheckKind::ParametrizeValuesWrongType(
                ParametrizeValuesType::List,
                ParametrizeValuesRowType::Tuple,
            ),
            CheckCode::PT008 => CheckKind::PatchWithLambda,
            CheckCode::PT009 => CheckKind::UnittestAssertion("...".to_string()),
            CheckCode::PT010 => CheckKind::RaisesWithoutException,
            CheckCode::PT011 => CheckKind::RaisesTooBroad("...".to_string()),
            CheckCode::PT012 => CheckKind::RaisesWithMultipleStatements,
            CheckCode::PT013 => CheckKind::IncorrectPytestImport,

            CheckCode::PT015 => CheckKind::AssertAlwaysFalse,
            CheckCode::PT016 => CheckKind::FailWithoutMessage,
            CheckCode::PT017 => CheckKind::AssertInExcept("...".to_string()),
            CheckCode::PT018 => CheckKind::CompositeAssertion,
            CheckCode::PT019 => CheckKind::FixtureParamWithoutValue("...".to_string()),
            CheckCode::PT020 => CheckKind::DeprecatedYieldFixture,
            CheckCode::PT021 => CheckKind::FixtureFinalizerCallback,
            CheckCode::PT022 => CheckKind::UselessYieldFixture("...".to_string()),
            CheckCode::PT023 => CheckKind::IncorrectMarkParenthesesStyle(
                "...".to_string(),
                String::new(),
                "()".to_string(),
            ),
            CheckCode::PT024 => CheckKind::UnnecessaryAsyncioMarkOnFixture,
            CheckCode::PT025 => CheckKind::ErroneousUseFixturesOnFixture,
            CheckCode::PT026 => CheckKind::UseFixturesWithoutParameters,
            // flake8-pie
            CheckCode::PIE790 => CheckKind::NoUnnecessaryPass,
            CheckCode::PIE794 => CheckKind::DupeClassFieldDefinitions("...".to_string()),
            CheckCode::PIE807 => CheckKind::PreferListBuiltin,
            // Ruff
            CheckCode::RUF001 => CheckKind::AmbiguousUnicodeCharacterString('𝐁', 'B'),
            CheckCode::RUF002 => CheckKind::AmbiguousUnicodeCharacterDocstring('𝐁', 'B'),
            CheckCode::RUF003 => CheckKind::AmbiguousUnicodeCharacterComment('𝐁', 'B'),
            CheckCode::RUF004 => CheckKind::KeywordArgumentBeforeStarArgument("...".to_string()),
            CheckCode::RUF100 => CheckKind::UnusedNOQA(None),
        }
    }

    pub fn category(&self) -> CheckCategory {
        #[allow(clippy::match_same_arms)]
        match self {
            // flake8-builtins
            CheckCode::A001 => CheckCategory::Flake8Builtins,
            CheckCode::A002 => CheckCategory::Flake8Builtins,
            CheckCode::A003 => CheckCategory::Flake8Builtins,
            // flake8-annotations
            CheckCode::ANN001 => CheckCategory::Flake8Annotations,
            CheckCode::ANN002 => CheckCategory::Flake8Annotations,
            CheckCode::ANN003 => CheckCategory::Flake8Annotations,
            CheckCode::ANN101 => CheckCategory::Flake8Annotations,
            CheckCode::ANN102 => CheckCategory::Flake8Annotations,
            CheckCode::ANN201 => CheckCategory::Flake8Annotations,
            CheckCode::ANN202 => CheckCategory::Flake8Annotations,
            CheckCode::ANN204 => CheckCategory::Flake8Annotations,
            CheckCode::ANN205 => CheckCategory::Flake8Annotations,
            CheckCode::ANN206 => CheckCategory::Flake8Annotations,
            CheckCode::ANN401 => CheckCategory::Flake8Annotations,
            // flake8-unused-arguments
            CheckCode::ARG001 => CheckCategory::Flake8UnusedArguments,
            CheckCode::ARG002 => CheckCategory::Flake8UnusedArguments,
            CheckCode::ARG003 => CheckCategory::Flake8UnusedArguments,
            CheckCode::ARG004 => CheckCategory::Flake8UnusedArguments,
            CheckCode::ARG005 => CheckCategory::Flake8UnusedArguments,
            // flake8-bugbear
            CheckCode::B002 => CheckCategory::Flake8Bugbear,
            CheckCode::B003 => CheckCategory::Flake8Bugbear,
            CheckCode::B004 => CheckCategory::Flake8Bugbear,
            CheckCode::B005 => CheckCategory::Flake8Bugbear,
            CheckCode::B006 => CheckCategory::Flake8Bugbear,
            CheckCode::B007 => CheckCategory::Flake8Bugbear,
            CheckCode::B008 => CheckCategory::Flake8Bugbear,
            CheckCode::B009 => CheckCategory::Flake8Bugbear,
            CheckCode::B010 => CheckCategory::Flake8Bugbear,
            CheckCode::B011 => CheckCategory::Flake8Bugbear,
            CheckCode::B012 => CheckCategory::Flake8Bugbear,
            CheckCode::B013 => CheckCategory::Flake8Bugbear,
            CheckCode::B014 => CheckCategory::Flake8Bugbear,
            CheckCode::B015 => CheckCategory::Flake8Bugbear,
            CheckCode::B016 => CheckCategory::Flake8Bugbear,
            CheckCode::B017 => CheckCategory::Flake8Bugbear,
            CheckCode::B018 => CheckCategory::Flake8Bugbear,
            CheckCode::B019 => CheckCategory::Flake8Bugbear,
            CheckCode::B020 => CheckCategory::Flake8Bugbear,
            CheckCode::B021 => CheckCategory::Flake8Bugbear,
            CheckCode::B022 => CheckCategory::Flake8Bugbear,
            CheckCode::B023 => CheckCategory::Flake8Bugbear,
            CheckCode::B024 => CheckCategory::Flake8Bugbear,
            CheckCode::B025 => CheckCategory::Flake8Bugbear,
            CheckCode::B026 => CheckCategory::Flake8Bugbear,
            CheckCode::B027 => CheckCategory::Flake8Bugbear,
            CheckCode::B904 => CheckCategory::Flake8Bugbear,
            CheckCode::B905 => CheckCategory::Flake8Bugbear,
            // flake8-blind-except
            CheckCode::BLE001 => CheckCategory::Flake8BlindExcept,
            // flake8-comprehensions
            CheckCode::C400 => CheckCategory::Flake8Comprehensions,
            CheckCode::C401 => CheckCategory::Flake8Comprehensions,
            CheckCode::C402 => CheckCategory::Flake8Comprehensions,
            CheckCode::C403 => CheckCategory::Flake8Comprehensions,
            CheckCode::C404 => CheckCategory::Flake8Comprehensions,
            CheckCode::C405 => CheckCategory::Flake8Comprehensions,
            CheckCode::C406 => CheckCategory::Flake8Comprehensions,
            CheckCode::C408 => CheckCategory::Flake8Comprehensions,
            CheckCode::C409 => CheckCategory::Flake8Comprehensions,
            CheckCode::C410 => CheckCategory::Flake8Comprehensions,
            CheckCode::C411 => CheckCategory::Flake8Comprehensions,
            CheckCode::C413 => CheckCategory::Flake8Comprehensions,
            CheckCode::C414 => CheckCategory::Flake8Comprehensions,
            CheckCode::C415 => CheckCategory::Flake8Comprehensions,
            CheckCode::C416 => CheckCategory::Flake8Comprehensions,
            CheckCode::C417 => CheckCategory::Flake8Comprehensions,
            // mccabe
            CheckCode::C901 => CheckCategory::McCabe,
            // pydocstyle
            CheckCode::D100 => CheckCategory::Pydocstyle,
            CheckCode::D101 => CheckCategory::Pydocstyle,
            CheckCode::D102 => CheckCategory::Pydocstyle,
            CheckCode::D103 => CheckCategory::Pydocstyle,
            CheckCode::D104 => CheckCategory::Pydocstyle,
            CheckCode::D105 => CheckCategory::Pydocstyle,
            CheckCode::D106 => CheckCategory::Pydocstyle,
            CheckCode::D107 => CheckCategory::Pydocstyle,
            CheckCode::D200 => CheckCategory::Pydocstyle,
            CheckCode::D201 => CheckCategory::Pydocstyle,
            CheckCode::D202 => CheckCategory::Pydocstyle,
            CheckCode::D203 => CheckCategory::Pydocstyle,
            CheckCode::D204 => CheckCategory::Pydocstyle,
            CheckCode::D205 => CheckCategory::Pydocstyle,
            CheckCode::D206 => CheckCategory::Pydocstyle,
            CheckCode::D207 => CheckCategory::Pydocstyle,
            CheckCode::D208 => CheckCategory::Pydocstyle,
            CheckCode::D209 => CheckCategory::Pydocstyle,
            CheckCode::D210 => CheckCategory::Pydocstyle,
            CheckCode::D211 => CheckCategory::Pydocstyle,
            CheckCode::D212 => CheckCategory::Pydocstyle,
            CheckCode::D213 => CheckCategory::Pydocstyle,
            CheckCode::D214 => CheckCategory::Pydocstyle,
            CheckCode::D215 => CheckCategory::Pydocstyle,
            CheckCode::D300 => CheckCategory::Pydocstyle,
            CheckCode::D301 => CheckCategory::Pydocstyle,
            CheckCode::D400 => CheckCategory::Pydocstyle,
            CheckCode::D402 => CheckCategory::Pydocstyle,
            CheckCode::D403 => CheckCategory::Pydocstyle,
            CheckCode::D404 => CheckCategory::Pydocstyle,
            CheckCode::D405 => CheckCategory::Pydocstyle,
            CheckCode::D406 => CheckCategory::Pydocstyle,
            CheckCode::D407 => CheckCategory::Pydocstyle,
            CheckCode::D408 => CheckCategory::Pydocstyle,
            CheckCode::D409 => CheckCategory::Pydocstyle,
            CheckCode::D410 => CheckCategory::Pydocstyle,
            CheckCode::D411 => CheckCategory::Pydocstyle,
            CheckCode::D412 => CheckCategory::Pydocstyle,
            CheckCode::D413 => CheckCategory::Pydocstyle,
            CheckCode::D414 => CheckCategory::Pydocstyle,
            CheckCode::D415 => CheckCategory::Pydocstyle,
            CheckCode::D416 => CheckCategory::Pydocstyle,
            CheckCode::D417 => CheckCategory::Pydocstyle,
            CheckCode::D418 => CheckCategory::Pydocstyle,
            CheckCode::D419 => CheckCategory::Pydocstyle,
            // flake8-datetimez
            CheckCode::DTZ001 => CheckCategory::Flake8Datetimez,
            CheckCode::DTZ002 => CheckCategory::Flake8Datetimez,
            CheckCode::DTZ003 => CheckCategory::Flake8Datetimez,
            CheckCode::DTZ004 => CheckCategory::Flake8Datetimez,
            CheckCode::DTZ005 => CheckCategory::Flake8Datetimez,
            CheckCode::DTZ006 => CheckCategory::Flake8Datetimez,
            CheckCode::DTZ007 => CheckCategory::Flake8Datetimez,
            CheckCode::DTZ011 => CheckCategory::Flake8Datetimez,
            CheckCode::DTZ012 => CheckCategory::Flake8Datetimez,
            // pycodestyle (errors)
            CheckCode::E401 => CheckCategory::Pycodestyle,
            CheckCode::E402 => CheckCategory::Pycodestyle,
            CheckCode::E501 => CheckCategory::Pycodestyle,
            CheckCode::E711 => CheckCategory::Pycodestyle,
            CheckCode::E712 => CheckCategory::Pycodestyle,
            CheckCode::E713 => CheckCategory::Pycodestyle,
            CheckCode::E714 => CheckCategory::Pycodestyle,
            CheckCode::E721 => CheckCategory::Pycodestyle,
            CheckCode::E722 => CheckCategory::Pycodestyle,
            CheckCode::E731 => CheckCategory::Pycodestyle,
            CheckCode::E741 => CheckCategory::Pycodestyle,
            CheckCode::E742 => CheckCategory::Pycodestyle,
            CheckCode::E743 => CheckCategory::Pycodestyle,
            CheckCode::E902 => CheckCategory::Pycodestyle,
            CheckCode::E999 => CheckCategory::Pycodestyle,
            // flake8-errmsg
            CheckCode::EM101 => CheckCategory::Flake8ErrMsg,
            CheckCode::EM102 => CheckCategory::Flake8ErrMsg,
            CheckCode::EM103 => CheckCategory::Flake8ErrMsg,
            // eradicate
            CheckCode::ERA001 => CheckCategory::Eradicate,
            // pyflakes
            CheckCode::F401 => CheckCategory::Pyflakes,
            CheckCode::F402 => CheckCategory::Pyflakes,
            CheckCode::F403 => CheckCategory::Pyflakes,
            CheckCode::F404 => CheckCategory::Pyflakes,
            CheckCode::F405 => CheckCategory::Pyflakes,
            CheckCode::F406 => CheckCategory::Pyflakes,
            CheckCode::F407 => CheckCategory::Pyflakes,
            CheckCode::F501 => CheckCategory::Pyflakes,
            CheckCode::F502 => CheckCategory::Pyflakes,
            CheckCode::F503 => CheckCategory::Pyflakes,
            CheckCode::F504 => CheckCategory::Pyflakes,
            CheckCode::F505 => CheckCategory::Pyflakes,
            CheckCode::F506 => CheckCategory::Pyflakes,
            CheckCode::F507 => CheckCategory::Pyflakes,
            CheckCode::F508 => CheckCategory::Pyflakes,
            CheckCode::F509 => CheckCategory::Pyflakes,
            CheckCode::F521 => CheckCategory::Pyflakes,
            CheckCode::F522 => CheckCategory::Pyflakes,
            CheckCode::F523 => CheckCategory::Pyflakes,
            CheckCode::F524 => CheckCategory::Pyflakes,
            CheckCode::F525 => CheckCategory::Pyflakes,
            CheckCode::F541 => CheckCategory::Pyflakes,
            CheckCode::F601 => CheckCategory::Pyflakes,
            CheckCode::F602 => CheckCategory::Pyflakes,
            CheckCode::F621 => CheckCategory::Pyflakes,
            CheckCode::F622 => CheckCategory::Pyflakes,
            CheckCode::F631 => CheckCategory::Pyflakes,
            CheckCode::F632 => CheckCategory::Pyflakes,
            CheckCode::F633 => CheckCategory::Pyflakes,
            CheckCode::F634 => CheckCategory::Pyflakes,
            CheckCode::F701 => CheckCategory::Pyflakes,
            CheckCode::F702 => CheckCategory::Pyflakes,
            CheckCode::F704 => CheckCategory::Pyflakes,
            CheckCode::F706 => CheckCategory::Pyflakes,
            CheckCode::F707 => CheckCategory::Pyflakes,
            CheckCode::F722 => CheckCategory::Pyflakes,
            CheckCode::F811 => CheckCategory::Pyflakes,
            CheckCode::F821 => CheckCategory::Pyflakes,
            CheckCode::F822 => CheckCategory::Pyflakes,
            CheckCode::F823 => CheckCategory::Pyflakes,
            CheckCode::F841 => CheckCategory::Pyflakes,
            CheckCode::F842 => CheckCategory::Pyflakes,
            CheckCode::F901 => CheckCategory::Pyflakes,
            // flake8-boolean-trap
            CheckCode::FBT001 => CheckCategory::Flake8BooleanTrap,
            CheckCode::FBT002 => CheckCategory::Flake8BooleanTrap,
            CheckCode::FBT003 => CheckCategory::Flake8BooleanTrap,
            // isort
            CheckCode::I001 => CheckCategory::Isort,
            // flake8-import-conventions
            CheckCode::ICN001 => CheckCategory::Flake8ImportConventions,
            // flake8-implicit-str-concat
            CheckCode::ISC001 => CheckCategory::Flake8ImplicitStrConcat,
            CheckCode::ISC002 => CheckCategory::Flake8ImplicitStrConcat,
            CheckCode::ISC003 => CheckCategory::Flake8ImplicitStrConcat,
            // pep8-naming
            CheckCode::N801 => CheckCategory::PEP8Naming,
            CheckCode::N802 => CheckCategory::PEP8Naming,
            CheckCode::N803 => CheckCategory::PEP8Naming,
            CheckCode::N804 => CheckCategory::PEP8Naming,
            CheckCode::N805 => CheckCategory::PEP8Naming,
            CheckCode::N806 => CheckCategory::PEP8Naming,
            CheckCode::N807 => CheckCategory::PEP8Naming,
            CheckCode::N811 => CheckCategory::PEP8Naming,
            CheckCode::N812 => CheckCategory::PEP8Naming,
            CheckCode::N813 => CheckCategory::PEP8Naming,
            CheckCode::N814 => CheckCategory::PEP8Naming,
            CheckCode::N815 => CheckCategory::PEP8Naming,
            CheckCode::N816 => CheckCategory::PEP8Naming,
            CheckCode::N817 => CheckCategory::PEP8Naming,
            CheckCode::N818 => CheckCategory::PEP8Naming,
            // pandas-vet
            CheckCode::PD002 => CheckCategory::PandasVet,
            CheckCode::PD003 => CheckCategory::PandasVet,
            CheckCode::PD004 => CheckCategory::PandasVet,
            CheckCode::PD007 => CheckCategory::PandasVet,
            CheckCode::PD008 => CheckCategory::PandasVet,
            CheckCode::PD009 => CheckCategory::PandasVet,
            CheckCode::PD010 => CheckCategory::PandasVet,
            CheckCode::PD011 => CheckCategory::PandasVet,
            CheckCode::PD012 => CheckCategory::PandasVet,
            CheckCode::PD013 => CheckCategory::PandasVet,
            CheckCode::PD015 => CheckCategory::PandasVet,
            CheckCode::PD901 => CheckCategory::PandasVet,
            // pygrep-hooks
            CheckCode::PGH001 => CheckCategory::PygrepHooks,
            CheckCode::PGH002 => CheckCategory::PygrepHooks,
            CheckCode::PGH003 => CheckCategory::PygrepHooks,
            CheckCode::PGH004 => CheckCategory::PygrepHooks,
            // pylint
            CheckCode::PLC0414 => CheckCategory::Pylint,
            CheckCode::PLC2201 => CheckCategory::Pylint,
            CheckCode::PLC3002 => CheckCategory::Pylint,
            CheckCode::PLE0117 => CheckCategory::Pylint,
            CheckCode::PLE0118 => CheckCategory::Pylint,
            CheckCode::PLE1142 => CheckCategory::Pylint,
            CheckCode::PLR0206 => CheckCategory::Pylint,
            CheckCode::PLR0402 => CheckCategory::Pylint,
            CheckCode::PLR1701 => CheckCategory::Pylint,
            CheckCode::PLR1722 => CheckCategory::Pylint,
            CheckCode::PLW0120 => CheckCategory::Pylint,
            CheckCode::PLW0602 => CheckCategory::Pylint,
            // flake8-pytest-style
            CheckCode::PT001 => CheckCategory::Flake8PytestStyle,
            CheckCode::PT002 => CheckCategory::Flake8PytestStyle,
            CheckCode::PT003 => CheckCategory::Flake8PytestStyle,
            CheckCode::PT004 => CheckCategory::Flake8PytestStyle,
            CheckCode::PT005 => CheckCategory::Flake8PytestStyle,
            CheckCode::PT006 => CheckCategory::Flake8PytestStyle,
            CheckCode::PT007 => CheckCategory::Flake8PytestStyle,
            CheckCode::PT008 => CheckCategory::Flake8PytestStyle,
            CheckCode::PT009 => CheckCategory::Flake8PytestStyle,
            CheckCode::PT010 => CheckCategory::Flake8PytestStyle,
            CheckCode::PT011 => CheckCategory::Flake8PytestStyle,
            CheckCode::PT012 => CheckCategory::Flake8PytestStyle,
            CheckCode::PT013 => CheckCategory::Flake8PytestStyle,
            CheckCode::PT015 => CheckCategory::Flake8PytestStyle,
            CheckCode::PT016 => CheckCategory::Flake8PytestStyle,
            CheckCode::PT017 => CheckCategory::Flake8PytestStyle,
            CheckCode::PT018 => CheckCategory::Flake8PytestStyle,
            CheckCode::PT019 => CheckCategory::Flake8PytestStyle,
            CheckCode::PT020 => CheckCategory::Flake8PytestStyle,
            CheckCode::PT021 => CheckCategory::Flake8PytestStyle,
            CheckCode::PT022 => CheckCategory::Flake8PytestStyle,
            CheckCode::PT023 => CheckCategory::Flake8PytestStyle,
            CheckCode::PT024 => CheckCategory::Flake8PytestStyle,
            CheckCode::PT025 => CheckCategory::Flake8PytestStyle,
            CheckCode::PT026 => CheckCategory::Flake8PytestStyle,
            // flake8-quotes
            CheckCode::Q000 => CheckCategory::Flake8Quotes,
            CheckCode::Q001 => CheckCategory::Flake8Quotes,
            CheckCode::Q002 => CheckCategory::Flake8Quotes,
            CheckCode::Q003 => CheckCategory::Flake8Quotes,
            // flake8-return
            CheckCode::RET501 => CheckCategory::Flake8Return,
            CheckCode::RET502 => CheckCategory::Flake8Return,
            CheckCode::RET503 => CheckCategory::Flake8Return,
            CheckCode::RET504 => CheckCategory::Flake8Return,
            CheckCode::RET505 => CheckCategory::Flake8Return,
            CheckCode::RET506 => CheckCategory::Flake8Return,
            CheckCode::RET507 => CheckCategory::Flake8Return,
            CheckCode::RET508 => CheckCategory::Flake8Return,
            // flake8-bandit
            CheckCode::S101 => CheckCategory::Flake8Bandit,
            CheckCode::S102 => CheckCategory::Flake8Bandit,
            CheckCode::S103 => CheckCategory::Flake8Bandit,
            CheckCode::S104 => CheckCategory::Flake8Bandit,
            CheckCode::S105 => CheckCategory::Flake8Bandit,
            CheckCode::S106 => CheckCategory::Flake8Bandit,
            CheckCode::S107 => CheckCategory::Flake8Bandit,
            CheckCode::S108 => CheckCategory::Flake8Bandit,
            CheckCode::S324 => CheckCategory::Flake8Bandit,
            // flake8-simplify
<<<<<<< HEAD
            CheckCode::SIM201 => CheckCategory::Flake8Simplify,
            CheckCode::SIM202 => CheckCategory::Flake8Simplify,
            CheckCode::SIM208 => CheckCategory::Flake8Simplify,
=======
            CheckCode::SIM102 => CheckCategory::Flake8Simplify,
            CheckCode::SIM105 => CheckCategory::Flake8Simplify,
            CheckCode::SIM107 => CheckCategory::Flake8Simplify,
            CheckCode::SIM110 => CheckCategory::Flake8Simplify,
            CheckCode::SIM111 => CheckCategory::Flake8Simplify,
            CheckCode::SIM117 => CheckCategory::Flake8Simplify,
>>>>>>> 9f8ef173
            CheckCode::SIM118 => CheckCategory::Flake8Simplify,
            CheckCode::SIM220 => CheckCategory::Flake8Simplify,
            CheckCode::SIM221 => CheckCategory::Flake8Simplify,
            CheckCode::SIM222 => CheckCategory::Flake8Simplify,
            CheckCode::SIM223 => CheckCategory::Flake8Simplify,
            CheckCode::SIM300 => CheckCategory::Flake8Simplify,
            // flake8-debugger
            CheckCode::T100 => CheckCategory::Flake8Debugger,
            // flake8-print
            CheckCode::T201 => CheckCategory::Flake8Print,
            CheckCode::T203 => CheckCategory::Flake8Print,
            // flake8-tidy-imports
            CheckCode::TID251 => CheckCategory::Flake8TidyImports,
            CheckCode::TID252 => CheckCategory::Flake8TidyImports,
            // pyupgrade
            CheckCode::UP001 => CheckCategory::Pyupgrade,
            CheckCode::UP003 => CheckCategory::Pyupgrade,
            CheckCode::UP004 => CheckCategory::Pyupgrade,
            CheckCode::UP005 => CheckCategory::Pyupgrade,
            CheckCode::UP006 => CheckCategory::Pyupgrade,
            CheckCode::UP007 => CheckCategory::Pyupgrade,
            CheckCode::UP008 => CheckCategory::Pyupgrade,
            CheckCode::UP009 => CheckCategory::Pyupgrade,
            CheckCode::UP010 => CheckCategory::Pyupgrade,
            CheckCode::UP011 => CheckCategory::Pyupgrade,
            CheckCode::UP012 => CheckCategory::Pyupgrade,
            CheckCode::UP013 => CheckCategory::Pyupgrade,
            CheckCode::UP014 => CheckCategory::Pyupgrade,
            CheckCode::UP015 => CheckCategory::Pyupgrade,
            CheckCode::UP016 => CheckCategory::Pyupgrade,
            CheckCode::UP017 => CheckCategory::Pyupgrade,
            CheckCode::UP018 => CheckCategory::Pyupgrade,
            CheckCode::UP019 => CheckCategory::Pyupgrade,
            CheckCode::UP020 => CheckCategory::Pyupgrade,
            CheckCode::UP021 => CheckCategory::Pyupgrade,
            CheckCode::UP022 => CheckCategory::Pyupgrade,
            CheckCode::UP023 => CheckCategory::Pyupgrade,
            CheckCode::UP024 => CheckCategory::Pyupgrade,
            CheckCode::UP025 => CheckCategory::Pyupgrade,
            CheckCode::UP026 => CheckCategory::Pyupgrade,
            CheckCode::UP027 => CheckCategory::Pyupgrade,
            CheckCode::UP028 => CheckCategory::Pyupgrade,
            CheckCode::UP029 => CheckCategory::Pyupgrade,
            // pycodestyle (warnings)
            CheckCode::W292 => CheckCategory::Pycodestyle,
            CheckCode::W605 => CheckCategory::Pycodestyle,
            // flake8-2020
            CheckCode::YTT101 => CheckCategory::Flake82020,
            CheckCode::YTT102 => CheckCategory::Flake82020,
            CheckCode::YTT103 => CheckCategory::Flake82020,
            CheckCode::YTT201 => CheckCategory::Flake82020,
            CheckCode::YTT202 => CheckCategory::Flake82020,
            CheckCode::YTT203 => CheckCategory::Flake82020,
            CheckCode::YTT204 => CheckCategory::Flake82020,
            CheckCode::YTT301 => CheckCategory::Flake82020,
            CheckCode::YTT302 => CheckCategory::Flake82020,
            CheckCode::YTT303 => CheckCategory::Flake82020,
            // flake8-pie
            CheckCode::PIE790 => CheckCategory::Flake8Pie,
            CheckCode::PIE794 => CheckCategory::Flake8Pie,
            CheckCode::PIE807 => CheckCategory::Flake8Pie,
            // Ruff
            CheckCode::RUF001 => CheckCategory::Ruff,
            CheckCode::RUF002 => CheckCategory::Ruff,
            CheckCode::RUF003 => CheckCategory::Ruff,
            CheckCode::RUF004 => CheckCategory::Ruff,
            CheckCode::RUF100 => CheckCategory::Ruff,
        }
    }
}

impl CheckKind {
    /// A four-letter shorthand code for the check.
    pub fn code(&self) -> &'static CheckCode {
        match self {
            // pycodestyle (errors)
            CheckKind::AmbiguousClassName(..) => &CheckCode::E742,
            CheckKind::AmbiguousFunctionName(..) => &CheckCode::E743,
            CheckKind::AmbiguousVariableName(..) => &CheckCode::E741,
            CheckKind::AssertTuple => &CheckCode::F631,
            CheckKind::BreakOutsideLoop => &CheckCode::F701,
            CheckKind::ContinueOutsideLoop => &CheckCode::F702,
            CheckKind::DefaultExceptNotLast => &CheckCode::F707,
            CheckKind::DoNotAssignLambda(..) => &CheckCode::E731,
            CheckKind::DoNotUseBareExcept => &CheckCode::E722,
            CheckKind::FStringMissingPlaceholders => &CheckCode::F541,
            CheckKind::ForwardAnnotationSyntaxError(..) => &CheckCode::F722,
            CheckKind::FutureFeatureNotDefined(..) => &CheckCode::F407,
            CheckKind::IOError(..) => &CheckCode::E902,
            CheckKind::IfTuple => &CheckCode::F634,
            CheckKind::ImportShadowedByLoopVar(..) => &CheckCode::F402,
            CheckKind::ImportStarNotPermitted(..) => &CheckCode::F406,
            CheckKind::ImportStarUsage(..) => &CheckCode::F405,
            CheckKind::ImportStarUsed(..) => &CheckCode::F403,
            CheckKind::InvalidPrintSyntax => &CheckCode::F633,
            CheckKind::IsLiteral(..) => &CheckCode::F632,
            CheckKind::LateFutureImport => &CheckCode::F404,
            CheckKind::LineTooLong(..) => &CheckCode::E501,
            CheckKind::MultipleImportsOnOneLine => &CheckCode::E401,
            CheckKind::ModuleImportNotAtTopOfFile => &CheckCode::E402,
            CheckKind::MultiValueRepeatedKeyLiteral => &CheckCode::F601,
            CheckKind::MultiValueRepeatedKeyVariable(..) => &CheckCode::F602,
            CheckKind::NoneComparison(..) => &CheckCode::E711,
            CheckKind::NotInTest => &CheckCode::E713,
            CheckKind::NotIsTest => &CheckCode::E714,
            CheckKind::PercentFormatExpectedMapping => &CheckCode::F502,
            CheckKind::PercentFormatExpectedSequence => &CheckCode::F503,
            CheckKind::PercentFormatExtraNamedArguments(..) => &CheckCode::F504,
            CheckKind::PercentFormatInvalidFormat(..) => &CheckCode::F501,
            CheckKind::PercentFormatMissingArgument(..) => &CheckCode::F505,
            CheckKind::PercentFormatMixedPositionalAndNamed => &CheckCode::F506,
            CheckKind::PercentFormatPositionalCountMismatch(..) => &CheckCode::F507,
            CheckKind::PercentFormatStarRequiresSequence => &CheckCode::F508,
            CheckKind::PercentFormatUnsupportedFormatCharacter(..) => &CheckCode::F509,
            CheckKind::RaiseNotImplemented => &CheckCode::F901,
            CheckKind::ReturnOutsideFunction => &CheckCode::F706,
            CheckKind::StringDotFormatExtraNamedArguments(..) => &CheckCode::F522,
            CheckKind::StringDotFormatExtraPositionalArguments(..) => &CheckCode::F523,
            CheckKind::StringDotFormatInvalidFormat(..) => &CheckCode::F521,
            CheckKind::StringDotFormatMissingArguments(..) => &CheckCode::F524,
            CheckKind::StringDotFormatMixingAutomatic => &CheckCode::F525,
            CheckKind::SyntaxError(..) => &CheckCode::E999,
            CheckKind::ExpressionsInStarAssignment => &CheckCode::F621,
            CheckKind::TrueFalseComparison(..) => &CheckCode::E712,
            CheckKind::TwoStarredExpressions => &CheckCode::F622,
            CheckKind::TypeComparison => &CheckCode::E721,
            CheckKind::UndefinedExport(..) => &CheckCode::F822,
            CheckKind::UndefinedLocal(..) => &CheckCode::F823,
            CheckKind::RedefinedWhileUnused(..) => &CheckCode::F811,
            CheckKind::UndefinedName(..) => &CheckCode::F821,
            CheckKind::UnusedImport(..) => &CheckCode::F401,
            CheckKind::UnusedVariable(..) => &CheckCode::F841,
            CheckKind::UnusedAnnotation(..) => &CheckCode::F842,
            CheckKind::YieldOutsideFunction(..) => &CheckCode::F704,
            // pycodestyle (warnings)
            CheckKind::NoNewLineAtEndOfFile => &CheckCode::W292,
            CheckKind::InvalidEscapeSequence(..) => &CheckCode::W605,
            // pylint
            CheckKind::AwaitOutsideAsync => &CheckCode::PLE1142,
            CheckKind::ConsiderMergingIsinstance(..) => &CheckCode::PLR1701,
            CheckKind::ConsiderUsingFromImport(..) => &CheckCode::PLR0402,
            CheckKind::GlobalVariableNotAssigned(..) => &CheckCode::PLW0602,
            CheckKind::MisplacedComparisonConstant(..) => &CheckCode::PLC2201,
            CheckKind::PropertyWithParameters => &CheckCode::PLR0206,
            CheckKind::UnnecessaryDirectLambdaCall => &CheckCode::PLC3002,
            CheckKind::UseSysExit(..) => &CheckCode::PLR1722,
            CheckKind::NonlocalWithoutBinding(..) => &CheckCode::PLE0117,
            CheckKind::UsedPriorGlobalDeclaration(..) => &CheckCode::PLE0118,
            CheckKind::UselessElseOnLoop => &CheckCode::PLW0120,
            CheckKind::UselessImportAlias => &CheckCode::PLC0414,
            // flake8-builtins
            CheckKind::BuiltinVariableShadowing(..) => &CheckCode::A001,
            CheckKind::BuiltinArgumentShadowing(..) => &CheckCode::A002,
            CheckKind::BuiltinAttributeShadowing(..) => &CheckCode::A003,
            // flake8-bugbear
            CheckKind::AbstractBaseClassWithoutAbstractMethod(..) => &CheckCode::B024,
            CheckKind::AssignmentToOsEnviron => &CheckCode::B003,
            CheckKind::CachedInstanceMethod => &CheckCode::B019,
            CheckKind::CannotRaiseLiteral => &CheckCode::B016,
            CheckKind::DoNotAssertFalse => &CheckCode::B011,
            CheckKind::DuplicateHandlerException(..) => &CheckCode::B014,
            CheckKind::DuplicateTryBlockException(..) => &CheckCode::B025,
            CheckKind::EmptyMethodWithoutAbstractDecorator(..) => &CheckCode::B027,
            CheckKind::FStringDocstring => &CheckCode::B021,
            CheckKind::FunctionCallArgumentDefault(..) => &CheckCode::B008,
            CheckKind::FunctionUsesLoopVariable(..) => &CheckCode::B023,
            CheckKind::GetAttrWithConstant => &CheckCode::B009,
            CheckKind::JumpStatementInFinally(..) => &CheckCode::B012,
            CheckKind::LoopVariableOverridesIterator(..) => &CheckCode::B020,
            CheckKind::MutableArgumentDefault => &CheckCode::B006,
            CheckKind::NoAssertRaisesException => &CheckCode::B017,
            CheckKind::RaiseWithoutFromInsideExcept => &CheckCode::B904,
            CheckKind::ZipWithoutExplicitStrict => &CheckCode::B905,
            CheckKind::RedundantTupleInExceptionHandler(..) => &CheckCode::B013,
            CheckKind::SetAttrWithConstant => &CheckCode::B010,
            CheckKind::StarArgUnpackingAfterKeywordArg => &CheckCode::B026,
            CheckKind::StripWithMultiCharacters => &CheckCode::B005,
            CheckKind::UnaryPrefixIncrement => &CheckCode::B002,
            CheckKind::UnreliableCallableCheck => &CheckCode::B004,
            CheckKind::UnusedLoopControlVariable(..) => &CheckCode::B007,
            CheckKind::UselessComparison => &CheckCode::B015,
            CheckKind::UselessContextlibSuppress => &CheckCode::B022,
            CheckKind::UselessExpression => &CheckCode::B018,
            // flake8-blind-except
            CheckKind::BlindExcept(..) => &CheckCode::BLE001,
            // flake8-comprehensions
            CheckKind::UnnecessaryGeneratorList => &CheckCode::C400,
            CheckKind::UnnecessaryGeneratorSet => &CheckCode::C401,
            CheckKind::UnnecessaryGeneratorDict => &CheckCode::C402,
            CheckKind::UnnecessaryListComprehensionSet => &CheckCode::C403,
            CheckKind::UnnecessaryListComprehensionDict => &CheckCode::C404,
            CheckKind::UnnecessaryLiteralSet(..) => &CheckCode::C405,
            CheckKind::UnnecessaryLiteralDict(..) => &CheckCode::C406,
            CheckKind::UnnecessaryCollectionCall(..) => &CheckCode::C408,
            CheckKind::UnnecessaryLiteralWithinTupleCall(..) => &CheckCode::C409,
            CheckKind::UnnecessaryLiteralWithinListCall(..) => &CheckCode::C410,
            CheckKind::UnnecessaryListCall => &CheckCode::C411,
            CheckKind::UnnecessaryCallAroundSorted(..) => &CheckCode::C413,
            CheckKind::UnnecessaryDoubleCastOrProcess(..) => &CheckCode::C414,
            CheckKind::UnnecessarySubscriptReversal(..) => &CheckCode::C415,
            CheckKind::UnnecessaryComprehension(..) => &CheckCode::C416,
            CheckKind::UnnecessaryMap(..) => &CheckCode::C417,
            // flake8-debugger
            CheckKind::Debugger(..) => &CheckCode::T100,
            // flake8-tidy-imports
            CheckKind::BannedApi { .. } => &CheckCode::TID251,
            CheckKind::BannedRelativeImport(..) => &CheckCode::TID252,
            // flake8-return
            CheckKind::UnnecessaryReturnNone => &CheckCode::RET501,
            CheckKind::ImplicitReturnValue => &CheckCode::RET502,
            CheckKind::ImplicitReturn => &CheckCode::RET503,
            CheckKind::UnnecessaryAssign => &CheckCode::RET504,
            CheckKind::SuperfluousElseReturn(..) => &CheckCode::RET505,
            CheckKind::SuperfluousElseRaise(..) => &CheckCode::RET506,
            CheckKind::SuperfluousElseContinue(..) => &CheckCode::RET507,
            CheckKind::SuperfluousElseBreak(..) => &CheckCode::RET508,
            // flake8-implicit-str-concat
            CheckKind::SingleLineImplicitStringConcatenation => &CheckCode::ISC001,
            CheckKind::MultiLineImplicitStringConcatenation => &CheckCode::ISC002,
            CheckKind::ExplicitStringConcatenation => &CheckCode::ISC003,
            // flake8-print
            CheckKind::PrintFound => &CheckCode::T201,
            CheckKind::PPrintFound => &CheckCode::T203,
            // flake8-quotes
            CheckKind::BadQuotesInlineString(..) => &CheckCode::Q000,
            CheckKind::BadQuotesMultilineString(..) => &CheckCode::Q001,
            CheckKind::BadQuotesDocstring(..) => &CheckCode::Q002,
            CheckKind::AvoidQuoteEscape => &CheckCode::Q003,
            // flake8-annotations
            CheckKind::MissingTypeFunctionArgument(..) => &CheckCode::ANN001,
            CheckKind::MissingTypeArgs(..) => &CheckCode::ANN002,
            CheckKind::MissingTypeKwargs(..) => &CheckCode::ANN003,
            CheckKind::MissingTypeSelf(..) => &CheckCode::ANN101,
            CheckKind::MissingTypeCls(..) => &CheckCode::ANN102,
            CheckKind::MissingReturnTypePublicFunction(..) => &CheckCode::ANN201,
            CheckKind::MissingReturnTypePrivateFunction(..) => &CheckCode::ANN202,
            CheckKind::MissingReturnTypeSpecialMethod(..) => &CheckCode::ANN204,
            CheckKind::MissingReturnTypeStaticMethod(..) => &CheckCode::ANN205,
            CheckKind::MissingReturnTypeClassMethod(..) => &CheckCode::ANN206,
            CheckKind::DynamicallyTypedExpression(..) => &CheckCode::ANN401,
            // flake8-2020
            CheckKind::SysVersionSlice3Referenced => &CheckCode::YTT101,
            CheckKind::SysVersion2Referenced => &CheckCode::YTT102,
            CheckKind::SysVersionCmpStr3 => &CheckCode::YTT103,
            CheckKind::SysVersionInfo0Eq3Referenced => &CheckCode::YTT201,
            CheckKind::SixPY3Referenced => &CheckCode::YTT202,
            CheckKind::SysVersionInfo1CmpInt => &CheckCode::YTT203,
            CheckKind::SysVersionInfoMinorCmpInt => &CheckCode::YTT204,
            CheckKind::SysVersion0Referenced => &CheckCode::YTT301,
            CheckKind::SysVersionCmpStr10 => &CheckCode::YTT302,
            CheckKind::SysVersionSlice1Referenced => &CheckCode::YTT303,
            // flake8-simplify
<<<<<<< HEAD
            CheckKind::NegateEqualOp(..) => &CheckCode::SIM201,
            CheckKind::NegateNotEqualOp(..) => &CheckCode::SIM202,
            CheckKind::DoubleNegation(..) => &CheckCode::SIM208,
=======
            CheckKind::AAndNotA(..) => &CheckCode::SIM220,
            CheckKind::AOrNotA(..) => &CheckCode::SIM221,
            CheckKind::AndFalse => &CheckCode::SIM223,
            CheckKind::ConvertLoopToAll(..) => &CheckCode::SIM111,
            CheckKind::ConvertLoopToAny(..) => &CheckCode::SIM110,
>>>>>>> 9f8ef173
            CheckKind::KeyInDict(..) => &CheckCode::SIM118,
            CheckKind::MultipleWithStatements => &CheckCode::SIM117,
            CheckKind::NestedIfStatements => &CheckCode::SIM102,
            CheckKind::OrTrue => &CheckCode::SIM222,
            CheckKind::ReturnInTryExceptFinally => &CheckCode::SIM107,
            CheckKind::UseContextlibSuppress(..) => &CheckCode::SIM105,
            CheckKind::YodaConditions(..) => &CheckCode::SIM300,
            // pyupgrade
            CheckKind::ConvertNamedTupleFunctionalToClass(..) => &CheckCode::UP014,
            CheckKind::ConvertTypedDictFunctionalToClass(..) => &CheckCode::UP013,
            CheckKind::DatetimeTimezoneUTC => &CheckCode::UP017,
            CheckKind::DeprecatedUnittestAlias(..) => &CheckCode::UP005,
            CheckKind::NativeLiterals(..) => &CheckCode::UP018,
            CheckKind::OSErrorAlias(..) => &CheckCode::UP024,
            CheckKind::OpenAlias => &CheckCode::UP020,
            CheckKind::PEP3120UnnecessaryCodingComment => &CheckCode::UP009,
            CheckKind::RedundantOpenModes(..) => &CheckCode::UP015,
            CheckKind::RemoveSixCompat => &CheckCode::UP016,
            CheckKind::ReplaceStdoutStderr => &CheckCode::UP022,
            CheckKind::ReplaceUniversalNewlines => &CheckCode::UP021,
            CheckKind::RewriteCElementTree => &CheckCode::UP023,
            CheckKind::RewriteListComprehension => &CheckCode::UP027,
            CheckKind::RewriteMockImport(..) => &CheckCode::UP026,
            CheckKind::RewriteUnicodeLiteral => &CheckCode::UP025,
            CheckKind::RewriteYieldFrom => &CheckCode::UP028,
            CheckKind::SuperCallWithParameters => &CheckCode::UP008,
            CheckKind::TypeOfPrimitive(..) => &CheckCode::UP003,
            CheckKind::TypingTextStrAlias => &CheckCode::UP019,
            CheckKind::UnnecessaryBuiltinImport(..) => &CheckCode::UP029,
            CheckKind::UnnecessaryEncodeUTF8 => &CheckCode::UP012,
            CheckKind::UnnecessaryFutureImport(..) => &CheckCode::UP010,
            CheckKind::UnnecessaryLRUCacheParams => &CheckCode::UP011,
            CheckKind::UsePEP585Annotation(..) => &CheckCode::UP006,
            CheckKind::UsePEP604Annotation => &CheckCode::UP007,
            CheckKind::UselessMetaclassType => &CheckCode::UP001,
            CheckKind::UselessObjectInheritance(..) => &CheckCode::UP004,
            // pydocstyle
            CheckKind::BlankLineAfterLastSection(..) => &CheckCode::D413,
            CheckKind::BlankLineAfterSection(..) => &CheckCode::D410,
            CheckKind::BlankLineBeforeSection(..) => &CheckCode::D411,
            CheckKind::CapitalizeSectionName(..) => &CheckCode::D405,
            CheckKind::DashedUnderlineAfterSection(..) => &CheckCode::D407,
            CheckKind::DocumentAllArguments(..) => &CheckCode::D417,
            CheckKind::EndsInPeriod => &CheckCode::D400,
            CheckKind::EndsInPunctuation => &CheckCode::D415,
            CheckKind::FirstLineCapitalized => &CheckCode::D403,
            CheckKind::FitsOnOneLine => &CheckCode::D200,
            CheckKind::IndentWithSpaces => &CheckCode::D206,
            CheckKind::MagicMethod => &CheckCode::D105,
            CheckKind::MultiLineSummaryFirstLine => &CheckCode::D212,
            CheckKind::MultiLineSummarySecondLine => &CheckCode::D213,
            CheckKind::NewLineAfterLastParagraph => &CheckCode::D209,
            CheckKind::NewLineAfterSectionName(..) => &CheckCode::D406,
            CheckKind::NoBlankLineAfterFunction(..) => &CheckCode::D202,
            CheckKind::BlankLineAfterSummary => &CheckCode::D205,
            CheckKind::NoBlankLineBeforeClass(..) => &CheckCode::D211,
            CheckKind::NoBlankLineBeforeFunction(..) => &CheckCode::D201,
            CheckKind::NoBlankLinesBetweenHeaderAndContent(..) => &CheckCode::D412,
            CheckKind::NoOverIndentation => &CheckCode::D208,
            CheckKind::NoSignature => &CheckCode::D402,
            CheckKind::NoSurroundingWhitespace => &CheckCode::D210,
            CheckKind::NoThisPrefix => &CheckCode::D404,
            CheckKind::NoUnderIndentation => &CheckCode::D207,
            CheckKind::NonEmpty => &CheckCode::D419,
            CheckKind::NonEmptySection(..) => &CheckCode::D414,
            CheckKind::OneBlankLineAfterClass(..) => &CheckCode::D204,
            CheckKind::OneBlankLineBeforeClass(..) => &CheckCode::D203,
            CheckKind::PublicClass => &CheckCode::D101,
            CheckKind::PublicFunction => &CheckCode::D103,
            CheckKind::PublicInit => &CheckCode::D107,
            CheckKind::PublicMethod => &CheckCode::D102,
            CheckKind::PublicModule => &CheckCode::D100,
            CheckKind::PublicNestedClass => &CheckCode::D106,
            CheckKind::PublicPackage => &CheckCode::D104,
            CheckKind::SectionNameEndsInColon(..) => &CheckCode::D416,
            CheckKind::SectionNotOverIndented(..) => &CheckCode::D214,
            CheckKind::SectionUnderlineAfterName(..) => &CheckCode::D408,
            CheckKind::SectionUnderlineMatchesSectionLength(..) => &CheckCode::D409,
            CheckKind::SectionUnderlineNotOverIndented(..) => &CheckCode::D215,
            CheckKind::SkipDocstring => &CheckCode::D418,
            CheckKind::UsesRPrefixForBackslashedContent => &CheckCode::D301,
            CheckKind::UsesTripleQuotes => &CheckCode::D300,
            // pep8-naming
            CheckKind::InvalidClassName(..) => &CheckCode::N801,
            CheckKind::InvalidFunctionName(..) => &CheckCode::N802,
            CheckKind::InvalidArgumentName(..) => &CheckCode::N803,
            CheckKind::InvalidFirstArgumentNameForClassMethod => &CheckCode::N804,
            CheckKind::InvalidFirstArgumentNameForMethod => &CheckCode::N805,
            CheckKind::NonLowercaseVariableInFunction(..) => &CheckCode::N806,
            CheckKind::DunderFunctionName => &CheckCode::N807,
            CheckKind::ConstantImportedAsNonConstant(..) => &CheckCode::N811,
            CheckKind::LowercaseImportedAsNonLowercase(..) => &CheckCode::N812,
            CheckKind::CamelcaseImportedAsLowercase(..) => &CheckCode::N813,
            CheckKind::CamelcaseImportedAsConstant(..) => &CheckCode::N814,
            CheckKind::MixedCaseVariableInClassScope(..) => &CheckCode::N815,
            CheckKind::MixedCaseVariableInGlobalScope(..) => &CheckCode::N816,
            CheckKind::CamelcaseImportedAsAcronym(..) => &CheckCode::N817,
            CheckKind::ErrorSuffixOnExceptionName(..) => &CheckCode::N818,
            // isort
            CheckKind::UnsortedImports => &CheckCode::I001,
            // eradicate
            CheckKind::CommentedOutCode => &CheckCode::ERA001,
            // flake8-bandit
            CheckKind::AssertUsed => &CheckCode::S101,
            CheckKind::ExecUsed => &CheckCode::S102,
            CheckKind::BadFilePermissions(..) => &CheckCode::S103,
            CheckKind::HardcodedBindAllInterfaces => &CheckCode::S104,
            CheckKind::HardcodedPasswordString(..) => &CheckCode::S105,
            CheckKind::HardcodedPasswordFuncArg(..) => &CheckCode::S106,
            CheckKind::HardcodedPasswordDefault(..) => &CheckCode::S107,
            CheckKind::HardcodedTempFile(..) => &CheckCode::S108,
            CheckKind::HashlibInsecureHashFunction(..) => &CheckCode::S324,
            // mccabe
            CheckKind::FunctionIsTooComplex(..) => &CheckCode::C901,
            // flake8-boolean-trap
            CheckKind::BooleanPositionalArgInFunctionDefinition => &CheckCode::FBT001,
            CheckKind::BooleanDefaultValueInFunctionDefinition => &CheckCode::FBT002,
            CheckKind::BooleanPositionalValueInFunctionCall => &CheckCode::FBT003,
            // pygrep-hooks
            CheckKind::NoEval => &CheckCode::PGH001,
            CheckKind::DeprecatedLogWarn => &CheckCode::PGH002,
            CheckKind::BlanketTypeIgnore => &CheckCode::PGH003,
            CheckKind::BlanketNOQA => &CheckCode::PGH004,
            // flake8-unused-arguments
            CheckKind::UnusedFunctionArgument(..) => &CheckCode::ARG001,
            CheckKind::UnusedMethodArgument(..) => &CheckCode::ARG002,
            CheckKind::UnusedClassMethodArgument(..) => &CheckCode::ARG003,
            CheckKind::UnusedStaticMethodArgument(..) => &CheckCode::ARG004,
            CheckKind::UnusedLambdaArgument(..) => &CheckCode::ARG005,
            // flake8-import-conventions
            CheckKind::ImportAliasIsNotConventional(..) => &CheckCode::ICN001,
            // pandas-vet
            CheckKind::UseOfInplaceArgument => &CheckCode::PD002,
            CheckKind::UseOfDotIsNull => &CheckCode::PD003,
            CheckKind::UseOfDotNotNull => &CheckCode::PD004,
            CheckKind::UseOfDotIx => &CheckCode::PD007,
            CheckKind::UseOfDotAt => &CheckCode::PD008,
            CheckKind::UseOfDotIat => &CheckCode::PD009,
            CheckKind::UseOfDotPivotOrUnstack => &CheckCode::PD010,
            CheckKind::UseOfDotValues => &CheckCode::PD011,
            CheckKind::UseOfDotReadTable => &CheckCode::PD012,
            CheckKind::UseOfDotStack => &CheckCode::PD013,
            CheckKind::UseOfPdMerge => &CheckCode::PD015,
            CheckKind::DfIsABadVariableName => &CheckCode::PD901,
            // flake8-errmsg
            CheckKind::RawStringInException => &CheckCode::EM101,
            CheckKind::FStringInException => &CheckCode::EM102,
            CheckKind::DotFormatInException => &CheckCode::EM103,
            // flake8-datetimez
            CheckKind::CallDatetimeWithoutTzinfo => &CheckCode::DTZ001,
            CheckKind::CallDatetimeToday => &CheckCode::DTZ002,
            CheckKind::CallDatetimeUtcnow => &CheckCode::DTZ003,
            CheckKind::CallDatetimeUtcfromtimestamp => &CheckCode::DTZ004,
            CheckKind::CallDatetimeNowWithoutTzinfo => &CheckCode::DTZ005,
            CheckKind::CallDatetimeFromtimestamp => &CheckCode::DTZ006,
            CheckKind::CallDatetimeStrptimeWithoutZone => &CheckCode::DTZ007,
            CheckKind::CallDateToday => &CheckCode::DTZ011,
            CheckKind::CallDateFromtimestamp => &CheckCode::DTZ012,
            // flake8-pytest-style
            CheckKind::IncorrectFixtureParenthesesStyle(..) => &CheckCode::PT001,
            CheckKind::FixturePositionalArgs(..) => &CheckCode::PT002,
            CheckKind::ExtraneousScopeFunction => &CheckCode::PT003,
            CheckKind::MissingFixtureNameUnderscore(..) => &CheckCode::PT004,
            CheckKind::IncorrectFixtureNameUnderscore(..) => &CheckCode::PT005,
            CheckKind::ParametrizeNamesWrongType(..) => &CheckCode::PT006,
            CheckKind::ParametrizeValuesWrongType(..) => &CheckCode::PT007,
            CheckKind::PatchWithLambda => &CheckCode::PT008,
            CheckKind::UnittestAssertion(..) => &CheckCode::PT009,
            CheckKind::RaisesWithoutException => &CheckCode::PT010,
            CheckKind::RaisesTooBroad(..) => &CheckCode::PT011,
            CheckKind::RaisesWithMultipleStatements => &CheckCode::PT012,
            CheckKind::IncorrectPytestImport => &CheckCode::PT013,
            CheckKind::AssertAlwaysFalse => &CheckCode::PT015,
            CheckKind::FailWithoutMessage => &CheckCode::PT016,
            CheckKind::AssertInExcept(..) => &CheckCode::PT017,
            CheckKind::CompositeAssertion => &CheckCode::PT018,
            CheckKind::FixtureParamWithoutValue(..) => &CheckCode::PT019,
            CheckKind::DeprecatedYieldFixture => &CheckCode::PT020,
            CheckKind::FixtureFinalizerCallback => &CheckCode::PT021,
            CheckKind::UselessYieldFixture(..) => &CheckCode::PT022,
            CheckKind::IncorrectMarkParenthesesStyle(..) => &CheckCode::PT023,
            CheckKind::UnnecessaryAsyncioMarkOnFixture => &CheckCode::PT024,
            CheckKind::ErroneousUseFixturesOnFixture => &CheckCode::PT025,
            CheckKind::UseFixturesWithoutParameters => &CheckCode::PT026,
            // flake8-pie
            CheckKind::NoUnnecessaryPass => &CheckCode::PIE790,
            CheckKind::DupeClassFieldDefinitions(..) => &CheckCode::PIE794,
            CheckKind::PreferListBuiltin => &CheckCode::PIE807,
            // Ruff
            CheckKind::AmbiguousUnicodeCharacterString(..) => &CheckCode::RUF001,
            CheckKind::AmbiguousUnicodeCharacterDocstring(..) => &CheckCode::RUF002,
            CheckKind::AmbiguousUnicodeCharacterComment(..) => &CheckCode::RUF003,
            CheckKind::KeywordArgumentBeforeStarArgument(..) => &CheckCode::RUF004,
            CheckKind::UnusedNOQA(..) => &CheckCode::RUF100,
        }
    }

    /// The body text for the check.
    pub fn body(&self) -> String {
        match self {
            // pycodestyle (errors)
            CheckKind::AmbiguousClassName(name) => {
                format!("Ambiguous class name: `{name}`")
            }
            CheckKind::AmbiguousFunctionName(name) => {
                format!("Ambiguous function name: `{name}`")
            }
            CheckKind::AmbiguousVariableName(name) => {
                format!("Ambiguous variable name: `{name}`")
            }
            CheckKind::AssertTuple => {
                "Assert test is a non-empty tuple, which is always `True`".to_string()
            }
            CheckKind::BreakOutsideLoop => "`break` outside loop".to_string(),
            CheckKind::ContinueOutsideLoop => "`continue` not properly in loop".to_string(),
            CheckKind::DefaultExceptNotLast => {
                "An `except` block as not the last exception handler".to_string()
            }
            CheckKind::DoNotAssignLambda(..) => {
                "Do not assign a `lambda` expression, use a `def`".to_string()
            }
            CheckKind::DoNotUseBareExcept => "Do not use bare `except`".to_string(),
            CheckKind::ForwardAnnotationSyntaxError(body) => {
                format!("Syntax error in forward annotation: `{body}`")
            }
            CheckKind::FStringMissingPlaceholders => {
                "f-string without any placeholders".to_string()
            }
            CheckKind::FutureFeatureNotDefined(name) => {
                format!("Future feature `{name}` is not defined")
            }
            CheckKind::IOError(message) => message.clone(),
            CheckKind::IfTuple => "If test is a tuple, which is always `True`".to_string(),
            CheckKind::InvalidPrintSyntax => {
                "Use of `>>` is invalid with `print` function".to_string()
            }
            CheckKind::ImportShadowedByLoopVar(name, line) => {
                format!("Import `{name}` from line {line} shadowed by loop variable")
            }
            CheckKind::ImportStarNotPermitted(name) => {
                format!("`from {name} import *` only allowed at module level")
            }
            CheckKind::ImportStarUsed(name) => {
                format!("`from {name} import *` used; unable to detect undefined names")
            }
            CheckKind::ImportStarUsage(name, sources) => {
                let sources = sources
                    .iter()
                    .map(|source| format!("`{source}`"))
                    .join(", ");
                format!("`{name}` may be undefined, or defined from star imports: {sources}")
            }
            CheckKind::IsLiteral(cmpop) => match cmpop {
                IsCmpop::Is => "Use `==` to compare constant literals".to_string(),
                IsCmpop::IsNot => "Use `!=` to compare constant literals".to_string(),
            },
            CheckKind::LateFutureImport => {
                "`from __future__` imports must occur at the beginning of the file".to_string()
            }
            CheckKind::LineTooLong(length, limit) => {
                format!("Line too long ({length} > {limit} characters)")
            }
            CheckKind::ModuleImportNotAtTopOfFile => {
                "Module level import not at top of file".to_string()
            }
            CheckKind::MultipleImportsOnOneLine => "Multiple imports on one line".to_string(),
            CheckKind::MultiValueRepeatedKeyLiteral => {
                "Dictionary key literal repeated".to_string()
            }
            CheckKind::MultiValueRepeatedKeyVariable(name) => {
                format!("Dictionary key `{name}` repeated")
            }
            CheckKind::NoneComparison(op) => match op {
                EqCmpop::Eq => "Comparison to `None` should be `cond is None`".to_string(),
                EqCmpop::NotEq => "Comparison to `None` should be `cond is not None`".to_string(),
            },
            CheckKind::NotInTest => "Test for membership should be `not in`".to_string(),
            CheckKind::NotIsTest => "Test for object identity should be `is not`".to_string(),
            CheckKind::PercentFormatInvalidFormat(message) => {
                format!("'...' % ... has invalid format string: {message}")
            }
            CheckKind::PercentFormatUnsupportedFormatCharacter(char) => {
                format!("'...' % ... has unsupported format character '{char}'")
            }
            CheckKind::PercentFormatExpectedMapping => {
                "'...' % ... expected mapping but got sequence".to_string()
            }
            CheckKind::PercentFormatExpectedSequence => {
                "'...' % ... expected sequence but got mapping".to_string()
            }
            CheckKind::PercentFormatExtraNamedArguments(missing) => {
                let message = missing.join(", ");
                format!("'...' % f ... has unused named argument(s): {message}")
            }
            CheckKind::PercentFormatMissingArgument(missing) => {
                let message = missing.join(", ");
                format!("'...' % ... is missing argument(s) for placeholder(s): {message}")
            }
            CheckKind::PercentFormatMixedPositionalAndNamed => {
                "'...' % ... has mixed positional and named placeholders".to_string()
            }
            CheckKind::PercentFormatPositionalCountMismatch(wanted, got) => {
                format!("'...' % ... has {wanted} placeholder(s) but {got} substitution(s)")
            }
            CheckKind::PercentFormatStarRequiresSequence => {
                "'...' % ... `*` specifier requires sequence".to_string()
            }
            CheckKind::RaiseNotImplemented => {
                "`raise NotImplemented` should be `raise NotImplementedError`".to_string()
            }
            CheckKind::RedefinedWhileUnused(name, line) => {
                format!("Redefinition of unused `{name}` from line {line}")
            }
            CheckKind::ReturnOutsideFunction => {
                "`return` statement outside of a function/method".to_string()
            }
            CheckKind::StringDotFormatExtraNamedArguments(missing) => {
                let message = missing.join(", ");
                format!("'...'.format(...) has unused named argument(s): {message}")
            }
            CheckKind::StringDotFormatExtraPositionalArguments(missing) => {
                let message = missing.join(", ");
                format!("'...'.format(...) has unused arguments at position(s): {message}")
            }
            CheckKind::StringDotFormatInvalidFormat(message) => {
                format!("'...'.format(...) has invalid format string: {message}")
            }
            CheckKind::StringDotFormatMissingArguments(missing) => {
                let message = missing.join(", ");
                format!("'...'.format(...) is missing argument(s) for placeholder(s): {message}")
            }
            CheckKind::StringDotFormatMixingAutomatic => {
                "'...'.format(...) mixes automatic and manual numbering".to_string()
            }
            CheckKind::SyntaxError(message) => format!("SyntaxError: {message}"),
            CheckKind::ExpressionsInStarAssignment => {
                "Too many expressions in star-unpacking assignment".to_string()
            }
            CheckKind::TrueFalseComparison(true, EqCmpop::Eq) => {
                "Comparison to `True` should be `cond is True`".to_string()
            }
            CheckKind::TrueFalseComparison(true, EqCmpop::NotEq) => {
                "Comparison to `True` should be `cond is not True`".to_string()
            }
            CheckKind::TrueFalseComparison(false, EqCmpop::Eq) => {
                "Comparison to `False` should be `cond is False`".to_string()
            }
            CheckKind::TrueFalseComparison(false, EqCmpop::NotEq) => {
                "Comparison to `False` should be `cond is not False`".to_string()
            }
            CheckKind::TwoStarredExpressions => "Two starred expressions in assignment".to_string(),
            CheckKind::TypeComparison => "Do not compare types, use `isinstance()`".to_string(),
            CheckKind::UndefinedExport(name) => {
                format!("Undefined name `{name}` in `__all__`")
            }
            CheckKind::UndefinedLocal(name) => {
                format!("Local variable `{name}` referenced before assignment")
            }
            CheckKind::UndefinedName(name) => {
                format!("Undefined name `{name}`")
            }
            CheckKind::UnusedAnnotation(name) => {
                format!("Local variable `{name}` is annotated but never used")
            }
            CheckKind::UnusedImport(name, ignore_init, ..) => {
                if *ignore_init {
                    format!(
                        "`{name}` imported but unused; consider adding to `__all__` or using a \
                         redundant alias"
                    )
                } else {
                    format!("`{name}` imported but unused")
                }
            }
            CheckKind::UnusedVariable(name) => {
                format!("Local variable `{name}` is assigned to but never used")
            }
            CheckKind::YieldOutsideFunction(keyword) => {
                format!("`{keyword}` statement outside of a function")
            }
            // pycodestyle (warnings)
            CheckKind::NoNewLineAtEndOfFile => "No newline at end of file".to_string(),
            CheckKind::InvalidEscapeSequence(char) => {
                format!("Invalid escape sequence: '\\{char}'")
            }
            // pylint
            CheckKind::UselessImportAlias => {
                "Import alias does not rename original package".to_string()
            }
            CheckKind::ConsiderMergingIsinstance(obj, types) => {
                let types = types.join(", ");
                format!("Merge these isinstance calls: `isinstance({obj}, ({types}))`")
            }
            CheckKind::MisplacedComparisonConstant(comparison) => {
                format!("Comparison should be {comparison}")
            }
            CheckKind::NonlocalWithoutBinding(name) => {
                format!("Nonlocal name `{name}` found without binding")
            }
            CheckKind::UnnecessaryDirectLambdaCall => "Lambda expression called directly. Execute \
                                                       the expression inline instead."
                .to_string(),
            CheckKind::PropertyWithParameters => {
                "Cannot have defined parameters for properties".to_string()
            }
            CheckKind::ConsiderUsingFromImport(module, name) => {
                format!("Use `from {module} import {name}` in lieu of alias")
            }
            CheckKind::UsedPriorGlobalDeclaration(name, line) => {
                format!("Name `{name}` is used prior to global declaration on line {line}")
            }
            CheckKind::GlobalVariableNotAssigned(name) => {
                format!("Using global for `{name}` but no assignment is done")
            }
            CheckKind::AwaitOutsideAsync => {
                "`await` should be used within an async function".to_string()
            }
            CheckKind::UselessElseOnLoop => "Else clause on loop without a break statement, \
                                             remove the else and de-indent all the code inside it"
                .to_string(),
            CheckKind::UseSysExit(name) => format!("Use `sys.exit()` instead of `{name}`"),
            // flake8-builtins
            CheckKind::BuiltinVariableShadowing(name) => {
                format!("Variable `{name}` is shadowing a python builtin")
            }
            CheckKind::BuiltinArgumentShadowing(name) => {
                format!("Argument `{name}` is shadowing a python builtin")
            }
            CheckKind::BuiltinAttributeShadowing(name) => {
                format!("Class attribute `{name}` is shadowing a python builtin")
            }
            // flake8-bugbear
            CheckKind::UnaryPrefixIncrement => "Python does not support the unary prefix \
                                                increment. Writing `++n` is equivalent to \
                                                `+(+(n))`, which equals `n`. You meant `n += 1`."
                .to_string(),
            CheckKind::AssignmentToOsEnviron => {
                "Assigning to `os.environ` doesn't clear the environment".to_string()
            }
            CheckKind::UnreliableCallableCheck => " Using `hasattr(x, '__call__')` to test if x \
                                                   is callable is unreliable. Use `callable(x)` \
                                                   for consistent results."
                .to_string(),
            CheckKind::StripWithMultiCharacters => {
                "Using `.strip()` with multi-character strings is misleading the reader".to_string()
            }
            CheckKind::MutableArgumentDefault => {
                "Do not use mutable data structures for argument defaults".to_string()
            }
            CheckKind::UnusedLoopControlVariable(name) => format!(
                "Loop control variable `{name}` not used within the loop body. If this is \
                 intended, start the name with an underscore."
            ),
            CheckKind::FunctionCallArgumentDefault(name) => {
                if let Some(name) = name {
                    format!("Do not perform function call `{name}` in argument defaults")
                } else {
                    "Do not perform function call in argument defaults".to_string()
                }
            }
            CheckKind::FunctionUsesLoopVariable(name) => {
                format!("Function definition does not bind loop variable `{name}`")
            }
            CheckKind::GetAttrWithConstant => "Do not call `getattr` with a constant attribute \
                                               value. It is not any safer than normal property \
                                               access."
                .to_string(),
            CheckKind::SetAttrWithConstant => "Do not call `setattr` with a constant attribute \
                                               value. It is not any safer than normal property \
                                               access."
                .to_string(),
            CheckKind::DoNotAssertFalse => "Do not `assert False` (`python -O` removes these \
                                            calls), raise `AssertionError()`"
                .to_string(),
            CheckKind::JumpStatementInFinally(name) => {
                format!("`{name}` inside finally blocks cause exceptions to be silenced")
            }
            CheckKind::RedundantTupleInExceptionHandler(name) => {
                format!(
                    "A length-one tuple literal is redundant. Write `except {name}` instead of \
                     `except ({name},)`."
                )
            }
            CheckKind::UselessComparison => "Pointless comparison. This comparison does nothing \
                                             but waste CPU instructions. Either prepend `assert` \
                                             or remove it."
                .to_string(),
            CheckKind::CannotRaiseLiteral => "Cannot raise a literal. Did you intend to return it \
                                              or raise an Exception?"
                .to_string(),
            CheckKind::DuplicateHandlerException(names) => {
                if names.len() == 1 {
                    let name = &names[0];
                    format!("Exception handler with duplicate exception: `{name}`")
                } else {
                    let names = names.iter().map(|name| format!("`{name}`")).join(", ");
                    format!("Exception handler with duplicate exceptions: {names}")
                }
            }
            CheckKind::NoAssertRaisesException => {
                "`assertRaises(Exception)` should be considered evil. It can lead to your test \
                 passing even if the code being tested is never executed due to a typo. Either \
                 assert for a more specific exception (builtin or custom), use \
                 `assertRaisesRegex`, or use the context manager form of `assertRaises`."
                    .to_string()
            }
            CheckKind::UselessExpression => {
                "Found useless expression. Either assign it to a variable or remove it.".to_string()
            }
            CheckKind::CachedInstanceMethod => "Use of `functools.lru_cache` or `functools.cache` \
                                                on methods can lead to memory leaks"
                .to_string(),
            CheckKind::LoopVariableOverridesIterator(name) => {
                format!("Loop control variable `{name}` overrides iterable it iterates")
            }
            CheckKind::FStringDocstring => "f-string used as docstring. This will be interpreted \
                                            by python as a joined string rather than a docstring."
                .to_string(),
            CheckKind::UselessContextlibSuppress => {
                "No arguments passed to `contextlib.suppress`. No exceptions will be suppressed \
                 and therefore this context manager is redundant"
                    .to_string()
            }
            CheckKind::AbstractBaseClassWithoutAbstractMethod(name) => {
                format!("`{name}` is an abstract base class, but it has no abstract methods")
            }
            CheckKind::DuplicateTryBlockException(name) => {
                format!("try-except block with duplicate exception `{name}`")
            }
            CheckKind::StarArgUnpackingAfterKeywordArg => {
                "Star-arg unpacking after a keyword argument is strongly discouraged. It only \
                 works when the keyword parameter is declared after all parameters supplied by the \
                 unpacked sequence, and this change of ordering can surprise and mislead readers."
                    .to_string()
            }
            CheckKind::EmptyMethodWithoutAbstractDecorator(name) => {
                format!(
                    "`{name}` is an empty method in an abstract base class, but has no abstract \
                     decorator"
                )
            }
            CheckKind::RaiseWithoutFromInsideExcept => {
                "Within an except clause, raise exceptions with raise ... from err or raise ... \
                 from None to distinguish them from errors in exception handling"
                    .to_string()
            }
            CheckKind::ZipWithoutExplicitStrict => {
                "`zip()` without an explicit `strict=` parameter".to_string()
            }
            // flake8-comprehensions
            CheckKind::UnnecessaryGeneratorList => {
                "Unnecessary generator (rewrite as a `list` comprehension)".to_string()
            }
            CheckKind::UnnecessaryGeneratorSet => {
                "Unnecessary generator (rewrite as a `set` comprehension)".to_string()
            }
            CheckKind::UnnecessaryGeneratorDict => {
                "Unnecessary generator (rewrite as a `dict` comprehension)".to_string()
            }
            CheckKind::UnnecessaryListComprehensionSet => {
                "Unnecessary `list` comprehension (rewrite as a `set` comprehension)".to_string()
            }
            CheckKind::UnnecessaryListComprehensionDict => {
                "Unnecessary `list` comprehension (rewrite as a `dict` comprehension)".to_string()
            }
            CheckKind::UnnecessaryLiteralSet(obj_type) => {
                format!("Unnecessary `{obj_type}` literal (rewrite as a `set` literal)")
            }
            CheckKind::UnnecessaryLiteralDict(obj_type) => {
                format!("Unnecessary `{obj_type}` literal (rewrite as a `dict` literal)")
            }
            CheckKind::UnnecessaryCollectionCall(obj_type) => {
                format!("Unnecessary `{obj_type}` call (rewrite as a literal)")
            }
            CheckKind::UnnecessaryLiteralWithinTupleCall(literal) => {
                if literal == "list" {
                    format!(
                        "Unnecessary `{literal}` literal passed to `tuple()` (rewrite as a \
                         `tuple` literal)"
                    )
                } else {
                    format!(
                        "Unnecessary `{literal}` literal passed to `tuple()` (remove the outer \
                         call to `tuple()`)"
                    )
                }
            }
            CheckKind::UnnecessaryLiteralWithinListCall(literal) => {
                if literal == "list" {
                    format!(
                        "Unnecessary `{literal}` literal passed to `list()` (remove the outer \
                         call to `list()`)"
                    )
                } else {
                    format!(
                        "Unnecessary `{literal}` literal passed to `list()` (rewrite as a `list` \
                         literal)"
                    )
                }
            }
            CheckKind::UnnecessaryListCall => {
                "Unnecessary `list` call (remove the outer call to `list()`)".to_string()
            }
            CheckKind::UnnecessaryCallAroundSorted(func) => {
                format!("Unnecessary `{func}` call around `sorted()`")
            }
            CheckKind::UnnecessaryDoubleCastOrProcess(inner, outer) => {
                format!("Unnecessary `{inner}` call within `{outer}()`")
            }
            CheckKind::UnnecessarySubscriptReversal(func) => {
                format!("Unnecessary subscript reversal of iterable within `{func}()`")
            }
            CheckKind::UnnecessaryComprehension(obj_type) => {
                format!("Unnecessary `{obj_type}` comprehension (rewrite using `{obj_type}()`)")
            }
            CheckKind::UnnecessaryMap(obj_type) => {
                if obj_type == "generator" {
                    "Unnecessary `map` usage (rewrite using a generator expression)".to_string()
                } else {
                    format!("Unnecessary `map` usage (rewrite using a `{obj_type}` comprehension)")
                }
            }
            // flake8-debugger
            CheckKind::Debugger(using_type) => match using_type {
                DebuggerUsingType::Call(name) => format!("Trace found: `{name}` used"),
                DebuggerUsingType::Import(name) => format!("Import for `{name}` found"),
            },
            // flake8-tidy-imports
            CheckKind::BannedApi { name, message } => format!("`{name}` is banned: {message}"),
            CheckKind::BannedRelativeImport(strictness) => match strictness {
                Strictness::Parents => {
                    "Relative imports from parent modules are banned".to_string()
                }
                Strictness::All => "Relative imports are banned".to_string(),
            },
            // flake8-return
            CheckKind::UnnecessaryReturnNone => "Do not explicitly `return None` in function if \
                                                 it is the only possible return value"
                .to_string(),
            CheckKind::ImplicitReturnValue => "Do not implicitly `return None` in function able \
                                               to return non-`None` value"
                .to_string(),
            CheckKind::ImplicitReturn => "Missing explicit `return` at the end of function able \
                                          to return non-`None` value"
                .to_string(),
            CheckKind::UnnecessaryAssign => {
                "Unnecessary variable assignment before `return` statement".to_string()
            }
            CheckKind::SuperfluousElseReturn(branch) => {
                format!("Unnecessary `{branch}` after `return` statement")
            }
            CheckKind::SuperfluousElseRaise(branch) => {
                format!("Unnecessary `{branch}` after `raise` statement")
            }
            CheckKind::SuperfluousElseContinue(branch) => {
                format!("Unnecessary `{branch}` after `continue` statement")
            }
            CheckKind::SuperfluousElseBreak(branch) => {
                format!("Unnecessary `{branch}` after `break` statement")
            }
            // flake8-implicit-str-concat
            CheckKind::SingleLineImplicitStringConcatenation => {
                "Implicitly concatenated string literals on one line".to_string()
            }
            CheckKind::MultiLineImplicitStringConcatenation => {
                "Implicitly concatenated string literals over continuation line".to_string()
            }
            CheckKind::ExplicitStringConcatenation => {
                "Explicitly concatenated string should be implicitly concatenated".to_string()
            }
            // flake8-print
            CheckKind::PrintFound => "`print` found".to_string(),
            CheckKind::PPrintFound => "`pprint` found".to_string(),
            // flake8-quotes
            CheckKind::BadQuotesInlineString(quote) => match quote {
                Quote::Single => "Double quotes found but single quotes preferred".to_string(),
                Quote::Double => "Single quotes found but double quotes preferred".to_string(),
            },
            CheckKind::BadQuotesMultilineString(quote) => match quote {
                Quote::Single => {
                    "Double quote multiline found but single quotes preferred".to_string()
                }
                Quote::Double => {
                    "Single quote multiline found but double quotes preferred".to_string()
                }
            },
            CheckKind::BadQuotesDocstring(quote) => match quote {
                Quote::Single => {
                    "Double quote docstring found but single quotes preferred".to_string()
                }
                Quote::Double => {
                    "Single quote docstring found but double quotes preferred".to_string()
                }
            },
            CheckKind::AvoidQuoteEscape => {
                "Change outer quotes to avoid escaping inner quotes".to_string()
            }
            // flake8-annotations
            CheckKind::MissingTypeFunctionArgument(name) => {
                format!("Missing type annotation for function argument `{name}`")
            }
            CheckKind::MissingTypeArgs(name) => format!("Missing type annotation for `*{name}`"),
            CheckKind::MissingTypeKwargs(name) => {
                format!("Missing type annotation for `**{name}`")
            }
            CheckKind::MissingTypeSelf(name) => {
                format!("Missing type annotation for `{name}` in method")
            }
            CheckKind::MissingTypeCls(name) => {
                format!("Missing type annotation for `{name}` in classmethod")
            }
            CheckKind::MissingReturnTypePublicFunction(name) => {
                format!("Missing return type annotation for public function `{name}`")
            }
            CheckKind::MissingReturnTypePrivateFunction(name) => {
                format!("Missing return type annotation for private function `{name}`")
            }
            CheckKind::MissingReturnTypeSpecialMethod(name) => {
                format!("Missing return type annotation for special method `{name}`")
            }
            CheckKind::MissingReturnTypeStaticMethod(name) => {
                format!("Missing return type annotation for staticmethod `{name}`")
            }
            CheckKind::MissingReturnTypeClassMethod(name) => {
                format!("Missing return type annotation for classmethod `{name}`")
            }
            CheckKind::DynamicallyTypedExpression(name) => {
                format!("Dynamically typed expressions (typing.Any) are disallowed in `{name}`")
            }
            // flake8-2020
            CheckKind::SysVersionSlice3Referenced => {
                "`sys.version[:3]` referenced (python3.10), use `sys.version_info`".to_string()
            }
            CheckKind::SysVersion2Referenced => {
                "`sys.version[2]` referenced (python3.10), use `sys.version_info`".to_string()
            }
            CheckKind::SysVersionCmpStr3 => {
                "`sys.version` compared to string (python3.10), use `sys.version_info`".to_string()
            }
            CheckKind::SysVersionInfo0Eq3Referenced => {
                "`sys.version_info[0] == 3` referenced (python4), use `>=`".to_string()
            }
            CheckKind::SixPY3Referenced => {
                "`six.PY3` referenced (python4), use `not six.PY2`".to_string()
            }
            CheckKind::SysVersionInfo1CmpInt => "`sys.version_info[1]` compared to integer \
                                                 (python4), compare `sys.version_info` to tuple"
                .to_string(),
            CheckKind::SysVersionInfoMinorCmpInt => "`sys.version_info.minor` compared to integer \
                                                     (python4), compare `sys.version_info` to \
                                                     tuple"
                .to_string(),
            CheckKind::SysVersion0Referenced => {
                "`sys.version[0]` referenced (python10), use `sys.version_info`".to_string()
            }
            CheckKind::SysVersionCmpStr10 => {
                "`sys.version` compared to string (python10), use `sys.version_info`".to_string()
            }
            CheckKind::SysVersionSlice1Referenced => {
                "`sys.version[:1]` referenced (python10), use `sys.version_info`".to_string()
            }
            // flake8-simplify
<<<<<<< HEAD
            CheckKind::NegateEqualOp(left, right) => {
                format!("Use `{left} != {right}` instead of `not {left} == {right}`")
            }
            CheckKind::NegateNotEqualOp(left, right) => {
                format!("Use `{left} == {right}` instead of `not {left} != {right}`")
            }
            CheckKind::DoubleNegation(expr) => {
                format!("Use `{expr}` instead of `not (not {expr})`")
=======
            CheckKind::UseContextlibSuppress(exception) => {
                format!("Use `contextlib.suppress({exception})` instead of try-except-pass")
            }
            CheckKind::ReturnInTryExceptFinally => {
                "Don't use `return` in `try`/`except` and `finally`".to_string()
            }
            CheckKind::AAndNotA(name) => format!("Use `False` instead of `{name} and not {name}`"),
            CheckKind::AOrNotA(name) => format!("Use `True` instead of `{name} or not {name}`"),
            CheckKind::AndFalse => "Use `False` instead of `... and False`".to_string(),
            CheckKind::ConvertLoopToAll(all) => {
                format!("Use `{all}` instead of `for` loop")
            }
            CheckKind::ConvertLoopToAny(any) => {
                format!("Use `{any}` instead of `for` loop")
>>>>>>> 9f8ef173
            }
            CheckKind::KeyInDict(key, dict) => {
                format!("Use `{key} in {dict}` instead of `{key} in {dict}.keys()`")
            }
            CheckKind::MultipleWithStatements => "Use a single `with` statement with multiple \
                                                  contexts instead of nested `with` statements"
                .to_string(),
            CheckKind::NestedIfStatements => {
                "Use a single `if` statement instead of nested `if` statements".to_string()
            }
            CheckKind::OrTrue => "Use `True` instead of `... or True`".to_string(),
            CheckKind::YodaConditions(left, right) => {
                format!("Yoda conditions are discouraged, use `{left} == {right}` instead")
            }
            // pyupgrade
            CheckKind::TypeOfPrimitive(primitive) => {
                format!("Use `{}` instead of `type(...)`", primitive.builtin())
            }
            CheckKind::UselessMetaclassType => "`__metaclass__ = type` is implied".to_string(),
            CheckKind::TypingTextStrAlias => "`typing.Text` is deprecated, use `str`".to_string(),
            CheckKind::DeprecatedUnittestAlias(alias, target) => {
                format!("`{alias}` is deprecated, use `{target}`")
            }
            CheckKind::UselessObjectInheritance(name) => {
                format!("Class `{name}` inherits from `object`")
            }
            CheckKind::UsePEP585Annotation(name) => {
                format!(
                    "Use `{}` instead of `{}` for type annotations",
                    name.to_lowercase(),
                    name,
                )
            }
            CheckKind::UsePEP604Annotation => "Use `X | Y` for type annotations".to_string(),
            CheckKind::SuperCallWithParameters => {
                "Use `super()` instead of `super(__class__, self)`".to_string()
            }
            CheckKind::UnnecessaryFutureImport(names) => {
                if names.len() == 1 {
                    let import = &names[0];
                    format!("Unnecessary `__future__` import `{import}` for target Python version")
                } else {
                    let imports = names.iter().map(|name| format!("`{name}`")).join(", ");
                    format!("Unnecessary `__future__` imports {imports} for target Python version")
                }
            }
            CheckKind::UnnecessaryBuiltinImport(names) => {
                if names.len() == 1 {
                    let import = &names[0];
                    format!("Unnecessary builtin import: `{import}`")
                } else {
                    let imports = names.iter().map(|name| format!("`{name}`")).join(", ");
                    format!("Unnecessary builtin imports: {imports}")
                }
            }
            CheckKind::UnnecessaryLRUCacheParams => {
                "Unnecessary parameters to `functools.lru_cache`".to_string()
            }
            CheckKind::UnnecessaryEncodeUTF8 => "Unnecessary call to `encode` as UTF-8".to_string(),
            CheckKind::RedundantOpenModes(replacement) => match replacement {
                None => "Unnecessary open mode parameters".to_string(),
                Some(replacement) => {
                    format!("Unnecessary open mode parameters, use \"{replacement}\"")
                }
            },
            CheckKind::RemoveSixCompat => "Unnecessary `six` compatibility usage".to_string(),
            CheckKind::DatetimeTimezoneUTC => "Use `datetime.UTC` alias".to_string(),
            CheckKind::NativeLiterals(literal_type) => {
                format!("Unnecessary call to `{literal_type}`")
            }
            CheckKind::OpenAlias => "Use builtin `open`".to_string(),
            CheckKind::ConvertTypedDictFunctionalToClass(name) => {
                format!("Convert `{name}` from `TypedDict` functional to class syntax")
            }
            CheckKind::ConvertNamedTupleFunctionalToClass(name) => {
                format!("Convert `{name}` from `NamedTuple` functional to class syntax")
            }
            CheckKind::ReplaceUniversalNewlines => {
                "`universal_newlines` is deprecated, use `text`".to_string()
            }
            CheckKind::ReplaceStdoutStderr => {
                "Sending stdout and stderr to pipe is deprecated, use `capture_output`".to_string()
            }
            CheckKind::RewriteCElementTree => {
                "`cElementTree` is deprecated, use `ElementTree`".to_string()
            }
            CheckKind::OSErrorAlias(..) => "Replace aliased errors with `OSError`".to_string(),
            CheckKind::RewriteUnicodeLiteral => "Remove unicode literals from strings".to_string(),
            CheckKind::RewriteMockImport(..) => {
                "`mock` is deprecated, use `unittest.mock`".to_string()
            }
            CheckKind::RewriteListComprehension => {
                "Replace unpacked list comprehension with a generator expression".to_string()
            }
            CheckKind::RewriteYieldFrom => {
                "Replace `yield` over `for` loop with `yield from`".to_string()
            }
            // pydocstyle
            CheckKind::FitsOnOneLine => "One-line docstring should fit on one line".to_string(),
            CheckKind::BlankLineAfterSummary => {
                "1 blank line required between summary line and description".to_string()
            }
            CheckKind::NewLineAfterLastParagraph => {
                "Multi-line docstring closing quotes should be on a separate line".to_string()
            }
            CheckKind::NoSurroundingWhitespace => {
                "No whitespaces allowed surrounding docstring text".to_string()
            }
            CheckKind::EndsInPeriod => "First line should end with a period".to_string(),
            CheckKind::NonEmpty => "Docstring is empty".to_string(),
            CheckKind::EndsInPunctuation => "First line should end with a period, question mark, \
                                             or exclamation point"
                .to_string(),
            CheckKind::FirstLineCapitalized => {
                "First word of the first line should be properly capitalized".to_string()
            }
            CheckKind::UsesRPrefixForBackslashedContent => {
                r#"Use r""" if any backslashes in a docstring"#.to_string()
            }
            CheckKind::UsesTripleQuotes => r#"Use """triple double quotes""""#.to_string(),
            CheckKind::MultiLineSummaryFirstLine => {
                "Multi-line docstring summary should start at the first line".to_string()
            }
            CheckKind::MultiLineSummarySecondLine => {
                "Multi-line docstring summary should start at the second line".to_string()
            }
            CheckKind::NoSignature => {
                "First line should not be the function's signature".to_string()
            }
            CheckKind::NoBlankLineBeforeFunction(num_lines) => {
                format!("No blank lines allowed before function docstring (found {num_lines})")
            }
            CheckKind::NoBlankLineAfterFunction(num_lines) => {
                format!("No blank lines allowed after function docstring (found {num_lines})")
            }
            CheckKind::NoBlankLineBeforeClass(..) => {
                "No blank lines allowed before class docstring".to_string()
            }
            CheckKind::OneBlankLineBeforeClass(..) => {
                "1 blank line required before class docstring".to_string()
            }
            CheckKind::OneBlankLineAfterClass(..) => {
                "1 blank line required after class docstring".to_string()
            }
            CheckKind::PublicModule => "Missing docstring in public module".to_string(),
            CheckKind::PublicClass => "Missing docstring in public class".to_string(),
            CheckKind::PublicMethod => "Missing docstring in public method".to_string(),
            CheckKind::PublicFunction => "Missing docstring in public function".to_string(),
            CheckKind::PublicPackage => "Missing docstring in public package".to_string(),
            CheckKind::MagicMethod => "Missing docstring in magic method".to_string(),
            CheckKind::PublicNestedClass => "Missing docstring in public nested class".to_string(),
            CheckKind::PublicInit => "Missing docstring in `__init__`".to_string(),
            CheckKind::NoThisPrefix => {
                "First word of the docstring should not be \"This\"".to_string()
            }
            CheckKind::SkipDocstring => {
                "Function decorated with `@overload` shouldn't contain a docstring".to_string()
            }
            CheckKind::CapitalizeSectionName(name) => {
                format!("Section name should be properly capitalized (\"{name}\")")
            }
            CheckKind::BlankLineAfterLastSection(name) => {
                format!("Missing blank line after last section (\"{name}\")")
            }
            CheckKind::BlankLineAfterSection(name) => {
                format!("Missing blank line after section (\"{name}\")")
            }
            CheckKind::BlankLineBeforeSection(name) => {
                format!("Missing blank line before section (\"{name}\")")
            }
            CheckKind::NewLineAfterSectionName(name) => {
                format!("Section name should end with a newline (\"{name}\")")
            }
            CheckKind::DashedUnderlineAfterSection(name) => {
                format!("Missing dashed underline after section (\"{name}\")")
            }
            CheckKind::SectionUnderlineAfterName(name) => {
                format!(
                    "Section underline should be in the line following the section's name \
                     (\"{name}\")"
                )
            }
            CheckKind::SectionUnderlineMatchesSectionLength(name) => {
                format!("Section underline should match the length of its name (\"{name}\")")
            }
            CheckKind::NoBlankLinesBetweenHeaderAndContent(name) => {
                format!(
                    "No blank lines allowed between a section header and its content (\"{name}\")"
                )
            }
            CheckKind::NonEmptySection(name) => format!("Section has no content (\"{name}\")"),
            CheckKind::SectionNotOverIndented(name) => {
                format!("Section is over-indented (\"{name}\")")
            }
            CheckKind::SectionUnderlineNotOverIndented(name) => {
                format!("Section underline is over-indented (\"{name}\")")
            }
            CheckKind::SectionNameEndsInColon(name) => {
                format!("Section name should end with a colon (\"{name}\")")
            }
            CheckKind::DocumentAllArguments(names) => {
                if names.len() == 1 {
                    let name = &names[0];
                    format!("Missing argument description in the docstring: `{name}`")
                } else {
                    let names = names.iter().map(|name| format!("`{name}`")).join(", ");
                    format!("Missing argument descriptions in the docstring: {names}")
                }
            }
            CheckKind::IndentWithSpaces => {
                "Docstring should be indented with spaces, not tabs".to_string()
            }
            CheckKind::NoUnderIndentation => "Docstring is under-indented".to_string(),
            CheckKind::NoOverIndentation => "Docstring is over-indented".to_string(),
            // pep8-naming
            CheckKind::InvalidClassName(name) => {
                format!("Class name `{name}` should use CapWords convention ")
            }
            CheckKind::InvalidFunctionName(name) => {
                format!("Function name `{name}` should be lowercase")
            }
            CheckKind::InvalidArgumentName(name) => {
                format!("Argument name `{name}` should be lowercase")
            }
            CheckKind::InvalidFirstArgumentNameForClassMethod => {
                "First argument of a class method should be named `cls`".to_string()
            }
            CheckKind::InvalidFirstArgumentNameForMethod => {
                "First argument of a method should be named `self`".to_string()
            }
            CheckKind::NonLowercaseVariableInFunction(name) => {
                format!("Variable `{name}` in function should be lowercase")
            }
            CheckKind::DunderFunctionName => {
                "Function name should not start and end with `__`".to_string()
            }
            CheckKind::ConstantImportedAsNonConstant(name, asname) => {
                format!("Constant `{name}` imported as non-constant `{asname}`")
            }
            CheckKind::LowercaseImportedAsNonLowercase(name, asname) => {
                format!("Lowercase `{name}` imported as non-lowercase `{asname}`")
            }
            CheckKind::CamelcaseImportedAsLowercase(name, asname) => {
                format!("Camelcase `{name}` imported as lowercase `{asname}`")
            }
            CheckKind::CamelcaseImportedAsConstant(name, asname) => {
                format!("Camelcase `{name}` imported as constant `{asname}`")
            }
            CheckKind::MixedCaseVariableInClassScope(name) => {
                format!("Variable `{name}` in class scope should not be mixedCase")
            }
            CheckKind::MixedCaseVariableInGlobalScope(name) => {
                format!("Variable `{name}` in global scope should not be mixedCase")
            }
            CheckKind::CamelcaseImportedAsAcronym(name, asname) => {
                format!("Camelcase `{name}` imported as acronym `{asname}`")
            }
            CheckKind::ErrorSuffixOnExceptionName(name) => {
                format!("Exception name `{name}` should be named with an Error suffix")
            }
            CheckKind::PEP3120UnnecessaryCodingComment => {
                "UTF-8 encoding declaration is unnecessary".to_string()
            }
            // isort
            CheckKind::UnsortedImports => "Import block is un-sorted or un-formatted".to_string(),
            // eradicate
            CheckKind::CommentedOutCode => "Found commented-out code".to_string(),
            // flake8-bandit
            CheckKind::AssertUsed => "Use of `assert` detected".to_string(),
            CheckKind::ExecUsed => "Use of `exec` detected".to_string(),
            CheckKind::BadFilePermissions(mask) => {
                format!("`os.chmod` setting a permissive mask `{mask:#o}` on file or directory",)
            }
            CheckKind::HardcodedBindAllInterfaces => {
                "Possible binding to all interfaces".to_string()
            }
            CheckKind::HardcodedPasswordString(string)
            | CheckKind::HardcodedPasswordFuncArg(string)
            | CheckKind::HardcodedPasswordDefault(string) => {
                format!(
                    "Possible hardcoded password: `\"{}\"`",
                    string.escape_debug()
                )
            }
            CheckKind::HardcodedTempFile(string) => {
                format!(
                    "Probable insecure usage of temp file/directory: `\"{}\"`",
                    string.escape_debug()
                )
            }
            CheckKind::HashlibInsecureHashFunction(string) => {
                format!(
                    "Probable use of insecure hash functions in hashlib: `\"{}\"`",
                    string.escape_debug()
                )
            }
            // flake8-blind-except
            CheckKind::BlindExcept(name) => format!("Do not catch blind exception: `{name}`"),
            // mccabe
            CheckKind::FunctionIsTooComplex(name, complexity) => {
                format!("`{name}` is too complex ({complexity})")
            }
            // flake8-boolean-trap
            CheckKind::BooleanPositionalArgInFunctionDefinition => {
                "Boolean positional arg in function definition".to_string()
            }
            CheckKind::BooleanDefaultValueInFunctionDefinition => {
                "Boolean default value in function definition".to_string()
            }
            CheckKind::BooleanPositionalValueInFunctionCall => {
                "Boolean positional value in function call".to_string()
            }
            // pygrep-hooks
            CheckKind::BlanketNOQA => "Use specific error codes when using `noqa`".to_string(),
            CheckKind::BlanketTypeIgnore => {
                "Use specific error codes when ignoring type issues".to_string()
            }
            CheckKind::DeprecatedLogWarn => {
                "`warn` is deprecated in favor of `warning`".to_string()
            }
            CheckKind::NoEval => "No builtin `eval()` allowed".to_string(),
            // flake8-unused-arguments
            CheckKind::UnusedFunctionArgument(name) => {
                format!("Unused function argument: `{name}`")
            }
            CheckKind::UnusedMethodArgument(name) => format!("Unused method argument: `{name}`"),
            CheckKind::UnusedClassMethodArgument(name) => {
                format!("Unused class method argument: `{name}`")
            }
            CheckKind::UnusedStaticMethodArgument(name) => {
                format!("Unused static method argument: `{name}`")
            }
            CheckKind::UnusedLambdaArgument(name) => format!("Unused lambda argument: `{name}`"),
            // flake8-import-conventions
            CheckKind::ImportAliasIsNotConventional(name, asname) => {
                format!("`{name}` should be imported as `{asname}`")
            }
            // pandas-vet
            CheckKind::UseOfInplaceArgument => {
                "`inplace=True` should be avoided; it has inconsistent behavior".to_string()
            }
            CheckKind::UseOfDotIsNull => {
                "`.isna` is preferred to `.isnull`; functionality is equivalent".to_string()
            }
            CheckKind::UseOfDotNotNull => {
                "`.notna` is preferred to `.notnull`; functionality is equivalent".to_string()
            }
            CheckKind::UseOfDotIx => {
                "`.ix` is deprecated; use more explicit `.loc` or `.iloc`".to_string()
            }
            CheckKind::UseOfDotAt => {
                "Use `.loc` instead of `.at`.  If speed is important, use numpy.".to_string()
            }
            CheckKind::UseOfDotIat => {
                "Use `.iloc` instead of `.iat`.  If speed is important, use numpy.".to_string()
            }
            CheckKind::UseOfDotPivotOrUnstack => "`.pivot_table` is preferred to `.pivot` or \
                                                  `.unstack`; provides same functionality"
                .to_string(),
            CheckKind::UseOfDotValues => "Use `.to_numpy()` instead of `.values`".to_string(),
            CheckKind::UseOfDotReadTable => {
                "`.read_csv` is preferred to `.read_table`; provides same functionality".to_string()
            }
            CheckKind::UseOfDotStack => {
                "`.melt` is preferred to `.stack`; provides same functionality".to_string()
            }
            CheckKind::DfIsABadVariableName => {
                "`df` is a bad variable name. Be kinder to your future self.".to_string()
            }
            CheckKind::UseOfPdMerge => "Use `.merge` method instead of `pd.merge` function. They \
                                        have equivalent functionality."
                .to_string(),
            // flake8-errmsg
            CheckKind::RawStringInException => {
                "Exception must not use a string literal, assign to variable first".to_string()
            }
            CheckKind::FStringInException => {
                "Exception must not use an f-string literal, assign to variable first".to_string()
            }
            CheckKind::DotFormatInException => "Exception must not use a `.format()` string \
                                                directly, assign to variable first"
                .to_string(),
            // flake8-datetimez
            CheckKind::CallDatetimeWithoutTzinfo => "The use of `datetime.datetime()` without \
                                                     `tzinfo` argument is not allowed"
                .to_string(),
            CheckKind::CallDatetimeToday => "The use of `datetime.datetime.today()` is not \
                                             allowed. Use `datetime.datetime.now(tz=)` instead."
                .to_string(),
            CheckKind::CallDatetimeUtcnow => "The use of `datetime.datetime.utcnow()` is not \
                                              allowed. Use `datetime.datetime.now(tz=)` instead."
                .to_string(),
            CheckKind::CallDatetimeUtcfromtimestamp => {
                "The use of `datetime.datetime.utcfromtimestamp()` is not allowed. Use \
                 `datetime.datetime.fromtimestamp(, tz=)` instead."
                    .to_string()
            }
            CheckKind::CallDatetimeNowWithoutTzinfo => "The use of `datetime.datetime.now()` \
                                                        without `tz` argument is not allowed"
                .to_string(),
            CheckKind::CallDatetimeFromtimestamp => "The use of \
                                                     `datetime.datetime.fromtimestamp()` without \
                                                     `tz` argument is not allowed"
                .to_string(),
            CheckKind::CallDatetimeStrptimeWithoutZone => {
                "The use of `datetime.datetime.strptime()` without %z must be followed by \
                 `.replace(tzinfo=)`"
                    .to_string()
            }
            CheckKind::CallDateToday => "The use of `datetime.date.today()` is not allowed. Use \
                                         `datetime.datetime.now(tz=).date()` instead."
                .to_string(),
            CheckKind::CallDateFromtimestamp => {
                "The use of `datetime.date.fromtimestamp()` is not allowed. Use \
                 `datetime.datetime.fromtimestamp(, tz=).date()` instead."
                    .to_string()
            }
            // flake8-pytest-style
            CheckKind::IncorrectFixtureParenthesesStyle(expected_parens, actual_parens) => {
                format!(
                    "Use `@pytest.fixture{expected_parens}` over `@pytest.fixture{actual_parens}`"
                )
            }
            CheckKind::FixturePositionalArgs(function) => {
                format!(
                    "Configuration for fixture `{function}` specified via positional args, use \
                     kwargs"
                )
            }
            CheckKind::ExtraneousScopeFunction => {
                "`scope='function'` is implied in `@pytest.fixture()`".to_string()
            }
            CheckKind::MissingFixtureNameUnderscore(function) => {
                format!("Fixture `{function}` does not return anything, add leading underscore")
            }
            CheckKind::IncorrectFixtureNameUnderscore(function) => {
                format!("Fixture `{function}` returns a value, remove leading underscore")
            }
            CheckKind::ParametrizeNamesWrongType(expected) => {
                format!("Wrong name(s) type in `@pytest.mark.parametrize`, expected `{expected}`")
            }
            CheckKind::ParametrizeValuesWrongType(values, row) => {
                format!(
                    "Wrong values type in `@pytest.mark.parametrize` expected `{values}` of \
                     `{row}`"
                )
            }
            CheckKind::PatchWithLambda => {
                "Use `return_value=` instead of patching with lambda".to_string()
            }
            CheckKind::UnittestAssertion(assertion) => {
                format!("Use a regular assert instead of unittest-style '{assertion}'")
            }
            CheckKind::RaisesWithoutException => {
                "set the expected exception in `pytest.raises()`".to_string()
            }
            CheckKind::RaisesTooBroad(exception) => {
                format!(
                    "`pytest.raises({exception})` is too broad, set the `match` parameter or use \
                     a more specific exception"
                )
            }
            CheckKind::RaisesWithMultipleStatements => {
                "`pytest.raises()` block should contain a single simple statement".to_string()
            }
            CheckKind::IncorrectPytestImport => {
                "Found incorrect import of pytest, use simple `import pytest` instead".to_string()
            }
            CheckKind::AssertAlwaysFalse => {
                "Assertion always fails, replace with `pytest.fail()`".to_string()
            }
            CheckKind::FailWithoutMessage => "No message passed to `pytest.fail()`".to_string(),
            CheckKind::AssertInExcept(name) => {
                format!(
                    "Found assertion on exception {name} in except block, use pytest.raises() \
                     instead"
                )
            }
            CheckKind::CompositeAssertion => {
                "Assertion should be broken down into multiple parts".to_string()
            }
            CheckKind::FixtureParamWithoutValue(name) => {
                format!(
                    "Fixture {name} without value is injected as parameter, use \
                     @pytest.mark.usefixtures instead"
                )
            }
            CheckKind::DeprecatedYieldFixture => {
                "`@pytest.yield_fixture` is deprecated, use `@pytest.fixture`".to_string()
            }
            CheckKind::FixtureFinalizerCallback => {
                "Use `yield` instead of `request.addfinalizer`".to_string()
            }
            CheckKind::UselessYieldFixture(name) => {
                format!("No teardown in fixture {name}, use `return` instead of `yield`")
            }
            CheckKind::IncorrectMarkParenthesesStyle(mark_name, expected_parens, actual_parens) => {
                format!(
                    "Use `@pytest.mark.{mark_name}{expected_parens}` over \
                     `@pytest.mark.{mark_name}{actual_parens}`"
                )
            }
            CheckKind::UnnecessaryAsyncioMarkOnFixture => {
                "`pytest.mark.asyncio` is unnecessary for fixtures".to_string()
            }
            CheckKind::ErroneousUseFixturesOnFixture => {
                "`pytest.mark.usefixtures` has no effect on fixtures".to_string()
            }
            CheckKind::UseFixturesWithoutParameters => {
                "Useless `pytest.mark.usefixtures` without parameters".to_string()
            }
            // flake8-pie
            CheckKind::DupeClassFieldDefinitions(name) => {
                format!("Class field `{name}` is defined multiple times")
            }
            CheckKind::NoUnnecessaryPass => "Unnecessary `pass` statement".to_string(),
            CheckKind::PreferListBuiltin => "Prefer `list()` over useless lambda".to_string(),
            // Ruff
            CheckKind::AmbiguousUnicodeCharacterString(confusable, representant) => {
                format!(
                    "String contains ambiguous unicode character '{confusable}' (did you mean \
                     '{representant}'?)"
                )
            }
            CheckKind::AmbiguousUnicodeCharacterDocstring(confusable, representant) => {
                format!(
                    "Docstring contains ambiguous unicode character '{confusable}' (did you mean \
                     '{representant}'?)"
                )
            }
            CheckKind::AmbiguousUnicodeCharacterComment(confusable, representant) => {
                format!(
                    "Comment contains ambiguous unicode character '{confusable}' (did you mean \
                     '{representant}'?)"
                )
            }
            CheckKind::KeywordArgumentBeforeStarArgument(name) => {
                format!("Keyword argument `{name}` must come after starred arguments")
            }
            CheckKind::UnusedNOQA(codes) => match codes {
                None => "Unused blanket `noqa` directive".to_string(),
                Some(codes) => {
                    let mut codes_by_reason = vec![];
                    if !codes.unmatched.is_empty() {
                        codes_by_reason.push(format!(
                            "unused: {}",
                            codes
                                .unmatched
                                .iter()
                                .map(|code| format!("`{code}`"))
                                .join(", ")
                        ));
                    }
                    if !codes.disabled.is_empty() {
                        codes_by_reason.push(format!(
                            "non-enabled: {}",
                            codes
                                .disabled
                                .iter()
                                .map(|code| format!("`{code}`"))
                                .join(", ")
                        ));
                    }
                    if !codes.unknown.is_empty() {
                        codes_by_reason.push(format!(
                            "unknown: {}",
                            codes
                                .unknown
                                .iter()
                                .map(|code| format!("`{code}`"))
                                .join(", ")
                        ));
                    }
                    if codes_by_reason.is_empty() {
                        "Unused `noqa` directive".to_string()
                    } else {
                        format!("Unused `noqa` directive ({})", codes_by_reason.join("; "))
                    }
                }
            },
        }
    }

    /// The summary text for the check. Typically a truncated form of the body
    /// text.
    pub fn summary(&self) -> String {
        match self {
            CheckKind::UnaryPrefixIncrement => {
                "Python does not support the unary prefix increment".to_string()
            }
            CheckKind::UnusedLoopControlVariable(name) => {
                format!("Loop control variable `{name}` not used within the loop body")
            }
            CheckKind::NoAssertRaisesException => {
                "`assertRaises(Exception)` should be considered evil".to_string()
            }
            CheckKind::StarArgUnpackingAfterKeywordArg => {
                "Star-arg unpacking after a keyword argument is strongly discouraged".to_string()
            }

            // flake8-datetimez
            CheckKind::CallDatetimeToday => {
                "The use of `datetime.datetime.today()` is not allowed".to_string()
            }
            CheckKind::CallDatetimeUtcnow => {
                "The use of `datetime.datetime.utcnow()` is not allowed".to_string()
            }
            CheckKind::CallDatetimeUtcfromtimestamp => {
                "The use of `datetime.datetime.utcfromtimestamp()` is not allowed".to_string()
            }
            CheckKind::CallDateToday => {
                "The use of `datetime.date.today()` is not allowed.".to_string()
            }
            CheckKind::CallDateFromtimestamp => {
                "The use of `datetime.date.fromtimestamp()` is not allowed".to_string()
            }
            _ => self.body(),
        }
    }

    /// Whether the check kind is (potentially) fixable.
    pub fn fixable(&self) -> bool {
        matches!(
            self,
            CheckKind::AAndNotA(..)
                | CheckKind::AOrNotA(..)
                | CheckKind::AmbiguousUnicodeCharacterComment(..)
                | CheckKind::AmbiguousUnicodeCharacterDocstring(..)
                | CheckKind::AmbiguousUnicodeCharacterString(..)
                | CheckKind::AndFalse
                | CheckKind::BlankLineAfterLastSection(..)
                | CheckKind::BlankLineAfterSection(..)
                | CheckKind::BlankLineAfterSummary
                | CheckKind::BlankLineBeforeSection(..)
                | CheckKind::CapitalizeSectionName(..)
                | CheckKind::CommentedOutCode
                | CheckKind::ConvertLoopToAll(..)
                | CheckKind::ConvertLoopToAny(..)
                | CheckKind::ConvertNamedTupleFunctionalToClass(..)
                | CheckKind::ConvertTypedDictFunctionalToClass(..)
                | CheckKind::DashedUnderlineAfterSection(..)
                | CheckKind::DatetimeTimezoneUTC
                | CheckKind::DeprecatedUnittestAlias(..)
                | CheckKind::DoNotAssertFalse
                | CheckKind::DoNotAssignLambda(..)
                | CheckKind::DoubleNegation(..)
                | CheckKind::DupeClassFieldDefinitions(..)
                | CheckKind::DuplicateHandlerException(..)
                | CheckKind::EndsInPeriod
                | CheckKind::EndsInPunctuation
                | CheckKind::FStringMissingPlaceholders
                | CheckKind::GetAttrWithConstant
                | CheckKind::ImplicitReturn
                | CheckKind::ImplicitReturnValue
                | CheckKind::IncorrectFixtureParenthesesStyle(..)
                | CheckKind::IncorrectMarkParenthesesStyle(..)
                | CheckKind::InvalidEscapeSequence(..)
                | CheckKind::IsLiteral(..)
                | CheckKind::KeyInDict(..)
                | CheckKind::MisplacedComparisonConstant(..)
                | CheckKind::MissingReturnTypeSpecialMethod(..)
                | CheckKind::NativeLiterals(..)
                | CheckKind::NegateEqualOp(..)
                | CheckKind::NegateNotEqualOp(..)
                | CheckKind::NewLineAfterLastParagraph
                | CheckKind::NewLineAfterSectionName(..)
                | CheckKind::NoBlankLineAfterFunction(..)
                | CheckKind::NoBlankLineBeforeClass(..)
                | CheckKind::NoBlankLineBeforeFunction(..)
                | CheckKind::NoBlankLinesBetweenHeaderAndContent(..)
                | CheckKind::NoNewLineAtEndOfFile
                | CheckKind::NoOverIndentation
                | CheckKind::NoSurroundingWhitespace
                | CheckKind::NoUnderIndentation
                | CheckKind::NoUnnecessaryPass
                | CheckKind::NoneComparison(..)
                | CheckKind::NotInTest
                | CheckKind::NotIsTest
                | CheckKind::OSErrorAlias(..)
                | CheckKind::OneBlankLineAfterClass(..)
                | CheckKind::OneBlankLineBeforeClass(..)
                | CheckKind::OpenAlias
                | CheckKind::OrTrue
                | CheckKind::PEP3120UnnecessaryCodingComment
                | CheckKind::PPrintFound
                | CheckKind::ParametrizeNamesWrongType(..)
                | CheckKind::PercentFormatExtraNamedArguments(..)
                | CheckKind::PreferListBuiltin
                | CheckKind::PrintFound
                | CheckKind::RaiseNotImplemented
                | CheckKind::RedundantOpenModes(..)
                | CheckKind::RedundantTupleInExceptionHandler(..)
                | CheckKind::RemoveSixCompat
                | CheckKind::ReplaceStdoutStderr
                | CheckKind::ReplaceUniversalNewlines
                | CheckKind::RewriteCElementTree
                | CheckKind::RewriteListComprehension
                | CheckKind::RewriteMockImport(..)
                | CheckKind::RewriteUnicodeLiteral
                | CheckKind::RewriteYieldFrom
                | CheckKind::SectionNameEndsInColon(..)
                | CheckKind::SectionNotOverIndented(..)
                | CheckKind::SectionUnderlineAfterName(..)
                | CheckKind::SectionUnderlineMatchesSectionLength(..)
                | CheckKind::SectionUnderlineNotOverIndented(..)
                | CheckKind::SetAttrWithConstant
                | CheckKind::StringDotFormatExtraNamedArguments(..)
                | CheckKind::SuperCallWithParameters
                | CheckKind::TrueFalseComparison(..)
                | CheckKind::TypeOfPrimitive(..)
                | CheckKind::TypingTextStrAlias
                | CheckKind::UnnecessaryBuiltinImport(..)
                | CheckKind::UnnecessaryCallAroundSorted(..)
                | CheckKind::UnnecessaryCollectionCall(..)
                | CheckKind::UnnecessaryComprehension(..)
                | CheckKind::UnnecessaryEncodeUTF8
                | CheckKind::UnnecessaryFutureImport(..)
                | CheckKind::UnnecessaryGeneratorDict
                | CheckKind::UnnecessaryGeneratorList
                | CheckKind::UnnecessaryGeneratorSet
                | CheckKind::UnnecessaryLRUCacheParams
                | CheckKind::UnnecessaryListCall
                | CheckKind::UnnecessaryListComprehensionDict
                | CheckKind::UnnecessaryListComprehensionSet
                | CheckKind::UnnecessaryLiteralDict(..)
                | CheckKind::UnnecessaryLiteralSet(..)
                | CheckKind::UnnecessaryLiteralWithinListCall(..)
                | CheckKind::UnnecessaryLiteralWithinTupleCall(..)
                | CheckKind::UnnecessaryReturnNone
                | CheckKind::UnsortedImports
                | CheckKind::UnusedImport(_, false, _)
                | CheckKind::UnusedLoopControlVariable(..)
                | CheckKind::UnusedNOQA(..)
                | CheckKind::UseFixturesWithoutParameters
                | CheckKind::UsePEP585Annotation(..)
                | CheckKind::UsePEP604Annotation
                | CheckKind::UseSysExit(..)
                | CheckKind::UselessImportAlias
                | CheckKind::UselessMetaclassType
                | CheckKind::UselessObjectInheritance(..)
                | CheckKind::UselessYieldFixture(..)
                | CheckKind::YodaConditions(..)
        )
    }

    /// The message used to describe the fix action for a given `CheckKind`.
    pub fn commit(&self) -> Option<String> {
        match self {
            CheckKind::AAndNotA(..) => Some("Replace with `False`".to_string()),
            CheckKind::AOrNotA(..) => Some("Replace with `True`".to_string()),
            CheckKind::AmbiguousUnicodeCharacterString(confusable, representant)
            | CheckKind::AmbiguousUnicodeCharacterDocstring(confusable, representant)
            | CheckKind::AmbiguousUnicodeCharacterComment(confusable, representant) => {
                Some(format!("Replace '{confusable}' with '{representant}'"))
            }
            CheckKind::AndFalse => Some("Replace with `False`".to_string()),
            CheckKind::BlankLineAfterLastSection(name) => {
                Some(format!("Add blank line after \"{name}\""))
            }
            CheckKind::BlankLineAfterSection(name) => {
                Some(format!("Add blank line after \"{name}\""))
            }
            CheckKind::BlankLineAfterSummary => Some("Insert single blank line".to_string()),
            CheckKind::BlankLineBeforeSection(name) => {
                Some(format!("Add blank line before \"{name}\""))
            }
            CheckKind::CapitalizeSectionName(name) => Some(format!("Capitalize \"{name}\"")),
            CheckKind::CommentedOutCode => Some("Remove commented-out code".to_string()),
            CheckKind::ConvertLoopToAll(all) => Some(format!("Replace with `{all}`")),
            CheckKind::ConvertLoopToAny(any) => Some(format!("Replace with `{any}`")),
            CheckKind::ConvertTypedDictFunctionalToClass(name)
            | CheckKind::ConvertNamedTupleFunctionalToClass(name) => {
                Some(format!("Convert `{name}` to class syntax"))
            }
            CheckKind::DashedUnderlineAfterSection(name) => {
                Some(format!("Add dashed line under \"{name}\""))
            }
            CheckKind::DatetimeTimezoneUTC => Some("Convert to `datetime.UTC` alias".to_string()),
            CheckKind::DeprecatedUnittestAlias(alias, target) => {
                Some(format!("Replace `{target}` with `{alias}`"))
            }
            CheckKind::DoNotAssertFalse => Some("Replace `assert False`".to_string()),
            CheckKind::DoNotAssignLambda(name) => Some(format!("Rewrite `{name}` as a `def`")),
            CheckKind::DoubleNegation(expr) => {
                Some(format!("Remove double negation and replace with `{expr}`"))
            }
            CheckKind::DupeClassFieldDefinitions(name) => {
                Some(format!("Remove duplicate field definition for `{name}`"))
            }
            CheckKind::DuplicateHandlerException(..) => Some("De-duplicate exceptions".to_string()),
            CheckKind::EndsInPeriod => Some("Add period".to_string()),
            CheckKind::EndsInPunctuation => Some("Add closing punctuation".to_string()),
            CheckKind::ExtraneousScopeFunction => Some("Remove `scope=` argument".to_string()),
            CheckKind::FStringMissingPlaceholders => {
                Some("Remove extraneous `f` prefix".to_string())
            }
            CheckKind::GetAttrWithConstant => {
                Some("Replace `getattr` with attribute access".to_string())
            }
            CheckKind::ImplicitReturnValue => Some("Add explicit `None` return value".to_string()),
            CheckKind::ImplicitReturn => Some("Add explicit `return` statement".to_string()),
            CheckKind::IncorrectMarkParenthesesStyle(..) => {
                Some("Add/remove parentheses".to_string())
            }
            CheckKind::IncorrectFixtureParenthesesStyle(..) => {
                Some("Add/remove parentheses".to_string())
            }
            CheckKind::InvalidEscapeSequence(..) => {
                Some("Add backslash to escape sequence".to_string())
            }
            CheckKind::IsLiteral(cmpop) => Some(match cmpop {
                IsCmpop::Is => "Replace `is` with `==`".to_string(),
                IsCmpop::IsNot => "Replace `is not` with `!=`".to_string(),
            }),
            CheckKind::KeyInDict(key, dict) => Some(format!("Convert to `{key} in {dict}`")),
            CheckKind::MisplacedComparisonConstant(comparison) => {
                Some(format!("Replace with {comparison}"))
            }
            CheckKind::MissingReturnTypeSpecialMethod(..) => {
                Some("Add `None` return type".to_string())
            }
            CheckKind::NativeLiterals(literal_type) => {
                Some(format!("Replace with `{literal_type}`"))
            }
            CheckKind::NegateEqualOp(..) => Some("Replace with != operator".to_string()),
            CheckKind::NegateNotEqualOp(..) => Some("Replace with == operator".to_string()),
            CheckKind::NewLineAfterLastParagraph => {
                Some("Move closing quotes to new line".to_string())
            }
            CheckKind::OpenAlias => Some("Replace with builtin `open`".to_string()),
            CheckKind::OrTrue => Some("Replace with `True`".to_string()),
            CheckKind::ReplaceUniversalNewlines => {
                Some("Replace with `text` keyword argument".to_string())
            }
            CheckKind::ReplaceStdoutStderr => {
                Some("Replace with `capture_output` keyword argument".to_string())
            }
            CheckKind::RewriteCElementTree => Some("Replace with `ElementTree`".to_string()),
            CheckKind::RewriteUnicodeLiteral => Some("Remove unicode prefix".to_string()),
            CheckKind::RewriteMockImport(reference_type) => Some(match reference_type {
                MockReference::Import => "Import from `unittest.mock` instead".to_string(),
                MockReference::Attribute => "Replace `mock.mock` with `mock`".to_string(),
            }),
            CheckKind::RewriteListComprehension => {
                Some("Replace with generator expression".to_string())
            }
            CheckKind::RewriteYieldFrom => Some("Replace with `yield from`".to_string()),
            CheckKind::NewLineAfterSectionName(name) => {
                Some(format!("Add newline after \"{name}\""))
            }
            CheckKind::NoBlankLineBeforeFunction(..) => {
                Some("Remove blank line(s) before function docstring".to_string())
            }
            CheckKind::NoBlankLineAfterFunction(..) => {
                Some("Remove blank line(s) after function docstring".to_string())
            }
            CheckKind::NoBlankLineBeforeClass(..) => {
                Some("Remove blank line(s) before class docstring".to_string())
            }
            CheckKind::NoUnnecessaryPass => Some("Remove unnecessary `pass`".to_string()),
            CheckKind::OneBlankLineBeforeClass(..) => {
                Some("Insert 1 blank line before class docstring".to_string())
            }
            CheckKind::OneBlankLineAfterClass(..) => {
                Some("Insert 1 blank line after class docstring".to_string())
            }
            CheckKind::OSErrorAlias(name) => Some(match name {
                None => "Replace with builtin `OSError`".to_string(),
                Some(name) => format!("Replace `{name}` with builtin `OSError`"),
            }),
            CheckKind::NoBlankLinesBetweenHeaderAndContent(..) => {
                Some("Remove blank line(s)".to_string())
            }
            CheckKind::NoNewLineAtEndOfFile => Some("Add trailing newline".to_string()),
            CheckKind::NoOverIndentation => Some("Remove over-indentation".to_string()),
            CheckKind::NoSurroundingWhitespace => Some("Trim surrounding whitespace".to_string()),
            CheckKind::NoUnderIndentation => Some("Increase indentation".to_string()),
            CheckKind::NoneComparison(op) => Some(match op {
                EqCmpop::Eq => "Replace with `cond is None`".to_string(),
                EqCmpop::NotEq => "Replace with `cond is not None`".to_string(),
            }),
            CheckKind::NotInTest => Some("Convert to `not in`".to_string()),
            CheckKind::NotIsTest => Some("Convert to `is not`".to_string()),
            CheckKind::ParametrizeNamesWrongType(expected) => {
                Some(format!("Use a `{expected}` for parameter names"))
            }
            CheckKind::PEP3120UnnecessaryCodingComment => {
                Some("Remove unnecessary coding comment".to_string())
            }
            CheckKind::PreferListBuiltin => Some("Replace with `list`".to_string()),
            CheckKind::PPrintFound => Some("Remove `pprint`".to_string()),
            CheckKind::PercentFormatExtraNamedArguments(missing)
            | CheckKind::StringDotFormatExtraNamedArguments(missing) => {
                let message = missing.join(", ");
                Some(format!("Remove extra named arguments: {message}"))
            }
            CheckKind::PrintFound => Some("Remove `print`".to_string()),
            CheckKind::RaiseNotImplemented => Some("Use `raise NotImplementedError`".to_string()),
            CheckKind::RedundantOpenModes(replacement) => Some(match replacement {
                None => "Remove open mode parameters".to_string(),
                Some(replacement) => {
                    format!("Replace with \"{replacement}\"")
                }
            }),
            CheckKind::RedundantTupleInExceptionHandler(name) => {
                Some(format!("Replace with `except {name}`"))
            }
            CheckKind::RemoveSixCompat => Some("Remove `six` usage".to_string()),
            CheckKind::SectionNameEndsInColon(name) => Some(format!("Add colon to \"{name}\"")),
            CheckKind::SectionNotOverIndented(name) => {
                Some(format!("Remove over-indentation from \"{name}\""))
            }
            CheckKind::SectionUnderlineAfterName(name) => {
                Some(format!("Add underline to \"{name}\""))
            }
            CheckKind::SectionUnderlineMatchesSectionLength(name) => {
                Some(format!("Adjust underline length to match \"{name}\""))
            }
            CheckKind::SectionUnderlineNotOverIndented(name) => {
                Some(format!("Remove over-indentation from \"{name}\" underline"))
            }
            CheckKind::SetAttrWithConstant => Some("Replace `setattr` with assignment".to_string()),
            CheckKind::SuperCallWithParameters => Some("Remove `__super__` parameters".to_string()),
            CheckKind::TrueFalseComparison(true, EqCmpop::Eq) => {
                Some("Replace with `cond is True`".to_string())
            }
            CheckKind::TrueFalseComparison(true, EqCmpop::NotEq) => {
                Some("Replace with `cond is not True`".to_string())
            }
            CheckKind::TrueFalseComparison(false, EqCmpop::Eq) => {
                Some("Replace with `cond is False`".to_string())
            }
            CheckKind::TrueFalseComparison(false, EqCmpop::NotEq) => {
                Some("Replace with `cond is not False`".to_string())
            }
            CheckKind::TypeOfPrimitive(primitive) => Some(format!(
                "Replace `type(...)` with `{}`",
                primitive.builtin()
            )),
            CheckKind::TypingTextStrAlias => Some("Replace with `str`".to_string()),
            CheckKind::UnnecessaryBuiltinImport(..) => {
                Some("Remove unnecessary builtin import".to_string())
            }
            CheckKind::UnnecessaryCallAroundSorted(func) => {
                Some(format!("Remove unnecessary `{func}` call"))
            }
            CheckKind::UnnecessaryCollectionCall(..) => Some("Rewrite as a literal".to_string()),
            CheckKind::UnnecessaryComprehension(obj_type) => {
                Some(format!("Rewrite using `{obj_type}()`"))
            }
            CheckKind::UnnecessaryEncodeUTF8 => Some("Remove unnecessary `encode`".to_string()),
            CheckKind::UnnecessaryFutureImport(..) => {
                Some("Remove unnecessary `__future__` import".to_string())
            }
            CheckKind::UnnecessaryGeneratorDict => {
                Some("Rewrite as a `dict` comprehension".to_string())
            }
            CheckKind::UnnecessaryGeneratorList => {
                Some("Rewrite as a `list` comprehension".to_string())
            }
            CheckKind::UnnecessaryGeneratorSet => {
                Some("Rewrite as a `set` comprehension".to_string())
            }
            CheckKind::UnnecessaryLRUCacheParams => {
                Some("Remove unnecessary parameters".to_string())
            }
            CheckKind::UnnecessaryListCall => Some("Remove outer `list` call".to_string()),
            CheckKind::UnnecessaryListComprehensionDict => {
                Some("Rewrite as a `dict` comprehension".to_string())
            }
            CheckKind::UnnecessaryListComprehensionSet => {
                Some("Rewrite as a `set` comprehension".to_string())
            }
            CheckKind::UnnecessaryLiteralDict(..) => {
                Some("Rewrite as a `dict` literal".to_string())
            }
            CheckKind::UnnecessaryLiteralSet(..) => Some("Rewrite as a `set` literal".to_string()),
            CheckKind::UnnecessaryLiteralWithinTupleCall(literal) => Some({
                if literal == "list" {
                    "Rewrite as a `tuple` literal".to_string()
                } else {
                    "Remove outer `tuple` call".to_string()
                }
            }),
            CheckKind::UnnecessaryLiteralWithinListCall(literal) => Some({
                if literal == "list" {
                    "Remove outer `list` call".to_string()
                } else {
                    "Rewrite as a `list` literal".to_string()
                }
            }),
            CheckKind::UnnecessaryReturnNone => Some("Remove explicit `return None`".to_string()),
            CheckKind::UnsortedImports => Some("Organize imports".to_string()),
            CheckKind::UnusedImport(name, false, multiple) => {
                if *multiple {
                    Some("Remove unused import".to_string())
                } else {
                    Some(format!("Remove unused import: `{name}`"))
                }
            }
            CheckKind::UnusedLoopControlVariable(name) => {
                Some(format!("Rename unused `{name}` to `_{name}`"))
            }
            CheckKind::UnusedNOQA(..) => Some("Remove unused `noqa` directive".to_string()),
            CheckKind::UsePEP585Annotation(name) => {
                Some(format!("Replace `{name}` with `{}`", name.to_lowercase(),))
            }
            CheckKind::UsePEP604Annotation => Some("Convert to `X | Y`".to_string()),
            CheckKind::UseFixturesWithoutParameters => {
                Some("Remove `usefixtures` decorator or pass parameters".to_string())
            }
            CheckKind::UseSysExit(name) => Some(format!("Replace `{name}` with `sys.exit()`")),
            CheckKind::UselessImportAlias => Some("Remove import alias".to_string()),
            CheckKind::UselessMetaclassType => Some("Remove `__metaclass__ = type`".to_string()),
            CheckKind::UselessObjectInheritance(..) => {
                Some("Remove `object` inheritance".to_string())
            }
            CheckKind::UselessYieldFixture(..) => Some("Replace `yield` with `return`".to_string()),
            CheckKind::YodaConditions(left, right) => {
                Some(format!("Replace Yoda condition with `{left} == {right}`"))
            }
            _ => None,
        }
    }
}

#[derive(Debug, PartialEq, Eq, Serialize, Deserialize)]
pub struct Check {
    pub kind: CheckKind,
    pub location: Location,
    pub end_location: Location,
    pub fix: Option<Fix>,
    pub parent: Option<Location>,
}

impl Check {
    pub fn new(kind: CheckKind, range: Range) -> Self {
        Self {
            kind,
            location: range.location,
            end_location: range.end_location,
            fix: None,
            parent: None,
        }
    }

    pub fn amend(&mut self, fix: Fix) -> &mut Self {
        self.fix = Some(fix);
        self
    }

    pub fn parent(&mut self, parent: Location) -> &mut Self {
        self.parent = Some(parent);
        self
    }
}

/// Pairs of checks that shouldn't be enabled together.
pub const INCOMPATIBLE_CODES: &[(CheckCode, CheckCode, &str)] = &[(
    CheckCode::D203,
    CheckCode::D211,
    "`D203` (OneBlankLineBeforeClass) and `D211` (NoBlankLinesBeforeClass) are incompatible. \
     Consider adding `D203` to `ignore`.",
)];

/// A hash map from deprecated to latest `CheckCode`.
pub static CODE_REDIRECTS: Lazy<FxHashMap<&'static str, CheckCode>> = Lazy::new(|| {
    FxHashMap::from_iter([
        // TODO(charlie): Remove by 2023-01-01.
        ("U001", CheckCode::UP001),
        ("U003", CheckCode::UP003),
        ("U004", CheckCode::UP004),
        ("U005", CheckCode::UP005),
        ("U006", CheckCode::UP006),
        ("U007", CheckCode::UP007),
        ("U008", CheckCode::UP008),
        ("U009", CheckCode::UP009),
        ("U010", CheckCode::UP010),
        ("U011", CheckCode::UP011),
        ("U012", CheckCode::UP012),
        ("U013", CheckCode::UP013),
        ("U014", CheckCode::UP014),
        ("U015", CheckCode::UP015),
        ("U016", CheckCode::UP016),
        ("U017", CheckCode::UP017),
        ("U019", CheckCode::UP019),
        // TODO(charlie): Remove by 2023-02-01.
        ("I252", CheckCode::TID252),
        ("M001", CheckCode::RUF100),
        // TODO(charlie): Remove by 2023-02-01.
        ("PDV002", CheckCode::PD002),
        ("PDV003", CheckCode::PD003),
        ("PDV004", CheckCode::PD004),
        ("PDV007", CheckCode::PD007),
        ("PDV008", CheckCode::PD008),
        ("PDV009", CheckCode::PD009),
        ("PDV010", CheckCode::PD010),
        ("PDV011", CheckCode::PD011),
        ("PDV012", CheckCode::PD012),
        ("PDV013", CheckCode::PD013),
        ("PDV015", CheckCode::PD015),
        ("PDV901", CheckCode::PD901),
        // TODO(charlie): Remove by 2023-02-01.
        ("R501", CheckCode::RET501),
        ("R502", CheckCode::RET502),
        ("R503", CheckCode::RET503),
        ("R504", CheckCode::RET504),
        ("R505", CheckCode::RET505),
        ("R506", CheckCode::RET506),
        ("R507", CheckCode::RET507),
        ("R508", CheckCode::RET508),
        // TODO(charlie): Remove by 2023-02-01.
        ("IC001", CheckCode::ICN001),
        ("IC002", CheckCode::ICN001),
        ("IC003", CheckCode::ICN001),
        ("IC004", CheckCode::ICN001),
    ])
});

#[cfg(test)]
mod tests {
    use std::str::FromStr;

    use strum::IntoEnumIterator;

    use crate::registry::CheckCode;

    #[test]
    fn check_code_serialization() {
        for check_code in CheckCode::iter() {
            assert!(
                CheckCode::from_str(check_code.as_ref()).is_ok(),
                "{check_code:?} could not be round-trip serialized."
            );
        }
    }

    #[test]
    fn fixable_codes() {
        for check_code in CheckCode::iter() {
            let kind = check_code.kind();
            if kind.fixable() {
                assert!(
                    kind.commit().is_some(),
                    "{check_code:?} is fixable but has no commit message."
                );
            }
        }
    }
}<|MERGE_RESOLUTION|>--- conflicted
+++ resolved
@@ -218,18 +218,15 @@
     YTT302,
     YTT303,
     // flake8-simplify
-<<<<<<< HEAD
-    SIM201,
-    SIM202,
-    SIM208,
-=======
     SIM102,
     SIM105,
     SIM107,
     SIM110,
     SIM111,
     SIM117,
->>>>>>> 9f8ef173
+    SIM201,
+    SIM202,
+    SIM208,
     SIM118,
     SIM220,
     SIM221,
@@ -964,15 +961,11 @@
     SysVersionCmpStr10,
     SysVersionSlice1Referenced,
     // flake8-simplify
-<<<<<<< HEAD
+    AAndNotA(String),
+    AOrNotA(String),
     NegateEqualOp(String, String),
     NegateNotEqualOp(String, String),
     DoubleNegation(String),
-    KeyInDict(String, String),
-=======
-    AAndNotA(String),
-    AOrNotA(String),
->>>>>>> 9f8ef173
     AndFalse,
     ConvertLoopToAll(String),
     ConvertLoopToAny(String),
@@ -1411,13 +1404,6 @@
             // flake8-blind-except
             CheckCode::BLE001 => CheckKind::BlindExcept("Exception".to_string()),
             // flake8-simplify
-<<<<<<< HEAD
-            CheckCode::SIM201 => CheckKind::NegateEqualOp("left".to_string(), "right".to_string()),
-            CheckCode::SIM202 => {
-                CheckKind::NegateNotEqualOp("left".to_string(), "right".to_string())
-            }
-            CheckCode::SIM208 => CheckKind::DoubleNegation("expr".to_string()),
-=======
             CheckCode::SIM102 => CheckKind::NestedIfStatements,
             CheckCode::SIM105 => CheckKind::UseContextlibSuppress("...".to_string()),
             CheckCode::SIM107 => CheckKind::ReturnInTryExceptFinally,
@@ -1428,7 +1414,11 @@
                 CheckKind::ConvertLoopToAll("return all(x for x in y)".to_string())
             }
             CheckCode::SIM117 => CheckKind::MultipleWithStatements,
->>>>>>> 9f8ef173
+            CheckCode::SIM201 => CheckKind::NegateEqualOp("left".to_string(), "right".to_string()),
+            CheckCode::SIM202 => {
+                CheckKind::NegateNotEqualOp("left".to_string(), "right".to_string())
+            }
+            CheckCode::SIM208 => CheckKind::DoubleNegation("expr".to_string()),
             CheckCode::SIM118 => CheckKind::KeyInDict("key".to_string(), "dict".to_string()),
             CheckCode::SIM220 => CheckKind::AAndNotA("...".to_string()),
             CheckCode::SIM221 => CheckKind::AOrNotA("...".to_string()),
@@ -1963,18 +1953,15 @@
             CheckCode::S108 => CheckCategory::Flake8Bandit,
             CheckCode::S324 => CheckCategory::Flake8Bandit,
             // flake8-simplify
-<<<<<<< HEAD
-            CheckCode::SIM201 => CheckCategory::Flake8Simplify,
-            CheckCode::SIM202 => CheckCategory::Flake8Simplify,
-            CheckCode::SIM208 => CheckCategory::Flake8Simplify,
-=======
             CheckCode::SIM102 => CheckCategory::Flake8Simplify,
             CheckCode::SIM105 => CheckCategory::Flake8Simplify,
             CheckCode::SIM107 => CheckCategory::Flake8Simplify,
             CheckCode::SIM110 => CheckCategory::Flake8Simplify,
             CheckCode::SIM111 => CheckCategory::Flake8Simplify,
             CheckCode::SIM117 => CheckCategory::Flake8Simplify,
->>>>>>> 9f8ef173
+            CheckCode::SIM201 => CheckCategory::Flake8Simplify,
+            CheckCode::SIM202 => CheckCategory::Flake8Simplify,
+            CheckCode::SIM208 => CheckCategory::Flake8Simplify,
             CheckCode::SIM118 => CheckCategory::Flake8Simplify,
             CheckCode::SIM220 => CheckCategory::Flake8Simplify,
             CheckCode::SIM221 => CheckCategory::Flake8Simplify,
@@ -2227,17 +2214,14 @@
             CheckKind::SysVersionCmpStr10 => &CheckCode::YTT302,
             CheckKind::SysVersionSlice1Referenced => &CheckCode::YTT303,
             // flake8-simplify
-<<<<<<< HEAD
-            CheckKind::NegateEqualOp(..) => &CheckCode::SIM201,
-            CheckKind::NegateNotEqualOp(..) => &CheckCode::SIM202,
-            CheckKind::DoubleNegation(..) => &CheckCode::SIM208,
-=======
             CheckKind::AAndNotA(..) => &CheckCode::SIM220,
             CheckKind::AOrNotA(..) => &CheckCode::SIM221,
             CheckKind::AndFalse => &CheckCode::SIM223,
             CheckKind::ConvertLoopToAll(..) => &CheckCode::SIM111,
             CheckKind::ConvertLoopToAny(..) => &CheckCode::SIM110,
->>>>>>> 9f8ef173
+            CheckKind::NegateEqualOp(..) => &CheckCode::SIM201,
+            CheckKind::NegateNotEqualOp(..) => &CheckCode::SIM202,
+            CheckKind::DoubleNegation(..) => &CheckCode::SIM208,
             CheckKind::KeyInDict(..) => &CheckCode::SIM118,
             CheckKind::MultipleWithStatements => &CheckCode::SIM117,
             CheckKind::NestedIfStatements => &CheckCode::SIM102,
@@ -3000,16 +2984,6 @@
                 "`sys.version[:1]` referenced (python10), use `sys.version_info`".to_string()
             }
             // flake8-simplify
-<<<<<<< HEAD
-            CheckKind::NegateEqualOp(left, right) => {
-                format!("Use `{left} != {right}` instead of `not {left} == {right}`")
-            }
-            CheckKind::NegateNotEqualOp(left, right) => {
-                format!("Use `{left} == {right}` instead of `not {left} != {right}`")
-            }
-            CheckKind::DoubleNegation(expr) => {
-                format!("Use `{expr}` instead of `not (not {expr})`")
-=======
             CheckKind::UseContextlibSuppress(exception) => {
                 format!("Use `contextlib.suppress({exception})` instead of try-except-pass")
             }
@@ -3024,7 +2998,15 @@
             }
             CheckKind::ConvertLoopToAny(any) => {
                 format!("Use `{any}` instead of `for` loop")
->>>>>>> 9f8ef173
+            }
+            CheckKind::NegateEqualOp(left, right) => {
+                format!("Use `{left} != {right}` instead of `not {left} == {right}`")
+            }
+            CheckKind::NegateNotEqualOp(left, right) => {
+                format!("Use `{left} == {right}` instead of `not {left} != {right}`")
+            }
+            CheckKind::DoubleNegation(expr) => {
+                format!("Use `{expr}` instead of `not (not {expr})`")
             }
             CheckKind::KeyInDict(key, dict) => {
                 format!("Use `{key} in {dict}` instead of `{key} in {dict}.keys()`")
