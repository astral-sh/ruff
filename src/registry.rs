//! Registry of [`Rule`] to [`DiagnosticKind`] mappings.

use once_cell::sync::Lazy;
use ruff_macros::RuleNamespace;
use rustc_hash::FxHashMap;
use rustpython_parser::ast::Location;
use serde::{Deserialize, Serialize};
use strum_macros::{AsRefStr, EnumIter};

use crate::ast::types::Range;
use crate::fix::Fix;
use crate::violation::Violation;
use crate::{rules, violations};

ruff_macros::define_rule_mapping!(
    // pycodestyle errors
    E101 => violations::MixedSpacesAndTabs,
    E401 => violations::MultipleImportsOnOneLine,
    E402 => violations::ModuleImportNotAtTopOfFile,
    E501 => violations::LineTooLong,
    E711 => violations::NoneComparison,
    E712 => violations::TrueFalseComparison,
    E713 => violations::NotInTest,
    E714 => violations::NotIsTest,
    E721 => violations::TypeComparison,
    E722 => violations::DoNotUseBareExcept,
    E731 => violations::DoNotAssignLambda,
    E741 => violations::AmbiguousVariableName,
    E742 => violations::AmbiguousClassName,
    E743 => violations::AmbiguousFunctionName,
    E902 => violations::IOError,
    E999 => violations::SyntaxError,
    // pycodestyle warnings
    W292 => violations::NoNewLineAtEndOfFile,
    W505 => violations::DocLineTooLong,
    W605 => violations::InvalidEscapeSequence,
    // pyflakes
    F401 => violations::UnusedImport,
    F402 => violations::ImportShadowedByLoopVar,
    F403 => violations::ImportStarUsed,
    F404 => violations::LateFutureImport,
    F405 => violations::ImportStarUsage,
    F406 => violations::ImportStarNotPermitted,
    F407 => violations::FutureFeatureNotDefined,
    F501 => violations::PercentFormatInvalidFormat,
    F502 => violations::PercentFormatExpectedMapping,
    F503 => violations::PercentFormatExpectedSequence,
    F504 => violations::PercentFormatExtraNamedArguments,
    F505 => violations::PercentFormatMissingArgument,
    F506 => violations::PercentFormatMixedPositionalAndNamed,
    F507 => violations::PercentFormatPositionalCountMismatch,
    F508 => violations::PercentFormatStarRequiresSequence,
    F509 => violations::PercentFormatUnsupportedFormatCharacter,
    F521 => violations::StringDotFormatInvalidFormat,
    F522 => violations::StringDotFormatExtraNamedArguments,
    F523 => violations::StringDotFormatExtraPositionalArguments,
    F524 => violations::StringDotFormatMissingArguments,
    F525 => violations::StringDotFormatMixingAutomatic,
    F541 => violations::FStringMissingPlaceholders,
    F601 => violations::MultiValueRepeatedKeyLiteral,
    F602 => violations::MultiValueRepeatedKeyVariable,
    F621 => violations::ExpressionsInStarAssignment,
    F622 => violations::TwoStarredExpressions,
    F631 => violations::AssertTuple,
    F632 => violations::IsLiteral,
    F633 => violations::InvalidPrintSyntax,
    F634 => violations::IfTuple,
    F701 => violations::BreakOutsideLoop,
    F702 => violations::ContinueOutsideLoop,
    F704 => violations::YieldOutsideFunction,
    F706 => violations::ReturnOutsideFunction,
    F707 => violations::DefaultExceptNotLast,
    F722 => violations::ForwardAnnotationSyntaxError,
    F811 => violations::RedefinedWhileUnused,
    F821 => violations::UndefinedName,
    F822 => violations::UndefinedExport,
    F823 => violations::UndefinedLocal,
    F841 => violations::UnusedVariable,
    F842 => violations::UnusedAnnotation,
    F901 => violations::RaiseNotImplemented,
    // pylint
    PLC0414 => violations::UselessImportAlias,
    PLC3002 => violations::UnnecessaryDirectLambdaCall,
    PLE0117 => violations::NonlocalWithoutBinding,
    PLE0118 => violations::UsedPriorGlobalDeclaration,
    PLE1142 => violations::AwaitOutsideAsync,
    PLR0206 => violations::PropertyWithParameters,
    PLR0402 => violations::ConsiderUsingFromImport,
    PLR0133 => violations::ConstantComparison,
    PLR1701 => violations::ConsiderMergingIsinstance,
    PLR1722 => violations::UseSysExit,
    PLR2004 => violations::MagicValueComparison,
    PLW0120 => violations::UselessElseOnLoop,
    PLW0602 => violations::GlobalVariableNotAssigned,
    // flake8-builtins
    A001 => violations::BuiltinVariableShadowing,
    A002 => violations::BuiltinArgumentShadowing,
    A003 => violations::BuiltinAttributeShadowing,
    // flake8-bugbear
    B002 => violations::UnaryPrefixIncrement,
    B003 => violations::AssignmentToOsEnviron,
    B004 => violations::UnreliableCallableCheck,
    B005 => violations::StripWithMultiCharacters,
    B006 => violations::MutableArgumentDefault,
    B007 => violations::UnusedLoopControlVariable,
    B008 => violations::FunctionCallArgumentDefault,
    B009 => violations::GetAttrWithConstant,
    B010 => violations::SetAttrWithConstant,
    B011 => violations::DoNotAssertFalse,
    B012 => violations::JumpStatementInFinally,
    B013 => violations::RedundantTupleInExceptionHandler,
    B014 => violations::DuplicateHandlerException,
    B015 => violations::UselessComparison,
    B016 => violations::CannotRaiseLiteral,
    B017 => violations::NoAssertRaisesException,
    B018 => violations::UselessExpression,
    B019 => violations::CachedInstanceMethod,
    B020 => violations::LoopVariableOverridesIterator,
    B021 => violations::FStringDocstring,
    B022 => violations::UselessContextlibSuppress,
    B023 => violations::FunctionUsesLoopVariable,
    B024 => violations::AbstractBaseClassWithoutAbstractMethod,
    B025 => violations::DuplicateTryBlockException,
    B026 => violations::StarArgUnpackingAfterKeywordArg,
    B027 => violations::EmptyMethodWithoutAbstractDecorator,
    B904 => violations::RaiseWithoutFromInsideExcept,
    B905 => violations::ZipWithoutExplicitStrict,
    // flake8-blind-except
    BLE001 => violations::BlindExcept,
    // flake8-comprehensions
    C400 => violations::UnnecessaryGeneratorList,
    C401 => violations::UnnecessaryGeneratorSet,
    C402 => violations::UnnecessaryGeneratorDict,
    C403 => violations::UnnecessaryListComprehensionSet,
    C404 => violations::UnnecessaryListComprehensionDict,
    C405 => violations::UnnecessaryLiteralSet,
    C406 => violations::UnnecessaryLiteralDict,
    C408 => violations::UnnecessaryCollectionCall,
    C409 => violations::UnnecessaryLiteralWithinTupleCall,
    C410 => violations::UnnecessaryLiteralWithinListCall,
    C411 => violations::UnnecessaryListCall,
    C413 => violations::UnnecessaryCallAroundSorted,
    C414 => violations::UnnecessaryDoubleCastOrProcess,
    C415 => violations::UnnecessarySubscriptReversal,
    C416 => violations::UnnecessaryComprehension,
    C417 => violations::UnnecessaryMap,
    // flake8-debugger
    T100 => violations::Debugger,
    // mccabe
    C901 => violations::FunctionIsTooComplex,
    // flake8-tidy-imports
    TID251 => rules::flake8_tidy_imports::banned_api::BannedApi,
    TID252 => rules::flake8_tidy_imports::relative_imports::RelativeImports,
    // flake8-return
    RET501 => violations::UnnecessaryReturnNone,
    RET502 => violations::ImplicitReturnValue,
    RET503 => violations::ImplicitReturn,
    RET504 => violations::UnnecessaryAssign,
    RET505 => violations::SuperfluousElseReturn,
    RET506 => violations::SuperfluousElseRaise,
    RET507 => violations::SuperfluousElseContinue,
    RET508 => violations::SuperfluousElseBreak,
    // flake8-implicit-str-concat
    ISC001 => violations::SingleLineImplicitStringConcatenation,
    ISC002 => violations::MultiLineImplicitStringConcatenation,
    ISC003 => violations::ExplicitStringConcatenation,
    // flake8-print
    T201 => violations::PrintFound,
    T203 => violations::PPrintFound,
    // flake8-quotes
    Q000 => violations::BadQuotesInlineString,
    Q001 => violations::BadQuotesMultilineString,
    Q002 => violations::BadQuotesDocstring,
    Q003 => violations::AvoidQuoteEscape,
    // flake8-annotations
    ANN001 => violations::MissingTypeFunctionArgument,
    ANN002 => violations::MissingTypeArgs,
    ANN003 => violations::MissingTypeKwargs,
    ANN101 => violations::MissingTypeSelf,
    ANN102 => violations::MissingTypeCls,
    ANN201 => violations::MissingReturnTypePublicFunction,
    ANN202 => violations::MissingReturnTypePrivateFunction,
    ANN204 => violations::MissingReturnTypeSpecialMethod,
    ANN205 => violations::MissingReturnTypeStaticMethod,
    ANN206 => violations::MissingReturnTypeClassMethod,
    ANN401 => violations::DynamicallyTypedExpression,
    // flake8-2020
    YTT101 => violations::SysVersionSlice3Referenced,
    YTT102 => violations::SysVersion2Referenced,
    YTT103 => violations::SysVersionCmpStr3,
    YTT201 => violations::SysVersionInfo0Eq3Referenced,
    YTT202 => violations::SixPY3Referenced,
    YTT203 => violations::SysVersionInfo1CmpInt,
    YTT204 => violations::SysVersionInfoMinorCmpInt,
    YTT301 => violations::SysVersion0Referenced,
    YTT302 => violations::SysVersionCmpStr10,
    YTT303 => violations::SysVersionSlice1Referenced,
    // flake8-simplify
    SIM115 => violations::OpenFileWithContextHandler,
    SIM101 => violations::DuplicateIsinstanceCall,
    SIM102 => violations::NestedIfStatements,
    SIM103 => violations::ReturnBoolConditionDirectly,
    SIM105 => violations::UseContextlibSuppress,
    SIM107 => violations::ReturnInTryExceptFinally,
    SIM108 => violations::UseTernaryOperator,
    SIM109 => violations::CompareWithTuple,
    SIM110 => violations::ConvertLoopToAny,
    SIM111 => violations::ConvertLoopToAll,
    SIM112 => violations::UseCapitalEnvironmentVariables,
    SIM117 => violations::MultipleWithStatements,
    SIM118 => violations::KeyInDict,
    SIM201 => violations::NegateEqualOp,
    SIM202 => violations::NegateNotEqualOp,
    SIM208 => violations::DoubleNegation,
    SIM210 => violations::IfExprWithTrueFalse,
    SIM211 => violations::IfExprWithFalseTrue,
    SIM212 => violations::IfExprWithTwistedArms,
    SIM220 => violations::AAndNotA,
    SIM221 => violations::AOrNotA,
    SIM222 => violations::OrTrue,
    SIM223 => violations::AndFalse,
    SIM300 => violations::YodaConditions,
    SIM401 => violations::DictGetWithDefault,
    // pyupgrade
    UP001 => violations::UselessMetaclassType,
    UP003 => violations::TypeOfPrimitive,
    UP004 => violations::UselessObjectInheritance,
    UP005 => violations::DeprecatedUnittestAlias,
    UP006 => violations::UsePEP585Annotation,
    UP007 => violations::UsePEP604Annotation,
    UP008 => violations::SuperCallWithParameters,
    UP009 => violations::PEP3120UnnecessaryCodingComment,
    UP010 => violations::UnnecessaryFutureImport,
    UP011 => violations::LRUCacheWithoutParameters,
    UP012 => violations::UnnecessaryEncodeUTF8,
    UP013 => violations::ConvertTypedDictFunctionalToClass,
    UP014 => violations::ConvertNamedTupleFunctionalToClass,
    UP015 => violations::RedundantOpenModes,
    UP016 => violations::RemoveSixCompat,
    UP017 => violations::DatetimeTimezoneUTC,
    UP018 => violations::NativeLiterals,
    UP019 => violations::TypingTextStrAlias,
    UP020 => violations::OpenAlias,
    UP021 => violations::ReplaceUniversalNewlines,
    UP022 => violations::ReplaceStdoutStderr,
    UP023 => violations::RewriteCElementTree,
    UP024 => violations::OSErrorAlias,
    UP025 => violations::RewriteUnicodeLiteral,
    UP026 => violations::RewriteMockImport,
    UP027 => violations::RewriteListComprehension,
    UP028 => violations::RewriteYieldFrom,
    UP029 => violations::UnnecessaryBuiltinImport,
    UP030 => violations::FormatLiterals,
    UP031 => violations::PrintfStringFormatting,
    UP032 => violations::FString,
    UP033 => violations::FunctoolsCache,
    UP034 => violations::ExtraneousParentheses,
    // pydocstyle
    D100 => violations::PublicModule,
    D101 => violations::PublicClass,
    D102 => violations::PublicMethod,
    D103 => violations::PublicFunction,
    D104 => violations::PublicPackage,
    D105 => violations::MagicMethod,
    D106 => violations::PublicNestedClass,
    D107 => violations::PublicInit,
    D200 => violations::FitsOnOneLine,
    D201 => violations::NoBlankLineBeforeFunction,
    D202 => violations::NoBlankLineAfterFunction,
    D203 => violations::OneBlankLineBeforeClass,
    D204 => violations::OneBlankLineAfterClass,
    D205 => violations::BlankLineAfterSummary,
    D206 => violations::IndentWithSpaces,
    D207 => violations::NoUnderIndentation,
    D208 => violations::NoOverIndentation,
    D209 => violations::NewLineAfterLastParagraph,
    D210 => violations::NoSurroundingWhitespace,
    D211 => violations::NoBlankLineBeforeClass,
    D212 => violations::MultiLineSummaryFirstLine,
    D213 => violations::MultiLineSummarySecondLine,
    D214 => violations::SectionNotOverIndented,
    D215 => violations::SectionUnderlineNotOverIndented,
    D300 => violations::UsesTripleQuotes,
    D301 => violations::UsesRPrefixForBackslashedContent,
    D400 => violations::EndsInPeriod,
    D401 => crate::rules::pydocstyle::rules::non_imperative_mood::NonImperativeMood,
    D402 => violations::NoSignature,
    D403 => violations::FirstLineCapitalized,
    D404 => violations::NoThisPrefix,
    D405 => violations::CapitalizeSectionName,
    D406 => violations::NewLineAfterSectionName,
    D407 => violations::DashedUnderlineAfterSection,
    D408 => violations::SectionUnderlineAfterName,
    D409 => violations::SectionUnderlineMatchesSectionLength,
    D410 => violations::BlankLineAfterSection,
    D411 => violations::BlankLineBeforeSection,
    D412 => violations::NoBlankLinesBetweenHeaderAndContent,
    D413 => violations::BlankLineAfterLastSection,
    D414 => violations::NonEmptySection,
    D415 => violations::EndsInPunctuation,
    D416 => violations::SectionNameEndsInColon,
    D417 => violations::DocumentAllArguments,
    D418 => violations::SkipDocstring,
    D419 => violations::NonEmpty,
    // pep8-naming
    N801 => violations::InvalidClassName,
    N802 => violations::InvalidFunctionName,
    N803 => violations::InvalidArgumentName,
    N804 => violations::InvalidFirstArgumentNameForClassMethod,
    N805 => violations::InvalidFirstArgumentNameForMethod,
    N806 => violations::NonLowercaseVariableInFunction,
    N807 => violations::DunderFunctionName,
    N811 => violations::ConstantImportedAsNonConstant,
    N812 => violations::LowercaseImportedAsNonLowercase,
    N813 => violations::CamelcaseImportedAsLowercase,
    N814 => violations::CamelcaseImportedAsConstant,
    N815 => violations::MixedCaseVariableInClassScope,
    N816 => violations::MixedCaseVariableInGlobalScope,
    N817 => violations::CamelcaseImportedAsAcronym,
    N818 => violations::ErrorSuffixOnExceptionName,
    // isort
    I001 => violations::UnsortedImports,
    I002 => violations::MissingRequiredImport,
    // eradicate
    ERA001 => violations::CommentedOutCode,
    // flake8-bandit
    S101 => violations::AssertUsed,
    S102 => violations::ExecUsed,
    S103 => violations::BadFilePermissions,
    S104 => violations::HardcodedBindAllInterfaces,
    S105 => violations::HardcodedPasswordString,
    S106 => violations::HardcodedPasswordFuncArg,
    S107 => violations::HardcodedPasswordDefault,
    S108 => violations::HardcodedTempFile,
    S113 => violations::RequestWithoutTimeout,
    S324 => violations::HashlibInsecureHashFunction,
    S501 => violations::RequestWithNoCertValidation,
    S506 => violations::UnsafeYAMLLoad,
    S508 => violations::SnmpInsecureVersion,
    S509 => violations::SnmpWeakCryptography,
    S701 => violations::Jinja2AutoescapeFalse,
    // flake8-boolean-trap
    FBT001 => violations::BooleanPositionalArgInFunctionDefinition,
    FBT002 => violations::BooleanDefaultValueInFunctionDefinition,
    FBT003 => violations::BooleanPositionalValueInFunctionCall,
    // flake8-unused-arguments
    ARG001 => violations::UnusedFunctionArgument,
    ARG002 => violations::UnusedMethodArgument,
    ARG003 => violations::UnusedClassMethodArgument,
    ARG004 => violations::UnusedStaticMethodArgument,
    ARG005 => violations::UnusedLambdaArgument,
    // flake8-import-conventions
    ICN001 => violations::ImportAliasIsNotConventional,
    // flake8-datetimez
    DTZ001 => violations::CallDatetimeWithoutTzinfo,
    DTZ002 => violations::CallDatetimeToday,
    DTZ003 => violations::CallDatetimeUtcnow,
    DTZ004 => violations::CallDatetimeUtcfromtimestamp,
    DTZ005 => violations::CallDatetimeNowWithoutTzinfo,
    DTZ006 => violations::CallDatetimeFromtimestamp,
    DTZ007 => violations::CallDatetimeStrptimeWithoutZone,
    DTZ011 => violations::CallDateToday,
    DTZ012 => violations::CallDateFromtimestamp,
    // pygrep-hooks
    PGH001 => violations::NoEval,
    PGH002 => violations::DeprecatedLogWarn,
    PGH003 => violations::BlanketTypeIgnore,
    PGH004 => violations::BlanketNOQA,
    // pandas-vet
    PD002 => violations::UseOfInplaceArgument,
    PD003 => violations::UseOfDotIsNull,
    PD004 => violations::UseOfDotNotNull,
    PD007 => violations::UseOfDotIx,
    PD008 => violations::UseOfDotAt,
    PD009 => violations::UseOfDotIat,
    PD010 => violations::UseOfDotPivotOrUnstack,
    PD011 => violations::UseOfDotValues,
    PD012 => violations::UseOfDotReadTable,
    PD013 => violations::UseOfDotStack,
    PD015 => violations::UseOfPdMerge,
    PD901 => violations::DfIsABadVariableName,
    // flake8-errmsg
    EM101 => violations::RawStringInException,
    EM102 => violations::FStringInException,
    EM103 => violations::DotFormatInException,
    // flake8-pytest-style
    PT001 => violations::IncorrectFixtureParenthesesStyle,
    PT002 => violations::FixturePositionalArgs,
    PT003 => violations::ExtraneousScopeFunction,
    PT004 => violations::MissingFixtureNameUnderscore,
    PT005 => violations::IncorrectFixtureNameUnderscore,
    PT006 => violations::ParametrizeNamesWrongType,
    PT007 => violations::ParametrizeValuesWrongType,
    PT008 => violations::PatchWithLambda,
    PT009 => violations::UnittestAssertion,
    PT010 => violations::RaisesWithoutException,
    PT011 => violations::RaisesTooBroad,
    PT012 => violations::RaisesWithMultipleStatements,
    PT013 => violations::IncorrectPytestImport,
    PT015 => violations::AssertAlwaysFalse,
    PT016 => violations::FailWithoutMessage,
    PT017 => violations::AssertInExcept,
    PT018 => violations::CompositeAssertion,
    PT019 => violations::FixtureParamWithoutValue,
    PT020 => violations::DeprecatedYieldFixture,
    PT021 => violations::FixtureFinalizerCallback,
    PT022 => violations::UselessYieldFixture,
    PT023 => violations::IncorrectMarkParenthesesStyle,
    PT024 => violations::UnnecessaryAsyncioMarkOnFixture,
    PT025 => violations::ErroneousUseFixturesOnFixture,
    PT026 => violations::UseFixturesWithoutParameters,
    // flake8-pie
    PIE790 => violations::NoUnnecessaryPass,
    PIE794 => violations::DupeClassFieldDefinitions,
<<<<<<< HEAD
    PIE804 => violations::NoUnnecessaryDictKwargs,
=======
    PIE796 => violations::PreferUniqueEnums,
>>>>>>> 8d46d3bf
    PIE807 => violations::PreferListBuiltin,
    // flake8-commas
    COM812 => violations::TrailingCommaMissing,
    COM818 => violations::TrailingCommaOnBareTupleProhibited,
    COM819 => violations::TrailingCommaProhibited,
    // flake8-no-pep420
    INP001 => violations::ImplicitNamespacePackage,
    // flake8-executable
    EXE003 => rules::flake8_executable::rules::ShebangPython,
    EXE004 => rules::flake8_executable::rules::ShebangWhitespace,
    EXE005 => rules::flake8_executable::rules::ShebangNewline,
    // flake8-type-checking
    TYP005 => rules::flake8_type_checking::rules::EmptyTypeCheckingBlock,
    // tryceratops
    TRY004 => rules::tryceratops::rules::PreferTypeError,
    TRY201 => rules::tryceratops::rules::VerboseRaise,
    TRY300 => rules::tryceratops::rules::TryConsiderElse,
    // flake8-use-pathlib
    PTH100 => rules::flake8_use_pathlib::violations::PathlibAbspath,
    PTH101 => rules::flake8_use_pathlib::violations::PathlibChmod,
    PTH102 => rules::flake8_use_pathlib::violations::PathlibMkdir,
    PTH103 => rules::flake8_use_pathlib::violations::PathlibMakedirs,
    PTH104 => rules::flake8_use_pathlib::violations::PathlibRename,
    PTH105 => rules::flake8_use_pathlib::violations::PathlibReplace,
    PTH106 => rules::flake8_use_pathlib::violations::PathlibRmdir,
    PTH107 => rules::flake8_use_pathlib::violations::PathlibRemove,
    PTH108 => rules::flake8_use_pathlib::violations::PathlibUnlink,
    PTH109 => rules::flake8_use_pathlib::violations::PathlibGetcwd,
    PTH110 => rules::flake8_use_pathlib::violations::PathlibExists,
    PTH111 => rules::flake8_use_pathlib::violations::PathlibExpanduser,
    PTH112 => rules::flake8_use_pathlib::violations::PathlibIsDir,
    PTH113 => rules::flake8_use_pathlib::violations::PathlibIsFile,
    PTH114 => rules::flake8_use_pathlib::violations::PathlibIsLink,
    PTH115 => rules::flake8_use_pathlib::violations::PathlibReadlink,
    PTH116 => rules::flake8_use_pathlib::violations::PathlibStat,
    PTH117 => rules::flake8_use_pathlib::violations::PathlibIsAbs,
    PTH118 => rules::flake8_use_pathlib::violations::PathlibJoin,
    PTH119 => rules::flake8_use_pathlib::violations::PathlibBasename,
    PTH120 => rules::flake8_use_pathlib::violations::PathlibDirname,
    PTH121 => rules::flake8_use_pathlib::violations::PathlibSamefile,
    PTH122 => rules::flake8_use_pathlib::violations::PathlibSplitext,
    PTH123 => rules::flake8_use_pathlib::violations::PathlibOpen,
    PTH124 => rules::flake8_use_pathlib::violations::PathlibPyPath,
    // ruff
    RUF001 => violations::AmbiguousUnicodeCharacterString,
    RUF002 => violations::AmbiguousUnicodeCharacterDocstring,
    RUF003 => violations::AmbiguousUnicodeCharacterComment,
    RUF004 => violations::KeywordArgumentBeforeStarArgument,
    RUF005 => violations::UnpackInsteadOfConcatenatingToCollectionLiteral,
    RUF100 => violations::UnusedNOQA,
);

#[derive(EnumIter, Debug, PartialEq, Eq, RuleNamespace)]
pub enum Linter {
    #[prefix = "F"]
    Pyflakes,
    #[prefix = "E"]
    #[prefix = "W"]
    Pycodestyle,
    #[prefix = "C90"]
    McCabe,
    #[prefix = "I"]
    Isort,
    #[prefix = "D"]
    Pydocstyle,
    #[prefix = "UP"]
    Pyupgrade,
    #[prefix = "N"]
    PEP8Naming,
    #[prefix = "YTT"]
    Flake82020,
    #[prefix = "ANN"]
    Flake8Annotations,
    #[prefix = "S"]
    Flake8Bandit,
    #[prefix = "BLE"]
    Flake8BlindExcept,
    #[prefix = "FBT"]
    Flake8BooleanTrap,
    #[prefix = "B"]
    Flake8Bugbear,
    #[prefix = "A"]
    Flake8Builtins,
    #[prefix = "C4"]
    Flake8Comprehensions,
    #[prefix = "T10"]
    Flake8Debugger,
    #[prefix = "EM"]
    Flake8ErrMsg,
    #[prefix = "ISC"]
    Flake8ImplicitStrConcat,
    #[prefix = "ICN"]
    Flake8ImportConventions,
    #[prefix = "T20"]
    Flake8Print,
    #[prefix = "PT"]
    Flake8PytestStyle,
    #[prefix = "Q"]
    Flake8Quotes,
    #[prefix = "RET"]
    Flake8Return,
    #[prefix = "SIM"]
    Flake8Simplify,
    #[prefix = "TID"]
    Flake8TidyImports,
    #[prefix = "ARG"]
    Flake8UnusedArguments,
    #[prefix = "DTZ"]
    Flake8Datetimez,
    #[prefix = "ERA"]
    Eradicate,
    #[prefix = "PD"]
    PandasVet,
    #[prefix = "PGH"]
    PygrepHooks,
    #[prefix = "PL"]
    Pylint,
    #[prefix = "PIE"]
    Flake8Pie,
    #[prefix = "COM"]
    Flake8Commas,
    #[prefix = "INP"]
    Flake8NoPep420,
    #[prefix = "EXE"]
    Flake8Executable,
    #[prefix = "TYP"]
    Flake8TypeChecking,
    #[prefix = "TRY"]
    Tryceratops,
    #[prefix = "PTH"]
    Flake8UsePathlib,
    #[prefix = "RUF"]
    Ruff,
}

pub trait RuleNamespace: Sized {
    fn parse_code(code: &str) -> Option<(Self, &str)>;

    fn prefixes(&self) -> &'static [&'static str];
}

include!(concat!(env!("OUT_DIR"), "/linter.rs"));

/// The prefix, name and selector for an upstream linter category.
pub struct LinterCategory(pub &'static str, pub &'static str, pub RuleSelector);

impl Linter {
    pub fn categories(&self) -> Option<&'static [LinterCategory]> {
        match self {
            Linter::Pycodestyle => Some(&[
                LinterCategory("E", "Error", RuleSelector::E),
                LinterCategory("W", "Warning", RuleSelector::W),
            ]),
            Linter::Pylint => Some(&[
                LinterCategory("PLC", "Convention", RuleSelector::PLC),
                LinterCategory("PLE", "Error", RuleSelector::PLE),
                LinterCategory("PLR", "Refactor", RuleSelector::PLR),
                LinterCategory("PLW", "Warning", RuleSelector::PLW),
            ]),
            _ => None,
        }
    }
}

pub enum LintSource {
    Ast,
    Io,
    Lines,
    Tokens,
    Imports,
    NoQa,
    Filesystem,
}

impl Rule {
    /// The source for the diagnostic (either the AST, the filesystem, or the
    /// physical lines).
    pub fn lint_source(&self) -> &'static LintSource {
        match self {
            Rule::UnusedNOQA => &LintSource::NoQa,
            Rule::BlanketNOQA
            | Rule::BlanketTypeIgnore
            | Rule::DocLineTooLong
            | Rule::LineTooLong
            | Rule::MixedSpacesAndTabs
            | Rule::NoNewLineAtEndOfFile
            | Rule::PEP3120UnnecessaryCodingComment
            | Rule::ShebangNewline
            | Rule::ShebangPython
            | Rule::ShebangWhitespace => &LintSource::Lines,
            Rule::AmbiguousUnicodeCharacterComment
            | Rule::AmbiguousUnicodeCharacterDocstring
            | Rule::AmbiguousUnicodeCharacterString
            | Rule::AvoidQuoteEscape
            | Rule::BadQuotesDocstring
            | Rule::BadQuotesInlineString
            | Rule::BadQuotesMultilineString
            | Rule::CommentedOutCode
            | Rule::ExtraneousParentheses
            | Rule::InvalidEscapeSequence
            | Rule::MultiLineImplicitStringConcatenation
            | Rule::SingleLineImplicitStringConcatenation
            | Rule::TrailingCommaMissing
            | Rule::TrailingCommaOnBareTupleProhibited
            | Rule::TrailingCommaProhibited => &LintSource::Tokens,
            Rule::IOError => &LintSource::Io,
            Rule::UnsortedImports | Rule::MissingRequiredImport => &LintSource::Imports,
            Rule::ImplicitNamespacePackage => &LintSource::Filesystem,
            _ => &LintSource::Ast,
        }
    }
}

#[derive(Debug, PartialEq, Eq, Serialize, Deserialize)]
pub struct Diagnostic {
    pub kind: DiagnosticKind,
    pub location: Location,
    pub end_location: Location,
    pub fix: Option<Fix>,
    pub parent: Option<Location>,
}

impl Diagnostic {
    pub fn new<K: Into<DiagnosticKind>>(kind: K, range: Range) -> Self {
        Self {
            kind: kind.into(),
            location: range.location,
            end_location: range.end_location,
            fix: None,
            parent: None,
        }
    }

    pub fn amend(&mut self, fix: Fix) -> &mut Self {
        self.fix = Some(fix);
        self
    }

    pub fn parent(&mut self, parent: Location) -> &mut Self {
        self.parent = Some(parent);
        self
    }
}

/// Pairs of checks that shouldn't be enabled together.
pub const INCOMPATIBLE_CODES: &[(Rule, Rule, &str)] = &[(
    Rule::OneBlankLineBeforeClass,
    Rule::NoBlankLineBeforeClass,
    "`D203` (OneBlankLineBeforeClass) and `D211` (NoBlankLinesBeforeClass) are incompatible. \
     Consider adding `D203` to `ignore`.",
)];

/// A hash map from deprecated to latest `Rule`.
pub static CODE_REDIRECTS: Lazy<FxHashMap<&'static str, Rule>> = Lazy::new(|| {
    FxHashMap::from_iter([
        // TODO(charlie): Remove by 2023-01-01.
        ("U001", Rule::UselessMetaclassType),
        ("U003", Rule::TypeOfPrimitive),
        ("U004", Rule::UselessObjectInheritance),
        ("U005", Rule::DeprecatedUnittestAlias),
        ("U006", Rule::UsePEP585Annotation),
        ("U007", Rule::UsePEP604Annotation),
        ("U008", Rule::SuperCallWithParameters),
        ("U009", Rule::PEP3120UnnecessaryCodingComment),
        ("U010", Rule::UnnecessaryFutureImport),
        ("U011", Rule::LRUCacheWithoutParameters),
        ("U012", Rule::UnnecessaryEncodeUTF8),
        ("U013", Rule::ConvertTypedDictFunctionalToClass),
        ("U014", Rule::ConvertNamedTupleFunctionalToClass),
        ("U015", Rule::RedundantOpenModes),
        ("U016", Rule::RemoveSixCompat),
        ("U017", Rule::DatetimeTimezoneUTC),
        ("U019", Rule::TypingTextStrAlias),
        // TODO(charlie): Remove by 2023-02-01.
        ("I252", Rule::RelativeImports),
        ("M001", Rule::UnusedNOQA),
        // TODO(charlie): Remove by 2023-02-01.
        ("PDV002", Rule::UseOfInplaceArgument),
        ("PDV003", Rule::UseOfDotIsNull),
        ("PDV004", Rule::UseOfDotNotNull),
        ("PDV007", Rule::UseOfDotIx),
        ("PDV008", Rule::UseOfDotAt),
        ("PDV009", Rule::UseOfDotIat),
        ("PDV010", Rule::UseOfDotPivotOrUnstack),
        ("PDV011", Rule::UseOfDotValues),
        ("PDV012", Rule::UseOfDotReadTable),
        ("PDV013", Rule::UseOfDotStack),
        ("PDV015", Rule::UseOfPdMerge),
        ("PDV901", Rule::DfIsABadVariableName),
        // TODO(charlie): Remove by 2023-02-01.
        ("R501", Rule::UnnecessaryReturnNone),
        ("R502", Rule::ImplicitReturnValue),
        ("R503", Rule::ImplicitReturn),
        ("R504", Rule::UnnecessaryAssign),
        ("R505", Rule::SuperfluousElseReturn),
        ("R506", Rule::SuperfluousElseRaise),
        ("R507", Rule::SuperfluousElseContinue),
        ("R508", Rule::SuperfluousElseBreak),
        // TODO(charlie): Remove by 2023-02-01.
        ("IC001", Rule::ImportAliasIsNotConventional),
        ("IC002", Rule::ImportAliasIsNotConventional),
        ("IC003", Rule::ImportAliasIsNotConventional),
        ("IC004", Rule::ImportAliasIsNotConventional),
    ])
});

#[cfg(test)]
mod tests {
    use strum::IntoEnumIterator;

    use super::{Linter, Rule, RuleNamespace};

    #[test]
    fn check_code_serialization() {
        for rule in Rule::iter() {
            assert!(
                Rule::from_code(rule.code()).is_ok(),
                "{rule:?} could not be round-trip serialized."
            );
        }
    }

    #[test]
    fn test_linter_prefixes() {
        for rule in Rule::iter() {
            Linter::parse_code(rule.code())
                .unwrap_or_else(|| panic!("couldn't parse {:?}", rule.code()));
        }
    }
}<|MERGE_RESOLUTION|>--- conflicted
+++ resolved
@@ -412,11 +412,8 @@
     // flake8-pie
     PIE790 => violations::NoUnnecessaryPass,
     PIE794 => violations::DupeClassFieldDefinitions,
-<<<<<<< HEAD
+    PIE796 => violations::PreferUniqueEnums,
     PIE804 => violations::NoUnnecessaryDictKwargs,
-=======
-    PIE796 => violations::PreferUniqueEnums,
->>>>>>> 8d46d3bf
     PIE807 => violations::PreferListBuiltin,
     // flake8-commas
     COM812 => violations::TrailingCommaMissing,
