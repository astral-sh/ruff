//! Registry of [`RuleCode`] to [`DiagnosticKind`] mappings.

use itertools::Itertools;
use once_cell::sync::Lazy;
use ruff_macros::RuleCodePrefix;
use rustc_hash::FxHashMap;
use rustpython_parser::ast::Location;
use serde::{Deserialize, Serialize};
use strum_macros::{AsRefStr, Display, EnumIter, EnumString};

use crate::ast::types::Range;
use crate::fix::Fix;
use crate::violation::Violation;
use crate::{rules, violations};

ruff_macros::define_rule_mapping!(
    // pycodestyle errors
    E401 => violations::MultipleImportsOnOneLine,
    E402 => violations::ModuleImportNotAtTopOfFile,
    E501 => violations::LineTooLong,
    E711 => violations::NoneComparison,
    E712 => violations::TrueFalseComparison,
    E713 => violations::NotInTest,
    E714 => violations::NotIsTest,
    E721 => violations::TypeComparison,
    E722 => violations::DoNotUseBareExcept,
    E731 => violations::DoNotAssignLambda,
    E741 => violations::AmbiguousVariableName,
    E742 => violations::AmbiguousClassName,
    E743 => violations::AmbiguousFunctionName,
    E902 => violations::IOError,
    E999 => violations::SyntaxError,
    // pycodestyle warnings
    W292 => violations::NoNewLineAtEndOfFile,
    W505 => violations::DocLineTooLong,
    W605 => violations::InvalidEscapeSequence,
    // pyflakes
    F401 => violations::UnusedImport,
    F402 => violations::ImportShadowedByLoopVar,
    F403 => violations::ImportStarUsed,
    F404 => violations::LateFutureImport,
    F405 => violations::ImportStarUsage,
    F406 => violations::ImportStarNotPermitted,
    F407 => violations::FutureFeatureNotDefined,
    F501 => violations::PercentFormatInvalidFormat,
    F502 => violations::PercentFormatExpectedMapping,
    F503 => violations::PercentFormatExpectedSequence,
    F504 => violations::PercentFormatExtraNamedArguments,
    F505 => violations::PercentFormatMissingArgument,
    F506 => violations::PercentFormatMixedPositionalAndNamed,
    F507 => violations::PercentFormatPositionalCountMismatch,
    F508 => violations::PercentFormatStarRequiresSequence,
    F509 => violations::PercentFormatUnsupportedFormatCharacter,
    F521 => violations::StringDotFormatInvalidFormat,
    F522 => violations::StringDotFormatExtraNamedArguments,
    F523 => violations::StringDotFormatExtraPositionalArguments,
    F524 => violations::StringDotFormatMissingArguments,
    F525 => violations::StringDotFormatMixingAutomatic,
    F541 => violations::FStringMissingPlaceholders,
    F601 => violations::MultiValueRepeatedKeyLiteral,
    F602 => violations::MultiValueRepeatedKeyVariable,
    F621 => violations::ExpressionsInStarAssignment,
    F622 => violations::TwoStarredExpressions,
    F631 => violations::AssertTuple,
    F632 => violations::IsLiteral,
    F633 => violations::InvalidPrintSyntax,
    F634 => violations::IfTuple,
    F701 => violations::BreakOutsideLoop,
    F702 => violations::ContinueOutsideLoop,
    F704 => violations::YieldOutsideFunction,
    F706 => violations::ReturnOutsideFunction,
    F707 => violations::DefaultExceptNotLast,
    F722 => violations::ForwardAnnotationSyntaxError,
    F811 => violations::RedefinedWhileUnused,
    F821 => violations::UndefinedName,
    F822 => violations::UndefinedExport,
    F823 => violations::UndefinedLocal,
    F841 => violations::UnusedVariable,
    F842 => violations::UnusedAnnotation,
    F901 => violations::RaiseNotImplemented,
    // pylint
    PLC0414 => violations::UselessImportAlias,
    PLC2201 => violations::MisplacedComparisonConstant,
    PLC3002 => violations::UnnecessaryDirectLambdaCall,
    PLE0117 => violations::NonlocalWithoutBinding,
    PLE0118 => violations::UsedPriorGlobalDeclaration,
    PLE1142 => violations::AwaitOutsideAsync,
    PLR0206 => violations::PropertyWithParameters,
    PLR0402 => violations::ConsiderUsingFromImport,
    PLR0133 => violations::ConstantComparison,
    PLR1701 => violations::ConsiderMergingIsinstance,
    PLR1722 => violations::UseSysExit,
    PLR2004 => violations::MagicValueComparison,
    PLW0120 => violations::UselessElseOnLoop,
    PLW0602 => violations::GlobalVariableNotAssigned,
    // flake8-builtins
    A001 => violations::BuiltinVariableShadowing,
    A002 => violations::BuiltinArgumentShadowing,
    A003 => violations::BuiltinAttributeShadowing,
    // flake8-bugbear
    B002 => violations::UnaryPrefixIncrement,
    B003 => violations::AssignmentToOsEnviron,
    B004 => violations::UnreliableCallableCheck,
    B005 => violations::StripWithMultiCharacters,
    B006 => violations::MutableArgumentDefault,
    B007 => violations::UnusedLoopControlVariable,
    B008 => violations::FunctionCallArgumentDefault,
    B009 => violations::GetAttrWithConstant,
    B010 => violations::SetAttrWithConstant,
    B011 => violations::DoNotAssertFalse,
    B012 => violations::JumpStatementInFinally,
    B013 => violations::RedundantTupleInExceptionHandler,
    B014 => violations::DuplicateHandlerException,
    B015 => violations::UselessComparison,
    B016 => violations::CannotRaiseLiteral,
    B017 => violations::NoAssertRaisesException,
    B018 => violations::UselessExpression,
    B019 => violations::CachedInstanceMethod,
    B020 => violations::LoopVariableOverridesIterator,
    B021 => violations::FStringDocstring,
    B022 => violations::UselessContextlibSuppress,
    B023 => violations::FunctionUsesLoopVariable,
    B024 => violations::AbstractBaseClassWithoutAbstractMethod,
    B025 => violations::DuplicateTryBlockException,
    B026 => violations::StarArgUnpackingAfterKeywordArg,
    B027 => violations::EmptyMethodWithoutAbstractDecorator,
    B904 => violations::RaiseWithoutFromInsideExcept,
    B905 => violations::ZipWithoutExplicitStrict,
    // flake8-blind-except
    BLE001 => violations::BlindExcept,
    // flake8-comprehensions
    C400 => violations::UnnecessaryGeneratorList,
    C401 => violations::UnnecessaryGeneratorSet,
    C402 => violations::UnnecessaryGeneratorDict,
    C403 => violations::UnnecessaryListComprehensionSet,
    C404 => violations::UnnecessaryListComprehensionDict,
    C405 => violations::UnnecessaryLiteralSet,
    C406 => violations::UnnecessaryLiteralDict,
    C408 => violations::UnnecessaryCollectionCall,
    C409 => violations::UnnecessaryLiteralWithinTupleCall,
    C410 => violations::UnnecessaryLiteralWithinListCall,
    C411 => violations::UnnecessaryListCall,
    C413 => violations::UnnecessaryCallAroundSorted,
    C414 => violations::UnnecessaryDoubleCastOrProcess,
    C415 => violations::UnnecessarySubscriptReversal,
    C416 => violations::UnnecessaryComprehension,
    C417 => violations::UnnecessaryMap,
    // flake8-debugger
    T100 => violations::Debugger,
    // mccabe
    C901 => violations::FunctionIsTooComplex,
    // flake8-tidy-imports
    TID251 => rules::flake8_tidy_imports::banned_api::BannedApi,
    TID252 => rules::flake8_tidy_imports::relative_imports::RelativeImports,
    // flake8-return
    RET501 => violations::UnnecessaryReturnNone,
    RET502 => violations::ImplicitReturnValue,
    RET503 => violations::ImplicitReturn,
    RET504 => violations::UnnecessaryAssign,
    RET505 => violations::SuperfluousElseReturn,
    RET506 => violations::SuperfluousElseRaise,
    RET507 => violations::SuperfluousElseContinue,
    RET508 => violations::SuperfluousElseBreak,
    // flake8-implicit-str-concat
    ISC001 => violations::SingleLineImplicitStringConcatenation,
    ISC002 => violations::MultiLineImplicitStringConcatenation,
    ISC003 => violations::ExplicitStringConcatenation,
    // flake8-print
    T201 => violations::PrintFound,
    T203 => violations::PPrintFound,
    // flake8-quotes
    Q000 => violations::BadQuotesInlineString,
    Q001 => violations::BadQuotesMultilineString,
    Q002 => violations::BadQuotesDocstring,
    Q003 => violations::AvoidQuoteEscape,
    // flake8-annotations
    ANN001 => violations::MissingTypeFunctionArgument,
    ANN002 => violations::MissingTypeArgs,
    ANN003 => violations::MissingTypeKwargs,
    ANN101 => violations::MissingTypeSelf,
    ANN102 => violations::MissingTypeCls,
    ANN201 => violations::MissingReturnTypePublicFunction,
    ANN202 => violations::MissingReturnTypePrivateFunction,
    ANN204 => violations::MissingReturnTypeSpecialMethod,
    ANN205 => violations::MissingReturnTypeStaticMethod,
    ANN206 => violations::MissingReturnTypeClassMethod,
    ANN401 => violations::DynamicallyTypedExpression,
    // flake8-2020
    YTT101 => violations::SysVersionSlice3Referenced,
    YTT102 => violations::SysVersion2Referenced,
    YTT103 => violations::SysVersionCmpStr3,
    YTT201 => violations::SysVersionInfo0Eq3Referenced,
    YTT202 => violations::SixPY3Referenced,
    YTT203 => violations::SysVersionInfo1CmpInt,
    YTT204 => violations::SysVersionInfoMinorCmpInt,
    YTT301 => violations::SysVersion0Referenced,
    YTT302 => violations::SysVersionCmpStr10,
    YTT303 => violations::SysVersionSlice1Referenced,
    // flake8-simplify
    SIM115 => violations::OpenFileWithContextHandler,
    SIM101 => violations::DuplicateIsinstanceCall,
    SIM102 => violations::NestedIfStatements,
    SIM103 => violations::ReturnBoolConditionDirectly,
    SIM105 => violations::UseContextlibSuppress,
    SIM107 => violations::ReturnInTryExceptFinally,
    SIM108 => violations::UseTernaryOperator,
    SIM109 => violations::CompareWithTuple,
    SIM110 => violations::ConvertLoopToAny,
    SIM111 => violations::ConvertLoopToAll,
    SIM112 => violations::UseCapitalEnvironmentVariables,
    SIM117 => violations::MultipleWithStatements,
    SIM118 => violations::KeyInDict,
    SIM201 => violations::NegateEqualOp,
    SIM202 => violations::NegateNotEqualOp,
    SIM208 => violations::DoubleNegation,
    SIM210 => violations::IfExprWithTrueFalse,
    SIM211 => violations::IfExprWithFalseTrue,
    SIM212 => violations::IfExprWithTwistedArms,
    SIM220 => violations::AAndNotA,
    SIM221 => violations::AOrNotA,
    SIM222 => violations::OrTrue,
    SIM223 => violations::AndFalse,
    SIM300 => violations::YodaConditions,
    SIM401 => violations::DictGetWithDefault,
    // pyupgrade
    UP001 => violations::UselessMetaclassType,
    UP003 => violations::TypeOfPrimitive,
    UP004 => violations::UselessObjectInheritance,
    UP005 => violations::DeprecatedUnittestAlias,
    UP006 => violations::UsePEP585Annotation,
    UP007 => violations::UsePEP604Annotation,
    UP008 => violations::SuperCallWithParameters,
    UP009 => violations::PEP3120UnnecessaryCodingComment,
    UP010 => violations::UnnecessaryFutureImport,
    UP011 => violations::LRUCacheWithoutParameters,
    UP012 => violations::UnnecessaryEncodeUTF8,
    UP013 => violations::ConvertTypedDictFunctionalToClass,
    UP014 => violations::ConvertNamedTupleFunctionalToClass,
    UP015 => violations::RedundantOpenModes,
    UP016 => violations::RemoveSixCompat,
    UP017 => violations::DatetimeTimezoneUTC,
    UP018 => violations::NativeLiterals,
    UP019 => violations::TypingTextStrAlias,
    UP020 => violations::OpenAlias,
    UP021 => violations::ReplaceUniversalNewlines,
    UP022 => violations::ReplaceStdoutStderr,
    UP023 => violations::RewriteCElementTree,
    UP024 => violations::OSErrorAlias,
    UP025 => violations::RewriteUnicodeLiteral,
    UP026 => violations::RewriteMockImport,
    UP027 => violations::RewriteListComprehension,
    UP028 => violations::RewriteYieldFrom,
    UP029 => violations::UnnecessaryBuiltinImport,
    UP030 => violations::FormatLiterals,
<<<<<<< HEAD
    UP031 => violations::PrintfStringFormatting,
=======
    UP032 => violations::FString,
        UP033 => violations::FunctoolsCache,
>>>>>>> ca7c3c21
    // pydocstyle
    D100 => violations::PublicModule,
    D101 => violations::PublicClass,
    D102 => violations::PublicMethod,
    D103 => violations::PublicFunction,
    D104 => violations::PublicPackage,
    D105 => violations::MagicMethod,
    D106 => violations::PublicNestedClass,
    D107 => violations::PublicInit,
    D200 => violations::FitsOnOneLine,
    D201 => violations::NoBlankLineBeforeFunction,
    D202 => violations::NoBlankLineAfterFunction,
    D203 => violations::OneBlankLineBeforeClass,
    D204 => violations::OneBlankLineAfterClass,
    D205 => violations::BlankLineAfterSummary,
    D206 => violations::IndentWithSpaces,
    D207 => violations::NoUnderIndentation,
    D208 => violations::NoOverIndentation,
    D209 => violations::NewLineAfterLastParagraph,
    D210 => violations::NoSurroundingWhitespace,
    D211 => violations::NoBlankLineBeforeClass,
    D212 => violations::MultiLineSummaryFirstLine,
    D213 => violations::MultiLineSummarySecondLine,
    D214 => violations::SectionNotOverIndented,
    D215 => violations::SectionUnderlineNotOverIndented,
    D300 => violations::UsesTripleQuotes,
    D301 => violations::UsesRPrefixForBackslashedContent,
    D400 => violations::EndsInPeriod,
    D402 => violations::NoSignature,
    D403 => violations::FirstLineCapitalized,
    D404 => violations::NoThisPrefix,
    D405 => violations::CapitalizeSectionName,
    D406 => violations::NewLineAfterSectionName,
    D407 => violations::DashedUnderlineAfterSection,
    D408 => violations::SectionUnderlineAfterName,
    D409 => violations::SectionUnderlineMatchesSectionLength,
    D410 => violations::BlankLineAfterSection,
    D411 => violations::BlankLineBeforeSection,
    D412 => violations::NoBlankLinesBetweenHeaderAndContent,
    D413 => violations::BlankLineAfterLastSection,
    D414 => violations::NonEmptySection,
    D415 => violations::EndsInPunctuation,
    D416 => violations::SectionNameEndsInColon,
    D417 => violations::DocumentAllArguments,
    D418 => violations::SkipDocstring,
    D419 => violations::NonEmpty,
    // pep8-naming
    N801 => violations::InvalidClassName,
    N802 => violations::InvalidFunctionName,
    N803 => violations::InvalidArgumentName,
    N804 => violations::InvalidFirstArgumentNameForClassMethod,
    N805 => violations::InvalidFirstArgumentNameForMethod,
    N806 => violations::NonLowercaseVariableInFunction,
    N807 => violations::DunderFunctionName,
    N811 => violations::ConstantImportedAsNonConstant,
    N812 => violations::LowercaseImportedAsNonLowercase,
    N813 => violations::CamelcaseImportedAsLowercase,
    N814 => violations::CamelcaseImportedAsConstant,
    N815 => violations::MixedCaseVariableInClassScope,
    N816 => violations::MixedCaseVariableInGlobalScope,
    N817 => violations::CamelcaseImportedAsAcronym,
    N818 => violations::ErrorSuffixOnExceptionName,
    // isort
    I001 => violations::UnsortedImports,
    I002 => violations::MissingRequiredImport,
    // eradicate
    ERA001 => violations::CommentedOutCode,
    // flake8-bandit
    S101 => violations::AssertUsed,
    S102 => violations::ExecUsed,
    S103 => violations::BadFilePermissions,
    S104 => violations::HardcodedBindAllInterfaces,
    S105 => violations::HardcodedPasswordString,
    S106 => violations::HardcodedPasswordFuncArg,
    S107 => violations::HardcodedPasswordDefault,
    S108 => violations::HardcodedTempFile,
    S113 => violations::RequestWithoutTimeout,
    S324 => violations::HashlibInsecureHashFunction,
    S501 => violations::RequestWithNoCertValidation,
    S506 => violations::UnsafeYAMLLoad,
    S508 => violations::SnmpInsecureVersion,
    S509 => violations::SnmpWeakCryptography,
    S701 => violations::Jinja2AutoescapeFalse,
    // flake8-boolean-trap
    FBT001 => violations::BooleanPositionalArgInFunctionDefinition,
    FBT002 => violations::BooleanDefaultValueInFunctionDefinition,
    FBT003 => violations::BooleanPositionalValueInFunctionCall,
    // flake8-unused-arguments
    ARG001 => violations::UnusedFunctionArgument,
    ARG002 => violations::UnusedMethodArgument,
    ARG003 => violations::UnusedClassMethodArgument,
    ARG004 => violations::UnusedStaticMethodArgument,
    ARG005 => violations::UnusedLambdaArgument,
    // flake8-import-conventions
    ICN001 => violations::ImportAliasIsNotConventional,
    // flake8-datetimez
    DTZ001 => violations::CallDatetimeWithoutTzinfo,
    DTZ002 => violations::CallDatetimeToday,
    DTZ003 => violations::CallDatetimeUtcnow,
    DTZ004 => violations::CallDatetimeUtcfromtimestamp,
    DTZ005 => violations::CallDatetimeNowWithoutTzinfo,
    DTZ006 => violations::CallDatetimeFromtimestamp,
    DTZ007 => violations::CallDatetimeStrptimeWithoutZone,
    DTZ011 => violations::CallDateToday,
    DTZ012 => violations::CallDateFromtimestamp,
    // pygrep-hooks
    PGH001 => violations::NoEval,
    PGH002 => violations::DeprecatedLogWarn,
    PGH003 => violations::BlanketTypeIgnore,
    PGH004 => violations::BlanketNOQA,
    // pandas-vet
    PD002 => violations::UseOfInplaceArgument,
    PD003 => violations::UseOfDotIsNull,
    PD004 => violations::UseOfDotNotNull,
    PD007 => violations::UseOfDotIx,
    PD008 => violations::UseOfDotAt,
    PD009 => violations::UseOfDotIat,
    PD010 => violations::UseOfDotPivotOrUnstack,
    PD011 => violations::UseOfDotValues,
    PD012 => violations::UseOfDotReadTable,
    PD013 => violations::UseOfDotStack,
    PD015 => violations::UseOfPdMerge,
    PD901 => violations::DfIsABadVariableName,
    // flake8-errmsg
    EM101 => violations::RawStringInException,
    EM102 => violations::FStringInException,
    EM103 => violations::DotFormatInException,
    // flake8-pytest-style
    PT001 => violations::IncorrectFixtureParenthesesStyle,
    PT002 => violations::FixturePositionalArgs,
    PT003 => violations::ExtraneousScopeFunction,
    PT004 => violations::MissingFixtureNameUnderscore,
    PT005 => violations::IncorrectFixtureNameUnderscore,
    PT006 => violations::ParametrizeNamesWrongType,
    PT007 => violations::ParametrizeValuesWrongType,
    PT008 => violations::PatchWithLambda,
    PT009 => violations::UnittestAssertion,
    PT010 => violations::RaisesWithoutException,
    PT011 => violations::RaisesTooBroad,
    PT012 => violations::RaisesWithMultipleStatements,
    PT013 => violations::IncorrectPytestImport,
    PT015 => violations::AssertAlwaysFalse,
    PT016 => violations::FailWithoutMessage,
    PT017 => violations::AssertInExcept,
    PT018 => violations::CompositeAssertion,
    PT019 => violations::FixtureParamWithoutValue,
    PT020 => violations::DeprecatedYieldFixture,
    PT021 => violations::FixtureFinalizerCallback,
    PT022 => violations::UselessYieldFixture,
    PT023 => violations::IncorrectMarkParenthesesStyle,
    PT024 => violations::UnnecessaryAsyncioMarkOnFixture,
    PT025 => violations::ErroneousUseFixturesOnFixture,
    PT026 => violations::UseFixturesWithoutParameters,
    // flake8-pie
    PIE790 => violations::NoUnnecessaryPass,
    PIE794 => violations::DupeClassFieldDefinitions,
    PIE796 => violations::PreferUniqueEnums,
    PIE807 => violations::PreferListBuiltin,
    // flake8-commas
    COM812 => violations::TrailingCommaMissing,
    COM818 => violations::TrailingCommaOnBareTupleProhibited,
    COM819 => violations::TrailingCommaProhibited,
    // Ruff
    RUF001 => violations::AmbiguousUnicodeCharacterString,
    RUF002 => violations::AmbiguousUnicodeCharacterDocstring,
    RUF003 => violations::AmbiguousUnicodeCharacterComment,
    RUF004 => violations::KeywordArgumentBeforeStarArgument,
    RUF100 => violations::UnusedNOQA,
);

#[derive(EnumIter, Debug, PartialEq, Eq)]
pub enum RuleOrigin {
    Pyflakes,
    Pycodestyle,
    McCabe,
    Isort,
    Pydocstyle,
    Pyupgrade,
    PEP8Naming,
    Flake82020,
    Flake8Annotations,
    Flake8Bandit,
    Flake8BlindExcept,
    Flake8BooleanTrap,
    Flake8Bugbear,
    Flake8Builtins,
    Flake8Comprehensions,
    Flake8Debugger,
    Flake8ErrMsg,
    Flake8ImplicitStrConcat,
    Flake8ImportConventions,
    Flake8Print,
    Flake8PytestStyle,
    Flake8Quotes,
    Flake8Return,
    Flake8Simplify,
    Flake8TidyImports,
    Flake8UnusedArguments,
    Flake8Datetimez,
    Eradicate,
    PandasVet,
    PygrepHooks,
    Pylint,
    Flake8Pie,
    Flake8Commas,
    Ruff,
}

pub enum Prefixes {
    Single(RuleCodePrefix),
    Multiple(Vec<(RuleCodePrefix, &'static str)>),
}

impl Prefixes {
    pub fn as_list(&self, separator: &str) -> String {
        match self {
            Prefixes::Single(prefix) => prefix.as_ref().to_string(),
            Prefixes::Multiple(entries) => entries
                .iter()
                .map(|(prefix, _)| prefix.as_ref())
                .join(separator),
        }
    }
}

include!(concat!(env!("OUT_DIR"), "/origin.rs"));

impl RuleOrigin {
    pub fn prefixes(&self) -> Prefixes {
        match self {
            RuleOrigin::Eradicate => Prefixes::Single(RuleCodePrefix::ERA),
            RuleOrigin::Flake82020 => Prefixes::Single(RuleCodePrefix::YTT),
            RuleOrigin::Flake8Annotations => Prefixes::Single(RuleCodePrefix::ANN),
            RuleOrigin::Flake8Bandit => Prefixes::Single(RuleCodePrefix::S),
            RuleOrigin::Flake8BlindExcept => Prefixes::Single(RuleCodePrefix::BLE),
            RuleOrigin::Flake8BooleanTrap => Prefixes::Single(RuleCodePrefix::FBT),
            RuleOrigin::Flake8Bugbear => Prefixes::Single(RuleCodePrefix::B),
            RuleOrigin::Flake8Builtins => Prefixes::Single(RuleCodePrefix::A),
            RuleOrigin::Flake8Comprehensions => Prefixes::Single(RuleCodePrefix::C4),
            RuleOrigin::Flake8Datetimez => Prefixes::Single(RuleCodePrefix::DTZ),
            RuleOrigin::Flake8Debugger => Prefixes::Single(RuleCodePrefix::T10),
            RuleOrigin::Flake8ErrMsg => Prefixes::Single(RuleCodePrefix::EM),
            RuleOrigin::Flake8ImplicitStrConcat => Prefixes::Single(RuleCodePrefix::ISC),
            RuleOrigin::Flake8ImportConventions => Prefixes::Single(RuleCodePrefix::ICN),
            RuleOrigin::Flake8Print => Prefixes::Single(RuleCodePrefix::T20),
            RuleOrigin::Flake8PytestStyle => Prefixes::Single(RuleCodePrefix::PT),
            RuleOrigin::Flake8Quotes => Prefixes::Single(RuleCodePrefix::Q),
            RuleOrigin::Flake8Return => Prefixes::Single(RuleCodePrefix::RET),
            RuleOrigin::Flake8Simplify => Prefixes::Single(RuleCodePrefix::SIM),
            RuleOrigin::Flake8TidyImports => Prefixes::Single(RuleCodePrefix::TID),
            RuleOrigin::Flake8UnusedArguments => Prefixes::Single(RuleCodePrefix::ARG),
            RuleOrigin::Isort => Prefixes::Single(RuleCodePrefix::I),
            RuleOrigin::McCabe => Prefixes::Single(RuleCodePrefix::C90),
            RuleOrigin::PEP8Naming => Prefixes::Single(RuleCodePrefix::N),
            RuleOrigin::PandasVet => Prefixes::Single(RuleCodePrefix::PD),
            RuleOrigin::Pycodestyle => Prefixes::Multiple(vec![
                (RuleCodePrefix::E, "Error"),
                (RuleCodePrefix::W, "Warning"),
            ]),
            RuleOrigin::Pydocstyle => Prefixes::Single(RuleCodePrefix::D),
            RuleOrigin::Pyflakes => Prefixes::Single(RuleCodePrefix::F),
            RuleOrigin::PygrepHooks => Prefixes::Single(RuleCodePrefix::PGH),
            RuleOrigin::Pylint => Prefixes::Multiple(vec![
                (RuleCodePrefix::PLC, "Convention"),
                (RuleCodePrefix::PLE, "Error"),
                (RuleCodePrefix::PLR, "Refactor"),
                (RuleCodePrefix::PLW, "Warning"),
            ]),
            RuleOrigin::Pyupgrade => Prefixes::Single(RuleCodePrefix::UP),
            RuleOrigin::Flake8Pie => Prefixes::Single(RuleCodePrefix::PIE),
            RuleOrigin::Flake8Commas => Prefixes::Single(RuleCodePrefix::COM),
            RuleOrigin::Ruff => Prefixes::Single(RuleCodePrefix::RUF),
        }
    }
}

pub enum LintSource {
    Ast,
    Io,
    Lines,
    Tokens,
    Imports,
    NoQa,
}

impl RuleCode {
    /// The source for the diagnostic (either the AST, the filesystem, or the
    /// physical lines).
    pub fn lint_source(&self) -> &'static LintSource {
        match self {
            RuleCode::RUF100 => &LintSource::NoQa,
            RuleCode::E501
            | RuleCode::W292
            | RuleCode::W505
            | RuleCode::UP009
            | RuleCode::PGH003
            | RuleCode::PGH004 => &LintSource::Lines,
            RuleCode::ERA001
            | RuleCode::ISC001
            | RuleCode::ISC002
            | RuleCode::Q000
            | RuleCode::Q001
            | RuleCode::Q002
            | RuleCode::Q003
            | RuleCode::W605
            | RuleCode::COM812
            | RuleCode::COM818
            | RuleCode::COM819
            | RuleCode::RUF001
            | RuleCode::RUF002
            | RuleCode::RUF003 => &LintSource::Tokens,
            RuleCode::E902 => &LintSource::Io,
            RuleCode::I001 | RuleCode::I002 => &LintSource::Imports,
            _ => &LintSource::Ast,
        }
    }
}

impl DiagnosticKind {
    /// The summary text for the diagnostic. Typically a truncated form of the
    /// body text.
    pub fn summary(&self) -> String {
        match self {
            DiagnosticKind::UnaryPrefixIncrement(..) => {
                "Python does not support the unary prefix increment".to_string()
            }
            DiagnosticKind::UnusedLoopControlVariable(violations::UnusedLoopControlVariable(
                name,
            )) => {
                format!("Loop control variable `{name}` not used within the loop body")
            }
            DiagnosticKind::NoAssertRaisesException(..) => {
                "`assertRaises(Exception)` should be considered evil".to_string()
            }
            DiagnosticKind::StarArgUnpackingAfterKeywordArg(..) => {
                "Star-arg unpacking after a keyword argument is strongly discouraged".to_string()
            }

            // flake8-datetimez
            DiagnosticKind::CallDatetimeToday(..) => {
                "The use of `datetime.datetime.today()` is not allowed".to_string()
            }
            DiagnosticKind::CallDatetimeUtcnow(..) => {
                "The use of `datetime.datetime.utcnow()` is not allowed".to_string()
            }
            DiagnosticKind::CallDatetimeUtcfromtimestamp(..) => {
                "The use of `datetime.datetime.utcfromtimestamp()` is not allowed".to_string()
            }
            DiagnosticKind::CallDateToday(..) => {
                "The use of `datetime.date.today()` is not allowed.".to_string()
            }
            DiagnosticKind::CallDateFromtimestamp(..) => {
                "The use of `datetime.date.fromtimestamp()` is not allowed".to_string()
            }
            _ => self.body(),
        }
    }
}

#[derive(Debug, PartialEq, Eq, Serialize, Deserialize)]
pub struct Diagnostic {
    pub kind: DiagnosticKind,
    pub location: Location,
    pub end_location: Location,
    pub fix: Option<Fix>,
    pub parent: Option<Location>,
}

impl Diagnostic {
    pub fn new<K: Into<DiagnosticKind>>(kind: K, range: Range) -> Self {
        Self {
            kind: kind.into(),
            location: range.location,
            end_location: range.end_location,
            fix: None,
            parent: None,
        }
    }

    pub fn amend(&mut self, fix: Fix) -> &mut Self {
        self.fix = Some(fix);
        self
    }

    pub fn parent(&mut self, parent: Location) -> &mut Self {
        self.parent = Some(parent);
        self
    }
}

/// Pairs of checks that shouldn't be enabled together.
pub const INCOMPATIBLE_CODES: &[(RuleCode, RuleCode, &str)] = &[(
    RuleCode::D203,
    RuleCode::D211,
    "`D203` (OneBlankLineBeforeClass) and `D211` (NoBlankLinesBeforeClass) are incompatible. \
     Consider adding `D203` to `ignore`.",
)];

/// A hash map from deprecated to latest `RuleCode`.
pub static CODE_REDIRECTS: Lazy<FxHashMap<&'static str, RuleCode>> = Lazy::new(|| {
    FxHashMap::from_iter([
        // TODO(charlie): Remove by 2023-01-01.
        ("U001", RuleCode::UP001),
        ("U003", RuleCode::UP003),
        ("U004", RuleCode::UP004),
        ("U005", RuleCode::UP005),
        ("U006", RuleCode::UP006),
        ("U007", RuleCode::UP007),
        ("U008", RuleCode::UP008),
        ("U009", RuleCode::UP009),
        ("U010", RuleCode::UP010),
        ("U011", RuleCode::UP011),
        ("U012", RuleCode::UP012),
        ("U013", RuleCode::UP013),
        ("U014", RuleCode::UP014),
        ("U015", RuleCode::UP015),
        ("U016", RuleCode::UP016),
        ("U017", RuleCode::UP017),
        ("U019", RuleCode::UP019),
        // TODO(charlie): Remove by 2023-02-01.
        ("I252", RuleCode::TID252),
        ("M001", RuleCode::RUF100),
        // TODO(charlie): Remove by 2023-02-01.
        ("PDV002", RuleCode::PD002),
        ("PDV003", RuleCode::PD003),
        ("PDV004", RuleCode::PD004),
        ("PDV007", RuleCode::PD007),
        ("PDV008", RuleCode::PD008),
        ("PDV009", RuleCode::PD009),
        ("PDV010", RuleCode::PD010),
        ("PDV011", RuleCode::PD011),
        ("PDV012", RuleCode::PD012),
        ("PDV013", RuleCode::PD013),
        ("PDV015", RuleCode::PD015),
        ("PDV901", RuleCode::PD901),
        // TODO(charlie): Remove by 2023-02-01.
        ("R501", RuleCode::RET501),
        ("R502", RuleCode::RET502),
        ("R503", RuleCode::RET503),
        ("R504", RuleCode::RET504),
        ("R505", RuleCode::RET505),
        ("R506", RuleCode::RET506),
        ("R507", RuleCode::RET507),
        ("R508", RuleCode::RET508),
        // TODO(charlie): Remove by 2023-02-01.
        ("IC001", RuleCode::ICN001),
        ("IC002", RuleCode::ICN001),
        ("IC003", RuleCode::ICN001),
        ("IC004", RuleCode::ICN001),
    ])
});

#[cfg(test)]
mod tests {
    use std::str::FromStr;

    use strum::IntoEnumIterator;

    use crate::registry::RuleCode;

    #[test]
    fn check_code_serialization() {
        for check_code in RuleCode::iter() {
            assert!(
                RuleCode::from_str(check_code.as_ref()).is_ok(),
                "{check_code:?} could not be round-trip serialized."
            );
        }
    }

    #[test]
    fn fixable_codes() {
        for check_code in RuleCode::iter() {
            let kind = check_code.kind();
            if kind.fixable() {
                assert!(
                    kind.commit().is_some(),
                    "{check_code:?} is fixable but has no commit message."
                );
            }
        }
    }
}<|MERGE_RESOLUTION|>--- conflicted
+++ resolved
@@ -252,12 +252,9 @@
     UP028 => violations::RewriteYieldFrom,
     UP029 => violations::UnnecessaryBuiltinImport,
     UP030 => violations::FormatLiterals,
-<<<<<<< HEAD
     UP031 => violations::PrintfStringFormatting,
-=======
     UP032 => violations::FString,
-        UP033 => violations::FunctoolsCache,
->>>>>>> ca7c3c21
+    UP033 => violations::FunctoolsCache,
     // pydocstyle
     D100 => violations::PublicModule,
     D101 => violations::PublicClass,
