--- conflicted
+++ resolved
@@ -58,15 +58,12 @@
     /// List of paths, used to exclude files and/or directories from checks.
     #[clap(long, multiple = true)]
     exclude: Vec<Pattern>,
-<<<<<<< HEAD
+    /// Like --exclude, but adds additional files and directories on top of the excluded ones.
+    #[clap(long, multiple = true)]
+    extend_exclude: Vec<Pattern>,
     /// Output formatting of linting messages
     #[clap(long, arg_enum, default_value_t=SerializationFormat::Text)]
     format: SerializationFormat,
-=======
-    /// Like --exclude, but adds additional files and directories on top of the excluded ones.
-    #[clap(long, multiple = true)]
-    extend_exclude: Vec<Pattern>,
->>>>>>> 592c53c8
 }
 
 #[cfg(feature = "update-informer")]
