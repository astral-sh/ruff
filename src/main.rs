--- conflicted
+++ resolved
@@ -1,9 +1,5 @@
-<<<<<<< HEAD
 use std::io::{stdout, BufWriter, Write};
 use std::path::{Path, PathBuf};
-=======
-use std::path::PathBuf;
->>>>>>> 85dcaa8d
 use std::process::ExitCode;
 use std::sync::mpsc::channel;
 use std::time::Instant;
@@ -144,16 +140,11 @@
 
     set_up_logging(cli.verbose)?;
 
-<<<<<<< HEAD
     // TODO(charlie): Can we avoid this cast?
     let paths: Vec<&Path> = cli.files.iter().map(PathBuf::as_path).collect();
     let mut settings = Settings::from_paths(paths)?;
-
     let mut printer = Printer::new(BufWriter::new(stdout()), cli.format);
-
-=======
-    let mut settings = Settings::from_paths(&cli.files);
->>>>>>> 85dcaa8d
+    
     if !cli.select.is_empty() {
         settings.select(cli.select);
     }
