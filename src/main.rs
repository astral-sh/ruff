--- conflicted
+++ resolved
@@ -364,11 +364,7 @@
     match inner_main() {
         Ok(code) => code,
         Err(err) => {
-<<<<<<< HEAD
-            eprintln!("{err}");
-=======
             println!("{} {:?}", "error".red().bold(), err);
->>>>>>> a3a15d2e
             ExitCode::FAILURE
         }
     }
