//! Lint rules based on AST traversal.

use std::path::Path;

use itertools::Itertools;
use log::error;
use nohash_hasher::IntMap;
use rustc_hash::{FxHashMap, FxHashSet};
use rustpython_ast::{Comprehension, Located, Location};
use rustpython_common::cformat::{CFormatError, CFormatErrorType};
use rustpython_parser::ast::{
    Arg, Arguments, Constant, Excepthandler, ExcepthandlerKind, Expr, ExprContext, ExprKind,
    KeywordData, Operator, Stmt, StmtKind, Suite,
};
use rustpython_parser::parser;

use crate::ast::helpers::{
    collect_call_paths, dealias_call_path, extract_handler_names, match_call_path,
};
use crate::ast::operations::extract_all_names;
use crate::ast::relocate::relocate_expr;
use crate::ast::types::{
    Binding, BindingKind, ClassDef, FunctionDef, Lambda, Node, Range, RefEquality, Scope, ScopeKind,
};
use crate::ast::visitor::{walk_excepthandler, Visitor};
use crate::ast::{branch_detection, cast, helpers, operations, visitor};
use crate::docstrings::definition::{Definition, DefinitionKind, Docstring, Documentable};
use crate::noqa::Directive;
use crate::python::builtins::{BUILTINS, MAGIC_GLOBALS};
use crate::python::future::ALL_FEATURE_NAMES;
use crate::python::typing;
use crate::python::typing::SubscriptKind;
use crate::registry::{Check, CheckCode, CheckKind, DeferralKeyword};
use crate::settings::types::PythonVersion;
use crate::settings::{flags, Settings};
use crate::source_code_locator::SourceCodeLocator;
use crate::source_code_style::SourceCodeStyleDetector;
use crate::visibility::{module_visibility, transition_scope, Modifier, Visibility, VisibleScope};
use crate::{
    autofix, docstrings, flake8_2020, flake8_annotations, flake8_bandit, flake8_blind_except,
    flake8_boolean_trap, flake8_bugbear, flake8_builtins, flake8_comprehensions, flake8_datetimez,
    flake8_debugger, flake8_errmsg, flake8_implicit_str_concat, flake8_import_conventions,
    flake8_pie, flake8_print, flake8_pytest_style, flake8_return, flake8_simplify,
    flake8_tidy_imports, flake8_unused_arguments, mccabe, noqa, pandas_vet, pep8_naming,
    pycodestyle, pydocstyle, pyflakes, pygrep_hooks, pylint, pyupgrade, ruff, visibility,
};

const GLOBAL_SCOPE_INDEX: usize = 0;

type DeferralContext<'a> = (Vec<usize>, Vec<RefEquality<'a, Stmt>>);

#[allow(clippy::struct_excessive_bools)]
pub struct Checker<'a> {
    // Input data.
    path: &'a Path,
    autofix: flags::Autofix,
    noqa: flags::Noqa,
    pub(crate) settings: &'a Settings,
    pub(crate) noqa_line_for: &'a IntMap<usize, usize>,
    pub(crate) locator: &'a SourceCodeLocator<'a>,
    pub(crate) style: &'a SourceCodeStyleDetector<'a>,
    // Computed checks.
    pub(crate) checks: Vec<Check>,
    // Function and class definition tracking (e.g., for docstring enforcement).
    definitions: Vec<(Definition<'a>, Visibility)>,
    // Edit tracking.
    // TODO(charlie): Instead of exposing deletions, wrap in a public API.
    pub(crate) deletions: FxHashSet<RefEquality<'a, Stmt>>,
    // Import tracking.
    pub(crate) from_imports: FxHashMap<&'a str, FxHashSet<&'a str>>,
    pub(crate) import_aliases: FxHashMap<&'a str, &'a str>,
    // Retain all scopes and parent nodes, along with a stack of indexes to track which are active
    // at various points in time.
    pub(crate) parents: Vec<RefEquality<'a, Stmt>>,
    pub(crate) depths: FxHashMap<RefEquality<'a, Stmt>, usize>,
    pub(crate) child_to_parent: FxHashMap<RefEquality<'a, Stmt>, RefEquality<'a, Stmt>>,
    pub(crate) bindings: Vec<Binding<'a>>,
    pub(crate) redefinitions: IntMap<usize, Vec<usize>>,
    pub(crate) exprs: Vec<RefEquality<'a, Expr>>,
    pub(crate) scopes: Vec<Scope<'a>>,
    pub(crate) scope_stack: Vec<usize>,
    pub(crate) dead_scopes: Vec<usize>,
    deferred_string_type_definitions: Vec<(Range, &'a str, bool, DeferralContext<'a>)>,
    deferred_type_definitions: Vec<(&'a Expr, bool, DeferralContext<'a>)>,
    deferred_functions: Vec<(&'a Stmt, DeferralContext<'a>, VisibleScope)>,
    deferred_lambdas: Vec<(&'a Expr, DeferralContext<'a>)>,
    deferred_assignments: Vec<DeferralContext<'a>>,
    // Internal, derivative state.
    visible_scope: VisibleScope,
    in_annotation: bool,
    in_type_definition: bool,
    in_deferred_string_type_definition: bool,
    in_deferred_type_definition: bool,
    in_literal: bool,
    in_subscript: bool,
    seen_import_boundary: bool,
    futures_allowed: bool,
    annotations_future_enabled: bool,
    except_handlers: Vec<Vec<Vec<&'a str>>>,
    // Check-specific state.
    pub(crate) flake8_bugbear_seen: Vec<&'a Expr>,
}

impl<'a> Checker<'a> {
    pub fn new(
        settings: &'a Settings,
        noqa_line_for: &'a IntMap<usize, usize>,
        autofix: flags::Autofix,
        noqa: flags::Noqa,
        path: &'a Path,
        locator: &'a SourceCodeLocator,
        style: &'a SourceCodeStyleDetector,
    ) -> Checker<'a> {
        Checker {
            settings,
            noqa_line_for,
            autofix,
            noqa,
            path,
            locator,
            style,
            checks: vec![],
            definitions: vec![],
            deletions: FxHashSet::default(),
            from_imports: FxHashMap::default(),
            import_aliases: FxHashMap::default(),
            parents: vec![],
            depths: FxHashMap::default(),
            child_to_parent: FxHashMap::default(),
            bindings: vec![],
            redefinitions: IntMap::default(),
            exprs: vec![],
            scopes: vec![],
            scope_stack: vec![],
            dead_scopes: vec![],
            deferred_string_type_definitions: vec![],
            deferred_type_definitions: vec![],
            deferred_functions: vec![],
            deferred_lambdas: vec![],
            deferred_assignments: vec![],
            // Internal, derivative state.
            visible_scope: VisibleScope {
                modifier: Modifier::Module,
                visibility: module_visibility(path),
            },
            in_annotation: false,
            in_type_definition: false,
            in_deferred_string_type_definition: false,
            in_deferred_type_definition: false,
            in_literal: false,
            in_subscript: false,
            seen_import_boundary: false,
            futures_allowed: true,
            annotations_future_enabled: path.extension().map_or(false, |ext| ext == "pyi"),
            except_handlers: vec![],
            // Check-specific state.
            flake8_bugbear_seen: vec![],
        }
    }

    /// Return `true` if a patch should be generated under the given autofix
    /// `Mode`.
    pub fn patch(&self, code: &CheckCode) -> bool {
        matches!(self.autofix, flags::Autofix::Enabled) && self.settings.fixable.contains(code)
    }

    /// Return `true` if the `Expr` is a reference to `typing.${target}`.
    pub fn match_typing_expr(&self, expr: &Expr, target: &str) -> bool {
        let call_path = dealias_call_path(collect_call_paths(expr), &self.import_aliases);
        self.match_typing_call_path(&call_path, target)
    }

    /// Return `true` if the call path is a reference to `typing.${target}`.
    pub fn match_typing_call_path(&self, call_path: &[&str], target: &str) -> bool {
        match_call_path(call_path, "typing", target, &self.from_imports)
            || (typing::in_extensions(target)
                && match_call_path(call_path, "typing_extensions", target, &self.from_imports))
    }

    /// Return the current `Binding` for a given `name`.
    pub fn find_binding(&self, member: &str) -> Option<&Binding> {
        self.current_scopes()
            .find_map(|scope| scope.values.get(member))
            .map(|index| &self.bindings[*index])
    }

    /// Return `true` if `member` is bound as a builtin.
    pub fn is_builtin(&self, member: &str) -> bool {
        self.find_binding(member).map_or(false, |binding| {
            matches!(binding.kind, BindingKind::Builtin)
        })
    }

    /// Return `true` if a `CheckCode` is disabled by a `noqa` directive.
    pub fn is_ignored(&self, code: &CheckCode, lineno: usize) -> bool {
        // TODO(charlie): `noqa` directives are mostly enforced in `check_lines.rs`.
        // However, in rare cases, we need to check them here. For example, when
        // removing unused imports, we create a single fix that's applied to all
        // unused members on a single import. We need to pre-emptively omit any
        // members from the fix that will eventually be excluded by a `noqa`.
        // Unfortunately, we _do_ want to register a `Check` for each eventually-ignored
        // import, so that our `noqa` counts are accurate.
        if matches!(self.noqa, flags::Noqa::Disabled) {
            return false;
        }
        let noqa_lineno = self.noqa_line_for.get(&lineno).unwrap_or(&lineno);
        let line = self.locator.slice_source_code_range(&Range::new(
            Location::new(*noqa_lineno, 0),
            Location::new(noqa_lineno + 1, 0),
        ));
        match noqa::extract_noqa_directive(&line) {
            Directive::None => false,
            Directive::All(..) => true,
            Directive::Codes(.., codes) => noqa::includes(code, &codes),
        }
    }
}

impl<'a, 'b> Visitor<'b> for Checker<'a>
where
    'b: 'a,
{
    fn visit_stmt(&mut self, stmt: &'b Stmt) {
        self.push_parent(stmt);

        // Track whether we've seen docstrings, non-imports, etc.
        match &stmt.node {
            StmtKind::ImportFrom { module, .. } => {
                // Allow __future__ imports until we see a non-__future__ import.
                if self.futures_allowed {
                    if let Some(module) = module {
                        if module != "__future__" {
                            self.futures_allowed = false;
                        }
                    }
                }
            }
            StmtKind::Import { .. } => {
                self.futures_allowed = false;
            }
            _ => {
                self.futures_allowed = false;
                if !self.seen_import_boundary
                    && !helpers::is_assignment_to_a_dunder(stmt)
                    && !operations::in_nested_block(
                        self.parents.iter().rev().map(std::convert::Into::into),
                    )
                {
                    self.seen_import_boundary = true;
                }
            }
        }

        // Pre-visit.
        match &stmt.node {
            StmtKind::Global { names } => {
                let scope_index = *self.scope_stack.last().expect("No current scope found");
                let ranges = helpers::find_names(stmt, self.locator);
                if scope_index != GLOBAL_SCOPE_INDEX {
                    // Add the binding to the current scope.
                    let scope = &mut self.scopes[scope_index];
                    let usage = Some((scope.id, Range::from_located(stmt)));
                    for (name, range) in names.iter().zip(ranges.iter()) {
                        let index = self.bindings.len();
                        self.bindings.push(Binding {
                            kind: BindingKind::Global,
                            used: usage,
                            range: *range,
                            source: Some(RefEquality(stmt)),
                        });
                        scope.values.insert(name, index);
                    }
                }

                if self.settings.enabled.contains(&CheckCode::E741) {
                    self.checks
                        .extend(names.iter().zip(ranges.iter()).filter_map(|(name, range)| {
                            pycodestyle::checks::ambiguous_variable_name(name, *range)
                        }));
                }
            }
            StmtKind::Nonlocal { names } => {
                let scope_index = *self.scope_stack.last().expect("No current scope found");
                let ranges = helpers::find_names(stmt, self.locator);
                if scope_index != GLOBAL_SCOPE_INDEX {
                    let scope = &mut self.scopes[scope_index];
                    let usage = Some((scope.id, Range::from_located(stmt)));
                    for (name, range) in names.iter().zip(ranges.iter()) {
                        // Add a binding to the current scope.
                        let index = self.bindings.len();
                        self.bindings.push(Binding {
                            kind: BindingKind::Nonlocal,
                            used: usage,
                            range: *range,
                            source: Some(RefEquality(stmt)),
                        });
                        scope.values.insert(name, index);
                    }

                    // Mark the binding in the defining scopes as used too. (Skip the global scope
                    // and the current scope.)
                    for (name, range) in names.iter().zip(ranges.iter()) {
                        let mut exists = false;
                        for index in self.scope_stack.iter().skip(1).rev().skip(1) {
                            if let Some(index) = self.scopes[*index].values.get(&name.as_str()) {
                                exists = true;
                                self.bindings[*index].used = usage;
                            }
                        }

                        // Ensure that every nonlocal has an existing binding from a parent scope.
                        if !exists {
                            if self.settings.enabled.contains(&CheckCode::PLE0117) {
                                self.checks.push(Check::new(
                                    CheckKind::NonlocalWithoutBinding(name.to_string()),
                                    *range,
                                ));
                            }
                        }
                    }
                }

                if self.settings.enabled.contains(&CheckCode::E741) {
                    self.checks
                        .extend(names.iter().zip(ranges.iter()).filter_map(|(name, range)| {
                            pycodestyle::checks::ambiguous_variable_name(name, *range)
                        }));
                }
            }
            StmtKind::Break => {
                if self.settings.enabled.contains(&CheckCode::F701) {
                    if let Some(check) = pyflakes::checks::break_outside_loop(
                        stmt,
                        &mut self
                            .parents
                            .iter()
                            .rev()
                            .map(std::convert::Into::into)
                            .skip(1),
                    ) {
                        self.checks.push(check);
                    }
                }
            }
            StmtKind::Continue => {
                if self.settings.enabled.contains(&CheckCode::F702) {
                    if let Some(check) = pyflakes::checks::continue_outside_loop(
                        stmt,
                        &mut self
                            .parents
                            .iter()
                            .rev()
                            .map(std::convert::Into::into)
                            .skip(1),
                    ) {
                        self.checks.push(check);
                    }
                }
            }
            StmtKind::FunctionDef {
                name,
                decorator_list,
                returns,
                args,
                body,
                ..
            }
            | StmtKind::AsyncFunctionDef {
                name,
                decorator_list,
                returns,
                args,
                body,
                ..
            } => {
                if self.settings.enabled.contains(&CheckCode::E743) {
                    if let Some(check) = pycodestyle::checks::ambiguous_function_name(name, || {
                        helpers::identifier_range(stmt, self.locator)
                    }) {
                        self.checks.push(check);
                    }
                }

                if self.settings.enabled.contains(&CheckCode::N802) {
                    if let Some(check) = pep8_naming::checks::invalid_function_name(
                        stmt,
                        name,
                        &self.settings.pep8_naming.ignore_names,
                        self.locator,
                    ) {
                        self.checks.push(check);
                    }
                }

                if self.settings.enabled.contains(&CheckCode::N804) {
                    if let Some(check) =
                        pep8_naming::checks::invalid_first_argument_name_for_class_method(
                            self.current_scope(),
                            name,
                            decorator_list,
                            args,
                            &self.from_imports,
                            &self.import_aliases,
                            &self.settings.pep8_naming,
                        )
                    {
                        self.checks.push(check);
                    }
                }

                if self.settings.enabled.contains(&CheckCode::N805) {
                    if let Some(check) = pep8_naming::checks::invalid_first_argument_name_for_method(
                        self.current_scope(),
                        name,
                        decorator_list,
                        args,
                        &self.from_imports,
                        &self.import_aliases,
                        &self.settings.pep8_naming,
                    ) {
                        self.checks.push(check);
                    }
                }

                if self.settings.enabled.contains(&CheckCode::N807) {
                    if let Some(check) = pep8_naming::checks::dunder_function_name(
                        self.current_scope(),
                        stmt,
                        name,
                        self.locator,
                    ) {
                        self.checks.push(check);
                    }
                }

                if self.settings.enabled.contains(&CheckCode::UP011)
                    && self.settings.target_version >= PythonVersion::Py38
                {
                    pyupgrade::plugins::unnecessary_lru_cache_params(self, decorator_list);
                }

                if self.settings.enabled.contains(&CheckCode::B018) {
                    flake8_bugbear::plugins::useless_expression(self, body);
                }

                if self.settings.enabled.contains(&CheckCode::B019) {
                    flake8_bugbear::plugins::cached_instance_method(self, decorator_list);
                }

                if self.settings.enabled.contains(&CheckCode::RET501)
                    || self.settings.enabled.contains(&CheckCode::RET502)
                    || self.settings.enabled.contains(&CheckCode::RET503)
                    || self.settings.enabled.contains(&CheckCode::RET504)
                    || self.settings.enabled.contains(&CheckCode::RET505)
                    || self.settings.enabled.contains(&CheckCode::RET506)
                    || self.settings.enabled.contains(&CheckCode::RET507)
                    || self.settings.enabled.contains(&CheckCode::RET508)
                {
                    flake8_return::plugins::function(self, body);
                }

                if self.settings.enabled.contains(&CheckCode::C901) {
                    if let Some(check) = mccabe::checks::function_is_too_complex(
                        stmt,
                        name,
                        body,
                        self.settings.mccabe.max_complexity,
                        self.locator,
                    ) {
                        self.checks.push(check);
                    }
                }

                if self.settings.enabled.contains(&CheckCode::S107) {
                    self.checks
                        .extend(flake8_bandit::checks::hardcoded_password_default(args));
                }

                if self.settings.enabled.contains(&CheckCode::PLR0206) {
                    pylint::plugins::property_with_parameters(self, stmt, decorator_list, args);
                }

                if self.settings.enabled.contains(&CheckCode::PT001)
                    || self.settings.enabled.contains(&CheckCode::PT002)
                    || self.settings.enabled.contains(&CheckCode::PT003)
                    || self.settings.enabled.contains(&CheckCode::PT004)
                    || self.settings.enabled.contains(&CheckCode::PT005)
                    || self.settings.enabled.contains(&CheckCode::PT019)
                    || self.settings.enabled.contains(&CheckCode::PT020)
                    || self.settings.enabled.contains(&CheckCode::PT021)
                    || self.settings.enabled.contains(&CheckCode::PT022)
                    || self.settings.enabled.contains(&CheckCode::PT024)
                    || self.settings.enabled.contains(&CheckCode::PT025)
                {
                    flake8_pytest_style::plugins::fixture(
                        self,
                        stmt,
                        name,
                        args,
                        decorator_list,
                        body,
                    );
                }

                if self.settings.enabled.contains(&CheckCode::PT006)
                    || self.settings.enabled.contains(&CheckCode::PT007)
                {
                    flake8_pytest_style::plugins::parametrize(self, decorator_list);
                }

                if self.settings.enabled.contains(&CheckCode::PT023)
                    || self.settings.enabled.contains(&CheckCode::PT026)
                {
                    flake8_pytest_style::plugins::marks(self, decorator_list);
                }

                self.check_builtin_shadowing(name, stmt, true);

                // Visit the decorators and arguments, but avoid the body, which will be
                // deferred.
                for expr in decorator_list {
                    self.visit_expr(expr);
                }
                for arg in &args.posonlyargs {
                    if let Some(expr) = &arg.node.annotation {
                        self.visit_annotation(expr);
                    }
                }
                for arg in &args.args {
                    if let Some(expr) = &arg.node.annotation {
                        self.visit_annotation(expr);
                    }
                }
                if let Some(arg) = &args.vararg {
                    if let Some(expr) = &arg.node.annotation {
                        self.visit_annotation(expr);
                    }
                }
                for arg in &args.kwonlyargs {
                    if let Some(expr) = &arg.node.annotation {
                        self.visit_annotation(expr);
                    }
                }
                if let Some(arg) = &args.kwarg {
                    if let Some(expr) = &arg.node.annotation {
                        self.visit_annotation(expr);
                    }
                }
                for expr in returns {
                    self.visit_annotation(expr);
                }
                for expr in &args.kw_defaults {
                    self.visit_expr(expr);
                }
                for expr in &args.defaults {
                    self.visit_expr(expr);
                }
                self.add_binding(
                    name,
                    Binding {
                        kind: BindingKind::FunctionDefinition,
                        used: None,
                        range: helpers::identifier_range(stmt, self.locator),
                        source: Some(self.current_stmt().clone()),
                    },
                );
            }
            StmtKind::Return { .. } => {
                if self.settings.enabled.contains(&CheckCode::F706) {
                    if let Some(&index) = self.scope_stack.last() {
                        if matches!(
                            self.scopes[index].kind,
                            ScopeKind::Class(_) | ScopeKind::Module
                        ) {
                            self.checks.push(Check::new(
                                CheckKind::ReturnOutsideFunction,
                                Range::from_located(stmt),
                            ));
                        }
                    }
                }
            }
            StmtKind::ClassDef {
                name,
                bases,
                keywords,
                decorator_list,
                body,
            } => {
                if self.settings.enabled.contains(&CheckCode::UP004) {
                    pyupgrade::plugins::useless_object_inheritance(
                        self, stmt, name, bases, keywords,
                    );
                }

                if self.settings.enabled.contains(&CheckCode::E742) {
                    if let Some(check) = pycodestyle::checks::ambiguous_class_name(name, || {
                        helpers::identifier_range(stmt, self.locator)
                    }) {
                        self.checks.push(check);
                    }
                }

                if self.settings.enabled.contains(&CheckCode::N801) {
                    if let Some(check) =
                        pep8_naming::checks::invalid_class_name(stmt, name, self.locator)
                    {
                        self.checks.push(check);
                    }
                }

                if self.settings.enabled.contains(&CheckCode::N818) {
                    if let Some(check) = pep8_naming::checks::error_suffix_on_exception_name(
                        stmt,
                        bases,
                        name,
                        self.locator,
                    ) {
                        self.checks.push(check);
                    }
                }

                if self.settings.enabled.contains(&CheckCode::B018) {
                    flake8_bugbear::plugins::useless_expression(self, body);
                }

                if self.settings.enabled.contains(&CheckCode::B024)
                    || self.settings.enabled.contains(&CheckCode::B027)
                {
                    flake8_bugbear::plugins::abstract_base_class(
                        self, stmt, name, bases, keywords, body,
                    );
                }

                if self.settings.enabled.contains(&CheckCode::PT023) {
                    flake8_pytest_style::plugins::marks(self, decorator_list);
                }

                if self.settings.enabled.contains(&CheckCode::PIE794) {
                    flake8_pie::plugins::dupe_class_field_definitions(self, bases, body);
                }

                self.check_builtin_shadowing(name, stmt, false);

                for expr in bases {
                    self.visit_expr(expr);
                }
                for keyword in keywords {
                    self.visit_keyword(keyword);
                }
                for expr in decorator_list {
                    self.visit_expr(expr);
                }
            }
            StmtKind::Import { names } => {
                if self.settings.enabled.contains(&CheckCode::E401) {
                    if names.len() > 1 {
                        self.checks.push(Check::new(
                            CheckKind::MultipleImportsOnOneLine,
                            Range::from_located(stmt),
                        ));
                    }
                }

                if self.settings.enabled.contains(&CheckCode::E402) {
                    if self.seen_import_boundary && stmt.location.column() == 0 {
                        self.checks.push(Check::new(
                            CheckKind::ModuleImportNotAtTopOfFile,
                            Range::from_located(stmt),
                        ));
                    }
                }
                if self.settings.enabled.contains(&CheckCode::UP023) {
                    pyupgrade::plugins::replace_c_element_tree(self, stmt);
                }
                if self.settings.enabled.contains(&CheckCode::UP026) {
                    pyupgrade::plugins::rewrite_mock_import(self, stmt);
                }

                for alias in names {
                    if alias.node.name.contains('.') && alias.node.asname.is_none() {
                        // Given `import foo.bar`, `name` would be "foo", and `full_name` would be
                        // "foo.bar".
                        let name = alias.node.name.split('.').next().unwrap();
                        let full_name = &alias.node.name;
                        self.add_binding(
                            name,
                            Binding {
                                kind: BindingKind::SubmoduleImportation(
                                    name.to_string(),
                                    full_name.to_string(),
                                ),
                                used: None,
                                range: Range::from_located(alias),
                                source: Some(self.current_stmt().clone()),
                            },
                        );
                    } else {
                        if let Some(asname) = &alias.node.asname {
                            self.check_builtin_shadowing(asname, stmt, false);
                        }

                        // Given `import foo`, `name` and `full_name` would both be `foo`.
                        // Given `import foo as bar`, `name` would be `bar` and `full_name` would
                        // be `foo`.
                        let name = alias.node.asname.as_ref().unwrap_or(&alias.node.name);
                        let full_name = &alias.node.name;
                        self.add_binding(
                            name,
                            Binding {
                                kind: BindingKind::Importation(
                                    name.to_string(),
                                    full_name.to_string(),
                                ),
                                // Treat explicit re-export as usage (e.g., `import applications
                                // as applications`).
                                used: if alias
                                    .node
                                    .asname
                                    .as_ref()
                                    .map_or(false, |asname| asname == &alias.node.name)
                                {
                                    Some((
                                        self.scopes[*(self
                                            .scope_stack
                                            .last()
                                            .expect("No current scope found"))]
                                        .id,
                                        Range::from_located(alias),
                                    ))
                                } else {
                                    None
                                },
                                range: Range::from_located(alias),
                                source: Some(self.current_stmt().clone()),
                            },
                        );
                    }

                    // flake8-debugger
                    if self.settings.enabled.contains(&CheckCode::T100) {
                        if let Some(check) =
                            flake8_debugger::checks::debugger_import(stmt, None, &alias.node.name)
                        {
                            self.checks.push(check);
                        }
                    }

                    // flake8_tidy_imports
                    if self.settings.enabled.contains(&CheckCode::TID251) {
                        if let Some(check) = flake8_tidy_imports::checks::name_or_parent_is_banned(
                            alias,
                            &alias.node.name,
                            &self.settings.flake8_tidy_imports.banned_api,
                        ) {
                            self.checks.push(check);
                        }
                    }

                    // pylint
                    if self.settings.enabled.contains(&CheckCode::PLC0414) {
                        pylint::plugins::useless_import_alias(self, alias);
                    }
                    if self.settings.enabled.contains(&CheckCode::PLR0402) {
                        pylint::plugins::use_from_import(self, alias);
                    }

                    if let Some(asname) = &alias.node.asname {
                        for alias in names {
                            if let Some(asname) = &alias.node.asname {
                                self.import_aliases.insert(asname, &alias.node.name);
                            }
                        }

                        let name = alias.node.name.split('.').last().unwrap();
                        if self.settings.enabled.contains(&CheckCode::N811) {
                            if let Some(check) =
                                pep8_naming::checks::constant_imported_as_non_constant(
                                    stmt,
                                    name,
                                    asname,
                                    self.locator,
                                )
                            {
                                self.checks.push(check);
                            }
                        }

                        if self.settings.enabled.contains(&CheckCode::N812) {
                            if let Some(check) =
                                pep8_naming::checks::lowercase_imported_as_non_lowercase(
                                    stmt,
                                    name,
                                    asname,
                                    self.locator,
                                )
                            {
                                self.checks.push(check);
                            }
                        }

                        if self.settings.enabled.contains(&CheckCode::N813) {
                            if let Some(check) =
                                pep8_naming::checks::camelcase_imported_as_lowercase(
                                    stmt,
                                    name,
                                    asname,
                                    self.locator,
                                )
                            {
                                self.checks.push(check);
                            }
                        }

                        if self.settings.enabled.contains(&CheckCode::N814) {
                            if let Some(check) = pep8_naming::checks::camelcase_imported_as_constant(
                                stmt,
                                name,
                                asname,
                                self.locator,
                            ) {
                                self.checks.push(check);
                            }
                        }

                        if self.settings.enabled.contains(&CheckCode::N817) {
                            if let Some(check) = pep8_naming::checks::camelcase_imported_as_acronym(
                                stmt,
                                name,
                                asname,
                                self.locator,
                            ) {
                                self.checks.push(check);
                            }
                        }
                    }

                    if self.settings.enabled.contains(&CheckCode::ICN001) {
                        if let Some(check) =
                            flake8_import_conventions::checks::check_conventional_import(
                                stmt,
                                &alias.node.name,
                                alias.node.asname.as_deref(),
                                &self.settings.flake8_import_conventions.aliases,
                            )
                        {
                            self.checks.push(check);
                        }
                    }

                    if self.settings.enabled.contains(&CheckCode::PT013) {
                        if let Some(check) = flake8_pytest_style::plugins::import(
                            stmt,
                            &alias.node.name,
                            alias.node.asname.as_deref(),
                        ) {
                            self.checks.push(check);
                        }
                    }
                }
            }
            StmtKind::ImportFrom {
                names,
                module,
                level,
            } => {
                // Track `import from` statements, to ensure that we can correctly attribute
                // references like `from typing import Union`.
                if self.settings.enabled.contains(&CheckCode::UP023) {
                    pyupgrade::plugins::replace_c_element_tree(self, stmt);
                }
                if level.map(|level| level == 0).unwrap_or(true) {
                    if let Some(module) = module {
                        self.from_imports
                            .entry(module)
                            .or_insert_with(FxHashSet::default)
                            .extend(names.iter().map(|alias| alias.node.name.as_str()));
                    }
                    for alias in names {
                        if let Some(asname) = &alias.node.asname {
                            self.import_aliases.insert(asname, &alias.node.name);
                        }
                    }
                }

                if self.settings.enabled.contains(&CheckCode::E402) {
                    if self.seen_import_boundary && stmt.location.column() == 0 {
                        self.checks.push(Check::new(
                            CheckKind::ModuleImportNotAtTopOfFile,
                            Range::from_located(stmt),
                        ));
                    }
                }

                if self.settings.enabled.contains(&CheckCode::UP010) {
                    if let Some("__future__") = module.as_deref() {
                        pyupgrade::plugins::unnecessary_future_import(self, stmt, names);
                    }
                }
                if self.settings.enabled.contains(&CheckCode::UP026) {
                    pyupgrade::plugins::rewrite_mock_import(self, stmt);
                }
                if self.settings.enabled.contains(&CheckCode::UP029) {
                    if let Some(module) = module.as_deref() {
                        pyupgrade::plugins::unnecessary_builtin_import(self, stmt, module, names);
                    }
                }

                if self.settings.enabled.contains(&CheckCode::TID251) {
                    if let Some(module) = module {
                        for name in names {
                            if let Some(check) = flake8_tidy_imports::checks::name_is_banned(
                                module,
                                name,
                                &self.settings.flake8_tidy_imports.banned_api,
                            ) {
                                self.checks.push(check);
                            }
                        }
                        if let Some(check) = flake8_tidy_imports::checks::name_or_parent_is_banned(
                            stmt,
                            module,
                            &self.settings.flake8_tidy_imports.banned_api,
                        ) {
                            self.checks.push(check);
                        }
                    }
                }

                if self.settings.enabled.contains(&CheckCode::PT013) {
                    if let Some(check) = flake8_pytest_style::plugins::import_from(
                        stmt,
                        module.as_deref(),
                        level.as_ref(),
                    ) {
                        self.checks.push(check);
                    }
                }

                for alias in names {
                    if let Some("__future__") = module.as_deref() {
                        let name = alias.node.asname.as_ref().unwrap_or(&alias.node.name);
                        self.add_binding(
                            name,
                            Binding {
                                kind: BindingKind::FutureImportation,
                                // Always mark `__future__` imports as used.
                                used: Some((
                                    self.scopes[*(self
                                        .scope_stack
                                        .last()
                                        .expect("No current scope found"))]
                                    .id,
                                    Range::from_located(alias),
                                )),
                                range: Range::from_located(alias),
                                source: Some(self.current_stmt().clone()),
                            },
                        );

                        if alias.node.name == "annotations" {
                            self.annotations_future_enabled = true;
                        }

                        if self.settings.enabled.contains(&CheckCode::F407) {
                            if !ALL_FEATURE_NAMES.contains(&&*alias.node.name) {
                                self.checks.push(Check::new(
                                    CheckKind::FutureFeatureNotDefined(alias.node.name.to_string()),
                                    Range::from_located(alias),
                                ));
                            }
                        }

                        if self.settings.enabled.contains(&CheckCode::F404) && !self.futures_allowed
                        {
                            self.checks.push(Check::new(
                                CheckKind::LateFutureImport,
                                Range::from_located(stmt),
                            ));
                        }
                    } else if alias.node.name == "*" {
                        self.add_binding(
                            "*",
                            Binding {
                                kind: BindingKind::StarImportation(*level, module.clone()),
                                used: None,
                                range: Range::from_located(stmt),
                                source: Some(self.current_stmt().clone()),
                            },
                        );

                        if self.settings.enabled.contains(&CheckCode::F406) {
                            let scope = &self.scopes
                                [*(self.scope_stack.last().expect("No current scope found"))];
                            if !matches!(scope.kind, ScopeKind::Module) {
                                self.checks.push(Check::new(
                                    CheckKind::ImportStarNotPermitted(helpers::format_import_from(
                                        level.as_ref(),
                                        module.as_deref(),
                                    )),
                                    Range::from_located(stmt),
                                ));
                            }
                        }

                        if self.settings.enabled.contains(&CheckCode::F403) {
                            self.checks.push(Check::new(
                                CheckKind::ImportStarUsed(helpers::format_import_from(
                                    level.as_ref(),
                                    module.as_deref(),
                                )),
                                Range::from_located(stmt),
                            ));
                        }

                        let scope = &mut self.scopes
                            [*(self.scope_stack.last().expect("No current scope found"))];
                        scope.import_starred = true;
                    } else {
                        if let Some(asname) = &alias.node.asname {
                            self.check_builtin_shadowing(asname, stmt, false);
                        }

                        // Given `from foo import bar`, `name` would be "bar" and `full_name` would
                        // be "foo.bar". Given `from foo import bar as baz`, `name` would be "baz"
                        // and `full_name` would be "foo.bar".
                        let name = alias.node.asname.as_ref().unwrap_or(&alias.node.name);
                        let full_name = match module {
                            None => alias.node.name.to_string(),
                            Some(parent) => format!("{parent}.{}", alias.node.name),
                        };
                        let range = Range::from_located(alias);
                        self.add_binding(
                            name,
                            Binding {
                                kind: BindingKind::FromImportation(name.to_string(), full_name),
                                // Treat explicit re-export as usage (e.g., `from .applications
                                // import FastAPI as FastAPI`).
                                used: if alias
                                    .node
                                    .asname
                                    .as_ref()
                                    .map_or(false, |asname| asname == &alias.node.name)
                                {
                                    Some((
                                        self.scopes[*(self
                                            .scope_stack
                                            .last()
                                            .expect("No current scope found"))]
                                        .id,
                                        range,
                                    ))
                                } else {
                                    None
                                },
                                range,
                                source: Some(self.current_stmt().clone()),
                            },
                        );
                    }

                    if self.settings.enabled.contains(&CheckCode::TID252) {
                        if let Some(check) = flake8_tidy_imports::checks::banned_relative_import(
                            stmt,
                            level.as_ref(),
                            &self.settings.flake8_tidy_imports.ban_relative_imports,
                        ) {
                            self.checks.push(check);
                        }
                    }

                    // flake8-debugger
                    if self.settings.enabled.contains(&CheckCode::T100) {
                        if let Some(check) = flake8_debugger::checks::debugger_import(
                            stmt,
                            module.as_deref(),
                            &alias.node.name,
                        ) {
                            self.checks.push(check);
                        }
                    }

                    if let Some(asname) = &alias.node.asname {
                        if self.settings.enabled.contains(&CheckCode::N811) {
                            if let Some(check) =
                                pep8_naming::checks::constant_imported_as_non_constant(
                                    stmt,
                                    &alias.node.name,
                                    asname,
                                    self.locator,
                                )
                            {
                                self.checks.push(check);
                            }
                        }

                        if self.settings.enabled.contains(&CheckCode::N812) {
                            if let Some(check) =
                                pep8_naming::checks::lowercase_imported_as_non_lowercase(
                                    stmt,
                                    &alias.node.name,
                                    asname,
                                    self.locator,
                                )
                            {
                                self.checks.push(check);
                            }
                        }

                        if self.settings.enabled.contains(&CheckCode::N813) {
                            if let Some(check) =
                                pep8_naming::checks::camelcase_imported_as_lowercase(
                                    stmt,
                                    &alias.node.name,
                                    asname,
                                    self.locator,
                                )
                            {
                                self.checks.push(check);
                            }
                        }

                        if self.settings.enabled.contains(&CheckCode::N814) {
                            if let Some(check) = pep8_naming::checks::camelcase_imported_as_constant(
                                stmt,
                                &alias.node.name,
                                asname,
                                self.locator,
                            ) {
                                self.checks.push(check);
                            }
                        }

                        if self.settings.enabled.contains(&CheckCode::N817) {
                            if let Some(check) = pep8_naming::checks::camelcase_imported_as_acronym(
                                stmt,
                                &alias.node.name,
                                asname,
                                self.locator,
                            ) {
                                self.checks.push(check);
                            }
                        }

                        // pylint
                        if self.settings.enabled.contains(&CheckCode::PLC0414) {
                            pylint::plugins::useless_import_alias(self, alias);
                        }
                    }
                }
            }
            StmtKind::Raise { exc, .. } => {
                if self.settings.enabled.contains(&CheckCode::F901) {
                    if let Some(expr) = exc {
                        pyflakes::plugins::raise_not_implemented(self, expr);
                    }
                }
                if self.settings.enabled.contains(&CheckCode::B016) {
                    if let Some(exc) = exc {
                        flake8_bugbear::plugins::cannot_raise_literal(self, exc);
                    }
                }
                if self.settings.enabled.contains(&CheckCode::EM101)
                    || self.settings.enabled.contains(&CheckCode::EM102)
                    || self.settings.enabled.contains(&CheckCode::EM103)
                {
                    if let Some(exc) = exc {
                        flake8_errmsg::plugins::string_in_exception(self, exc);
                    }
                }
                if self.settings.enabled.contains(&CheckCode::UP024) {
                    if let Some(item) = exc {
                        pyupgrade::plugins::os_error_alias(self, item);
                    }
                }
            }
            StmtKind::AugAssign { target, .. } => {
                self.handle_node_load(target);
            }
            StmtKind::If { test, .. } => {
                if self.settings.enabled.contains(&CheckCode::F634) {
                    pyflakes::plugins::if_tuple(self, stmt, test);
                }
                if self.settings.enabled.contains(&CheckCode::SIM102) {
                    flake8_simplify::plugins::nested_if_statements(self, stmt);
                }
                if self.settings.enabled.contains(&CheckCode::SIM108) {
                    flake8_simplify::plugins::use_ternary_operator(
                        self,
                        stmt,
                        self.current_stmt_parent().map(|parent| parent.0),
                    );
                }
            }
            StmtKind::Assert { test, msg } => {
                if self.settings.enabled.contains(&CheckCode::F631) {
                    pyflakes::plugins::assert_tuple(self, stmt, test);
                }
                if self.settings.enabled.contains(&CheckCode::B011) {
                    flake8_bugbear::plugins::assert_false(
                        self,
                        stmt,
                        test,
                        msg.as_ref().map(|expr| &**expr),
                    );
                }
                if self.settings.enabled.contains(&CheckCode::S101) {
                    self.checks.push(flake8_bandit::checks::assert_used(stmt));
                }
                if self.settings.enabled.contains(&CheckCode::PT015) {
                    if let Some(check) = flake8_pytest_style::plugins::assert_falsy(stmt, test) {
                        self.checks.push(check);
                    }
                }
                if self.settings.enabled.contains(&CheckCode::PT018) {
                    if let Some(check) =
                        flake8_pytest_style::plugins::composite_condition(stmt, test)
                    {
                        self.checks.push(check);
                    }
                }
            }
            StmtKind::With { items, body, .. } | StmtKind::AsyncWith { items, body, .. } => {
                if self.settings.enabled.contains(&CheckCode::B017) {
                    flake8_bugbear::plugins::assert_raises_exception(self, stmt, items);
                }
                if self.settings.enabled.contains(&CheckCode::PT012) {
                    flake8_pytest_style::plugins::complex_raises(self, stmt, items, body);
                }
                if self.settings.enabled.contains(&CheckCode::SIM117) {
                    flake8_simplify::plugins::multiple_with_statements(self, stmt);
                }
            }
            StmtKind::While { body, orelse, .. } => {
                if self.settings.enabled.contains(&CheckCode::B023) {
                    flake8_bugbear::plugins::function_uses_loop_variable(self, &Node::Stmt(stmt));
                }
                if self.settings.enabled.contains(&CheckCode::PLW0120) {
                    pylint::plugins::useless_else_on_loop(self, stmt, body, orelse);
                }
            }
            StmtKind::For {
                target,
                body,
                iter,
                orelse,
                ..
            }
            | StmtKind::AsyncFor {
                target,
                body,
                iter,
                orelse,
                ..
            } => {
                if self.settings.enabled.contains(&CheckCode::B007) {
                    flake8_bugbear::plugins::unused_loop_control_variable(self, target, body);
                }
                if self.settings.enabled.contains(&CheckCode::B020) {
                    flake8_bugbear::plugins::loop_variable_overrides_iterator(self, target, iter);
                }
                if self.settings.enabled.contains(&CheckCode::B023) {
                    flake8_bugbear::plugins::function_uses_loop_variable(self, &Node::Stmt(stmt));
                }
                if self.settings.enabled.contains(&CheckCode::PLW0120) {
                    pylint::plugins::useless_else_on_loop(self, stmt, body, orelse);
                }
                if self.settings.enabled.contains(&CheckCode::SIM118) {
                    flake8_simplify::plugins::key_in_dict_for(self, target, iter);
                }
            }
            StmtKind::Try {
                body,
                handlers,
                orelse,
                finalbody,
                ..
            } => {
                if self.settings.enabled.contains(&CheckCode::F707) {
                    if let Some(check) =
                        pyflakes::checks::default_except_not_last(handlers, self.locator)
                    {
                        self.checks.push(check);
                    }
                }
                if self.settings.enabled.contains(&CheckCode::B014)
                    || self.settings.enabled.contains(&CheckCode::B025)
                {
                    flake8_bugbear::plugins::duplicate_exceptions(self, handlers);
                }
                if self.settings.enabled.contains(&CheckCode::B013) {
                    flake8_bugbear::plugins::redundant_tuple_in_exception_handler(self, handlers);
                }
                if self.settings.enabled.contains(&CheckCode::UP024) {
                    pyupgrade::plugins::os_error_alias(self, handlers);
                }
                if self.settings.enabled.contains(&CheckCode::PT017) {
                    self.checks
                        .extend(flake8_pytest_style::plugins::assert_in_exception_handler(
                            handlers,
                        ));
                }
                if self.settings.enabled.contains(&CheckCode::SIM105) {
                    flake8_simplify::plugins::use_contextlib_suppress(
                        self, stmt, handlers, orelse, finalbody,
                    );
                }
                if self.settings.enabled.contains(&CheckCode::SIM107) {
                    flake8_simplify::plugins::return_in_try_except_finally(
                        self, body, handlers, finalbody,
                    );
                }
            }
            StmtKind::Assign { targets, value, .. } => {
                if self.settings.enabled.contains(&CheckCode::E731) {
                    if let [target] = &targets[..] {
                        pycodestyle::plugins::do_not_assign_lambda(self, target, value, stmt);
                    }
                }

                if self.settings.enabled.contains(&CheckCode::B003) {
                    flake8_bugbear::plugins::assignment_to_os_environ(self, targets);
                }

                if self.settings.enabled.contains(&CheckCode::S105) {
                    if let Some(check) =
                        flake8_bandit::checks::assign_hardcoded_password_string(value, targets)
                    {
                        self.checks.push(check);
                    }
                }

                if self.settings.enabled.contains(&CheckCode::UP001) {
                    pyupgrade::plugins::useless_metaclass_type(self, stmt, value, targets);
                }
                if self.settings.enabled.contains(&CheckCode::UP013) {
                    pyupgrade::plugins::convert_typed_dict_functional_to_class(
                        self, stmt, targets, value,
                    );
                }
                if self.settings.enabled.contains(&CheckCode::UP014) {
                    pyupgrade::plugins::convert_named_tuple_functional_to_class(
                        self, stmt, targets, value,
                    );
                }
                if self.settings.enabled.contains(&CheckCode::UP027) {
                    pyupgrade::plugins::unpack_list_comprehension(self, targets, value);
                }

                if self.settings.enabled.contains(&CheckCode::PD901) {
                    if let Some(check) = pandas_vet::checks::assignment_to_df(targets) {
                        self.checks.push(check);
                    }
                }
            }
            StmtKind::AnnAssign { target, value, .. } => {
                if self.settings.enabled.contains(&CheckCode::E731) {
                    if let Some(value) = value {
                        pycodestyle::plugins::do_not_assign_lambda(self, target, value, stmt);
                    }
                }
            }
            StmtKind::Delete { .. } => {}
            StmtKind::Expr { value, .. } => {
                if self.settings.enabled.contains(&CheckCode::B015) {
                    flake8_bugbear::plugins::useless_comparison(self, value);
                }
            }
            _ => {}
        }

        // Recurse.
        let prev_visible_scope = self.visible_scope.clone();
        match &stmt.node {
            StmtKind::FunctionDef {
                body,
                name,
                args,
                decorator_list,
                ..
            }
            | StmtKind::AsyncFunctionDef {
                body,
                name,
                args,
                decorator_list,
                ..
            } => {
                if self.settings.enabled.contains(&CheckCode::B021) {
                    flake8_bugbear::plugins::f_string_docstring(self, body);
                }
                let definition = docstrings::extraction::extract(
                    &self.visible_scope,
                    stmt,
                    body,
                    &Documentable::Function,
                );
                if self.settings.enabled.contains(&CheckCode::UP028) {
                    pyupgrade::plugins::rewrite_yield_from(self, stmt);
                }
                let scope = transition_scope(&self.visible_scope, stmt, &Documentable::Function);
                self.definitions
                    .push((definition, scope.visibility.clone()));
                self.visible_scope = scope;

                // If any global bindings don't already exist in the global scope, add it.
                let globals = operations::extract_globals(body);
                for (name, stmt) in operations::extract_globals(body) {
                    if self.scopes[GLOBAL_SCOPE_INDEX]
                        .values
                        .get(name)
                        .map_or(true, |index| {
                            matches!(self.bindings[*index].kind, BindingKind::Annotation)
                        })
                    {
                        let index = self.bindings.len();
                        self.bindings.push(Binding {
                            kind: BindingKind::Assignment,
                            used: None,
                            range: Range::from_located(stmt),
                            source: Some(RefEquality(stmt)),
                        });
                        self.scopes[GLOBAL_SCOPE_INDEX].values.insert(name, index);
                    }
                }

                self.push_scope(Scope::new(ScopeKind::Function(FunctionDef {
                    name,
                    body,
                    args,
                    decorator_list,
                    async_: matches!(stmt.node, StmtKind::AsyncFunctionDef { .. }),
                    globals,
                })));

                self.deferred_functions.push((
                    stmt,
                    (self.scope_stack.clone(), self.parents.clone()),
                    self.visible_scope.clone(),
                ));
            }
            StmtKind::ClassDef {
                body,
                name,
                bases,
                keywords,
                decorator_list,
                ..
            } => {
                if self.settings.enabled.contains(&CheckCode::B021) {
                    flake8_bugbear::plugins::f_string_docstring(self, body);
                }
                let definition = docstrings::extraction::extract(
                    &self.visible_scope,
                    stmt,
                    body,
                    &Documentable::Class,
                );
                let scope = transition_scope(&self.visible_scope, stmt, &Documentable::Class);
                self.definitions
                    .push((definition, scope.visibility.clone()));
                self.visible_scope = scope;

                // If any global bindings don't already exist in the global scope, add it.
                let globals = operations::extract_globals(body);
                for (name, stmt) in &globals {
                    if self.scopes[GLOBAL_SCOPE_INDEX]
                        .values
                        .get(name)
                        .map_or(true, |index| {
                            matches!(self.bindings[*index].kind, BindingKind::Annotation)
                        })
                    {
                        let index = self.bindings.len();
                        self.bindings.push(Binding {
                            kind: BindingKind::Assignment,
                            used: None,
                            range: Range::from_located(stmt),
                            source: Some(RefEquality(stmt)),
                        });
                        self.scopes[GLOBAL_SCOPE_INDEX].values.insert(name, index);
                    }
                }

                self.push_scope(Scope::new(ScopeKind::Class(ClassDef {
                    name,
                    bases,
                    keywords,
                    decorator_list,
                    globals,
                })));

                self.visit_body(body);
            }
            StmtKind::Try {
                body,
                handlers,
                orelse,
                finalbody,
            } => {
                self.except_handlers.push(extract_handler_names(handlers));
                if self.settings.enabled.contains(&CheckCode::B012) {
                    flake8_bugbear::plugins::jump_statement_in_finally(self, finalbody);
                }
                self.visit_body(body);
                self.except_handlers.pop();
                for excepthandler in handlers {
                    self.visit_excepthandler(excepthandler);
                }
                self.visit_body(orelse);
                self.visit_body(finalbody);
            }
            StmtKind::AnnAssign {
                target,
                annotation,
                value,
                ..
            } => {
                self.visit_annotation(annotation);
                if let Some(expr) = value {
                    if self.match_typing_expr(annotation, "TypeAlias") {
                        self.in_type_definition = true;
                        self.visit_expr(expr);
                        self.in_type_definition = false;
                    } else {
                        self.visit_expr(expr);
                    }
                }
                self.visit_expr(target);
            }
            _ => visitor::walk_stmt(self, stmt),
        };
        self.visible_scope = prev_visible_scope;

        // Post-visit.
        match &stmt.node {
            StmtKind::FunctionDef { .. } | StmtKind::AsyncFunctionDef { .. } => {
                self.pop_scope();
            }
            StmtKind::ClassDef { name, .. } => {
                self.pop_scope();
                self.add_binding(
                    name,
                    Binding {
                        kind: BindingKind::ClassDefinition,
                        used: None,
                        range: helpers::identifier_range(stmt, self.locator),
                        source: Some(self.current_stmt().clone()),
                    },
                );
            }
            _ => {}
        }

        self.pop_parent();
    }

    fn visit_annotation(&mut self, expr: &'b Expr) {
        let prev_in_annotation = self.in_annotation;
        let prev_in_type_definition = self.in_type_definition;
        self.in_annotation = true;
        self.in_type_definition = true;
        self.visit_expr(expr);
        self.in_annotation = prev_in_annotation;
        self.in_type_definition = prev_in_type_definition;
    }

    fn visit_expr(&mut self, expr: &'b Expr) {
        if !(self.in_deferred_type_definition || self.in_deferred_string_type_definition)
            && self.in_type_definition
            && self.annotations_future_enabled
        {
            if let ExprKind::Constant {
                value: Constant::Str(value),
                ..
            } = &expr.node
            {
                self.deferred_string_type_definitions.push((
                    Range::from_located(expr),
                    value,
                    self.in_annotation,
                    (self.scope_stack.clone(), self.parents.clone()),
                ));
            } else {
                self.deferred_type_definitions.push((
                    expr,
                    self.in_annotation,
                    (self.scope_stack.clone(), self.parents.clone()),
                ));
            }
            return;
        }

        self.push_expr(expr);

        let prev_in_literal = self.in_literal;
        let prev_in_type_definition = self.in_type_definition;

        // Pre-visit.
        match &expr.node {
            ExprKind::Subscript { value, slice, .. } => {
                // Ex) Optional[...]
                if !self.in_deferred_string_type_definition
                    && self.in_annotation
                    && self.settings.enabled.contains(&CheckCode::UP007)
                    && (self.settings.target_version >= PythonVersion::Py310
                        || (self.settings.target_version >= PythonVersion::Py37
                            && !self.settings.pyupgrade.keep_runtime_typing
                            && self.annotations_future_enabled))
                {
                    pyupgrade::plugins::use_pep604_annotation(self, expr, value, slice);
                }

                if self.match_typing_expr(value, "Literal") {
                    self.in_literal = true;
                }

                if self.settings.enabled.contains(&CheckCode::YTT101)
                    || self.settings.enabled.contains(&CheckCode::YTT102)
                    || self.settings.enabled.contains(&CheckCode::YTT301)
                    || self.settings.enabled.contains(&CheckCode::YTT303)
                {
                    flake8_2020::plugins::subscript(self, value, slice);
                }
            }
            ExprKind::Tuple { elts, ctx } | ExprKind::List { elts, ctx } => {
                if matches!(ctx, ExprContext::Store) {
                    let check_too_many_expressions =
                        self.settings.enabled.contains(&CheckCode::F621);
                    let check_two_starred_expressions =
                        self.settings.enabled.contains(&CheckCode::F622);
                    if let Some(check) = pyflakes::checks::starred_expressions(
                        elts,
                        check_too_many_expressions,
                        check_two_starred_expressions,
                        Range::from_located(expr),
                    ) {
                        self.checks.push(check);
                    }
                }
            }
            ExprKind::Name { id, ctx } => {
                match ctx {
                    ExprContext::Load => {
                        if self.settings.enabled.contains(&CheckCode::UP019) {
                            pyupgrade::plugins::typing_text_str_alias(self, expr);
                        }

                        // Ex) List[...]
                        if !self.in_deferred_string_type_definition
                            && self.settings.enabled.contains(&CheckCode::UP006)
                            && (self.settings.target_version >= PythonVersion::Py39
                                || (self.settings.target_version >= PythonVersion::Py37
                                    && !self.settings.pyupgrade.keep_runtime_typing
                                    && self.annotations_future_enabled
                                    && self.in_annotation))
                            && typing::is_pep585_builtin(
                                expr,
                                &self.from_imports,
                                &self.import_aliases,
                            )
                        {
                            pyupgrade::plugins::use_pep585_annotation(self, expr, id);
                        }

                        self.handle_node_load(expr);
                    }
                    ExprContext::Store => {
                        if self.settings.enabled.contains(&CheckCode::E741) {
                            if let Some(check) = pycodestyle::checks::ambiguous_variable_name(
                                id,
                                Range::from_located(expr),
                            ) {
                                self.checks.push(check);
                            }
                        }

                        self.check_builtin_shadowing(id, expr, true);

                        self.handle_node_store(id, expr);
                    }
                    ExprContext::Del => self.handle_node_delete(expr),
                }

                if self.settings.enabled.contains(&CheckCode::YTT202) {
                    flake8_2020::plugins::name_or_attribute(self, expr);
                }

                if self.settings.enabled.contains(&CheckCode::PLE0118) {
                    pylint::plugins::used_prior_global_declaration(self, id, expr);
                }
            }
            ExprKind::Attribute { attr, value, .. } => {
                // Ex) typing.List[...]
                if !self.in_deferred_string_type_definition
                    && self.settings.enabled.contains(&CheckCode::UP006)
                    && (self.settings.target_version >= PythonVersion::Py39
                        || (self.settings.target_version >= PythonVersion::Py37
                            && self.annotations_future_enabled
                            && self.in_annotation))
                    && typing::is_pep585_builtin(expr, &self.from_imports, &self.import_aliases)
                {
                    pyupgrade::plugins::use_pep585_annotation(self, expr, attr);
                }

                if self.settings.enabled.contains(&CheckCode::UP016) {
                    pyupgrade::plugins::remove_six_compat(self, expr);
                }

                if self.settings.enabled.contains(&CheckCode::UP017)
                    && self.settings.target_version >= PythonVersion::Py311
                {
                    pyupgrade::plugins::datetime_utc_alias(self, expr);
                }
                if self.settings.enabled.contains(&CheckCode::UP019) {
                    pyupgrade::plugins::typing_text_str_alias(self, expr);
                }
                if self.settings.enabled.contains(&CheckCode::UP026) {
                    pyupgrade::plugins::rewrite_mock_attribute(self, expr);
                }

                if self.settings.enabled.contains(&CheckCode::YTT202) {
                    flake8_2020::plugins::name_or_attribute(self, expr);
                }

                for (code, name) in vec![
                    (CheckCode::PD007, "ix"),
                    (CheckCode::PD008, "at"),
                    (CheckCode::PD009, "iat"),
                    (CheckCode::PD011, "values"),
                ] {
                    if self.settings.enabled.contains(&code) {
                        if attr == name {
                            // Avoid flagging on function calls (e.g., `df.values()`).
                            if let Some(parent) = self.current_expr_parent() {
                                if matches!(parent.node, ExprKind::Call { .. }) {
                                    continue;
                                }
                            }
                            // Avoid flagging on non-DataFrames (e.g., `{"a": 1}.values`).
                            if pandas_vet::helpers::is_dataframe_candidate(value) {
                                // If the target is a named variable, avoid triggering on
                                // irrelevant bindings (like imports).
                                if let ExprKind::Name { id, .. } = &value.node {
                                    if self.find_binding(id).map_or(true, |binding| {
                                        matches!(
                                            binding.kind,
                                            BindingKind::Builtin
                                                | BindingKind::ClassDefinition
                                                | BindingKind::FunctionDefinition
                                                | BindingKind::Export(..)
                                                | BindingKind::FutureImportation
                                                | BindingKind::StarImportation(..)
                                                | BindingKind::Importation(..)
                                                | BindingKind::FromImportation(..)
                                                | BindingKind::SubmoduleImportation(..)
                                        )
                                    }) {
                                        continue;
                                    }
                                }

                                self.checks
                                    .push(Check::new(code.kind(), Range::from_located(expr)));
                            }
                        };
                    }
                }

                if self.settings.enabled.contains(&CheckCode::TID251) {
                    flake8_tidy_imports::checks::banned_attribute_access(
                        self,
                        &dealias_call_path(collect_call_paths(expr), &self.import_aliases),
                        expr,
                        &self.settings.flake8_tidy_imports.banned_api,
                    );
                }
            }
            ExprKind::Call {
                func,
                args,
                keywords,
            } => {
                // pyflakes
                if self.settings.enabled.contains(&CheckCode::F521)
                    || self.settings.enabled.contains(&CheckCode::F522)
                    || self.settings.enabled.contains(&CheckCode::F523)
                    || self.settings.enabled.contains(&CheckCode::F524)
                    || self.settings.enabled.contains(&CheckCode::F525)
                {
                    if let ExprKind::Attribute { value, attr, .. } = &func.node {
                        if let ExprKind::Constant {
                            value: Constant::Str(value),
                            ..
                        } = &value.node
                        {
                            if attr == "format" {
                                // "...".format(...) call
                                let location = Range::from_located(expr);
                                match pyflakes::format::FormatSummary::try_from(value.as_ref()) {
                                    Err(e) => {
                                        if self.settings.enabled.contains(&CheckCode::F521) {
                                            self.checks.push(Check::new(
                                                CheckKind::StringDotFormatInvalidFormat(
                                                    pyflakes::format::error_to_string(&e),
                                                ),
                                                location,
                                            ));
                                        }
                                    }
                                    Ok(summary) => {
                                        if self.settings.enabled.contains(&CheckCode::F522) {
                                            pyflakes::plugins::string_dot_format_extra_named_arguments(self,
                                                &summary, keywords, location,
                                            );
                                        }

                                        if self.settings.enabled.contains(&CheckCode::F523) {
                                            pyflakes::plugins::string_dot_format_extra_positional_arguments(
                                                self,
                                                &summary, args, location,
                                            );
                                        }

                                        if self.settings.enabled.contains(&CheckCode::F524) {
                                            pyflakes::plugins::string_dot_format_missing_argument(
                                                self, &summary, args, keywords, location,
                                            );
                                        }

                                        if self.settings.enabled.contains(&CheckCode::F525) {
                                            pyflakes::plugins::string_dot_format_mixing_automatic(
                                                self, &summary, location,
                                            );
                                        }
                                    }
                                }
                            }
                        }
                    }
                }

                // pyupgrade
                if self.settings.enabled.contains(&CheckCode::UP003) {
                    pyupgrade::plugins::type_of_primitive(self, expr, func, args);
                }
                if self.settings.enabled.contains(&CheckCode::UP005) {
                    pyupgrade::plugins::deprecated_unittest_alias(self, func);
                }
                if self.settings.enabled.contains(&CheckCode::UP008) {
                    pyupgrade::plugins::super_call_with_parameters(self, expr, func, args);
                }
                if self.settings.enabled.contains(&CheckCode::UP012) {
                    pyupgrade::plugins::unnecessary_encode_utf8(self, expr, func, args, keywords);
                }
                if self.settings.enabled.contains(&CheckCode::UP015) {
                    pyupgrade::plugins::redundant_open_modes(self, expr);
                }
                if self.settings.enabled.contains(&CheckCode::UP016) {
                    pyupgrade::plugins::remove_six_compat(self, expr);
                }
                if self.settings.enabled.contains(&CheckCode::UP018) {
                    pyupgrade::plugins::native_literals(self, expr, func, args, keywords);
                }
                if self.settings.enabled.contains(&CheckCode::UP020) {
                    pyupgrade::plugins::open_alias(self, expr, func);
                }
                if self.settings.enabled.contains(&CheckCode::UP021) {
                    pyupgrade::plugins::replace_universal_newlines(self, expr, keywords);
                }
                if self.settings.enabled.contains(&CheckCode::UP022) {
                    pyupgrade::plugins::replace_stdout_stderr(self, expr, keywords);
                }
                if self.settings.enabled.contains(&CheckCode::UP024) {
                    pyupgrade::plugins::os_error_alias(self, expr);
                }

                // flake8-print
                if self.settings.enabled.contains(&CheckCode::T201)
                    || self.settings.enabled.contains(&CheckCode::T203)
                {
                    flake8_print::plugins::print_call(self, func, keywords);
                }

                // flake8-bugbear
                if self.settings.enabled.contains(&CheckCode::B004) {
                    flake8_bugbear::plugins::unreliable_callable_check(self, expr, func, args);
                }
                if self.settings.enabled.contains(&CheckCode::B005) {
                    flake8_bugbear::plugins::strip_with_multi_characters(self, expr, func, args);
                }
                if self.settings.enabled.contains(&CheckCode::B009) {
                    flake8_bugbear::plugins::getattr_with_constant(self, expr, func, args);
                }
                if self.settings.enabled.contains(&CheckCode::B010) {
                    flake8_bugbear::plugins::setattr_with_constant(self, expr, func, args);
                }
                if self.settings.enabled.contains(&CheckCode::B022) {
                    flake8_bugbear::plugins::useless_contextlib_suppress(self, expr, args);
                }
                if self.settings.enabled.contains(&CheckCode::B026) {
                    flake8_bugbear::plugins::star_arg_unpacking_after_keyword_arg(
                        self, args, keywords,
                    );
                }
                if self.settings.enabled.contains(&CheckCode::B905)
                    && self.settings.target_version >= PythonVersion::Py310
                {
                    flake8_bugbear::plugins::zip_without_explicit_strict(
                        self, expr, func, keywords,
                    );
                }

                // flake8-bandit
                if self.settings.enabled.contains(&CheckCode::S102) {
                    if let Some(check) = flake8_bandit::checks::exec_used(expr, func) {
                        self.checks.push(check);
                    }
                }
                if self.settings.enabled.contains(&CheckCode::S103) {
                    if let Some(check) = flake8_bandit::checks::bad_file_permissions(
                        func,
                        args,
                        keywords,
                        &self.from_imports,
                        &self.import_aliases,
                    ) {
                        self.checks.push(check);
                    }
                }
                if self.settings.enabled.contains(&CheckCode::S501) {
                    if let Some(check) = flake8_bandit::checks::request_with_no_cert_validation(
                        func,
                        args,
                        keywords,
                        &self.from_imports,
                        &self.import_aliases,
                    ) {
                        self.checks.push(check);
                    }
                }
                if self.settings.enabled.contains(&CheckCode::S506) {
                    if let Some(check) = flake8_bandit::checks::unsafe_yaml_load(
                        func,
                        args,
                        keywords,
                        &self.from_imports,
                        &self.import_aliases,
                    ) {
                        self.checks.push(check);
                    }
                }
                if self.settings.enabled.contains(&CheckCode::S106) {
                    self.checks
                        .extend(flake8_bandit::checks::hardcoded_password_func_arg(keywords));
                }
                if self.settings.enabled.contains(&CheckCode::S324) {
                    if let Some(check) = flake8_bandit::checks::hashlib_insecure_hash_functions(
                        func,
                        args,
                        keywords,
                        &self.from_imports,
                        &self.import_aliases,
                    ) {
                        self.checks.push(check);
                    }
                }
                if self.settings.enabled.contains(&CheckCode::S113) {
                    if let Some(check) = flake8_bandit::checks::request_without_timeout(
                        func,
                        args,
                        keywords,
                        &self.from_imports,
                        &self.import_aliases,
                    ) {
                        self.checks.push(check);
                    }
                }

                // flake8-comprehensions
                if self.settings.enabled.contains(&CheckCode::C400) {
                    if let Some(check) = flake8_comprehensions::checks::unnecessary_generator_list(
                        expr,
                        func,
                        args,
                        keywords,
                        self.locator,
                        self.patch(&CheckCode::C400),
                        Range::from_located(expr),
                    ) {
                        self.checks.push(check);
                    };
                }
                if self.settings.enabled.contains(&CheckCode::C401) {
                    if let Some(check) = flake8_comprehensions::checks::unnecessary_generator_set(
                        expr,
                        func,
                        args,
                        keywords,
                        self.locator,
                        self.patch(&CheckCode::C401),
                        Range::from_located(expr),
                    ) {
                        self.checks.push(check);
                    };
                }
                if self.settings.enabled.contains(&CheckCode::C402) {
                    if let Some(check) = flake8_comprehensions::checks::unnecessary_generator_dict(
                        expr,
                        func,
                        args,
                        keywords,
                        self.locator,
                        self.patch(&CheckCode::C402),
                        Range::from_located(expr),
                    ) {
                        self.checks.push(check);
                    };
                }
                if self.settings.enabled.contains(&CheckCode::C403) {
                    if let Some(check) =
                        flake8_comprehensions::checks::unnecessary_list_comprehension_set(
                            expr,
                            func,
                            args,
                            keywords,
                            self.locator,
                            self.patch(&CheckCode::C403),
                            Range::from_located(expr),
                        )
                    {
                        self.checks.push(check);
                    };
                }
                if self.settings.enabled.contains(&CheckCode::C404) {
                    if let Some(check) =
                        flake8_comprehensions::checks::unnecessary_list_comprehension_dict(
                            expr,
                            func,
                            args,
                            keywords,
                            self.locator,
                            self.patch(&CheckCode::C404),
                            Range::from_located(expr),
                        )
                    {
                        self.checks.push(check);
                    };
                }
                if self.settings.enabled.contains(&CheckCode::C405) {
                    if let Some(check) = flake8_comprehensions::checks::unnecessary_literal_set(
                        expr,
                        func,
                        args,
                        keywords,
                        self.locator,
                        self.patch(&CheckCode::C405),
                        Range::from_located(expr),
                    ) {
                        self.checks.push(check);
                    };
                }
                if self.settings.enabled.contains(&CheckCode::C406) {
                    if let Some(check) = flake8_comprehensions::checks::unnecessary_literal_dict(
                        expr,
                        func,
                        args,
                        keywords,
                        self.locator,
                        self.patch(&CheckCode::C406),
                        Range::from_located(expr),
                    ) {
                        self.checks.push(check);
                    };
                }
                if self.settings.enabled.contains(&CheckCode::C408) {
                    if let Some(check) = flake8_comprehensions::checks::unnecessary_collection_call(
                        expr,
                        func,
                        args,
                        keywords,
                        self.locator,
                        self.patch(&CheckCode::C408),
                        Range::from_located(expr),
                    ) {
                        self.checks.push(check);
                    };
                }
                if self.settings.enabled.contains(&CheckCode::C409) {
                    if let Some(check) =
                        flake8_comprehensions::checks::unnecessary_literal_within_tuple_call(
                            expr,
                            func,
                            args,
                            self.locator,
                            self.patch(&CheckCode::C409),
                            Range::from_located(expr),
                        )
                    {
                        self.checks.push(check);
                    };
                }
                if self.settings.enabled.contains(&CheckCode::C410) {
                    if let Some(check) =
                        flake8_comprehensions::checks::unnecessary_literal_within_list_call(
                            expr,
                            func,
                            args,
                            self.locator,
                            self.patch(&CheckCode::C410),
                            Range::from_located(expr),
                        )
                    {
                        self.checks.push(check);
                    };
                }
                if self.settings.enabled.contains(&CheckCode::C411) {
                    if let Some(check) = flake8_comprehensions::checks::unnecessary_list_call(
                        expr,
                        func,
                        args,
                        self.locator,
                        self.patch(&CheckCode::C411),
                        Range::from_located(expr),
                    ) {
                        self.checks.push(check);
                    };
                }
                if self.settings.enabled.contains(&CheckCode::C413) {
                    if let Some(check) =
                        flake8_comprehensions::checks::unnecessary_call_around_sorted(
                            expr,
                            func,
                            args,
                            self.locator,
                            self.patch(&CheckCode::C413),
                            Range::from_located(expr),
                        )
                    {
                        self.checks.push(check);
                    };
                }
                if self.settings.enabled.contains(&CheckCode::C414) {
                    if let Some(check) =
                        flake8_comprehensions::checks::unnecessary_double_cast_or_process(
                            func,
                            args,
                            Range::from_located(expr),
                        )
                    {
                        self.checks.push(check);
                    };
                }
                if self.settings.enabled.contains(&CheckCode::C415) {
                    if let Some(check) =
                        flake8_comprehensions::checks::unnecessary_subscript_reversal(
                            func,
                            args,
                            Range::from_located(expr),
                        )
                    {
                        self.checks.push(check);
                    };
                }
                if self.settings.enabled.contains(&CheckCode::C417) {
                    if let Some(check) = flake8_comprehensions::checks::unnecessary_map(
                        func,
                        args,
                        Range::from_located(expr),
                    ) {
                        self.checks.push(check);
                    };
                }

                // flake8-boolean-trap
                if self.settings.enabled.contains(&CheckCode::FBT003) {
                    flake8_boolean_trap::plugins::check_boolean_positional_value_in_function_call(
                        self, args, func,
                    );
                }
                if let ExprKind::Name { id, ctx } = &func.node {
                    if id == "locals" && matches!(ctx, ExprContext::Load) {
                        let scope = &mut self.scopes
                            [*(self.scope_stack.last().expect("No current scope found"))];
                        scope.uses_locals = true;
                    }
                }

                // flake8-debugger
                if self.settings.enabled.contains(&CheckCode::T100) {
                    if let Some(check) = flake8_debugger::checks::debugger_call(
                        expr,
                        func,
                        &self.from_imports,
                        &self.import_aliases,
                    ) {
                        self.checks.push(check);
                    }
                }

                // pandas-vet
                if self.settings.enabled.contains(&CheckCode::PD002) {
                    self.checks
                        .extend(pandas_vet::checks::inplace_argument(keywords).into_iter());
                }
                for (code, name) in vec![
                    (CheckCode::PD003, "isnull"),
                    (CheckCode::PD004, "notnull"),
                    (CheckCode::PD010, "pivot"),
                    (CheckCode::PD010, "unstack"),
                    (CheckCode::PD012, "read_table"),
                    (CheckCode::PD013, "stack"),
                ] {
                    if self.settings.enabled.contains(&code) {
                        if let ExprKind::Attribute { value, attr, .. } = &func.node {
                            if attr == name {
                                if pandas_vet::helpers::is_dataframe_candidate(value) {
                                    // If the target is a named variable, avoid triggering on
                                    // irrelevant bindings (like non-Pandas imports).
                                    if let ExprKind::Name { id, .. } = &value.node {
                                        if self.find_binding(id).map_or(true, |binding| {
                                            if let BindingKind::Importation(.., module) =
                                                &binding.kind
                                            {
                                                module != "pandas"
                                            } else {
                                                matches!(
                                                    binding.kind,
                                                    BindingKind::Builtin
                                                        | BindingKind::ClassDefinition
                                                        | BindingKind::FunctionDefinition
                                                        | BindingKind::Export(..)
                                                        | BindingKind::FutureImportation
                                                        | BindingKind::StarImportation(..)
                                                        | BindingKind::Importation(..)
                                                        | BindingKind::FromImportation(..)
                                                        | BindingKind::SubmoduleImportation(..)
                                                )
                                            }
                                        }) {
                                            continue;
                                        }
                                    }

                                    self.checks
                                        .push(Check::new(code.kind(), Range::from_located(func)));
                                }
                            };
                        }
                    }
                }
                if self.settings.enabled.contains(&CheckCode::PD015) {
                    if let Some(check) = pandas_vet::checks::use_of_pd_merge(func) {
                        self.checks.push(check);
                    };
                }

                // flake8-datetimez
                if self.settings.enabled.contains(&CheckCode::DTZ001) {
                    flake8_datetimez::plugins::call_datetime_without_tzinfo(
                        self,
                        func,
                        args,
                        keywords,
                        Range::from_located(expr),
                    );
                }
                if self.settings.enabled.contains(&CheckCode::DTZ002) {
                    flake8_datetimez::plugins::call_datetime_today(
                        self,
                        func,
                        Range::from_located(expr),
                    );
                }
                if self.settings.enabled.contains(&CheckCode::DTZ003) {
                    flake8_datetimez::plugins::call_datetime_utcnow(
                        self,
                        func,
                        Range::from_located(expr),
                    );
                }
                if self.settings.enabled.contains(&CheckCode::DTZ004) {
                    flake8_datetimez::plugins::call_datetime_utcfromtimestamp(
                        self,
                        func,
                        Range::from_located(expr),
                    );
                }
                if self.settings.enabled.contains(&CheckCode::DTZ005) {
                    flake8_datetimez::plugins::call_datetime_now_without_tzinfo(
                        self,
                        func,
                        args,
                        keywords,
                        Range::from_located(expr),
                    );
                }
                if self.settings.enabled.contains(&CheckCode::DTZ006) {
                    flake8_datetimez::plugins::call_datetime_fromtimestamp(
                        self,
                        func,
                        args,
                        keywords,
                        Range::from_located(expr),
                    );
                }
                if self.settings.enabled.contains(&CheckCode::DTZ007) {
                    flake8_datetimez::plugins::call_datetime_strptime_without_zone(
                        self,
                        func,
                        args,
                        Range::from_located(expr),
                    );
                }
                if self.settings.enabled.contains(&CheckCode::DTZ011) {
                    flake8_datetimez::plugins::call_date_today(
                        self,
                        func,
                        Range::from_located(expr),
                    );
                }
                if self.settings.enabled.contains(&CheckCode::DTZ012) {
                    flake8_datetimez::plugins::call_date_fromtimestamp(
                        self,
                        func,
                        Range::from_located(expr),
                    );
                }

                // pygrep-hooks
                if self.settings.enabled.contains(&CheckCode::PGH001) {
                    pygrep_hooks::plugins::no_eval(self, func);
                }
                if self.settings.enabled.contains(&CheckCode::PGH002) {
                    pygrep_hooks::plugins::deprecated_log_warn(self, func);
                }

                // pylint
                if self.settings.enabled.contains(&CheckCode::PLC3002) {
                    pylint::plugins::unnecessary_direct_lambda_call(self, expr, func);
                }
                if self.settings.enabled.contains(&CheckCode::PLR1722) {
                    pylint::plugins::use_sys_exit(self, func);
                }

                // flake8-pytest-style
                if self.settings.enabled.contains(&CheckCode::PT008) {
                    if let Some(check) =
                        flake8_pytest_style::plugins::patch_with_lambda(func, args, keywords)
                    {
                        self.checks.push(check);
                    }
                }
                if self.settings.enabled.contains(&CheckCode::PT009) {
                    if let Some(check) = flake8_pytest_style::plugins::unittest_assertion(func) {
                        self.checks.push(check);
                    }
                }

                if self.settings.enabled.contains(&CheckCode::PT010)
                    || self.settings.enabled.contains(&CheckCode::PT011)
                {
                    flake8_pytest_style::plugins::raises_call(self, func, args, keywords);
                }

                if self.settings.enabled.contains(&CheckCode::PT016) {
                    flake8_pytest_style::plugins::fail_call(self, func, args, keywords);
                }

                // ruff
                if self.settings.enabled.contains(&CheckCode::RUF004) {
                    self.checks
                        .extend(ruff::checks::keyword_argument_before_star_argument(
                            args, keywords,
                        ));
                }
            }
            ExprKind::Dict { keys, .. } => {
                let check_repeated_literals = self.settings.enabled.contains(&CheckCode::F601);
                let check_repeated_variables = self.settings.enabled.contains(&CheckCode::F602);
                if check_repeated_literals || check_repeated_variables {
                    self.checks.extend(pyflakes::checks::repeated_keys(
                        keys,
                        check_repeated_literals,
                        check_repeated_variables,
                    ));
                }
            }
            ExprKind::Yield { .. } => {
                if self.settings.enabled.contains(&CheckCode::F704) {
                    let scope = self.current_scope();
                    if matches!(scope.kind, ScopeKind::Class(_) | ScopeKind::Module) {
                        self.checks.push(Check::new(
                            CheckKind::YieldOutsideFunction(DeferralKeyword::Yield),
                            Range::from_located(expr),
                        ));
                    }
                }
            }
            ExprKind::YieldFrom { .. } => {
                if self.settings.enabled.contains(&CheckCode::F704) {
                    let scope = self.current_scope();
                    if matches!(scope.kind, ScopeKind::Class(_) | ScopeKind::Module) {
                        self.checks.push(Check::new(
                            CheckKind::YieldOutsideFunction(DeferralKeyword::YieldFrom),
                            Range::from_located(expr),
                        ));
                    }
                }
            }
            ExprKind::Await { .. } => {
                if self.settings.enabled.contains(&CheckCode::F704) {
                    let scope = self.current_scope();
                    if matches!(scope.kind, ScopeKind::Class(_) | ScopeKind::Module) {
                        self.checks.push(Check::new(
                            CheckKind::YieldOutsideFunction(DeferralKeyword::Await),
                            Range::from_located(expr),
                        ));
                    }
                }
                if self.settings.enabled.contains(&CheckCode::PLE1142) {
                    pylint::plugins::await_outside_async(self, expr);
                }
            }
            ExprKind::JoinedStr { values } => {
                if self.settings.enabled.contains(&CheckCode::F541) {
                    pyflakes::plugins::f_string_missing_placeholders(expr, values, self);
                }
            }
            ExprKind::BinOp {
                left,
                op: Operator::RShift,
                ..
            } => {
                if self.settings.enabled.contains(&CheckCode::F633) {
                    pyflakes::plugins::invalid_print_syntax(self, left);
                }
            }
            ExprKind::BinOp {
                left,
                op: Operator::Mod,
                right,
            } => {
                if let ExprKind::Constant {
                    value: Constant::Str(value),
                    ..
                } = &left.node
                {
                    if self.settings.enabled.contains(&CheckCode::F501)
                        || self.settings.enabled.contains(&CheckCode::F502)
                        || self.settings.enabled.contains(&CheckCode::F503)
                        || self.settings.enabled.contains(&CheckCode::F504)
                        || self.settings.enabled.contains(&CheckCode::F505)
                        || self.settings.enabled.contains(&CheckCode::F506)
                        || self.settings.enabled.contains(&CheckCode::F507)
                        || self.settings.enabled.contains(&CheckCode::F508)
                        || self.settings.enabled.contains(&CheckCode::F509)
                    {
                        let location = Range::from_located(expr);
                        match pyflakes::cformat::CFormatSummary::try_from(value.as_ref()) {
                            Err(CFormatError {
                                typ: CFormatErrorType::UnsupportedFormatChar(c),
                                ..
                            }) => {
                                if self.settings.enabled.contains(&CheckCode::F509) {
                                    self.checks.push(Check::new(
                                        CheckKind::PercentFormatUnsupportedFormatCharacter(c),
                                        location,
                                    ));
                                }
                            }
                            Err(e) => {
                                if self.settings.enabled.contains(&CheckCode::F501) {
                                    self.checks.push(Check::new(
                                        CheckKind::PercentFormatInvalidFormat(e.to_string()),
                                        location,
                                    ));
                                }
                            }
                            Ok(summary) => {
                                if self.settings.enabled.contains(&CheckCode::F502) {
                                    pyflakes::plugins::percent_format_expected_mapping(
                                        self, &summary, right, location,
                                    );
                                }
                                if self.settings.enabled.contains(&CheckCode::F503) {
                                    pyflakes::plugins::percent_format_expected_sequence(
                                        self, &summary, right, location,
                                    );
                                }
                                if self.settings.enabled.contains(&CheckCode::F504) {
                                    pyflakes::plugins::percent_format_extra_named_arguments(
                                        self, &summary, right, location,
                                    );
                                }
                                if self.settings.enabled.contains(&CheckCode::F505) {
                                    pyflakes::plugins::percent_format_missing_arguments(
                                        self, &summary, right, location,
                                    );
                                }
                                if self.settings.enabled.contains(&CheckCode::F506) {
                                    pyflakes::plugins::percent_format_mixed_positional_and_named(
                                        self, &summary, location,
                                    );
                                }
                                if self.settings.enabled.contains(&CheckCode::F507) {
                                    pyflakes::plugins::percent_format_positional_count_mismatch(
                                        self, &summary, right, location,
                                    );
                                }
                                if self.settings.enabled.contains(&CheckCode::F508) {
                                    pyflakes::plugins::percent_format_star_requires_sequence(
                                        self, &summary, right, location,
                                    );
                                }
                            }
                        }
                    }
                }
            }
            ExprKind::BinOp {
                op: Operator::Add, ..
            } => {
                if self.settings.enabled.contains(&CheckCode::ISC003) {
                    if let Some(check) = flake8_implicit_str_concat::checks::explicit(expr) {
                        self.checks.push(check);
                    }
                }
            }
            ExprKind::UnaryOp { op, operand } => {
                let check_not_in = self.settings.enabled.contains(&CheckCode::E713);
                let check_not_is = self.settings.enabled.contains(&CheckCode::E714);
                if check_not_in || check_not_is {
                    pycodestyle::plugins::not_tests(
                        self,
                        expr,
                        op,
                        operand,
                        check_not_in,
                        check_not_is,
                    );
                }

                if self.settings.enabled.contains(&CheckCode::B002) {
                    flake8_bugbear::plugins::unary_prefix_increment(self, expr, op, operand);
                }

                if self.settings.enabled.contains(&CheckCode::SIM201) {
                    flake8_simplify::plugins::negation_with_equal_op(self, expr, op, operand);
                }
                if self.settings.enabled.contains(&CheckCode::SIM202) {
                    flake8_simplify::plugins::negation_with_not_equal_op(self, expr, op, operand);
                }
                if self.settings.enabled.contains(&CheckCode::SIM208) {
                    flake8_simplify::plugins::double_negation(self, expr, op, operand);
                }
            }
            ExprKind::Compare {
                left,
                ops,
                comparators,
            } => {
                let check_none_comparisons = self.settings.enabled.contains(&CheckCode::E711);
                let check_true_false_comparisons = self.settings.enabled.contains(&CheckCode::E712);
                if check_none_comparisons || check_true_false_comparisons {
                    pycodestyle::plugins::literal_comparisons(
                        self,
                        expr,
                        left,
                        ops,
                        comparators,
                        check_none_comparisons,
                        check_true_false_comparisons,
                    );
                }

                if self.settings.enabled.contains(&CheckCode::F632) {
                    pyflakes::plugins::invalid_literal_comparison(
                        self,
                        left,
                        ops,
                        comparators,
                        Range::from_located(expr),
                    );
                }

                if self.settings.enabled.contains(&CheckCode::E721) {
                    self.checks.extend(pycodestyle::checks::type_comparison(
                        ops,
                        comparators,
                        Range::from_located(expr),
                    ));
                }

                if self.settings.enabled.contains(&CheckCode::YTT103)
                    || self.settings.enabled.contains(&CheckCode::YTT201)
                    || self.settings.enabled.contains(&CheckCode::YTT203)
                    || self.settings.enabled.contains(&CheckCode::YTT204)
                    || self.settings.enabled.contains(&CheckCode::YTT302)
                {
                    flake8_2020::plugins::compare(self, left, ops, comparators);
                }

                if self.settings.enabled.contains(&CheckCode::S105) {
                    self.checks.extend(
                        flake8_bandit::checks::compare_to_hardcoded_password_string(
                            left,
                            comparators,
                        ),
                    );
                }

                if self.settings.enabled.contains(&CheckCode::PLC2201) {
                    pylint::plugins::misplaced_comparison_constant(
                        self,
                        expr,
                        left,
                        ops,
                        comparators,
                    );
                }

                if self.settings.enabled.contains(&CheckCode::SIM118) {
                    flake8_simplify::plugins::key_in_dict_compare(
                        self,
                        expr,
                        left,
                        ops,
                        comparators,
                    );
                }

                if self.settings.enabled.contains(&CheckCode::SIM300) {
                    flake8_simplify::plugins::yoda_conditions(self, expr, left, ops, comparators);
                }
            }
            ExprKind::Constant {
                value: Constant::Str(value),
                kind,
            } => {
                if self.in_type_definition && !self.in_literal {
                    self.deferred_string_type_definitions.push((
                        Range::from_located(expr),
                        value,
                        self.in_annotation,
                        (self.scope_stack.clone(), self.parents.clone()),
                    ));
                }
                if self.settings.enabled.contains(&CheckCode::S104) {
                    if let Some(check) = flake8_bandit::checks::hardcoded_bind_all_interfaces(
                        value,
                        &Range::from_located(expr),
                    ) {
                        self.checks.push(check);
                    }
                }
                if self.settings.enabled.contains(&CheckCode::S108) {
                    if let Some(check) = flake8_bandit::checks::hardcoded_tmp_directory(
                        expr,
                        value,
                        &self.settings.flake8_bandit.hardcoded_tmp_directory,
                    ) {
                        self.checks.push(check);
                    }
                }
                if self.settings.enabled.contains(&CheckCode::UP025) {
                    pyupgrade::plugins::rewrite_unicode_literal(self, expr, kind.as_deref());
                }
            }
            ExprKind::Lambda { args, body, .. } => {
                if self.settings.enabled.contains(&CheckCode::PIE807) {
                    flake8_pie::plugins::prefer_list_builtin(self, expr);
                }

                // Visit the arguments, but avoid the body, which will be deferred.
                for arg in &args.posonlyargs {
                    if let Some(expr) = &arg.node.annotation {
                        self.visit_annotation(expr);
                    }
                }
                for arg in &args.args {
                    if let Some(expr) = &arg.node.annotation {
                        self.visit_annotation(expr);
                    }
                }
                if let Some(arg) = &args.vararg {
                    if let Some(expr) = &arg.node.annotation {
                        self.visit_annotation(expr);
                    }
                }
                for arg in &args.kwonlyargs {
                    if let Some(expr) = &arg.node.annotation {
                        self.visit_annotation(expr);
                    }
                }
                if let Some(arg) = &args.kwarg {
                    if let Some(expr) = &arg.node.annotation {
                        self.visit_annotation(expr);
                    }
                }
                for expr in &args.kw_defaults {
                    self.visit_expr(expr);
                }
                for expr in &args.defaults {
                    self.visit_expr(expr);
                }
                self.push_scope(Scope::new(ScopeKind::Lambda(Lambda { args, body })));
            }
            ExprKind::ListComp { elt, generators } | ExprKind::SetComp { elt, generators } => {
                if self.settings.enabled.contains(&CheckCode::C416) {
                    if let Some(check) = flake8_comprehensions::checks::unnecessary_comprehension(
                        expr,
                        elt,
                        generators,
                        self.locator,
                        self.patch(&CheckCode::C416),
                        Range::from_located(expr),
                    ) {
                        self.checks.push(check);
                    };
                }
                if self.settings.enabled.contains(&CheckCode::B023) {
                    flake8_bugbear::plugins::function_uses_loop_variable(self, &Node::Expr(expr));
                }
                self.push_scope(Scope::new(ScopeKind::Generator));
            }
            ExprKind::GeneratorExp { .. } | ExprKind::DictComp { .. } => {
                if self.settings.enabled.contains(&CheckCode::B023) {
                    flake8_bugbear::plugins::function_uses_loop_variable(self, &Node::Expr(expr));
                }
                self.push_scope(Scope::new(ScopeKind::Generator));
            }
            ExprKind::BoolOp { op, values } => {
                if self.settings.enabled.contains(&CheckCode::PLR1701) {
                    pylint::plugins::merge_isinstance(self, expr, op, values);
                }
                if self.settings.enabled.contains(&CheckCode::SIM101) {
                    flake8_simplify::plugins::duplicate_isinstance_call(self, expr);
                }
                if self.settings.enabled.contains(&CheckCode::SIM109) {
                    flake8_simplify::plugins::compare_with_tuple(self, expr);
                }
                if self.settings.enabled.contains(&CheckCode::SIM220) {
                    flake8_simplify::plugins::a_and_not_a(self, expr);
                }
                if self.settings.enabled.contains(&CheckCode::SIM221) {
                    flake8_simplify::plugins::a_or_not_a(self, expr);
                }
                if self.settings.enabled.contains(&CheckCode::SIM222) {
                    flake8_simplify::plugins::or_true(self, expr);
                }
                if self.settings.enabled.contains(&CheckCode::SIM223) {
                    flake8_simplify::plugins::and_false(self, expr);
                }
            }
            _ => {}
        };

        // Recurse.
        match &expr.node {
            ExprKind::Lambda { .. } => {
                self.deferred_lambdas
                    .push((expr, (self.scope_stack.clone(), self.parents.clone())));
            }
            ExprKind::Call {
                func,
                args,
                keywords,
            } => {
                let call_path = dealias_call_path(collect_call_paths(func), &self.import_aliases);
                if self.match_typing_call_path(&call_path, "ForwardRef") {
                    self.visit_expr(func);
                    for expr in args {
                        self.in_type_definition = true;
                        self.visit_expr(expr);
                        self.in_type_definition = prev_in_type_definition;
                    }
                } else if self.match_typing_call_path(&call_path, "cast") {
                    self.visit_expr(func);
                    if !args.is_empty() {
                        self.in_type_definition = true;
                        self.visit_expr(&args[0]);
                        self.in_type_definition = prev_in_type_definition;
                    }
                    for expr in args.iter().skip(1) {
                        self.visit_expr(expr);
                    }
                } else if self.match_typing_call_path(&call_path, "NewType") {
                    self.visit_expr(func);
                    for expr in args.iter().skip(1) {
                        self.in_type_definition = true;
                        self.visit_expr(expr);
                        self.in_type_definition = prev_in_type_definition;
                    }
                } else if self.match_typing_call_path(&call_path, "TypeVar") {
                    self.visit_expr(func);
                    for expr in args.iter().skip(1) {
                        self.in_type_definition = true;
                        self.visit_expr(expr);
                        self.in_type_definition = prev_in_type_definition;
                    }
                    for keyword in keywords {
                        let KeywordData { arg, value } = &keyword.node;
                        if let Some(id) = arg {
                            if id == "bound" {
                                self.in_type_definition = true;
                                self.visit_expr(value);
                                self.in_type_definition = prev_in_type_definition;
                            } else {
                                self.in_type_definition = false;
                                self.visit_expr(value);
                                self.in_type_definition = prev_in_type_definition;
                            }
                        }
                    }
                } else if self.match_typing_call_path(&call_path, "NamedTuple") {
                    self.visit_expr(func);

                    // Ex) NamedTuple("a", [("a", int)])
                    if args.len() > 1 {
                        match &args[1].node {
                            ExprKind::List { elts, .. } | ExprKind::Tuple { elts, .. } => {
                                for elt in elts {
                                    match &elt.node {
                                        ExprKind::List { elts, .. }
                                        | ExprKind::Tuple { elts, .. } => {
                                            if elts.len() == 2 {
                                                self.in_type_definition = false;
                                                self.visit_expr(&elts[0]);
                                                self.in_type_definition = prev_in_type_definition;

                                                self.in_type_definition = true;
                                                self.visit_expr(&elts[1]);
                                                self.in_type_definition = prev_in_type_definition;
                                            }
                                        }
                                        _ => {}
                                    }
                                }
                            }
                            _ => {}
                        }
                    }

                    // Ex) NamedTuple("a", a=int)
                    for keyword in keywords {
                        let KeywordData { value, .. } = &keyword.node;
                        self.in_type_definition = true;
                        self.visit_expr(value);
                        self.in_type_definition = prev_in_type_definition;
                    }
                } else if self.match_typing_call_path(&call_path, "TypedDict") {
                    self.visit_expr(func);

                    // Ex) TypedDict("a", {"a": int})
                    if args.len() > 1 {
                        if let ExprKind::Dict { keys, values } = &args[1].node {
                            for key in keys {
                                self.in_type_definition = false;
                                self.visit_expr(key);
                                self.in_type_definition = prev_in_type_definition;
                            }
                            for value in values {
                                self.in_type_definition = true;
                                self.visit_expr(value);
                                self.in_type_definition = prev_in_type_definition;
                            }
                        }
                    }

                    // Ex) TypedDict("a", a=int)
                    for keyword in keywords {
                        let KeywordData { value, .. } = &keyword.node;
                        self.in_type_definition = true;
                        self.visit_expr(value);
                        self.in_type_definition = prev_in_type_definition;
                    }
                } else if ["Arg", "DefaultArg", "NamedArg", "DefaultNamedArg"]
                    .iter()
                    .any(|target| {
                        match_call_path(&call_path, "mypy_extensions", target, &self.from_imports)
                    })
                {
                    self.visit_expr(func);

                    // Ex) DefaultNamedArg(bool | None, name="some_prop_name")
                    let mut arguments = args.iter().chain(keywords.iter().map(|keyword| {
                        let KeywordData { value, .. } = &keyword.node;
                        value
                    }));
                    if let Some(expr) = arguments.next() {
                        self.in_type_definition = true;
                        self.visit_expr(expr);
                        self.in_type_definition = prev_in_type_definition;
                    }
                    for expr in arguments {
                        self.in_type_definition = false;
                        self.visit_expr(expr);
                        self.in_type_definition = prev_in_type_definition;
                    }
                } else {
                    visitor::walk_expr(self, expr);
                }
            }
            ExprKind::Subscript { value, slice, ctx } => {
                // Only allow annotations in `ExprContext::Load`. If we have, e.g.,
                // `obj["foo"]["bar"]`, we need to avoid treating the `obj["foo"]`
                // portion as an annotation, despite having `ExprContext::Load`. Thus, we track
                // the `ExprContext` at the top-level.
                let prev_in_subscript = self.in_subscript;
                if self.in_subscript {
                    visitor::walk_expr(self, expr);
                } else if matches!(ctx, ExprContext::Store | ExprContext::Del) {
                    self.in_subscript = true;
                    visitor::walk_expr(self, expr);
                } else {
                    match typing::match_annotated_subscript(
                        value,
                        &self.from_imports,
                        &self.import_aliases,
                        |member| self.is_builtin(member),
                    ) {
                        Some(subscript) => {
                            match subscript {
                                // Ex) Optional[int]
                                SubscriptKind::AnnotatedSubscript => {
                                    self.visit_expr(value);
                                    self.in_type_definition = true;
                                    self.visit_expr(slice);
                                    self.in_type_definition = prev_in_type_definition;
                                    self.visit_expr_context(ctx);
                                }
                                // Ex) Annotated[int, "Hello, world!"]
                                SubscriptKind::PEP593AnnotatedSubscript => {
                                    // First argument is a type (including forward references); the
                                    // rest are arbitrary Python objects.
                                    self.visit_expr(value);
                                    if let ExprKind::Tuple { elts, ctx } = &slice.node {
                                        if let Some(expr) = elts.first() {
                                            self.visit_expr(expr);
                                            self.in_type_definition = false;
                                            for expr in elts.iter().skip(1) {
                                                self.visit_expr(expr);
                                            }
                                            self.in_type_definition = prev_in_type_definition;
                                            self.visit_expr_context(ctx);
                                        }
                                    } else {
                                        error!(
                                            "Found non-ExprKind::Tuple argument to PEP 593 \
                                             Annotation."
                                        );
                                    }
                                }
                            }
                        }
                        None => visitor::walk_expr(self, expr),
                    }
                }
                self.in_subscript = prev_in_subscript;
            }
            ExprKind::JoinedStr { .. } => {
                visitor::walk_expr(self, expr);
            }
            _ => visitor::walk_expr(self, expr),
        }

        // Post-visit.
        match &expr.node {
            ExprKind::Lambda { .. }
            | ExprKind::GeneratorExp { .. }
            | ExprKind::ListComp { .. }
            | ExprKind::DictComp { .. }
            | ExprKind::SetComp { .. } => {
                self.pop_scope();
            }
            _ => {}
        };

        self.in_type_definition = prev_in_type_definition;
        self.in_literal = prev_in_literal;

        self.pop_expr();
    }

    fn visit_excepthandler(&mut self, excepthandler: &'b Excepthandler) {
        match &excepthandler.node {
            ExcepthandlerKind::ExceptHandler {
                type_, name, body, ..
            } => {
                if self.settings.enabled.contains(&CheckCode::E722) {
                    if let Some(check) = pycodestyle::checks::do_not_use_bare_except(
                        type_.as_deref(),
                        body,
                        excepthandler,
                        self.locator,
                    ) {
                        self.checks.push(check);
                    }
                }
                if self.settings.enabled.contains(&CheckCode::B904) {
                    flake8_bugbear::plugins::raise_without_from_inside_except(self, body);
                }
                if self.settings.enabled.contains(&CheckCode::BLE001) {
                    flake8_blind_except::plugins::blind_except(
                        self,
                        type_.as_deref(),
                        name.as_deref(),
                        body,
                    );
                }
                match name {
                    Some(name) => {
                        if self.settings.enabled.contains(&CheckCode::E741) {
                            if let Some(check) = pycodestyle::checks::ambiguous_variable_name(
                                name,
                                helpers::excepthandler_name_range(excepthandler, self.locator)
                                    .expect("Failed to find `name` range"),
                            ) {
                                self.checks.push(check);
                            }
                        }

                        self.check_builtin_shadowing(name, excepthandler, false);

                        let name_range =
                            helpers::excepthandler_name_range(excepthandler, self.locator).unwrap();

                        if self.current_scope().values.contains_key(&name.as_str()) {
                            self.handle_node_store(
                                name,
                                &Expr::new(
                                    name_range.location,
                                    name_range.end_location,
                                    ExprKind::Name {
                                        id: name.to_string(),
                                        ctx: ExprContext::Store,
                                    },
                                ),
                            );
                        }

                        let definition = self.current_scope().values.get(&name.as_str()).copied();
                        self.handle_node_store(
                            name,
                            &Expr::new(
                                name_range.location,
                                name_range.end_location,
                                ExprKind::Name {
                                    id: name.to_string(),
                                    ctx: ExprContext::Store,
                                },
                            ),
                        );

                        walk_excepthandler(self, excepthandler);

                        if let Some(index) = {
                            let scope = &mut self.scopes
                                [*(self.scope_stack.last().expect("No current scope found"))];
                            &scope.values.remove(&name.as_str())
                        } {
                            if self.bindings[*index].used.is_none() {
                                if self.settings.enabled.contains(&CheckCode::F841) {
<<<<<<< HEAD
                                    let mut check = Check::new(
=======
                                    self.checks.push(Check::new(
>>>>>>> d5256f89
                                        CheckKind::UnusedVariable(name.to_string()),
                                        name_range,
                                    );
                                    if self.patch(&CheckCode::F841) {
                                        match pyflakes::fixes::remove_exception_handler_assignment(
                                            excepthandler,
                                            self.locator,
                                        ) {
                                            Ok(fix) => {
                                                check.amend(fix);
                                            }
                                            Err(e) => {
                                                error!(
                                                    "Failed to remove exception handler \
                                                     assignment: {}",
                                                    e
                                                );
                                            }
                                        }
                                    }
                                    self.add_check(check);
                                }
                            }
                        }

                        if let Some(index) = definition {
                            let scope = &mut self.scopes
                                [*(self.scope_stack.last().expect("No current scope found"))];
                            scope.values.insert(name, index);
                        }
                    }
                    None => walk_excepthandler(self, excepthandler),
                }
            }
        }
    }

    fn visit_format_spec(&mut self, format_spec: &'b Expr) {
        match &format_spec.node {
            ExprKind::JoinedStr { values } => {
                for value in values {
                    self.visit_expr(value);
                }
            }
            _ => unreachable!("Unexpected expression for format_spec"),
        }
    }

    fn visit_comprehension(&mut self, comprehension: &'b Comprehension) {
        if self.settings.enabled.contains(&CheckCode::SIM118) {
            flake8_simplify::plugins::key_in_dict_for(
                self,
                &comprehension.target,
                &comprehension.iter,
            );
        }
        visitor::walk_comprehension(self, comprehension);
    }

    fn visit_arguments(&mut self, arguments: &'b Arguments) {
        if self.settings.enabled.contains(&CheckCode::B006) {
            flake8_bugbear::plugins::mutable_argument_default(self, arguments);
        }
        if self.settings.enabled.contains(&CheckCode::B008) {
            flake8_bugbear::plugins::function_call_argument_default(self, arguments);
        }

        // flake8-boolean-trap
        if self.settings.enabled.contains(&CheckCode::FBT001) {
            flake8_boolean_trap::plugins::check_positional_boolean_in_def(self, arguments);
        }
        if self.settings.enabled.contains(&CheckCode::FBT002) {
            flake8_boolean_trap::plugins::check_boolean_default_value_in_function_definition(
                self, arguments,
            );
        }

        // Bind, but intentionally avoid walking default expressions, as we handle them
        // upstream.
        for arg in &arguments.posonlyargs {
            self.visit_arg(arg);
        }
        for arg in &arguments.args {
            self.visit_arg(arg);
        }
        if let Some(arg) = &arguments.vararg {
            self.visit_arg(arg);
        }
        for arg in &arguments.kwonlyargs {
            self.visit_arg(arg);
        }
        if let Some(arg) = &arguments.kwarg {
            self.visit_arg(arg);
        }
    }

    fn visit_arg(&mut self, arg: &'b Arg) {
        // Bind, but intentionally avoid walking the annotation, as we handle it
        // upstream.
        self.add_binding(
            &arg.node.arg,
            Binding {
                kind: BindingKind::Argument,
                used: None,
                range: Range::from_located(arg),
                source: Some(self.current_stmt().clone()),
            },
        );

        if self.settings.enabled.contains(&CheckCode::E741) {
            if let Some(check) = pycodestyle::checks::ambiguous_variable_name(
                &arg.node.arg,
                Range::from_located(arg),
            ) {
                self.checks.push(check);
            }
        }

        if self.settings.enabled.contains(&CheckCode::N803) {
            if let Some(check) = pep8_naming::checks::invalid_argument_name(&arg.node.arg, arg) {
                self.checks.push(check);
            }
        }

        self.check_builtin_arg_shadowing(&arg.node.arg, arg);
    }

    fn visit_body(&mut self, body: &'b [Stmt]) {
        if self.settings.enabled.contains(&CheckCode::PIE790) {
            flake8_pie::plugins::no_unnecessary_pass(self, body);
        }

        if self.settings.enabled.contains(&CheckCode::SIM110)
            || self.settings.enabled.contains(&CheckCode::SIM111)
        {
            for (stmt, sibling) in body.iter().tuple_windows() {
                if matches!(stmt.node, StmtKind::For { .. })
                    && matches!(sibling.node, StmtKind::Return { .. })
                {
                    flake8_simplify::plugins::convert_loop_to_any_all(self, stmt, sibling);
                }
            }
        }

        visitor::walk_body(self, body);
    }
}

impl<'a> Checker<'a> {
    fn push_parent(&mut self, parent: &'a Stmt) {
        let num_existing = self.parents.len();
        self.parents.push(RefEquality(parent));
        self.depths
            .insert(self.parents[num_existing].clone(), num_existing);
        if num_existing > 0 {
            self.child_to_parent.insert(
                self.parents[num_existing].clone(),
                self.parents[num_existing - 1].clone(),
            );
        }
    }

    fn pop_parent(&mut self) {
        self.parents.pop().expect("Attempted to pop without parent");
    }

    fn push_expr(&mut self, expr: &'a Expr) {
        self.exprs.push(RefEquality(expr));
    }

    fn pop_expr(&mut self) {
        self.exprs
            .pop()
            .expect("Attempted to pop without expression");
    }

    fn push_scope(&mut self, scope: Scope<'a>) {
        self.scope_stack.push(self.scopes.len());
        self.scopes.push(scope);
    }

    fn pop_scope(&mut self) {
        self.dead_scopes.push(
            self.scope_stack
                .pop()
                .expect("Attempted to pop without scope"),
        );
    }

    fn bind_builtins(&mut self) {
        let scope = &mut self.scopes[*(self.scope_stack.last().expect("No current scope found"))];

        for builtin in BUILTINS.iter().chain(MAGIC_GLOBALS.iter()) {
            let index = self.bindings.len();
            self.bindings.push(Binding {
                kind: BindingKind::Builtin,
                range: Range::default(),
                used: None,
                source: None,
            });
            scope.values.insert(builtin, index);
        }
    }

    /// Return the current `Stmt`.
    pub fn current_stmt(&self) -> &RefEquality<'a, Stmt> {
        self.parents.iter().rev().next().expect("No parent found")
    }

    /// Return the parent `Stmt` of the current `Stmt`, if any.
    pub fn current_stmt_parent(&self) -> Option<&RefEquality<'a, Stmt>> {
        self.parents.iter().rev().nth(1)
    }

    /// Return the grandparent `Stmt` of the current `Stmt`, if any.
    pub fn current_stmt_grandparent(&self) -> Option<&RefEquality<'a, Stmt>> {
        self.parents.iter().rev().nth(2)
    }

    /// Return the current `Expr`.
    pub fn current_expr(&self) -> Option<&RefEquality<'a, Expr>> {
        self.exprs.iter().rev().next()
    }

    /// Return the parent `Expr` of the current `Expr`.
    pub fn current_expr_parent(&self) -> Option<&RefEquality<'a, Expr>> {
        self.exprs.iter().rev().nth(1)
    }

    /// Return the grandparent `Expr` of the current `Expr`.
    pub fn current_expr_grandparent(&self) -> Option<&RefEquality<'a, Expr>> {
        self.exprs.iter().rev().nth(2)
    }

    pub fn current_scope(&self) -> &Scope {
        &self.scopes[*(self.scope_stack.last().expect("No current scope found"))]
    }

    pub fn current_scopes(&self) -> impl Iterator<Item = &Scope> {
        self.scope_stack
            .iter()
            .rev()
            .map(|index| &self.scopes[*index])
    }

    fn add_binding<'b>(&mut self, name: &'b str, binding: Binding<'a>)
    where
        'b: 'a,
    {
        let binding_index = self.bindings.len();

        let mut overridden = None;
        if let Some((stack_index, scope_index)) = self
            .scope_stack
            .iter()
            .rev()
            .enumerate()
            .find(|(_, scope_index)| self.scopes[**scope_index].values.contains_key(&name))
        {
            let existing_binding_index = self.scopes[*scope_index].values.get(&name).unwrap();
            let existing = &self.bindings[*existing_binding_index];
            let in_current_scope = stack_index == 0;
            if !matches!(existing.kind, BindingKind::Builtin)
                && existing.source.as_ref().map_or(true, |left| {
                    binding.source.as_ref().map_or(true, |right| {
                        !branch_detection::different_forks(
                            left,
                            right,
                            &self.depths,
                            &self.child_to_parent,
                        )
                    })
                })
            {
                let existing_is_import = matches!(
                    existing.kind,
                    BindingKind::Importation(..)
                        | BindingKind::FromImportation(..)
                        | BindingKind::SubmoduleImportation(..)
                        | BindingKind::StarImportation(..)
                        | BindingKind::FutureImportation
                );
                if matches!(binding.kind, BindingKind::LoopVar) && existing_is_import {
                    overridden = Some((*scope_index, *existing_binding_index));
                    if self.settings.enabled.contains(&CheckCode::F402) {
                        self.checks.push(Check::new(
                            CheckKind::ImportShadowedByLoopVar(
                                name.to_string(),
                                existing.range.location.row(),
                            ),
                            binding.range,
                        ));
                    }
                } else if in_current_scope {
                    if existing.used.is_none()
                        && binding.redefines(existing)
                        && (!self.settings.dummy_variable_rgx.is_match(name) || existing_is_import)
                        && !(matches!(existing.kind, BindingKind::FunctionDefinition)
                            && visibility::is_overload(
                                self,
                                cast::decorator_list(existing.source.as_ref().unwrap()),
                            ))
                    {
                        overridden = Some((*scope_index, *existing_binding_index));
                        if self.settings.enabled.contains(&CheckCode::F811) {
                            self.checks.push(Check::new(
                                CheckKind::RedefinedWhileUnused(
                                    name.to_string(),
                                    existing.range.location.row(),
                                ),
                                binding.range,
                            ));
                        }
                    }
                } else if existing_is_import && binding.redefines(existing) {
                    self.redefinitions
                        .entry(*existing_binding_index)
                        .or_insert_with(Vec::new)
                        .push(binding_index);
                }
            }
        }

        // If we're about to lose the binding, store it as overridden.
        if let Some((scope_index, binding_index)) = overridden {
            self.scopes[scope_index]
                .overridden
                .push((name, binding_index));
        }

        // Assume the rebound name is used as a global or within a loop.
        let scope = self.current_scope();
        let binding = match scope.values.get(&name) {
            None => binding,
            Some(index) => Binding {
                used: self.bindings[*index].used,
                ..binding
            },
        };

        // Don't treat annotations as assignments if there is an existing value
        // in scope.
        let scope = &mut self.scopes[*(self.scope_stack.last().expect("No current scope found"))];
        if !(matches!(binding.kind, BindingKind::Annotation) && scope.values.contains_key(name)) {
            scope.values.insert(name, binding_index);
        }

        self.bindings.push(binding);
    }

    fn handle_node_load(&mut self, expr: &Expr) {
        if let ExprKind::Name { id, .. } = &expr.node {
            let scope_id = self.current_scope().id;

            let mut first_iter = true;
            let mut in_generator = false;
            let mut import_starred = false;

            for scope_index in self.scope_stack.iter().rev() {
                let scope = &self.scopes[*scope_index];

                if matches!(scope.kind, ScopeKind::Class(_)) {
                    if id == "__class__" {
                        return;
                    } else if !first_iter && !in_generator {
                        continue;
                    }
                }

                if let Some(index) = scope.values.get(&id.as_str()) {
                    // Mark the binding as used.
                    self.bindings[*index].used = Some((scope_id, Range::from_located(expr)));

                    if matches!(self.bindings[*index].kind, BindingKind::Annotation)
                        && !self.in_deferred_string_type_definition
                        && !self.in_deferred_type_definition
                    {
                        continue;
                    }

                    // If the name of the sub-importation is the same as an alias of another
                    // importation and the alias is used, that sub-importation should be
                    // marked as used too.
                    //
                    // This handles code like:
                    //   import pyarrow as pa
                    //   import pyarrow.csv
                    //   print(pa.csv.read_csv("test.csv"))
                    if let BindingKind::Importation(name, full_name)
                    | BindingKind::FromImportation(name, full_name)
                    | BindingKind::SubmoduleImportation(name, full_name) =
                        &self.bindings[*index].kind
                    {
                        let has_alias = full_name
                            .split('.')
                            .last()
                            .map(|segment| segment != name)
                            .unwrap_or_default();
                        if has_alias {
                            // Mark the sub-importation as used.
                            if let Some(index) = scope.values.get(full_name.as_str()) {
                                self.bindings[*index].used =
                                    Some((scope_id, Range::from_located(expr)));
                            }
                        }
                    }

                    return;
                }

                first_iter = false;
                in_generator = matches!(scope.kind, ScopeKind::Generator);
                import_starred = import_starred || scope.import_starred;
            }

            if import_starred {
                if self.settings.enabled.contains(&CheckCode::F405) {
                    let mut from_list = vec![];
                    for scope_index in self.scope_stack.iter().rev() {
                        let scope = &self.scopes[*scope_index];
                        for binding in scope.values.values().map(|index| &self.bindings[*index]) {
                            if let BindingKind::StarImportation(level, module) = &binding.kind {
                                from_list.push(helpers::format_import_from(
                                    level.as_ref(),
                                    module.as_deref(),
                                ));
                            }
                        }
                    }
                    from_list.sort();

                    self.checks.push(Check::new(
                        CheckKind::ImportStarUsage(id.to_string(), from_list),
                        Range::from_located(expr),
                    ));
                }
                return;
            }

            if self.settings.enabled.contains(&CheckCode::F821) {
                // Allow __path__.
                if self.path.ends_with("__init__.py") && id == "__path__" {
                    return;
                }

                // Allow "__module__" and "__qualname__" in class scopes.
                if (id == "__module__" || id == "__qualname__")
                    && matches!(self.current_scope().kind, ScopeKind::Class(..))
                {
                    return;
                }

                // Avoid flagging if NameError is handled.
                if let Some(handler_names) = self.except_handlers.last() {
                    if handler_names
                        .iter()
                        .any(|call_path| call_path.len() == 1 && call_path[0] == "NameError")
                    {
                        return;
                    }
                }

                self.checks.push(Check::new(
                    CheckKind::UndefinedName(id.clone()),
                    Range::from_located(expr),
                ));
            }
        }
    }

    fn handle_node_store<'b>(&mut self, id: &'b str, expr: &Expr)
    where
        'b: 'a,
    {
        let parent = self.current_stmt().0;

        if self.settings.enabled.contains(&CheckCode::F823) {
            let scopes: Vec<&Scope> = self
                .scope_stack
                .iter()
                .map(|index| &self.scopes[*index])
                .collect();
            if let Some(check) = pyflakes::checks::undefined_local(id, &scopes, &self.bindings) {
                self.checks.push(check);
            }
        }

        if self.settings.enabled.contains(&CheckCode::N806) {
            if matches!(self.current_scope().kind, ScopeKind::Function(..)) {
                // Ignore globals.
                if !self.current_scope().values.get(id).map_or(false, |index| {
                    matches!(self.bindings[*index].kind, BindingKind::Global)
                }) {
                    pep8_naming::plugins::non_lowercase_variable_in_function(
                        self, expr, parent, id,
                    );
                }
            }
        }

        if self.settings.enabled.contains(&CheckCode::N815) {
            if matches!(self.current_scope().kind, ScopeKind::Class(..)) {
                pep8_naming::plugins::mixed_case_variable_in_class_scope(self, expr, parent, id);
            }
        }

        if self.settings.enabled.contains(&CheckCode::N816) {
            if matches!(self.current_scope().kind, ScopeKind::Module) {
                pep8_naming::plugins::mixed_case_variable_in_global_scope(self, expr, parent, id);
            }
        }

        if matches!(parent.node, StmtKind::AnnAssign { value: None, .. }) {
            self.add_binding(
                id,
                Binding {
                    kind: BindingKind::Annotation,
                    used: None,
                    range: Range::from_located(expr),
                    source: Some(self.current_stmt().clone()),
                },
            );
            return;
        }

        // TODO(charlie): Include comprehensions here.
        if matches!(
            parent.node,
            StmtKind::For { .. } | StmtKind::AsyncFor { .. }
        ) {
            self.add_binding(
                id,
                Binding {
                    kind: BindingKind::LoopVar,
                    used: None,
                    range: Range::from_located(expr),
                    source: Some(self.current_stmt().clone()),
                },
            );
            return;
        }

        if operations::is_unpacking_assignment(parent, expr) {
            self.add_binding(
                id,
                Binding {
                    kind: BindingKind::Binding,
                    used: None,
                    range: Range::from_located(expr),
                    source: Some(self.current_stmt().clone()),
                },
            );
            return;
        }

        let current = self.current_scope();
        if id == "__all__"
            && matches!(current.kind, ScopeKind::Module)
            && matches!(
                parent.node,
                StmtKind::Assign { .. } | StmtKind::AugAssign { .. } | StmtKind::AnnAssign { .. }
            )
        {
            if match &parent.node {
                StmtKind::Assign { targets, .. } => {
                    if let Some(ExprKind::Name { id, .. }) =
                        targets.first().map(|target| &target.node)
                    {
                        id == "__all__"
                    } else {
                        false
                    }
                }
                StmtKind::AugAssign { target, .. } => {
                    if let ExprKind::Name { id, .. } = &target.node {
                        id == "__all__"
                    } else {
                        false
                    }
                }
                StmtKind::AnnAssign { target, .. } => {
                    if let ExprKind::Name { id, .. } = &target.node {
                        id == "__all__"
                    } else {
                        false
                    }
                }
                _ => false,
            } {
                self.add_binding(
                    id,
                    Binding {
                        kind: BindingKind::Export(extract_all_names(
                            parent,
                            current,
                            &self.bindings,
                        )),
                        used: None,
                        range: Range::from_located(expr),
                        source: Some(self.current_stmt().clone()),
                    },
                );
                return;
            }
        }

        self.add_binding(
            id,
            Binding {
                kind: BindingKind::Assignment,
                used: None,
                range: Range::from_located(expr),
                source: Some(self.current_stmt().clone()),
            },
        );
    }

    fn handle_node_delete<'b>(&mut self, expr: &'b Expr)
    where
        'b: 'a,
    {
        if let ExprKind::Name { id, .. } = &expr.node {
            if operations::on_conditional_branch(
                &mut self.parents.iter().rev().map(std::convert::Into::into),
            ) {
                return;
            }

            let scope =
                &mut self.scopes[*(self.scope_stack.last().expect("No current scope found"))];
            if scope.values.remove(&id.as_str()).is_none()
                && self.settings.enabled.contains(&CheckCode::F821)
            {
                self.checks.push(Check::new(
                    CheckKind::UndefinedName(id.to_string()),
                    Range::from_located(expr),
                ));
            }
        }
    }

    fn visit_docstring<'b>(&mut self, python_ast: &'b Suite) -> bool
    where
        'b: 'a,
    {
        if self.settings.enabled.contains(&CheckCode::B021) {
            flake8_bugbear::plugins::f_string_docstring(self, python_ast);
        }
        let docstring = docstrings::extraction::docstring_from(python_ast);
        self.definitions.push((
            Definition {
                kind: if self.path.ends_with("__init__.py") {
                    DefinitionKind::Package
                } else {
                    DefinitionKind::Module
                },
                docstring,
            },
            self.visible_scope.visibility.clone(),
        ));
        docstring.is_some()
    }

    fn check_deferred_type_definitions(&mut self) {
        self.deferred_type_definitions.reverse();
        while let Some((expr, in_annotation, (scopes, parents))) =
            self.deferred_type_definitions.pop()
        {
            self.scope_stack = scopes;
            self.parents = parents;
            self.in_annotation = in_annotation;
            self.in_type_definition = true;
            self.in_deferred_type_definition = true;
            self.visit_expr(expr);
            self.in_deferred_type_definition = false;
            self.in_type_definition = false;
        }
    }

    fn check_deferred_string_type_definitions<'b>(&mut self, allocator: &'b mut Vec<Expr>)
    where
        'b: 'a,
    {
        let mut stacks = vec![];
        self.deferred_string_type_definitions.reverse();
        while let Some((range, expression, in_annotation, context)) =
            self.deferred_string_type_definitions.pop()
        {
            if let Ok(mut expr) = parser::parse_expression(expression, "<filename>") {
                relocate_expr(&mut expr, range);
                allocator.push(expr);
                stacks.push((in_annotation, context));
            } else {
                if self.settings.enabled.contains(&CheckCode::F722) {
                    self.checks.push(Check::new(
                        CheckKind::ForwardAnnotationSyntaxError(expression.to_string()),
                        range,
                    ));
                }
            }
        }
        for (expr, (in_annotation, (scopes, parents))) in allocator.iter().zip(stacks) {
            self.scope_stack = scopes;
            self.parents = parents;
            self.in_annotation = in_annotation;
            self.in_type_definition = true;
            self.in_deferred_string_type_definition = true;
            self.visit_expr(expr);
            self.in_deferred_string_type_definition = false;
            self.in_type_definition = false;
        }
    }

    fn check_deferred_functions(&mut self) {
        self.deferred_functions.reverse();
        while let Some((stmt, (scopes, parents), visibility)) = self.deferred_functions.pop() {
            self.scope_stack = scopes.clone();
            self.parents = parents.clone();
            self.visible_scope = visibility;

            match &stmt.node {
                StmtKind::FunctionDef { body, args, .. }
                | StmtKind::AsyncFunctionDef { body, args, .. } => {
                    self.visit_arguments(args);
                    self.visit_body(body);
                }
                _ => unreachable!("Expected StmtKind::FunctionDef | StmtKind::AsyncFunctionDef"),
            }

            self.deferred_assignments.push((scopes, parents));
        }
    }

    fn check_deferred_lambdas(&mut self) {
        self.deferred_lambdas.reverse();
        while let Some((expr, (scopes, parents))) = self.deferred_lambdas.pop() {
            self.scope_stack = scopes.clone();
            self.parents = parents.clone();

            if let ExprKind::Lambda { args, body } = &expr.node {
                self.visit_arguments(args);
                self.visit_expr(body);
            } else {
                unreachable!("Expected ExprKind::Lambda");
            }

            self.deferred_assignments.push((scopes, parents));
        }
    }

    fn check_deferred_assignments(&mut self) {
        self.deferred_assignments.reverse();
        while let Some((scopes, _parents)) = self.deferred_assignments.pop() {
            let scope_index = scopes[scopes.len() - 1];
            let parent_scope_index = scopes[scopes.len() - 2];
            if self.settings.enabled.contains(&CheckCode::F841) {
<<<<<<< HEAD
                pyflakes::plugins::unused_variable(self, scope_index);
            }
            if self.settings.enabled.contains(&CheckCode::F842) {
                pyflakes::plugins::unused_annotation(self, scope_index);
=======
                self.checks.extend(pyflakes::checks::unused_variable(
                    &self.scopes[scope_index],
                    &self.bindings,
                    &self.settings.dummy_variable_rgx,
                ));
            }
            if self.settings.enabled.contains(&CheckCode::F842) {
                self.checks.extend(pyflakes::checks::unused_annotation(
                    &self.scopes[scope_index],
                    &self.bindings,
                    &self.settings.dummy_variable_rgx,
                ));
>>>>>>> d5256f89
            }
            if self.settings.enabled.contains(&CheckCode::ARG001)
                || self.settings.enabled.contains(&CheckCode::ARG002)
                || self.settings.enabled.contains(&CheckCode::ARG003)
                || self.settings.enabled.contains(&CheckCode::ARG004)
                || self.settings.enabled.contains(&CheckCode::ARG005)
            {
                self.checks
                    .extend(flake8_unused_arguments::plugins::unused_arguments(
                        self,
                        &self.scopes[parent_scope_index],
                        &self.scopes[scope_index],
                        &self.bindings,
                    ));
            }
        }
    }

    fn check_dead_scopes(&mut self) {
        if !self.settings.enabled.contains(&CheckCode::F401)
            && !self.settings.enabled.contains(&CheckCode::F405)
            && !self.settings.enabled.contains(&CheckCode::F811)
            && !self.settings.enabled.contains(&CheckCode::F822)
            && !self.settings.enabled.contains(&CheckCode::PLW0602)
        {
            return;
        }

        let mut checks: Vec<Check> = vec![];
        for scope in self
            .dead_scopes
            .iter()
            .rev()
            .map(|index| &self.scopes[*index])
        {
            // PLW0602
            if self.settings.enabled.contains(&CheckCode::PLW0602) {
                for (name, index) in &scope.values {
                    let binding = &self.bindings[*index];
                    if matches!(binding.kind, BindingKind::Global) {
                        checks.push(Check::new(
                            CheckKind::GlobalVariableNotAssigned((*name).to_string()),
                            binding.range,
                        ));
                    }
                }
            }

            // Imports in classes are public members.
            if matches!(scope.kind, ScopeKind::Class(..)) {
                continue;
            }

            let all_binding: Option<&Binding> = scope
                .values
                .get("__all__")
                .map(|index| &self.bindings[*index]);
            let all_names: Option<Vec<&str>> =
                all_binding.and_then(|binding| match &binding.kind {
                    BindingKind::Export(names) => Some(names.iter().map(String::as_str).collect()),
                    _ => None,
                });

            if self.settings.enabled.contains(&CheckCode::F822) {
                if !scope.import_starred && !self.path.ends_with("__init__.py") {
                    if let Some(all_binding) = all_binding {
                        if let Some(names) = &all_names {
                            for &name in names {
                                if !scope.values.contains_key(name) {
                                    checks.push(Check::new(
                                        CheckKind::UndefinedExport(name.to_string()),
                                        all_binding.range,
                                    ));
                                }
                            }
                        }
                    }
                }
            }

            // Look for any bindings that were redefined in another scope, and remain
            // unused. Note that we only store references in `redefinitions` if
            // the bindings are in different scopes.
            if self.settings.enabled.contains(&CheckCode::F811) {
                for (name, index) in &scope.values {
                    let binding = &self.bindings[*index];

                    if matches!(
                        binding.kind,
                        BindingKind::Importation(..)
                            | BindingKind::FromImportation(..)
                            | BindingKind::SubmoduleImportation(..)
                            | BindingKind::StarImportation(..)
                            | BindingKind::FutureImportation
                    ) {
                        // Skip used exports from `__all__`
                        if binding.used.is_some()
                            || all_names
                                .as_ref()
                                .map(|names| names.contains(name))
                                .unwrap_or_default()
                        {
                            continue;
                        }

                        if let Some(indices) = self.redefinitions.get(index) {
                            for index in indices {
                                checks.push(Check::new(
                                    CheckKind::RedefinedWhileUnused(
                                        (*name).to_string(),
                                        binding.range.location.row(),
                                    ),
                                    self.bindings[*index].range,
                                ));
                            }
                        }
                    }
                }
            }

            if self.settings.enabled.contains(&CheckCode::F405) {
                if scope.import_starred {
                    if let Some(all_binding) = all_binding {
                        if let Some(names) = &all_names {
                            let mut from_list = vec![];
                            for binding in scope.values.values().map(|index| &self.bindings[*index])
                            {
                                if let BindingKind::StarImportation(level, module) = &binding.kind {
                                    from_list.push(helpers::format_import_from(
                                        level.as_ref(),
                                        module.as_deref(),
                                    ));
                                }
                            }
                            from_list.sort();

                            for &name in names {
                                if !scope.values.contains_key(name) {
                                    checks.push(Check::new(
                                        CheckKind::ImportStarUsage(
                                            name.to_string(),
                                            from_list.clone(),
                                        ),
                                        all_binding.range,
                                    ));
                                }
                            }
                        }
                    }
                }
            }

            if self.settings.enabled.contains(&CheckCode::F401) {
                // Collect all unused imports by location. (Multiple unused imports at the same
                // location indicates an `import from`.)
                type UnusedImport<'a> = (&'a str, &'a Range);
                type BindingContext<'a, 'b> =
                    (&'a RefEquality<'b, Stmt>, Option<&'a RefEquality<'b, Stmt>>);

                let mut unused: FxHashMap<BindingContext, Vec<UnusedImport>> = FxHashMap::default();
                let mut ignored: FxHashMap<BindingContext, Vec<UnusedImport>> =
                    FxHashMap::default();

                for (name, index) in scope
                    .values
                    .iter()
                    .chain(scope.overridden.iter().map(|(a, b)| (a, b)))
                {
                    let binding = &self.bindings[*index];

                    let (BindingKind::Importation(_, full_name)
                    | BindingKind::SubmoduleImportation(_, full_name)
                    | BindingKind::FromImportation(_, full_name)) = &binding.kind else { continue; };

                    // Skip used exports from `__all__`
                    if binding.used.is_some()
                        || all_names
                            .as_ref()
                            .map(|names| names.contains(name))
                            .unwrap_or_default()
                    {
                        continue;
                    }

                    let defined_by = binding.source.as_ref().unwrap();
                    let defined_in = self.child_to_parent.get(defined_by);
                    let child: &Stmt = defined_by.into();

                    let check_lineno = binding.range.location.row();
                    let parent_lineno = if matches!(child.node, StmtKind::ImportFrom { .. })
                        && child.location.row() != check_lineno
                    {
                        Some(child.location.row())
                    } else {
                        None
                    };

                    if self.is_ignored(&CheckCode::F401, check_lineno)
                        || parent_lineno.map_or(false, |parent_lineno| {
                            self.is_ignored(&CheckCode::F401, parent_lineno)
                        })
                    {
                        ignored
                            .entry((defined_by, defined_in))
                            .or_default()
                            .push((full_name, &binding.range));
                    } else {
                        unused
                            .entry((defined_by, defined_in))
                            .or_default()
                            .push((full_name, &binding.range));
                    }
                }

                let ignore_init =
                    self.settings.ignore_init_module_imports && self.path.ends_with("__init__.py");
                for ((defined_by, defined_in), unused_imports) in unused
                    .into_iter()
                    .sorted_by_key(|((defined_by, _), _)| defined_by.location)
                {
                    let child: &Stmt = defined_by.into();
                    let parent: Option<&Stmt> = defined_in.map(std::convert::Into::into);

                    let fix = if !ignore_init && self.patch(&CheckCode::F401) {
                        let deleted: Vec<&Stmt> = self
                            .deletions
                            .iter()
                            .map(std::convert::Into::into)
                            .collect();
                        match autofix::helpers::remove_unused_imports(
                            unused_imports.iter().map(|(full_name, _)| *full_name),
                            child,
                            parent,
                            &deleted,
                            self.locator,
                        ) {
                            Ok(fix) => {
                                if fix.content.is_empty() || fix.content == "pass" {
                                    self.deletions.insert(defined_by.clone());
                                }
                                Some(fix)
                            }
                            Err(e) => {
                                error!("Failed to remove unused imports: {e}");
                                None
                            }
                        }
                    } else {
                        None
                    };

                    let multiple = unused_imports.len() > 1;
                    for (full_name, range) in unused_imports {
                        let mut check = Check::new(
                            CheckKind::UnusedImport(full_name.to_string(), ignore_init, multiple),
                            *range,
                        );
                        if matches!(child.node, StmtKind::ImportFrom { .. })
                            && child.location.row() != range.location.row()
                        {
                            check.parent(child.location);
                        }
                        if let Some(fix) = fix.as_ref() {
                            check.amend(fix.clone());
                        }
                        checks.push(check);
                    }
                }
                for ((defined_by, ..), unused_imports) in ignored
                    .into_iter()
                    .sorted_by_key(|((defined_by, _), _)| defined_by.location)
                {
                    let child: &Stmt = defined_by.into();
                    let multiple = unused_imports.len() > 1;
                    for (full_name, range) in unused_imports {
                        let mut check = Check::new(
                            CheckKind::UnusedImport(full_name.to_string(), ignore_init, multiple),
                            *range,
                        );
                        if matches!(child.node, StmtKind::ImportFrom { .. })
                            && child.location.row() != range.location.row()
                        {
                            check.parent(child.location);
                        }
                        checks.push(check);
                    }
                }
            }
        }
        self.checks.extend(checks);
    }

    fn check_definitions(&mut self) {
        let enforce_annotations = self.settings.enabled.contains(&CheckCode::ANN001)
            || self.settings.enabled.contains(&CheckCode::ANN002)
            || self.settings.enabled.contains(&CheckCode::ANN003)
            || self.settings.enabled.contains(&CheckCode::ANN101)
            || self.settings.enabled.contains(&CheckCode::ANN102)
            || self.settings.enabled.contains(&CheckCode::ANN201)
            || self.settings.enabled.contains(&CheckCode::ANN202)
            || self.settings.enabled.contains(&CheckCode::ANN204)
            || self.settings.enabled.contains(&CheckCode::ANN205)
            || self.settings.enabled.contains(&CheckCode::ANN206)
            || self.settings.enabled.contains(&CheckCode::ANN401);
        let enforce_docstrings = self.settings.enabled.contains(&CheckCode::D100)
            || self.settings.enabled.contains(&CheckCode::D101)
            || self.settings.enabled.contains(&CheckCode::D102)
            || self.settings.enabled.contains(&CheckCode::D103)
            || self.settings.enabled.contains(&CheckCode::D104)
            || self.settings.enabled.contains(&CheckCode::D105)
            || self.settings.enabled.contains(&CheckCode::D106)
            || self.settings.enabled.contains(&CheckCode::D107)
            || self.settings.enabled.contains(&CheckCode::D200)
            || self.settings.enabled.contains(&CheckCode::D201)
            || self.settings.enabled.contains(&CheckCode::D202)
            || self.settings.enabled.contains(&CheckCode::D203)
            || self.settings.enabled.contains(&CheckCode::D204)
            || self.settings.enabled.contains(&CheckCode::D205)
            || self.settings.enabled.contains(&CheckCode::D206)
            || self.settings.enabled.contains(&CheckCode::D207)
            || self.settings.enabled.contains(&CheckCode::D208)
            || self.settings.enabled.contains(&CheckCode::D209)
            || self.settings.enabled.contains(&CheckCode::D210)
            || self.settings.enabled.contains(&CheckCode::D211)
            || self.settings.enabled.contains(&CheckCode::D212)
            || self.settings.enabled.contains(&CheckCode::D213)
            || self.settings.enabled.contains(&CheckCode::D214)
            || self.settings.enabled.contains(&CheckCode::D215)
            || self.settings.enabled.contains(&CheckCode::D300)
            || self.settings.enabled.contains(&CheckCode::D301)
            || self.settings.enabled.contains(&CheckCode::D400)
            || self.settings.enabled.contains(&CheckCode::D402)
            || self.settings.enabled.contains(&CheckCode::D403)
            || self.settings.enabled.contains(&CheckCode::D404)
            || self.settings.enabled.contains(&CheckCode::D405)
            || self.settings.enabled.contains(&CheckCode::D406)
            || self.settings.enabled.contains(&CheckCode::D407)
            || self.settings.enabled.contains(&CheckCode::D408)
            || self.settings.enabled.contains(&CheckCode::D409)
            || self.settings.enabled.contains(&CheckCode::D410)
            || self.settings.enabled.contains(&CheckCode::D411)
            || self.settings.enabled.contains(&CheckCode::D412)
            || self.settings.enabled.contains(&CheckCode::D413)
            || self.settings.enabled.contains(&CheckCode::D414)
            || self.settings.enabled.contains(&CheckCode::D415)
            || self.settings.enabled.contains(&CheckCode::D416)
            || self.settings.enabled.contains(&CheckCode::D417)
            || self.settings.enabled.contains(&CheckCode::D418)
            || self.settings.enabled.contains(&CheckCode::D419);

        let mut overloaded_name: Option<String> = None;
        self.definitions.reverse();
        while let Some((definition, visibility)) = self.definitions.pop() {
            // flake8-annotations
            if enforce_annotations {
                // TODO(charlie): This should be even stricter, in that an overload
                // implementation should come immediately after the overloaded
                // interfaces, without any AST nodes in between. Right now, we
                // only error when traversing definition boundaries (functions,
                // classes, etc.).
                if !overloaded_name.map_or(false, |overloaded_name| {
                    flake8_annotations::helpers::is_overload_impl(
                        self,
                        &definition,
                        &overloaded_name,
                    )
                }) {
                    flake8_annotations::plugins::definition(self, &definition, &visibility);
                }
                overloaded_name = flake8_annotations::helpers::overloaded_name(self, &definition);
            }

            // pydocstyle
            if enforce_docstrings {
                if definition.docstring.is_none() {
                    pydocstyle::plugins::not_missing(self, &definition, &visibility);
                    continue;
                }

                // Extract a `Docstring` from a `Definition`.
                let expr = definition.docstring.unwrap();
                let content = self
                    .locator
                    .slice_source_code_range(&Range::from_located(expr));
                let indentation = self.locator.slice_source_code_range(&Range::new(
                    Location::new(expr.location.row(), 0),
                    Location::new(expr.location.row(), expr.location.column()),
                ));
                let body = pydocstyle::helpers::raw_contents(&content);
                let docstring = Docstring {
                    kind: definition.kind,
                    expr,
                    contents: &content,
                    indentation: &indentation,
                    body,
                };

                if !pydocstyle::plugins::not_empty(self, &docstring) {
                    continue;
                }

                if self.settings.enabled.contains(&CheckCode::D200) {
                    pydocstyle::plugins::one_liner(self, &docstring);
                }
                if self.settings.enabled.contains(&CheckCode::D201)
                    || self.settings.enabled.contains(&CheckCode::D202)
                {
                    pydocstyle::plugins::blank_before_after_function(self, &docstring);
                }
                if self.settings.enabled.contains(&CheckCode::D203)
                    || self.settings.enabled.contains(&CheckCode::D204)
                    || self.settings.enabled.contains(&CheckCode::D211)
                {
                    pydocstyle::plugins::blank_before_after_class(self, &docstring);
                }
                if self.settings.enabled.contains(&CheckCode::D205) {
                    pydocstyle::plugins::blank_after_summary(self, &docstring);
                }
                if self.settings.enabled.contains(&CheckCode::D206)
                    || self.settings.enabled.contains(&CheckCode::D207)
                    || self.settings.enabled.contains(&CheckCode::D208)
                {
                    pydocstyle::plugins::indent(self, &docstring);
                }
                if self.settings.enabled.contains(&CheckCode::D209) {
                    pydocstyle::plugins::newline_after_last_paragraph(self, &docstring);
                }
                if self.settings.enabled.contains(&CheckCode::D210) {
                    pydocstyle::plugins::no_surrounding_whitespace(self, &docstring);
                }
                if self.settings.enabled.contains(&CheckCode::D212)
                    || self.settings.enabled.contains(&CheckCode::D213)
                {
                    pydocstyle::plugins::multi_line_summary_start(self, &docstring);
                }
                if self.settings.enabled.contains(&CheckCode::D300) {
                    pydocstyle::plugins::triple_quotes(self, &docstring);
                }
                if self.settings.enabled.contains(&CheckCode::D301) {
                    pydocstyle::plugins::backslashes(self, &docstring);
                }
                if self.settings.enabled.contains(&CheckCode::D400) {
                    pydocstyle::plugins::ends_with_period(self, &docstring);
                }
                if self.settings.enabled.contains(&CheckCode::D402) {
                    pydocstyle::plugins::no_signature(self, &docstring);
                }
                if self.settings.enabled.contains(&CheckCode::D403) {
                    pydocstyle::plugins::capitalized(self, &docstring);
                }
                if self.settings.enabled.contains(&CheckCode::D404) {
                    pydocstyle::plugins::starts_with_this(self, &docstring);
                }
                if self.settings.enabled.contains(&CheckCode::D415) {
                    pydocstyle::plugins::ends_with_punctuation(self, &docstring);
                }
                if self.settings.enabled.contains(&CheckCode::D418) {
                    pydocstyle::plugins::if_needed(self, &docstring);
                }
                if self.settings.enabled.contains(&CheckCode::D212)
                    || self.settings.enabled.contains(&CheckCode::D214)
                    || self.settings.enabled.contains(&CheckCode::D215)
                    || self.settings.enabled.contains(&CheckCode::D405)
                    || self.settings.enabled.contains(&CheckCode::D406)
                    || self.settings.enabled.contains(&CheckCode::D407)
                    || self.settings.enabled.contains(&CheckCode::D408)
                    || self.settings.enabled.contains(&CheckCode::D409)
                    || self.settings.enabled.contains(&CheckCode::D410)
                    || self.settings.enabled.contains(&CheckCode::D411)
                    || self.settings.enabled.contains(&CheckCode::D412)
                    || self.settings.enabled.contains(&CheckCode::D413)
                    || self.settings.enabled.contains(&CheckCode::D414)
                    || self.settings.enabled.contains(&CheckCode::D416)
                    || self.settings.enabled.contains(&CheckCode::D417)
                {
                    pydocstyle::plugins::sections(
                        self,
                        &docstring,
                        self.settings.pydocstyle.convention.as_ref(),
                    );
                }
            }
        }
    }

    fn check_builtin_shadowing<T>(&mut self, name: &str, located: &Located<T>, is_attribute: bool) {
        if is_attribute && matches!(self.current_scope().kind, ScopeKind::Class(_)) {
            if self.settings.enabled.contains(&CheckCode::A003) {
                if let Some(check) = flake8_builtins::checks::builtin_shadowing(
                    name,
                    located,
                    flake8_builtins::types::ShadowingType::Attribute,
                ) {
                    self.checks.push(check);
                }
            }
        } else {
            if self.settings.enabled.contains(&CheckCode::A001) {
                if let Some(check) = flake8_builtins::checks::builtin_shadowing(
                    name,
                    located,
                    flake8_builtins::types::ShadowingType::Variable,
                ) {
                    self.checks.push(check);
                }
            }
        }
    }

    fn check_builtin_arg_shadowing(&mut self, name: &str, arg: &Arg) {
        if self.settings.enabled.contains(&CheckCode::A002) {
            if let Some(check) = flake8_builtins::checks::builtin_shadowing(
                name,
                arg,
                flake8_builtins::types::ShadowingType::Argument,
            ) {
                self.checks.push(check);
            }
        }
    }
}

#[allow(clippy::too_many_arguments)]
pub fn check_ast(
    python_ast: &Suite,
    locator: &SourceCodeLocator,
    stylist: &SourceCodeStyleDetector,
    noqa_line_for: &IntMap<usize, usize>,
    settings: &Settings,
    autofix: flags::Autofix,
    noqa: flags::Noqa,
    path: &Path,
) -> Vec<Check> {
    let mut checker = Checker::new(
        settings,
        noqa_line_for,
        autofix,
        noqa,
        path,
        locator,
        stylist,
    );
    checker.push_scope(Scope::new(ScopeKind::Module));
    checker.bind_builtins();

    // Check for module docstring.
    let python_ast = if checker.visit_docstring(python_ast) {
        &python_ast[1..]
    } else {
        python_ast
    };

    // Iterate over the AST.
    for stmt in python_ast {
        checker.visit_stmt(stmt);
    }

    // Check any deferred statements.
    checker.check_deferred_functions();
    checker.check_deferred_lambdas();
    checker.check_deferred_assignments();
    checker.check_deferred_type_definitions();
    let mut allocator = vec![];
    checker.check_deferred_string_type_definitions(&mut allocator);

    // Reset the scope to module-level, and check all consumed scopes.
    checker.scope_stack = vec![GLOBAL_SCOPE_INDEX];
    checker.pop_scope();
    checker.check_dead_scopes();

    // Check docstrings.
    checker.check_definitions();

    checker.checks
}<|MERGE_RESOLUTION|>--- conflicted
+++ resolved
@@ -3062,11 +3062,7 @@
                         } {
                             if self.bindings[*index].used.is_none() {
                                 if self.settings.enabled.contains(&CheckCode::F841) {
-<<<<<<< HEAD
                                     let mut check = Check::new(
-=======
-                                    self.checks.push(Check::new(
->>>>>>> d5256f89
                                         CheckKind::UnusedVariable(name.to_string()),
                                         name_range,
                                     );
@@ -3087,7 +3083,7 @@
                                             }
                                         }
                                     }
-                                    self.add_check(check);
+                                    self.checks.push(check);
                                 }
                             }
                         }
@@ -3823,25 +3819,10 @@
             let scope_index = scopes[scopes.len() - 1];
             let parent_scope_index = scopes[scopes.len() - 2];
             if self.settings.enabled.contains(&CheckCode::F841) {
-<<<<<<< HEAD
                 pyflakes::plugins::unused_variable(self, scope_index);
             }
             if self.settings.enabled.contains(&CheckCode::F842) {
                 pyflakes::plugins::unused_annotation(self, scope_index);
-=======
-                self.checks.extend(pyflakes::checks::unused_variable(
-                    &self.scopes[scope_index],
-                    &self.bindings,
-                    &self.settings.dummy_variable_rgx,
-                ));
-            }
-            if self.settings.enabled.contains(&CheckCode::F842) {
-                self.checks.extend(pyflakes::checks::unused_annotation(
-                    &self.scopes[scope_index],
-                    &self.bindings,
-                    &self.settings.dummy_variable_rgx,
-                ));
->>>>>>> d5256f89
             }
             if self.settings.enabled.contains(&CheckCode::ARG001)
                 || self.settings.enabled.contains(&CheckCode::ARG002)
