use std::path::{Path, PathBuf};
use std::str::FromStr;

use anyhow::{anyhow, Result};
use common_path::common_path_all;
use path_absolutize::Absolutize;
use serde::de;
use serde::{Deserialize, Deserializer};

use crate::checks::CheckCode;
use crate::fs;

pub fn load_config(pyproject: &Option<PathBuf>) -> Result<Config> {
    match pyproject {
        Some(pyproject) => Ok(parse_pyproject_toml(pyproject)?
            .tool
            .and_then(|tool| tool.ruff)
            .unwrap_or_default()),
        None => {
            eprintln!("No pyproject.toml found.");
            eprintln!("Falling back to default configuration...");
            Ok(Default::default())
        }
    }
}

#[derive(Debug, PartialEq, Eq, Deserialize, Default)]
#[serde(deny_unknown_fields, rename_all = "kebab-case")]
pub struct Config {
    pub line_length: Option<usize>,
    pub exclude: Option<Vec<String>>,
    pub extend_exclude: Option<Vec<String>>,
    pub select: Option<Vec<CheckCode>>,
    pub ignore: Option<Vec<CheckCode>>,
<<<<<<< HEAD
    pub per_file_ignores: Option<Vec<StrCheckCodePair>>,
}

#[derive(Debug, PartialEq, Eq)]
pub struct StrCheckCodePair {
    pub pattern: String,
    pub code: CheckCode,
}

impl StrCheckCodePair {
    const EXPECTED_PATTERN: &str = "<FilePattern>:<CheckCode> pattern";
}

impl<'de> Deserialize<'de> for StrCheckCodePair {
    fn deserialize<D>(deserializer: D) -> Result<Self, D::Error>
    where
        D: Deserializer<'de>,
    {
        let str_result = String::deserialize(deserializer)?;
        Self::from_str(str_result.as_str()).map_err(|_| {
            de::Error::invalid_value(
                de::Unexpected::Str(str_result.as_str()),
                &Self::EXPECTED_PATTERN,
            )
        })
    }
}

impl FromStr for StrCheckCodePair {
    type Err = anyhow::Error;
    fn from_str(string: &str) -> Result<Self, Self::Err> {
        let (pattern_str, code_string) = {
            let tokens = string.split(':').collect::<Vec<_>>();
            if tokens.len() != 2 {
                return Err(anyhow!("expected {}", Self::EXPECTED_PATTERN));
            }
            (tokens[0], tokens[1])
        };
        let code = CheckCode::from_str(code_string)?;
        let pattern = pattern_str.into();
        Ok(Self { pattern, code })
    }
=======
    pub dummy_variable_rgx: Option<String>,
>>>>>>> dce86e06
}

#[derive(Debug, PartialEq, Eq, Deserialize)]
struct Tools {
    ruff: Option<Config>,
}

#[derive(Debug, PartialEq, Eq, Deserialize)]
struct PyProject {
    tool: Option<Tools>,
}

fn parse_pyproject_toml(path: &Path) -> Result<PyProject> {
    let contents = fs::read_file(path)?;
    toml::from_str(&contents).map_err(|e| e.into())
}

pub fn find_pyproject_toml(path: &Option<PathBuf>) -> Option<PathBuf> {
    if let Some(path) = path {
        let path_pyproject_toml = path.join("pyproject.toml");
        if path_pyproject_toml.is_file() {
            return Some(path_pyproject_toml);
        }
    }

    find_user_pyproject_toml()
}

fn find_user_pyproject_toml() -> Option<PathBuf> {
    let mut path = dirs::config_dir()?;
    path.push("ruff");
    path.push("pyproject.toml");
    if path.is_file() {
        Some(path)
    } else {
        None
    }
}

pub fn find_project_root(sources: &[PathBuf]) -> Option<PathBuf> {
    let absolute_sources: Vec<PathBuf> = sources
        .iter()
        .flat_map(|source| source.absolutize().map(|path| path.to_path_buf()))
        .collect();
    if let Some(prefix) = common_path_all(absolute_sources.iter().map(PathBuf::as_path)) {
        for directory in prefix.ancestors() {
            if directory.join(".git").is_dir() {
                return Some(directory.to_path_buf());
            }
            if directory.join(".hg").is_dir() {
                return Some(directory.to_path_buf());
            }
            if directory.join("pyproject.toml").is_file() {
                return Some(directory.to_path_buf());
            }
        }
    }

    None
}

#[cfg(test)]
mod tests {
    use std::env::current_dir;
    use std::path::PathBuf;
    use std::str::FromStr;

    use anyhow::Result;

    use super::StrCheckCodePair;
    use crate::checks::CheckCode;
    use crate::pyproject::{
        find_project_root, find_pyproject_toml, parse_pyproject_toml, Config, PyProject, Tools,
    };

    #[test]
    fn deserialize() -> Result<()> {
        let pyproject: PyProject = toml::from_str(r#""#)?;
        assert_eq!(pyproject.tool, None);

        let pyproject: PyProject = toml::from_str(
            r#"
[tool.black]
"#,
        )?;
        assert_eq!(pyproject.tool, Some(Tools { ruff: None }));

        let pyproject: PyProject = toml::from_str(
            r#"
[tool.black]
[tool.ruff]
"#,
        )?;
        assert_eq!(
            pyproject.tool,
            Some(Tools {
                ruff: Some(Config {
                    line_length: None,
                    exclude: None,
                    extend_exclude: None,
                    select: None,
                    ignore: None,
<<<<<<< HEAD
                    per_file_ignores: None,
=======
                    dummy_variable_rgx: None,
>>>>>>> dce86e06
                })
            })
        );

        let pyproject: PyProject = toml::from_str(
            r#"
[tool.black]
[tool.ruff]
line-length = 79
"#,
        )?;
        assert_eq!(
            pyproject.tool,
            Some(Tools {
                ruff: Some(Config {
                    line_length: Some(79),
                    exclude: None,
                    extend_exclude: None,
                    select: None,
                    ignore: None,
<<<<<<< HEAD
                    per_file_ignores: None,
=======
                    dummy_variable_rgx: None,
>>>>>>> dce86e06
                })
            })
        );

        let pyproject: PyProject = toml::from_str(
            r#"
[tool.black]
[tool.ruff]
exclude = ["foo.py"]
"#,
        )?;
        assert_eq!(
            pyproject.tool,
            Some(Tools {
                ruff: Some(Config {
                    line_length: None,
                    exclude: Some(vec!["foo.py".to_string()]),
                    extend_exclude: None,
                    select: None,
                    ignore: None,
<<<<<<< HEAD
                    per_file_ignores: None,
=======
                    dummy_variable_rgx: None,
>>>>>>> dce86e06
                })
            })
        );

        let pyproject: PyProject = toml::from_str(
            r#"
[tool.black]
[tool.ruff]
select = ["E501"]
"#,
        )?;
        assert_eq!(
            pyproject.tool,
            Some(Tools {
                ruff: Some(Config {
                    line_length: None,
                    exclude: None,
                    extend_exclude: None,
                    select: Some(vec![CheckCode::E501]),
                    ignore: None,
<<<<<<< HEAD
                    per_file_ignores: None,
=======
                    dummy_variable_rgx: None,
>>>>>>> dce86e06
                })
            })
        );

        let pyproject: PyProject = toml::from_str(
            r#"
[tool.black]
[tool.ruff]
ignore = ["E501"]
"#,
        )?;
        assert_eq!(
            pyproject.tool,
            Some(Tools {
                ruff: Some(Config {
                    line_length: None,
                    exclude: None,
                    extend_exclude: None,
                    select: None,
                    ignore: Some(vec![CheckCode::E501]),
<<<<<<< HEAD
                    per_file_ignores: None,
=======
                    dummy_variable_rgx: None,
>>>>>>> dce86e06
                })
            })
        );

        assert!(toml::from_str::<PyProject>(
            r#"
[tool.black]
[tool.ruff]
line_length = 79
"#,
        )
        .is_err());

        assert!(toml::from_str::<PyProject>(
            r#"
[tool.black]
[tool.ruff]
select = ["E123"]
"#,
        )
        .is_err());

        assert!(toml::from_str::<PyProject>(
            r#"
[tool.black]
[tool.ruff]
line-length = 79
other-attribute = 1
"#,
        )
        .is_err());

        Ok(())
    }

    #[test]
    fn find_and_parse_pyproject_toml() -> Result<()> {
        let cwd = current_dir()?;
        let project_root =
            find_project_root(&[PathBuf::from("resources/test/fixtures/__init__.py")])
                .expect("Unable to find project root.");
        assert_eq!(project_root, cwd.join("resources/test/fixtures"));

        let path =
            find_pyproject_toml(&Some(project_root)).expect("Unable to find pyproject.toml.");
        assert_eq!(path, cwd.join("resources/test/fixtures/pyproject.toml"));

        let pyproject = parse_pyproject_toml(&path)?;
        let config = pyproject
            .tool
            .and_then(|tool| tool.ruff)
            .expect("Unable to find tool.ruff.");
        assert_eq!(
            config,
            Config {
                line_length: Some(88),
                exclude: None,
                extend_exclude: Some(vec![
                    "excluded.py".to_string(),
                    "migrations".to_string(),
                    "directory/also_excluded.py".to_string(),
                ]),
                select: None,
                ignore: None,
<<<<<<< HEAD
                per_file_ignores: None,
=======
                dummy_variable_rgx: None,
>>>>>>> dce86e06
            }
        );

        Ok(())
    }

    #[test]
    fn str_check_code_pair_strings() {
        let result = StrCheckCodePair::from_str("foo:E501");
        assert!(result.is_ok());
        let result = StrCheckCodePair::from_str("E501:foo");
        assert!(result.is_err());
        let result = StrCheckCodePair::from_str("E501");
        assert!(result.is_err());
        let result = StrCheckCodePair::from_str("foo");
        assert!(result.is_err());
        let result = StrCheckCodePair::from_str("foo:E501:E402");
        assert!(result.is_err());
        let result = StrCheckCodePair::from_str("**/bar:E501");
        assert!(result.is_ok());
        let result = StrCheckCodePair::from_str("bar:E502");
        assert!(result.is_err());
    }
}<|MERGE_RESOLUTION|>--- conflicted
+++ resolved
@@ -32,8 +32,8 @@
     pub extend_exclude: Option<Vec<String>>,
     pub select: Option<Vec<CheckCode>>,
     pub ignore: Option<Vec<CheckCode>>,
-<<<<<<< HEAD
     pub per_file_ignores: Option<Vec<StrCheckCodePair>>,
+    pub dummy_variable_rgx: Option<String>,
 }
 
 #[derive(Debug, PartialEq, Eq)]
@@ -75,9 +75,6 @@
         let pattern = pattern_str.into();
         Ok(Self { pattern, code })
     }
-=======
-    pub dummy_variable_rgx: Option<String>,
->>>>>>> dce86e06
 }
 
 #[derive(Debug, PartialEq, Eq, Deserialize)]
@@ -180,11 +177,8 @@
                     extend_exclude: None,
                     select: None,
                     ignore: None,
-<<<<<<< HEAD
-                    per_file_ignores: None,
-=======
-                    dummy_variable_rgx: None,
->>>>>>> dce86e06
+                    per_file_ignores: None,
+                    dummy_variable_rgx: None,
                 })
             })
         );
@@ -205,11 +199,8 @@
                     extend_exclude: None,
                     select: None,
                     ignore: None,
-<<<<<<< HEAD
-                    per_file_ignores: None,
-=======
-                    dummy_variable_rgx: None,
->>>>>>> dce86e06
+                    per_file_ignores: None,
+                    dummy_variable_rgx: None,
                 })
             })
         );
@@ -230,11 +221,8 @@
                     extend_exclude: None,
                     select: None,
                     ignore: None,
-<<<<<<< HEAD
-                    per_file_ignores: None,
-=======
-                    dummy_variable_rgx: None,
->>>>>>> dce86e06
+                    per_file_ignores: None,
+                    dummy_variable_rgx: None,
                 })
             })
         );
@@ -255,11 +243,8 @@
                     extend_exclude: None,
                     select: Some(vec![CheckCode::E501]),
                     ignore: None,
-<<<<<<< HEAD
-                    per_file_ignores: None,
-=======
-                    dummy_variable_rgx: None,
->>>>>>> dce86e06
+                    per_file_ignores: None,
+                    dummy_variable_rgx: None,
                 })
             })
         );
@@ -280,11 +265,8 @@
                     extend_exclude: None,
                     select: None,
                     ignore: Some(vec![CheckCode::E501]),
-<<<<<<< HEAD
-                    per_file_ignores: None,
-=======
-                    dummy_variable_rgx: None,
->>>>>>> dce86e06
+                    per_file_ignores: None,
+                    dummy_variable_rgx: None,
                 })
             })
         );
@@ -349,11 +331,8 @@
                 ]),
                 select: None,
                 ignore: None,
-<<<<<<< HEAD
                 per_file_ignores: None,
-=======
                 dummy_variable_rgx: None,
->>>>>>> dce86e06
             }
         );
 
