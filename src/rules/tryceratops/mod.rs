--- conflicted
+++ resolved
@@ -13,11 +13,8 @@
     use crate::registry::Rule;
     use crate::settings;
 
-<<<<<<< HEAD
+    #[test_case(Rule::PreferTypeError, Path::new("TRY004.py"); "TRY004")]
     #[test_case(Rule::VerboseRaise, Path::new("TRY201.py"); "TRY201")]
-=======
-    #[test_case(Rule::PreferTypeError, Path::new("TRY004.py"); "TRY004")]
->>>>>>> 5726118c
     #[test_case(Rule::TryConsiderElse, Path::new("TRY300.py"); "TRY300")]
     fn rules(rule_code: Rule, path: &Path) -> Result<()> {
         let snapshot = format!("{}_{}", rule_code.as_ref(), path.to_string_lossy());
