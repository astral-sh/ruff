--- conflicted
+++ resolved
@@ -14,11 +14,8 @@
     use crate::settings;
 
     #[test_case(Rule::PreferTypeError, Path::new("TRY004.py"); "TRY004")]
-<<<<<<< HEAD
     #[test_case(Rule::ReraiseNoCause, Path::new("TRY200.py"); "TRY200")]
-=======
     #[test_case(Rule::VerboseRaise, Path::new("TRY201.py"); "TRY201")]
->>>>>>> 1c3265ef
     #[test_case(Rule::TryConsiderElse, Path::new("TRY300.py"); "TRY300")]
     fn rules(rule_code: Rule, path: &Path) -> Result<()> {
         let snapshot = format!("{}_{}", rule_code.as_ref(), path.to_string_lossy());
