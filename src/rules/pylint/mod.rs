//! Rules from [Pylint](https://pypi.org/project/pylint/).
pub mod helpers;
pub(crate) mod rules;
pub mod settings;

#[cfg(test)]
mod tests {
    use anyhow::Result;
    use regex::Regex;
    use std::path::Path;
    use test_case::test_case;

    use crate::assert_yaml_snapshot;
    use crate::linter::test_path;
    use crate::registry::Rule;
    use crate::rules::pylint;
    use crate::settings::Settings;

    #[test_case(Rule::TooManyArgs, Path::new("too_many_args.py"); "PLR0913")]
    #[test_case(Rule::UselessImportAlias, Path::new("import_aliasing.py"); "PLC0414")]
    #[test_case(Rule::UnnecessaryDirectLambdaCall, Path::new("unnecessary_direct_lambda_call.py"); "PLC3002")]
    #[test_case(Rule::NonlocalWithoutBinding, Path::new("nonlocal_without_binding.py"); "PLE0117")]
    #[test_case(Rule::UsedPriorGlobalDeclaration, Path::new("used_prior_global_declaration.py"); "PLE0118")]
    #[test_case(Rule::AwaitOutsideAsync, Path::new("await_outside_async.py"); "PLE1142")]
    #[test_case(Rule::ConstantComparison, Path::new("constant_comparison.py"); "PLR0133")]
    #[test_case(Rule::PropertyWithParameters, Path::new("property_with_parameters.py"); "PLR0206")]
    #[test_case(Rule::ConsiderUsingFromImport, Path::new("import_aliasing.py"); "PLR0402")]
    #[test_case(Rule::ConsiderMergingIsinstance, Path::new("consider_merging_isinstance.py"); "PLR1701")]
    #[test_case(Rule::UseSysExit, Path::new("consider_using_sys_exit_0.py"); "PLR1722_0")]
    #[test_case(Rule::UseSysExit, Path::new("consider_using_sys_exit_1.py"); "PLR1722_1")]
    #[test_case(Rule::UseSysExit, Path::new("consider_using_sys_exit_2.py"); "PLR1722_2")]
    #[test_case(Rule::UseSysExit, Path::new("consider_using_sys_exit_3.py"); "PLR1722_3")]
    #[test_case(Rule::UseSysExit, Path::new("consider_using_sys_exit_4.py"); "PLR1722_4")]
    #[test_case(Rule::UseSysExit, Path::new("consider_using_sys_exit_5.py"); "PLR1722_5")]
    #[test_case(Rule::UseSysExit, Path::new("consider_using_sys_exit_6.py"); "PLR1722_6")]
    #[test_case(Rule::MagicValueComparison, Path::new("magic_value_comparison.py"); "PLR2004")]
    #[test_case(Rule::UselessElseOnLoop, Path::new("useless_else_on_loop.py"); "PLW0120")]
    #[test_case(Rule::GlobalVariableNotAssigned, Path::new("global_variable_not_assigned.py"); "PLW0602")]
<<<<<<< HEAD
    #[test_case(Rule::InvalidAllFormat, Path::new("PLE0605.py"); "PLE0605")]
    #[test_case(Rule::InvalidAllObject, Path::new("PLE0604.py"); "PLE0604")]

=======
    #[test_case(Rule::InvalidAllFormat, Path::new("invalid_all_format.py"); "PLE0605")]
    #[test_case(Rule::InvalidAllObject, Path::new("invalid_all_object.py"); "PLE0604")]
>>>>>>> 7a83b65f
    fn rules(rule_code: Rule, path: &Path) -> Result<()> {
        let snapshot = format!("{}_{}", rule_code.code(), path.to_string_lossy());
        let diagnostics = test_path(
            Path::new("./resources/test/fixtures/pylint")
                .join(path)
                .as_path(),
            &Settings::for_rules(vec![rule_code]),
        )?;
        assert_yaml_snapshot!(snapshot, diagnostics);
        Ok(())
    }

    #[test]
    fn allow_magic_value_types() -> Result<()> {
        let diagnostics = test_path(
            Path::new("./resources/test/fixtures/pylint/magic_value_comparison.py"),
            &Settings {
                pylint: pylint::settings::Settings {
                    allow_magic_value_types: vec![pylint::settings::ConstantType::Int],
                    ..pylint::settings::Settings::default()
                },
                ..Settings::for_rules(vec![Rule::MagicValueComparison])
            },
        )?;
        assert_yaml_snapshot!(diagnostics);
        Ok(())
    }
    #[test]
    fn max_args() -> Result<()> {
        let diagnostics = test_path(
            Path::new("./resources/test/fixtures/pylint/too_many_args.py"),
            &Settings {
                pylint: pylint::settings::Settings {
                    max_args: 4,
                    ..pylint::settings::Settings::default()
                },
                ..Settings::for_rules(vec![Rule::TooManyArgs])
            },
        )?;
        assert_yaml_snapshot!(diagnostics);
        Ok(())
    }
    #[test]
    fn ignore_arg_names() -> Result<()> {
        let diagnostics = test_path(
            Path::new("./resources/test/fixtures/pylint/too_many_args.py"),
            &Settings {
                dummy_variable_rgx: Regex::new(r"skip_.*").unwrap().into(),
                ..Settings::for_rules(vec![Rule::TooManyArgs])
            },
        )?;
        assert_yaml_snapshot!(diagnostics);
        Ok(())
    }
}<|MERGE_RESOLUTION|>--- conflicted
+++ resolved
@@ -36,14 +36,8 @@
     #[test_case(Rule::MagicValueComparison, Path::new("magic_value_comparison.py"); "PLR2004")]
     #[test_case(Rule::UselessElseOnLoop, Path::new("useless_else_on_loop.py"); "PLW0120")]
     #[test_case(Rule::GlobalVariableNotAssigned, Path::new("global_variable_not_assigned.py"); "PLW0602")]
-<<<<<<< HEAD
     #[test_case(Rule::InvalidAllFormat, Path::new("PLE0605.py"); "PLE0605")]
     #[test_case(Rule::InvalidAllObject, Path::new("PLE0604.py"); "PLE0604")]
-
-=======
-    #[test_case(Rule::InvalidAllFormat, Path::new("invalid_all_format.py"); "PLE0605")]
-    #[test_case(Rule::InvalidAllObject, Path::new("invalid_all_object.py"); "PLE0604")]
->>>>>>> 7a83b65f
     fn rules(rule_code: Rule, path: &Path) -> Result<()> {
         let snapshot = format!("{}_{}", rule_code.code(), path.to_string_lossy());
         let diagnostics = test_path(
