//! Rules from [pyupgrade](https://pypi.org/project/pyupgrade/3.2.0/).
mod fixes;
pub(crate) mod rules;
pub mod settings;
pub(crate) mod types;

#[cfg(test)]
mod tests {
    use std::path::Path;

    use anyhow::Result;
    use test_case::test_case;

    use crate::linter::test_path;
    use crate::registry::Rule;
    use crate::settings;
    use crate::settings::types::PythonVersion;

<<<<<<< HEAD
    #[test_case(RuleCode::UP001, Path::new("UP001.py"); "UP001")]
    #[test_case(RuleCode::UP003, Path::new("UP003.py"); "UP003")]
    #[test_case(RuleCode::UP004, Path::new("UP004.py"); "UP004")]
    #[test_case(RuleCode::UP005, Path::new("UP005.py"); "UP005")]
    #[test_case(RuleCode::UP006, Path::new("UP006.py"); "UP006")]
    #[test_case(RuleCode::UP007, Path::new("UP007.py"); "UP007")]
    #[test_case(RuleCode::UP008, Path::new("UP008.py"); "UP008")]
    #[test_case(RuleCode::UP009, Path::new("UP009_0.py"); "UP009_0")]
    #[test_case(RuleCode::UP009, Path::new("UP009_1.py"); "UP009_1")]
    #[test_case(RuleCode::UP009, Path::new("UP009_2.py"); "UP009_2")]
    #[test_case(RuleCode::UP009, Path::new("UP009_3.py"); "UP009_3")]
    #[test_case(RuleCode::UP009, Path::new("UP009_4.py"); "UP009_4")]
    #[test_case(RuleCode::UP010, Path::new("UP010.py"); "UP010")]
    #[test_case(RuleCode::UP011, Path::new("UP011.py"); "UP011")]
    #[test_case(RuleCode::UP012, Path::new("UP012.py"); "UP012")]
    #[test_case(RuleCode::UP013, Path::new("UP013.py"); "UP013")]
    #[test_case(RuleCode::UP014, Path::new("UP014.py"); "UP014")]
    #[test_case(RuleCode::UP015, Path::new("UP015.py"); "UP015")]
    #[test_case(RuleCode::UP016, Path::new("UP016.py"); "UP016")]
    #[test_case(RuleCode::UP018, Path::new("UP018.py"); "UP018")]
    #[test_case(RuleCode::UP019, Path::new("UP019.py"); "UP019")]
    #[test_case(RuleCode::UP021, Path::new("UP021.py"); "UP021")]
    #[test_case(RuleCode::UP022, Path::new("UP022.py"); "UP022")]
    #[test_case(RuleCode::UP023, Path::new("UP023.py"); "UP023")]
    #[test_case(RuleCode::UP024, Path::new("UP024_0.py"); "UP024_0")]
    #[test_case(RuleCode::UP024, Path::new("UP024_1.py"); "UP024_1")]
    #[test_case(RuleCode::UP024, Path::new("UP024_2.py"); "UP024_2")]
    #[test_case(RuleCode::UP024, Path::new("UP024_3.py"); "UP024_3")]
    #[test_case(RuleCode::UP025, Path::new("UP025.py"); "UP025")]
    #[test_case(RuleCode::UP026, Path::new("UP026.py"); "UP026")]
    #[test_case(RuleCode::UP027, Path::new("UP027.py"); "UP027")]
    #[test_case(RuleCode::UP028, Path::new("UP028_0.py"); "UP028_0")]
    #[test_case(RuleCode::UP028, Path::new("UP028_1.py"); "UP028_1")]
    #[test_case(RuleCode::UP029, Path::new("UP029.py"); "UP029")]
    #[test_case(RuleCode::UP030, Path::new("UP030_0.py"); "UP030_0")]
    #[test_case(RuleCode::UP030, Path::new("UP030_1.py"); "UP030_1")]
    #[test_case(RuleCode::UP032, Path::new("UP032.py"); "UP032")]
    #[test_case(RuleCode::UP033, Path::new("UP033.py"); "UP033")]
    #[test_case(RuleCode::UP034, Path::new("UP034.py"); "UP034")]
    fn rules(rule_code: RuleCode, path: &Path) -> Result<()> {
        let snapshot = format!("{}_{}", rule_code.as_ref(), path.to_string_lossy());
=======
    #[test_case(Rule::UselessMetaclassType, Path::new("UP001.py"); "UP001")]
    #[test_case(Rule::TypeOfPrimitive, Path::new("UP003.py"); "UP003")]
    #[test_case(Rule::UselessObjectInheritance, Path::new("UP004.py"); "UP004")]
    #[test_case(Rule::DeprecatedUnittestAlias, Path::new("UP005.py"); "UP005")]
    #[test_case(Rule::UsePEP585Annotation, Path::new("UP006.py"); "UP006")]
    #[test_case(Rule::UsePEP604Annotation, Path::new("UP007.py"); "UP007")]
    #[test_case(Rule::SuperCallWithParameters, Path::new("UP008.py"); "UP008")]
    #[test_case(Rule::PEP3120UnnecessaryCodingComment, Path::new("UP009_0.py"); "UP009_0")]
    #[test_case(Rule::PEP3120UnnecessaryCodingComment, Path::new("UP009_1.py"); "UP009_1")]
    #[test_case(Rule::PEP3120UnnecessaryCodingComment, Path::new("UP009_2.py"); "UP009_2")]
    #[test_case(Rule::PEP3120UnnecessaryCodingComment, Path::new("UP009_3.py"); "UP009_3")]
    #[test_case(Rule::PEP3120UnnecessaryCodingComment, Path::new("UP009_4.py"); "UP009_4")]
    #[test_case(Rule::UnnecessaryFutureImport, Path::new("UP010.py"); "UP010")]
    #[test_case(Rule::LRUCacheWithoutParameters, Path::new("UP011.py"); "UP011")]
    #[test_case(Rule::UnnecessaryEncodeUTF8, Path::new("UP012.py"); "UP012")]
    #[test_case(Rule::ConvertTypedDictFunctionalToClass, Path::new("UP013.py"); "UP013")]
    #[test_case(Rule::ConvertNamedTupleFunctionalToClass, Path::new("UP014.py"); "UP014")]
    #[test_case(Rule::RedundantOpenModes, Path::new("UP015.py"); "UP015")]
    #[test_case(Rule::RemoveSixCompat, Path::new("UP016.py"); "UP016")]
    #[test_case(Rule::NativeLiterals, Path::new("UP018.py"); "UP018")]
    #[test_case(Rule::TypingTextStrAlias, Path::new("UP019.py"); "UP019")]
    #[test_case(Rule::ReplaceUniversalNewlines, Path::new("UP021.py"); "UP021")]
    #[test_case(Rule::ReplaceStdoutStderr, Path::new("UP022.py"); "UP022")]
    #[test_case(Rule::RewriteCElementTree, Path::new("UP023.py"); "UP023")]
    #[test_case(Rule::OSErrorAlias, Path::new("UP024_0.py"); "UP024_0")]
    #[test_case(Rule::OSErrorAlias, Path::new("UP024_1.py"); "UP024_1")]
    #[test_case(Rule::OSErrorAlias, Path::new("UP024_2.py"); "UP024_2")]
    #[test_case(Rule::OSErrorAlias, Path::new("UP024_3.py"); "UP024_3")]
    #[test_case(Rule::RewriteUnicodeLiteral, Path::new("UP025.py"); "UP025")]
    #[test_case(Rule::RewriteMockImport, Path::new("UP026.py"); "UP026")]
    #[test_case(Rule::RewriteListComprehension, Path::new("UP027.py"); "UP027")]
    #[test_case(Rule::RewriteYieldFrom, Path::new("UP028_0.py"); "UP028_0")]
    #[test_case(Rule::RewriteYieldFrom, Path::new("UP028_1.py"); "UP028_1")]
    #[test_case(Rule::UnnecessaryBuiltinImport, Path::new("UP029.py"); "UP029")]
    #[test_case(Rule::FormatLiterals, Path::new("UP030_0.py"); "UP030_0")]
    #[test_case(Rule::FormatLiterals, Path::new("UP030_1.py"); "UP030_1")]
    #[test_case(Rule::FString, Path::new("UP032.py"); "UP032")]
    #[test_case(Rule::FunctoolsCache, Path::new("UP033.py"); "UP033")]
    fn rules(rule_code: Rule, path: &Path) -> Result<()> {
        let snapshot = format!("{}_{}", rule_code.code(), path.to_string_lossy());
>>>>>>> c99bd3fa
        let diagnostics = test_path(
            Path::new("./resources/test/fixtures/pyupgrade")
                .join(path)
                .as_path(),
            &settings::Settings::for_rule(rule_code),
        )?;
        insta::assert_yaml_snapshot!(snapshot, diagnostics);
        Ok(())
    }

    #[test]
    fn future_annotations_pep_585_p37() -> Result<()> {
        let diagnostics = test_path(
            Path::new("./resources/test/fixtures/pyupgrade/future_annotations.py"),
            &settings::Settings {
                target_version: PythonVersion::Py37,
                ..settings::Settings::for_rule(Rule::UsePEP585Annotation)
            },
        )?;
        insta::assert_yaml_snapshot!(diagnostics);
        Ok(())
    }

    #[test]
    fn future_annotations_pep_585_py310() -> Result<()> {
        let diagnostics = test_path(
            Path::new("./resources/test/fixtures/pyupgrade/future_annotations.py"),
            &settings::Settings {
                target_version: PythonVersion::Py310,
                ..settings::Settings::for_rule(Rule::UsePEP585Annotation)
            },
        )?;
        insta::assert_yaml_snapshot!(diagnostics);
        Ok(())
    }

    #[test]
    fn future_annotations_pep_604_p37() -> Result<()> {
        let diagnostics = test_path(
            Path::new("./resources/test/fixtures/pyupgrade/future_annotations.py"),
            &settings::Settings {
                target_version: PythonVersion::Py37,
                ..settings::Settings::for_rule(Rule::UsePEP604Annotation)
            },
        )?;
        insta::assert_yaml_snapshot!(diagnostics);
        Ok(())
    }

    #[test]
    fn future_annotations_pep_604_py310() -> Result<()> {
        let diagnostics = test_path(
            Path::new("./resources/test/fixtures/pyupgrade/future_annotations.py"),
            &settings::Settings {
                target_version: PythonVersion::Py310,
                ..settings::Settings::for_rule(Rule::UsePEP604Annotation)
            },
        )?;
        insta::assert_yaml_snapshot!(diagnostics);
        Ok(())
    }

    #[test]
    fn datetime_utc_alias_py311() -> Result<()> {
        let diagnostics = test_path(
            Path::new("./resources/test/fixtures/pyupgrade/UP017.py"),
            &settings::Settings {
                target_version: PythonVersion::Py311,
                ..settings::Settings::for_rule(Rule::DatetimeTimezoneUTC)
            },
        )?;
        insta::assert_yaml_snapshot!(diagnostics);
        Ok(())
    }
}<|MERGE_RESOLUTION|>--- conflicted
+++ resolved
@@ -16,49 +16,6 @@
     use crate::settings;
     use crate::settings::types::PythonVersion;
 
-<<<<<<< HEAD
-    #[test_case(RuleCode::UP001, Path::new("UP001.py"); "UP001")]
-    #[test_case(RuleCode::UP003, Path::new("UP003.py"); "UP003")]
-    #[test_case(RuleCode::UP004, Path::new("UP004.py"); "UP004")]
-    #[test_case(RuleCode::UP005, Path::new("UP005.py"); "UP005")]
-    #[test_case(RuleCode::UP006, Path::new("UP006.py"); "UP006")]
-    #[test_case(RuleCode::UP007, Path::new("UP007.py"); "UP007")]
-    #[test_case(RuleCode::UP008, Path::new("UP008.py"); "UP008")]
-    #[test_case(RuleCode::UP009, Path::new("UP009_0.py"); "UP009_0")]
-    #[test_case(RuleCode::UP009, Path::new("UP009_1.py"); "UP009_1")]
-    #[test_case(RuleCode::UP009, Path::new("UP009_2.py"); "UP009_2")]
-    #[test_case(RuleCode::UP009, Path::new("UP009_3.py"); "UP009_3")]
-    #[test_case(RuleCode::UP009, Path::new("UP009_4.py"); "UP009_4")]
-    #[test_case(RuleCode::UP010, Path::new("UP010.py"); "UP010")]
-    #[test_case(RuleCode::UP011, Path::new("UP011.py"); "UP011")]
-    #[test_case(RuleCode::UP012, Path::new("UP012.py"); "UP012")]
-    #[test_case(RuleCode::UP013, Path::new("UP013.py"); "UP013")]
-    #[test_case(RuleCode::UP014, Path::new("UP014.py"); "UP014")]
-    #[test_case(RuleCode::UP015, Path::new("UP015.py"); "UP015")]
-    #[test_case(RuleCode::UP016, Path::new("UP016.py"); "UP016")]
-    #[test_case(RuleCode::UP018, Path::new("UP018.py"); "UP018")]
-    #[test_case(RuleCode::UP019, Path::new("UP019.py"); "UP019")]
-    #[test_case(RuleCode::UP021, Path::new("UP021.py"); "UP021")]
-    #[test_case(RuleCode::UP022, Path::new("UP022.py"); "UP022")]
-    #[test_case(RuleCode::UP023, Path::new("UP023.py"); "UP023")]
-    #[test_case(RuleCode::UP024, Path::new("UP024_0.py"); "UP024_0")]
-    #[test_case(RuleCode::UP024, Path::new("UP024_1.py"); "UP024_1")]
-    #[test_case(RuleCode::UP024, Path::new("UP024_2.py"); "UP024_2")]
-    #[test_case(RuleCode::UP024, Path::new("UP024_3.py"); "UP024_3")]
-    #[test_case(RuleCode::UP025, Path::new("UP025.py"); "UP025")]
-    #[test_case(RuleCode::UP026, Path::new("UP026.py"); "UP026")]
-    #[test_case(RuleCode::UP027, Path::new("UP027.py"); "UP027")]
-    #[test_case(RuleCode::UP028, Path::new("UP028_0.py"); "UP028_0")]
-    #[test_case(RuleCode::UP028, Path::new("UP028_1.py"); "UP028_1")]
-    #[test_case(RuleCode::UP029, Path::new("UP029.py"); "UP029")]
-    #[test_case(RuleCode::UP030, Path::new("UP030_0.py"); "UP030_0")]
-    #[test_case(RuleCode::UP030, Path::new("UP030_1.py"); "UP030_1")]
-    #[test_case(RuleCode::UP032, Path::new("UP032.py"); "UP032")]
-    #[test_case(RuleCode::UP033, Path::new("UP033.py"); "UP033")]
-    #[test_case(RuleCode::UP034, Path::new("UP034.py"); "UP034")]
-    fn rules(rule_code: RuleCode, path: &Path) -> Result<()> {
-        let snapshot = format!("{}_{}", rule_code.as_ref(), path.to_string_lossy());
-=======
     #[test_case(Rule::UselessMetaclassType, Path::new("UP001.py"); "UP001")]
     #[test_case(Rule::TypeOfPrimitive, Path::new("UP003.py"); "UP003")]
     #[test_case(Rule::UselessObjectInheritance, Path::new("UP004.py"); "UP004")]
@@ -97,9 +54,9 @@
     #[test_case(Rule::FormatLiterals, Path::new("UP030_1.py"); "UP030_1")]
     #[test_case(Rule::FString, Path::new("UP032.py"); "UP032")]
     #[test_case(Rule::FunctoolsCache, Path::new("UP033.py"); "UP033")]
+    #[test_case(Rule::ExtraneousPrint, Path::new("UP034.py"); "UP034")]
     fn rules(rule_code: Rule, path: &Path) -> Result<()> {
         let snapshot = format!("{}_{}", rule_code.code(), path.to_string_lossy());
->>>>>>> c99bd3fa
         let diagnostics = test_path(
             Path::new("./resources/test/fixtures/pyupgrade")
                 .join(path)
