//! Options that the user can provide via pyproject.toml.

use ruff_macros::ConfigurationOptions;
use rustc_hash::FxHashMap;
use serde::{Deserialize, Serialize};

use crate::checks_gen::CheckCodePrefix;
use crate::settings::types::{PythonVersion, SerializationFormat};
use crate::{
    flake8_annotations, flake8_bugbear, flake8_quotes, flake8_tidy_imports, isort, mccabe,
    pep8_naming, pyupgrade,
};

#[derive(Debug, PartialEq, Eq, Serialize, Deserialize, Default, ConfigurationOptions)]
#[serde(deny_unknown_fields, rename_all = "kebab-case")]
pub struct Options {
<<<<<<< HEAD
    #[option(
        doc = r#"
            A regular expression used to identify "dummy" variables, or those which
            should be ignored when evaluating (e.g.) unused-variable checks.
        "#,
        default = r#"`"^(_+|(_+[a-zA-Z0-9_]*[a-zA-Z0-9]+?))$"` (matches `_`, `__`, and `_var`, but not `_var_`)"#,
        value_type = "Regex",
        example = r#"
            # Only ignore variables named "_".
            dummy_variable_rgx = "^_$"
        "#
    )]
=======
    pub allowed_confusables: Option<Vec<char>>,
>>>>>>> 4b41ae3f
    pub dummy_variable_rgx: Option<String>,
    #[option(
        doc = r#"
            A list of file patterns to exclude from linting.

            Exclusions are based on globs, and can be either:

            - Single-path patterns, like `.mypy_cache` (to exclude any directory named `.mypy_cache` in the
              tree), `foo.py` (to exclude any file named `foo.py`), or `foo_*.py` (to exclude any file matching
              `foo_*.py` ).
            - Relative patterns, like `directory/foo.py` (to exclude that specific file) or `directory/*.py`
              (to exclude any Python files in `directory`). Note that these paths are relative to the
              project root (e.g., the directory containing your `pyproject.toml`).

            Note that you'll typically want to use [`extend_exclude`](#extend_exclude) to modify the excluded
            paths.
        "#,
        default = r#"`[".bzr", ".direnv", ".eggs", ".git", ".hg", ".mypy_cache", ".nox", ".pants.d", ".ruff_cache", ".svn", ".tox", ".venv", "__pypackages__", "_build", "buck-out", "build", "dist", "node_modules", "venv"]`"#,
        value_type = "Vec<FilePattern>",
        example = r#"
            exclude = [".venv"]
        "#
    )]
    pub exclude: Option<Vec<String>>,
    #[option(
        doc = "A list of file patterns to omit from linting, in addition to those specified by \
               `exclude`.",
        default = "`[]`",
        value_type = "Vec<FilePattern>",
        example = r#"
            # In addition to the standard set of exclusions, omit all tests, plus a specific file.
            extend-exclude = ["tests", "src/bad.py"]
        "#
    )]
    pub extend_exclude: Option<Vec<String>>,
    #[option(
        doc = "A list of check code prefixes to ignore, in addition to those specified by \
               `ignore`.",
        default = "`[]`",
        value_type = "Vec<CheckCodePrefix>",
        example = r#"
            # Skip unused variable checks (`F841`).
            extend-ignore = ["F841"]
        "#
    )]
    pub extend_ignore: Option<Vec<CheckCodePrefix>>,
    #[option(
        doc = "A list of check code prefixes to enable, in addition to those specified by \
               `select`.",
        default = "`[]`",
        value_type = "Vec<CheckCodePrefix>",
        example = r#"
            # On top of the default `select` (`E`, `F`), enable flake8-bugbear (`B`) and flake8-quotes (`Q`).
            extend-select = ["B", "Q"]
        "#
    )]
    pub extend_select: Option<Vec<CheckCodePrefix>>,
    #[option(
        doc = r#"
            A list of check codes that are unsupported by Ruff, but should be preserved when (e.g.)
            validating `# noqa` directives. Useful for retaining `# noqa` directives that cover plugins not
            yet implemented in Ruff.
        "#,
        default = "`[]`",
        value_type = "Vec<String>",
        example = r#"
            # Avoiding flagging (and removing) `V101` from any `# noqa`
            # directives, despite Ruff's lack of support for `vulture`.
            external = ["V101"]
        "#
    )]
    pub external: Option<Vec<String>>,
    #[option(
        doc = r#"
            Enable autofix behavior by-default when running `ruff` (overridden
            by the `--fix` and `--no-fix` command-line flags).
        "#,
        default = "`false`",
        value_type = "bool",
        example = "fix = true"
    )]
    pub fix: Option<bool>,
    #[option(
        doc = "A list of check code prefixes to consider autofix-able.",
        default = r#"`["A", "ANN", "B", "BLE", "C", "D", "E", "F", "FBT", "I", "M", "N", "Q", "RUF", "S", "T", "U", "W", "YTT"]`"#,
        value_type = "Vec<CheckCodePrefix>",
        example = r#"
            # Only allow autofix behavior for `E` and `F` checks.
            fixable = ["E", "F"]
        "#
    )]
    pub fixable: Option<Vec<CheckCodePrefix>>,
    #[option(
        doc = r#"
            The style in which violation messages should be formatted: `"text"`
            (default), `"grouped"` (group messages by file), `"json"`
            (machine-readable), `"junit"` (machine-readable XML), or `"github"`
            (GitHub Actions annotations).
        "#,
        default = r#"`"text"`"#,
        value_type = "SerializationType",
        example = r#"
            # Group violations by containing file.
            format = "grouped"
        "#
    )]
    pub format: Option<SerializationFormat>,
    #[option(
        doc = r"
            A list of check code prefixes to ignore. Prefixes can specify exact
            checks (like `F841`), entire categories (like `F`), or anything in
            between.

            When breaking ties between enabled and disabled checks (via `select` and
            `ignore`, respectively), more specific prefixes override less specific
            prefixes.
        ",
        default = "`[]`",
        value_type = "Vec<CheckCodePrefix>",
        example = r#"
            # Skip unused variable checks (`F841`).
            ignore = ["F841"]
        "#
    )]
    pub ignore: Option<Vec<CheckCodePrefix>>,
    #[option(
        doc = r#"
            Avoid automatically removing unused imports in `__init__.py` files.
            Such imports will still be +flagged, but with a dedicated message
            suggesting that the import is either added to the module' +`__all__`
            symbol, or re-exported with a redundant alias (e.g., `import os as
            os`).
        "#,
        default = "`false`",
        value_type = "bool",
        example = r#"
            ignore-init-module-imports = true
        "#
    )]
    pub ignore_init_module_imports: Option<bool>,
    #[option(
        doc = "The line length to use when enforcing long-lines violations (like E501).",
        default = "`88`",
        value_type = "usize",
        example = r#"
            # Allow lines to be as long as 120 characters.
            line-length = 120
        "#
    )]
    pub line_length: Option<usize>,
    #[option(
        doc = r#"
            A list of check code prefixes to enable. Prefixes can specify exact
            checks (like `F841`), entire categories (like `F`), or anything in
            between.

            When breaking ties between enabled and disabled checks (via `select`
            and `ignore`, respectively), more specific prefixes override less
            specific prefixes.
        "#,
        default = r#"["E", "F"]"#,
        value_type = "Vec<CheckCodePrefix>",
        example = r#"
            # On top of the defaults (`E`, `F`), enable flake8-bugbear (`B`) and flake8-quotes (`Q`).
            select = ["E", "F", "B", "Q"]
        "#
    )]
    pub select: Option<Vec<CheckCodePrefix>>,
    #[option(
        doc = r#"
            Whether to show source code snippets when reporting lint error
            violations (overridden by the `--show-source` command-line flag).
        "#,
        default = "`false`",
        value_type = "bool",
        example = r#"
            # By default, always show source code snippets.
            show-source = true
        "#
    )]
    pub show_source: Option<bool>,
    #[option(
        doc = "The source code paths to consider, e.g., when resolving first- vs. third-party \
               imports.",
        default = r#"`["."]`"#,
        value_type = "Vec<PathBuf>",
        example = r#"
            # Allow imports relative to the "src" and "test" directories.
            src = ["src", "test"]
        "#
    )]
    pub src: Option<Vec<String>>,
    #[option(
        doc = r#"
            The Python version to target, e.g., when considering automatic code
            upgrades, like rewriting type annotations. Note that the target version
            will _not_ be inferred from the _current_ Python version, and instead
            must be specified explicitly (as seen below).
        "#,
        default = r#"`"py310"`"#,
        value_type = "PythonVersion",
        example = r#"
            # Always generate Python 3.7-compatible code.
            target-version = "py37"
        "#
    )]
    pub target_version: Option<PythonVersion>,
    #[option(
        doc = "A list of check code prefixes to consider un-autofix-able.",
        default = "`[]`",
        value_type = "Vec<CheckCodePrefix>",
        example = r#"
            # Disable autofix for unused imports (`F401`).
            unfixable = ["F401"]
        "#
    )]
    pub unfixable: Option<Vec<CheckCodePrefix>>,
    // Plugins
    #[option_group]
    pub flake8_annotations: Option<flake8_annotations::settings::Options>,
    pub flake8_bugbear: Option<flake8_bugbear::settings::Options>,
    pub flake8_quotes: Option<flake8_quotes::settings::Options>,
    pub flake8_tidy_imports: Option<flake8_tidy_imports::settings::Options>,
    pub isort: Option<isort::settings::Options>,
    pub mccabe: Option<mccabe::settings::Options>,
    pub pep8_naming: Option<pep8_naming::settings::Options>,
    pub pyupgrade: Option<pyupgrade::settings::Options>,
    // Tables are required to go last.
    #[option(
        doc = r#"
            A list of mappings from file pattern to check code prefixes to
            exclude, when considering any matching files.
        "#,
        default = "`{}`",
        value_type = "HashMap<String, Vec<CheckCodePrefix>>",
        example = r#"
            # Ignore `E402` (import violations) in all `__init__.py` files, and in `path/to/file.py`.
            [tool.ruff.per-file-ignores]
            "__init__.py" = ["E402"]
            "path/to/file.py" = ["E402"]
        "#
    )]
    pub per_file_ignores: Option<FxHashMap<String, Vec<CheckCodePrefix>>>,
}<|MERGE_RESOLUTION|>--- conflicted
+++ resolved
@@ -14,7 +14,7 @@
 #[derive(Debug, PartialEq, Eq, Serialize, Deserialize, Default, ConfigurationOptions)]
 #[serde(deny_unknown_fields, rename_all = "kebab-case")]
 pub struct Options {
-<<<<<<< HEAD
+    pub allowed_confusables: Option<Vec<char>>,
     #[option(
         doc = r#"
             A regular expression used to identify "dummy" variables, or those which
@@ -27,9 +27,6 @@
             dummy_variable_rgx = "^_$"
         "#
     )]
-=======
-    pub allowed_confusables: Option<Vec<char>>,
->>>>>>> 4b41ae3f
     pub dummy_variable_rgx: Option<String>,
     #[option(
         doc = r#"
