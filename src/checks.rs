use std::fmt;

use itertools::Itertools;
use once_cell::sync::Lazy;
use rustc_hash::FxHashMap;
use rustpython_ast::Cmpop;
use rustpython_parser::ast::Location;
use serde::{Deserialize, Serialize};
use strum_macros::{AsRefStr, Display, EnumIter, EnumString};

use crate::ast::types::Range;
use crate::autofix::Fix;
use crate::checks_gen::CheckCodePrefix;
use crate::flake8_debugger::types::DebuggerUsingType;
use crate::flake8_quotes::settings::Quote;
use crate::flake8_tidy_imports::settings::Strictness;
use crate::pyupgrade::types::Primitive;

#[derive(
    AsRefStr,
    EnumIter,
    EnumString,
    Debug,
    Display,
    PartialEq,
    Eq,
    Clone,
    Serialize,
    Deserialize,
    Hash,
    PartialOrd,
    Ord,
)]
pub enum CheckCode {
    // pycodestyle errors
    E401,
    E402,
    E501,
    E711,
    E712,
    E713,
    E714,
    E721,
    E722,
    E731,
    E741,
    E742,
    E743,
    E902,
    E999,
    // pycodestyle warnings
    W292,
    W605,
    // pyflakes
    F401,
    F402,
    F403,
    F404,
    F405,
    F406,
    F407,
    F501,
    F502,
    F503,
    F504,
    F505,
    F506,
    F507,
    F508,
    F509,
    F521,
    F522,
    F523,
    F524,
    F525,
    F541,
    F601,
    F602,
    F621,
    F622,
    F631,
    F632,
    F633,
    F634,
    F701,
    F702,
    F704,
    F706,
    F707,
    F722,
    F811,
    F821,
    F822,
    F823,
    F841,
    F842,
    F901,
    // pylint
    PLC0414,
    PLC2201,
    PLC3002,
    PLE0117,
    PLE0118,
    PLE1142,
    PLR0206,
    PLR0402,
    PLR1701,
    PLR1722,
    PLW0120,
    PLW0602,
    // flake8-builtins
    A001,
    A002,
    A003,
    // flake8-bugbear
    B002,
    B003,
    B004,
    B005,
    B006,
    B007,
    B008,
    B009,
    B010,
    B011,
    B012,
    B013,
    B014,
    B015,
    B016,
    B017,
    B018,
    B019,
    B020,
    B021,
    B022,
    B023,
    B024,
    B025,
    B026,
    B027,
    B904,
    B905,
    // flake8-blind-except
    BLE001,
    // flake8-comprehensions
    C400,
    C401,
    C402,
    C403,
    C404,
    C405,
    C406,
    C408,
    C409,
    C410,
    C411,
    C413,
    C414,
    C415,
    C416,
    C417,
    // flake8-debugger
    T100,
    // mccabe
    C901,
    // flake8-tidy-imports
    TID251,
    TID252,
    // flake8-return
    RET501,
    RET502,
    RET503,
    RET504,
    RET505,
    RET506,
    RET507,
    RET508,
    // flake8-implicit-str-concat
    ISC001,
    ISC002,
    ISC003,
    // flake8-print
    T201,
    T203,
    // flake8-quotes
    Q000,
    Q001,
    Q002,
    Q003,
    // flake8-annotations
    ANN001,
    ANN002,
    ANN003,
    ANN101,
    ANN102,
    ANN201,
    ANN202,
    ANN204,
    ANN205,
    ANN206,
    ANN401,
    // flake8-2020
    YTT101,
    YTT102,
    YTT103,
    YTT201,
    YTT202,
    YTT203,
    YTT204,
    YTT301,
    YTT302,
    YTT303,
    // flake8-simplify
    SIM118,
    // pyupgrade
    UP001,
    UP003,
    UP004,
    UP005,
    UP006,
    UP007,
    UP008,
    UP009,
    UP010,
    UP011,
    UP012,
    UP013,
    UP014,
    UP015,
    UP016,
    UP017,
    UP018,
    UP019,
    UP020,
    UP021,
    UP022,
    UP023,
    UP024,
    UP025,
    UP026,
    // pydocstyle
    D100,
    D101,
    D102,
    D103,
    D104,
    D105,
    D106,
    D107,
    D200,
    D201,
    D202,
    D203,
    D204,
    D205,
    D206,
    D207,
    D208,
    D209,
    D210,
    D211,
    D212,
    D213,
    D214,
    D215,
    D300,
    D301,
    D400,
    D402,
    D403,
    D404,
    D405,
    D406,
    D407,
    D408,
    D409,
    D410,
    D411,
    D412,
    D413,
    D414,
    D415,
    D416,
    D417,
    D418,
    D419,
    // pep8-naming
    N801,
    N802,
    N803,
    N804,
    N805,
    N806,
    N807,
    N811,
    N812,
    N813,
    N814,
    N815,
    N816,
    N817,
    N818,
    // isort
    I001,
    // eradicate
    ERA001,
    // flake8-bandit
    S101,
    S102,
    S104,
    S105,
    S106,
    S107,
    // flake8-boolean-trap
    FBT001,
    FBT002,
    FBT003,
    // flake8-unused-arguments
    ARG001,
    ARG002,
    ARG003,
    ARG004,
    ARG005,
    // flake8-import-conventions
    ICN001,
    // flake8-datetimez
    DTZ001,
    DTZ002,
    DTZ003,
    DTZ004,
    DTZ005,
    DTZ006,
    DTZ007,
    DTZ011,
    DTZ012,
    // Ruff
    RUF001,
    RUF002,
    RUF003,
    RUF004,
    RUF100,
    // pygrep-hooks
    PGH001,
    PGH002,
    PGH003,
    PGH004,
    // pandas-vet
    PD002,
    PD003,
    PD004,
    PD007,
    PD008,
    PD009,
    PD010,
    PD011,
    PD012,
    PD013,
    PD015,
    PD901,
    // flake8-errmsg
    EM101,
    EM102,
    EM103,
}

#[derive(EnumIter, Debug, PartialEq, Eq)]
pub enum CheckCategory {
    Pyflakes,
    Pycodestyle,
    McCabe,
    Isort,
    Pydocstyle,
    Pyupgrade,
    PEP8Naming,
    Flake82020,
    Flake8Annotations,
    Flake8Bandit,
    Flake8BlindExcept,
    Flake8BooleanTrap,
    Flake8Bugbear,
    Flake8Builtins,
    Flake8Comprehensions,
    Flake8Debugger,
    Flake8ErrMsg,
    Flake8ImplicitStrConcat,
    Flake8ImportConventions,
    Flake8Print,
    Flake8Quotes,
    Flake8Return,
    Flake8Simplify,
    Flake8TidyImports,
    Flake8UnusedArguments,
    Flake8Datetimez,
    Eradicate,
    PandasVet,
    PygrepHooks,
    Pylint,
    Ruff,
}

pub enum Platform {
    PyPI,
    GitHub,
}

impl fmt::Display for Platform {
    fn fmt(&self, fmt: &mut fmt::Formatter) -> fmt::Result {
        match self {
            Platform::PyPI => fmt.write_str("PyPI"),
            Platform::GitHub => fmt.write_str("GitHub"),
        }
    }
}

impl CheckCategory {
    pub fn title(&self) -> &'static str {
        match self {
            CheckCategory::Eradicate => "eradicate",
            CheckCategory::Flake82020 => "flake8-2020",
            CheckCategory::Flake8Annotations => "flake8-annotations",
            CheckCategory::Flake8Bandit => "flake8-bandit",
            CheckCategory::Flake8BlindExcept => "flake8-blind-except",
            CheckCategory::Flake8BooleanTrap => "flake8-boolean-trap",
            CheckCategory::Flake8Bugbear => "flake8-bugbear",
            CheckCategory::Flake8Builtins => "flake8-builtins",
            CheckCategory::Flake8Comprehensions => "flake8-comprehensions",
            CheckCategory::Flake8Debugger => "flake8-debugger",
            CheckCategory::Flake8ErrMsg => "flake8-errmsg",
            CheckCategory::Flake8ImplicitStrConcat => "flake8-implicit-str-concat",
            CheckCategory::Flake8ImportConventions => "flake8-import-conventions",
            CheckCategory::Flake8Print => "flake8-print",
            CheckCategory::Flake8Quotes => "flake8-quotes",
            CheckCategory::Flake8Return => "flake8-return",
            CheckCategory::Flake8TidyImports => "flake8-tidy-imports",
            CheckCategory::Flake8Simplify => "flake8-simplify",
            CheckCategory::Flake8UnusedArguments => "flake8-unused-arguments",
            CheckCategory::Flake8Datetimez => "flake8-datetimez",
            CheckCategory::Isort => "isort",
            CheckCategory::McCabe => "mccabe",
            CheckCategory::PandasVet => "pandas-vet",
            CheckCategory::PEP8Naming => "pep8-naming",
            CheckCategory::Pycodestyle => "pycodestyle",
            CheckCategory::Pydocstyle => "pydocstyle",
            CheckCategory::Pyflakes => "Pyflakes",
            CheckCategory::PygrepHooks => "pygrep-hooks",
            CheckCategory::Pylint => "Pylint",
            CheckCategory::Pyupgrade => "pyupgrade",
            CheckCategory::Ruff => "Ruff-specific rules",
        }
    }

    pub fn codes(&self) -> Vec<CheckCodePrefix> {
        match self {
            CheckCategory::Eradicate => vec![CheckCodePrefix::ERA],
            CheckCategory::Flake82020 => vec![CheckCodePrefix::YTT],
            CheckCategory::Flake8Annotations => vec![CheckCodePrefix::ANN],
            CheckCategory::Flake8Bandit => vec![CheckCodePrefix::S],
            CheckCategory::Flake8BlindExcept => vec![CheckCodePrefix::BLE],
            CheckCategory::Flake8BooleanTrap => vec![CheckCodePrefix::FBT],
            CheckCategory::Flake8Bugbear => vec![CheckCodePrefix::B],
            CheckCategory::Flake8Builtins => vec![CheckCodePrefix::A],
            CheckCategory::Flake8Comprehensions => vec![CheckCodePrefix::C4],
            CheckCategory::Flake8Datetimez => vec![CheckCodePrefix::DTZ],
            CheckCategory::Flake8Debugger => vec![CheckCodePrefix::T10],
            CheckCategory::Flake8ErrMsg => vec![CheckCodePrefix::EM],
            CheckCategory::Flake8ImplicitStrConcat => vec![CheckCodePrefix::ISC],
            CheckCategory::Flake8ImportConventions => vec![CheckCodePrefix::ICN],
            CheckCategory::Flake8Print => vec![CheckCodePrefix::T20],
            CheckCategory::Flake8Quotes => vec![CheckCodePrefix::Q],
            CheckCategory::Flake8Return => vec![CheckCodePrefix::RET],
            CheckCategory::Flake8Simplify => vec![CheckCodePrefix::SIM],
            CheckCategory::Flake8TidyImports => vec![CheckCodePrefix::TID],
            CheckCategory::Flake8UnusedArguments => vec![CheckCodePrefix::ARG],
            CheckCategory::Isort => vec![CheckCodePrefix::I],
            CheckCategory::McCabe => vec![CheckCodePrefix::C90],
            CheckCategory::PEP8Naming => vec![CheckCodePrefix::N],
            CheckCategory::PandasVet => vec![CheckCodePrefix::PD],
            CheckCategory::Pycodestyle => vec![CheckCodePrefix::E, CheckCodePrefix::W],
            CheckCategory::Pydocstyle => vec![CheckCodePrefix::D],
            CheckCategory::Pyflakes => vec![CheckCodePrefix::F],
            CheckCategory::PygrepHooks => vec![CheckCodePrefix::PGH],
            CheckCategory::Pylint => vec![
                CheckCodePrefix::PLC,
                CheckCodePrefix::PLE,
                CheckCodePrefix::PLR,
                CheckCodePrefix::PLW,
            ],
            CheckCategory::Pyupgrade => vec![CheckCodePrefix::UP],
            CheckCategory::Ruff => vec![CheckCodePrefix::RUF],
        }
    }

    pub fn url(&self) -> Option<(&'static str, &'static Platform)> {
        match self {
            CheckCategory::Eradicate => {
                Some(("https://pypi.org/project/eradicate/2.1.0/", &Platform::PyPI))
            }
            CheckCategory::Flake82020 => Some((
                "https://pypi.org/project/flake8-2020/1.7.0/",
                &Platform::PyPI,
            )),
            CheckCategory::Flake8Annotations => Some((
                "https://pypi.org/project/flake8-annotations/2.9.1/",
                &Platform::PyPI,
            )),
            CheckCategory::Flake8Bandit => Some((
                "https://pypi.org/project/flake8-bandit/4.1.1/",
                &Platform::PyPI,
            )),
            CheckCategory::Flake8BlindExcept => Some((
                "https://pypi.org/project/flake8-blind-except/0.2.1/",
                &Platform::PyPI,
            )),
            CheckCategory::Flake8BooleanTrap => Some((
                "https://pypi.org/project/flake8-boolean-trap/0.1.0/",
                &Platform::PyPI,
            )),
            CheckCategory::Flake8Bugbear => Some((
                "https://pypi.org/project/flake8-bugbear/22.10.27/",
                &Platform::PyPI,
            )),
            CheckCategory::Flake8Builtins => Some((
                "https://pypi.org/project/flake8-builtins/2.0.1/",
                &Platform::PyPI,
            )),
            CheckCategory::Flake8Comprehensions => Some((
                "https://pypi.org/project/flake8-comprehensions/3.10.1/",
                &Platform::PyPI,
            )),
            CheckCategory::Flake8Debugger => Some((
                "https://pypi.org/project/flake8-debugger/4.1.2/",
                &Platform::PyPI,
            )),
            CheckCategory::Flake8ErrMsg => Some((
                "https://pypi.org/project/flake8-errmsg/0.4.0/",
                &Platform::PyPI,
            )),
            CheckCategory::Flake8ImplicitStrConcat => Some((
                "https://pypi.org/project/flake8-implicit-str-concat/0.3.0/",
                &Platform::PyPI,
            )),
            CheckCategory::Flake8ImportConventions => None,
            CheckCategory::Flake8Print => Some((
                "https://pypi.org/project/flake8-print/5.0.0/",
                &Platform::PyPI,
            )),
            CheckCategory::Flake8Quotes => Some((
                "https://pypi.org/project/flake8-quotes/3.3.1/",
                &Platform::PyPI,
            )),
            CheckCategory::Flake8Return => Some((
                "https://pypi.org/project/flake8-return/1.2.0/",
                &Platform::PyPI,
            )),
            CheckCategory::Flake8Simplify => Some((
                "https://pypi.org/project/flake8-simplify/0.19.3/",
                &Platform::PyPI,
            )),
            CheckCategory::Flake8TidyImports => Some((
                "https://pypi.org/project/flake8-tidy-imports/4.8.0/",
                &Platform::PyPI,
            )),
            CheckCategory::Flake8UnusedArguments => Some((
                "https://pypi.org/project/flake8-unused-arguments/0.0.12/",
                &Platform::PyPI,
            )),
            CheckCategory::Flake8Datetimez => Some((
                "https://pypi.org/project/flake8-datetimez/20.10.0/",
                &Platform::PyPI,
            )),
            CheckCategory::Isort => {
                Some(("https://pypi.org/project/isort/5.10.1/", &Platform::PyPI))
            }
            CheckCategory::McCabe => {
                Some(("https://pypi.org/project/mccabe/0.7.0/", &Platform::PyPI))
            }
            CheckCategory::PandasVet => Some((
                "https://pypi.org/project/pandas-vet/0.2.3/",
                &Platform::PyPI,
            )),
            CheckCategory::PEP8Naming => Some((
                "https://pypi.org/project/pep8-naming/0.13.2/",
                &Platform::PyPI,
            )),
            CheckCategory::Pycodestyle => Some((
                "https://pypi.org/project/pycodestyle/2.9.1/",
                &Platform::PyPI,
            )),
            CheckCategory::Pydocstyle => Some((
                "https://pypi.org/project/pydocstyle/6.1.1/",
                &Platform::PyPI,
            )),
            CheckCategory::Pyflakes => {
                Some(("https://pypi.org/project/pyflakes/2.5.0/", &Platform::PyPI))
            }
            CheckCategory::Pylint => {
                Some(("https://pypi.org/project/pylint/2.15.7/", &Platform::PyPI))
            }
            CheckCategory::PygrepHooks => Some((
                "https://github.com/pre-commit/pygrep-hooks",
                &Platform::GitHub,
            )),
            CheckCategory::Pyupgrade => {
                Some(("https://pypi.org/project/pyupgrade/3.2.0/", &Platform::PyPI))
            }
            CheckCategory::Ruff => None,
        }
    }
}

#[allow(clippy::upper_case_acronyms)]
pub enum LintSource {
    AST,
    FileSystem,
    Lines,
    Tokens,
    Imports,
    NoQA,
}

#[derive(Debug, PartialEq, Eq, Serialize, Deserialize)]
pub enum EqCmpop {
    Eq,
    NotEq,
}

impl From<&Cmpop> for EqCmpop {
    fn from(cmpop: &Cmpop) -> Self {
        match cmpop {
            Cmpop::Eq => EqCmpop::Eq,
            Cmpop::NotEq => EqCmpop::NotEq,
            _ => unreachable!("Expected Cmpop::Eq | Cmpop::NotEq"),
        }
    }
}

#[derive(Debug, PartialEq, Eq, Serialize, Deserialize)]
pub enum IsCmpop {
    Is,
    IsNot,
}

impl From<&Cmpop> for IsCmpop {
    fn from(cmpop: &Cmpop) -> Self {
        match cmpop {
            Cmpop::Is => IsCmpop::Is,
            Cmpop::IsNot => IsCmpop::IsNot,
            _ => unreachable!("Expected Cmpop::Is | Cmpop::IsNot"),
        }
    }
}

#[derive(Debug, PartialEq, Eq, Serialize, Deserialize)]
pub enum DeferralKeyword {
    Yield,
    YieldFrom,
    Await,
}

impl fmt::Display for DeferralKeyword {
    fn fmt(&self, fmt: &mut fmt::Formatter) -> fmt::Result {
        match self {
            DeferralKeyword::Yield => fmt.write_str("yield"),
            DeferralKeyword::YieldFrom => fmt.write_str("yield from"),
            DeferralKeyword::Await => fmt.write_str("await"),
        }
    }
}

#[derive(Debug, PartialEq, Eq, Serialize, Deserialize)]
pub enum Branch {
    Elif,
    Else,
}

impl fmt::Display for Branch {
    fn fmt(&self, fmt: &mut fmt::Formatter) -> fmt::Result {
        match self {
            Branch::Elif => fmt.write_str("elif"),
            Branch::Else => fmt.write_str("else"),
        }
    }
}

#[derive(Debug, PartialEq, Eq, Serialize, Deserialize)]
pub enum LiteralType {
    Str,
    Bytes,
}

impl fmt::Display for LiteralType {
    fn fmt(&self, fmt: &mut fmt::Formatter) -> fmt::Result {
        match self {
            LiteralType::Str => fmt.write_str("str"),
            LiteralType::Bytes => fmt.write_str("bytes"),
        }
    }
}

#[derive(Debug, PartialEq, Eq, Serialize, Deserialize)]
pub struct UnusedCodes {
    pub unknown: Vec<String>,
    pub disabled: Vec<String>,
    pub unmatched: Vec<String>,
}

#[derive(AsRefStr, Debug, PartialEq, Eq, Serialize, Deserialize)]
pub enum CheckKind {
    // pycodestyle errors
    AmbiguousClassName(String),
    AmbiguousFunctionName(String),
    AmbiguousVariableName(String),
    DoNotAssignLambda(String),
    DoNotUseBareExcept,
    IOError(String),
    LineTooLong(usize, usize),
    ModuleImportNotAtTopOfFile,
    MultipleImportsOnOneLine,
    NoneComparison(EqCmpop),
    NotInTest,
    NotIsTest,
    SyntaxError(String),
    TrueFalseComparison(bool, EqCmpop),
    TypeComparison,
    // pycodestyle warnings
    NoNewLineAtEndOfFile,
    InvalidEscapeSequence(char),
    // pyflakes
    AssertTuple,
    BreakOutsideLoop,
    ContinueOutsideLoop,
    DefaultExceptNotLast,
    ExpressionsInStarAssignment,
    FStringMissingPlaceholders,
    ForwardAnnotationSyntaxError(String),
    FutureFeatureNotDefined(String),
    IfTuple,
    ImportShadowedByLoopVar(String, usize),
    ImportStarNotPermitted(String),
    ImportStarUsage(String, Vec<String>),
    ImportStarUsed(String),
    InvalidPrintSyntax,
    IsLiteral(IsCmpop),
    LateFutureImport,
    MultiValueRepeatedKeyLiteral,
    MultiValueRepeatedKeyVariable(String),
    PercentFormatExpectedMapping,
    PercentFormatExpectedSequence,
    PercentFormatExtraNamedArguments(Vec<String>),
    PercentFormatInvalidFormat(String),
    PercentFormatMissingArgument(Vec<String>),
    PercentFormatMixedPositionalAndNamed,
    PercentFormatPositionalCountMismatch(usize, usize),
    PercentFormatStarRequiresSequence,
    PercentFormatUnsupportedFormatCharacter(char),
    RaiseNotImplemented,
    RedefinedWhileUnused(String, usize),
    ReturnOutsideFunction,
    StringDotFormatExtraNamedArguments(Vec<String>),
    StringDotFormatExtraPositionalArguments(Vec<String>),
    StringDotFormatInvalidFormat(String),
    StringDotFormatMissingArguments(Vec<String>),
    StringDotFormatMixingAutomatic,
    TwoStarredExpressions,
    UndefinedExport(String),
    UndefinedLocal(String),
    UnusedAnnotation(String),
    UndefinedName(String),
    UnusedImport(String, bool, bool),
    UnusedVariable(String),
    YieldOutsideFunction(DeferralKeyword),
    // pylint
    AwaitOutsideAsync,
    ConsiderMergingIsinstance(String, Vec<String>),
    ConsiderUsingFromImport(String, String),
    GlobalVariableNotAssigned(String),
    MisplacedComparisonConstant(String),
    NonlocalWithoutBinding(String),
    PropertyWithParameters,
    UnnecessaryDirectLambdaCall,
    UseSysExit(String),
    UsedPriorGlobalDeclaration(String, usize),
    UselessElseOnLoop,
    UselessImportAlias,
    // flake8-builtins
    BuiltinVariableShadowing(String),
    BuiltinArgumentShadowing(String),
    BuiltinAttributeShadowing(String),
    // flake8-blind-except
    BlindExcept(String),
    // flake8-bugbear
    AbstractBaseClassWithoutAbstractMethod(String),
    AssignmentToOsEnviron,
    CachedInstanceMethod,
    CannotRaiseLiteral,
    DoNotAssertFalse,
    DuplicateHandlerException(Vec<String>),
    DuplicateTryBlockException(String),
    EmptyMethodWithoutAbstractDecorator(String),
    FStringDocstring,
    FunctionCallArgumentDefault(Option<String>),
    FunctionUsesLoopVariable(String),
    GetAttrWithConstant,
    JumpStatementInFinally(String),
    LoopVariableOverridesIterator(String),
    MutableArgumentDefault,
    NoAssertRaisesException,
    RaiseWithoutFromInsideExcept,
    RedundantTupleInExceptionHandler(String),
    SetAttrWithConstant,
    StarArgUnpackingAfterKeywordArg,
    StripWithMultiCharacters,
    UnaryPrefixIncrement,
    UnreliableCallableCheck,
    UnusedLoopControlVariable(String),
    UselessComparison,
    UselessContextlibSuppress,
    UselessExpression,
    ZipWithoutExplicitStrict,
    // flake8-comprehensions
    UnnecessaryGeneratorList,
    UnnecessaryGeneratorSet,
    UnnecessaryGeneratorDict,
    UnnecessaryListComprehensionSet,
    UnnecessaryListComprehensionDict,
    UnnecessaryLiteralSet(String),
    UnnecessaryLiteralDict(String),
    UnnecessaryCollectionCall(String),
    UnnecessaryLiteralWithinTupleCall(String),
    UnnecessaryLiteralWithinListCall(String),
    UnnecessaryListCall,
    UnnecessaryCallAroundSorted(String),
    UnnecessaryDoubleCastOrProcess(String, String),
    UnnecessarySubscriptReversal(String),
    UnnecessaryComprehension(String),
    UnnecessaryMap(String),
    // flake8-debugger
    Debugger(DebuggerUsingType),
    // flake8-tidy-imports
    BannedApi { name: String, message: String },
    BannedRelativeImport(Strictness),
    // flake8-return
    UnnecessaryReturnNone,
    ImplicitReturnValue,
    ImplicitReturn,
    UnnecessaryAssign,
    SuperfluousElseReturn(Branch),
    SuperfluousElseRaise(Branch),
    SuperfluousElseContinue(Branch),
    SuperfluousElseBreak(Branch),
    // flake8-implicit-str-concat
    SingleLineImplicitStringConcatenation,
    MultiLineImplicitStringConcatenation,
    ExplicitStringConcatenation,
    // flake8-print
    PrintFound,
    PPrintFound,
    // flake8-quotes
    BadQuotesInlineString(Quote),
    BadQuotesMultilineString(Quote),
    BadQuotesDocstring(Quote),
    AvoidQuoteEscape,
    // flake8-annotations
    MissingTypeFunctionArgument(String),
    MissingTypeArgs(String),
    MissingTypeKwargs(String),
    MissingTypeSelf(String),
    MissingTypeCls(String),
    MissingReturnTypePublicFunction(String),
    MissingReturnTypePrivateFunction(String),
    MissingReturnTypeSpecialMethod(String),
    MissingReturnTypeStaticMethod(String),
    MissingReturnTypeClassMethod(String),
    DynamicallyTypedExpression(String),
    // flake8-2020
    SysVersionSlice3Referenced,
    SysVersion2Referenced,
    SysVersionCmpStr3,
    SysVersionInfo0Eq3Referenced,
    SixPY3Referenced,
    SysVersionInfo1CmpInt,
    SysVersionInfoMinorCmpInt,
    SysVersion0Referenced,
    SysVersionCmpStr10,
    SysVersionSlice1Referenced,
    // flake8-simplify
    KeyInDict(String, String),
    // pyupgrade
    TypeOfPrimitive(Primitive),
    UselessMetaclassType,
    TypingTextStrAlias,
    DeprecatedUnittestAlias(String, String),
    UselessObjectInheritance(String),
    UsePEP585Annotation(String),
    UsePEP604Annotation,
    SuperCallWithParameters,
    PEP3120UnnecessaryCodingComment,
    UnnecessaryFutureImport(Vec<String>),
    UnnecessaryLRUCacheParams,
    UnnecessaryEncodeUTF8,
    ConvertTypedDictFunctionalToClass(String),
    ConvertNamedTupleFunctionalToClass(String),
    RedundantOpenModes(Option<String>),
    RemoveSixCompat,
    DatetimeTimezoneUTC,
    NativeLiterals(LiteralType),
    OpenAlias,
    ReplaceUniversalNewlines,
    ReplaceStdoutStderr,
    RewriteCElementTree,
    OSErrorAlias(Option<String>),
    RewriteUnicodeLiteral,
    RewriteMockImport,
    // pydocstyle
    BlankLineAfterLastSection(String),
    BlankLineAfterSection(String),
    BlankLineAfterSummary,
    BlankLineBeforeSection(String),
    CapitalizeSectionName(String),
    DashedUnderlineAfterSection(String),
    DocumentAllArguments(Vec<String>),
    EndsInPeriod,
    EndsInPunctuation,
    FirstLineCapitalized,
    FitsOnOneLine,
    IndentWithSpaces,
    MagicMethod,
    MultiLineSummaryFirstLine,
    MultiLineSummarySecondLine,
    NewLineAfterLastParagraph,
    NewLineAfterSectionName(String),
    NoBlankLineAfterFunction(usize),
    NoBlankLineBeforeClass(usize),
    NoBlankLineBeforeFunction(usize),
    NoBlankLinesBetweenHeaderAndContent(String),
    NoOverIndentation,
    NoSignature,
    NoSurroundingWhitespace,
    NoThisPrefix,
    NoUnderIndentation,
    NonEmpty,
    NonEmptySection(String),
    OneBlankLineAfterClass(usize),
    OneBlankLineBeforeClass(usize),
    PublicClass,
    PublicFunction,
    PublicInit,
    PublicMethod,
    PublicModule,
    PublicNestedClass,
    PublicPackage,
    SectionNameEndsInColon(String),
    SectionNotOverIndented(String),
    SectionUnderlineAfterName(String),
    SectionUnderlineMatchesSectionLength(String),
    SectionUnderlineNotOverIndented(String),
    SkipDocstring,
    UsesRPrefixForBackslashedContent,
    UsesTripleQuotes,
    // pep8-naming
    InvalidClassName(String),
    InvalidFunctionName(String),
    InvalidArgumentName(String),
    InvalidFirstArgumentNameForClassMethod,
    InvalidFirstArgumentNameForMethod,
    NonLowercaseVariableInFunction(String),
    DunderFunctionName,
    ConstantImportedAsNonConstant(String, String),
    LowercaseImportedAsNonLowercase(String, String),
    CamelcaseImportedAsLowercase(String, String),
    CamelcaseImportedAsConstant(String, String),
    MixedCaseVariableInClassScope(String),
    MixedCaseVariableInGlobalScope(String),
    CamelcaseImportedAsAcronym(String, String),
    ErrorSuffixOnExceptionName(String),
    // isort
    UnsortedImports,
    // eradicate
    CommentedOutCode,
    // flake8-bandit
    AssertUsed,
    ExecUsed,
    HardcodedBindAllInterfaces,
    HardcodedPasswordString(String),
    HardcodedPasswordFuncArg(String),
    HardcodedPasswordDefault(String),
    // mccabe
    FunctionIsTooComplex(String, usize),
    // flake8-boolean-trap
    BooleanPositionalArgInFunctionDefinition,
    BooleanDefaultValueInFunctionDefinition,
    BooleanPositionalValueInFunctionCall,
    // pygrep-hooks
    NoEval,
    DeprecatedLogWarn,
    BlanketTypeIgnore,
    BlanketNOQA,
    // flake8-unused-arguments
    UnusedFunctionArgument(String),
    UnusedMethodArgument(String),
    UnusedClassMethodArgument(String),
    UnusedStaticMethodArgument(String),
    UnusedLambdaArgument(String),
    // flake8-import-conventions
    ImportAliasIsNotConventional(String, String),
    // pandas-vet
    UseOfInplaceArgument,
    UseOfDotIsNull,
    UseOfDotNotNull,
    UseOfDotIx,
    UseOfDotAt,
    UseOfDotIat,
    UseOfDotPivotOrUnstack,
    UseOfDotValues,
    UseOfDotReadTable,
    UseOfDotStack,
    UseOfPdMerge,
    DfIsABadVariableName,
    // flake8-errmsg
    RawStringInException,
    FStringInException,
    DotFormatInException,
    // Ruff
    AmbiguousUnicodeCharacterString(char, char),
    AmbiguousUnicodeCharacterDocstring(char, char),
    AmbiguousUnicodeCharacterComment(char, char),
    KeywordArgumentBeforeStarArgument(String),
    UnusedNOQA(Option<UnusedCodes>),
    // flake8-datetimez
    CallDatetimeWithoutTzinfo,
    CallDatetimeToday,
    CallDatetimeUtcnow,
    CallDatetimeUtcfromtimestamp,
    CallDatetimeNowWithoutTzinfo,
    CallDatetimeFromtimestamp,
    CallDatetimeStrptimeWithoutZone,
    CallDateToday,
    CallDateFromtimestamp,
}

impl CheckCode {
    /// The source for the check (either the AST, the filesystem, or the
    /// physical lines).
    pub fn lint_source(&self) -> &'static LintSource {
        match self {
            CheckCode::RUF100 => &LintSource::NoQA,
            CheckCode::E501
            | CheckCode::W292
            | CheckCode::UP009
            | CheckCode::PGH003
            | CheckCode::PGH004 => &LintSource::Lines,
            CheckCode::ERA001
            | CheckCode::ISC001
            | CheckCode::ISC002
            | CheckCode::Q000
            | CheckCode::Q001
            | CheckCode::Q002
            | CheckCode::Q003
            | CheckCode::W605
            | CheckCode::RUF001
            | CheckCode::RUF002
            | CheckCode::RUF003 => &LintSource::Tokens,
            CheckCode::E902 => &LintSource::FileSystem,
            CheckCode::I001 => &LintSource::Imports,
            _ => &LintSource::AST,
        }
    }

    /// A placeholder representation of the `CheckKind` for the check.
    pub fn kind(&self) -> CheckKind {
        match self {
            // pycodestyle errors
            CheckCode::E401 => CheckKind::MultipleImportsOnOneLine,
            CheckCode::E402 => CheckKind::ModuleImportNotAtTopOfFile,
            CheckCode::E501 => CheckKind::LineTooLong(89, 88),
            CheckCode::E711 => CheckKind::NoneComparison(EqCmpop::Eq),
            CheckCode::E712 => CheckKind::TrueFalseComparison(true, EqCmpop::Eq),
            CheckCode::E713 => CheckKind::NotInTest,
            CheckCode::E714 => CheckKind::NotIsTest,
            CheckCode::E721 => CheckKind::TypeComparison,
            CheckCode::E722 => CheckKind::DoNotUseBareExcept,
            CheckCode::E731 => CheckKind::DoNotAssignLambda("...".to_string()),
            CheckCode::E741 => CheckKind::AmbiguousVariableName("...".to_string()),
            CheckCode::E742 => CheckKind::AmbiguousClassName("...".to_string()),
            CheckCode::E743 => CheckKind::AmbiguousFunctionName("...".to_string()),
            CheckCode::E902 => CheckKind::IOError("IOError: `...`".to_string()),
            CheckCode::E999 => CheckKind::SyntaxError("`...`".to_string()),
            // pycodestyle warnings
            CheckCode::W292 => CheckKind::NoNewLineAtEndOfFile,
            CheckCode::W605 => CheckKind::InvalidEscapeSequence('c'),
            // pyflakes
            CheckCode::F401 => CheckKind::UnusedImport("...".to_string(), false, false),
            CheckCode::F402 => CheckKind::ImportShadowedByLoopVar("...".to_string(), 1),
            CheckCode::F403 => CheckKind::ImportStarUsed("...".to_string()),
            CheckCode::F404 => CheckKind::LateFutureImport,
            CheckCode::F405 => {
                CheckKind::ImportStarUsage("...".to_string(), vec!["...".to_string()])
            }
            CheckCode::F406 => CheckKind::ImportStarNotPermitted("...".to_string()),
            CheckCode::F407 => CheckKind::FutureFeatureNotDefined("...".to_string()),
            CheckCode::F501 => CheckKind::PercentFormatInvalidFormat("...".to_string()),
            CheckCode::F502 => CheckKind::PercentFormatExpectedMapping,
            CheckCode::F503 => CheckKind::PercentFormatExpectedSequence,
            CheckCode::F504 => CheckKind::PercentFormatExtraNamedArguments(vec!["...".to_string()]),
            CheckCode::F505 => CheckKind::PercentFormatMissingArgument(vec!["...".to_string()]),
            CheckCode::F506 => CheckKind::PercentFormatMixedPositionalAndNamed,
            CheckCode::F507 => CheckKind::PercentFormatPositionalCountMismatch(4, 2),
            CheckCode::F508 => CheckKind::PercentFormatStarRequiresSequence,
            CheckCode::F509 => CheckKind::PercentFormatUnsupportedFormatCharacter('c'),
            CheckCode::F521 => CheckKind::StringDotFormatInvalidFormat("...".to_string()),
            CheckCode::F522 => {
                CheckKind::StringDotFormatExtraNamedArguments(vec!["...".to_string()])
            }
            CheckCode::F523 => {
                CheckKind::StringDotFormatExtraPositionalArguments(vec!["...".to_string()])
            }
            CheckCode::F524 => CheckKind::StringDotFormatMissingArguments(vec!["...".to_string()]),
            CheckCode::F525 => CheckKind::StringDotFormatMixingAutomatic,
            CheckCode::F541 => CheckKind::FStringMissingPlaceholders,
            CheckCode::F601 => CheckKind::MultiValueRepeatedKeyLiteral,
            CheckCode::F602 => CheckKind::MultiValueRepeatedKeyVariable("...".to_string()),
            CheckCode::F621 => CheckKind::ExpressionsInStarAssignment,
            CheckCode::F622 => CheckKind::TwoStarredExpressions,
            CheckCode::F631 => CheckKind::AssertTuple,
            CheckCode::F632 => CheckKind::IsLiteral(IsCmpop::Is),
            CheckCode::F633 => CheckKind::InvalidPrintSyntax,
            CheckCode::F634 => CheckKind::IfTuple,
            CheckCode::F701 => CheckKind::BreakOutsideLoop,
            CheckCode::F702 => CheckKind::ContinueOutsideLoop,
            CheckCode::F704 => CheckKind::YieldOutsideFunction(DeferralKeyword::Yield),
            CheckCode::F706 => CheckKind::ReturnOutsideFunction,
            CheckCode::F707 => CheckKind::DefaultExceptNotLast,
            CheckCode::F722 => CheckKind::ForwardAnnotationSyntaxError("...".to_string()),
            CheckCode::F811 => CheckKind::RedefinedWhileUnused("...".to_string(), 1),
            CheckCode::F821 => CheckKind::UndefinedName("...".to_string()),
            CheckCode::F822 => CheckKind::UndefinedExport("...".to_string()),
            CheckCode::F823 => CheckKind::UndefinedLocal("...".to_string()),
            CheckCode::F841 => CheckKind::UnusedVariable("...".to_string()),
            CheckCode::F842 => CheckKind::UnusedAnnotation("...".to_string()),
            CheckCode::F901 => CheckKind::RaiseNotImplemented,
            // pylint
            CheckCode::PLC0414 => CheckKind::UselessImportAlias,
            CheckCode::PLC2201 => CheckKind::MisplacedComparisonConstant("...".to_string()),
            CheckCode::PLC3002 => CheckKind::UnnecessaryDirectLambdaCall,
            CheckCode::PLE0117 => CheckKind::NonlocalWithoutBinding("...".to_string()),
            CheckCode::PLE0118 => CheckKind::UsedPriorGlobalDeclaration("...".to_string(), 1),
            CheckCode::PLE1142 => CheckKind::AwaitOutsideAsync,
            CheckCode::PLR0402 => {
                CheckKind::ConsiderUsingFromImport("...".to_string(), "...".to_string())
            }
            CheckCode::PLR0206 => CheckKind::PropertyWithParameters,
            CheckCode::PLR1701 => {
                CheckKind::ConsiderMergingIsinstance("...".to_string(), vec!["...".to_string()])
            }
            CheckCode::PLR1722 => CheckKind::UseSysExit("exit".to_string()),
            CheckCode::PLW0120 => CheckKind::UselessElseOnLoop,
            CheckCode::PLW0602 => CheckKind::GlobalVariableNotAssigned("...".to_string()),
            // flake8-builtins
            CheckCode::A001 => CheckKind::BuiltinVariableShadowing("...".to_string()),
            CheckCode::A002 => CheckKind::BuiltinArgumentShadowing("...".to_string()),
            CheckCode::A003 => CheckKind::BuiltinAttributeShadowing("...".to_string()),
            // flake8-bugbear
            CheckCode::B002 => CheckKind::UnaryPrefixIncrement,
            CheckCode::B003 => CheckKind::AssignmentToOsEnviron,
            CheckCode::B004 => CheckKind::UnreliableCallableCheck,
            CheckCode::B005 => CheckKind::StripWithMultiCharacters,
            CheckCode::B006 => CheckKind::MutableArgumentDefault,
            CheckCode::B007 => CheckKind::UnusedLoopControlVariable("i".to_string()),
            CheckCode::B008 => CheckKind::FunctionCallArgumentDefault(None),
            CheckCode::B009 => CheckKind::GetAttrWithConstant,
            CheckCode::B010 => CheckKind::SetAttrWithConstant,
            CheckCode::B011 => CheckKind::DoNotAssertFalse,
            CheckCode::B012 => {
                CheckKind::JumpStatementInFinally("return/continue/break".to_string())
            }
            CheckCode::B013 => {
                CheckKind::RedundantTupleInExceptionHandler("ValueError".to_string())
            }
            CheckCode::B014 => CheckKind::DuplicateHandlerException(vec!["ValueError".to_string()]),
            CheckCode::B015 => CheckKind::UselessComparison,
            CheckCode::B016 => CheckKind::CannotRaiseLiteral,
            CheckCode::B017 => CheckKind::NoAssertRaisesException,
            CheckCode::B018 => CheckKind::UselessExpression,
            CheckCode::B019 => CheckKind::CachedInstanceMethod,
            CheckCode::B020 => CheckKind::LoopVariableOverridesIterator("...".to_string()),
            CheckCode::B021 => CheckKind::FStringDocstring,
            CheckCode::B022 => CheckKind::UselessContextlibSuppress,
            CheckCode::B023 => CheckKind::FunctionUsesLoopVariable("...".to_string()),
            CheckCode::B024 => CheckKind::AbstractBaseClassWithoutAbstractMethod("...".to_string()),
            CheckCode::B025 => CheckKind::DuplicateTryBlockException("Exception".to_string()),
            CheckCode::B026 => CheckKind::StarArgUnpackingAfterKeywordArg,
            CheckCode::B027 => CheckKind::EmptyMethodWithoutAbstractDecorator("...".to_string()),
            CheckCode::B904 => CheckKind::RaiseWithoutFromInsideExcept,
            CheckCode::B905 => CheckKind::ZipWithoutExplicitStrict,
            // flake8-comprehensions
            CheckCode::C400 => CheckKind::UnnecessaryGeneratorList,
            CheckCode::C401 => CheckKind::UnnecessaryGeneratorSet,
            CheckCode::C402 => CheckKind::UnnecessaryGeneratorDict,
            CheckCode::C403 => CheckKind::UnnecessaryListComprehensionSet,
            CheckCode::C404 => CheckKind::UnnecessaryListComprehensionDict,
            CheckCode::C405 => CheckKind::UnnecessaryLiteralSet("(list|tuple)".to_string()),
            CheckCode::C406 => CheckKind::UnnecessaryLiteralDict("(list|tuple)".to_string()),
            CheckCode::C408 => {
                CheckKind::UnnecessaryCollectionCall("(dict|list|tuple)".to_string())
            }
            CheckCode::C409 => {
                CheckKind::UnnecessaryLiteralWithinTupleCall("(list|tuple)".to_string())
            }
            CheckCode::C410 => {
                CheckKind::UnnecessaryLiteralWithinListCall("(list|tuple)".to_string())
            }
            CheckCode::C411 => CheckKind::UnnecessaryListCall,
            CheckCode::C413 => {
                CheckKind::UnnecessaryCallAroundSorted("(list|reversed)".to_string())
            }
            CheckCode::C414 => CheckKind::UnnecessaryDoubleCastOrProcess(
                "(list|reversed|set|sorted|tuple)".to_string(),
                "(list|set|sorted|tuple)".to_string(),
            ),
            CheckCode::C415 => {
                CheckKind::UnnecessarySubscriptReversal("(reversed|set|sorted)".to_string())
            }
            CheckCode::C416 => CheckKind::UnnecessaryComprehension("(list|set)".to_string()),
            CheckCode::C417 => CheckKind::UnnecessaryMap("(list|set|dict)".to_string()),
            // flake8-debugger
            CheckCode::T100 => CheckKind::Debugger(DebuggerUsingType::Import("...".to_string())),
            // flake8-tidy-imports
            CheckCode::TID251 => CheckKind::BannedApi {
                name: "...".to_string(),
                message: "...".to_string(),
            },
            CheckCode::TID252 => CheckKind::BannedRelativeImport(Strictness::All),
            // flake8-return
            CheckCode::RET501 => CheckKind::UnnecessaryReturnNone,
            CheckCode::RET502 => CheckKind::ImplicitReturnValue,
            CheckCode::RET503 => CheckKind::ImplicitReturn,
            CheckCode::RET504 => CheckKind::UnnecessaryAssign,
            CheckCode::RET505 => CheckKind::SuperfluousElseReturn(Branch::Else),
            CheckCode::RET506 => CheckKind::SuperfluousElseRaise(Branch::Else),
            CheckCode::RET507 => CheckKind::SuperfluousElseContinue(Branch::Else),
            CheckCode::RET508 => CheckKind::SuperfluousElseBreak(Branch::Else),
            // flake8-implicit-str-concat
            CheckCode::ISC001 => CheckKind::SingleLineImplicitStringConcatenation,
            CheckCode::ISC002 => CheckKind::MultiLineImplicitStringConcatenation,
            CheckCode::ISC003 => CheckKind::ExplicitStringConcatenation,
            // flake8-print
            CheckCode::T201 => CheckKind::PrintFound,
            CheckCode::T203 => CheckKind::PPrintFound,
            // flake8-quotes
            CheckCode::Q000 => CheckKind::BadQuotesInlineString(Quote::Double),
            CheckCode::Q001 => CheckKind::BadQuotesMultilineString(Quote::Double),
            CheckCode::Q002 => CheckKind::BadQuotesDocstring(Quote::Double),
            CheckCode::Q003 => CheckKind::AvoidQuoteEscape,
            // flake8-annotations
            CheckCode::ANN001 => CheckKind::MissingTypeFunctionArgument("...".to_string()),
            CheckCode::ANN002 => CheckKind::MissingTypeArgs("...".to_string()),
            CheckCode::ANN003 => CheckKind::MissingTypeKwargs("...".to_string()),
            CheckCode::ANN101 => CheckKind::MissingTypeSelf("...".to_string()),
            CheckCode::ANN102 => CheckKind::MissingTypeCls("...".to_string()),
            CheckCode::ANN201 => CheckKind::MissingReturnTypePublicFunction("...".to_string()),
            CheckCode::ANN202 => CheckKind::MissingReturnTypePrivateFunction("...".to_string()),
            CheckCode::ANN204 => CheckKind::MissingReturnTypeSpecialMethod("...".to_string()),
            CheckCode::ANN205 => CheckKind::MissingReturnTypeStaticMethod("...".to_string()),
            CheckCode::ANN206 => CheckKind::MissingReturnTypeClassMethod("...".to_string()),
            CheckCode::ANN401 => CheckKind::DynamicallyTypedExpression("...".to_string()),
            // flake8-2020
            CheckCode::YTT101 => CheckKind::SysVersionSlice3Referenced,
            CheckCode::YTT102 => CheckKind::SysVersion2Referenced,
            CheckCode::YTT103 => CheckKind::SysVersionCmpStr3,
            CheckCode::YTT201 => CheckKind::SysVersionInfo0Eq3Referenced,
            CheckCode::YTT202 => CheckKind::SixPY3Referenced,
            CheckCode::YTT203 => CheckKind::SysVersionInfo1CmpInt,
            CheckCode::YTT204 => CheckKind::SysVersionInfoMinorCmpInt,
            CheckCode::YTT301 => CheckKind::SysVersion0Referenced,
            CheckCode::YTT302 => CheckKind::SysVersionCmpStr10,
            CheckCode::YTT303 => CheckKind::SysVersionSlice1Referenced,
            // flake8-blind-except
            CheckCode::BLE001 => CheckKind::BlindExcept("Exception".to_string()),
            // flake8-simplify
            CheckCode::SIM118 => CheckKind::KeyInDict("key".to_string(), "dict".to_string()),
            // pyupgrade
            CheckCode::UP001 => CheckKind::UselessMetaclassType,
            CheckCode::UP003 => CheckKind::TypeOfPrimitive(Primitive::Str),
            CheckCode::UP004 => CheckKind::UselessObjectInheritance("...".to_string()),
            CheckCode::UP005 => CheckKind::DeprecatedUnittestAlias(
                "assertEquals".to_string(),
                "assertEqual".to_string(),
            ),
            CheckCode::UP006 => CheckKind::UsePEP585Annotation("List".to_string()),
            CheckCode::UP007 => CheckKind::UsePEP604Annotation,
            CheckCode::UP008 => CheckKind::SuperCallWithParameters,
            CheckCode::UP009 => CheckKind::PEP3120UnnecessaryCodingComment,
            CheckCode::UP010 => CheckKind::UnnecessaryFutureImport(vec!["...".to_string()]),
            CheckCode::UP011 => CheckKind::UnnecessaryLRUCacheParams,
            CheckCode::UP012 => CheckKind::UnnecessaryEncodeUTF8,
            CheckCode::UP013 => CheckKind::ConvertTypedDictFunctionalToClass("...".to_string()),
            CheckCode::UP014 => CheckKind::ConvertNamedTupleFunctionalToClass("...".to_string()),
            CheckCode::UP015 => CheckKind::RedundantOpenModes(None),
            CheckCode::UP016 => CheckKind::RemoveSixCompat,
            CheckCode::UP017 => CheckKind::DatetimeTimezoneUTC,
            CheckCode::UP018 => CheckKind::NativeLiterals(LiteralType::Str),
            CheckCode::UP019 => CheckKind::TypingTextStrAlias,
            CheckCode::UP020 => CheckKind::OpenAlias,
            CheckCode::UP021 => CheckKind::ReplaceUniversalNewlines,
            CheckCode::UP022 => CheckKind::ReplaceStdoutStderr,
            CheckCode::UP023 => CheckKind::RewriteCElementTree,
            CheckCode::UP024 => CheckKind::OSErrorAlias(None),
            CheckCode::UP025 => CheckKind::RewriteUnicodeLiteral,
            CheckCode::UP026 => CheckKind::RewriteMockImport,
            // pydocstyle
            CheckCode::D100 => CheckKind::PublicModule,
            CheckCode::D101 => CheckKind::PublicClass,
            CheckCode::D102 => CheckKind::PublicMethod,
            CheckCode::D103 => CheckKind::PublicFunction,
            CheckCode::D104 => CheckKind::PublicPackage,
            CheckCode::D105 => CheckKind::MagicMethod,
            CheckCode::D106 => CheckKind::PublicNestedClass,
            CheckCode::D107 => CheckKind::PublicInit,
            CheckCode::D200 => CheckKind::FitsOnOneLine,
            CheckCode::D201 => CheckKind::NoBlankLineBeforeFunction(1),
            CheckCode::D202 => CheckKind::NoBlankLineAfterFunction(1),
            CheckCode::D203 => CheckKind::OneBlankLineBeforeClass(0),
            CheckCode::D204 => CheckKind::OneBlankLineAfterClass(0),
            CheckCode::D205 => CheckKind::BlankLineAfterSummary,
            CheckCode::D206 => CheckKind::IndentWithSpaces,
            CheckCode::D207 => CheckKind::NoUnderIndentation,
            CheckCode::D208 => CheckKind::NoOverIndentation,
            CheckCode::D209 => CheckKind::NewLineAfterLastParagraph,
            CheckCode::D210 => CheckKind::NoSurroundingWhitespace,
            CheckCode::D211 => CheckKind::NoBlankLineBeforeClass(1),
            CheckCode::D212 => CheckKind::MultiLineSummaryFirstLine,
            CheckCode::D213 => CheckKind::MultiLineSummarySecondLine,
            CheckCode::D214 => CheckKind::SectionNotOverIndented("Returns".to_string()),
            CheckCode::D215 => CheckKind::SectionUnderlineNotOverIndented("Returns".to_string()),
            CheckCode::D300 => CheckKind::UsesTripleQuotes,
            CheckCode::D301 => CheckKind::UsesRPrefixForBackslashedContent,
            CheckCode::D400 => CheckKind::EndsInPeriod,
            CheckCode::D402 => CheckKind::NoSignature,
            CheckCode::D403 => CheckKind::FirstLineCapitalized,
            CheckCode::D404 => CheckKind::NoThisPrefix,
            CheckCode::D405 => CheckKind::CapitalizeSectionName("returns".to_string()),
            CheckCode::D406 => CheckKind::NewLineAfterSectionName("Returns".to_string()),
            CheckCode::D407 => CheckKind::DashedUnderlineAfterSection("Returns".to_string()),
            CheckCode::D408 => CheckKind::SectionUnderlineAfterName("Returns".to_string()),
            CheckCode::D409 => {
                CheckKind::SectionUnderlineMatchesSectionLength("Returns".to_string())
            }
            CheckCode::D410 => CheckKind::BlankLineAfterSection("Returns".to_string()),
            CheckCode::D411 => CheckKind::BlankLineBeforeSection("Returns".to_string()),
            CheckCode::D412 => {
                CheckKind::NoBlankLinesBetweenHeaderAndContent("Returns".to_string())
            }
            CheckCode::D413 => CheckKind::BlankLineAfterLastSection("Returns".to_string()),
            CheckCode::D414 => CheckKind::NonEmptySection("Returns".to_string()),
            CheckCode::D415 => CheckKind::EndsInPunctuation,
            CheckCode::D416 => CheckKind::SectionNameEndsInColon("Returns".to_string()),
            CheckCode::D417 => {
                CheckKind::DocumentAllArguments(vec!["x".to_string(), "y".to_string()])
            }
            CheckCode::D418 => CheckKind::SkipDocstring,
            CheckCode::D419 => CheckKind::NonEmpty,
            // pep8-naming
            CheckCode::N801 => CheckKind::InvalidClassName("...".to_string()),
            CheckCode::N802 => CheckKind::InvalidFunctionName("...".to_string()),
            CheckCode::N803 => CheckKind::InvalidArgumentName("...".to_string()),
            CheckCode::N804 => CheckKind::InvalidFirstArgumentNameForClassMethod,
            CheckCode::N805 => CheckKind::InvalidFirstArgumentNameForMethod,
            CheckCode::N806 => CheckKind::NonLowercaseVariableInFunction("...".to_string()),
            CheckCode::N807 => CheckKind::DunderFunctionName,
            CheckCode::N811 => {
                CheckKind::ConstantImportedAsNonConstant("...".to_string(), "...".to_string())
            }
            CheckCode::N812 => {
                CheckKind::LowercaseImportedAsNonLowercase("...".to_string(), "...".to_string())
            }
            CheckCode::N813 => {
                CheckKind::CamelcaseImportedAsLowercase("...".to_string(), "...".to_string())
            }
            CheckCode::N814 => {
                CheckKind::CamelcaseImportedAsConstant("...".to_string(), "...".to_string())
            }
            CheckCode::N815 => CheckKind::MixedCaseVariableInClassScope("mixedCase".to_string()),
            CheckCode::N816 => CheckKind::MixedCaseVariableInGlobalScope("mixedCase".to_string()),
            CheckCode::N817 => {
                CheckKind::CamelcaseImportedAsAcronym("...".to_string(), "...".to_string())
            }
            CheckCode::N818 => CheckKind::ErrorSuffixOnExceptionName("...".to_string()),
            // isort
            CheckCode::I001 => CheckKind::UnsortedImports,
            // eradicate
            CheckCode::ERA001 => CheckKind::CommentedOutCode,
            // flake8-bandit
            CheckCode::S101 => CheckKind::AssertUsed,
            CheckCode::S102 => CheckKind::ExecUsed,
            CheckCode::S104 => CheckKind::HardcodedBindAllInterfaces,
            CheckCode::S105 => CheckKind::HardcodedPasswordString("...".to_string()),
            CheckCode::S106 => CheckKind::HardcodedPasswordFuncArg("...".to_string()),
            CheckCode::S107 => CheckKind::HardcodedPasswordDefault("...".to_string()),
            CheckCode::C901 => CheckKind::FunctionIsTooComplex("...".to_string(), 10),
            // flake8-boolean-trap
            CheckCode::FBT001 => CheckKind::BooleanPositionalArgInFunctionDefinition,
            CheckCode::FBT002 => CheckKind::BooleanDefaultValueInFunctionDefinition,
            CheckCode::FBT003 => CheckKind::BooleanPositionalValueInFunctionCall,
            // pygrep-hooks
            CheckCode::PGH001 => CheckKind::NoEval,
            CheckCode::PGH002 => CheckKind::DeprecatedLogWarn,
            CheckCode::PGH003 => CheckKind::BlanketTypeIgnore,
            CheckCode::PGH004 => CheckKind::BlanketNOQA,
            // flake8-unused-arguments
            CheckCode::ARG001 => CheckKind::UnusedFunctionArgument("...".to_string()),
            CheckCode::ARG002 => CheckKind::UnusedMethodArgument("...".to_string()),
            CheckCode::ARG003 => CheckKind::UnusedClassMethodArgument("...".to_string()),
            CheckCode::ARG004 => CheckKind::UnusedStaticMethodArgument("...".to_string()),
            CheckCode::ARG005 => CheckKind::UnusedLambdaArgument("...".to_string()),
            // flake8-import-conventions
            CheckCode::ICN001 => {
                CheckKind::ImportAliasIsNotConventional("...".to_string(), "...".to_string())
            }
            // pandas-vet
            CheckCode::PD002 => CheckKind::UseOfInplaceArgument,
            CheckCode::PD003 => CheckKind::UseOfDotIsNull,
            CheckCode::PD004 => CheckKind::UseOfDotNotNull,
            CheckCode::PD007 => CheckKind::UseOfDotIx,
            CheckCode::PD008 => CheckKind::UseOfDotAt,
            CheckCode::PD009 => CheckKind::UseOfDotIat,
            CheckCode::PD010 => CheckKind::UseOfDotPivotOrUnstack,
            CheckCode::PD011 => CheckKind::UseOfDotValues,
            CheckCode::PD012 => CheckKind::UseOfDotReadTable,
            CheckCode::PD013 => CheckKind::UseOfDotStack,
            CheckCode::PD015 => CheckKind::UseOfPdMerge,
            CheckCode::PD901 => CheckKind::DfIsABadVariableName,
            // flake8-errmsg
            CheckCode::EM101 => CheckKind::RawStringInException,
            CheckCode::EM102 => CheckKind::FStringInException,
            CheckCode::EM103 => CheckKind::DotFormatInException,
            // flake8-datetimez
            CheckCode::DTZ001 => CheckKind::CallDatetimeWithoutTzinfo,
            CheckCode::DTZ002 => CheckKind::CallDatetimeToday,
            CheckCode::DTZ003 => CheckKind::CallDatetimeUtcnow,
            CheckCode::DTZ004 => CheckKind::CallDatetimeUtcfromtimestamp,
            CheckCode::DTZ005 => CheckKind::CallDatetimeNowWithoutTzinfo,
            CheckCode::DTZ006 => CheckKind::CallDatetimeFromtimestamp,
            CheckCode::DTZ007 => CheckKind::CallDatetimeStrptimeWithoutZone,
            CheckCode::DTZ011 => CheckKind::CallDateToday,
            CheckCode::DTZ012 => CheckKind::CallDateFromtimestamp,
            // Ruff
            CheckCode::RUF001 => CheckKind::AmbiguousUnicodeCharacterString('𝐁', 'B'),
            CheckCode::RUF002 => CheckKind::AmbiguousUnicodeCharacterDocstring('𝐁', 'B'),
            CheckCode::RUF003 => CheckKind::AmbiguousUnicodeCharacterComment('𝐁', 'B'),
            CheckCode::RUF004 => CheckKind::KeywordArgumentBeforeStarArgument("...".to_string()),
            CheckCode::RUF100 => CheckKind::UnusedNOQA(None),
        }
    }

    pub fn category(&self) -> CheckCategory {
        #[allow(clippy::match_same_arms)]
        match self {
            CheckCode::A001 => CheckCategory::Flake8Builtins,
            CheckCode::A002 => CheckCategory::Flake8Builtins,
            CheckCode::A003 => CheckCategory::Flake8Builtins,
            CheckCode::ANN001 => CheckCategory::Flake8Annotations,
            CheckCode::ANN002 => CheckCategory::Flake8Annotations,
            CheckCode::ANN003 => CheckCategory::Flake8Annotations,
            CheckCode::ANN101 => CheckCategory::Flake8Annotations,
            CheckCode::ANN102 => CheckCategory::Flake8Annotations,
            CheckCode::ANN201 => CheckCategory::Flake8Annotations,
            CheckCode::ANN202 => CheckCategory::Flake8Annotations,
            CheckCode::ANN204 => CheckCategory::Flake8Annotations,
            CheckCode::ANN205 => CheckCategory::Flake8Annotations,
            CheckCode::ANN206 => CheckCategory::Flake8Annotations,
            CheckCode::ANN401 => CheckCategory::Flake8Annotations,
            CheckCode::ARG001 => CheckCategory::Flake8UnusedArguments,
            CheckCode::ARG002 => CheckCategory::Flake8UnusedArguments,
            CheckCode::ARG003 => CheckCategory::Flake8UnusedArguments,
            CheckCode::ARG004 => CheckCategory::Flake8UnusedArguments,
            CheckCode::ARG005 => CheckCategory::Flake8UnusedArguments,
            CheckCode::B002 => CheckCategory::Flake8Bugbear,
            CheckCode::B003 => CheckCategory::Flake8Bugbear,
            CheckCode::B004 => CheckCategory::Flake8Bugbear,
            CheckCode::B005 => CheckCategory::Flake8Bugbear,
            CheckCode::B006 => CheckCategory::Flake8Bugbear,
            CheckCode::B007 => CheckCategory::Flake8Bugbear,
            CheckCode::B008 => CheckCategory::Flake8Bugbear,
            CheckCode::B009 => CheckCategory::Flake8Bugbear,
            CheckCode::B010 => CheckCategory::Flake8Bugbear,
            CheckCode::B011 => CheckCategory::Flake8Bugbear,
            CheckCode::B012 => CheckCategory::Flake8Bugbear,
            CheckCode::B013 => CheckCategory::Flake8Bugbear,
            CheckCode::B014 => CheckCategory::Flake8Bugbear,
            CheckCode::B015 => CheckCategory::Flake8Bugbear,
            CheckCode::B016 => CheckCategory::Flake8Bugbear,
            CheckCode::B017 => CheckCategory::Flake8Bugbear,
            CheckCode::B018 => CheckCategory::Flake8Bugbear,
            CheckCode::B019 => CheckCategory::Flake8Bugbear,
            CheckCode::B020 => CheckCategory::Flake8Bugbear,
            CheckCode::B021 => CheckCategory::Flake8Bugbear,
            CheckCode::B022 => CheckCategory::Flake8Bugbear,
            CheckCode::B023 => CheckCategory::Flake8Bugbear,
            CheckCode::B024 => CheckCategory::Flake8Bugbear,
            CheckCode::B025 => CheckCategory::Flake8Bugbear,
            CheckCode::B026 => CheckCategory::Flake8Bugbear,
            CheckCode::B027 => CheckCategory::Flake8Bugbear,
            CheckCode::B904 => CheckCategory::Flake8Bugbear,
            CheckCode::B905 => CheckCategory::Flake8Bugbear,
            CheckCode::BLE001 => CheckCategory::Flake8BlindExcept,
            CheckCode::C400 => CheckCategory::Flake8Comprehensions,
            CheckCode::C401 => CheckCategory::Flake8Comprehensions,
            CheckCode::C402 => CheckCategory::Flake8Comprehensions,
            CheckCode::C403 => CheckCategory::Flake8Comprehensions,
            CheckCode::C404 => CheckCategory::Flake8Comprehensions,
            CheckCode::C405 => CheckCategory::Flake8Comprehensions,
            CheckCode::C406 => CheckCategory::Flake8Comprehensions,
            CheckCode::C408 => CheckCategory::Flake8Comprehensions,
            CheckCode::C409 => CheckCategory::Flake8Comprehensions,
            CheckCode::C410 => CheckCategory::Flake8Comprehensions,
            CheckCode::C411 => CheckCategory::Flake8Comprehensions,
            CheckCode::C413 => CheckCategory::Flake8Comprehensions,
            CheckCode::C414 => CheckCategory::Flake8Comprehensions,
            CheckCode::C415 => CheckCategory::Flake8Comprehensions,
            CheckCode::C416 => CheckCategory::Flake8Comprehensions,
            CheckCode::C417 => CheckCategory::Flake8Comprehensions,
            CheckCode::C901 => CheckCategory::McCabe,
            CheckCode::D100 => CheckCategory::Pydocstyle,
            CheckCode::D101 => CheckCategory::Pydocstyle,
            CheckCode::D102 => CheckCategory::Pydocstyle,
            CheckCode::D103 => CheckCategory::Pydocstyle,
            CheckCode::D104 => CheckCategory::Pydocstyle,
            CheckCode::D105 => CheckCategory::Pydocstyle,
            CheckCode::D106 => CheckCategory::Pydocstyle,
            CheckCode::D107 => CheckCategory::Pydocstyle,
            CheckCode::D200 => CheckCategory::Pydocstyle,
            CheckCode::D201 => CheckCategory::Pydocstyle,
            CheckCode::D202 => CheckCategory::Pydocstyle,
            CheckCode::D203 => CheckCategory::Pydocstyle,
            CheckCode::D204 => CheckCategory::Pydocstyle,
            CheckCode::D205 => CheckCategory::Pydocstyle,
            CheckCode::D206 => CheckCategory::Pydocstyle,
            CheckCode::D207 => CheckCategory::Pydocstyle,
            CheckCode::D208 => CheckCategory::Pydocstyle,
            CheckCode::D209 => CheckCategory::Pydocstyle,
            CheckCode::D210 => CheckCategory::Pydocstyle,
            CheckCode::D211 => CheckCategory::Pydocstyle,
            CheckCode::D212 => CheckCategory::Pydocstyle,
            CheckCode::D213 => CheckCategory::Pydocstyle,
            CheckCode::D214 => CheckCategory::Pydocstyle,
            CheckCode::D215 => CheckCategory::Pydocstyle,
            CheckCode::D300 => CheckCategory::Pydocstyle,
            CheckCode::D301 => CheckCategory::Pydocstyle,
            CheckCode::D400 => CheckCategory::Pydocstyle,
            CheckCode::D402 => CheckCategory::Pydocstyle,
            CheckCode::D403 => CheckCategory::Pydocstyle,
            CheckCode::D404 => CheckCategory::Pydocstyle,
            CheckCode::D405 => CheckCategory::Pydocstyle,
            CheckCode::D406 => CheckCategory::Pydocstyle,
            CheckCode::D407 => CheckCategory::Pydocstyle,
            CheckCode::D408 => CheckCategory::Pydocstyle,
            CheckCode::D409 => CheckCategory::Pydocstyle,
            CheckCode::D410 => CheckCategory::Pydocstyle,
            CheckCode::D411 => CheckCategory::Pydocstyle,
            CheckCode::D412 => CheckCategory::Pydocstyle,
            CheckCode::D413 => CheckCategory::Pydocstyle,
            CheckCode::D414 => CheckCategory::Pydocstyle,
            CheckCode::D415 => CheckCategory::Pydocstyle,
            CheckCode::D416 => CheckCategory::Pydocstyle,
            CheckCode::D417 => CheckCategory::Pydocstyle,
            CheckCode::D418 => CheckCategory::Pydocstyle,
            CheckCode::D419 => CheckCategory::Pydocstyle,
            CheckCode::DTZ001 => CheckCategory::Flake8Datetimez,
            CheckCode::DTZ002 => CheckCategory::Flake8Datetimez,
            CheckCode::DTZ003 => CheckCategory::Flake8Datetimez,
            CheckCode::DTZ004 => CheckCategory::Flake8Datetimez,
            CheckCode::DTZ005 => CheckCategory::Flake8Datetimez,
            CheckCode::DTZ006 => CheckCategory::Flake8Datetimez,
            CheckCode::DTZ007 => CheckCategory::Flake8Datetimez,
            CheckCode::DTZ011 => CheckCategory::Flake8Datetimez,
            CheckCode::DTZ012 => CheckCategory::Flake8Datetimez,
            CheckCode::E401 => CheckCategory::Pycodestyle,
            CheckCode::E402 => CheckCategory::Pycodestyle,
            CheckCode::E501 => CheckCategory::Pycodestyle,
            CheckCode::E711 => CheckCategory::Pycodestyle,
            CheckCode::E712 => CheckCategory::Pycodestyle,
            CheckCode::E713 => CheckCategory::Pycodestyle,
            CheckCode::E714 => CheckCategory::Pycodestyle,
            CheckCode::E721 => CheckCategory::Pycodestyle,
            CheckCode::E722 => CheckCategory::Pycodestyle,
            CheckCode::E731 => CheckCategory::Pycodestyle,
            CheckCode::E741 => CheckCategory::Pycodestyle,
            CheckCode::E742 => CheckCategory::Pycodestyle,
            CheckCode::E743 => CheckCategory::Pycodestyle,
            CheckCode::E902 => CheckCategory::Pycodestyle,
            CheckCode::E999 => CheckCategory::Pycodestyle,
            CheckCode::EM101 => CheckCategory::Flake8ErrMsg,
            CheckCode::EM102 => CheckCategory::Flake8ErrMsg,
            CheckCode::EM103 => CheckCategory::Flake8ErrMsg,
            CheckCode::ERA001 => CheckCategory::Eradicate,
            CheckCode::F401 => CheckCategory::Pyflakes,
            CheckCode::F402 => CheckCategory::Pyflakes,
            CheckCode::F403 => CheckCategory::Pyflakes,
            CheckCode::F404 => CheckCategory::Pyflakes,
            CheckCode::F405 => CheckCategory::Pyflakes,
            CheckCode::F406 => CheckCategory::Pyflakes,
            CheckCode::F407 => CheckCategory::Pyflakes,
            CheckCode::F501 => CheckCategory::Pyflakes,
            CheckCode::F502 => CheckCategory::Pyflakes,
            CheckCode::F503 => CheckCategory::Pyflakes,
            CheckCode::F504 => CheckCategory::Pyflakes,
            CheckCode::F505 => CheckCategory::Pyflakes,
            CheckCode::F506 => CheckCategory::Pyflakes,
            CheckCode::F507 => CheckCategory::Pyflakes,
            CheckCode::F508 => CheckCategory::Pyflakes,
            CheckCode::F509 => CheckCategory::Pyflakes,
            CheckCode::F521 => CheckCategory::Pyflakes,
            CheckCode::F522 => CheckCategory::Pyflakes,
            CheckCode::F523 => CheckCategory::Pyflakes,
            CheckCode::F524 => CheckCategory::Pyflakes,
            CheckCode::F525 => CheckCategory::Pyflakes,
            CheckCode::F541 => CheckCategory::Pyflakes,
            CheckCode::F601 => CheckCategory::Pyflakes,
            CheckCode::F602 => CheckCategory::Pyflakes,
            CheckCode::F621 => CheckCategory::Pyflakes,
            CheckCode::F622 => CheckCategory::Pyflakes,
            CheckCode::F631 => CheckCategory::Pyflakes,
            CheckCode::F632 => CheckCategory::Pyflakes,
            CheckCode::F633 => CheckCategory::Pyflakes,
            CheckCode::F634 => CheckCategory::Pyflakes,
            CheckCode::F701 => CheckCategory::Pyflakes,
            CheckCode::F702 => CheckCategory::Pyflakes,
            CheckCode::F704 => CheckCategory::Pyflakes,
            CheckCode::F706 => CheckCategory::Pyflakes,
            CheckCode::F707 => CheckCategory::Pyflakes,
            CheckCode::F722 => CheckCategory::Pyflakes,
            CheckCode::F811 => CheckCategory::Pyflakes,
            CheckCode::F821 => CheckCategory::Pyflakes,
            CheckCode::F822 => CheckCategory::Pyflakes,
            CheckCode::F823 => CheckCategory::Pyflakes,
            CheckCode::F841 => CheckCategory::Pyflakes,
            CheckCode::F842 => CheckCategory::Pyflakes,
            CheckCode::F901 => CheckCategory::Pyflakes,
            CheckCode::FBT001 => CheckCategory::Flake8BooleanTrap,
            CheckCode::FBT002 => CheckCategory::Flake8BooleanTrap,
            CheckCode::FBT003 => CheckCategory::Flake8BooleanTrap,
            CheckCode::I001 => CheckCategory::Isort,
            CheckCode::ICN001 => CheckCategory::Flake8ImportConventions,
            CheckCode::ISC001 => CheckCategory::Flake8ImplicitStrConcat,
            CheckCode::ISC002 => CheckCategory::Flake8ImplicitStrConcat,
            CheckCode::ISC003 => CheckCategory::Flake8ImplicitStrConcat,
            CheckCode::N801 => CheckCategory::PEP8Naming,
            CheckCode::N802 => CheckCategory::PEP8Naming,
            CheckCode::N803 => CheckCategory::PEP8Naming,
            CheckCode::N804 => CheckCategory::PEP8Naming,
            CheckCode::N805 => CheckCategory::PEP8Naming,
            CheckCode::N806 => CheckCategory::PEP8Naming,
            CheckCode::N807 => CheckCategory::PEP8Naming,
            CheckCode::N811 => CheckCategory::PEP8Naming,
            CheckCode::N812 => CheckCategory::PEP8Naming,
            CheckCode::N813 => CheckCategory::PEP8Naming,
            CheckCode::N814 => CheckCategory::PEP8Naming,
            CheckCode::N815 => CheckCategory::PEP8Naming,
            CheckCode::N816 => CheckCategory::PEP8Naming,
            CheckCode::N817 => CheckCategory::PEP8Naming,
            CheckCode::N818 => CheckCategory::PEP8Naming,
            CheckCode::PD002 => CheckCategory::PandasVet,
            CheckCode::PD003 => CheckCategory::PandasVet,
            CheckCode::PD004 => CheckCategory::PandasVet,
            CheckCode::PD007 => CheckCategory::PandasVet,
            CheckCode::PD008 => CheckCategory::PandasVet,
            CheckCode::PD009 => CheckCategory::PandasVet,
            CheckCode::PD010 => CheckCategory::PandasVet,
            CheckCode::PD011 => CheckCategory::PandasVet,
            CheckCode::PD012 => CheckCategory::PandasVet,
            CheckCode::PD013 => CheckCategory::PandasVet,
            CheckCode::PD015 => CheckCategory::PandasVet,
            CheckCode::PD901 => CheckCategory::PandasVet,
            CheckCode::PGH001 => CheckCategory::PygrepHooks,
            CheckCode::PGH002 => CheckCategory::PygrepHooks,
            CheckCode::PGH003 => CheckCategory::PygrepHooks,
            CheckCode::PGH004 => CheckCategory::PygrepHooks,
            CheckCode::PLC0414 => CheckCategory::Pylint,
            CheckCode::PLC2201 => CheckCategory::Pylint,
            CheckCode::PLC3002 => CheckCategory::Pylint,
            CheckCode::PLE0117 => CheckCategory::Pylint,
            CheckCode::PLE0118 => CheckCategory::Pylint,
            CheckCode::PLE1142 => CheckCategory::Pylint,
            CheckCode::PLR0206 => CheckCategory::Pylint,
            CheckCode::PLR0402 => CheckCategory::Pylint,
            CheckCode::PLR1701 => CheckCategory::Pylint,
            CheckCode::PLR1722 => CheckCategory::Pylint,
            CheckCode::PLW0120 => CheckCategory::Pylint,
            CheckCode::PLW0602 => CheckCategory::Pylint,
            CheckCode::Q000 => CheckCategory::Flake8Quotes,
            CheckCode::Q001 => CheckCategory::Flake8Quotes,
            CheckCode::Q002 => CheckCategory::Flake8Quotes,
            CheckCode::Q003 => CheckCategory::Flake8Quotes,
            CheckCode::RET501 => CheckCategory::Flake8Return,
            CheckCode::RET502 => CheckCategory::Flake8Return,
            CheckCode::RET503 => CheckCategory::Flake8Return,
            CheckCode::RET504 => CheckCategory::Flake8Return,
            CheckCode::RET505 => CheckCategory::Flake8Return,
            CheckCode::RET506 => CheckCategory::Flake8Return,
            CheckCode::RET507 => CheckCategory::Flake8Return,
            CheckCode::RET508 => CheckCategory::Flake8Return,
            CheckCode::RUF001 => CheckCategory::Ruff,
            CheckCode::RUF002 => CheckCategory::Ruff,
            CheckCode::RUF003 => CheckCategory::Ruff,
            CheckCode::RUF004 => CheckCategory::Ruff,
            CheckCode::RUF100 => CheckCategory::Ruff,
            CheckCode::S101 => CheckCategory::Flake8Bandit,
            CheckCode::S102 => CheckCategory::Flake8Bandit,
            CheckCode::S104 => CheckCategory::Flake8Bandit,
            CheckCode::S105 => CheckCategory::Flake8Bandit,
            CheckCode::S106 => CheckCategory::Flake8Bandit,
            CheckCode::S107 => CheckCategory::Flake8Bandit,
            CheckCode::SIM118 => CheckCategory::Flake8Simplify,
            CheckCode::T100 => CheckCategory::Flake8Debugger,
            CheckCode::T201 => CheckCategory::Flake8Print,
            CheckCode::T203 => CheckCategory::Flake8Print,
            CheckCode::TID251 => CheckCategory::Flake8TidyImports,
            CheckCode::TID252 => CheckCategory::Flake8TidyImports,
            CheckCode::UP001 => CheckCategory::Pyupgrade,
            CheckCode::UP003 => CheckCategory::Pyupgrade,
            CheckCode::UP004 => CheckCategory::Pyupgrade,
            CheckCode::UP005 => CheckCategory::Pyupgrade,
            CheckCode::UP006 => CheckCategory::Pyupgrade,
            CheckCode::UP007 => CheckCategory::Pyupgrade,
            CheckCode::UP008 => CheckCategory::Pyupgrade,
            CheckCode::UP009 => CheckCategory::Pyupgrade,
            CheckCode::UP010 => CheckCategory::Pyupgrade,
            CheckCode::UP011 => CheckCategory::Pyupgrade,
            CheckCode::UP012 => CheckCategory::Pyupgrade,
            CheckCode::UP013 => CheckCategory::Pyupgrade,
            CheckCode::UP014 => CheckCategory::Pyupgrade,
            CheckCode::UP015 => CheckCategory::Pyupgrade,
            CheckCode::UP016 => CheckCategory::Pyupgrade,
            CheckCode::UP017 => CheckCategory::Pyupgrade,
            CheckCode::UP018 => CheckCategory::Pyupgrade,
            CheckCode::UP019 => CheckCategory::Pyupgrade,
            CheckCode::UP020 => CheckCategory::Pyupgrade,
            CheckCode::UP021 => CheckCategory::Pyupgrade,
            CheckCode::UP022 => CheckCategory::Pyupgrade,
            CheckCode::UP023 => CheckCategory::Pyupgrade,
            CheckCode::UP024 => CheckCategory::Pyupgrade,
            CheckCode::UP025 => CheckCategory::Pyupgrade,
            CheckCode::UP026 => CheckCategory::Pyupgrade,
            CheckCode::W292 => CheckCategory::Pycodestyle,
            CheckCode::W605 => CheckCategory::Pycodestyle,
            CheckCode::YTT101 => CheckCategory::Flake82020,
            CheckCode::YTT102 => CheckCategory::Flake82020,
            CheckCode::YTT103 => CheckCategory::Flake82020,
            CheckCode::YTT201 => CheckCategory::Flake82020,
            CheckCode::YTT202 => CheckCategory::Flake82020,
            CheckCode::YTT203 => CheckCategory::Flake82020,
            CheckCode::YTT204 => CheckCategory::Flake82020,
            CheckCode::YTT301 => CheckCategory::Flake82020,
            CheckCode::YTT302 => CheckCategory::Flake82020,
            CheckCode::YTT303 => CheckCategory::Flake82020,
        }
    }
}

impl CheckKind {
    /// A four-letter shorthand code for the check.
    pub fn code(&self) -> &'static CheckCode {
        match self {
            // pycodestyle errors
            CheckKind::AmbiguousClassName(..) => &CheckCode::E742,
            CheckKind::AmbiguousFunctionName(..) => &CheckCode::E743,
            CheckKind::AmbiguousVariableName(..) => &CheckCode::E741,
            CheckKind::AssertTuple => &CheckCode::F631,
            CheckKind::BreakOutsideLoop => &CheckCode::F701,
            CheckKind::ContinueOutsideLoop => &CheckCode::F702,
            CheckKind::DefaultExceptNotLast => &CheckCode::F707,
            CheckKind::DoNotAssignLambda(..) => &CheckCode::E731,
            CheckKind::DoNotUseBareExcept => &CheckCode::E722,
            CheckKind::FStringMissingPlaceholders => &CheckCode::F541,
            CheckKind::ForwardAnnotationSyntaxError(..) => &CheckCode::F722,
            CheckKind::FutureFeatureNotDefined(..) => &CheckCode::F407,
            CheckKind::IOError(..) => &CheckCode::E902,
            CheckKind::IfTuple => &CheckCode::F634,
            CheckKind::ImportShadowedByLoopVar(..) => &CheckCode::F402,
            CheckKind::ImportStarNotPermitted(..) => &CheckCode::F406,
            CheckKind::ImportStarUsage(..) => &CheckCode::F405,
            CheckKind::ImportStarUsed(..) => &CheckCode::F403,
            CheckKind::InvalidPrintSyntax => &CheckCode::F633,
            CheckKind::IsLiteral(..) => &CheckCode::F632,
            CheckKind::LateFutureImport => &CheckCode::F404,
            CheckKind::LineTooLong(..) => &CheckCode::E501,
            CheckKind::MultipleImportsOnOneLine => &CheckCode::E401,
            CheckKind::ModuleImportNotAtTopOfFile => &CheckCode::E402,
            CheckKind::MultiValueRepeatedKeyLiteral => &CheckCode::F601,
            CheckKind::MultiValueRepeatedKeyVariable(..) => &CheckCode::F602,
            CheckKind::NoneComparison(..) => &CheckCode::E711,
            CheckKind::NotInTest => &CheckCode::E713,
            CheckKind::NotIsTest => &CheckCode::E714,
            CheckKind::PercentFormatExpectedMapping => &CheckCode::F502,
            CheckKind::PercentFormatExpectedSequence => &CheckCode::F503,
            CheckKind::PercentFormatExtraNamedArguments(..) => &CheckCode::F504,
            CheckKind::PercentFormatInvalidFormat(..) => &CheckCode::F501,
            CheckKind::PercentFormatMissingArgument(..) => &CheckCode::F505,
            CheckKind::PercentFormatMixedPositionalAndNamed => &CheckCode::F506,
            CheckKind::PercentFormatPositionalCountMismatch(..) => &CheckCode::F507,
            CheckKind::PercentFormatStarRequiresSequence => &CheckCode::F508,
            CheckKind::PercentFormatUnsupportedFormatCharacter(..) => &CheckCode::F509,
            CheckKind::RaiseNotImplemented => &CheckCode::F901,
            CheckKind::ReturnOutsideFunction => &CheckCode::F706,
            CheckKind::StringDotFormatExtraNamedArguments(..) => &CheckCode::F522,
            CheckKind::StringDotFormatExtraPositionalArguments(..) => &CheckCode::F523,
            CheckKind::StringDotFormatInvalidFormat(..) => &CheckCode::F521,
            CheckKind::StringDotFormatMissingArguments(..) => &CheckCode::F524,
            CheckKind::StringDotFormatMixingAutomatic => &CheckCode::F525,
            CheckKind::SyntaxError(..) => &CheckCode::E999,
            CheckKind::ExpressionsInStarAssignment => &CheckCode::F621,
            CheckKind::TrueFalseComparison(..) => &CheckCode::E712,
            CheckKind::TwoStarredExpressions => &CheckCode::F622,
            CheckKind::TypeComparison => &CheckCode::E721,
            CheckKind::UndefinedExport(..) => &CheckCode::F822,
            CheckKind::UndefinedLocal(..) => &CheckCode::F823,
            CheckKind::RedefinedWhileUnused(..) => &CheckCode::F811,
            CheckKind::UndefinedName(..) => &CheckCode::F821,
            CheckKind::UnusedImport(..) => &CheckCode::F401,
            CheckKind::UnusedVariable(..) => &CheckCode::F841,
            CheckKind::UnusedAnnotation(..) => &CheckCode::F842,
            CheckKind::YieldOutsideFunction(..) => &CheckCode::F704,
            // pycodestyle warnings
            CheckKind::NoNewLineAtEndOfFile => &CheckCode::W292,
            CheckKind::InvalidEscapeSequence(..) => &CheckCode::W605,
            // pylint
            CheckKind::AwaitOutsideAsync => &CheckCode::PLE1142,
            CheckKind::ConsiderMergingIsinstance(..) => &CheckCode::PLR1701,
            CheckKind::ConsiderUsingFromImport(..) => &CheckCode::PLR0402,
            CheckKind::GlobalVariableNotAssigned(..) => &CheckCode::PLW0602,
            CheckKind::MisplacedComparisonConstant(..) => &CheckCode::PLC2201,
            CheckKind::PropertyWithParameters => &CheckCode::PLR0206,
            CheckKind::UnnecessaryDirectLambdaCall => &CheckCode::PLC3002,
            CheckKind::UseSysExit(..) => &CheckCode::PLR1722,
            CheckKind::NonlocalWithoutBinding(..) => &CheckCode::PLE0117,
            CheckKind::UsedPriorGlobalDeclaration(..) => &CheckCode::PLE0118,
            CheckKind::UselessElseOnLoop => &CheckCode::PLW0120,
            CheckKind::UselessImportAlias => &CheckCode::PLC0414,
            // flake8-builtins
            CheckKind::BuiltinVariableShadowing(..) => &CheckCode::A001,
            CheckKind::BuiltinArgumentShadowing(..) => &CheckCode::A002,
            CheckKind::BuiltinAttributeShadowing(..) => &CheckCode::A003,
            // flake8-bugbear
            CheckKind::AbstractBaseClassWithoutAbstractMethod(..) => &CheckCode::B024,
            CheckKind::AssignmentToOsEnviron => &CheckCode::B003,
            CheckKind::CachedInstanceMethod => &CheckCode::B019,
            CheckKind::CannotRaiseLiteral => &CheckCode::B016,
            CheckKind::DoNotAssertFalse => &CheckCode::B011,
            CheckKind::DuplicateHandlerException(..) => &CheckCode::B014,
            CheckKind::DuplicateTryBlockException(..) => &CheckCode::B025,
            CheckKind::EmptyMethodWithoutAbstractDecorator(..) => &CheckCode::B027,
            CheckKind::FStringDocstring => &CheckCode::B021,
            CheckKind::FunctionCallArgumentDefault(..) => &CheckCode::B008,
            CheckKind::FunctionUsesLoopVariable(..) => &CheckCode::B023,
            CheckKind::GetAttrWithConstant => &CheckCode::B009,
            CheckKind::JumpStatementInFinally(..) => &CheckCode::B012,
            CheckKind::LoopVariableOverridesIterator(..) => &CheckCode::B020,
            CheckKind::MutableArgumentDefault => &CheckCode::B006,
            CheckKind::NoAssertRaisesException => &CheckCode::B017,
            CheckKind::RaiseWithoutFromInsideExcept => &CheckCode::B904,
            CheckKind::ZipWithoutExplicitStrict => &CheckCode::B905,
            CheckKind::RedundantTupleInExceptionHandler(..) => &CheckCode::B013,
            CheckKind::SetAttrWithConstant => &CheckCode::B010,
            CheckKind::StarArgUnpackingAfterKeywordArg => &CheckCode::B026,
            CheckKind::StripWithMultiCharacters => &CheckCode::B005,
            CheckKind::UnaryPrefixIncrement => &CheckCode::B002,
            CheckKind::UnreliableCallableCheck => &CheckCode::B004,
            CheckKind::UnusedLoopControlVariable(..) => &CheckCode::B007,
            CheckKind::UselessComparison => &CheckCode::B015,
            CheckKind::UselessContextlibSuppress => &CheckCode::B022,
            CheckKind::UselessExpression => &CheckCode::B018,
            // flake8-blind-except
            CheckKind::BlindExcept(..) => &CheckCode::BLE001,
            // flake8-comprehensions
            CheckKind::UnnecessaryGeneratorList => &CheckCode::C400,
            CheckKind::UnnecessaryGeneratorSet => &CheckCode::C401,
            CheckKind::UnnecessaryGeneratorDict => &CheckCode::C402,
            CheckKind::UnnecessaryListComprehensionSet => &CheckCode::C403,
            CheckKind::UnnecessaryListComprehensionDict => &CheckCode::C404,
            CheckKind::UnnecessaryLiteralSet(..) => &CheckCode::C405,
            CheckKind::UnnecessaryLiteralDict(..) => &CheckCode::C406,
            CheckKind::UnnecessaryCollectionCall(..) => &CheckCode::C408,
            CheckKind::UnnecessaryLiteralWithinTupleCall(..) => &CheckCode::C409,
            CheckKind::UnnecessaryLiteralWithinListCall(..) => &CheckCode::C410,
            CheckKind::UnnecessaryListCall => &CheckCode::C411,
            CheckKind::UnnecessaryCallAroundSorted(..) => &CheckCode::C413,
            CheckKind::UnnecessaryDoubleCastOrProcess(..) => &CheckCode::C414,
            CheckKind::UnnecessarySubscriptReversal(..) => &CheckCode::C415,
            CheckKind::UnnecessaryComprehension(..) => &CheckCode::C416,
            CheckKind::UnnecessaryMap(..) => &CheckCode::C417,
            // flake8-debugger
            CheckKind::Debugger(..) => &CheckCode::T100,
            // flake8-tidy-imports
            CheckKind::BannedApi { .. } => &CheckCode::TID251,
            CheckKind::BannedRelativeImport(..) => &CheckCode::TID252,
            // flake8-return
            CheckKind::UnnecessaryReturnNone => &CheckCode::RET501,
            CheckKind::ImplicitReturnValue => &CheckCode::RET502,
            CheckKind::ImplicitReturn => &CheckCode::RET503,
            CheckKind::UnnecessaryAssign => &CheckCode::RET504,
            CheckKind::SuperfluousElseReturn(..) => &CheckCode::RET505,
            CheckKind::SuperfluousElseRaise(..) => &CheckCode::RET506,
            CheckKind::SuperfluousElseContinue(..) => &CheckCode::RET507,
            CheckKind::SuperfluousElseBreak(..) => &CheckCode::RET508,
            // flake8-implicit-str-concat
            CheckKind::SingleLineImplicitStringConcatenation => &CheckCode::ISC001,
            CheckKind::MultiLineImplicitStringConcatenation => &CheckCode::ISC002,
            CheckKind::ExplicitStringConcatenation => &CheckCode::ISC003,
            // flake8-print
            CheckKind::PrintFound => &CheckCode::T201,
            CheckKind::PPrintFound => &CheckCode::T203,
            // flake8-quotes
            CheckKind::BadQuotesInlineString(..) => &CheckCode::Q000,
            CheckKind::BadQuotesMultilineString(..) => &CheckCode::Q001,
            CheckKind::BadQuotesDocstring(..) => &CheckCode::Q002,
            CheckKind::AvoidQuoteEscape => &CheckCode::Q003,
            // flake8-annotations
            CheckKind::MissingTypeFunctionArgument(..) => &CheckCode::ANN001,
            CheckKind::MissingTypeArgs(..) => &CheckCode::ANN002,
            CheckKind::MissingTypeKwargs(..) => &CheckCode::ANN003,
            CheckKind::MissingTypeSelf(..) => &CheckCode::ANN101,
            CheckKind::MissingTypeCls(..) => &CheckCode::ANN102,
            CheckKind::MissingReturnTypePublicFunction(..) => &CheckCode::ANN201,
            CheckKind::MissingReturnTypePrivateFunction(..) => &CheckCode::ANN202,
            CheckKind::MissingReturnTypeSpecialMethod(..) => &CheckCode::ANN204,
            CheckKind::MissingReturnTypeStaticMethod(..) => &CheckCode::ANN205,
            CheckKind::MissingReturnTypeClassMethod(..) => &CheckCode::ANN206,
            CheckKind::DynamicallyTypedExpression(..) => &CheckCode::ANN401,
            // flake8-2020
            CheckKind::SysVersionSlice3Referenced => &CheckCode::YTT101,
            CheckKind::SysVersion2Referenced => &CheckCode::YTT102,
            CheckKind::SysVersionCmpStr3 => &CheckCode::YTT103,
            CheckKind::SysVersionInfo0Eq3Referenced => &CheckCode::YTT201,
            CheckKind::SixPY3Referenced => &CheckCode::YTT202,
            CheckKind::SysVersionInfo1CmpInt => &CheckCode::YTT203,
            CheckKind::SysVersionInfoMinorCmpInt => &CheckCode::YTT204,
            CheckKind::SysVersion0Referenced => &CheckCode::YTT301,
            CheckKind::SysVersionCmpStr10 => &CheckCode::YTT302,
            CheckKind::SysVersionSlice1Referenced => &CheckCode::YTT303,
            // flake8-simplify
            CheckKind::KeyInDict(..) => &CheckCode::SIM118,
            // pyupgrade
            CheckKind::TypeOfPrimitive(..) => &CheckCode::UP003,
            CheckKind::UselessMetaclassType => &CheckCode::UP001,
            CheckKind::DeprecatedUnittestAlias(..) => &CheckCode::UP005,
            CheckKind::UsePEP585Annotation(..) => &CheckCode::UP006,
            CheckKind::UsePEP604Annotation => &CheckCode::UP007,
            CheckKind::UselessObjectInheritance(..) => &CheckCode::UP004,
            CheckKind::SuperCallWithParameters => &CheckCode::UP008,
            CheckKind::PEP3120UnnecessaryCodingComment => &CheckCode::UP009,
            CheckKind::UnnecessaryFutureImport(..) => &CheckCode::UP010,
            CheckKind::UnnecessaryLRUCacheParams => &CheckCode::UP011,
            CheckKind::UnnecessaryEncodeUTF8 => &CheckCode::UP012,
            CheckKind::ConvertTypedDictFunctionalToClass(..) => &CheckCode::UP013,
            CheckKind::ConvertNamedTupleFunctionalToClass(..) => &CheckCode::UP014,
            CheckKind::RedundantOpenModes(..) => &CheckCode::UP015,
            CheckKind::RemoveSixCompat => &CheckCode::UP016,
            CheckKind::DatetimeTimezoneUTC => &CheckCode::UP017,
            CheckKind::NativeLiterals(..) => &CheckCode::UP018,
            CheckKind::TypingTextStrAlias => &CheckCode::UP019,
            CheckKind::OpenAlias => &CheckCode::UP020,
            CheckKind::ReplaceUniversalNewlines => &CheckCode::UP021,
            CheckKind::ReplaceStdoutStderr => &CheckCode::UP022,
            CheckKind::RewriteCElementTree => &CheckCode::UP023,
            CheckKind::OSErrorAlias(..) => &CheckCode::UP024,
            CheckKind::RewriteUnicodeLiteral => &CheckCode::UP025,
            CheckKind::RewriteMockImport => &CheckCode::UP026,
            // pydocstyle
            CheckKind::BlankLineAfterLastSection(..) => &CheckCode::D413,
            CheckKind::BlankLineAfterSection(..) => &CheckCode::D410,
            CheckKind::BlankLineBeforeSection(..) => &CheckCode::D411,
            CheckKind::CapitalizeSectionName(..) => &CheckCode::D405,
            CheckKind::DashedUnderlineAfterSection(..) => &CheckCode::D407,
            CheckKind::DocumentAllArguments(..) => &CheckCode::D417,
            CheckKind::EndsInPeriod => &CheckCode::D400,
            CheckKind::EndsInPunctuation => &CheckCode::D415,
            CheckKind::FirstLineCapitalized => &CheckCode::D403,
            CheckKind::FitsOnOneLine => &CheckCode::D200,
            CheckKind::IndentWithSpaces => &CheckCode::D206,
            CheckKind::MagicMethod => &CheckCode::D105,
            CheckKind::MultiLineSummaryFirstLine => &CheckCode::D212,
            CheckKind::MultiLineSummarySecondLine => &CheckCode::D213,
            CheckKind::NewLineAfterLastParagraph => &CheckCode::D209,
            CheckKind::NewLineAfterSectionName(..) => &CheckCode::D406,
            CheckKind::NoBlankLineAfterFunction(..) => &CheckCode::D202,
            CheckKind::BlankLineAfterSummary => &CheckCode::D205,
            CheckKind::NoBlankLineBeforeClass(..) => &CheckCode::D211,
            CheckKind::NoBlankLineBeforeFunction(..) => &CheckCode::D201,
            CheckKind::NoBlankLinesBetweenHeaderAndContent(..) => &CheckCode::D412,
            CheckKind::NoOverIndentation => &CheckCode::D208,
            CheckKind::NoSignature => &CheckCode::D402,
            CheckKind::NoSurroundingWhitespace => &CheckCode::D210,
            CheckKind::NoThisPrefix => &CheckCode::D404,
            CheckKind::NoUnderIndentation => &CheckCode::D207,
            CheckKind::NonEmpty => &CheckCode::D419,
            CheckKind::NonEmptySection(..) => &CheckCode::D414,
            CheckKind::OneBlankLineAfterClass(..) => &CheckCode::D204,
            CheckKind::OneBlankLineBeforeClass(..) => &CheckCode::D203,
            CheckKind::PublicClass => &CheckCode::D101,
            CheckKind::PublicFunction => &CheckCode::D103,
            CheckKind::PublicInit => &CheckCode::D107,
            CheckKind::PublicMethod => &CheckCode::D102,
            CheckKind::PublicModule => &CheckCode::D100,
            CheckKind::PublicNestedClass => &CheckCode::D106,
            CheckKind::PublicPackage => &CheckCode::D104,
            CheckKind::SectionNameEndsInColon(..) => &CheckCode::D416,
            CheckKind::SectionNotOverIndented(..) => &CheckCode::D214,
            CheckKind::SectionUnderlineAfterName(..) => &CheckCode::D408,
            CheckKind::SectionUnderlineMatchesSectionLength(..) => &CheckCode::D409,
            CheckKind::SectionUnderlineNotOverIndented(..) => &CheckCode::D215,
            CheckKind::SkipDocstring => &CheckCode::D418,
            CheckKind::UsesRPrefixForBackslashedContent => &CheckCode::D301,
            CheckKind::UsesTripleQuotes => &CheckCode::D300,
            // pep8-naming
            CheckKind::InvalidClassName(..) => &CheckCode::N801,
            CheckKind::InvalidFunctionName(..) => &CheckCode::N802,
            CheckKind::InvalidArgumentName(..) => &CheckCode::N803,
            CheckKind::InvalidFirstArgumentNameForClassMethod => &CheckCode::N804,
            CheckKind::InvalidFirstArgumentNameForMethod => &CheckCode::N805,
            CheckKind::NonLowercaseVariableInFunction(..) => &CheckCode::N806,
            CheckKind::DunderFunctionName => &CheckCode::N807,
            CheckKind::ConstantImportedAsNonConstant(..) => &CheckCode::N811,
            CheckKind::LowercaseImportedAsNonLowercase(..) => &CheckCode::N812,
            CheckKind::CamelcaseImportedAsLowercase(..) => &CheckCode::N813,
            CheckKind::CamelcaseImportedAsConstant(..) => &CheckCode::N814,
            CheckKind::MixedCaseVariableInClassScope(..) => &CheckCode::N815,
            CheckKind::MixedCaseVariableInGlobalScope(..) => &CheckCode::N816,
            CheckKind::CamelcaseImportedAsAcronym(..) => &CheckCode::N817,
            CheckKind::ErrorSuffixOnExceptionName(..) => &CheckCode::N818,
            // isort
            CheckKind::UnsortedImports => &CheckCode::I001,
            // eradicate
            CheckKind::CommentedOutCode => &CheckCode::ERA001,
            // flake8-bandit
            CheckKind::AssertUsed => &CheckCode::S101,
            CheckKind::ExecUsed => &CheckCode::S102,
            CheckKind::HardcodedBindAllInterfaces => &CheckCode::S104,
            CheckKind::HardcodedPasswordString(..) => &CheckCode::S105,
            CheckKind::HardcodedPasswordFuncArg(..) => &CheckCode::S106,
            CheckKind::HardcodedPasswordDefault(..) => &CheckCode::S107,
            // mccabe
            CheckKind::FunctionIsTooComplex(..) => &CheckCode::C901,
            // flake8-boolean-trap
            CheckKind::BooleanPositionalArgInFunctionDefinition => &CheckCode::FBT001,
            CheckKind::BooleanDefaultValueInFunctionDefinition => &CheckCode::FBT002,
            CheckKind::BooleanPositionalValueInFunctionCall => &CheckCode::FBT003,
            // pygrep-hooks
            CheckKind::NoEval => &CheckCode::PGH001,
            CheckKind::DeprecatedLogWarn => &CheckCode::PGH002,
            CheckKind::BlanketTypeIgnore => &CheckCode::PGH003,
            CheckKind::BlanketNOQA => &CheckCode::PGH004,
            // flake8-unused-arguments
            CheckKind::UnusedFunctionArgument(..) => &CheckCode::ARG001,
            CheckKind::UnusedMethodArgument(..) => &CheckCode::ARG002,
            CheckKind::UnusedClassMethodArgument(..) => &CheckCode::ARG003,
            CheckKind::UnusedStaticMethodArgument(..) => &CheckCode::ARG004,
            CheckKind::UnusedLambdaArgument(..) => &CheckCode::ARG005,
            // flake8-import-conventions
            CheckKind::ImportAliasIsNotConventional(..) => &CheckCode::ICN001,
            // pandas-vet
            CheckKind::UseOfInplaceArgument => &CheckCode::PD002,
            CheckKind::UseOfDotIsNull => &CheckCode::PD003,
            CheckKind::UseOfDotNotNull => &CheckCode::PD004,
            CheckKind::UseOfDotIx => &CheckCode::PD007,
            CheckKind::UseOfDotAt => &CheckCode::PD008,
            CheckKind::UseOfDotIat => &CheckCode::PD009,
            CheckKind::UseOfDotPivotOrUnstack => &CheckCode::PD010,
            CheckKind::UseOfDotValues => &CheckCode::PD011,
            CheckKind::UseOfDotReadTable => &CheckCode::PD012,
            CheckKind::UseOfDotStack => &CheckCode::PD013,
            CheckKind::UseOfPdMerge => &CheckCode::PD015,
            CheckKind::DfIsABadVariableName => &CheckCode::PD901,
            // flake8-errmsg
            CheckKind::RawStringInException => &CheckCode::EM101,
            CheckKind::FStringInException => &CheckCode::EM102,
            CheckKind::DotFormatInException => &CheckCode::EM103,
            // flake8-datetimez
            CheckKind::CallDatetimeWithoutTzinfo => &CheckCode::DTZ001,
            CheckKind::CallDatetimeToday => &CheckCode::DTZ002,
            CheckKind::CallDatetimeUtcnow => &CheckCode::DTZ003,
            CheckKind::CallDatetimeUtcfromtimestamp => &CheckCode::DTZ004,
            CheckKind::CallDatetimeNowWithoutTzinfo => &CheckCode::DTZ005,
            CheckKind::CallDatetimeFromtimestamp => &CheckCode::DTZ006,
            CheckKind::CallDatetimeStrptimeWithoutZone => &CheckCode::DTZ007,
            CheckKind::CallDateToday => &CheckCode::DTZ011,
            CheckKind::CallDateFromtimestamp => &CheckCode::DTZ012,
            // Ruff
            CheckKind::AmbiguousUnicodeCharacterString(..) => &CheckCode::RUF001,
            CheckKind::AmbiguousUnicodeCharacterDocstring(..) => &CheckCode::RUF002,
            CheckKind::AmbiguousUnicodeCharacterComment(..) => &CheckCode::RUF003,
            CheckKind::KeywordArgumentBeforeStarArgument(..) => &CheckCode::RUF004,
            CheckKind::UnusedNOQA(..) => &CheckCode::RUF100,
        }
    }

    /// The body text for the check.
    pub fn body(&self) -> String {
        match self {
            // pycodestyle errors
            CheckKind::AmbiguousClassName(name) => {
                format!("Ambiguous class name: `{name}`")
            }
            CheckKind::AmbiguousFunctionName(name) => {
                format!("Ambiguous function name: `{name}`")
            }
            CheckKind::AmbiguousVariableName(name) => {
                format!("Ambiguous variable name: `{name}`")
            }
            CheckKind::AssertTuple => {
                "Assert test is a non-empty tuple, which is always `True`".to_string()
            }
            CheckKind::BreakOutsideLoop => "`break` outside loop".to_string(),
            CheckKind::ContinueOutsideLoop => "`continue` not properly in loop".to_string(),
            CheckKind::DefaultExceptNotLast => {
                "An `except` block as not the last exception handler".to_string()
            }
            CheckKind::DoNotAssignLambda(..) => {
                "Do not assign a `lambda` expression, use a `def`".to_string()
            }
            CheckKind::DoNotUseBareExcept => "Do not use bare `except`".to_string(),
            CheckKind::ForwardAnnotationSyntaxError(body) => {
                format!("Syntax error in forward annotation: `{body}`")
            }
            CheckKind::FStringMissingPlaceholders => {
                "f-string without any placeholders".to_string()
            }
            CheckKind::FutureFeatureNotDefined(name) => {
                format!("Future feature `{name}` is not defined")
            }
            CheckKind::IOError(message) => message.clone(),
            CheckKind::IfTuple => "If test is a tuple, which is always `True`".to_string(),
            CheckKind::InvalidPrintSyntax => {
                "Use of `>>` is invalid with `print` function".to_string()
            }
            CheckKind::ImportShadowedByLoopVar(name, line) => {
                format!("Import `{name}` from line {line} shadowed by loop variable")
            }
            CheckKind::ImportStarNotPermitted(name) => {
                format!("`from {name} import *` only allowed at module level")
            }
            CheckKind::ImportStarUsed(name) => {
                format!("`from {name} import *` used; unable to detect undefined names")
            }
            CheckKind::ImportStarUsage(name, sources) => {
                let sources = sources
                    .iter()
                    .map(|source| format!("`{source}`"))
                    .join(", ");
                format!("`{name}` may be undefined, or defined from star imports: {sources}")
            }
            CheckKind::IsLiteral(cmpop) => match cmpop {
                IsCmpop::Is => "Use `==` to compare constant literals".to_string(),
                IsCmpop::IsNot => "Use `!=` to compare constant literals".to_string(),
            },
            CheckKind::LateFutureImport => {
                "`from __future__` imports must occur at the beginning of the file".to_string()
            }
            CheckKind::LineTooLong(length, limit) => {
                format!("Line too long ({length} > {limit} characters)")
            }
            CheckKind::ModuleImportNotAtTopOfFile => {
                "Module level import not at top of file".to_string()
            }
            CheckKind::MultipleImportsOnOneLine => "Multiple imports on one line".to_string(),
            CheckKind::MultiValueRepeatedKeyLiteral => {
                "Dictionary key literal repeated".to_string()
            }
            CheckKind::MultiValueRepeatedKeyVariable(name) => {
                format!("Dictionary key `{name}` repeated")
            }
            CheckKind::NoneComparison(op) => match op {
                EqCmpop::Eq => "Comparison to `None` should be `cond is None`".to_string(),
                EqCmpop::NotEq => "Comparison to `None` should be `cond is not None`".to_string(),
            },
            CheckKind::NotInTest => "Test for membership should be `not in`".to_string(),
            CheckKind::NotIsTest => "Test for object identity should be `is not`".to_string(),
            CheckKind::PercentFormatInvalidFormat(message) => {
                format!("'...' % ... has invalid format string: {message}")
            }
            CheckKind::PercentFormatUnsupportedFormatCharacter(char) => {
                format!("'...' % ... has unsupported format character '{char}'")
            }
            CheckKind::PercentFormatExpectedMapping => {
                "'...' % ... expected mapping but got sequence".to_string()
            }
            CheckKind::PercentFormatExpectedSequence => {
                "'...' % ... expected sequence but got mapping".to_string()
            }
            CheckKind::PercentFormatExtraNamedArguments(missing) => {
                let message = missing.join(", ");
                format!("'...' % ... has unused named argument(s): {message}")
            }
            CheckKind::PercentFormatMissingArgument(missing) => {
                let message = missing.join(", ");
                format!("'...' % ... is missing argument(s) for placeholder(s): {message}")
            }
            CheckKind::PercentFormatMixedPositionalAndNamed => {
                "'...' % ... has mixed positional and named placeholders".to_string()
            }
            CheckKind::PercentFormatPositionalCountMismatch(wanted, got) => {
                format!("'...' % ... has {wanted} placeholder(s) but {got} substitution(s)")
            }
            CheckKind::PercentFormatStarRequiresSequence => {
                "'...' % ... `*` specifier requires sequence".to_string()
            }
            CheckKind::RaiseNotImplemented => {
                "`raise NotImplemented` should be `raise NotImplementedError`".to_string()
            }
            CheckKind::RedefinedWhileUnused(name, line) => {
                format!("Redefinition of unused `{name}` from line {line}")
            }
            CheckKind::ReturnOutsideFunction => {
                "`return` statement outside of a function/method".to_string()
            }
            CheckKind::StringDotFormatExtraNamedArguments(missing) => {
                let message = missing.join(", ");
                format!("'...'.format(...) has unused named argument(s): {message}")
            }
            CheckKind::StringDotFormatExtraPositionalArguments(missing) => {
                let message = missing.join(", ");
                format!("'...'.format(...) has unused arguments at position(s): {message}")
            }
            CheckKind::StringDotFormatInvalidFormat(message) => {
                format!("'...'.format(...) has invalid format string: {message}")
            }
            CheckKind::StringDotFormatMissingArguments(missing) => {
                let message = missing.join(", ");
                format!("'...'.format(...) is missing argument(s) for placeholder(s): {message}")
            }
            CheckKind::StringDotFormatMixingAutomatic => {
                "'...'.format(...) mixes automatic and manual numbering".to_string()
            }
            CheckKind::SyntaxError(message) => format!("SyntaxError: {message}"),
            CheckKind::ExpressionsInStarAssignment => {
                "Too many expressions in star-unpacking assignment".to_string()
            }
            CheckKind::TrueFalseComparison(true, EqCmpop::Eq) => {
                "Comparison to `True` should be `cond is True`".to_string()
            }
            CheckKind::TrueFalseComparison(true, EqCmpop::NotEq) => {
                "Comparison to `True` should be `cond is not True`".to_string()
            }
            CheckKind::TrueFalseComparison(false, EqCmpop::Eq) => {
                "Comparison to `False` should be `cond is False`".to_string()
            }
            CheckKind::TrueFalseComparison(false, EqCmpop::NotEq) => {
                "Comparison to `False` should be `cond is not False`".to_string()
            }
            CheckKind::TwoStarredExpressions => "Two starred expressions in assignment".to_string(),
            CheckKind::TypeComparison => "Do not compare types, use `isinstance()`".to_string(),
            CheckKind::UndefinedExport(name) => {
                format!("Undefined name `{name}` in `__all__`")
            }
            CheckKind::UndefinedLocal(name) => {
                format!("Local variable `{name}` referenced before assignment")
            }
            CheckKind::UndefinedName(name) => {
                format!("Undefined name `{name}`")
            }
            CheckKind::UnusedAnnotation(name) => {
                format!("Local variable `{name}` is annotated but never used")
            }
            CheckKind::UnusedImport(name, ignore_init, ..) => {
                if *ignore_init {
                    format!(
                        "`{name}` imported but unused; consider adding to `__all__` or using a \
                         redundant alias"
                    )
                } else {
                    format!("`{name}` imported but unused")
                }
            }
            CheckKind::UnusedVariable(name) => {
                format!("Local variable `{name}` is assigned to but never used")
            }
            CheckKind::YieldOutsideFunction(keyword) => {
                format!("`{keyword}` statement outside of a function")
            }
            // pycodestyle warnings
            CheckKind::NoNewLineAtEndOfFile => "No newline at end of file".to_string(),
            CheckKind::InvalidEscapeSequence(char) => {
                format!("Invalid escape sequence: '\\{char}'")
            }
            // pylint
            CheckKind::UselessImportAlias => {
                "Import alias does not rename original package".to_string()
            }
            CheckKind::ConsiderMergingIsinstance(obj, types) => {
                let types = types.join(", ");
                format!("Merge these isinstance calls: `isinstance({obj}, ({types}))`")
            }
            CheckKind::MisplacedComparisonConstant(comparison) => {
                format!("Comparison should be {comparison}")
            }
            CheckKind::NonlocalWithoutBinding(name) => {
                format!("Nonlocal name `{name}` found without binding")
            }
            CheckKind::UnnecessaryDirectLambdaCall => "Lambda expression called directly. Execute \
                                                       the expression inline instead."
                .to_string(),
            CheckKind::PropertyWithParameters => {
                "Cannot have defined parameters for properties".to_string()
            }
            CheckKind::ConsiderUsingFromImport(module, name) => {
                format!("Use `from {module} import {name}` in lieu of alias")
            }
            CheckKind::UsedPriorGlobalDeclaration(name, line) => {
                format!("Name `{name}` is used prior to global declaration on line {line}")
            }
            CheckKind::GlobalVariableNotAssigned(name) => {
                format!("Using global for `{name}` but no assignment is done")
            }
            CheckKind::AwaitOutsideAsync => {
                "`await` should be used within an async function".to_string()
            }
            CheckKind::UselessElseOnLoop => "Else clause on loop without a break statement, \
                                             remove the else and de-indent all the code inside it"
                .to_string(),
            CheckKind::UseSysExit(name) => format!("Use `sys.exit()` instead of `{name}`"),
            // flake8-builtins
            CheckKind::BuiltinVariableShadowing(name) => {
                format!("Variable `{name}` is shadowing a python builtin")
            }
            CheckKind::BuiltinArgumentShadowing(name) => {
                format!("Argument `{name}` is shadowing a python builtin")
            }
            CheckKind::BuiltinAttributeShadowing(name) => {
                format!("Class attribute `{name}` is shadowing a python builtin")
            }
            // flake8-bugbear
            CheckKind::UnaryPrefixIncrement => "Python does not support the unary prefix \
                                                increment. Writing `++n` is equivalent to \
                                                `+(+(n))`, which equals `n`. You meant `n += 1`."
                .to_string(),
            CheckKind::AssignmentToOsEnviron => {
                "Assigning to `os.environ` doesn't clear the environment".to_string()
            }
            CheckKind::UnreliableCallableCheck => " Using `hasattr(x, '__call__')` to test if x \
                                                   is callable is unreliable. Use `callable(x)` \
                                                   for consistent results."
                .to_string(),
            CheckKind::StripWithMultiCharacters => {
                "Using `.strip()` with multi-character strings is misleading the reader".to_string()
            }
            CheckKind::MutableArgumentDefault => {
                "Do not use mutable data structures for argument defaults".to_string()
            }
            CheckKind::UnusedLoopControlVariable(name) => format!(
                "Loop control variable `{name}` not used within the loop body. If this is \
                 intended, start the name with an underscore."
            ),
            CheckKind::FunctionCallArgumentDefault(name) => {
                if let Some(name) = name {
                    format!("Do not perform function call `{name}` in argument defaults")
                } else {
                    "Do not perform function call in argument defaults".to_string()
                }
            }
            CheckKind::FunctionUsesLoopVariable(name) => {
                format!("Function definition does not bind loop variable `{name}`")
            }
            CheckKind::GetAttrWithConstant => "Do not call `getattr` with a constant attribute \
                                               value. It is not any safer than normal property \
                                               access."
                .to_string(),
            CheckKind::SetAttrWithConstant => "Do not call `setattr` with a constant attribute \
                                               value. It is not any safer than normal property \
                                               access."
                .to_string(),
            CheckKind::DoNotAssertFalse => "Do not `assert False` (`python -O` removes these \
                                            calls), raise `AssertionError()`"
                .to_string(),
            CheckKind::JumpStatementInFinally(name) => {
                format!("`{name}` inside finally blocks cause exceptions to be silenced")
            }
            CheckKind::RedundantTupleInExceptionHandler(name) => {
                format!(
                    "A length-one tuple literal is redundant. Write `except {name}` instead of \
                     `except ({name},)`."
                )
            }
            CheckKind::UselessComparison => "Pointless comparison. This comparison does nothing \
                                             but waste CPU instructions. Either prepend `assert` \
                                             or remove it."
                .to_string(),
            CheckKind::CannotRaiseLiteral => "Cannot raise a literal. Did you intend to return it \
                                              or raise an Exception?"
                .to_string(),
            CheckKind::DuplicateHandlerException(names) => {
                if names.len() == 1 {
                    let name = &names[0];
                    format!("Exception handler with duplicate exception: `{name}`")
                } else {
                    let names = names.iter().map(|name| format!("`{name}`")).join(", ");
                    format!("Exception handler with duplicate exceptions: {names}")
                }
            }
            CheckKind::NoAssertRaisesException => {
                "`assertRaises(Exception)` should be considered evil. It can lead to your test \
                 passing even if the code being tested is never executed due to a typo. Either \
                 assert for a more specific exception (builtin or custom), use \
                 `assertRaisesRegex`, or use the context manager form of `assertRaises`."
                    .to_string()
            }
            CheckKind::UselessExpression => {
                "Found useless expression. Either assign it to a variable or remove it.".to_string()
            }
            CheckKind::CachedInstanceMethod => "Use of `functools.lru_cache` or `functools.cache` \
                                                on methods can lead to memory leaks"
                .to_string(),
            CheckKind::LoopVariableOverridesIterator(name) => {
                format!("Loop control variable `{name}` overrides iterable it iterates")
            }
            CheckKind::FStringDocstring => "f-string used as docstring. This will be interpreted \
                                            by python as a joined string rather than a docstring."
                .to_string(),
            CheckKind::UselessContextlibSuppress => {
                "No arguments passed to `contextlib.suppress`. No exceptions will be suppressed \
                 and therefore this context manager is redundant"
                    .to_string()
            }
            CheckKind::AbstractBaseClassWithoutAbstractMethod(name) => {
                format!("`{name}` is an abstract base class, but it has no abstract methods")
            }
            CheckKind::DuplicateTryBlockException(name) => {
                format!("try-except block with duplicate exception `{name}`")
            }
            CheckKind::StarArgUnpackingAfterKeywordArg => {
                "Star-arg unpacking after a keyword argument is strongly discouraged. It only \
                 works when the keyword parameter is declared after all parameters supplied by the \
                 unpacked sequence, and this change of ordering can surprise and mislead readers."
                    .to_string()
            }
            CheckKind::EmptyMethodWithoutAbstractDecorator(name) => {
                format!(
                    "`{name}` is an empty method in an abstract base class, but has no abstract \
                     decorator"
                )
            }
            CheckKind::RaiseWithoutFromInsideExcept => {
                "Within an except clause, raise exceptions with raise ... from err or raise ... \
                 from None to distinguish them from errors in exception handling"
                    .to_string()
            }
            CheckKind::ZipWithoutExplicitStrict => {
                "`zip()` without an explicit `strict=` parameter".to_string()
            }
            // flake8-comprehensions
            CheckKind::UnnecessaryGeneratorList => {
                "Unnecessary generator (rewrite as a `list` comprehension)".to_string()
            }
            CheckKind::UnnecessaryGeneratorSet => {
                "Unnecessary generator (rewrite as a `set` comprehension)".to_string()
            }
            CheckKind::UnnecessaryGeneratorDict => {
                "Unnecessary generator (rewrite as a `dict` comprehension)".to_string()
            }
            CheckKind::UnnecessaryListComprehensionSet => {
                "Unnecessary `list` comprehension (rewrite as a `set` comprehension)".to_string()
            }
            CheckKind::UnnecessaryListComprehensionDict => {
                "Unnecessary `list` comprehension (rewrite as a `dict` comprehension)".to_string()
            }
            CheckKind::UnnecessaryLiteralSet(obj_type) => {
                format!("Unnecessary `{obj_type}` literal (rewrite as a `set` literal)")
            }
            CheckKind::UnnecessaryLiteralDict(obj_type) => {
                format!("Unnecessary `{obj_type}` literal (rewrite as a `dict` literal)")
            }
            CheckKind::UnnecessaryCollectionCall(obj_type) => {
                format!("Unnecessary `{obj_type}` call (rewrite as a literal)")
            }
            CheckKind::UnnecessaryLiteralWithinTupleCall(literal) => {
                if literal == "list" {
                    format!(
                        "Unnecessary `{literal}` literal passed to `tuple()` (rewrite as a \
                         `tuple` literal)"
                    )
                } else {
                    format!(
                        "Unnecessary `{literal}` literal passed to `tuple()` (remove the outer \
                         call to `tuple()`)"
                    )
                }
            }
            CheckKind::UnnecessaryLiteralWithinListCall(literal) => {
                if literal == "list" {
                    format!(
                        "Unnecessary `{literal}` literal passed to `list()` (remove the outer \
                         call to `list()`)"
                    )
                } else {
                    format!(
                        "Unnecessary `{literal}` literal passed to `list()` (rewrite as a `list` \
                         literal)"
                    )
                }
            }
            CheckKind::UnnecessaryListCall => {
                "Unnecessary `list` call (remove the outer call to `list()`)".to_string()
            }
            CheckKind::UnnecessaryCallAroundSorted(func) => {
                format!("Unnecessary `{func}` call around `sorted()`")
            }
            CheckKind::UnnecessaryDoubleCastOrProcess(inner, outer) => {
                format!("Unnecessary `{inner}` call within `{outer}()`")
            }
            CheckKind::UnnecessarySubscriptReversal(func) => {
                format!("Unnecessary subscript reversal of iterable within `{func}()`")
            }
            CheckKind::UnnecessaryComprehension(obj_type) => {
                format!("Unnecessary `{obj_type}` comprehension (rewrite using `{obj_type}()`)")
            }
            CheckKind::UnnecessaryMap(obj_type) => {
                if obj_type == "generator" {
                    "Unnecessary `map` usage (rewrite using a generator expression)".to_string()
                } else {
                    format!("Unnecessary `map` usage (rewrite using a `{obj_type}` comprehension)")
                }
            }
            // flake8-debugger
            CheckKind::Debugger(using_type) => match using_type {
                DebuggerUsingType::Call(name) => format!("Trace found: `{name}` used"),
                DebuggerUsingType::Import(name) => format!("Import for `{name}` found"),
            },
            // flake8-tidy-imports
            CheckKind::BannedApi { name, message } => format!("`{name}` is banned: {message}"),
            CheckKind::BannedRelativeImport(strictness) => match strictness {
                Strictness::Parents => {
                    "Relative imports from parent modules are banned".to_string()
                }
                Strictness::All => "Relative imports are banned".to_string(),
            },
            // flake8-return
            CheckKind::UnnecessaryReturnNone => "Do not explicitly `return None` in function if \
                                                 it is the only possible return value"
                .to_string(),
            CheckKind::ImplicitReturnValue => "Do not implicitly `return None` in function able \
                                               to return non-`None` value"
                .to_string(),
            CheckKind::ImplicitReturn => "Missing explicit `return` at the end of function able \
                                          to return non-`None` value"
                .to_string(),
            CheckKind::UnnecessaryAssign => {
                "Unnecessary variable assignment before `return` statement".to_string()
            }
            CheckKind::SuperfluousElseReturn(branch) => {
                format!("Unnecessary `{branch}` after `return` statement")
            }
            CheckKind::SuperfluousElseRaise(branch) => {
                format!("Unnecessary `{branch}` after `raise` statement")
            }
            CheckKind::SuperfluousElseContinue(branch) => {
                format!("Unnecessary `{branch}` after `continue` statement")
            }
            CheckKind::SuperfluousElseBreak(branch) => {
                format!("Unnecessary `{branch}` after `break` statement")
            }
            // flake8-implicit-str-concat
            CheckKind::SingleLineImplicitStringConcatenation => {
                "Implicitly concatenated string literals on one line".to_string()
            }
            CheckKind::MultiLineImplicitStringConcatenation => {
                "Implicitly concatenated string literals over continuation line".to_string()
            }
            CheckKind::ExplicitStringConcatenation => {
                "Explicitly concatenated string should be implicitly concatenated".to_string()
            }
            // flake8-print
            CheckKind::PrintFound => "`print` found".to_string(),
            CheckKind::PPrintFound => "`pprint` found".to_string(),
            // flake8-quotes
            CheckKind::BadQuotesInlineString(quote) => match quote {
                Quote::Single => "Double quotes found but single quotes preferred".to_string(),
                Quote::Double => "Single quotes found but double quotes preferred".to_string(),
            },
            CheckKind::BadQuotesMultilineString(quote) => match quote {
                Quote::Single => {
                    "Double quote multiline found but single quotes preferred".to_string()
                }
                Quote::Double => {
                    "Single quote multiline found but double quotes preferred".to_string()
                }
            },
            CheckKind::BadQuotesDocstring(quote) => match quote {
                Quote::Single => {
                    "Double quote docstring found but single quotes preferred".to_string()
                }
                Quote::Double => {
                    "Single quote docstring found but double quotes preferred".to_string()
                }
            },
            CheckKind::AvoidQuoteEscape => {
                "Change outer quotes to avoid escaping inner quotes".to_string()
            }
            // flake8-annotations
            CheckKind::MissingTypeFunctionArgument(name) => {
                format!("Missing type annotation for function argument `{name}`")
            }
            CheckKind::MissingTypeArgs(name) => format!("Missing type annotation for `*{name}`"),
            CheckKind::MissingTypeKwargs(name) => {
                format!("Missing type annotation for `**{name}`")
            }
            CheckKind::MissingTypeSelf(name) => {
                format!("Missing type annotation for `{name}` in method")
            }
            CheckKind::MissingTypeCls(name) => {
                format!("Missing type annotation for `{name}` in classmethod")
            }
            CheckKind::MissingReturnTypePublicFunction(name) => {
                format!("Missing return type annotation for public function `{name}`")
            }
            CheckKind::MissingReturnTypePrivateFunction(name) => {
                format!("Missing return type annotation for private function `{name}`")
            }
            CheckKind::MissingReturnTypeSpecialMethod(name) => {
                format!("Missing return type annotation for special method `{name}`")
            }
            CheckKind::MissingReturnTypeStaticMethod(name) => {
                format!("Missing return type annotation for staticmethod `{name}`")
            }
            CheckKind::MissingReturnTypeClassMethod(name) => {
                format!("Missing return type annotation for classmethod `{name}`")
            }
            CheckKind::DynamicallyTypedExpression(name) => {
                format!("Dynamically typed expressions (typing.Any) are disallowed in `{name}`")
            }
            // flake8-2020
            CheckKind::SysVersionSlice3Referenced => {
                "`sys.version[:3]` referenced (python3.10), use `sys.version_info`".to_string()
            }
            CheckKind::SysVersion2Referenced => {
                "`sys.version[2]` referenced (python3.10), use `sys.version_info`".to_string()
            }
            CheckKind::SysVersionCmpStr3 => {
                "`sys.version` compared to string (python3.10), use `sys.version_info`".to_string()
            }
            CheckKind::SysVersionInfo0Eq3Referenced => {
                "`sys.version_info[0] == 3` referenced (python4), use `>=`".to_string()
            }
            CheckKind::SixPY3Referenced => {
                "`six.PY3` referenced (python4), use `not six.PY2`".to_string()
            }
            CheckKind::SysVersionInfo1CmpInt => "`sys.version_info[1]` compared to integer \
                                                 (python4), compare `sys.version_info` to tuple"
                .to_string(),
            CheckKind::SysVersionInfoMinorCmpInt => "`sys.version_info.minor` compared to integer \
                                                     (python4), compare `sys.version_info` to \
                                                     tuple"
                .to_string(),
            CheckKind::SysVersion0Referenced => {
                "`sys.version[0]` referenced (python10), use `sys.version_info`".to_string()
            }
            CheckKind::SysVersionCmpStr10 => {
                "`sys.version` compared to string (python10), use `sys.version_info`".to_string()
            }
            CheckKind::SysVersionSlice1Referenced => {
                "`sys.version[:1]` referenced (python10), use `sys.version_info`".to_string()
            }
            // flake8-simplify
            CheckKind::KeyInDict(key, dict) => {
                format!("Use `{key} in {dict}` instead of `{key} in {dict}.keys()`")
            }
            // pyupgrade
            CheckKind::TypeOfPrimitive(primitive) => {
                format!("Use `{}` instead of `type(...)`", primitive.builtin())
            }
            CheckKind::UselessMetaclassType => "`__metaclass__ = type` is implied".to_string(),
            CheckKind::TypingTextStrAlias => "`typing.Text` is deprecated, use `str`".to_string(),
            CheckKind::DeprecatedUnittestAlias(alias, target) => {
                format!("`{alias}` is deprecated, use `{target}`")
            }
            CheckKind::UselessObjectInheritance(name) => {
                format!("Class `{name}` inherits from `object`")
            }
            CheckKind::UsePEP585Annotation(name) => {
                format!(
                    "Use `{}` instead of `{}` for type annotations",
                    name.to_lowercase(),
                    name,
                )
            }
            CheckKind::UsePEP604Annotation => "Use `X | Y` for type annotations".to_string(),
            CheckKind::SuperCallWithParameters => {
                "Use `super()` instead of `super(__class__, self)`".to_string()
            }
            CheckKind::UnnecessaryFutureImport(names) => {
                if names.len() == 1 {
                    let import = &names[0];
                    format!("Unnecessary `__future__` import `{import}` for target Python version")
                } else {
                    let imports = names.iter().map(|name| format!("`{name}`")).join(", ");
                    format!("Unnecessary `__future__` imports {imports} for target Python version")
                }
            }
            CheckKind::UnnecessaryLRUCacheParams => {
                "Unnecessary parameters to `functools.lru_cache`".to_string()
            }
            CheckKind::UnnecessaryEncodeUTF8 => "Unnecessary call to `encode` as UTF-8".to_string(),
            CheckKind::RedundantOpenModes(replacement) => match replacement {
                None => "Unnecessary open mode parameters".to_string(),
                Some(replacement) => {
                    format!("Unnecessary open mode parameters, use \"{replacement}\"")
                }
            },
            CheckKind::RemoveSixCompat => "Unnecessary `six` compatibility usage".to_string(),
            CheckKind::DatetimeTimezoneUTC => "Use `datetime.UTC` alias".to_string(),
            CheckKind::NativeLiterals(literal_type) => {
                format!("Unnecessary call to `{literal_type}`")
            }
            CheckKind::OpenAlias => "Use builtin `open`".to_string(),
            CheckKind::ConvertTypedDictFunctionalToClass(name) => {
                format!("Convert `{name}` from `TypedDict` functional to class syntax")
            }
            CheckKind::ConvertNamedTupleFunctionalToClass(name) => {
                format!("Convert `{name}` from `NamedTuple` functional to class syntax")
            }
            CheckKind::ReplaceUniversalNewlines => {
                "`universal_newlines` is deprecated, use `text`".to_string()
            }
            CheckKind::ReplaceStdoutStderr => {
                "Sending stdout and stderr to pipe is deprecated, use `capture_output`".to_string()
            }
            CheckKind::RewriteCElementTree => {
                "`cElementTree` is deprecated, use `ElementTree`".to_string()
            }
            CheckKind::OSErrorAlias(..) => "Replace aliased errors with `OSError`".to_string(),
            CheckKind::RewriteUnicodeLiteral => "Remove unicode literals from strings".to_string(),
            CheckKind::RewriteMockImport => "`mock` is deprecated, use `unittest.mock`".to_string(),
            CheckKind::ConvertNamedTupleFunctionalToClass(name) => {
                format!("Convert `{name}` from `NamedTuple` functional to class syntax")
            }
            // pydocstyle
            CheckKind::FitsOnOneLine => "One-line docstring should fit on one line".to_string(),
            CheckKind::BlankLineAfterSummary => {
                "1 blank line required between summary line and description".to_string()
            }
            CheckKind::NewLineAfterLastParagraph => {
                "Multi-line docstring closing quotes should be on a separate line".to_string()
            }
            CheckKind::NoSurroundingWhitespace => {
                "No whitespaces allowed surrounding docstring text".to_string()
            }
            CheckKind::EndsInPeriod => "First line should end with a period".to_string(),
            CheckKind::NonEmpty => "Docstring is empty".to_string(),
            CheckKind::EndsInPunctuation => "First line should end with a period, question mark, \
                                             or exclamation point"
                .to_string(),
            CheckKind::FirstLineCapitalized => {
                "First word of the first line should be properly capitalized".to_string()
            }
            CheckKind::UsesRPrefixForBackslashedContent => {
                r#"Use r""" if any backslashes in a docstring"#.to_string()
            }
            CheckKind::UsesTripleQuotes => r#"Use """triple double quotes""""#.to_string(),
            CheckKind::MultiLineSummaryFirstLine => {
                "Multi-line docstring summary should start at the first line".to_string()
            }
            CheckKind::MultiLineSummarySecondLine => {
                "Multi-line docstring summary should start at the second line".to_string()
            }
            CheckKind::NoSignature => {
                "First line should not be the function's signature".to_string()
            }
            CheckKind::NoBlankLineBeforeFunction(num_lines) => {
                format!("No blank lines allowed before function docstring (found {num_lines})")
            }
            CheckKind::NoBlankLineAfterFunction(num_lines) => {
                format!("No blank lines allowed after function docstring (found {num_lines})")
            }
            CheckKind::NoBlankLineBeforeClass(..) => {
                "No blank lines allowed before class docstring".to_string()
            }
            CheckKind::OneBlankLineBeforeClass(..) => {
                "1 blank line required before class docstring".to_string()
            }
            CheckKind::OneBlankLineAfterClass(..) => {
                "1 blank line required after class docstring".to_string()
            }
            CheckKind::PublicModule => "Missing docstring in public module".to_string(),
            CheckKind::PublicClass => "Missing docstring in public class".to_string(),
            CheckKind::PublicMethod => "Missing docstring in public method".to_string(),
            CheckKind::PublicFunction => "Missing docstring in public function".to_string(),
            CheckKind::PublicPackage => "Missing docstring in public package".to_string(),
            CheckKind::MagicMethod => "Missing docstring in magic method".to_string(),
            CheckKind::PublicNestedClass => "Missing docstring in public nested class".to_string(),
            CheckKind::PublicInit => "Missing docstring in `__init__`".to_string(),
            CheckKind::NoThisPrefix => {
                "First word of the docstring should not be \"This\"".to_string()
            }
            CheckKind::SkipDocstring => {
                "Function decorated with `@overload` shouldn't contain a docstring".to_string()
            }
            CheckKind::CapitalizeSectionName(name) => {
                format!("Section name should be properly capitalized (\"{name}\")")
            }
            CheckKind::BlankLineAfterLastSection(name) => {
                format!("Missing blank line after last section (\"{name}\")")
            }
            CheckKind::BlankLineAfterSection(name) => {
                format!("Missing blank line after section (\"{name}\")")
            }
            CheckKind::BlankLineBeforeSection(name) => {
                format!("Missing blank line before section (\"{name}\")")
            }
            CheckKind::NewLineAfterSectionName(name) => {
                format!("Section name should end with a newline (\"{name}\")")
            }
            CheckKind::DashedUnderlineAfterSection(name) => {
                format!("Missing dashed underline after section (\"{name}\")")
            }
            CheckKind::SectionUnderlineAfterName(name) => {
                format!(
                    "Section underline should be in the line following the section's name \
                     (\"{name}\")"
                )
            }
            CheckKind::SectionUnderlineMatchesSectionLength(name) => {
                format!("Section underline should match the length of its name (\"{name}\")")
            }
            CheckKind::NoBlankLinesBetweenHeaderAndContent(name) => {
                format!(
                    "No blank lines allowed between a section header and its content (\"{name}\")"
                )
            }
            CheckKind::NonEmptySection(name) => format!("Section has no content (\"{name}\")"),
            CheckKind::SectionNotOverIndented(name) => {
                format!("Section is over-indented (\"{name}\")")
            }
            CheckKind::SectionUnderlineNotOverIndented(name) => {
                format!("Section underline is over-indented (\"{name}\")")
            }
            CheckKind::SectionNameEndsInColon(name) => {
                format!("Section name should end with a colon (\"{name}\")")
            }
            CheckKind::DocumentAllArguments(names) => {
                if names.len() == 1 {
                    let name = &names[0];
                    format!("Missing argument description in the docstring: `{name}`")
                } else {
                    let names = names.iter().map(|name| format!("`{name}`")).join(", ");
                    format!("Missing argument descriptions in the docstring: {names}")
                }
            }
            CheckKind::IndentWithSpaces => {
                "Docstring should be indented with spaces, not tabs".to_string()
            }
            CheckKind::NoUnderIndentation => "Docstring is under-indented".to_string(),
            CheckKind::NoOverIndentation => "Docstring is over-indented".to_string(),
            // pep8-naming
            CheckKind::InvalidClassName(name) => {
                format!("Class name `{name}` should use CapWords convention ")
            }
            CheckKind::InvalidFunctionName(name) => {
                format!("Function name `{name}` should be lowercase")
            }
            CheckKind::InvalidArgumentName(name) => {
                format!("Argument name `{name}` should be lowercase")
            }
            CheckKind::InvalidFirstArgumentNameForClassMethod => {
                "First argument of a class method should be named `cls`".to_string()
            }
            CheckKind::InvalidFirstArgumentNameForMethod => {
                "First argument of a method should be named `self`".to_string()
            }
            CheckKind::NonLowercaseVariableInFunction(name) => {
                format!("Variable `{name}` in function should be lowercase")
            }
            CheckKind::DunderFunctionName => {
                "Function name should not start and end with `__`".to_string()
            }
            CheckKind::ConstantImportedAsNonConstant(name, asname) => {
                format!("Constant `{name}` imported as non-constant `{asname}`")
            }
            CheckKind::LowercaseImportedAsNonLowercase(name, asname) => {
                format!("Lowercase `{name}` imported as non-lowercase `{asname}`")
            }
            CheckKind::CamelcaseImportedAsLowercase(name, asname) => {
                format!("Camelcase `{name}` imported as lowercase `{asname}`")
            }
            CheckKind::CamelcaseImportedAsConstant(name, asname) => {
                format!("Camelcase `{name}` imported as constant `{asname}`")
            }
            CheckKind::MixedCaseVariableInClassScope(name) => {
                format!("Variable `{name}` in class scope should not be mixedCase")
            }
            CheckKind::MixedCaseVariableInGlobalScope(name) => {
                format!("Variable `{name}` in global scope should not be mixedCase")
            }
            CheckKind::CamelcaseImportedAsAcronym(name, asname) => {
                format!("Camelcase `{name}` imported as acronym `{asname}`")
            }
            CheckKind::ErrorSuffixOnExceptionName(name) => {
                format!("Exception name `{name}` should be named with an Error suffix")
            }
            CheckKind::PEP3120UnnecessaryCodingComment => {
                "UTF-8 encoding declaration is unnecessary".to_string()
            }
            // isort
            CheckKind::UnsortedImports => "Import block is un-sorted or un-formatted".to_string(),
            // eradicate
            CheckKind::CommentedOutCode => "Found commented-out code".to_string(),
            // flake8-bandit
            CheckKind::AssertUsed => "Use of `assert` detected".to_string(),
            CheckKind::ExecUsed => "Use of `exec` detected".to_string(),
            CheckKind::HardcodedBindAllInterfaces => {
                "Possible binding to all interfaces".to_string()
            }
            CheckKind::HardcodedPasswordString(string)
            | CheckKind::HardcodedPasswordFuncArg(string)
            | CheckKind::HardcodedPasswordDefault(string) => {
                format!(
                    "Possible hardcoded password: `\"{}\"`",
                    string.escape_debug()
                )
            }
            // flake8-blind-except
            CheckKind::BlindExcept(name) => format!("Do not catch blind exception: `{name}`"),
            // mccabe
            CheckKind::FunctionIsTooComplex(name, complexity) => {
                format!("`{name}` is too complex ({complexity})")
            }
            // flake8-boolean-trap
            CheckKind::BooleanPositionalArgInFunctionDefinition => {
                "Boolean positional arg in function definition".to_string()
            }
            CheckKind::BooleanDefaultValueInFunctionDefinition => {
                "Boolean default value in function definition".to_string()
            }
            CheckKind::BooleanPositionalValueInFunctionCall => {
                "Boolean positional value in function call".to_string()
            }
            // pygrep-hooks
            CheckKind::BlanketNOQA => "Use specific error codes when using `noqa`".to_string(),
            CheckKind::BlanketTypeIgnore => {
                "Use specific error codes when ignoring type issues".to_string()
            }
            CheckKind::DeprecatedLogWarn => {
                "`warn` is deprecated in favor of `warning`".to_string()
            }
            CheckKind::NoEval => "No builtin `eval()` allowed".to_string(),
            // flake8-unused-arguments
            CheckKind::UnusedFunctionArgument(name) => {
                format!("Unused function argument: `{name}`")
            }
            CheckKind::UnusedMethodArgument(name) => format!("Unused method argument: `{name}`"),
            CheckKind::UnusedClassMethodArgument(name) => {
                format!("Unused class method argument: `{name}`")
            }
            CheckKind::UnusedStaticMethodArgument(name) => {
                format!("Unused static method argument: `{name}`")
            }
            CheckKind::UnusedLambdaArgument(name) => format!("Unused lambda argument: `{name}`"),
            // flake8-import-conventions
            CheckKind::ImportAliasIsNotConventional(name, asname) => {
                format!("`{name}` should be imported as `{asname}`")
            }
            // pandas-vet
            CheckKind::UseOfInplaceArgument => {
                "`inplace=True` should be avoided; it has inconsistent behavior".to_string()
            }
            CheckKind::UseOfDotIsNull => {
                "`.isna` is preferred to `.isnull`; functionality is equivalent".to_string()
            }
            CheckKind::UseOfDotNotNull => {
                "`.notna` is preferred to `.notnull`; functionality is equivalent".to_string()
            }
            CheckKind::UseOfDotIx => {
                "`.ix` is deprecated; use more explicit `.loc` or `.iloc`".to_string()
            }
            CheckKind::UseOfDotAt => {
                "Use `.loc` instead of `.at`.  If speed is important, use numpy.".to_string()
            }
            CheckKind::UseOfDotIat => {
                "Use `.iloc` instead of `.iat`.  If speed is important, use numpy.".to_string()
            }
            CheckKind::UseOfDotPivotOrUnstack => "`.pivot_table` is preferred to `.pivot` or \
                                                  `.unstack`; provides same functionality"
                .to_string(),
            CheckKind::UseOfDotValues => "Use `.to_numpy()` instead of `.values`".to_string(),
            CheckKind::UseOfDotReadTable => {
                "`.read_csv` is preferred to `.read_table`; provides same functionality".to_string()
            }
            CheckKind::UseOfDotStack => {
                "`.melt` is preferred to `.stack`; provides same functionality".to_string()
            }
            CheckKind::DfIsABadVariableName => {
                "`df` is a bad variable name. Be kinder to your future self.".to_string()
            }
            CheckKind::UseOfPdMerge => "Use `.merge` method instead of `pd.merge` function. They \
                                        have equivalent functionality."
                .to_string(),
            // flake8-errmsg
            CheckKind::RawStringInException => {
                "Exception must not use a string literal, assign to variable first".to_string()
            }
            CheckKind::FStringInException => {
                "Exception must not use an f-string literal, assign to variable first".to_string()
            }
            CheckKind::DotFormatInException => "Exception must not use a `.format()` string \
                                                directly, assign to variable first"
                .to_string(),
            // Ruff
            CheckKind::AmbiguousUnicodeCharacterString(confusable, representant) => {
                format!(
                    "String contains ambiguous unicode character '{confusable}' (did you mean \
                     '{representant}'?)"
                )
            }
            CheckKind::AmbiguousUnicodeCharacterDocstring(confusable, representant) => {
                format!(
                    "Docstring contains ambiguous unicode character '{confusable}' (did you mean \
                     '{representant}'?)"
                )
            }
            CheckKind::AmbiguousUnicodeCharacterComment(confusable, representant) => {
                format!(
                    "Comment contains ambiguous unicode character '{confusable}' (did you mean \
                     '{representant}'?)"
                )
            }
            CheckKind::KeywordArgumentBeforeStarArgument(name) => {
                format!("Keyword argument `{name}` must come after starred arguments")
            }
            CheckKind::UnusedNOQA(codes) => match codes {
                None => "Unused blanket `noqa` directive".to_string(),
                Some(codes) => {
                    let mut codes_by_reason = vec![];
                    if !codes.unmatched.is_empty() {
                        codes_by_reason.push(format!(
                            "unused: {}",
                            codes
                                .unmatched
                                .iter()
                                .map(|code| format!("`{code}`"))
                                .join(", ")
                        ));
                    }
                    if !codes.disabled.is_empty() {
                        codes_by_reason.push(format!(
                            "non-enabled: {}",
                            codes
                                .disabled
                                .iter()
                                .map(|code| format!("`{code}`"))
                                .join(", ")
                        ));
                    }
                    if !codes.unknown.is_empty() {
                        codes_by_reason.push(format!(
                            "unknown: {}",
                            codes
                                .unknown
                                .iter()
                                .map(|code| format!("`{code}`"))
                                .join(", ")
                        ));
                    }
                    if codes_by_reason.is_empty() {
                        "Unused `noqa` directive".to_string()
                    } else {
                        format!("Unused `noqa` directive ({})", codes_by_reason.join("; "))
                    }
                }
            },
            // flake8-datetimez
            CheckKind::CallDatetimeWithoutTzinfo => "The use of `datetime.datetime()` without \
                                                     `tzinfo` argument is not allowed"
                .to_string(),
            CheckKind::CallDatetimeToday => "The use of `datetime.datetime.today()` is not \
                                             allowed. Use `datetime.datetime.now(tz=)` instead."
                .to_string(),
            CheckKind::CallDatetimeUtcnow => "The use of `datetime.datetime.utcnow()` is not \
                                              allowed. Use `datetime.datetime.now(tz=)` instead."
                .to_string(),
            CheckKind::CallDatetimeUtcfromtimestamp => {
                "The use of `datetime.datetime.utcfromtimestamp()` is not allowed. Use \
                 `datetime.datetime.fromtimestamp(, tz=)` instead."
                    .to_string()
            }
            CheckKind::CallDatetimeNowWithoutTzinfo => "The use of `datetime.datetime.now()` \
                                                        without `tz` argument is not allowed"
                .to_string(),
            CheckKind::CallDatetimeFromtimestamp => "The use of \
                                                     `datetime.datetime.fromtimestamp()` without \
                                                     `tz` argument is not allowed"
                .to_string(),
            CheckKind::CallDatetimeStrptimeWithoutZone => {
                "The use of `datetime.datetime.strptime()` without %z must be followed by \
                 `.replace(tzinfo=)`"
                    .to_string()
            }
            CheckKind::CallDateToday => "The use of `datetime.date.today()` is not allowed. Use \
                                         `datetime.datetime.now(tz=).date()` instead."
                .to_string(),
            CheckKind::CallDateFromtimestamp => {
                "The use of `datetime.date.fromtimestamp()` is not allowed. Use \
                 `datetime.datetime.fromtimestamp(, tz=).date()` instead."
                    .to_string()
            }
        }
    }

    /// The summary text for the check. Typically a truncated form of the body
    /// text.
    pub fn summary(&self) -> String {
        match self {
            CheckKind::UnaryPrefixIncrement => {
                "Python does not support the unary prefix increment".to_string()
            }
            CheckKind::UnusedLoopControlVariable(name) => {
                format!("Loop control variable `{name}` not used within the loop body")
            }
            CheckKind::NoAssertRaisesException => {
                "`assertRaises(Exception)` should be considered evil".to_string()
            }
            CheckKind::StarArgUnpackingAfterKeywordArg => {
                "Star-arg unpacking after a keyword argument is strongly discouraged".to_string()
            }

            // flake8-datetimez
            CheckKind::CallDatetimeToday => {
                "The use of `datetime.datetime.today()` is not allowed".to_string()
            }
            CheckKind::CallDatetimeUtcnow => {
                "The use of `datetime.datetime.utcnow()` is not allowed".to_string()
            }
            CheckKind::CallDatetimeUtcfromtimestamp => {
                "The use of `datetime.datetime.utcfromtimestamp()` is not allowed".to_string()
            }
            CheckKind::CallDateToday => {
                "The use of `datetime.date.today()` is not allowed.".to_string()
            }
            CheckKind::CallDateFromtimestamp => {
                "The use of `datetime.date.fromtimestamp()` is not allowed".to_string()
            }
            _ => self.body(),
        }
    }

    /// Whether the check kind is (potentially) fixable.
    pub fn fixable(&self) -> bool {
        matches!(
            self,
            CheckKind::AmbiguousUnicodeCharacterString(..)
                | CheckKind::AmbiguousUnicodeCharacterComment(..)
                | CheckKind::AmbiguousUnicodeCharacterDocstring(..)
                | CheckKind::BlankLineAfterLastSection(..)
                | CheckKind::BlankLineAfterSection(..)
                | CheckKind::BlankLineAfterSummary
                | CheckKind::BlankLineBeforeSection(..)
                | CheckKind::CapitalizeSectionName(..)
                | CheckKind::CommentedOutCode
                | CheckKind::ConvertNamedTupleFunctionalToClass(..)
                | CheckKind::ConvertTypedDictFunctionalToClass(..)
                | CheckKind::DashedUnderlineAfterSection(..)
                | CheckKind::DatetimeTimezoneUTC
                | CheckKind::DeprecatedUnittestAlias(..)
                | CheckKind::DoNotAssertFalse
                | CheckKind::DoNotAssignLambda(..)
                | CheckKind::DuplicateHandlerException(..)
                | CheckKind::EndsInPeriod
                | CheckKind::EndsInPunctuation
                | CheckKind::GetAttrWithConstant
                | CheckKind::ImplicitReturn
                | CheckKind::ImplicitReturnValue
                | CheckKind::InvalidEscapeSequence(..)
                | CheckKind::IsLiteral(..)
                | CheckKind::KeyInDict(..)
                | CheckKind::MisplacedComparisonConstant(..)
                | CheckKind::MissingReturnTypeSpecialMethod(..)
                | CheckKind::NativeLiterals(..)
                | CheckKind::NewLineAfterLastParagraph
<<<<<<< HEAD
                | CheckKind::ReplaceUniversalNewlines
                | CheckKind::ReplaceStdoutStderr
                | CheckKind::RewriteCElementTree
                | CheckKind::RewriteUnicodeLiteral
                | CheckKind::RewriteMockImport
=======
>>>>>>> f2c9f94f
                | CheckKind::NewLineAfterSectionName(..)
                | CheckKind::NoBlankLineAfterFunction(..)
                | CheckKind::NoBlankLineBeforeClass(..)
                | CheckKind::NoBlankLineBeforeFunction(..)
                | CheckKind::NoBlankLinesBetweenHeaderAndContent(..)
                | CheckKind::NoNewLineAtEndOfFile
                | CheckKind::NoOverIndentation
                | CheckKind::NoSurroundingWhitespace
                | CheckKind::NoUnderIndentation
                | CheckKind::NoneComparison(..)
                | CheckKind::NotInTest
                | CheckKind::NotIsTest
                | CheckKind::OSErrorAlias(..)
                | CheckKind::OneBlankLineAfterClass(..)
                | CheckKind::OneBlankLineBeforeClass(..)
                | CheckKind::OpenAlias
                | CheckKind::PEP3120UnnecessaryCodingComment
                | CheckKind::PPrintFound
                | CheckKind::PercentFormatExtraNamedArguments(..)
                | CheckKind::PrintFound
                | CheckKind::RaiseNotImplemented
                | CheckKind::RedundantOpenModes(..)
                | CheckKind::RedundantTupleInExceptionHandler(..)
                | CheckKind::RemoveSixCompat
                | CheckKind::ReplaceStdoutStderr
                | CheckKind::ReplaceUniversalNewlines
                | CheckKind::RewriteCElementTree
                | CheckKind::RewriteUnicodeLiteral
                | CheckKind::SectionNameEndsInColon(..)
                | CheckKind::SectionNotOverIndented(..)
                | CheckKind::SectionUnderlineAfterName(..)
                | CheckKind::SectionUnderlineMatchesSectionLength(..)
                | CheckKind::SectionUnderlineNotOverIndented(..)
                | CheckKind::SetAttrWithConstant
                | CheckKind::StringDotFormatExtraNamedArguments(..)
                | CheckKind::SuperCallWithParameters
                | CheckKind::TrueFalseComparison(..)
                | CheckKind::TypeOfPrimitive(..)
                | CheckKind::TypingTextStrAlias
                | CheckKind::UnnecessaryCallAroundSorted(..)
                | CheckKind::UnnecessaryCollectionCall(..)
                | CheckKind::UnnecessaryComprehension(..)
                | CheckKind::UnnecessaryEncodeUTF8
                | CheckKind::UnnecessaryFutureImport(..)
                | CheckKind::UnnecessaryGeneratorDict
                | CheckKind::UnnecessaryGeneratorList
                | CheckKind::UnnecessaryGeneratorSet
                | CheckKind::UnnecessaryLRUCacheParams
                | CheckKind::UnnecessaryListCall
                | CheckKind::UnnecessaryListComprehensionDict
                | CheckKind::UnnecessaryListComprehensionSet
                | CheckKind::UnnecessaryLiteralDict(..)
                | CheckKind::UnnecessaryLiteralSet(..)
                | CheckKind::UnnecessaryLiteralWithinListCall(..)
                | CheckKind::UnnecessaryLiteralWithinTupleCall(..)
                | CheckKind::UnnecessaryReturnNone
                | CheckKind::UnsortedImports
                | CheckKind::UnusedImport(_, false, _)
                | CheckKind::UnusedLoopControlVariable(..)
                | CheckKind::UnusedNOQA(..)
                | CheckKind::UsePEP585Annotation(..)
                | CheckKind::UsePEP604Annotation
                | CheckKind::UseSysExit(..)
                | CheckKind::UselessImportAlias
                | CheckKind::UselessMetaclassType
                | CheckKind::UselessObjectInheritance(..)
        )
    }

    /// The message used to describe the fix action for a given `CheckKind`.
    pub fn commit(&self) -> Option<String> {
        match self {
            CheckKind::AmbiguousUnicodeCharacterString(confusable, representant)
            | CheckKind::AmbiguousUnicodeCharacterDocstring(confusable, representant)
            | CheckKind::AmbiguousUnicodeCharacterComment(confusable, representant) => {
                Some(format!("Replace '{confusable}' with '{representant}'"))
            }
            CheckKind::BlankLineAfterLastSection(name) => {
                Some(format!("Add blank line after \"{name}\""))
            }
            CheckKind::BlankLineAfterSection(name) => {
                Some(format!("Add blank line after \"{name}\""))
            }
            CheckKind::BlankLineAfterSummary => Some("Insert single blank line".to_string()),
            CheckKind::BlankLineBeforeSection(name) => {
                Some(format!("Add blank line before \"{name}\""))
            }
            CheckKind::CapitalizeSectionName(name) => Some(format!("Capitalize \"{name}\"")),
            CheckKind::CommentedOutCode => Some("Remove commented-out code".to_string()),
            CheckKind::ConvertTypedDictFunctionalToClass(name)
            | CheckKind::ConvertNamedTupleFunctionalToClass(name) => {
                Some(format!("Convert `{name}` to class syntax"))
            }
            CheckKind::DashedUnderlineAfterSection(name) => {
                Some(format!("Add dashed line under \"{name}\""))
            }
            CheckKind::DatetimeTimezoneUTC => Some("Convert to `datetime.UTC` alias".to_string()),
            CheckKind::DeprecatedUnittestAlias(alias, target) => {
                Some(format!("Replace `{target}` with `{alias}`"))
            }
            CheckKind::DoNotAssertFalse => Some("Replace `assert False`".to_string()),
            CheckKind::DoNotAssignLambda(name) => Some(format!("Rewrite `{name}` as a `def`")),
            CheckKind::DuplicateHandlerException(..) => Some("De-duplicate exceptions".to_string()),
            CheckKind::EndsInPeriod => Some("Add period".to_string()),
            CheckKind::EndsInPunctuation => Some("Add closing punctuation".to_string()),
            CheckKind::GetAttrWithConstant => {
                Some("Replace `getattr` with attribute access".to_string())
            }
            CheckKind::ImplicitReturnValue => Some("Add explicit `None` return value".to_string()),
            CheckKind::ImplicitReturn => Some("Add explicit `return` statement".to_string()),
            CheckKind::InvalidEscapeSequence(..) => {
                Some("Add backslash to escape sequence".to_string())
            }
            CheckKind::IsLiteral(cmpop) => Some(match cmpop {
                IsCmpop::Is => "Replace `is` with `==`".to_string(),
                IsCmpop::IsNot => "Replace `is not` with `!=`".to_string(),
            }),
            CheckKind::KeyInDict(key, dict) => Some(format!("Convert to `{key} in {dict}`")),
            CheckKind::MisplacedComparisonConstant(comparison) => {
                Some(format!("Replace with {comparison}"))
            }
            CheckKind::MissingReturnTypeSpecialMethod(..) => {
                Some("Add `None` return type".to_string())
            }
            CheckKind::NativeLiterals(literal_type) => {
                Some(format!("Replace with `{literal_type}`"))
            }
            CheckKind::OpenAlias => Some("Replace with builtin `open`".to_string()),
            CheckKind::NewLineAfterLastParagraph => {
                Some("Move closing quotes to new line".to_string())
            }
            CheckKind::ReplaceUniversalNewlines => {
                Some("Replace with `text` keyword argument".to_string())
            }
            CheckKind::ReplaceStdoutStderr => {
                Some("Replace with `capture_output` keyword argument".to_string())
            }
            CheckKind::RewriteCElementTree => Some("Replace with `ElementTree`".to_string()),
            CheckKind::RewriteUnicodeLiteral => Some("Remove unicode prefix".to_string()),
            CheckKind::NewLineAfterSectionName(name) => {
                Some(format!("Add newline after \"{name}\""))
            }
            CheckKind::NoBlankLineBeforeFunction(..) => {
                Some("Remove blank line(s) before function docstring".to_string())
            }
            CheckKind::NoBlankLineAfterFunction(..) => {
                Some("Remove blank line(s) after function docstring".to_string())
            }
            CheckKind::NoBlankLineBeforeClass(..) => {
                Some("Remove blank line(s) before class docstring".to_string())
            }
            CheckKind::OneBlankLineBeforeClass(..) => {
                Some("Insert 1 blank line before class docstring".to_string())
            }
            CheckKind::OneBlankLineAfterClass(..) => {
                Some("Insert 1 blank line after class docstring".to_string())
            }
            CheckKind::OSErrorAlias(name) => Some(match name {
                None => "Replace with builtin `OSError`".to_string(),
                Some(name) => format!("Replace `{name}` with builtin `OSError`"),
            }),
            CheckKind::NoBlankLinesBetweenHeaderAndContent(..) => {
                Some("Remove blank line(s)".to_string())
            }
            CheckKind::NoNewLineAtEndOfFile => Some("Add trailing newline".to_string()),
            CheckKind::NoOverIndentation => Some("Remove over-indentation".to_string()),
            CheckKind::NoSurroundingWhitespace => Some("Trim surrounding whitespace".to_string()),
            CheckKind::NoUnderIndentation => Some("Increase indentation".to_string()),
            CheckKind::NoneComparison(op) => Some(match op {
                EqCmpop::Eq => "Replace with `cond is None`".to_string(),
                EqCmpop::NotEq => "Replace with `cond is not None`".to_string(),
            }),
            CheckKind::NotInTest => Some("Convert to `not in`".to_string()),
            CheckKind::NotIsTest => Some("Convert to `is not`".to_string()),
            CheckKind::PEP3120UnnecessaryCodingComment => {
                Some("Remove unnecessary coding comment".to_string())
            }
            CheckKind::PPrintFound => Some("Remove `pprint`".to_string()),
            CheckKind::PercentFormatExtraNamedArguments(missing)
            | CheckKind::StringDotFormatExtraNamedArguments(missing) => {
                let message = missing.join(", ");
                Some(format!("Remove extra named arguments: {message}"))
            }
            CheckKind::PrintFound => Some("Remove `print`".to_string()),
            CheckKind::RaiseNotImplemented => Some("Use `raise NotImplementedError`".to_string()),
            CheckKind::RedundantOpenModes(replacement) => Some(match replacement {
                None => "Remove open mode parameters".to_string(),
                Some(replacement) => {
                    format!("Replace with \"{replacement}\"")
                }
            }),
            CheckKind::RedundantTupleInExceptionHandler(name) => {
                Some(format!("Replace with `except {name}`"))
            }
            CheckKind::RemoveSixCompat => Some("Remove `six` usage".to_string()),
            CheckKind::SectionNameEndsInColon(name) => Some(format!("Add colon to \"{name}\"")),
            CheckKind::SectionNotOverIndented(name) => {
                Some(format!("Remove over-indentation from \"{name}\""))
            }
            CheckKind::SectionUnderlineAfterName(name) => {
                Some(format!("Add underline to \"{name}\""))
            }
            CheckKind::SectionUnderlineMatchesSectionLength(name) => {
                Some(format!("Adjust underline length to match \"{name}\""))
            }
            CheckKind::SectionUnderlineNotOverIndented(name) => {
                Some(format!("Remove over-indentation from \"{name}\" underline"))
            }
            CheckKind::SetAttrWithConstant => Some("Replace `setattr` with assignment".to_string()),
            CheckKind::SuperCallWithParameters => Some("Remove `__super__` parameters".to_string()),
            CheckKind::TrueFalseComparison(true, EqCmpop::Eq) => {
                Some("Replace with `cond is True`".to_string())
            }
            CheckKind::TrueFalseComparison(true, EqCmpop::NotEq) => {
                Some("Replace with `cond is not True`".to_string())
            }
            CheckKind::TrueFalseComparison(false, EqCmpop::Eq) => {
                Some("Replace with `cond is False`".to_string())
            }
            CheckKind::TrueFalseComparison(false, EqCmpop::NotEq) => {
                Some("Replace with `cond is not False`".to_string())
            }
            CheckKind::TypeOfPrimitive(primitive) => Some(format!(
                "Replace `type(...)` with `{}`",
                primitive.builtin()
            )),
            CheckKind::TypingTextStrAlias => Some("Replace with `str`".to_string()),
            CheckKind::UnnecessaryCallAroundSorted(func) => {
                Some(format!("Remove unnecessary `{func}` call"))
            }
            CheckKind::UnnecessaryCollectionCall(..) => Some("Rewrite as a literal".to_string()),
            CheckKind::UnnecessaryComprehension(obj_type) => {
                Some(format!("Rewrite using `{obj_type}()`"))
            }
            CheckKind::UnnecessaryEncodeUTF8 => Some("Remove unnecessary `encode`".to_string()),
            CheckKind::UnnecessaryFutureImport(..) => {
                Some("Remove unnecessary `__future__` import".to_string())
            }
            CheckKind::UnnecessaryGeneratorDict => {
                Some("Rewrite as a `dict` comprehension".to_string())
            }
            CheckKind::UnnecessaryGeneratorList => {
                Some("Rewrite as a `list` comprehension".to_string())
            }
            CheckKind::UnnecessaryGeneratorSet => {
                Some("Rewrite as a `set` comprehension".to_string())
            }
            CheckKind::UnnecessaryLRUCacheParams => {
                Some("Remove unnecessary parameters".to_string())
            }
            CheckKind::UnnecessaryListCall => Some("Remove outer `list` call".to_string()),
            CheckKind::UnnecessaryListComprehensionDict => {
                Some("Rewrite as a `dict` comprehension".to_string())
            }
            CheckKind::UnnecessaryListComprehensionSet => {
                Some("Rewrite as a `set` comprehension".to_string())
            }
            CheckKind::UnnecessaryLiteralDict(..) => {
                Some("Rewrite as a `dict` literal".to_string())
            }
            CheckKind::UnnecessaryLiteralSet(..) => Some("Rewrite as a `set` literal".to_string()),
            CheckKind::UnnecessaryLiteralWithinTupleCall(literal) => Some({
                if literal == "list" {
                    "Rewrite as a `tuple` literal".to_string()
                } else {
                    "Remove outer `tuple` call".to_string()
                }
            }),
            CheckKind::UnnecessaryLiteralWithinListCall(literal) => Some({
                if literal == "list" {
                    "Remove outer `list` call".to_string()
                } else {
                    "Rewrite as a `list` literal".to_string()
                }
            }),
            CheckKind::UnnecessaryReturnNone => Some("Remove explicit `return None`".to_string()),
            CheckKind::UnsortedImports => Some("Organize imports".to_string()),
            CheckKind::UnusedImport(name, false, multiple) => {
                if *multiple {
                    Some("Remove unused import".to_string())
                } else {
                    Some(format!("Remove unused import: `{name}`"))
                }
            }
            CheckKind::UnusedLoopControlVariable(name) => {
                Some(format!("Rename unused `{name}` to `_{name}`"))
            }
            CheckKind::UnusedNOQA(..) => Some("Remove unused `noqa` directive".to_string()),
            CheckKind::UsePEP585Annotation(name) => {
                Some(format!("Replace `{name}` with `{}`", name.to_lowercase(),))
            }
            CheckKind::UsePEP604Annotation => Some("Convert to `X | Y`".to_string()),
            CheckKind::UseSysExit(name) => Some(format!("Replace `{name}` with `sys.exit()`")),
            CheckKind::UselessImportAlias => Some("Remove import alias".to_string()),
            CheckKind::UselessMetaclassType => Some("Remove `__metaclass__ = type`".to_string()),
            CheckKind::UselessObjectInheritance(..) => {
                Some("Remove `object` inheritance".to_string())
            }
            _ => None,
        }
    }
}

#[derive(Debug, PartialEq, Eq, Serialize, Deserialize)]
pub struct Check {
    pub kind: CheckKind,
    pub location: Location,
    pub end_location: Location,
    pub fix: Option<Fix>,
    pub parent: Option<Location>,
}

impl Check {
    pub fn new(kind: CheckKind, range: Range) -> Self {
        Self {
            kind,
            location: range.location,
            end_location: range.end_location,
            fix: None,
            parent: None,
        }
    }

    pub fn amend(&mut self, fix: Fix) -> &mut Self {
        self.fix = Some(fix);
        self
    }

    pub fn parent(&mut self, parent: Location) -> &mut Self {
        self.parent = Some(parent);
        self
    }
}

/// A hash map from deprecated `CheckCodePrefix` to latest `CheckCodePrefix`.
pub static PREFIX_REDIRECTS: Lazy<FxHashMap<&'static str, CheckCodePrefix>> = Lazy::new(|| {
    FxHashMap::from_iter([
        // TODO(charlie): Remove by 2023-01-01.
        ("U001", CheckCodePrefix::UP001),
        ("U003", CheckCodePrefix::UP003),
        ("U004", CheckCodePrefix::UP004),
        ("U005", CheckCodePrefix::UP005),
        ("U006", CheckCodePrefix::UP006),
        ("U007", CheckCodePrefix::UP007),
        ("U008", CheckCodePrefix::UP008),
        ("U009", CheckCodePrefix::UP009),
        ("U010", CheckCodePrefix::UP010),
        ("U011", CheckCodePrefix::UP011),
        ("U012", CheckCodePrefix::UP012),
        ("U013", CheckCodePrefix::UP013),
        ("U014", CheckCodePrefix::UP014),
        ("U015", CheckCodePrefix::UP015),
        ("U016", CheckCodePrefix::UP016),
        ("U017", CheckCodePrefix::UP017),
        ("U019", CheckCodePrefix::UP019),
        // TODO(charlie): Remove by 2023-02-01.
        ("I252", CheckCodePrefix::TID252),
        ("M001", CheckCodePrefix::RUF100),
        // TODO(charlie): Remove by 2023-02-01.
        ("PDV002", CheckCodePrefix::PD002),
        ("PDV003", CheckCodePrefix::PD003),
        ("PDV004", CheckCodePrefix::PD004),
        ("PDV007", CheckCodePrefix::PD007),
        ("PDV008", CheckCodePrefix::PD008),
        ("PDV009", CheckCodePrefix::PD009),
        ("PDV010", CheckCodePrefix::PD010),
        ("PDV011", CheckCodePrefix::PD011),
        ("PDV012", CheckCodePrefix::PD012),
        ("PDV013", CheckCodePrefix::PD013),
        ("PDV015", CheckCodePrefix::PD015),
        ("PDV901", CheckCodePrefix::PD901),
        // TODO(charlie): Remove by 2023-02-01.
        ("R501", CheckCodePrefix::RET501),
        ("R502", CheckCodePrefix::RET502),
        ("R503", CheckCodePrefix::RET503),
        ("R504", CheckCodePrefix::RET504),
        ("R505", CheckCodePrefix::RET505),
        ("R506", CheckCodePrefix::RET506),
        ("R507", CheckCodePrefix::RET507),
        ("R508", CheckCodePrefix::RET508),
        ("IC001", CheckCodePrefix::ICN001),
        ("IC002", CheckCodePrefix::ICN001),
        ("IC003", CheckCodePrefix::ICN001),
        ("IC004", CheckCodePrefix::ICN001),
        // TODO(charlie): Remove by 2023-01-01.
        ("U", CheckCodePrefix::UP),
        ("U0", CheckCodePrefix::UP0),
        ("U00", CheckCodePrefix::UP00),
        ("U01", CheckCodePrefix::UP01),
        // TODO(charlie): Remove by 2023-02-01.
        ("I2", CheckCodePrefix::TID2),
        ("I25", CheckCodePrefix::TID25),
        ("M", CheckCodePrefix::RUF100),
        ("M0", CheckCodePrefix::RUF100),
        // TODO(charlie): Remove by 2023-02-01.
        ("PDV", CheckCodePrefix::PD),
        ("PDV0", CheckCodePrefix::PD0),
        ("PDV01", CheckCodePrefix::PD01),
        ("PDV9", CheckCodePrefix::PD9),
        ("PDV90", CheckCodePrefix::PD90),
        // TODO(charlie): Remove by 2023-02-01.
        ("R", CheckCodePrefix::RET),
        ("R5", CheckCodePrefix::RET5),
        ("R50", CheckCodePrefix::RET50),
        // TODO(charlie): Remove by 2023-02-01.
        ("IC", CheckCodePrefix::ICN),
        ("IC0", CheckCodePrefix::ICN0),
    ])
});

/// A hash map from deprecated to latest `CheckCode`.
pub static CODE_REDIRECTS: Lazy<FxHashMap<&'static str, CheckCode>> = Lazy::new(|| {
    FxHashMap::from_iter([
        // TODO(charlie): Remove by 2023-01-01.
        ("U001", CheckCode::UP001),
        ("U003", CheckCode::UP003),
        ("U004", CheckCode::UP004),
        ("U005", CheckCode::UP005),
        ("U006", CheckCode::UP006),
        ("U007", CheckCode::UP007),
        ("U008", CheckCode::UP008),
        ("U009", CheckCode::UP009),
        ("U010", CheckCode::UP010),
        ("U011", CheckCode::UP011),
        ("U012", CheckCode::UP012),
        ("U013", CheckCode::UP013),
        ("U014", CheckCode::UP014),
        ("U015", CheckCode::UP015),
        ("U016", CheckCode::UP016),
        ("U017", CheckCode::UP017),
        ("U019", CheckCode::UP019),
        // TODO(charlie): Remove by 2023-02-01.
        ("I252", CheckCode::TID252),
        ("M001", CheckCode::RUF100),
        // TODO(charlie): Remove by 2023-02-01.
        ("PDV002", CheckCode::PD002),
        ("PDV003", CheckCode::PD003),
        ("PDV004", CheckCode::PD004),
        ("PDV007", CheckCode::PD007),
        ("PDV008", CheckCode::PD008),
        ("PDV009", CheckCode::PD009),
        ("PDV010", CheckCode::PD010),
        ("PDV011", CheckCode::PD011),
        ("PDV012", CheckCode::PD012),
        ("PDV013", CheckCode::PD013),
        ("PDV015", CheckCode::PD015),
        ("PDV901", CheckCode::PD901),
        // TODO(charlie): Remove by 2023-02-01.
        ("R501", CheckCode::RET501),
        ("R502", CheckCode::RET502),
        ("R503", CheckCode::RET503),
        ("R504", CheckCode::RET504),
        ("R505", CheckCode::RET505),
        ("R506", CheckCode::RET506),
        ("R507", CheckCode::RET507),
        ("R508", CheckCode::RET508),
        // TODO(charlie): Remove by 2023-02-01.
        ("IC001", CheckCode::ICN001),
        ("IC002", CheckCode::ICN001),
        ("IC003", CheckCode::ICN001),
        ("IC004", CheckCode::ICN001),
    ])
});

#[cfg(test)]
mod tests {
    use std::str::FromStr;

    use strum::IntoEnumIterator;

    use crate::checks::CheckCode;

    #[test]
    fn check_code_serialization() {
        for check_code in CheckCode::iter() {
            assert!(
                CheckCode::from_str(check_code.as_ref()).is_ok(),
                "{check_code:?} could not be round-trip serialized."
            );
        }
    }

    #[test]
    fn fixable_codes() {
        for check_code in CheckCode::iter() {
            let kind = check_code.kind();
            if kind.fixable() {
                assert!(
                    kind.commit().is_some(),
                    "{check_code:?} is fixable but has no commit message."
                );
            }
        }
    }
}<|MERGE_RESOLUTION|>--- conflicted
+++ resolved
@@ -3172,14 +3172,6 @@
                 | CheckKind::MissingReturnTypeSpecialMethod(..)
                 | CheckKind::NativeLiterals(..)
                 | CheckKind::NewLineAfterLastParagraph
-<<<<<<< HEAD
-                | CheckKind::ReplaceUniversalNewlines
-                | CheckKind::ReplaceStdoutStderr
-                | CheckKind::RewriteCElementTree
-                | CheckKind::RewriteUnicodeLiteral
-                | CheckKind::RewriteMockImport
-=======
->>>>>>> f2c9f94f
                 | CheckKind::NewLineAfterSectionName(..)
                 | CheckKind::NoBlankLineAfterFunction(..)
                 | CheckKind::NoBlankLineBeforeClass(..)
@@ -3205,8 +3197,13 @@
                 | CheckKind::RedundantTupleInExceptionHandler(..)
                 | CheckKind::RemoveSixCompat
                 | CheckKind::ReplaceStdoutStderr
+                | CheckKind::ReplaceStdoutStderr
+                | CheckKind::ReplaceUniversalNewlines
                 | CheckKind::ReplaceUniversalNewlines
                 | CheckKind::RewriteCElementTree
+                | CheckKind::RewriteCElementTree
+                | CheckKind::RewriteMockImport
+                | CheckKind::RewriteUnicodeLiteral
                 | CheckKind::RewriteUnicodeLiteral
                 | CheckKind::SectionNameEndsInColon(..)
                 | CheckKind::SectionNotOverIndented(..)
