use itertools::Itertools;
use rustc_hash::{FxHashMap, FxHashSet};
use rustpython_ast::{Arguments, Boolop, Expr, ExprKind, Stmt};

use crate::ast::types::{FunctionScope, Range, ScopeKind};
use crate::check_ast::Checker;
use crate::checks::CheckKind;
use crate::Check;

<<<<<<< HEAD
/// PLR1701
pub fn consider_merging_isinstance(
    checker: &mut Checker,
    expr: &Expr,
    op: &Boolop,
    values: &[Expr],
) {
    if !checker.is_builtin("isinstance") || !matches!(op, Boolop::Or) {
        return;
    }

    let mut obj_to_types: FxHashMap<String, FxHashSet<String>> = FxHashMap::default();
    for value in values {
        if let ExprKind::Call { func, args, .. } = &value.node {
            if matches!(&func.node, ExprKind::Name { id, .. } if id == "isinstance") {
                if let [obj, types] = &args[..] {
                    obj_to_types
                        .entry(obj.to_string())
                        .or_insert_with(FxHashSet::default)
                        .extend(match &types.node {
                            ExprKind::Tuple { elts, .. } => {
                                elts.iter().map(|e| e.to_string()).collect()
                            }
                            _ => {
                                vec![types.to_string()]
                            }
                        });
                }
            }
        }
    }

    for (obj, types) in obj_to_types {
        if types.len() > 1 {
            checker.add_check(Check::new(
                CheckKind::ConsiderMergingIsinstance(obj, types.into_iter().sorted().collect()),
                Range::from_located(expr),
            ));
        }
=======
/// PLC3002
pub fn unnecessary_direct_lambda_call(checker: &mut Checker, expr: &Expr, func: &Expr) {
    if let ExprKind::Lambda { .. } = &func.node {
        checker.add_check(Check::new(
            CheckKind::UnnecessaryDirectLambdaCall,
            Range::from_located(expr),
        ));
>>>>>>> f92cc7a1
    }
}

/// PLR0206
pub fn property_with_parameters(
    checker: &mut Checker,
    stmt: &Stmt,
    decorator_list: &[Expr],
    args: &Arguments,
) {
    if decorator_list
        .iter()
        .any(|d| matches!(&d.node, ExprKind::Name { id, .. } if id == "property"))
    {
        if checker.is_builtin("property")
            && args
                .args
                .iter()
                .chain(args.posonlyargs.iter())
                .chain(args.kwonlyargs.iter())
                .count()
                > 1
        {
            checker.add_check(Check::new(
                CheckKind::PropertyWithParameters,
                Range::from_located(stmt),
            ));
        }
    }
}

/// PLE1142
pub fn await_outside_async(checker: &mut Checker, expr: &Expr) {
    if !checker
        .current_scopes()
        .find_map(|scope| {
            if let ScopeKind::Function(FunctionScope { async_, .. }) = &scope.kind {
                Some(*async_)
            } else {
                None
            }
        })
        .unwrap_or(true)
    {
        checker.add_check(Check::new(
            CheckKind::AwaitOutsideAsync,
            Range::from_located(expr),
        ));
    }
}<|MERGE_RESOLUTION|>--- conflicted
+++ resolved
@@ -7,7 +7,64 @@
 use crate::checks::CheckKind;
 use crate::Check;
 
-<<<<<<< HEAD
+/// PLC3002
+pub fn unnecessary_direct_lambda_call(checker: &mut Checker, expr: &Expr, func: &Expr) {
+    if let ExprKind::Lambda { .. } = &func.node {
+        checker.add_check(Check::new(
+            CheckKind::UnnecessaryDirectLambdaCall,
+            Range::from_located(expr),
+        ));
+    }
+}
+
+/// PLE1142
+pub fn await_outside_async(checker: &mut Checker, expr: &Expr) {
+    if !checker
+        .current_scopes()
+        .find_map(|scope| {
+            if let ScopeKind::Function(FunctionScope { async_, .. }) = &scope.kind {
+                Some(*async_)
+            } else {
+                None
+            }
+        })
+        .unwrap_or(true)
+    {
+        checker.add_check(Check::new(
+            CheckKind::AwaitOutsideAsync,
+            Range::from_located(expr),
+        ));
+    }
+}
+
+/// PLR0206
+pub fn property_with_parameters(
+    checker: &mut Checker,
+    stmt: &Stmt,
+    decorator_list: &[Expr],
+    args: &Arguments,
+) {
+    if decorator_list
+        .iter()
+        .any(|d| matches!(&d.node, ExprKind::Name { id, .. } if id == "property"))
+    {
+        if checker.is_builtin("property")
+            && args
+                .args
+                .iter()
+                .chain(args.posonlyargs.iter())
+                .chain(args.kwonlyargs.iter())
+                .count()
+                > 1
+        {
+            checker.add_check(Check::new(
+                CheckKind::PropertyWithParameters,
+                Range::from_located(stmt),
+            ));
+        }
+    }
+}
+
 /// PLR1701
 pub fn consider_merging_isinstance(
     checker: &mut Checker,
@@ -47,62 +104,5 @@
                 Range::from_located(expr),
             ));
         }
-=======
-/// PLC3002
-pub fn unnecessary_direct_lambda_call(checker: &mut Checker, expr: &Expr, func: &Expr) {
-    if let ExprKind::Lambda { .. } = &func.node {
-        checker.add_check(Check::new(
-            CheckKind::UnnecessaryDirectLambdaCall,
-            Range::from_located(expr),
-        ));
->>>>>>> f92cc7a1
-    }
-}
-
-/// PLR0206
-pub fn property_with_parameters(
-    checker: &mut Checker,
-    stmt: &Stmt,
-    decorator_list: &[Expr],
-    args: &Arguments,
-) {
-    if decorator_list
-        .iter()
-        .any(|d| matches!(&d.node, ExprKind::Name { id, .. } if id == "property"))
-    {
-        if checker.is_builtin("property")
-            && args
-                .args
-                .iter()
-                .chain(args.posonlyargs.iter())
-                .chain(args.kwonlyargs.iter())
-                .count()
-                > 1
-        {
-            checker.add_check(Check::new(
-                CheckKind::PropertyWithParameters,
-                Range::from_located(stmt),
-            ));
-        }
-    }
-}
-
-/// PLE1142
-pub fn await_outside_async(checker: &mut Checker, expr: &Expr) {
-    if !checker
-        .current_scopes()
-        .find_map(|scope| {
-            if let ScopeKind::Function(FunctionScope { async_, .. }) = &scope.kind {
-                Some(*async_)
-            } else {
-                None
-            }
-        })
-        .unwrap_or(true)
-    {
-        checker.add_check(Check::new(
-            CheckKind::AwaitOutsideAsync,
-            Range::from_located(expr),
-        ));
     }
 }