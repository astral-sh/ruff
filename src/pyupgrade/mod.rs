pub mod checks;
pub mod fixes;
pub mod plugins;
pub mod settings;
pub mod types;

#[cfg(test)]
mod tests {
    use std::convert::AsRef;
    use std::path::Path;

    use anyhow::Result;
    use test_case::test_case;

    use crate::checks::CheckCode;
    use crate::linter::test_path;
    use crate::settings;
    use crate::settings::types::PythonVersion;

    #[test_case(CheckCode::UP001, Path::new("UP001.py"); "UP001")]
    #[test_case(CheckCode::UP003, Path::new("UP003.py"); "UP003")]
    #[test_case(CheckCode::UP004, Path::new("UP004.py"); "UP004")]
    #[test_case(CheckCode::UP005, Path::new("UP005.py"); "UP005")]
    #[test_case(CheckCode::UP006, Path::new("UP006.py"); "UP006")]
    #[test_case(CheckCode::UP007, Path::new("UP007.py"); "UP007")]
    #[test_case(CheckCode::UP008, Path::new("UP008.py"); "UP008")]
    #[test_case(CheckCode::UP009, Path::new("UP009_0.py"); "UP009_0")]
    #[test_case(CheckCode::UP009, Path::new("UP009_1.py"); "UP009_1")]
    #[test_case(CheckCode::UP009, Path::new("UP009_2.py"); "UP009_2")]
    #[test_case(CheckCode::UP009, Path::new("UP009_3.py"); "UP009_3")]
    #[test_case(CheckCode::UP009, Path::new("UP009_4.py"); "UP009_4")]
    #[test_case(CheckCode::UP010, Path::new("UP010.py"); "UP010")]
    #[test_case(CheckCode::UP011, Path::new("UP011_0.py"); "UP011_0")]
    #[test_case(CheckCode::UP011, Path::new("UP011_1.py"); "UP011_1")]
    #[test_case(CheckCode::UP012, Path::new("UP012.py"); "UP012")]
    #[test_case(CheckCode::UP013, Path::new("UP013.py"); "UP013")]
    #[test_case(CheckCode::UP014, Path::new("UP014.py"); "UP014")]
    #[test_case(CheckCode::UP015, Path::new("UP015.py"); "UP015")]
    #[test_case(CheckCode::UP016, Path::new("UP016.py"); "UP016")]
    #[test_case(CheckCode::UP018, Path::new("UP018.py"); "UP018")]
    #[test_case(CheckCode::UP019, Path::new("UP019.py"); "UP019")]
    #[test_case(CheckCode::UP021, Path::new("UP021.py"); "UP021")]
    #[test_case(CheckCode::UP022, Path::new("UP022.py"); "UP022")]
    #[test_case(CheckCode::UP023, Path::new("UP023.py"); "UP023")]
<<<<<<< HEAD
    #[test_case(CheckCode::UP024, Path::new("UP024_0.py"); "UP024_0")]
    #[test_case(CheckCode::UP024, Path::new("UP024_1.py"); "UP024_1")]
    #[test_case(CheckCode::UP024, Path::new("UP024_2.py"); "UP024_2")]
=======
    #[test_case(CheckCode::UP025, Path::new("UP025.py"); "UP025")]
>>>>>>> f7356608
    fn checks(check_code: CheckCode, path: &Path) -> Result<()> {
        let snapshot = format!("{}_{}", check_code.as_ref(), path.to_string_lossy());
        let mut checks = test_path(
            Path::new("./resources/test/fixtures/pyupgrade")
                .join(path)
                .as_path(),
            &settings::Settings::for_rule(check_code),
        )?;
        checks.sort_by_key(|check| check.location);
        insta::assert_yaml_snapshot!(snapshot, checks);
        Ok(())
    }

    #[test]
    fn future_annotations_pep_585_p37() -> Result<()> {
        let mut checks = test_path(
            Path::new("./resources/test/fixtures/pyupgrade/future_annotations.py"),
            &settings::Settings {
                target_version: PythonVersion::Py37,
                ..settings::Settings::for_rule(CheckCode::UP006)
            },
        )?;
        checks.sort_by_key(|check| check.location);
        insta::assert_yaml_snapshot!(checks);
        Ok(())
    }

    #[test]
    fn future_annotations_pep_585_py310() -> Result<()> {
        let mut checks = test_path(
            Path::new("./resources/test/fixtures/pyupgrade/future_annotations.py"),
            &settings::Settings {
                target_version: PythonVersion::Py310,
                ..settings::Settings::for_rule(CheckCode::UP006)
            },
        )?;
        checks.sort_by_key(|check| check.location);
        insta::assert_yaml_snapshot!(checks);
        Ok(())
    }

    #[test]
    fn future_annotations_pep_604_p37() -> Result<()> {
        let mut checks = test_path(
            Path::new("./resources/test/fixtures/pyupgrade/future_annotations.py"),
            &settings::Settings {
                target_version: PythonVersion::Py37,
                ..settings::Settings::for_rule(CheckCode::UP007)
            },
        )?;
        checks.sort_by_key(|check| check.location);
        insta::assert_yaml_snapshot!(checks);
        Ok(())
    }

    #[test]
    fn future_annotations_pep_604_py310() -> Result<()> {
        let mut checks = test_path(
            Path::new("./resources/test/fixtures/pyupgrade/future_annotations.py"),
            &settings::Settings {
                target_version: PythonVersion::Py310,
                ..settings::Settings::for_rule(CheckCode::UP007)
            },
        )?;
        checks.sort_by_key(|check| check.location);
        insta::assert_yaml_snapshot!(checks);
        Ok(())
    }

    #[test]
    fn datetime_utc_alias_py311() -> Result<()> {
        let mut checks = test_path(
            Path::new("./resources/test/fixtures/pyupgrade/UP017.py"),
            &settings::Settings {
                target_version: PythonVersion::Py311,
                ..settings::Settings::for_rule(CheckCode::UP017)
            },
        )?;
        checks.sort_by_key(|check| check.location);
        insta::assert_yaml_snapshot!(checks);
        Ok(())
    }
}<|MERGE_RESOLUTION|>--- conflicted
+++ resolved
@@ -42,13 +42,10 @@
     #[test_case(CheckCode::UP021, Path::new("UP021.py"); "UP021")]
     #[test_case(CheckCode::UP022, Path::new("UP022.py"); "UP022")]
     #[test_case(CheckCode::UP023, Path::new("UP023.py"); "UP023")]
-<<<<<<< HEAD
     #[test_case(CheckCode::UP024, Path::new("UP024_0.py"); "UP024_0")]
     #[test_case(CheckCode::UP024, Path::new("UP024_1.py"); "UP024_1")]
     #[test_case(CheckCode::UP024, Path::new("UP024_2.py"); "UP024_2")]
-=======
     #[test_case(CheckCode::UP025, Path::new("UP025.py"); "UP025")]
->>>>>>> f7356608
     fn checks(check_code: CheckCode, path: &Path) -> Result<()> {
         let snapshot = format!("{}_{}", check_code.as_ref(), path.to_string_lossy());
         let mut checks = test_path(
