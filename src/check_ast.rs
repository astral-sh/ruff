use std::path::Path;

use rustpython_parser::ast::{
    Arg, Arguments, Constant, Excepthandler, ExcepthandlerKind, Expr, ExprContext, ExprKind,
    KeywordData, Location, Stmt, StmtKind, Suite,
};
use rustpython_parser::parser;

use crate::ast::operations::{extract_all_names, SourceCodeLocator};
use crate::ast::relocate::relocate_expr;
use crate::ast::types::{Binding, BindingKind, Scope, ScopeKind};
use crate::ast::visitor::{walk_excepthandler, Visitor};
use crate::ast::{checks, visitor};
use crate::autofix::fixer;
use crate::checks::{Check, CheckCode, CheckKind};
use crate::python::builtins::{BUILTINS, MAGIC_GLOBALS};
use crate::python::typing;
use crate::settings::Settings;

pub const GLOBAL_SCOPE_INDEX: usize = 0;

struct Checker<'a> {
    // Input data.
    locator: SourceCodeLocator<'a>,
    settings: &'a Settings,
    autofix: &'a fixer::Mode,
    path: &'a str,
    // Computed checks.
    checks: Vec<Check>,
    // Retain all scopes and parent nodes, along with a stack of indexes to track which are active
    // at various points in time.
    parents: Vec<&'a Stmt>,
    parent_stack: Vec<usize>,
    scopes: Vec<Scope>,
    scope_stack: Vec<usize>,
    dead_scopes: Vec<usize>,
    deferred_annotations: Vec<(Location, &'a str)>,
    deferred_functions: Vec<(&'a Stmt, Vec<usize>, Vec<usize>)>,
    deferred_lambdas: Vec<(&'a Expr, Vec<usize>, Vec<usize>)>,
    // Derivative state.
    in_f_string: bool,
    in_annotation: bool,
    in_literal: bool,
    seen_non_import: bool,
    seen_docstring: bool,
}

impl<'a> Checker<'a> {
    pub fn new(
        settings: &'a Settings,
        autofix: &'a fixer::Mode,
        path: &'a str,
        content: &'a str,
    ) -> Checker<'a> {
        Checker {
            settings,
            autofix,
            path,
            locator: SourceCodeLocator::new(content),
            checks: vec![],
            parents: vec![],
            parent_stack: vec![],
            scopes: vec![],
            scope_stack: vec![],
            dead_scopes: vec![],
            deferred_annotations: vec![],
            deferred_functions: vec![],
            deferred_lambdas: vec![],
            in_f_string: false,
            in_annotation: false,
            in_literal: false,
            seen_non_import: false,
            seen_docstring: false,
        }
    }
}

fn match_name_or_attr(expr: &Expr, target: &str) -> bool {
    match &expr.node {
        ExprKind::Attribute { attr, .. } => target == attr,
        ExprKind::Name { id, .. } => target == id,
        _ => false,
    }
}

fn is_annotated_subscript(expr: &Expr) -> bool {
    match &expr.node {
        ExprKind::Attribute { attr, .. } => typing::is_annotated_subscript(attr),
        ExprKind::Name { id, .. } => typing::is_annotated_subscript(id),
        _ => false,
    }
}

impl<'a, 'b> Visitor<'b> for Checker<'a>
where
    'b: 'a,
{
    fn visit_stmt(&mut self, stmt: &'b Stmt) {
        self.push_parent(stmt);

        // Pre-visit.
        match &stmt.node {
            StmtKind::Global { names } | StmtKind::Nonlocal { names } => {
                // TODO(charlie): Handle doctests.
                let global_scope_id = self.scopes[GLOBAL_SCOPE_INDEX].id;

                let current_scope =
                    &self.scopes[*(self.scope_stack.last().expect("No current scope found."))];
                let current_scope_id = current_scope.id;
                if current_scope_id != global_scope_id {
                    for name in names {
                        for scope in self.scopes.iter_mut().skip(GLOBAL_SCOPE_INDEX + 1) {
                            scope.values.insert(
                                name.to_string(),
                                Binding {
                                    kind: BindingKind::Assignment,
                                    used: Some(global_scope_id),
                                    location: stmt.location,
                                },
                            );
                        }
                    }
                }

                if self.settings.select.contains(&CheckCode::E741) {
                    self.checks.extend(names.iter().filter_map(|name| {
                        checks::check_ambiguous_variable_name_str(name, stmt.location)
                    }));
                }
            }
            StmtKind::FunctionDef {
                name,
                decorator_list,
                returns,
                args,
                ..
            }
            | StmtKind::AsyncFunctionDef {
                name,
                decorator_list,
                returns,
                args,
                ..
            } => {
                for expr in decorator_list {
                    self.visit_expr(expr);
                }
                for arg in &args.posonlyargs {
                    if let Some(expr) = &arg.node.annotation {
                        self.visit_annotation(expr);
                    }
                }
                for arg in &args.args {
                    if let Some(expr) = &arg.node.annotation {
                        self.visit_annotation(expr);
                    }
                }
                if let Some(arg) = &args.vararg {
                    if let Some(expr) = &arg.node.annotation {
                        self.visit_annotation(expr);
                    }
                }
                for arg in &args.kwonlyargs {
                    if let Some(expr) = &arg.node.annotation {
                        self.visit_annotation(expr);
                    }
                }
                if let Some(arg) = &args.kwarg {
                    if let Some(expr) = &arg.node.annotation {
                        self.visit_annotation(expr);
                    }
                }
                for expr in returns {
                    self.visit_annotation(expr);
                }
                for expr in &args.kw_defaults {
                    self.visit_expr(expr);
                }
                for expr in &args.defaults {
                    self.visit_expr(expr);
                }
                self.add_binding(
                    name.to_string(),
                    Binding {
                        kind: BindingKind::Definition,
                        used: None,
                        location: stmt.location,
                    },
                );
            }
            StmtKind::Return { .. } => {
                if self
                    .settings
                    .select
                    .contains(CheckKind::ReturnOutsideFunction.code())
                {
                    if let Some(scope_index) = self.scope_stack.last().cloned() {
                        match self.scopes[scope_index].kind {
                            ScopeKind::Class | ScopeKind::Module => {
                                self.checks.push(Check::new(
                                    CheckKind::ReturnOutsideFunction,
                                    stmt.location,
                                ));
                            }
                            _ => {}
                        }
                    }
                }
            }
            StmtKind::ClassDef {
                name,
                bases,
                keywords,
                decorator_list,
                ..
            } => {
                if self.settings.select.contains(&CheckCode::R001) {
                    let scope =
                        &self.scopes[*(self.scope_stack.last().expect("No current scope found."))];
                    if let Some(check) = checks::check_useless_object_inheritance(
                        stmt,
                        name,
                        bases,
                        keywords,
                        scope,
                        &mut self.locator,
                        self.autofix,
                    ) {
                        self.checks.push(check);
                    }
                }

                for expr in bases {
                    self.visit_expr(expr)
                }
                for keyword in keywords {
                    self.visit_keyword(keyword)
                }
                for expr in decorator_list {
                    self.visit_expr(expr)
                }
                self.push_scope(Scope::new(ScopeKind::Class))
            }
            StmtKind::Import { names } => {
                if self
                    .settings
                    .select
                    .contains(CheckKind::ModuleImportNotAtTopOfFile.code())
                    && self.seen_non_import
                    && stmt.location.column() == 1
                {
                    self.checks.push(Check::new(
                        CheckKind::ModuleImportNotAtTopOfFile,
                        stmt.location,
                    ));
                }

                for alias in names {
                    if alias.node.name.contains('.') && alias.node.asname.is_none() {
                        // TODO(charlie): Multiple submodule imports with the same parent module
                        // will be merged into a single binding.
                        self.add_binding(
                            alias.node.name.split('.').next().unwrap().to_string(),
                            Binding {
                                kind: BindingKind::SubmoduleImportation(
                                    alias.node.name.to_string(),
                                ),
                                used: None,
                                location: stmt.location,
                            },
                        )
                    } else {
                        self.add_binding(
                            alias
                                .node
                                .asname
                                .clone()
                                .unwrap_or_else(|| alias.node.name.clone()),
                            Binding {
                                kind: BindingKind::Importation(
                                    alias
                                        .node
                                        .asname
                                        .clone()
                                        .unwrap_or_else(|| alias.node.name.clone()),
                                ),
                                used: None,
                                location: stmt.location,
                            },
                        )
                    }
                }
            }
            StmtKind::ImportFrom { names, module, .. } => {
                if self
                    .settings
                    .select
                    .contains(CheckKind::ModuleImportNotAtTopOfFile.code())
                    && self.seen_non_import
                    && stmt.location.column() == 1
                {
                    self.checks.push(Check::new(
                        CheckKind::ModuleImportNotAtTopOfFile,
                        stmt.location,
                    ));
                }

                for alias in names {
                    let name = alias
                        .node
                        .asname
                        .clone()
                        .unwrap_or_else(|| alias.node.name.clone());
                    if let Some("__future__") = module.as_deref() {
                        self.add_binding(
                            name,
                            Binding {
                                kind: BindingKind::FutureImportation,
                                used: Some(
                                    self.scopes[*(self
                                        .scope_stack
                                        .last()
                                        .expect("No current scope found."))]
                                    .id,
                                ),
                                location: stmt.location,
                            },
                        );
                    } else if alias.node.name == "*" {
                        self.add_binding(
                            name,
                            Binding {
                                kind: BindingKind::StarImportation,
                                used: None,
                                location: stmt.location,
                            },
                        );

                        if self.settings.select.contains(&CheckCode::F403) {
                            self.checks
                                .push(Check::new(CheckKind::ImportStarUsage, stmt.location));
                        }
                    } else {
                        let binding = Binding {
                            kind: BindingKind::Importation(match module {
                                None => name.clone(),
                                Some(parent) => format!("{}.{}", parent, name.clone()),
                            }),
                            used: None,
                            location: stmt.location,
                        };
                        self.add_binding(name, binding)
                    }
                }
            }
            StmtKind::Raise { exc, .. } => {
                if self.settings.select.contains(&CheckCode::F901) {
                    if let Some(expr) = exc {
                        if let Some(check) = checks::check_raise_not_implemented(expr) {
                            self.checks.push(check);
                        }
                    }
                }
            }
            StmtKind::AugAssign { target, .. } => {
                self.seen_non_import = true;
                self.handle_node_load(target);
            }
            StmtKind::If { test, .. } => {
                if self.settings.select.contains(&CheckCode::F634) {
                    if let Some(check) = checks::check_if_tuple(test, stmt.location) {
                        self.checks.push(check);
                    }
                }
            }
            StmtKind::Assert { test, .. } => {
                self.seen_non_import = true;
                if self.settings.select.contains(CheckKind::AssertTuple.code()) {
                    if let Some(check) = checks::check_assert_tuple(test, stmt.location) {
                        self.checks.push(check);
                    }
                }
            }
            StmtKind::Try { handlers, .. } => {
                if self.settings.select.contains(&CheckCode::F707) {
                    if let Some(check) = checks::check_default_except_not_last(handlers) {
                        self.checks.push(check);
                    }
                }
            }
            StmtKind::Expr { value } => {
                if !self.seen_docstring {
                    if let ExprKind::Constant {
                        value: Constant::Str(_),
                        ..
                    } = &value.node
                    {
                        self.seen_docstring = true;
                    }
                } else {
                    self.seen_non_import = true;
                }
            }
            StmtKind::Assign { value, targets, .. } => {
                self.seen_non_import = true;
                if self.settings.select.contains(&CheckCode::E731) {
                    if let Some(check) = checks::check_do_not_assign_lambda(value, stmt.location) {
                        self.checks.push(check);
                    }
                }
                if self.settings.select.contains(&CheckCode::E741) {
                    self.checks.extend(
                        targets
                            .iter()
                            .flat_map(checks::check_ambiguous_variable_name),
                    );
                }
            }
            StmtKind::AnnAssign { value, target, .. } => {
                self.seen_non_import = true;
                if self.settings.select.contains(&CheckCode::E731) {
                    if let Some(value) = value {
                        if let Some(check) =
                            checks::check_do_not_assign_lambda(value, stmt.location)
                        {
                            self.checks.push(check);
                        }
                    }
                }
                if self.settings.select.contains(&CheckCode::E741) {
                    self.checks
                        .extend(checks::check_ambiguous_variable_name(target));
                }
            }
            StmtKind::Delete { .. } => {
                self.seen_non_import = true;
            }
            StmtKind::For { target, .. } => {
                if self.settings.select.contains(&CheckCode::E741) {
                    self.checks
                        .extend(checks::check_ambiguous_variable_name(target));
                }
            }
            StmtKind::With { items, .. } | StmtKind::AsyncWith { items, .. } => {
                if self.settings.select.contains(&CheckCode::E741) {
                    for item in items {
                        if let Some(vars) = &item.optional_vars {
                            self.checks
                                .extend(checks::check_ambiguous_variable_name(vars))
                        }
                    }
                }
            }
            _ => {}
        }

        // Recurse.
        match &stmt.node {
            StmtKind::FunctionDef { .. } | StmtKind::AsyncFunctionDef { .. } => {
                self.deferred_functions.push((
                    stmt,
                    self.scope_stack.clone(),
                    self.parent_stack.clone(),
                ));
            }
            StmtKind::ClassDef { body, .. } => {
                for stmt in body {
                    self.visit_stmt(stmt);
                }
            }
            _ => visitor::walk_stmt(self, stmt),
        };

        // Post-visit.
        if let StmtKind::ClassDef { name, .. } = &stmt.node {
            self.pop_scope();
            self.add_binding(
                name.to_string(),
                Binding {
                    kind: BindingKind::ClassDefinition,
                    used: None,
                    location: stmt.location,
                },
            );
        };

        self.pop_parent();
    }

    fn visit_annotation(&mut self, expr: &'b Expr) {
        let prev_in_annotation = self.in_annotation;
        self.in_annotation = true;
        self.visit_expr(expr);
        self.in_annotation = prev_in_annotation;
    }

    fn visit_expr(&mut self, expr: &'b Expr) {
        let prev_in_f_string = self.in_f_string;
        let prev_in_literal = self.in_literal;
        let prev_in_annotation = self.in_annotation;

        // Pre-visit.
        match &expr.node {
            ExprKind::Subscript { value, .. } => {
                if match_name_or_attr(value, "Literal") {
                    self.in_literal = true;
                }
            }
            ExprKind::Tuple { elts, ctx } => {
                if matches!(ctx, ExprContext::Store) {
                    let check_too_many_expressions =
                        self.settings.select.contains(&CheckCode::F621);
                    let check_two_starred_expressions =
                        self.settings.select.contains(&CheckCode::F622);
                    if let Some(check) = checks::check_starred_expressions(
                        elts,
                        expr.location,
                        check_too_many_expressions,
                        check_two_starred_expressions,
                    ) {
                        self.checks.push(check);
                    }
                }
            }
            ExprKind::Name { ctx, .. } => match ctx {
                ExprContext::Load => self.handle_node_load(expr),
                ExprContext::Store => {
                    let parent =
                        self.parents[*(self.parent_stack.last().expect("No parent found."))];
                    self.handle_node_store(expr, Some(parent));
                }
                ExprContext::Del => self.handle_node_delete(expr),
            },
            ExprKind::Call { func, .. } => {
                if self.settings.select.contains(&CheckCode::R002) {
                    if let Some(check) = checks::check_assert_equals(func, self.autofix) {
                        self.checks.push(check)
                    }
                }
            }
            ExprKind::Dict { keys, .. } => {
                let check_repeated_literals = self.settings.select.contains(&CheckCode::F601);
                let check_repeated_variables = self.settings.select.contains(&CheckCode::F602);
                if check_repeated_literals || check_repeated_variables {
                    self.checks.extend(checks::check_repeated_keys(
                        keys,
                        check_repeated_literals,
                        check_repeated_variables,
                    ));
                }
            }
            ExprKind::Yield { .. } | ExprKind::YieldFrom { .. } | ExprKind::Await { .. } => {
                let scope =
                    &self.scopes[*(self.scope_stack.last().expect("No current scope found."))];
                if self
                    .settings
                    .select
                    .contains(CheckKind::YieldOutsideFunction.code())
                    && matches!(scope.kind, ScopeKind::Class)
                    || matches!(scope.kind, ScopeKind::Module)
                {
                    self.checks
                        .push(Check::new(CheckKind::YieldOutsideFunction, expr.location));
                }
            }
            ExprKind::JoinedStr { values } => {
                if !self.in_f_string
                    && self
                        .settings
                        .select
                        .contains(CheckKind::FStringMissingPlaceholders.code())
                    && !values
                        .iter()
                        .any(|value| matches!(value.node, ExprKind::FormattedValue { .. }))
                {
                    self.checks.push(Check::new(
                        CheckKind::FStringMissingPlaceholders,
                        expr.location,
                    ));
                }
                self.in_f_string = true;
            }
            ExprKind::UnaryOp { op, operand } => {
                let check_not_in = self.settings.select.contains(&CheckCode::E713);
                let check_not_is = self.settings.select.contains(&CheckCode::E714);
                if check_not_in || check_not_is {
                    self.checks.extend(checks::check_not_tests(
                        op,
                        operand,
                        check_not_in,
                        check_not_is,
                    ));
                }
            }
            ExprKind::Compare {
                left,
                ops,
                comparators,
            } => {
                let check_none_comparisons = self.settings.select.contains(&CheckCode::E711);
                let check_true_false_comparisons = self.settings.select.contains(&CheckCode::E712);
                if check_none_comparisons || check_true_false_comparisons {
                    self.checks.extend(checks::check_literal_comparisons(
                        left,
                        ops,
                        comparators,
                        check_none_comparisons,
                        check_true_false_comparisons,
                    ));
                }
            }
            ExprKind::Constant {
                value: Constant::Str(value),
                ..
            } if self.in_annotation && !self.in_literal => {
                self.deferred_annotations.push((expr.location, value));
            }
            ExprKind::GeneratorExp { .. }
            | ExprKind::ListComp { .. }
            | ExprKind::DictComp { .. }
            | ExprKind::SetComp { .. } => self.push_scope(Scope::new(ScopeKind::Generator)),
            _ => {}
        };

        // Recurse.
        match &expr.node {
            ExprKind::Lambda { .. } => {
                self.deferred_lambdas.push((
                    expr,
                    self.scope_stack.clone(),
                    self.parent_stack.clone(),
                ));
            }
            ExprKind::Call {
                func,
                args,
                keywords,
            } => {
                if match_name_or_attr(func, "ForwardRef") {
                    self.visit_expr(func);
                    for expr in args {
                        self.visit_annotation(expr);
                    }
                } else if match_name_or_attr(func, "cast") {
                    self.visit_expr(func);
                    if !args.is_empty() {
                        self.visit_annotation(&args[0]);
                    }
                    for expr in args.iter().skip(1) {
                        self.visit_expr(expr);
                    }
                } else if match_name_or_attr(func, "NewType") {
                    self.visit_expr(func);
                    for expr in args.iter().skip(1) {
                        self.visit_annotation(expr);
                    }
                } else if match_name_or_attr(func, "TypeVar") {
                    self.visit_expr(func);
                    for expr in args.iter().skip(1) {
                        self.visit_annotation(expr);
                    }
                    for keyword in keywords {
                        let KeywordData { arg, value } = &keyword.node;
                        if let Some(id) = arg {
                            if id == "bound" {
                                self.visit_annotation(value);
                            } else {
                                self.in_annotation = false;
                                self.visit_expr(value);
                                self.in_annotation = prev_in_annotation;
                            }
                        }
                    }
                } else if match_name_or_attr(func, "NamedTuple") {
                    self.visit_expr(func);

                    // NamedTuple("a", [("a", int)])
                    if args.len() > 1 {
                        match &args[1].node {
                            ExprKind::List { elts, .. } | ExprKind::Tuple { elts, .. } => {
                                for elt in elts {
                                    match &elt.node {
                                        ExprKind::List { elts, .. }
                                        | ExprKind::Tuple { elts, .. } => {
                                            if elts.len() == 2 {
                                                self.in_annotation = false;
                                                self.visit_expr(&elts[0]);
                                                self.in_annotation = prev_in_annotation;

                                                self.visit_annotation(&elts[1]);
                                            }
                                        }
                                        _ => {}
                                    }
                                }
                            }
                            _ => {}
                        }
                    }

                    // NamedTuple("a", a=int)
                    for keyword in keywords {
                        let KeywordData { value, .. } = &keyword.node;
                        self.visit_annotation(value);
                    }
                } else if match_name_or_attr(func, "TypedDict") {
                    self.visit_expr(func);

                    // TypedDict("a", {"a": int})
                    if args.len() > 1 {
                        if let ExprKind::Dict { keys, values } = &args[1].node {
                            for key in keys {
                                self.in_annotation = false;
                                self.visit_expr(key);
                                self.in_annotation = prev_in_annotation;
                            }
                            for value in values {
                                self.visit_annotation(value);
                            }
                        }
                    }

                    // TypedDict("a", a=int)
                    for keyword in keywords {
                        let KeywordData { value, .. } = &keyword.node;
                        self.visit_annotation(value);
                    }
                } else {
                    visitor::walk_expr(self, expr);
                }
            }
            ExprKind::Subscript { value, slice, ctx } => {
                if is_annotated_subscript(value) {
                    self.visit_expr(value);
                    self.visit_annotation(slice);
                    self.visit_expr_context(ctx);
                } else {
                    visitor::walk_expr(self, expr);
                }
            }
            _ => visitor::walk_expr(self, expr),
        }

        // Post-visit.
        match &expr.node {
            ExprKind::GeneratorExp { .. }
            | ExprKind::ListComp { .. }
            | ExprKind::DictComp { .. }
            | ExprKind::SetComp { .. } => {
                self.pop_scope();
            }
            _ => {}
        };

        self.in_annotation = prev_in_annotation;
        self.in_literal = prev_in_literal;
        self.in_f_string = prev_in_f_string;
    }

    fn visit_excepthandler(&mut self, excepthandler: &'b Excepthandler) {
        match &excepthandler.node {
            ExcepthandlerKind::ExceptHandler { name, .. } => match name {
                Some(name) => {
                    let scope =
                        &self.scopes[*(self.scope_stack.last().expect("No current scope found."))];
                    if scope.values.contains_key(name) {
                        let parent =
                            self.parents[*(self.parent_stack.last().expect("No parent found."))];
                        self.handle_node_store(
                            &Expr::new(
                                excepthandler.location,
                                ExprKind::Name {
                                    id: name.to_string(),
                                    ctx: ExprContext::Store,
                                },
                            ),
                            Some(parent),
                        );
                        self.parents.push(parent);
                    }

                    let parent =
                        self.parents[*(self.parent_stack.last().expect("No parent found."))];
                    let scope =
                        &self.scopes[*(self.scope_stack.last().expect("No current scope found."))];
                    let definition = scope.values.get(name).cloned();
                    self.handle_node_store(
                        &Expr::new(
                            excepthandler.location,
                            ExprKind::Name {
                                id: name.to_string(),
                                ctx: ExprContext::Store,
                            },
                        ),
                        Some(parent),
                    );
                    self.parents.push(parent);

                    walk_excepthandler(self, excepthandler);

                    let scope = &mut self.scopes
                        [*(self.scope_stack.last().expect("No current scope found."))];
                    if let Some(binding) = &scope.values.remove(name) {
                        if self.settings.select.contains(&CheckCode::F841) && binding.used.is_none()
                        {
                            self.checks.push(Check::new(
                                CheckKind::UnusedVariable(name.to_string()),
                                excepthandler.location,
                            ));
                        }
                    }

                    if self.settings.select.contains(&CheckCode::E741) {
                        if let Some(check) =
                            checks::check_ambiguous_variable_name_str(name, excepthandler.location)
                        {
                            self.checks.push(check);
                        }
                    }

                    if let Some(binding) = definition {
                        scope.values.insert(name.to_string(), binding);
                    }
                }
                None => walk_excepthandler(self, excepthandler),
            },
        }
    }

    fn visit_arguments(&mut self, arguments: &'b Arguments) {
        if self.settings.select.contains(&CheckCode::F831) {
            self.checks
                .extend(checks::check_duplicate_arguments(arguments));
        }
<<<<<<< HEAD
        if self.settings.select.contains(&CheckCode::E741) {
            self.checks
                .extend(checks::check_ambiguous_variable_name_arguments(arguments));
        }
        visitor::walk_arguments(self, arguments);
=======

        // Bind, but intentionally avoid walking default expressions, as we handle them upstream.
        for arg in &arguments.posonlyargs {
            self.visit_arg(arg);
        }
        for arg in &arguments.args {
            self.visit_arg(arg);
        }
        if let Some(arg) = &arguments.vararg {
            self.visit_arg(arg);
        }
        for arg in &arguments.kwonlyargs {
            self.visit_arg(arg);
        }
        if let Some(arg) = &arguments.kwarg {
            self.visit_arg(arg);
        }
>>>>>>> 8698c06c
    }

    fn visit_arg(&mut self, arg: &'b Arg) {
        // Bind, but intentionally avoid walking the annotation, as we handle it upstream.
        self.add_binding(
            arg.node.arg.to_string(),
            Binding {
                kind: BindingKind::Argument,
                used: None,
                location: arg.location,
            },
        );
    }
}

impl<'a> Checker<'a> {
    fn push_parent(&mut self, parent: &'a Stmt) {
        self.parent_stack.push(self.parents.len());
        self.parents.push(parent);
    }

    fn pop_parent(&mut self) {
        self.parent_stack
            .pop()
            .expect("Attempted to pop without scope.");
    }

    fn push_scope(&mut self, scope: Scope) {
        self.scope_stack.push(self.scopes.len());
        self.scopes.push(scope);
    }

    fn pop_scope(&mut self) {
        self.dead_scopes.push(
            self.scope_stack
                .pop()
                .expect("Attempted to pop without scope."),
        );
    }

    fn bind_builtins(&mut self) {
        let scope = &mut self.scopes[*(self.scope_stack.last().expect("No current scope found."))];

        for builtin in BUILTINS {
            scope.values.insert(
                builtin.to_string(),
                Binding {
                    kind: BindingKind::Builtin,
                    location: Default::default(),
                    used: None,
                },
            );
        }
        for builtin in MAGIC_GLOBALS {
            scope.values.insert(
                builtin.to_string(),
                Binding {
                    kind: BindingKind::Builtin,
                    location: Default::default(),
                    used: None,
                },
            );
        }
    }

    fn add_binding(&mut self, name: String, binding: Binding) {
        let scope = &mut self.scopes[*(self.scope_stack.last().expect("No current scope found."))];

        // TODO(charlie): Don't treat annotations as assignments if there is an existing value.
        let binding = match scope.values.get(&name) {
            None => binding,
            Some(existing) => Binding {
                kind: binding.kind,
                location: binding.location,
                used: existing.used,
            },
        };
        scope.values.insert(name, binding);
    }

    fn handle_node_load(&mut self, expr: &Expr) {
        if let ExprKind::Name { id, .. } = &expr.node {
            let scope_id =
                self.scopes[*(self.scope_stack.last().expect("No current scope found."))].id;

            let mut first_iter = true;
            let mut in_generator = false;
            for scope_index in self.scope_stack.iter().rev() {
                let scope = &mut self.scopes[*scope_index];
                if matches!(scope.kind, ScopeKind::Class) {
                    if id == "__class__" {
                        return;
                    } else if !first_iter && !in_generator {
                        continue;
                    }
                }
                if let Some(binding) = scope.values.get_mut(id) {
                    binding.used = Some(scope_id);
                    return;
                }

                first_iter = false;
                in_generator = matches!(scope.kind, ScopeKind::Generator);
            }

            if self.settings.select.contains(&CheckCode::F821) {
                self.checks.push(Check::new(
                    CheckKind::UndefinedName(id.clone()),
                    expr.location,
                ))
            }
        }
    }

    fn handle_node_store(&mut self, expr: &Expr, parent: Option<&Stmt>) {
        if let ExprKind::Name { id, .. } = &expr.node {
            let current =
                &self.scopes[*(self.scope_stack.last().expect("No current scope found."))];

            if self.settings.select.contains(&CheckCode::F823)
                && matches!(current.kind, ScopeKind::Function)
                && !current.values.contains_key(id)
            {
                for scope in self.scopes.iter().rev().skip(1) {
                    if matches!(scope.kind, ScopeKind::Function)
                        || matches!(scope.kind, ScopeKind::Module)
                    {
                        let used = scope
                            .values
                            .get(id)
                            .map(|binding| binding.used)
                            .unwrap_or_default();
                        if let Some(scope_id) = used {
                            if scope_id == current.id {
                                self.checks.push(Check::new(
                                    CheckKind::UndefinedLocal(id.clone()),
                                    expr.location,
                                ));
                            }
                        }
                    }
                }
            }

            // TODO(charlie): Handle alternate binding types (like `Annotation`).
            if id == "__all__"
                && matches!(current.kind, ScopeKind::Module)
                && parent
                    .map(|stmt| {
                        matches!(stmt.node, StmtKind::Assign { .. })
                            || matches!(stmt.node, StmtKind::AugAssign { .. })
                            || matches!(stmt.node, StmtKind::AnnAssign { .. })
                    })
                    .unwrap_or_default()
            {
                self.add_binding(
                    id.to_string(),
                    Binding {
                        kind: BindingKind::Export(extract_all_names(parent.unwrap(), current)),
                        used: None,
                        location: expr.location,
                    },
                );
            } else {
                self.add_binding(
                    id.to_string(),
                    Binding {
                        kind: BindingKind::Assignment,
                        used: None,
                        location: expr.location,
                    },
                );
            }
        }
    }

    fn handle_node_delete(&mut self, expr: &Expr) {
        if let ExprKind::Name { id, .. } = &expr.node {
            let scope =
                &mut self.scopes[*(self.scope_stack.last().expect("No current scope found."))];
            if scope.values.remove(id).is_none() && self.settings.select.contains(&CheckCode::F821)
            {
                self.checks.push(Check::new(
                    CheckKind::UndefinedName(id.clone()),
                    expr.location,
                ))
            }
        }
    }

    fn check_deferred_annotations<'b>(&mut self, path: &str, allocator: &'b mut Vec<Expr>)
    where
        'b: 'a,
    {
        while !self.deferred_annotations.is_empty() {
            let (location, expression) = self.deferred_annotations.pop().unwrap();
            if let Ok(mut expr) = parser::parse_expression(expression, path) {
                relocate_expr(&mut expr, location);
                allocator.push(expr);
            }
        }
        for expr in allocator {
            self.visit_expr(expr);
        }
    }

    fn check_deferred_functions(&mut self) {
        while !self.deferred_functions.is_empty() {
            let (stmt, scopes, parents) = self.deferred_functions.pop().unwrap();

            self.parent_stack = parents;
            self.scope_stack = scopes;
            self.push_scope(Scope::new(ScopeKind::Function));

            match &stmt.node {
                StmtKind::FunctionDef { body, args, .. }
                | StmtKind::AsyncFunctionDef { body, args, .. } => {
                    self.visit_arguments(args);
                    for stmt in body {
                        self.visit_stmt(stmt);
                    }
                }
                _ => {}
            }

            if self.settings.select.contains(&CheckCode::F841) {
                let scope =
                    &self.scopes[*(self.scope_stack.last().expect("No current scope found."))];
                self.checks.extend(checks::check_unused_variables(scope));
            }

            self.pop_scope();
        }
    }

    fn check_deferred_lambdas(&mut self) {
        while !self.deferred_lambdas.is_empty() {
            let (expr, scopes, parents) = self.deferred_lambdas.pop().unwrap();

            self.parent_stack = parents;
            self.scope_stack = scopes;
            self.push_scope(Scope::new(ScopeKind::Function));

            if let ExprKind::Lambda { args, body } = &expr.node {
                self.visit_arguments(args);
                self.visit_expr(body);
            }

            if self.settings.select.contains(&CheckCode::F841) {
                let scope =
                    &self.scopes[*(self.scope_stack.last().expect("No current scope found."))];
                self.checks.extend(checks::check_unused_variables(scope));
            }

            self.pop_scope();
        }
    }

    fn check_dead_scopes(&mut self) {
        if !self.settings.select.contains(&CheckCode::F822)
            && !self.settings.select.contains(&CheckCode::F401)
        {
            return;
        }

        for index in self.dead_scopes.clone() {
            let scope = &self.scopes[index];

            let all_binding = scope.values.get("__all__");
            let all_names = all_binding.and_then(|binding| match &binding.kind {
                BindingKind::Export(names) => Some(names),
                _ => None,
            });

            if self.settings.select.contains(&CheckCode::F822)
                && !Path::new(self.path).ends_with("__init__.py")
            {
                if let Some(binding) = all_binding {
                    if let Some(names) = all_names {
                        for name in names {
                            if !scope.values.contains_key(name) {
                                self.checks.push(Check::new(
                                    CheckKind::UndefinedExport(name.to_string()),
                                    binding.location,
                                ));
                            }
                        }
                    }
                }
            }

            if self.settings.select.contains(&CheckCode::F401) {
                for (name, binding) in scope.values.iter().rev() {
                    let used = binding.used.is_some()
                        || all_names
                            .map(|names| names.contains(name))
                            .unwrap_or_default();

                    if !used {
                        match &binding.kind {
                            BindingKind::Importation(full_name)
                            | BindingKind::SubmoduleImportation(full_name) => {
                                self.checks.push(Check::new(
                                    CheckKind::UnusedImport(full_name.to_string()),
                                    binding.location,
                                ));
                            }
                            _ => {}
                        }
                    }
                }
            }
        }
    }
}

pub fn check_ast(
    python_ast: &Suite,
    content: &str,
    settings: &Settings,
    autofix: &fixer::Mode,
    path: &str,
) -> Vec<Check> {
    let mut checker = Checker::new(settings, autofix, path, content);
    checker.push_scope(Scope::new(ScopeKind::Module));
    checker.bind_builtins();

    // Iterate over the AST.
    for stmt in python_ast {
        checker.visit_stmt(stmt);
    }

    // Check any deferred statements.
    checker.check_deferred_functions();
    checker.check_deferred_lambdas();
    let mut allocator = vec![];
    checker.check_deferred_annotations(path, &mut allocator);

    // Reset the scope to module-level, and check all consumed scopes.
    checker.scope_stack = vec![GLOBAL_SCOPE_INDEX];
    checker.pop_scope();
    checker.check_dead_scopes();

    checker.checks
}<|MERGE_RESOLUTION|>--- conflicted
+++ resolved
@@ -832,13 +832,6 @@
             self.checks
                 .extend(checks::check_duplicate_arguments(arguments));
         }
-<<<<<<< HEAD
-        if self.settings.select.contains(&CheckCode::E741) {
-            self.checks
-                .extend(checks::check_ambiguous_variable_name_arguments(arguments));
-        }
-        visitor::walk_arguments(self, arguments);
-=======
 
         // Bind, but intentionally avoid walking default expressions, as we handle them upstream.
         for arg in &arguments.posonlyargs {
@@ -856,7 +849,6 @@
         if let Some(arg) = &arguments.kwarg {
             self.visit_arg(arg);
         }
->>>>>>> 8698c06c
     }
 
     fn visit_arg(&mut self, arg: &'b Arg) {
