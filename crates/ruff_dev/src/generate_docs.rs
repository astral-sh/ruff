--- conflicted
+++ resolved
@@ -26,19 +26,12 @@
             output.push('\n');
             output.push('\n');
 
-<<<<<<< HEAD
-            let (linter, _) = Linter::parse_code(rule.code()).unwrap();
+            let (linter, _) = Linter::parse_code(&rule.noqa_code().to_string()).unwrap();
             if linter.url().is_some() {
                 output.push_str(&format!("Derived from the **{}** linter.", linter.name()));
                 output.push('\n');
                 output.push('\n');
             }
-=======
-            let (linter, _) = Linter::parse_code(&rule.noqa_code().to_string()).unwrap();
-            output.push_str(&format!("Derived from the **{}** linter.", linter.name()));
-            output.push('\n');
-            output.push('\n');
->>>>>>> a77b4566
 
             if let Some(autofix) = rule.autofixable() {
                 output.push_str(match autofix.available {
