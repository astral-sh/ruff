import math

# Errors
math.log(1, 2)
math.log(1, 10)
math.log(1, math.e)
foo = ...
math.log(foo, 2)
math.log(foo, 10)
math.log(foo, math.e)
math.log(1, 2.0)
math.log(1, 10.0)

# OK
math.log2(1)
math.log10(1)
math.log(1)
math.log(1, 3)
math.log(1, math.pi)

two = 2
math.log(1, two)

ten = 10
math.log(1, ten)

e = math.e
math.log(1, e)

math.log2(1, 10)  # math.log2 takes only one argument.
math.log10(1, 2)  # math.log10 takes only one argument.

math.log(1, base=2)  # math.log does not accept keyword arguments.


def log(*args):
    print(f"Logging: {args}")


log(1, 2)
log(1, 10)
log(1, math.e)

math.log(1, 2.0001)
math.log(1, 10.0001)

<<<<<<< HEAD
# https://github.com/astral-sh/ruff/issues/18747
def log():
    yield math.log((yield), math.e)


def log():
    yield math.log((yield from x), math.e)
=======

# see: https://github.com/astral-sh/ruff/issues/18639
math.log(1, 10 # comment
         )

math.log(1,
         10 # comment
         )

math.log(1 # comment
         , # comment
         10 # comment
         )

math.log(
    1 # comment
    ,
    10 # comment
)

math.log(4.13e223, 2)
math.log(4.14e223, 10)


def print_log(*args):
    try:
        print(math.log(*args, math.e))
    except TypeError as e:
        print(repr(e))
>>>>>>> 2a425e43
<|MERGE_RESOLUTION|>--- conflicted
+++ resolved
@@ -44,7 +44,6 @@
 math.log(1, 2.0001)
 math.log(1, 10.0001)
 
-<<<<<<< HEAD
 # https://github.com/astral-sh/ruff/issues/18747
 def log():
     yield math.log((yield), math.e)
@@ -52,7 +51,6 @@
 
 def log():
     yield math.log((yield from x), math.e)
-=======
 
 # see: https://github.com/astral-sh/ruff/issues/18639
 math.log(1, 10 # comment
@@ -81,5 +79,4 @@
     try:
         print(math.log(*args, math.e))
     except TypeError as e:
-        print(repr(e))
->>>>>>> 2a425e43
+        print(repr(e))