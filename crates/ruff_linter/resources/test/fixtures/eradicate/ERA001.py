#import os
# from foo import junk
#a = 3
a = 4
#foo(1, 2, 3)

def foo(x, y, z):
    content = 1 # print('hello')
    print(x, y, z)

    # This is a real comment.
    # # This is a (nested) comment.
    #return True
    return False

#import os  # noqa: ERA001


class A():
    pass
    # b = c


dictionary = {
    # "key1": 123,  # noqa: ERA001
    # "key2": 456,
    # "key3": 789,  # test
}

#import os  # noqa

<<<<<<< HEAD
# case 1:
# case "foo": print()
# try: A()
# except Exception as e: print(e)
# finally: print("done")
=======
# case 1:
>>>>>>> 0d363ab2
<|MERGE_RESOLUTION|>--- conflicted
+++ resolved
@@ -29,12 +29,10 @@
 
 #import os  # noqa
 
-<<<<<<< HEAD
 # case 1:
-# case "foo": print()
-# try: A()
-# except Exception as e: print(e)
-# finally: print("done")
-=======
-# case 1:
->>>>>>> 0d363ab2
+# try:
+# try:  # with comment
+# try: print()
+# except:
+# except Foo:
+# except Exception as e: print(e)