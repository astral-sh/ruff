# setup
sep = ","
no_sep = None

# positives
"""
	itemA
	itemB
	itemC
""".split()

"a,b,c,d".split(",")
"a,b,c,d".split(None)
"a,b,c,d".split(",", 1)
"a,b,c,d".split(None, 1)
"a,b,c,d".split(sep=",")
"a,b,c,d".split(sep=None)
"a,b,c,d".split(sep=",", maxsplit=1)
"a,b,c,d".split(sep=None, maxsplit=1)
"a,b,c,d".split(maxsplit=1, sep=",")
"a,b,c,d".split(maxsplit=1, sep=None)
"a,b,c,d".split(",", maxsplit=1)
"a,b,c,d".split(None, maxsplit=1)
"a,b,c,d".split(maxsplit=1)
"a,b,c,d".split(maxsplit=1.0)
"a,b,c,d".split(maxsplit=1)
"a,b,c,d".split(maxsplit=0)
"VERB AUX PRON ADP DET".split(" ")
'   1   2   3   '.split()
'1<>2<>3<4'.split('<>')

" a*a a*a a ".split("*", -1)  # [" a", "a a", "a a "]
"".split()  # []
"""
""".split()  # []
"   	".split()  # []
"/abc/".split() # ["/abc/"]
("a,b,c"
# comment
.split()
)  # ["a,b,c"]
("a,b,c"
# comment1
.split(",")
) # ["a", "b", "c"]
("a,"
# comment
"b,"
"c"
.split(",")
) # ["a", "b", "c"]

"hello "\
	"world".split()
# ["hello", "world"]

# prefixes and isc
u"a b".split()  # [u"a", u"b"]
r"a \n b".split()  # [r"a", r"\n", r"b"]
("a " "b").split()  # ["a", "b"]
"a " "b".split()  # ["a", "b"]
u"a " "b".split()  # [u"a", u"b"]
"a " u"b".split()  # ["a", "b"]
u"a " r"\n".split()  # [u"a", u"\\n"]
r"\n " u"\n".split()  # [r"\n"]
r"\n " "\n".split()  # [r"\n"]
"a " r"\n".split()  # ["a", "\\n"]

"a,b,c".split(',', maxsplit=0) # ["a,b,c"]
"a,b,c".split(',', maxsplit=-1)  # ["a", "b", "c"]
"a,b,c".split(',', maxsplit=-2)  # ["a", "b", "c"]
"a,b,c".split(',', maxsplit=-0)  # ["a,b,c"]

# negatives

# invalid values should not cause panic
"a,b,c,d".split(maxsplit="hello")
"a,b,c,d".split(maxsplit=-"hello")

# variable names not implemented
"a,b,c,d".split(sep)
"a,b,c,d".split(no_sep)
for n in range(3):
	"a,b,c,d".split(",", maxsplit=n)

# f-strings not yet implemented
world = "world"
_ = f"{world}_hello_world".split("_")

hello = "hello_world"
_ = f"{hello}_world".split("_")

# split on bytes not yet implemented, much less frequent
b"TesT.WwW.ExamplE.CoM".split(b".")

# str.splitlines not yet implemented
"hello\nworld".splitlines()
"hello\nworld".splitlines(keepends=True)
"hello\nworld".splitlines(keepends=False)


# another positive demonstrating quote preservation
"""
"itemA"
'itemB'
'''itemC'''
"'itemD'"
""".split()

# https://github.com/astral-sh/ruff/issues/18042
print("a,b".rsplit(","))
print("a,b,c".rsplit(",", 1))

# https://github.com/astral-sh/ruff/issues/18069

print("".split(maxsplit=0))
print("".split(sep=None, maxsplit=0))
print(" ".split(maxsplit=0))
print(" ".split(sep=None, maxsplit=0))
print(" x ".split(maxsplit=0))
print(" x ".split(sep=None, maxsplit=0))
print("  x  ".split(maxsplit=0))
print("  x  ".split(sep=None, maxsplit=0))
print("".rsplit(maxsplit=0))
print("".rsplit(sep=None, maxsplit=0))
print(" ".rsplit(maxsplit=0))
print(" ".rsplit(sep=None, maxsplit=0))
print(" x ".rsplit(maxsplit=0))
print(" x ".rsplit(maxsplit=0))
print(" x ".rsplit(sep=None, maxsplit=0))
print("  x  ".rsplit(maxsplit=0))
print("  x  ".rsplit(sep=None, maxsplit=0))

# https://github.com/astral-sh/ruff/issues/19581 - embedded quotes in raw strings
r"""simple@example.com
very.common@example.com
FirstName.LastName@EasierReading.org
x@example.com
long.email-address-with-hyphens@and.subdomains.example.com
user.name+tag+sorting@example.com
name/surname@example.com
xample@s.example
" "@example.org
"john..doe"@example.org
mailhost!username@example.org
"very.(),:;<>[]\".VERY.\"very@\\ \"very\".unusual"@strange.example.com
user%example.com@example.org
user-@example.org
I❤️CHOCOLATE@example.com
this\ still\"not\\allowed@example.com
stellyamburrr985@example.com
Abc.123@example.com
user+mailbox/department=shipping@example.com
!#$%&'*+-/=?^_`.{|}~@example.com
"Abc@def"@example.com
"Fred\ Bloggs"@example.com
"Joe.\\Blow"@example.com""".split("\n")


r"""first
'no need' to escape
"swap" quote style
"use' ugly triple quotes""".split("\n")

# https://github.com/astral-sh/ruff/issues/19845
print("S\x1cP\x1dL\x1eI\x1fT".split())
print("\x1c\x1d\x1e\x1f>".split(maxsplit=0))
print("<\x1c\x1d\x1e\x1f".rsplit(maxsplit=0))

# leading/trailing whitespace should not count towards maxsplit
" a b c d ".split(maxsplit=2)  # ["a", "b", "c d "]
" a b c d ".rsplit(maxsplit=2)  # [" a b", "c", "d"]
<<<<<<< HEAD

# https://github.com/astral-sh/ruff/issues/19610
r"1" "\n".split("1")  # [r"", "\n"]
r"" "\"".split("1")  # ['"']
r"1" """
""".split("1")  # [r"", "\n"]
r"\n" "\n'\"".split("1")  # ["\\n\n'\""]
=======
"a  b".split(maxsplit=1)  # ["a", "b"]
>>>>>>> 28aed61a
<|MERGE_RESOLUTION|>--- conflicted
+++ resolved
@@ -170,14 +170,11 @@
 # leading/trailing whitespace should not count towards maxsplit
 " a b c d ".split(maxsplit=2)  # ["a", "b", "c d "]
 " a b c d ".rsplit(maxsplit=2)  # [" a b", "c", "d"]
-<<<<<<< HEAD
+"a  b".split(maxsplit=1)  # ["a", "b"]
 
 # https://github.com/astral-sh/ruff/issues/19610
 r"1" "\n".split("1")  # [r"", "\n"]
 r"" "\"".split("1")  # ['"']
 r"1" """
 """.split("1")  # [r"", "\n"]
-r"\n" "\n'\"".split("1")  # ["\\n\n'\""]
-=======
-"a  b".split(maxsplit=1)  # ["a", "b"]
->>>>>>> 28aed61a
+r"\n" "\n'\"".split("1")  # ["\\n\n'\""]