# setup
sep = ","
no_sep = None

# positives
"""
	itemA
	itemB
	itemC
""".split()

"a,b,c,d".split(",")
"a,b,c,d".split(None)
"a,b,c,d".split(",", 1)
"a,b,c,d".split(None, 1)
"a,b,c,d".split(sep=",")
"a,b,c,d".split(sep=None)
"a,b,c,d".split(sep=",", maxsplit=1)
"a,b,c,d".split(sep=None, maxsplit=1)
"a,b,c,d".split(maxsplit=1, sep=",")
"a,b,c,d".split(maxsplit=1, sep=None)
"a,b,c,d".split(",", maxsplit=1)
"a,b,c,d".split(None, maxsplit=1)
"a,b,c,d".split(maxsplit=1)
"a,b,c,d".split(maxsplit=1.0)
"a,b,c,d".split(maxsplit=1)
"a,b,c,d".split(maxsplit=0)
"VERB AUX PRON ADP DET".split(" ")
'   1   2   3   '.split()
'1<>2<>3<4'.split('<>')

" a*a a*a a ".split("*", -1)  # [" a", "a a", "a a "]
"".split()  # []
"""
""".split()  # []
"   	".split()  # []
"/abc/".split() # ["/abc/"]
("a,b,c"
# comment
.split()
)  # ["a,b,c"]
("a,b,c"
# comment1
.split(",")
) # ["a", "b", "c"]
("a,"
# comment
"b,"
"c"
.split(",")
) # ["a", "b", "c"]

"hello "\
	"world".split()
# ["hello", "world"]

# prefixes and isc
u"a b".split()  # [u"a", u"b"]
r"a \n b".split()  # [r"a", r"\n", r"b"]
("a " "b").split()  # ["a", "b"]
"a " "b".split()  # ["a", "b"]
u"a " "b".split()  # [u"a", u"b"]
"a " u"b".split()  # ["a", "b"]
u"a " r"\n".split()  # [u"a", u"\\n"]
r"\n " u"\n".split()  # [r"\n"]
r"\n " "\n".split()  # [r"\n"]
"a " r"\n".split()  # ["a", "\\n"]

"a,b,c".split(',', maxsplit=0) # ["a,b,c"]
"a,b,c".split(',', maxsplit=-1)  # ["a", "b", "c"]
"a,b,c".split(',', maxsplit=-2)  # ["a", "b", "c"]
"a,b,c".split(',', maxsplit=-0)  # ["a,b,c"]

# negatives

# invalid values should not cause panic
"a,b,c,d".split(maxsplit="hello")
"a,b,c,d".split(maxsplit=-"hello")

# variable names not implemented
"a,b,c,d".split(sep)
"a,b,c,d".split(no_sep)
for n in range(3):
	"a,b,c,d".split(",", maxsplit=n)

# f-strings not yet implemented
world = "world"
_ = f"{world}_hello_world".split("_")

hello = "hello_world"
_ = f"{hello}_world".split("_")

# split on bytes not yet implemented, much less frequent
b"TesT.WwW.ExamplE.CoM".split(b".")

# str.splitlines not yet implemented
"hello\nworld".splitlines()
"hello\nworld".splitlines(keepends=True)
"hello\nworld".splitlines(keepends=False)


# another positive demonstrating quote preservation
"""
"itemA"
'itemB'
'''itemC'''
"'itemD'"
""".split()

# https://github.com/astral-sh/ruff/issues/18042
print("a,b".rsplit(","))
print("a,b,c".rsplit(",", 1))

# https://github.com/astral-sh/ruff/issues/18069

print("".split(maxsplit=0))
print("".split(sep=None, maxsplit=0))
print(" ".split(maxsplit=0))
print(" ".split(sep=None, maxsplit=0))
print(" x ".split(maxsplit=0))
print(" x ".split(sep=None, maxsplit=0))
print("  x  ".split(maxsplit=0))
print("  x  ".split(sep=None, maxsplit=0))
print("".rsplit(maxsplit=0))
print("".rsplit(sep=None, maxsplit=0))
print(" ".rsplit(maxsplit=0))
print(" ".rsplit(sep=None, maxsplit=0))
print(" x ".rsplit(maxsplit=0))
print(" x ".rsplit(maxsplit=0))
print(" x ".rsplit(sep=None, maxsplit=0))
print("  x  ".rsplit(maxsplit=0))
print("  x  ".rsplit(sep=None, maxsplit=0))

<<<<<<< HEAD
# https://github.com/astral-sh/ruff/issues/19610
r"1" "\n".split("1")  # [r"", "\n"]
r"" "\"".split("1")  # ['"']
r"1" """
""".split("1")  # [r"", "\n"]
r"\n" "\n'\"".split("1")  # ["\\n\n'\""]
=======
# https://github.com/astral-sh/ruff/issues/19581 - embedded quotes in raw strings
r"""simple@example.com
very.common@example.com
FirstName.LastName@EasierReading.org
x@example.com
long.email-address-with-hyphens@and.subdomains.example.com
user.name+tag+sorting@example.com
name/surname@example.com
xample@s.example
" "@example.org
"john..doe"@example.org
mailhost!username@example.org
"very.(),:;<>[]\".VERY.\"very@\\ \"very\".unusual"@strange.example.com
user%example.com@example.org
user-@example.org
I❤️CHOCOLATE@example.com
this\ still\"not\\allowed@example.com
stellyamburrr985@example.com
Abc.123@example.com
user+mailbox/department=shipping@example.com
!#$%&'*+-/=?^_`.{|}~@example.com
"Abc@def"@example.com
"Fred\ Bloggs"@example.com
"Joe.\\Blow"@example.com""".split("\n")


r"""first
'no need' to escape
"swap" quote style
"use' ugly triple quotes""".split("\n")
>>>>>>> b0f01ba5
<|MERGE_RESOLUTION|>--- conflicted
+++ resolved
@@ -131,14 +131,13 @@
 print("  x  ".rsplit(maxsplit=0))
 print("  x  ".rsplit(sep=None, maxsplit=0))
 
-<<<<<<< HEAD
 # https://github.com/astral-sh/ruff/issues/19610
 r"1" "\n".split("1")  # [r"", "\n"]
 r"" "\"".split("1")  # ['"']
 r"1" """
 """.split("1")  # [r"", "\n"]
 r"\n" "\n'\"".split("1")  # ["\\n\n'\""]
-=======
+
 # https://github.com/astral-sh/ruff/issues/19581 - embedded quotes in raw strings
 r"""simple@example.com
 very.common@example.com
@@ -168,5 +167,4 @@
 r"""first
 'no need' to escape
 "swap" quote style
-"use' ugly triple quotes""".split("\n")
->>>>>>> b0f01ba5
+"use' ugly triple quotes""".split("\n")