--- conflicted
+++ resolved
@@ -371,8 +371,6 @@
         """
         return
 
-<<<<<<< HEAD
-
 # DOC102 - Test case from issue #20959: comma-separated parameters
 def leq(x: object, y: object) -> bool:
     """Compare two objects for loose equality.
@@ -426,7 +424,8 @@
         Processed result.
     """
     return f"{x1}{x2}{len(data)}"
-=======
+
+
 # OK
 def baz(x: int) -> int:
     """
@@ -444,5 +443,4 @@
     -------
     int
     """
-    return x
->>>>>>> 64ab79e5
+    return x