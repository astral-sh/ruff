/// In this module we generate [`Rule`], an enum of all rules, and [`RuleCodePrefix`], an enum of
/// all rules categories. A rule category is something like pyflakes or flake8-todos. Each rule
/// category contains all rules and their common prefixes, i.e. everything you can specify in
/// `--select`. For pylint this is e.g. C0414 and E0118 but also C and E01.
use std::fmt::Formatter;

use crate::registry::{AsRule, Linter};
use crate::rule_selector::is_single_rule_selector;
use crate::rules;

use strum_macros::{AsRefStr, EnumIter};

#[derive(PartialEq, Eq, PartialOrd, Ord)]
pub struct NoqaCode(&'static str, &'static str);

impl NoqaCode {
    /// Return the prefix for the [`NoqaCode`], e.g., `SIM` for `SIM101`.
    pub fn prefix(&self) -> &str {
        self.0
    }

    /// Return the suffix for the [`NoqaCode`], e.g., `101` for `SIM101`.
    pub fn suffix(&self) -> &str {
        self.1
    }
}

impl std::fmt::Debug for NoqaCode {
    fn fmt(&self, f: &mut Formatter<'_>) -> std::fmt::Result {
        std::fmt::Display::fmt(self, f)
    }
}

impl std::fmt::Display for NoqaCode {
    fn fmt(&self, f: &mut Formatter<'_>) -> Result<(), std::fmt::Error> {
        write!(f, "{}{}", self.0, self.1)
    }
}

impl PartialEq<&str> for NoqaCode {
    fn eq(&self, other: &&str) -> bool {
        match other.strip_prefix(self.0) {
            Some(suffix) => suffix == self.1,
            None => false,
        }
    }
}

#[derive(Debug, Copy, Clone)]
pub enum RuleGroup {
    /// The rule is stable.
    Stable,
    /// The rule is unstable, and preview mode must be enabled for usage.
    Preview,
    /// Legacy category for unstable rules, supports backwards compatible selection.
    #[deprecated(note = "Use `RuleGroup::Preview` for new rules instead")]
    Nursery,
}

#[ruff_macros::map_codes]
pub fn code_to_rule(linter: Linter, code: &str) -> Option<(RuleGroup, Rule)> {
    #[allow(clippy::enum_glob_use)]
    use Linter::*;

    #[rustfmt::skip]
    Some(match (linter, code) {
        // pycodestyle errors
        (Pycodestyle, "E101") => (RuleGroup::Stable, rules::pycodestyle::rules::MixedSpacesAndTabs),
        #[allow(deprecated)]
        (Pycodestyle, "E111") => (RuleGroup::Nursery, rules::pycodestyle::rules::logical_lines::IndentationWithInvalidMultiple),
        #[allow(deprecated)]
        (Pycodestyle, "E112") => (RuleGroup::Nursery, rules::pycodestyle::rules::logical_lines::NoIndentedBlock),
        #[allow(deprecated)]
        (Pycodestyle, "E113") => (RuleGroup::Nursery, rules::pycodestyle::rules::logical_lines::UnexpectedIndentation),
        #[allow(deprecated)]
        (Pycodestyle, "E114") => (RuleGroup::Nursery, rules::pycodestyle::rules::logical_lines::IndentationWithInvalidMultipleComment),
        #[allow(deprecated)]
        (Pycodestyle, "E115") => (RuleGroup::Nursery, rules::pycodestyle::rules::logical_lines::NoIndentedBlockComment),
        #[allow(deprecated)]
        (Pycodestyle, "E116") => (RuleGroup::Nursery, rules::pycodestyle::rules::logical_lines::UnexpectedIndentationComment),
        #[allow(deprecated)]
        (Pycodestyle, "E117") => (RuleGroup::Nursery, rules::pycodestyle::rules::logical_lines::OverIndented),
        #[allow(deprecated)]
        (Pycodestyle, "E201") => (RuleGroup::Nursery, rules::pycodestyle::rules::logical_lines::WhitespaceAfterOpenBracket),
        #[allow(deprecated)]
        (Pycodestyle, "E202") => (RuleGroup::Nursery, rules::pycodestyle::rules::logical_lines::WhitespaceBeforeCloseBracket),
        #[allow(deprecated)]
        (Pycodestyle, "E203") => (RuleGroup::Nursery, rules::pycodestyle::rules::logical_lines::WhitespaceBeforePunctuation),
        #[allow(deprecated)]
        (Pycodestyle, "E211") => (RuleGroup::Nursery, rules::pycodestyle::rules::logical_lines::WhitespaceBeforeParameters),
        #[allow(deprecated)]
        (Pycodestyle, "E221") => (RuleGroup::Nursery, rules::pycodestyle::rules::logical_lines::MultipleSpacesBeforeOperator),
        #[allow(deprecated)]
        (Pycodestyle, "E222") => (RuleGroup::Nursery, rules::pycodestyle::rules::logical_lines::MultipleSpacesAfterOperator),
        #[allow(deprecated)]
        (Pycodestyle, "E223") => (RuleGroup::Nursery, rules::pycodestyle::rules::logical_lines::TabBeforeOperator),
        #[allow(deprecated)]
        (Pycodestyle, "E224") => (RuleGroup::Nursery, rules::pycodestyle::rules::logical_lines::TabAfterOperator),
        #[allow(deprecated)]
        (Pycodestyle, "E225") => (RuleGroup::Nursery, rules::pycodestyle::rules::logical_lines::MissingWhitespaceAroundOperator),
        #[allow(deprecated)]
        (Pycodestyle, "E226") => (RuleGroup::Nursery, rules::pycodestyle::rules::logical_lines::MissingWhitespaceAroundArithmeticOperator),
        #[allow(deprecated)]
        (Pycodestyle, "E227") => (RuleGroup::Nursery, rules::pycodestyle::rules::logical_lines::MissingWhitespaceAroundBitwiseOrShiftOperator),
        #[allow(deprecated)]
        (Pycodestyle, "E228") => (RuleGroup::Nursery, rules::pycodestyle::rules::logical_lines::MissingWhitespaceAroundModuloOperator),
        #[allow(deprecated)]
        (Pycodestyle, "E231") => (RuleGroup::Nursery, rules::pycodestyle::rules::logical_lines::MissingWhitespace),
        #[allow(deprecated)]
        (Pycodestyle, "E241") => (RuleGroup::Nursery, rules::pycodestyle::rules::logical_lines::MultipleSpacesAfterComma),
        #[allow(deprecated)]
        (Pycodestyle, "E242") => (RuleGroup::Nursery, rules::pycodestyle::rules::logical_lines::TabAfterComma),
        #[allow(deprecated)]
        (Pycodestyle, "E251") => (RuleGroup::Nursery, rules::pycodestyle::rules::logical_lines::UnexpectedSpacesAroundKeywordParameterEquals),
        #[allow(deprecated)]
        (Pycodestyle, "E252") => (RuleGroup::Nursery, rules::pycodestyle::rules::logical_lines::MissingWhitespaceAroundParameterEquals),
        #[allow(deprecated)]
        (Pycodestyle, "E261") => (RuleGroup::Nursery, rules::pycodestyle::rules::logical_lines::TooFewSpacesBeforeInlineComment),
        #[allow(deprecated)]
        (Pycodestyle, "E262") => (RuleGroup::Nursery, rules::pycodestyle::rules::logical_lines::NoSpaceAfterInlineComment),
        #[allow(deprecated)]
        (Pycodestyle, "E265") => (RuleGroup::Nursery, rules::pycodestyle::rules::logical_lines::NoSpaceAfterBlockComment),
        #[allow(deprecated)]
        (Pycodestyle, "E266") => (RuleGroup::Nursery, rules::pycodestyle::rules::logical_lines::MultipleLeadingHashesForBlockComment),
        #[allow(deprecated)]
        (Pycodestyle, "E271") => (RuleGroup::Nursery, rules::pycodestyle::rules::logical_lines::MultipleSpacesAfterKeyword),
        #[allow(deprecated)]
        (Pycodestyle, "E272") => (RuleGroup::Nursery, rules::pycodestyle::rules::logical_lines::MultipleSpacesBeforeKeyword),
        #[allow(deprecated)]
        (Pycodestyle, "E273") => (RuleGroup::Nursery, rules::pycodestyle::rules::logical_lines::TabAfterKeyword),
        #[allow(deprecated)]
        (Pycodestyle, "E274") => (RuleGroup::Nursery, rules::pycodestyle::rules::logical_lines::TabBeforeKeyword),
        #[allow(deprecated)]
        (Pycodestyle, "E275") => (RuleGroup::Nursery, rules::pycodestyle::rules::logical_lines::MissingWhitespaceAfterKeyword),
        (Pycodestyle, "E401") => (RuleGroup::Stable, rules::pycodestyle::rules::MultipleImportsOnOneLine),
        (Pycodestyle, "E402") => (RuleGroup::Stable, rules::pycodestyle::rules::ModuleImportNotAtTopOfFile),
        (Pycodestyle, "E501") => (RuleGroup::Stable, rules::pycodestyle::rules::LineTooLong),
        (Pycodestyle, "E701") => (RuleGroup::Stable, rules::pycodestyle::rules::MultipleStatementsOnOneLineColon),
        (Pycodestyle, "E702") => (RuleGroup::Stable, rules::pycodestyle::rules::MultipleStatementsOnOneLineSemicolon),
        (Pycodestyle, "E703") => (RuleGroup::Stable, rules::pycodestyle::rules::UselessSemicolon),
        (Pycodestyle, "E711") => (RuleGroup::Stable, rules::pycodestyle::rules::NoneComparison),
        (Pycodestyle, "E712") => (RuleGroup::Stable, rules::pycodestyle::rules::TrueFalseComparison),
        (Pycodestyle, "E713") => (RuleGroup::Stable, rules::pycodestyle::rules::NotInTest),
        (Pycodestyle, "E714") => (RuleGroup::Stable, rules::pycodestyle::rules::NotIsTest),
        (Pycodestyle, "E721") => (RuleGroup::Stable, rules::pycodestyle::rules::TypeComparison),
        (Pycodestyle, "E722") => (RuleGroup::Stable, rules::pycodestyle::rules::BareExcept),
        (Pycodestyle, "E731") => (RuleGroup::Stable, rules::pycodestyle::rules::LambdaAssignment),
        (Pycodestyle, "E741") => (RuleGroup::Stable, rules::pycodestyle::rules::AmbiguousVariableName),
        (Pycodestyle, "E742") => (RuleGroup::Stable, rules::pycodestyle::rules::AmbiguousClassName),
        (Pycodestyle, "E743") => (RuleGroup::Stable, rules::pycodestyle::rules::AmbiguousFunctionName),
        (Pycodestyle, "E902") => (RuleGroup::Stable, rules::pycodestyle::rules::IOError),
        (Pycodestyle, "E999") => (RuleGroup::Stable, rules::pycodestyle::rules::SyntaxError),

        // pycodestyle warnings
        (Pycodestyle, "W191") => (RuleGroup::Stable, rules::pycodestyle::rules::TabIndentation),
        (Pycodestyle, "W291") => (RuleGroup::Stable, rules::pycodestyle::rules::TrailingWhitespace),
        (Pycodestyle, "W292") => (RuleGroup::Stable, rules::pycodestyle::rules::MissingNewlineAtEndOfFile),
        (Pycodestyle, "W293") => (RuleGroup::Stable, rules::pycodestyle::rules::BlankLineWithWhitespace),
        (Pycodestyle, "W505") => (RuleGroup::Stable, rules::pycodestyle::rules::DocLineTooLong),
        (Pycodestyle, "W605") => (RuleGroup::Stable, rules::pycodestyle::rules::InvalidEscapeSequence),

        // pyflakes
        (Pyflakes, "401") => (RuleGroup::Stable, rules::pyflakes::rules::UnusedImport),
        (Pyflakes, "402") => (RuleGroup::Stable, rules::pyflakes::rules::ImportShadowedByLoopVar),
        (Pyflakes, "403") => (RuleGroup::Stable, rules::pyflakes::rules::UndefinedLocalWithImportStar),
        (Pyflakes, "404") => (RuleGroup::Stable, rules::pyflakes::rules::LateFutureImport),
        (Pyflakes, "405") => (RuleGroup::Stable, rules::pyflakes::rules::UndefinedLocalWithImportStarUsage),
        (Pyflakes, "406") => (RuleGroup::Stable, rules::pyflakes::rules::UndefinedLocalWithNestedImportStarUsage),
        (Pyflakes, "407") => (RuleGroup::Stable, rules::pyflakes::rules::FutureFeatureNotDefined),
        (Pyflakes, "501") => (RuleGroup::Stable, rules::pyflakes::rules::PercentFormatInvalidFormat),
        (Pyflakes, "502") => (RuleGroup::Stable, rules::pyflakes::rules::PercentFormatExpectedMapping),
        (Pyflakes, "503") => (RuleGroup::Stable, rules::pyflakes::rules::PercentFormatExpectedSequence),
        (Pyflakes, "504") => (RuleGroup::Stable, rules::pyflakes::rules::PercentFormatExtraNamedArguments),
        (Pyflakes, "505") => (RuleGroup::Stable, rules::pyflakes::rules::PercentFormatMissingArgument),
        (Pyflakes, "506") => (RuleGroup::Stable, rules::pyflakes::rules::PercentFormatMixedPositionalAndNamed),
        (Pyflakes, "507") => (RuleGroup::Stable, rules::pyflakes::rules::PercentFormatPositionalCountMismatch),
        (Pyflakes, "508") => (RuleGroup::Stable, rules::pyflakes::rules::PercentFormatStarRequiresSequence),
        (Pyflakes, "509") => (RuleGroup::Stable, rules::pyflakes::rules::PercentFormatUnsupportedFormatCharacter),
        (Pyflakes, "521") => (RuleGroup::Stable, rules::pyflakes::rules::StringDotFormatInvalidFormat),
        (Pyflakes, "522") => (RuleGroup::Stable, rules::pyflakes::rules::StringDotFormatExtraNamedArguments),
        (Pyflakes, "523") => (RuleGroup::Stable, rules::pyflakes::rules::StringDotFormatExtraPositionalArguments),
        (Pyflakes, "524") => (RuleGroup::Stable, rules::pyflakes::rules::StringDotFormatMissingArguments),
        (Pyflakes, "525") => (RuleGroup::Stable, rules::pyflakes::rules::StringDotFormatMixingAutomatic),
        (Pyflakes, "541") => (RuleGroup::Stable, rules::pyflakes::rules::FStringMissingPlaceholders),
        (Pyflakes, "601") => (RuleGroup::Stable, rules::pyflakes::rules::MultiValueRepeatedKeyLiteral),
        (Pyflakes, "602") => (RuleGroup::Stable, rules::pyflakes::rules::MultiValueRepeatedKeyVariable),
        (Pyflakes, "621") => (RuleGroup::Stable, rules::pyflakes::rules::ExpressionsInStarAssignment),
        (Pyflakes, "622") => (RuleGroup::Stable, rules::pyflakes::rules::MultipleStarredExpressions),
        (Pyflakes, "631") => (RuleGroup::Stable, rules::pyflakes::rules::AssertTuple),
        (Pyflakes, "632") => (RuleGroup::Stable, rules::pyflakes::rules::IsLiteral),
        (Pyflakes, "633") => (RuleGroup::Stable, rules::pyflakes::rules::InvalidPrintSyntax),
        (Pyflakes, "634") => (RuleGroup::Stable, rules::pyflakes::rules::IfTuple),
        (Pyflakes, "701") => (RuleGroup::Stable, rules::pyflakes::rules::BreakOutsideLoop),
        (Pyflakes, "702") => (RuleGroup::Stable, rules::pyflakes::rules::ContinueOutsideLoop),
        (Pyflakes, "704") => (RuleGroup::Stable, rules::pyflakes::rules::YieldOutsideFunction),
        (Pyflakes, "706") => (RuleGroup::Stable, rules::pyflakes::rules::ReturnOutsideFunction),
        (Pyflakes, "707") => (RuleGroup::Stable, rules::pyflakes::rules::DefaultExceptNotLast),
        (Pyflakes, "722") => (RuleGroup::Stable, rules::pyflakes::rules::ForwardAnnotationSyntaxError),
        (Pyflakes, "811") => (RuleGroup::Stable, rules::pyflakes::rules::RedefinedWhileUnused),
        (Pyflakes, "821") => (RuleGroup::Stable, rules::pyflakes::rules::UndefinedName),
        (Pyflakes, "822") => (RuleGroup::Stable, rules::pyflakes::rules::UndefinedExport),
        (Pyflakes, "823") => (RuleGroup::Stable, rules::pyflakes::rules::UndefinedLocal),
        (Pyflakes, "841") => (RuleGroup::Stable, rules::pyflakes::rules::UnusedVariable),
        (Pyflakes, "842") => (RuleGroup::Stable, rules::pyflakes::rules::UnusedAnnotation),
        (Pyflakes, "901") => (RuleGroup::Stable, rules::pyflakes::rules::RaiseNotImplemented),

        // pylint
        (Pylint, "C0105") => (RuleGroup::Stable, rules::pylint::rules::TypeNameIncorrectVariance),
        (Pylint, "C0131") => (RuleGroup::Stable, rules::pylint::rules::TypeBivariance),
        (Pylint, "C0132") => (RuleGroup::Stable, rules::pylint::rules::TypeParamNameMismatch),
        (Pylint, "C0205") => (RuleGroup::Stable, rules::pylint::rules::SingleStringSlots),
        (Pylint, "C0208") => (RuleGroup::Stable, rules::pylint::rules::IterationOverSet),
        (Pylint, "C0414") => (RuleGroup::Stable, rules::pylint::rules::UselessImportAlias),
        (Pylint, "C0415") => (RuleGroup::Preview, rules::pylint::rules::ImportOutsideTopLevel),
        (Pylint, "C2401") => (RuleGroup::Preview, rules::pylint::rules::NonAsciiName),
        (Pylint, "C2403") => (RuleGroup::Preview, rules::pylint::rules::NonAsciiImportName),
        #[allow(deprecated)]
        (Pylint, "C1901") => (RuleGroup::Nursery, rules::pylint::rules::CompareToEmptyString),
        (Pylint, "C3002") => (RuleGroup::Stable, rules::pylint::rules::UnnecessaryDirectLambdaCall),
        (Pylint, "E0100") => (RuleGroup::Stable, rules::pylint::rules::YieldInInit),
        (Pylint, "E0101") => (RuleGroup::Stable, rules::pylint::rules::ReturnInInit),
        (Pylint, "E0116") => (RuleGroup::Stable, rules::pylint::rules::ContinueInFinally),
        (Pylint, "E0117") => (RuleGroup::Stable, rules::pylint::rules::NonlocalWithoutBinding),
        (Pylint, "E0118") => (RuleGroup::Stable, rules::pylint::rules::LoadBeforeGlobalDeclaration),
        (Pylint, "E0241") => (RuleGroup::Stable, rules::pylint::rules::DuplicateBases),
        (Pylint, "E0302") => (RuleGroup::Stable, rules::pylint::rules::UnexpectedSpecialMethodSignature),
        (Pylint, "E0307") => (RuleGroup::Stable, rules::pylint::rules::InvalidStrReturnType),
        (Pylint, "E0604") => (RuleGroup::Stable, rules::pylint::rules::InvalidAllObject),
        (Pylint, "E0605") => (RuleGroup::Stable, rules::pylint::rules::InvalidAllFormat),
        (Pylint, "E0704") => (RuleGroup::Preview, rules::pylint::rules::MisplacedBareRaise),
        (Pylint, "E1142") => (RuleGroup::Stable, rules::pylint::rules::AwaitOutsideAsync),
        (Pylint, "E1205") => (RuleGroup::Stable, rules::pylint::rules::LoggingTooManyArgs),
        (Pylint, "E1206") => (RuleGroup::Stable, rules::pylint::rules::LoggingTooFewArgs),
        (Pylint, "E1300") => (RuleGroup::Stable, rules::pylint::rules::BadStringFormatCharacter),
        (Pylint, "E1307") => (RuleGroup::Stable, rules::pylint::rules::BadStringFormatType),
        (Pylint, "E1310") => (RuleGroup::Stable, rules::pylint::rules::BadStrStripCall),
        (Pylint, "E1507") => (RuleGroup::Stable, rules::pylint::rules::InvalidEnvvarValue),
        (Pylint, "E1700") => (RuleGroup::Stable, rules::pylint::rules::YieldFromInAsyncFunction),
        (Pylint, "E2502") => (RuleGroup::Stable, rules::pylint::rules::BidirectionalUnicode),
        (Pylint, "E2510") => (RuleGroup::Stable, rules::pylint::rules::InvalidCharacterBackspace),
        (Pylint, "E2512") => (RuleGroup::Stable, rules::pylint::rules::InvalidCharacterSub),
        (Pylint, "E2513") => (RuleGroup::Stable, rules::pylint::rules::InvalidCharacterEsc),
        (Pylint, "E2514") => (RuleGroup::Stable, rules::pylint::rules::InvalidCharacterNul),
        (Pylint, "E2515") => (RuleGroup::Stable, rules::pylint::rules::InvalidCharacterZeroWidthSpace),
        (Pylint, "R0124") => (RuleGroup::Stable, rules::pylint::rules::ComparisonWithItself),
        (Pylint, "R0133") => (RuleGroup::Stable, rules::pylint::rules::ComparisonOfConstant),
        (Pylint, "R0206") => (RuleGroup::Stable, rules::pylint::rules::PropertyWithParameters),
        (Pylint, "R0402") => (RuleGroup::Stable, rules::pylint::rules::ManualFromImport),
        (Pylint, "R0911") => (RuleGroup::Stable, rules::pylint::rules::TooManyReturnStatements),
        (Pylint, "R0912") => (RuleGroup::Stable, rules::pylint::rules::TooManyBranches),
        (Pylint, "R0913") => (RuleGroup::Stable, rules::pylint::rules::TooManyArguments),
        (Pylint, "R0915") => (RuleGroup::Stable, rules::pylint::rules::TooManyStatements),
        (Pylint, "R0916") => (RuleGroup::Preview, rules::pylint::rules::TooManyBooleanExpressions),
        (Pylint, "R1701") => (RuleGroup::Stable, rules::pylint::rules::RepeatedIsinstanceCalls),
        (Pylint, "R1711") => (RuleGroup::Stable, rules::pylint::rules::UselessReturn),
        (Pylint, "R1714") => (RuleGroup::Stable, rules::pylint::rules::RepeatedEqualityComparison),
        (Pylint, "R1706") => (RuleGroup::Preview, rules::pylint::rules::AndOrTernary),
        (Pylint, "R1722") => (RuleGroup::Stable, rules::pylint::rules::SysExitAlias),
        (Pylint, "R2004") => (RuleGroup::Stable, rules::pylint::rules::MagicValueComparison),
        (Pylint, "R5501") => (RuleGroup::Stable, rules::pylint::rules::CollapsibleElseIf),
        (Pylint, "R6201") => (RuleGroup::Preview, rules::pylint::rules::LiteralMembership),
        #[allow(deprecated)]
        (Pylint, "R6301") => (RuleGroup::Nursery, rules::pylint::rules::NoSelfUse),
        (Pylint, "W0108") => (RuleGroup::Preview, rules::pylint::rules::UnnecessaryLambda),
        (Pylint, "W0120") => (RuleGroup::Stable, rules::pylint::rules::UselessElseOnLoop),
        (Pylint, "W0127") => (RuleGroup::Stable, rules::pylint::rules::SelfAssigningVariable),
        (Pylint, "W0129") => (RuleGroup::Stable, rules::pylint::rules::AssertOnStringLiteral),
        (Pylint, "W0131") => (RuleGroup::Stable, rules::pylint::rules::NamedExprWithoutContext),
        (Pylint, "W0406") => (RuleGroup::Stable, rules::pylint::rules::ImportSelf),
        (Pylint, "W0602") => (RuleGroup::Stable, rules::pylint::rules::GlobalVariableNotAssigned),
        (Pylint, "W0604") => (RuleGroup::Preview, rules::pylint::rules::GlobalAtModuleLevel),
        (Pylint, "W0603") => (RuleGroup::Stable, rules::pylint::rules::GlobalStatement),
        (Pylint, "W0711") => (RuleGroup::Stable, rules::pylint::rules::BinaryOpException),
        (Pylint, "W1501") => (RuleGroup::Preview, rules::pylint::rules::BadOpenMode),
        (Pylint, "W1508") => (RuleGroup::Stable, rules::pylint::rules::InvalidEnvvarDefault),
        (Pylint, "W1509") => (RuleGroup::Stable, rules::pylint::rules::SubprocessPopenPreexecFn),
        (Pylint, "W1510") => (RuleGroup::Stable, rules::pylint::rules::SubprocessRunWithoutCheck),
        (Pylint, "W1514") => (RuleGroup::Preview, rules::pylint::rules::UnspecifiedEncoding),
        #[allow(deprecated)]
        (Pylint, "W1641") => (RuleGroup::Nursery, rules::pylint::rules::EqWithoutHash),
        (Pylint, "W2101") => (RuleGroup::Preview, rules::pylint::rules::UselessWithLock),
        (Pylint, "R0904") => (RuleGroup::Preview, rules::pylint::rules::TooManyPublicMethods),
        (Pylint, "W2901") => (RuleGroup::Stable, rules::pylint::rules::RedefinedLoopName),
        #[allow(deprecated)]
        (Pylint, "W3201") => (RuleGroup::Nursery, rules::pylint::rules::BadDunderMethodName),
        (Pylint, "W3301") => (RuleGroup::Stable, rules::pylint::rules::NestedMinMax),

        // flake8-async
        (Flake8Async, "100") => (RuleGroup::Stable, rules::flake8_async::rules::BlockingHttpCallInAsyncFunction),
        (Flake8Async, "101") => (RuleGroup::Stable, rules::flake8_async::rules::OpenSleepOrSubprocessInAsyncFunction),
        (Flake8Async, "102") => (RuleGroup::Stable, rules::flake8_async::rules::BlockingOsCallInAsyncFunction),

        // flake8-trio
        (Flake8Trio, "100") => (RuleGroup::Preview, rules::flake8_trio::rules::TrioTimeoutWithoutAwait),
        (Flake8Trio, "105") => (RuleGroup::Preview, rules::flake8_trio::rules::TrioSyncCall),
<<<<<<< HEAD
        (Flake8Trio, "109") => (RuleGroup::Preview, rules::flake8_trio::rules::TrioAsyncFunctionWithTimeout),
=======
        (Flake8Trio, "110") => (RuleGroup::Preview, rules::flake8_trio::rules::TrioUnneededSleep),
>>>>>>> 621e98f4
        (Flake8Trio, "115") => (RuleGroup::Preview, rules::flake8_trio::rules::TrioZeroSleepCall),

        // flake8-builtins
        (Flake8Builtins, "001") => (RuleGroup::Stable, rules::flake8_builtins::rules::BuiltinVariableShadowing),
        (Flake8Builtins, "002") => (RuleGroup::Stable, rules::flake8_builtins::rules::BuiltinArgumentShadowing),
        (Flake8Builtins, "003") => (RuleGroup::Stable, rules::flake8_builtins::rules::BuiltinAttributeShadowing),

        // flake8-bugbear
        (Flake8Bugbear, "002") => (RuleGroup::Stable, rules::flake8_bugbear::rules::UnaryPrefixIncrementDecrement),
        (Flake8Bugbear, "003") => (RuleGroup::Stable, rules::flake8_bugbear::rules::AssignmentToOsEnviron),
        (Flake8Bugbear, "004") => (RuleGroup::Stable, rules::flake8_bugbear::rules::UnreliableCallableCheck),
        (Flake8Bugbear, "005") => (RuleGroup::Stable, rules::flake8_bugbear::rules::StripWithMultiCharacters),
        (Flake8Bugbear, "006") => (RuleGroup::Stable, rules::flake8_bugbear::rules::MutableArgumentDefault),
        (Flake8Bugbear, "007") => (RuleGroup::Stable, rules::flake8_bugbear::rules::UnusedLoopControlVariable),
        (Flake8Bugbear, "008") => (RuleGroup::Stable, rules::flake8_bugbear::rules::FunctionCallInDefaultArgument),
        (Flake8Bugbear, "009") => (RuleGroup::Stable, rules::flake8_bugbear::rules::GetAttrWithConstant),
        (Flake8Bugbear, "010") => (RuleGroup::Stable, rules::flake8_bugbear::rules::SetAttrWithConstant),
        (Flake8Bugbear, "011") => (RuleGroup::Stable, rules::flake8_bugbear::rules::AssertFalse),
        (Flake8Bugbear, "012") => (RuleGroup::Stable, rules::flake8_bugbear::rules::JumpStatementInFinally),
        (Flake8Bugbear, "013") => (RuleGroup::Stable, rules::flake8_bugbear::rules::RedundantTupleInExceptionHandler),
        (Flake8Bugbear, "014") => (RuleGroup::Stable, rules::flake8_bugbear::rules::DuplicateHandlerException),
        (Flake8Bugbear, "015") => (RuleGroup::Stable, rules::flake8_bugbear::rules::UselessComparison),
        (Flake8Bugbear, "016") => (RuleGroup::Stable, rules::flake8_bugbear::rules::RaiseLiteral),
        (Flake8Bugbear, "017") => (RuleGroup::Stable, rules::flake8_bugbear::rules::AssertRaisesException),
        (Flake8Bugbear, "018") => (RuleGroup::Stable, rules::flake8_bugbear::rules::UselessExpression),
        (Flake8Bugbear, "019") => (RuleGroup::Stable, rules::flake8_bugbear::rules::CachedInstanceMethod),
        (Flake8Bugbear, "020") => (RuleGroup::Stable, rules::flake8_bugbear::rules::LoopVariableOverridesIterator),
        (Flake8Bugbear, "021") => (RuleGroup::Stable, rules::flake8_bugbear::rules::FStringDocstring),
        (Flake8Bugbear, "022") => (RuleGroup::Stable, rules::flake8_bugbear::rules::UselessContextlibSuppress),
        (Flake8Bugbear, "023") => (RuleGroup::Stable, rules::flake8_bugbear::rules::FunctionUsesLoopVariable),
        (Flake8Bugbear, "024") => (RuleGroup::Stable, rules::flake8_bugbear::rules::AbstractBaseClassWithoutAbstractMethod),
        (Flake8Bugbear, "025") => (RuleGroup::Stable, rules::flake8_bugbear::rules::DuplicateTryBlockException),
        (Flake8Bugbear, "026") => (RuleGroup::Stable, rules::flake8_bugbear::rules::StarArgUnpackingAfterKeywordArg),
        (Flake8Bugbear, "027") => (RuleGroup::Stable, rules::flake8_bugbear::rules::EmptyMethodWithoutAbstractDecorator),
        (Flake8Bugbear, "028") => (RuleGroup::Stable, rules::flake8_bugbear::rules::NoExplicitStacklevel),
        (Flake8Bugbear, "029") => (RuleGroup::Stable, rules::flake8_bugbear::rules::ExceptWithEmptyTuple),
        (Flake8Bugbear, "030") => (RuleGroup::Stable, rules::flake8_bugbear::rules::ExceptWithNonExceptionClasses),
        (Flake8Bugbear, "031") => (RuleGroup::Stable, rules::flake8_bugbear::rules::ReuseOfGroupbyGenerator),
        (Flake8Bugbear, "032") => (RuleGroup::Stable, rules::flake8_bugbear::rules::UnintentionalTypeAnnotation),
        (Flake8Bugbear, "033") => (RuleGroup::Stable, rules::flake8_bugbear::rules::DuplicateValue),
        (Flake8Bugbear, "034") => (RuleGroup::Stable, rules::flake8_bugbear::rules::ReSubPositionalArgs),
        (Flake8Bugbear, "904") => (RuleGroup::Stable, rules::flake8_bugbear::rules::RaiseWithoutFromInsideExcept),
        (Flake8Bugbear, "905") => (RuleGroup::Stable, rules::flake8_bugbear::rules::ZipWithoutExplicitStrict),

        // flake8-blind-except
        (Flake8BlindExcept, "001") => (RuleGroup::Stable, rules::flake8_blind_except::rules::BlindExcept),

        // flake8-comprehensions
        (Flake8Comprehensions, "00") => (RuleGroup::Stable, rules::flake8_comprehensions::rules::UnnecessaryGeneratorList),
        (Flake8Comprehensions, "01") => (RuleGroup::Stable, rules::flake8_comprehensions::rules::UnnecessaryGeneratorSet),
        (Flake8Comprehensions, "02") => (RuleGroup::Stable, rules::flake8_comprehensions::rules::UnnecessaryGeneratorDict),
        (Flake8Comprehensions, "03") => (RuleGroup::Stable, rules::flake8_comprehensions::rules::UnnecessaryListComprehensionSet),
        (Flake8Comprehensions, "04") => (RuleGroup::Stable, rules::flake8_comprehensions::rules::UnnecessaryListComprehensionDict),
        (Flake8Comprehensions, "05") => (RuleGroup::Stable, rules::flake8_comprehensions::rules::UnnecessaryLiteralSet),
        (Flake8Comprehensions, "06") => (RuleGroup::Stable, rules::flake8_comprehensions::rules::UnnecessaryLiteralDict),
        (Flake8Comprehensions, "08") => (RuleGroup::Stable, rules::flake8_comprehensions::rules::UnnecessaryCollectionCall),
        (Flake8Comprehensions, "09") => (RuleGroup::Stable, rules::flake8_comprehensions::rules::UnnecessaryLiteralWithinTupleCall),
        (Flake8Comprehensions, "10") => (RuleGroup::Stable, rules::flake8_comprehensions::rules::UnnecessaryLiteralWithinListCall),
        (Flake8Comprehensions, "11") => (RuleGroup::Stable, rules::flake8_comprehensions::rules::UnnecessaryListCall),
        (Flake8Comprehensions, "13") => (RuleGroup::Stable, rules::flake8_comprehensions::rules::UnnecessaryCallAroundSorted),
        (Flake8Comprehensions, "14") => (RuleGroup::Stable, rules::flake8_comprehensions::rules::UnnecessaryDoubleCastOrProcess),
        (Flake8Comprehensions, "15") => (RuleGroup::Stable, rules::flake8_comprehensions::rules::UnnecessarySubscriptReversal),
        (Flake8Comprehensions, "16") => (RuleGroup::Stable, rules::flake8_comprehensions::rules::UnnecessaryComprehension),
        (Flake8Comprehensions, "17") => (RuleGroup::Stable, rules::flake8_comprehensions::rules::UnnecessaryMap),
        (Flake8Comprehensions, "18") => (RuleGroup::Stable, rules::flake8_comprehensions::rules::UnnecessaryLiteralWithinDictCall),
        (Flake8Comprehensions, "19") => (RuleGroup::Stable, rules::flake8_comprehensions::rules::UnnecessaryComprehensionAnyAll),

        // flake8-debugger
        (Flake8Debugger, "0") => (RuleGroup::Stable, rules::flake8_debugger::rules::Debugger),

        // mccabe
        (McCabe, "1") => (RuleGroup::Stable, rules::mccabe::rules::ComplexStructure),

        // flake8-tidy-imports
        (Flake8TidyImports, "251") => (RuleGroup::Stable, rules::flake8_tidy_imports::rules::BannedApi),
        (Flake8TidyImports, "252") => (RuleGroup::Stable, rules::flake8_tidy_imports::rules::RelativeImports),
        (Flake8TidyImports, "253") => (RuleGroup::Stable, rules::flake8_tidy_imports::rules::BannedModuleLevelImports),

        // flake8-return
        (Flake8Return, "501") => (RuleGroup::Stable, rules::flake8_return::rules::UnnecessaryReturnNone),
        (Flake8Return, "502") => (RuleGroup::Stable, rules::flake8_return::rules::ImplicitReturnValue),
        (Flake8Return, "503") => (RuleGroup::Stable, rules::flake8_return::rules::ImplicitReturn),
        (Flake8Return, "504") => (RuleGroup::Stable, rules::flake8_return::rules::UnnecessaryAssign),
        (Flake8Return, "505") => (RuleGroup::Stable, rules::flake8_return::rules::SuperfluousElseReturn),
        (Flake8Return, "506") => (RuleGroup::Stable, rules::flake8_return::rules::SuperfluousElseRaise),
        (Flake8Return, "507") => (RuleGroup::Stable, rules::flake8_return::rules::SuperfluousElseContinue),
        (Flake8Return, "508") => (RuleGroup::Stable, rules::flake8_return::rules::SuperfluousElseBreak),

        // flake8-gettext
        (Flake8GetText, "001") => (RuleGroup::Stable, rules::flake8_gettext::rules::FStringInGetTextFuncCall),
        (Flake8GetText, "002") => (RuleGroup::Stable, rules::flake8_gettext::rules::FormatInGetTextFuncCall),
        (Flake8GetText, "003") => (RuleGroup::Stable, rules::flake8_gettext::rules::PrintfInGetTextFuncCall),

        // flake8-implicit-str-concat
        (Flake8ImplicitStrConcat, "001") => (RuleGroup::Stable, rules::flake8_implicit_str_concat::rules::SingleLineImplicitStringConcatenation),
        (Flake8ImplicitStrConcat, "002") => (RuleGroup::Stable, rules::flake8_implicit_str_concat::rules::MultiLineImplicitStringConcatenation),
        (Flake8ImplicitStrConcat, "003") => (RuleGroup::Stable, rules::flake8_implicit_str_concat::rules::ExplicitStringConcatenation),

        // flake8-print
        (Flake8Print, "1") => (RuleGroup::Stable, rules::flake8_print::rules::Print),
        (Flake8Print, "3") => (RuleGroup::Stable, rules::flake8_print::rules::PPrint),

        // flake8-quotes
        (Flake8Quotes, "000") => (RuleGroup::Stable, rules::flake8_quotes::rules::BadQuotesInlineString),
        (Flake8Quotes, "001") => (RuleGroup::Stable, rules::flake8_quotes::rules::BadQuotesMultilineString),
        (Flake8Quotes, "002") => (RuleGroup::Stable, rules::flake8_quotes::rules::BadQuotesDocstring),
        (Flake8Quotes, "003") => (RuleGroup::Stable, rules::flake8_quotes::rules::AvoidableEscapedQuote),

        // flake8-annotations
        (Flake8Annotations, "001") => (RuleGroup::Stable, rules::flake8_annotations::rules::MissingTypeFunctionArgument),
        (Flake8Annotations, "002") => (RuleGroup::Stable, rules::flake8_annotations::rules::MissingTypeArgs),
        (Flake8Annotations, "003") => (RuleGroup::Stable, rules::flake8_annotations::rules::MissingTypeKwargs),
        (Flake8Annotations, "101") => (RuleGroup::Stable, rules::flake8_annotations::rules::MissingTypeSelf),
        (Flake8Annotations, "102") => (RuleGroup::Stable, rules::flake8_annotations::rules::MissingTypeCls),
        (Flake8Annotations, "201") => (RuleGroup::Stable, rules::flake8_annotations::rules::MissingReturnTypeUndocumentedPublicFunction),
        (Flake8Annotations, "202") => (RuleGroup::Stable, rules::flake8_annotations::rules::MissingReturnTypePrivateFunction),
        (Flake8Annotations, "204") => (RuleGroup::Stable, rules::flake8_annotations::rules::MissingReturnTypeSpecialMethod),
        (Flake8Annotations, "205") => (RuleGroup::Stable, rules::flake8_annotations::rules::MissingReturnTypeStaticMethod),
        (Flake8Annotations, "206") => (RuleGroup::Stable, rules::flake8_annotations::rules::MissingReturnTypeClassMethod),
        (Flake8Annotations, "401") => (RuleGroup::Stable, rules::flake8_annotations::rules::AnyType),

        // flake8-future-annotations
        (Flake8FutureAnnotations, "100") => (RuleGroup::Stable, rules::flake8_future_annotations::rules::FutureRewritableTypeAnnotation),
        (Flake8FutureAnnotations, "102") => (RuleGroup::Stable, rules::flake8_future_annotations::rules::FutureRequiredTypeAnnotation),

        // flake8-2020
        (Flake82020, "101") => (RuleGroup::Stable, rules::flake8_2020::rules::SysVersionSlice3),
        (Flake82020, "102") => (RuleGroup::Stable, rules::flake8_2020::rules::SysVersion2),
        (Flake82020, "103") => (RuleGroup::Stable, rules::flake8_2020::rules::SysVersionCmpStr3),
        (Flake82020, "201") => (RuleGroup::Stable, rules::flake8_2020::rules::SysVersionInfo0Eq3),
        (Flake82020, "202") => (RuleGroup::Stable, rules::flake8_2020::rules::SixPY3),
        (Flake82020, "203") => (RuleGroup::Stable, rules::flake8_2020::rules::SysVersionInfo1CmpInt),
        (Flake82020, "204") => (RuleGroup::Stable, rules::flake8_2020::rules::SysVersionInfoMinorCmpInt),
        (Flake82020, "301") => (RuleGroup::Stable, rules::flake8_2020::rules::SysVersion0),
        (Flake82020, "302") => (RuleGroup::Stable, rules::flake8_2020::rules::SysVersionCmpStr10),
        (Flake82020, "303") => (RuleGroup::Stable, rules::flake8_2020::rules::SysVersionSlice1),

        // flake8-simplify
        (Flake8Simplify, "101") => (RuleGroup::Stable, rules::flake8_simplify::rules::DuplicateIsinstanceCall),
        (Flake8Simplify, "102") => (RuleGroup::Stable, rules::flake8_simplify::rules::CollapsibleIf),
        (Flake8Simplify, "103") => (RuleGroup::Stable, rules::flake8_simplify::rules::NeedlessBool),
        (Flake8Simplify, "105") => (RuleGroup::Stable, rules::flake8_simplify::rules::SuppressibleException),
        (Flake8Simplify, "107") => (RuleGroup::Stable, rules::flake8_simplify::rules::ReturnInTryExceptFinally),
        (Flake8Simplify, "108") => (RuleGroup::Stable, rules::flake8_simplify::rules::IfElseBlockInsteadOfIfExp),
        (Flake8Simplify, "109") => (RuleGroup::Stable, rules::flake8_simplify::rules::CompareWithTuple),
        (Flake8Simplify, "110") => (RuleGroup::Stable, rules::flake8_simplify::rules::ReimplementedBuiltin),
        (Flake8Simplify, "112") => (RuleGroup::Stable, rules::flake8_simplify::rules::UncapitalizedEnvironmentVariables),
        (Flake8Simplify, "114") => (RuleGroup::Stable, rules::flake8_simplify::rules::IfWithSameArms),
        (Flake8Simplify, "115") => (RuleGroup::Stable, rules::flake8_simplify::rules::OpenFileWithContextHandler),
        (Flake8Simplify, "116") => (RuleGroup::Stable, rules::flake8_simplify::rules::IfElseBlockInsteadOfDictLookup),
        (Flake8Simplify, "117") => (RuleGroup::Stable, rules::flake8_simplify::rules::MultipleWithStatements),
        (Flake8Simplify, "118") => (RuleGroup::Stable, rules::flake8_simplify::rules::InDictKeys),
        (Flake8Simplify, "201") => (RuleGroup::Stable, rules::flake8_simplify::rules::NegateEqualOp),
        (Flake8Simplify, "202") => (RuleGroup::Stable, rules::flake8_simplify::rules::NegateNotEqualOp),
        (Flake8Simplify, "208") => (RuleGroup::Stable, rules::flake8_simplify::rules::DoubleNegation),
        (Flake8Simplify, "210") => (RuleGroup::Stable, rules::flake8_simplify::rules::IfExprWithTrueFalse),
        (Flake8Simplify, "211") => (RuleGroup::Stable, rules::flake8_simplify::rules::IfExprWithFalseTrue),
        (Flake8Simplify, "212") => (RuleGroup::Stable, rules::flake8_simplify::rules::IfExprWithTwistedArms),
        (Flake8Simplify, "220") => (RuleGroup::Stable, rules::flake8_simplify::rules::ExprAndNotExpr),
        (Flake8Simplify, "221") => (RuleGroup::Stable, rules::flake8_simplify::rules::ExprOrNotExpr),
        (Flake8Simplify, "222") => (RuleGroup::Stable, rules::flake8_simplify::rules::ExprOrTrue),
        (Flake8Simplify, "223") => (RuleGroup::Stable, rules::flake8_simplify::rules::ExprAndFalse),
        (Flake8Simplify, "300") => (RuleGroup::Stable, rules::flake8_simplify::rules::YodaConditions),
        (Flake8Simplify, "401") => (RuleGroup::Stable, rules::flake8_simplify::rules::IfElseBlockInsteadOfDictGet),
        (Flake8Simplify, "910") => (RuleGroup::Stable, rules::flake8_simplify::rules::DictGetWithNoneDefault),

        // flake8-copyright
        #[allow(deprecated)]
        (Flake8Copyright, "001") => (RuleGroup::Nursery, rules::flake8_copyright::rules::MissingCopyrightNotice),

        // pyupgrade
        (Pyupgrade, "001") => (RuleGroup::Stable, rules::pyupgrade::rules::UselessMetaclassType),
        (Pyupgrade, "003") => (RuleGroup::Stable, rules::pyupgrade::rules::TypeOfPrimitive),
        (Pyupgrade, "004") => (RuleGroup::Stable, rules::pyupgrade::rules::UselessObjectInheritance),
        (Pyupgrade, "005") => (RuleGroup::Stable, rules::pyupgrade::rules::DeprecatedUnittestAlias),
        (Pyupgrade, "006") => (RuleGroup::Stable, rules::pyupgrade::rules::NonPEP585Annotation),
        (Pyupgrade, "007") => (RuleGroup::Stable, rules::pyupgrade::rules::NonPEP604Annotation),
        (Pyupgrade, "008") => (RuleGroup::Stable, rules::pyupgrade::rules::SuperCallWithParameters),
        (Pyupgrade, "009") => (RuleGroup::Stable, rules::pyupgrade::rules::UTF8EncodingDeclaration),
        (Pyupgrade, "010") => (RuleGroup::Stable, rules::pyupgrade::rules::UnnecessaryFutureImport),
        (Pyupgrade, "011") => (RuleGroup::Stable, rules::pyupgrade::rules::LRUCacheWithoutParameters),
        (Pyupgrade, "012") => (RuleGroup::Stable, rules::pyupgrade::rules::UnnecessaryEncodeUTF8),
        (Pyupgrade, "013") => (RuleGroup::Stable, rules::pyupgrade::rules::ConvertTypedDictFunctionalToClass),
        (Pyupgrade, "014") => (RuleGroup::Stable, rules::pyupgrade::rules::ConvertNamedTupleFunctionalToClass),
        (Pyupgrade, "015") => (RuleGroup::Stable, rules::pyupgrade::rules::RedundantOpenModes),
        (Pyupgrade, "017") => (RuleGroup::Stable, rules::pyupgrade::rules::DatetimeTimezoneUTC),
        (Pyupgrade, "018") => (RuleGroup::Stable, rules::pyupgrade::rules::NativeLiterals),
        (Pyupgrade, "019") => (RuleGroup::Stable, rules::pyupgrade::rules::TypingTextStrAlias),
        (Pyupgrade, "020") => (RuleGroup::Stable, rules::pyupgrade::rules::OpenAlias),
        (Pyupgrade, "021") => (RuleGroup::Stable, rules::pyupgrade::rules::ReplaceUniversalNewlines),
        (Pyupgrade, "022") => (RuleGroup::Stable, rules::pyupgrade::rules::ReplaceStdoutStderr),
        (Pyupgrade, "023") => (RuleGroup::Stable, rules::pyupgrade::rules::DeprecatedCElementTree),
        (Pyupgrade, "024") => (RuleGroup::Stable, rules::pyupgrade::rules::OSErrorAlias),
        (Pyupgrade, "025") => (RuleGroup::Stable, rules::pyupgrade::rules::UnicodeKindPrefix),
        (Pyupgrade, "026") => (RuleGroup::Stable, rules::pyupgrade::rules::DeprecatedMockImport),
        (Pyupgrade, "027") => (RuleGroup::Stable, rules::pyupgrade::rules::UnpackedListComprehension),
        (Pyupgrade, "028") => (RuleGroup::Stable, rules::pyupgrade::rules::YieldInForLoop),
        (Pyupgrade, "029") => (RuleGroup::Stable, rules::pyupgrade::rules::UnnecessaryBuiltinImport),
        (Pyupgrade, "030") => (RuleGroup::Stable, rules::pyupgrade::rules::FormatLiterals),
        (Pyupgrade, "031") => (RuleGroup::Stable, rules::pyupgrade::rules::PrintfStringFormatting),
        (Pyupgrade, "032") => (RuleGroup::Stable, rules::pyupgrade::rules::FString),
        (Pyupgrade, "033") => (RuleGroup::Stable, rules::pyupgrade::rules::LRUCacheWithMaxsizeNone),
        (Pyupgrade, "034") => (RuleGroup::Stable, rules::pyupgrade::rules::ExtraneousParentheses),
        (Pyupgrade, "035") => (RuleGroup::Stable, rules::pyupgrade::rules::DeprecatedImport),
        (Pyupgrade, "036") => (RuleGroup::Stable, rules::pyupgrade::rules::OutdatedVersionBlock),
        (Pyupgrade, "037") => (RuleGroup::Stable, rules::pyupgrade::rules::QuotedAnnotation),
        (Pyupgrade, "038") => (RuleGroup::Stable, rules::pyupgrade::rules::NonPEP604Isinstance),
        (Pyupgrade, "039") => (RuleGroup::Stable, rules::pyupgrade::rules::UnnecessaryClassParentheses),
        (Pyupgrade, "040") => (RuleGroup::Stable, rules::pyupgrade::rules::NonPEP695TypeAlias),
        (Pyupgrade, "041") => (RuleGroup::Preview, rules::pyupgrade::rules::TimeoutErrorAlias),

        // pydocstyle
        (Pydocstyle, "100") => (RuleGroup::Stable, rules::pydocstyle::rules::UndocumentedPublicModule),
        (Pydocstyle, "101") => (RuleGroup::Stable, rules::pydocstyle::rules::UndocumentedPublicClass),
        (Pydocstyle, "102") => (RuleGroup::Stable, rules::pydocstyle::rules::UndocumentedPublicMethod),
        (Pydocstyle, "103") => (RuleGroup::Stable, rules::pydocstyle::rules::UndocumentedPublicFunction),
        (Pydocstyle, "104") => (RuleGroup::Stable, rules::pydocstyle::rules::UndocumentedPublicPackage),
        (Pydocstyle, "105") => (RuleGroup::Stable, rules::pydocstyle::rules::UndocumentedMagicMethod),
        (Pydocstyle, "106") => (RuleGroup::Stable, rules::pydocstyle::rules::UndocumentedPublicNestedClass),
        (Pydocstyle, "107") => (RuleGroup::Stable, rules::pydocstyle::rules::UndocumentedPublicInit),
        (Pydocstyle, "200") => (RuleGroup::Stable, rules::pydocstyle::rules::FitsOnOneLine),
        (Pydocstyle, "201") => (RuleGroup::Stable, rules::pydocstyle::rules::NoBlankLineBeforeFunction),
        (Pydocstyle, "202") => (RuleGroup::Stable, rules::pydocstyle::rules::NoBlankLineAfterFunction),
        (Pydocstyle, "203") => (RuleGroup::Stable, rules::pydocstyle::rules::OneBlankLineBeforeClass),
        (Pydocstyle, "204") => (RuleGroup::Stable, rules::pydocstyle::rules::OneBlankLineAfterClass),
        (Pydocstyle, "205") => (RuleGroup::Stable, rules::pydocstyle::rules::BlankLineAfterSummary),
        (Pydocstyle, "206") => (RuleGroup::Stable, rules::pydocstyle::rules::IndentWithSpaces),
        (Pydocstyle, "207") => (RuleGroup::Stable, rules::pydocstyle::rules::UnderIndentation),
        (Pydocstyle, "208") => (RuleGroup::Stable, rules::pydocstyle::rules::OverIndentation),
        (Pydocstyle, "209") => (RuleGroup::Stable, rules::pydocstyle::rules::NewLineAfterLastParagraph),
        (Pydocstyle, "210") => (RuleGroup::Stable, rules::pydocstyle::rules::SurroundingWhitespace),
        (Pydocstyle, "211") => (RuleGroup::Stable, rules::pydocstyle::rules::BlankLineBeforeClass),
        (Pydocstyle, "212") => (RuleGroup::Stable, rules::pydocstyle::rules::MultiLineSummaryFirstLine),
        (Pydocstyle, "213") => (RuleGroup::Stable, rules::pydocstyle::rules::MultiLineSummarySecondLine),
        (Pydocstyle, "214") => (RuleGroup::Stable, rules::pydocstyle::rules::SectionNotOverIndented),
        (Pydocstyle, "215") => (RuleGroup::Stable, rules::pydocstyle::rules::SectionUnderlineNotOverIndented),
        (Pydocstyle, "300") => (RuleGroup::Stable, rules::pydocstyle::rules::TripleSingleQuotes),
        (Pydocstyle, "301") => (RuleGroup::Stable, rules::pydocstyle::rules::EscapeSequenceInDocstring),
        (Pydocstyle, "400") => (RuleGroup::Stable, rules::pydocstyle::rules::EndsInPeriod),
        (Pydocstyle, "401") => (RuleGroup::Stable, rules::pydocstyle::rules::NonImperativeMood),
        (Pydocstyle, "402") => (RuleGroup::Stable, rules::pydocstyle::rules::NoSignature),
        (Pydocstyle, "403") => (RuleGroup::Stable, rules::pydocstyle::rules::FirstLineCapitalized),
        (Pydocstyle, "404") => (RuleGroup::Stable, rules::pydocstyle::rules::DocstringStartsWithThis),
        (Pydocstyle, "405") => (RuleGroup::Stable, rules::pydocstyle::rules::CapitalizeSectionName),
        (Pydocstyle, "406") => (RuleGroup::Stable, rules::pydocstyle::rules::NewLineAfterSectionName),
        (Pydocstyle, "407") => (RuleGroup::Stable, rules::pydocstyle::rules::DashedUnderlineAfterSection),
        (Pydocstyle, "408") => (RuleGroup::Stable, rules::pydocstyle::rules::SectionUnderlineAfterName),
        (Pydocstyle, "409") => (RuleGroup::Stable, rules::pydocstyle::rules::SectionUnderlineMatchesSectionLength),
        (Pydocstyle, "410") => (RuleGroup::Stable, rules::pydocstyle::rules::NoBlankLineAfterSection),
        (Pydocstyle, "411") => (RuleGroup::Stable, rules::pydocstyle::rules::NoBlankLineBeforeSection),
        (Pydocstyle, "412") => (RuleGroup::Stable, rules::pydocstyle::rules::BlankLinesBetweenHeaderAndContent),
        (Pydocstyle, "413") => (RuleGroup::Stable, rules::pydocstyle::rules::BlankLineAfterLastSection),
        (Pydocstyle, "414") => (RuleGroup::Stable, rules::pydocstyle::rules::EmptyDocstringSection),
        (Pydocstyle, "415") => (RuleGroup::Stable, rules::pydocstyle::rules::EndsInPunctuation),
        (Pydocstyle, "416") => (RuleGroup::Stable, rules::pydocstyle::rules::SectionNameEndsInColon),
        (Pydocstyle, "417") => (RuleGroup::Stable, rules::pydocstyle::rules::UndocumentedParam),
        (Pydocstyle, "418") => (RuleGroup::Stable, rules::pydocstyle::rules::OverloadWithDocstring),
        (Pydocstyle, "419") => (RuleGroup::Stable, rules::pydocstyle::rules::EmptyDocstring),

        // pep8-naming
        (PEP8Naming, "801") => (RuleGroup::Stable, rules::pep8_naming::rules::InvalidClassName),
        (PEP8Naming, "802") => (RuleGroup::Stable, rules::pep8_naming::rules::InvalidFunctionName),
        (PEP8Naming, "803") => (RuleGroup::Stable, rules::pep8_naming::rules::InvalidArgumentName),
        (PEP8Naming, "804") => (RuleGroup::Stable, rules::pep8_naming::rules::InvalidFirstArgumentNameForClassMethod),
        (PEP8Naming, "805") => (RuleGroup::Stable, rules::pep8_naming::rules::InvalidFirstArgumentNameForMethod),
        (PEP8Naming, "806") => (RuleGroup::Stable, rules::pep8_naming::rules::NonLowercaseVariableInFunction),
        (PEP8Naming, "807") => (RuleGroup::Stable, rules::pep8_naming::rules::DunderFunctionName),
        (PEP8Naming, "811") => (RuleGroup::Stable, rules::pep8_naming::rules::ConstantImportedAsNonConstant),
        (PEP8Naming, "812") => (RuleGroup::Stable, rules::pep8_naming::rules::LowercaseImportedAsNonLowercase),
        (PEP8Naming, "813") => (RuleGroup::Stable, rules::pep8_naming::rules::CamelcaseImportedAsLowercase),
        (PEP8Naming, "814") => (RuleGroup::Stable, rules::pep8_naming::rules::CamelcaseImportedAsConstant),
        (PEP8Naming, "815") => (RuleGroup::Stable, rules::pep8_naming::rules::MixedCaseVariableInClassScope),
        (PEP8Naming, "816") => (RuleGroup::Stable, rules::pep8_naming::rules::MixedCaseVariableInGlobalScope),
        (PEP8Naming, "817") => (RuleGroup::Stable, rules::pep8_naming::rules::CamelcaseImportedAsAcronym),
        (PEP8Naming, "818") => (RuleGroup::Stable, rules::pep8_naming::rules::ErrorSuffixOnExceptionName),
        (PEP8Naming, "999") => (RuleGroup::Stable, rules::pep8_naming::rules::InvalidModuleName),

        // isort
        (Isort, "001") => (RuleGroup::Stable, rules::isort::rules::UnsortedImports),
        (Isort, "002") => (RuleGroup::Stable, rules::isort::rules::MissingRequiredImport),

        // eradicate
        (Eradicate, "001") => (RuleGroup::Stable, rules::eradicate::rules::CommentedOutCode),

        // flake8-bandit
        (Flake8Bandit, "101") => (RuleGroup::Stable, rules::flake8_bandit::rules::Assert),
        (Flake8Bandit, "102") => (RuleGroup::Stable, rules::flake8_bandit::rules::ExecBuiltin),
        (Flake8Bandit, "103") => (RuleGroup::Stable, rules::flake8_bandit::rules::BadFilePermissions),
        (Flake8Bandit, "104") => (RuleGroup::Stable, rules::flake8_bandit::rules::HardcodedBindAllInterfaces),
        (Flake8Bandit, "105") => (RuleGroup::Stable, rules::flake8_bandit::rules::HardcodedPasswordString),
        (Flake8Bandit, "106") => (RuleGroup::Stable, rules::flake8_bandit::rules::HardcodedPasswordFuncArg),
        (Flake8Bandit, "107") => (RuleGroup::Stable, rules::flake8_bandit::rules::HardcodedPasswordDefault),
        (Flake8Bandit, "108") => (RuleGroup::Stable, rules::flake8_bandit::rules::HardcodedTempFile),
        (Flake8Bandit, "110") => (RuleGroup::Stable, rules::flake8_bandit::rules::TryExceptPass),
        (Flake8Bandit, "112") => (RuleGroup::Stable, rules::flake8_bandit::rules::TryExceptContinue),
        (Flake8Bandit, "113") => (RuleGroup::Stable, rules::flake8_bandit::rules::RequestWithoutTimeout),
        (Flake8Bandit, "201") => (RuleGroup::Preview, rules::flake8_bandit::rules::FlaskDebugTrue),
        (Flake8Bandit, "301") => (RuleGroup::Stable, rules::flake8_bandit::rules::SuspiciousPickleUsage),
        (Flake8Bandit, "302") => (RuleGroup::Stable, rules::flake8_bandit::rules::SuspiciousMarshalUsage),
        (Flake8Bandit, "303") => (RuleGroup::Stable, rules::flake8_bandit::rules::SuspiciousInsecureHashUsage),
        (Flake8Bandit, "304") => (RuleGroup::Stable, rules::flake8_bandit::rules::SuspiciousInsecureCipherUsage),
        (Flake8Bandit, "305") => (RuleGroup::Stable, rules::flake8_bandit::rules::SuspiciousInsecureCipherModeUsage),
        (Flake8Bandit, "306") => (RuleGroup::Stable, rules::flake8_bandit::rules::SuspiciousMktempUsage),
        (Flake8Bandit, "307") => (RuleGroup::Stable, rules::flake8_bandit::rules::SuspiciousEvalUsage),
        (Flake8Bandit, "308") => (RuleGroup::Stable, rules::flake8_bandit::rules::SuspiciousMarkSafeUsage),
        (Flake8Bandit, "310") => (RuleGroup::Stable, rules::flake8_bandit::rules::SuspiciousURLOpenUsage),
        (Flake8Bandit, "311") => (RuleGroup::Stable, rules::flake8_bandit::rules::SuspiciousNonCryptographicRandomUsage),
        (Flake8Bandit, "312") => (RuleGroup::Stable, rules::flake8_bandit::rules::SuspiciousTelnetUsage),
        (Flake8Bandit, "313") => (RuleGroup::Stable, rules::flake8_bandit::rules::SuspiciousXMLCElementTreeUsage),
        (Flake8Bandit, "314") => (RuleGroup::Stable, rules::flake8_bandit::rules::SuspiciousXMLElementTreeUsage),
        (Flake8Bandit, "315") => (RuleGroup::Stable, rules::flake8_bandit::rules::SuspiciousXMLExpatReaderUsage),
        (Flake8Bandit, "316") => (RuleGroup::Stable, rules::flake8_bandit::rules::SuspiciousXMLExpatBuilderUsage),
        (Flake8Bandit, "317") => (RuleGroup::Stable, rules::flake8_bandit::rules::SuspiciousXMLSaxUsage),
        (Flake8Bandit, "318") => (RuleGroup::Stable, rules::flake8_bandit::rules::SuspiciousXMLMiniDOMUsage),
        (Flake8Bandit, "319") => (RuleGroup::Stable, rules::flake8_bandit::rules::SuspiciousXMLPullDOMUsage),
        (Flake8Bandit, "320") => (RuleGroup::Stable, rules::flake8_bandit::rules::SuspiciousXMLETreeUsage),
        (Flake8Bandit, "321") => (RuleGroup::Stable, rules::flake8_bandit::rules::SuspiciousFTPLibUsage),
        (Flake8Bandit, "323") => (RuleGroup::Stable, rules::flake8_bandit::rules::SuspiciousUnverifiedContextUsage),
        (Flake8Bandit, "324") => (RuleGroup::Stable, rules::flake8_bandit::rules::HashlibInsecureHashFunction),
        (Flake8Bandit, "501") => (RuleGroup::Stable, rules::flake8_bandit::rules::RequestWithNoCertValidation),
        (Flake8Bandit, "505") => (RuleGroup::Preview, rules::flake8_bandit::rules::WeakCryptographicKey),
        (Flake8Bandit, "506") => (RuleGroup::Stable, rules::flake8_bandit::rules::UnsafeYAMLLoad),
        (Flake8Bandit, "507") => (RuleGroup::Preview, rules::flake8_bandit::rules::SSHNoHostKeyVerification),
        (Flake8Bandit, "508") => (RuleGroup::Stable, rules::flake8_bandit::rules::SnmpInsecureVersion),
        (Flake8Bandit, "509") => (RuleGroup::Stable, rules::flake8_bandit::rules::SnmpWeakCryptography),
        (Flake8Bandit, "601") => (RuleGroup::Stable, rules::flake8_bandit::rules::ParamikoCall),
        (Flake8Bandit, "602") => (RuleGroup::Stable, rules::flake8_bandit::rules::SubprocessPopenWithShellEqualsTrue),
        (Flake8Bandit, "603") => (RuleGroup::Stable, rules::flake8_bandit::rules::SubprocessWithoutShellEqualsTrue),
        (Flake8Bandit, "604") => (RuleGroup::Stable, rules::flake8_bandit::rules::CallWithShellEqualsTrue),
        (Flake8Bandit, "605") => (RuleGroup::Stable, rules::flake8_bandit::rules::StartProcessWithAShell),
        (Flake8Bandit, "606") => (RuleGroup::Stable, rules::flake8_bandit::rules::StartProcessWithNoShell),
        (Flake8Bandit, "607") => (RuleGroup::Stable, rules::flake8_bandit::rules::StartProcessWithPartialPath),
        (Flake8Bandit, "608") => (RuleGroup::Stable, rules::flake8_bandit::rules::HardcodedSQLExpression),
        (Flake8Bandit, "609") => (RuleGroup::Stable, rules::flake8_bandit::rules::UnixCommandWildcardInjection),
        (Flake8Bandit, "612") => (RuleGroup::Stable, rules::flake8_bandit::rules::LoggingConfigInsecureListen),
        (Flake8Bandit, "701") => (RuleGroup::Stable, rules::flake8_bandit::rules::Jinja2AutoescapeFalse),
        (Flake8Bandit, "702") => (RuleGroup::Preview, rules::flake8_bandit::rules::MakoTemplates),

        // flake8-boolean-trap
        (Flake8BooleanTrap, "001") => (RuleGroup::Stable, rules::flake8_boolean_trap::rules::BooleanTypeHintPositionalArgument),
        (Flake8BooleanTrap, "002") => (RuleGroup::Stable, rules::flake8_boolean_trap::rules::BooleanDefaultValuePositionalArgument),
        (Flake8BooleanTrap, "003") => (RuleGroup::Stable, rules::flake8_boolean_trap::rules::BooleanPositionalValueInCall),

        // flake8-unused-arguments
        (Flake8UnusedArguments, "001") => (RuleGroup::Stable, rules::flake8_unused_arguments::rules::UnusedFunctionArgument),
        (Flake8UnusedArguments, "002") => (RuleGroup::Stable, rules::flake8_unused_arguments::rules::UnusedMethodArgument),
        (Flake8UnusedArguments, "003") => (RuleGroup::Stable, rules::flake8_unused_arguments::rules::UnusedClassMethodArgument),
        (Flake8UnusedArguments, "004") => (RuleGroup::Stable, rules::flake8_unused_arguments::rules::UnusedStaticMethodArgument),
        (Flake8UnusedArguments, "005") => (RuleGroup::Stable, rules::flake8_unused_arguments::rules::UnusedLambdaArgument),

        // flake8-import-conventions
        (Flake8ImportConventions, "001") => (RuleGroup::Stable, rules::flake8_import_conventions::rules::UnconventionalImportAlias),
        (Flake8ImportConventions, "002") => (RuleGroup::Stable, rules::flake8_import_conventions::rules::BannedImportAlias),
        (Flake8ImportConventions, "003") => (RuleGroup::Stable, rules::flake8_import_conventions::rules::BannedImportFrom),

        // flake8-datetimez
        (Flake8Datetimez, "001") => (RuleGroup::Stable, rules::flake8_datetimez::rules::CallDatetimeWithoutTzinfo),
        (Flake8Datetimez, "002") => (RuleGroup::Stable, rules::flake8_datetimez::rules::CallDatetimeToday),
        (Flake8Datetimez, "003") => (RuleGroup::Stable, rules::flake8_datetimez::rules::CallDatetimeUtcnow),
        (Flake8Datetimez, "004") => (RuleGroup::Stable, rules::flake8_datetimez::rules::CallDatetimeUtcfromtimestamp),
        (Flake8Datetimez, "005") => (RuleGroup::Stable, rules::flake8_datetimez::rules::CallDatetimeNowWithoutTzinfo),
        (Flake8Datetimez, "006") => (RuleGroup::Stable, rules::flake8_datetimez::rules::CallDatetimeFromtimestamp),
        (Flake8Datetimez, "007") => (RuleGroup::Stable, rules::flake8_datetimez::rules::CallDatetimeStrptimeWithoutZone),
        (Flake8Datetimez, "011") => (RuleGroup::Stable, rules::flake8_datetimez::rules::CallDateToday),
        (Flake8Datetimez, "012") => (RuleGroup::Stable, rules::flake8_datetimez::rules::CallDateFromtimestamp),

        // pygrep-hooks
        (PygrepHooks, "001") => (RuleGroup::Stable, rules::pygrep_hooks::rules::Eval),
        (PygrepHooks, "002") => (RuleGroup::Stable, rules::pygrep_hooks::rules::DeprecatedLogWarn),
        (PygrepHooks, "003") => (RuleGroup::Stable, rules::pygrep_hooks::rules::BlanketTypeIgnore),
        (PygrepHooks, "004") => (RuleGroup::Stable, rules::pygrep_hooks::rules::BlanketNOQA),
        (PygrepHooks, "005") => (RuleGroup::Stable, rules::pygrep_hooks::rules::InvalidMockAccess),

        // pandas-vet
        (PandasVet, "002") => (RuleGroup::Stable, rules::pandas_vet::rules::PandasUseOfInplaceArgument),
        (PandasVet, "003") => (RuleGroup::Stable, rules::pandas_vet::rules::PandasUseOfDotIsNull),
        (PandasVet, "004") => (RuleGroup::Stable, rules::pandas_vet::rules::PandasUseOfDotNotNull),
        (PandasVet, "007") => (RuleGroup::Stable, rules::pandas_vet::rules::PandasUseOfDotIx),
        (PandasVet, "008") => (RuleGroup::Stable, rules::pandas_vet::rules::PandasUseOfDotAt),
        (PandasVet, "009") => (RuleGroup::Stable, rules::pandas_vet::rules::PandasUseOfDotIat),
        (PandasVet, "010") => (RuleGroup::Stable, rules::pandas_vet::rules::PandasUseOfDotPivotOrUnstack),
        (PandasVet, "011") => (RuleGroup::Stable, rules::pandas_vet::rules::PandasUseOfDotValues),
        (PandasVet, "012") => (RuleGroup::Stable, rules::pandas_vet::rules::PandasUseOfDotReadTable),
        (PandasVet, "013") => (RuleGroup::Stable, rules::pandas_vet::rules::PandasUseOfDotStack),
        (PandasVet, "015") => (RuleGroup::Stable, rules::pandas_vet::rules::PandasUseOfPdMerge),
        (PandasVet, "101") => (RuleGroup::Stable, rules::pandas_vet::rules::PandasNuniqueConstantSeriesCheck),
        (PandasVet, "901") => (RuleGroup::Stable, rules::pandas_vet::rules::PandasDfVariableName),

        // flake8-errmsg
        (Flake8ErrMsg, "101") => (RuleGroup::Stable, rules::flake8_errmsg::rules::RawStringInException),
        (Flake8ErrMsg, "102") => (RuleGroup::Stable, rules::flake8_errmsg::rules::FStringInException),
        (Flake8ErrMsg, "103") => (RuleGroup::Stable, rules::flake8_errmsg::rules::DotFormatInException),

        // flake8-pyi
        (Flake8Pyi, "001") => (RuleGroup::Stable, rules::flake8_pyi::rules::UnprefixedTypeParam),
        (Flake8Pyi, "002") => (RuleGroup::Stable, rules::flake8_pyi::rules::ComplexIfStatementInStub),
        (Flake8Pyi, "003") => (RuleGroup::Stable, rules::flake8_pyi::rules::UnrecognizedVersionInfoCheck),
        (Flake8Pyi, "004") => (RuleGroup::Stable, rules::flake8_pyi::rules::PatchVersionComparison),
        (Flake8Pyi, "005") => (RuleGroup::Stable, rules::flake8_pyi::rules::WrongTupleLengthVersionComparison),
        (Flake8Pyi, "006") => (RuleGroup::Stable, rules::flake8_pyi::rules::BadVersionInfoComparison),
        (Flake8Pyi, "007") => (RuleGroup::Stable, rules::flake8_pyi::rules::UnrecognizedPlatformCheck),
        (Flake8Pyi, "008") => (RuleGroup::Stable, rules::flake8_pyi::rules::UnrecognizedPlatformName),
        (Flake8Pyi, "009") => (RuleGroup::Stable, rules::flake8_pyi::rules::PassStatementStubBody),
        (Flake8Pyi, "010") => (RuleGroup::Stable, rules::flake8_pyi::rules::NonEmptyStubBody),
        (Flake8Pyi, "011") => (RuleGroup::Stable, rules::flake8_pyi::rules::TypedArgumentDefaultInStub),
        (Flake8Pyi, "012") => (RuleGroup::Stable, rules::flake8_pyi::rules::PassInClassBody),
        (Flake8Pyi, "013") => (RuleGroup::Stable, rules::flake8_pyi::rules::EllipsisInNonEmptyClassBody),
        (Flake8Pyi, "014") => (RuleGroup::Stable, rules::flake8_pyi::rules::ArgumentDefaultInStub),
        (Flake8Pyi, "015") => (RuleGroup::Stable, rules::flake8_pyi::rules::AssignmentDefaultInStub),
        (Flake8Pyi, "016") => (RuleGroup::Stable, rules::flake8_pyi::rules::DuplicateUnionMember),
        (Flake8Pyi, "017") => (RuleGroup::Stable, rules::flake8_pyi::rules::ComplexAssignmentInStub),
        (Flake8Pyi, "018") => (RuleGroup::Stable, rules::flake8_pyi::rules::UnusedPrivateTypeVar),
        (Flake8Pyi, "019") => (RuleGroup::Stable, rules::flake8_pyi::rules::CustomTypeVarReturnType),
        (Flake8Pyi, "020") => (RuleGroup::Stable, rules::flake8_pyi::rules::QuotedAnnotationInStub),
        (Flake8Pyi, "021") => (RuleGroup::Stable, rules::flake8_pyi::rules::DocstringInStub),
        (Flake8Pyi, "024") => (RuleGroup::Stable, rules::flake8_pyi::rules::CollectionsNamedTuple),
        (Flake8Pyi, "025") => (RuleGroup::Stable, rules::flake8_pyi::rules::UnaliasedCollectionsAbcSetImport),
        (Flake8Pyi, "026") => (RuleGroup::Stable, rules::flake8_pyi::rules::TypeAliasWithoutAnnotation),
        (Flake8Pyi, "029") => (RuleGroup::Stable, rules::flake8_pyi::rules::StrOrReprDefinedInStub),
        (Flake8Pyi, "030") => (RuleGroup::Stable, rules::flake8_pyi::rules::UnnecessaryLiteralUnion),
        (Flake8Pyi, "032") => (RuleGroup::Stable, rules::flake8_pyi::rules::AnyEqNeAnnotation),
        (Flake8Pyi, "033") => (RuleGroup::Stable, rules::flake8_pyi::rules::TypeCommentInStub),
        (Flake8Pyi, "034") => (RuleGroup::Stable, rules::flake8_pyi::rules::NonSelfReturnType),
        (Flake8Pyi, "035") => (RuleGroup::Stable, rules::flake8_pyi::rules::UnassignedSpecialVariableInStub),
        (Flake8Pyi, "036") => (RuleGroup::Stable, rules::flake8_pyi::rules::BadExitAnnotation),
        (Flake8Pyi, "041") => (RuleGroup::Stable, rules::flake8_pyi::rules::RedundantNumericUnion),
        (Flake8Pyi, "042") => (RuleGroup::Stable, rules::flake8_pyi::rules::SnakeCaseTypeAlias),
        (Flake8Pyi, "043") => (RuleGroup::Stable, rules::flake8_pyi::rules::TSuffixedTypeAlias),
        (Flake8Pyi, "044") => (RuleGroup::Stable, rules::flake8_pyi::rules::FutureAnnotationsInStub),
        (Flake8Pyi, "045") => (RuleGroup::Stable, rules::flake8_pyi::rules::IterMethodReturnIterable),
        (Flake8Pyi, "046") => (RuleGroup::Stable, rules::flake8_pyi::rules::UnusedPrivateProtocol),
        (Flake8Pyi, "047") => (RuleGroup::Stable, rules::flake8_pyi::rules::UnusedPrivateTypeAlias),
        (Flake8Pyi, "048") => (RuleGroup::Stable, rules::flake8_pyi::rules::StubBodyMultipleStatements),
        (Flake8Pyi, "049") => (RuleGroup::Stable, rules::flake8_pyi::rules::UnusedPrivateTypedDict),
        (Flake8Pyi, "050") => (RuleGroup::Stable, rules::flake8_pyi::rules::NoReturnArgumentAnnotationInStub),
        (Flake8Pyi, "051") => (RuleGroup::Stable, rules::flake8_pyi::rules::RedundantLiteralUnion),
        (Flake8Pyi, "052") => (RuleGroup::Stable, rules::flake8_pyi::rules::UnannotatedAssignmentInStub),
        (Flake8Pyi, "054") => (RuleGroup::Stable, rules::flake8_pyi::rules::NumericLiteralTooLong),
        (Flake8Pyi, "053") => (RuleGroup::Stable, rules::flake8_pyi::rules::StringOrBytesTooLong),
        (Flake8Pyi, "055") => (RuleGroup::Stable, rules::flake8_pyi::rules::UnnecessaryTypeUnion),
        (Flake8Pyi, "056") => (RuleGroup::Stable, rules::flake8_pyi::rules::UnsupportedMethodCallOnAll),

        // flake8-pytest-style
        (Flake8PytestStyle, "001") => (RuleGroup::Stable, rules::flake8_pytest_style::rules::PytestFixtureIncorrectParenthesesStyle),
        (Flake8PytestStyle, "002") => (RuleGroup::Stable, rules::flake8_pytest_style::rules::PytestFixturePositionalArgs),
        (Flake8PytestStyle, "003") => (RuleGroup::Stable, rules::flake8_pytest_style::rules::PytestExtraneousScopeFunction),
        (Flake8PytestStyle, "004") => (RuleGroup::Stable, rules::flake8_pytest_style::rules::PytestMissingFixtureNameUnderscore),
        (Flake8PytestStyle, "005") => (RuleGroup::Stable, rules::flake8_pytest_style::rules::PytestIncorrectFixtureNameUnderscore),
        (Flake8PytestStyle, "006") => (RuleGroup::Stable, rules::flake8_pytest_style::rules::PytestParametrizeNamesWrongType),
        (Flake8PytestStyle, "007") => (RuleGroup::Stable, rules::flake8_pytest_style::rules::PytestParametrizeValuesWrongType),
        (Flake8PytestStyle, "008") => (RuleGroup::Stable, rules::flake8_pytest_style::rules::PytestPatchWithLambda),
        (Flake8PytestStyle, "009") => (RuleGroup::Stable, rules::flake8_pytest_style::rules::PytestUnittestAssertion),
        (Flake8PytestStyle, "010") => (RuleGroup::Stable, rules::flake8_pytest_style::rules::PytestRaisesWithoutException),
        (Flake8PytestStyle, "011") => (RuleGroup::Stable, rules::flake8_pytest_style::rules::PytestRaisesTooBroad),
        (Flake8PytestStyle, "012") => (RuleGroup::Stable, rules::flake8_pytest_style::rules::PytestRaisesWithMultipleStatements),
        (Flake8PytestStyle, "013") => (RuleGroup::Stable, rules::flake8_pytest_style::rules::PytestIncorrectPytestImport),
        (Flake8PytestStyle, "014") => (RuleGroup::Stable, rules::flake8_pytest_style::rules::PytestDuplicateParametrizeTestCases),
        (Flake8PytestStyle, "015") => (RuleGroup::Stable, rules::flake8_pytest_style::rules::PytestAssertAlwaysFalse),
        (Flake8PytestStyle, "016") => (RuleGroup::Stable, rules::flake8_pytest_style::rules::PytestFailWithoutMessage),
        (Flake8PytestStyle, "017") => (RuleGroup::Stable, rules::flake8_pytest_style::rules::PytestAssertInExcept),
        (Flake8PytestStyle, "018") => (RuleGroup::Stable, rules::flake8_pytest_style::rules::PytestCompositeAssertion),
        (Flake8PytestStyle, "019") => (RuleGroup::Stable, rules::flake8_pytest_style::rules::PytestFixtureParamWithoutValue),
        (Flake8PytestStyle, "020") => (RuleGroup::Stable, rules::flake8_pytest_style::rules::PytestDeprecatedYieldFixture),
        (Flake8PytestStyle, "021") => (RuleGroup::Stable, rules::flake8_pytest_style::rules::PytestFixtureFinalizerCallback),
        (Flake8PytestStyle, "022") => (RuleGroup::Stable, rules::flake8_pytest_style::rules::PytestUselessYieldFixture),
        (Flake8PytestStyle, "023") => (RuleGroup::Stable, rules::flake8_pytest_style::rules::PytestIncorrectMarkParenthesesStyle),
        (Flake8PytestStyle, "024") => (RuleGroup::Stable, rules::flake8_pytest_style::rules::PytestUnnecessaryAsyncioMarkOnFixture),
        (Flake8PytestStyle, "025") => (RuleGroup::Stable, rules::flake8_pytest_style::rules::PytestErroneousUseFixturesOnFixture),
        (Flake8PytestStyle, "026") => (RuleGroup::Stable, rules::flake8_pytest_style::rules::PytestUseFixturesWithoutParameters),
        (Flake8PytestStyle, "027") => (RuleGroup::Stable, rules::flake8_pytest_style::rules::PytestUnittestRaisesAssertion),

        // flake8-pie
        (Flake8Pie, "790") => (RuleGroup::Stable, rules::flake8_pie::rules::UnnecessaryPass),
        (Flake8Pie, "794") => (RuleGroup::Stable, rules::flake8_pie::rules::DuplicateClassFieldDefinition),
        (Flake8Pie, "796") => (RuleGroup::Stable, rules::flake8_pie::rules::NonUniqueEnums),
        (Flake8Pie, "800") => (RuleGroup::Stable, rules::flake8_pie::rules::UnnecessarySpread),
        (Flake8Pie, "804") => (RuleGroup::Stable, rules::flake8_pie::rules::UnnecessaryDictKwargs),
        (Flake8Pie, "807") => (RuleGroup::Stable, rules::flake8_pie::rules::ReimplementedListBuiltin),
        (Flake8Pie, "808") => (RuleGroup::Stable, rules::flake8_pie::rules::UnnecessaryRangeStart),
        (Flake8Pie, "810") => (RuleGroup::Stable, rules::flake8_pie::rules::MultipleStartsEndsWith),

        // flake8-commas
        (Flake8Commas, "812") => (RuleGroup::Stable, rules::flake8_commas::rules::MissingTrailingComma),
        (Flake8Commas, "818") => (RuleGroup::Stable, rules::flake8_commas::rules::TrailingCommaOnBareTuple),
        (Flake8Commas, "819") => (RuleGroup::Stable, rules::flake8_commas::rules::ProhibitedTrailingComma),

        // flake8-no-pep420
        (Flake8NoPep420, "001") => (RuleGroup::Stable, rules::flake8_no_pep420::rules::ImplicitNamespacePackage),

        // flake8-executable
        (Flake8Executable, "001") => (RuleGroup::Stable, rules::flake8_executable::rules::ShebangNotExecutable),
        (Flake8Executable, "002") => (RuleGroup::Stable, rules::flake8_executable::rules::ShebangMissingExecutableFile),
        (Flake8Executable, "003") => (RuleGroup::Stable, rules::flake8_executable::rules::ShebangMissingPython),
        (Flake8Executable, "004") => (RuleGroup::Stable, rules::flake8_executable::rules::ShebangLeadingWhitespace),
        (Flake8Executable, "005") => (RuleGroup::Stable, rules::flake8_executable::rules::ShebangNotFirstLine),

        // flake8-type-checking
        (Flake8TypeChecking, "001") => (RuleGroup::Stable, rules::flake8_type_checking::rules::TypingOnlyFirstPartyImport),
        (Flake8TypeChecking, "002") => (RuleGroup::Stable, rules::flake8_type_checking::rules::TypingOnlyThirdPartyImport),
        (Flake8TypeChecking, "003") => (RuleGroup::Stable, rules::flake8_type_checking::rules::TypingOnlyStandardLibraryImport),
        (Flake8TypeChecking, "004") => (RuleGroup::Stable, rules::flake8_type_checking::rules::RuntimeImportInTypeCheckingBlock),
        (Flake8TypeChecking, "005") => (RuleGroup::Stable, rules::flake8_type_checking::rules::EmptyTypeCheckingBlock),

        // tryceratops
        (Tryceratops, "002") => (RuleGroup::Stable, rules::tryceratops::rules::RaiseVanillaClass),
        (Tryceratops, "003") => (RuleGroup::Stable, rules::tryceratops::rules::RaiseVanillaArgs),
        (Tryceratops, "004") => (RuleGroup::Stable, rules::tryceratops::rules::TypeCheckWithoutTypeError),
        (Tryceratops, "200") => (RuleGroup::Stable, rules::tryceratops::rules::ReraiseNoCause),
        (Tryceratops, "201") => (RuleGroup::Stable, rules::tryceratops::rules::VerboseRaise),
        (Tryceratops, "300") => (RuleGroup::Stable, rules::tryceratops::rules::TryConsiderElse),
        (Tryceratops, "301") => (RuleGroup::Stable, rules::tryceratops::rules::RaiseWithinTry),
        (Tryceratops, "302") => (RuleGroup::Stable, rules::tryceratops::rules::UselessTryExcept),
        (Tryceratops, "400") => (RuleGroup::Stable, rules::tryceratops::rules::ErrorInsteadOfException),
        (Tryceratops, "401") => (RuleGroup::Stable, rules::tryceratops::rules::VerboseLogMessage),

        // flake8-use-pathlib
        (Flake8UsePathlib, "100") => (RuleGroup::Stable, rules::flake8_use_pathlib::violations::OsPathAbspath),
        (Flake8UsePathlib, "101") => (RuleGroup::Stable, rules::flake8_use_pathlib::violations::OsChmod),
        (Flake8UsePathlib, "102") => (RuleGroup::Stable, rules::flake8_use_pathlib::violations::OsMkdir),
        (Flake8UsePathlib, "103") => (RuleGroup::Stable, rules::flake8_use_pathlib::violations::OsMakedirs),
        (Flake8UsePathlib, "104") => (RuleGroup::Stable, rules::flake8_use_pathlib::violations::OsRename),
        (Flake8UsePathlib, "105") => (RuleGroup::Stable, rules::flake8_use_pathlib::violations::OsReplace),
        (Flake8UsePathlib, "106") => (RuleGroup::Stable, rules::flake8_use_pathlib::violations::OsRmdir),
        (Flake8UsePathlib, "107") => (RuleGroup::Stable, rules::flake8_use_pathlib::violations::OsRemove),
        (Flake8UsePathlib, "108") => (RuleGroup::Stable, rules::flake8_use_pathlib::violations::OsUnlink),
        (Flake8UsePathlib, "109") => (RuleGroup::Stable, rules::flake8_use_pathlib::violations::OsGetcwd),
        (Flake8UsePathlib, "110") => (RuleGroup::Stable, rules::flake8_use_pathlib::violations::OsPathExists),
        (Flake8UsePathlib, "111") => (RuleGroup::Stable, rules::flake8_use_pathlib::violations::OsPathExpanduser),
        (Flake8UsePathlib, "112") => (RuleGroup::Stable, rules::flake8_use_pathlib::violations::OsPathIsdir),
        (Flake8UsePathlib, "113") => (RuleGroup::Stable, rules::flake8_use_pathlib::violations::OsPathIsfile),
        (Flake8UsePathlib, "114") => (RuleGroup::Stable, rules::flake8_use_pathlib::violations::OsPathIslink),
        (Flake8UsePathlib, "115") => (RuleGroup::Stable, rules::flake8_use_pathlib::violations::OsReadlink),
        (Flake8UsePathlib, "116") => (RuleGroup::Stable, rules::flake8_use_pathlib::violations::OsStat),
        (Flake8UsePathlib, "117") => (RuleGroup::Stable, rules::flake8_use_pathlib::violations::OsPathIsabs),
        (Flake8UsePathlib, "118") => (RuleGroup::Stable, rules::flake8_use_pathlib::violations::OsPathJoin),
        (Flake8UsePathlib, "119") => (RuleGroup::Stable, rules::flake8_use_pathlib::violations::OsPathBasename),
        (Flake8UsePathlib, "120") => (RuleGroup::Stable, rules::flake8_use_pathlib::violations::OsPathDirname),
        (Flake8UsePathlib, "121") => (RuleGroup::Stable, rules::flake8_use_pathlib::violations::OsPathSamefile),
        (Flake8UsePathlib, "122") => (RuleGroup::Stable, rules::flake8_use_pathlib::violations::OsPathSplitext),
        (Flake8UsePathlib, "123") => (RuleGroup::Stable, rules::flake8_use_pathlib::violations::BuiltinOpen),
        (Flake8UsePathlib, "124") => (RuleGroup::Stable, rules::flake8_use_pathlib::violations::PyPath),
        (Flake8UsePathlib, "201") => (RuleGroup::Stable, rules::flake8_use_pathlib::rules::PathConstructorCurrentDirectory),
        (Flake8UsePathlib, "202") => (RuleGroup::Stable, rules::flake8_use_pathlib::rules::OsPathGetsize),
        (Flake8UsePathlib, "202") => (RuleGroup::Stable, rules::flake8_use_pathlib::rules::OsPathGetsize),
        (Flake8UsePathlib, "203") => (RuleGroup::Stable, rules::flake8_use_pathlib::rules::OsPathGetatime),
        (Flake8UsePathlib, "204") => (RuleGroup::Stable, rules::flake8_use_pathlib::rules::OsPathGetmtime),
        (Flake8UsePathlib, "205") => (RuleGroup::Stable, rules::flake8_use_pathlib::rules::OsPathGetctime),
        (Flake8UsePathlib, "206") => (RuleGroup::Stable, rules::flake8_use_pathlib::rules::OsSepSplit),
        (Flake8UsePathlib, "207") => (RuleGroup::Stable, rules::flake8_use_pathlib::rules::Glob),

        // flake8-logging-format
        (Flake8LoggingFormat, "001") => (RuleGroup::Stable, rules::flake8_logging_format::violations::LoggingStringFormat),
        (Flake8LoggingFormat, "002") => (RuleGroup::Stable, rules::flake8_logging_format::violations::LoggingPercentFormat),
        (Flake8LoggingFormat, "003") => (RuleGroup::Stable, rules::flake8_logging_format::violations::LoggingStringConcat),
        (Flake8LoggingFormat, "004") => (RuleGroup::Stable, rules::flake8_logging_format::violations::LoggingFString),
        (Flake8LoggingFormat, "010") => (RuleGroup::Stable, rules::flake8_logging_format::violations::LoggingWarn),
        (Flake8LoggingFormat, "101") => (RuleGroup::Stable, rules::flake8_logging_format::violations::LoggingExtraAttrClash),
        (Flake8LoggingFormat, "201") => (RuleGroup::Stable, rules::flake8_logging_format::violations::LoggingExcInfo),
        (Flake8LoggingFormat, "202") => (RuleGroup::Stable, rules::flake8_logging_format::violations::LoggingRedundantExcInfo),

        // flake8-raise
        (Flake8Raise, "102") => (RuleGroup::Stable, rules::flake8_raise::rules::UnnecessaryParenOnRaiseException),

        // flake8-self
        (Flake8Self, "001") => (RuleGroup::Stable, rules::flake8_self::rules::PrivateMemberAccess),

        // numpy
        (Numpy, "001") => (RuleGroup::Stable, rules::numpy::rules::NumpyDeprecatedTypeAlias),
        (Numpy, "002") => (RuleGroup::Stable, rules::numpy::rules::NumpyLegacyRandom),
        (Numpy, "003") => (RuleGroup::Stable, rules::numpy::rules::NumpyDeprecatedFunction),
        (Numpy, "201") => (RuleGroup::Preview, rules::numpy::rules::Numpy2Deprecation),

        // ruff
        (Ruff, "001") => (RuleGroup::Stable, rules::ruff::rules::AmbiguousUnicodeCharacterString),
        (Ruff, "002") => (RuleGroup::Stable, rules::ruff::rules::AmbiguousUnicodeCharacterDocstring),
        (Ruff, "003") => (RuleGroup::Stable, rules::ruff::rules::AmbiguousUnicodeCharacterComment),
        (Ruff, "005") => (RuleGroup::Stable, rules::ruff::rules::CollectionLiteralConcatenation),
        (Ruff, "006") => (RuleGroup::Stable, rules::ruff::rules::AsyncioDanglingTask),
        (Ruff, "007") => (RuleGroup::Stable, rules::ruff::rules::PairwiseOverZipped),
        (Ruff, "008") => (RuleGroup::Stable, rules::ruff::rules::MutableDataclassDefault),
        (Ruff, "009") => (RuleGroup::Stable, rules::ruff::rules::FunctionCallInDataclassDefaultArgument),
        (Ruff, "010") => (RuleGroup::Stable, rules::ruff::rules::ExplicitFStringTypeConversion),
        (Ruff, "011") => (RuleGroup::Stable, rules::ruff::rules::StaticKeyDictComprehension),
        (Ruff, "012") => (RuleGroup::Stable, rules::ruff::rules::MutableClassDefault),
        (Ruff, "013") => (RuleGroup::Stable, rules::ruff::rules::ImplicitOptional),
        #[cfg(feature = "unreachable-code")] // When removing this feature gate, also update rules_selector.rs
        #[allow(deprecated)]
        (Ruff, "014") => (RuleGroup::Nursery, rules::ruff::rules::UnreachableCode),
        (Ruff, "015") => (RuleGroup::Stable, rules::ruff::rules::UnnecessaryIterableAllocationForFirstElement),
        (Ruff, "016") => (RuleGroup::Stable, rules::ruff::rules::InvalidIndexType),
        #[allow(deprecated)]
        (Ruff, "017") => (RuleGroup::Nursery, rules::ruff::rules::QuadraticListSummation),
        (Ruff, "018") => (RuleGroup::Preview, rules::ruff::rules::AssignmentInAssert),
        (Ruff, "019") => (RuleGroup::Preview, rules::ruff::rules::UnnecessaryKeyCheck),
        (Ruff, "100") => (RuleGroup::Stable, rules::ruff::rules::UnusedNOQA),
        (Ruff, "200") => (RuleGroup::Stable, rules::ruff::rules::InvalidPyprojectToml),

        // flake8-django
        (Flake8Django, "001") => (RuleGroup::Stable, rules::flake8_django::rules::DjangoNullableModelStringField),
        (Flake8Django, "003") => (RuleGroup::Stable, rules::flake8_django::rules::DjangoLocalsInRenderFunction),
        (Flake8Django, "006") => (RuleGroup::Stable, rules::flake8_django::rules::DjangoExcludeWithModelForm),
        (Flake8Django, "007") => (RuleGroup::Stable, rules::flake8_django::rules::DjangoAllWithModelForm),
        (Flake8Django, "008") => (RuleGroup::Stable, rules::flake8_django::rules::DjangoModelWithoutDunderStr),
        (Flake8Django, "012") => (RuleGroup::Stable, rules::flake8_django::rules::DjangoUnorderedBodyContentInModel),
        (Flake8Django, "013") => (RuleGroup::Stable, rules::flake8_django::rules::DjangoNonLeadingReceiverDecorator),

        // flynt
        // Reserved: (Flynt, "001") => (RuleGroup::Stable, Rule: :StringConcatenationToFString),
        (Flynt, "002") => (RuleGroup::Stable, rules::flynt::rules::StaticJoinToFString),

        // flake8-todos
        (Flake8Todos, "001") => (RuleGroup::Stable, rules::flake8_todos::rules::InvalidTodoTag),
        (Flake8Todos, "002") => (RuleGroup::Stable, rules::flake8_todos::rules::MissingTodoAuthor),
        (Flake8Todos, "003") => (RuleGroup::Stable, rules::flake8_todos::rules::MissingTodoLink),
        (Flake8Todos, "004") => (RuleGroup::Stable, rules::flake8_todos::rules::MissingTodoColon),
        (Flake8Todos, "005") => (RuleGroup::Stable, rules::flake8_todos::rules::MissingTodoDescription),
        (Flake8Todos, "006") => (RuleGroup::Stable, rules::flake8_todos::rules::InvalidTodoCapitalization),
        (Flake8Todos, "007") => (RuleGroup::Stable, rules::flake8_todos::rules::MissingSpaceAfterTodoColon),

        // airflow
        (Airflow, "001") => (RuleGroup::Stable, rules::airflow::rules::AirflowVariableNameTaskIdMismatch),

        // perflint
        (Perflint, "101") => (RuleGroup::Stable, rules::perflint::rules::UnnecessaryListCast),
        (Perflint, "102") => (RuleGroup::Stable, rules::perflint::rules::IncorrectDictIterator),
        (Perflint, "203") => (RuleGroup::Stable, rules::perflint::rules::TryExceptInLoop),
        (Perflint, "401") => (RuleGroup::Stable, rules::perflint::rules::ManualListComprehension),
        (Perflint, "402") => (RuleGroup::Stable, rules::perflint::rules::ManualListCopy),
        (Perflint, "403") => (RuleGroup::Preview, rules::perflint::rules::ManualDictComprehension),

        // flake8-fixme
        (Flake8Fixme, "001") => (RuleGroup::Stable, rules::flake8_fixme::rules::LineContainsFixme),
        (Flake8Fixme, "002") => (RuleGroup::Stable, rules::flake8_fixme::rules::LineContainsTodo),
        (Flake8Fixme, "003") => (RuleGroup::Stable, rules::flake8_fixme::rules::LineContainsXxx),
        (Flake8Fixme, "004") => (RuleGroup::Stable, rules::flake8_fixme::rules::LineContainsHack),

        // flake8-slots
        (Flake8Slots, "000") => (RuleGroup::Stable, rules::flake8_slots::rules::NoSlotsInStrSubclass),
        (Flake8Slots, "001") => (RuleGroup::Stable, rules::flake8_slots::rules::NoSlotsInTupleSubclass),
        (Flake8Slots, "002") => (RuleGroup::Stable, rules::flake8_slots::rules::NoSlotsInNamedtupleSubclass),

        // refurb
        (Refurb, "101") => (RuleGroup::Preview, rules::refurb::rules::ReadWholeFile),
        (Refurb, "105") => (RuleGroup::Preview, rules::refurb::rules::PrintEmptyString),
        #[allow(deprecated)]
        (Refurb, "113") => (RuleGroup::Nursery, rules::refurb::rules::RepeatedAppend),
        #[allow(deprecated)]
        (Refurb, "131") => (RuleGroup::Nursery, rules::refurb::rules::DeleteFullSlice),
        #[allow(deprecated)]
        (Refurb, "132") => (RuleGroup::Nursery, rules::refurb::rules::CheckAndRemoveFromSet),
        (Refurb, "140") => (RuleGroup::Preview, rules::refurb::rules::ReimplementedStarmap),
        (Refurb, "145") => (RuleGroup::Preview, rules::refurb::rules::SliceCopy),
        (Refurb, "148") => (RuleGroup::Preview, rules::refurb::rules::UnnecessaryEnumerate),
        (Refurb, "168") => (RuleGroup::Preview, rules::refurb::rules::IsinstanceTypeNone),
        (Refurb, "169") => (RuleGroup::Preview, rules::refurb::rules::TypeNoneComparison),
        (Refurb, "171") => (RuleGroup::Preview, rules::refurb::rules::SingleItemMembershipTest),
        (Refurb, "177") => (RuleGroup::Preview, rules::refurb::rules::ImplicitCwd),

        // flake8-logging
        (Flake8Logging, "001") => (RuleGroup::Preview, rules::flake8_logging::rules::DirectLoggerInstantiation),
        (Flake8Logging, "002") => (RuleGroup::Preview, rules::flake8_logging::rules::InvalidGetLoggerArgument),
        (Flake8Logging, "007") => (RuleGroup::Preview, rules::flake8_logging::rules::ExceptionWithoutExcInfo),
        (Flake8Logging, "009") => (RuleGroup::Preview, rules::flake8_logging::rules::UndocumentedWarn),

        _ => return None,
    })
}<|MERGE_RESOLUTION|>--- conflicted
+++ resolved
@@ -293,11 +293,8 @@
         // flake8-trio
         (Flake8Trio, "100") => (RuleGroup::Preview, rules::flake8_trio::rules::TrioTimeoutWithoutAwait),
         (Flake8Trio, "105") => (RuleGroup::Preview, rules::flake8_trio::rules::TrioSyncCall),
-<<<<<<< HEAD
         (Flake8Trio, "109") => (RuleGroup::Preview, rules::flake8_trio::rules::TrioAsyncFunctionWithTimeout),
-=======
         (Flake8Trio, "110") => (RuleGroup::Preview, rules::flake8_trio::rules::TrioUnneededSleep),
->>>>>>> 621e98f4
         (Flake8Trio, "115") => (RuleGroup::Preview, rules::flake8_trio::rules::TrioZeroSleepCall),
 
         // flake8-builtins
