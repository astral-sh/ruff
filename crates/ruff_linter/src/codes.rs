/// In this module we generate [`Rule`], an enum of all rules, and [`RuleCodePrefix`], an enum of
/// all rules categories. A rule category is something like pyflakes or flake8-todos. Each rule
/// category contains all rules and their common prefixes, i.e. everything you can specify in
/// `--select`. For pylint this is e.g. C0414 and E0118 but also C and E01.
use std::fmt::Formatter;

use crate::registry::{AsRule, Linter};
use crate::rule_selector::is_single_rule_selector;
use crate::rules;

use strum_macros::{AsRefStr, EnumIter};

#[derive(PartialEq, Eq, PartialOrd, Ord)]
pub struct NoqaCode(&'static str, &'static str);

impl NoqaCode {
    /// Return the prefix for the [`NoqaCode`], e.g., `SIM` for `SIM101`.
    pub fn prefix(&self) -> &str {
        self.0
    }

    /// Return the suffix for the [`NoqaCode`], e.g., `101` for `SIM101`.
    pub fn suffix(&self) -> &str {
        self.1
    }
}

impl std::fmt::Debug for NoqaCode {
    fn fmt(&self, f: &mut Formatter<'_>) -> std::fmt::Result {
        std::fmt::Display::fmt(self, f)
    }
}

impl std::fmt::Display for NoqaCode {
    fn fmt(&self, f: &mut Formatter<'_>) -> Result<(), std::fmt::Error> {
        write!(f, "{}{}", self.0, self.1)
    }
}

impl PartialEq<&str> for NoqaCode {
    fn eq(&self, other: &&str) -> bool {
        match other.strip_prefix(self.0) {
            Some(suffix) => suffix == self.1,
            None => false,
        }
    }
}

#[derive(Debug, Copy, Clone)]
pub enum RuleGroup {
    /// The rule is stable.
    Stable,
    /// The rule is unstable, and preview mode must be enabled for usage.
    Preview,
    /// The rule has been deprecated, warnings will be displayed during selection in stable
    /// and errors will be raised if used with preview mode enabled.
    Deprecated,
    /// The rule has been removed, errors will be displayed on use.
    Removed,
    /// Legacy category for unstable rules, supports backwards compatible selection.
    #[deprecated(note = "Use `RuleGroup::Preview` for new rules instead")]
    Nursery,
}

#[ruff_macros::map_codes]
pub fn code_to_rule(linter: Linter, code: &str) -> Option<(RuleGroup, Rule)> {
    #[allow(clippy::enum_glob_use)]
    use Linter::*;

    #[rustfmt::skip]
    Some(match (linter, code) {
        // pycodestyle errors
        (Pycodestyle, "E101") => (RuleGroup::Stable, rules::pycodestyle::rules::MixedSpacesAndTabs),
        #[allow(deprecated)]
        (Pycodestyle, "E111") => (RuleGroup::Nursery, rules::pycodestyle::rules::logical_lines::IndentationWithInvalidMultiple),
        #[allow(deprecated)]
        (Pycodestyle, "E112") => (RuleGroup::Nursery, rules::pycodestyle::rules::logical_lines::NoIndentedBlock),
        #[allow(deprecated)]
        (Pycodestyle, "E113") => (RuleGroup::Nursery, rules::pycodestyle::rules::logical_lines::UnexpectedIndentation),
        #[allow(deprecated)]
        (Pycodestyle, "E114") => (RuleGroup::Nursery, rules::pycodestyle::rules::logical_lines::IndentationWithInvalidMultipleComment),
        #[allow(deprecated)]
        (Pycodestyle, "E115") => (RuleGroup::Nursery, rules::pycodestyle::rules::logical_lines::NoIndentedBlockComment),
        #[allow(deprecated)]
        (Pycodestyle, "E116") => (RuleGroup::Nursery, rules::pycodestyle::rules::logical_lines::UnexpectedIndentationComment),
        #[allow(deprecated)]
        (Pycodestyle, "E117") => (RuleGroup::Nursery, rules::pycodestyle::rules::logical_lines::OverIndented),
        #[allow(deprecated)]
        (Pycodestyle, "E201") => (RuleGroup::Nursery, rules::pycodestyle::rules::logical_lines::WhitespaceAfterOpenBracket),
        #[allow(deprecated)]
        (Pycodestyle, "E202") => (RuleGroup::Nursery, rules::pycodestyle::rules::logical_lines::WhitespaceBeforeCloseBracket),
        #[allow(deprecated)]
        (Pycodestyle, "E203") => (RuleGroup::Nursery, rules::pycodestyle::rules::logical_lines::WhitespaceBeforePunctuation),
        #[allow(deprecated)]
        (Pycodestyle, "E211") => (RuleGroup::Nursery, rules::pycodestyle::rules::logical_lines::WhitespaceBeforeParameters),
        #[allow(deprecated)]
        (Pycodestyle, "E221") => (RuleGroup::Nursery, rules::pycodestyle::rules::logical_lines::MultipleSpacesBeforeOperator),
        #[allow(deprecated)]
        (Pycodestyle, "E222") => (RuleGroup::Nursery, rules::pycodestyle::rules::logical_lines::MultipleSpacesAfterOperator),
        #[allow(deprecated)]
        (Pycodestyle, "E223") => (RuleGroup::Nursery, rules::pycodestyle::rules::logical_lines::TabBeforeOperator),
        #[allow(deprecated)]
        (Pycodestyle, "E224") => (RuleGroup::Nursery, rules::pycodestyle::rules::logical_lines::TabAfterOperator),
        #[allow(deprecated)]
        (Pycodestyle, "E225") => (RuleGroup::Nursery, rules::pycodestyle::rules::logical_lines::MissingWhitespaceAroundOperator),
        #[allow(deprecated)]
        (Pycodestyle, "E226") => (RuleGroup::Nursery, rules::pycodestyle::rules::logical_lines::MissingWhitespaceAroundArithmeticOperator),
        #[allow(deprecated)]
        (Pycodestyle, "E227") => (RuleGroup::Nursery, rules::pycodestyle::rules::logical_lines::MissingWhitespaceAroundBitwiseOrShiftOperator),
        #[allow(deprecated)]
        (Pycodestyle, "E228") => (RuleGroup::Nursery, rules::pycodestyle::rules::logical_lines::MissingWhitespaceAroundModuloOperator),
        #[allow(deprecated)]
        (Pycodestyle, "E231") => (RuleGroup::Nursery, rules::pycodestyle::rules::logical_lines::MissingWhitespace),
        #[allow(deprecated)]
        (Pycodestyle, "E241") => (RuleGroup::Nursery, rules::pycodestyle::rules::logical_lines::MultipleSpacesAfterComma),
        #[allow(deprecated)]
        (Pycodestyle, "E242") => (RuleGroup::Nursery, rules::pycodestyle::rules::logical_lines::TabAfterComma),
        #[allow(deprecated)]
        (Pycodestyle, "E251") => (RuleGroup::Nursery, rules::pycodestyle::rules::logical_lines::UnexpectedSpacesAroundKeywordParameterEquals),
        #[allow(deprecated)]
        (Pycodestyle, "E252") => (RuleGroup::Nursery, rules::pycodestyle::rules::logical_lines::MissingWhitespaceAroundParameterEquals),
        #[allow(deprecated)]
        (Pycodestyle, "E261") => (RuleGroup::Nursery, rules::pycodestyle::rules::logical_lines::TooFewSpacesBeforeInlineComment),
        #[allow(deprecated)]
        (Pycodestyle, "E262") => (RuleGroup::Nursery, rules::pycodestyle::rules::logical_lines::NoSpaceAfterInlineComment),
        #[allow(deprecated)]
        (Pycodestyle, "E265") => (RuleGroup::Nursery, rules::pycodestyle::rules::logical_lines::NoSpaceAfterBlockComment),
        #[allow(deprecated)]
        (Pycodestyle, "E266") => (RuleGroup::Nursery, rules::pycodestyle::rules::logical_lines::MultipleLeadingHashesForBlockComment),
        #[allow(deprecated)]
        (Pycodestyle, "E271") => (RuleGroup::Nursery, rules::pycodestyle::rules::logical_lines::MultipleSpacesAfterKeyword),
        #[allow(deprecated)]
        (Pycodestyle, "E272") => (RuleGroup::Nursery, rules::pycodestyle::rules::logical_lines::MultipleSpacesBeforeKeyword),
        #[allow(deprecated)]
        (Pycodestyle, "E273") => (RuleGroup::Nursery, rules::pycodestyle::rules::logical_lines::TabAfterKeyword),
        #[allow(deprecated)]
        (Pycodestyle, "E274") => (RuleGroup::Nursery, rules::pycodestyle::rules::logical_lines::TabBeforeKeyword),
        #[allow(deprecated)]
        (Pycodestyle, "E275") => (RuleGroup::Nursery, rules::pycodestyle::rules::logical_lines::MissingWhitespaceAfterKeyword),
        (Pycodestyle, "E301") => (RuleGroup::Preview, rules::pycodestyle::rules::BlankLineBetweenMethods),
        (Pycodestyle, "E302") => (RuleGroup::Preview, rules::pycodestyle::rules::BlankLinesTopLevel),
        (Pycodestyle, "E303") => (RuleGroup::Preview, rules::pycodestyle::rules::TooManyBlankLines),
        (Pycodestyle, "E304") => (RuleGroup::Preview, rules::pycodestyle::rules::BlankLineAfterDecorator),
        (Pycodestyle, "E305") => (RuleGroup::Preview, rules::pycodestyle::rules::BlankLinesAfterFunctionOrClass),
        (Pycodestyle, "E306") => (RuleGroup::Preview, rules::pycodestyle::rules::BlankLinesBeforeNestedDefinition),
        (Pycodestyle, "E401") => (RuleGroup::Stable, rules::pycodestyle::rules::MultipleImportsOnOneLine),
        (Pycodestyle, "E402") => (RuleGroup::Stable, rules::pycodestyle::rules::ModuleImportNotAtTopOfFile),
        (Pycodestyle, "E501") => (RuleGroup::Stable, rules::pycodestyle::rules::LineTooLong),
        (Pycodestyle, "E502") => (RuleGroup::Preview, rules::pycodestyle::rules::logical_lines::RedundantBackslash),
        (Pycodestyle, "E701") => (RuleGroup::Stable, rules::pycodestyle::rules::MultipleStatementsOnOneLineColon),
        (Pycodestyle, "E702") => (RuleGroup::Stable, rules::pycodestyle::rules::MultipleStatementsOnOneLineSemicolon),
        (Pycodestyle, "E703") => (RuleGroup::Stable, rules::pycodestyle::rules::UselessSemicolon),
        (Pycodestyle, "E711") => (RuleGroup::Stable, rules::pycodestyle::rules::NoneComparison),
        (Pycodestyle, "E712") => (RuleGroup::Stable, rules::pycodestyle::rules::TrueFalseComparison),
        (Pycodestyle, "E713") => (RuleGroup::Stable, rules::pycodestyle::rules::NotInTest),
        (Pycodestyle, "E714") => (RuleGroup::Stable, rules::pycodestyle::rules::NotIsTest),
        (Pycodestyle, "E721") => (RuleGroup::Stable, rules::pycodestyle::rules::TypeComparison),
        (Pycodestyle, "E722") => (RuleGroup::Stable, rules::pycodestyle::rules::BareExcept),
        (Pycodestyle, "E731") => (RuleGroup::Stable, rules::pycodestyle::rules::LambdaAssignment),
        (Pycodestyle, "E741") => (RuleGroup::Stable, rules::pycodestyle::rules::AmbiguousVariableName),
        (Pycodestyle, "E742") => (RuleGroup::Stable, rules::pycodestyle::rules::AmbiguousClassName),
        (Pycodestyle, "E743") => (RuleGroup::Stable, rules::pycodestyle::rules::AmbiguousFunctionName),
        (Pycodestyle, "E902") => (RuleGroup::Stable, rules::pycodestyle::rules::IOError),
        (Pycodestyle, "E999") => (RuleGroup::Stable, rules::pycodestyle::rules::SyntaxError),

        // pycodestyle warnings
        (Pycodestyle, "W191") => (RuleGroup::Stable, rules::pycodestyle::rules::TabIndentation),
        (Pycodestyle, "W291") => (RuleGroup::Stable, rules::pycodestyle::rules::TrailingWhitespace),
        (Pycodestyle, "W292") => (RuleGroup::Stable, rules::pycodestyle::rules::MissingNewlineAtEndOfFile),
        (Pycodestyle, "W293") => (RuleGroup::Stable, rules::pycodestyle::rules::BlankLineWithWhitespace),
        (Pycodestyle, "W391") => (RuleGroup::Preview, rules::pycodestyle::rules::TooManyNewlinesAtEndOfFile),
        (Pycodestyle, "W505") => (RuleGroup::Stable, rules::pycodestyle::rules::DocLineTooLong),
        (Pycodestyle, "W605") => (RuleGroup::Stable, rules::pycodestyle::rules::InvalidEscapeSequence),

        // pyflakes
        (Pyflakes, "401") => (RuleGroup::Stable, rules::pyflakes::rules::UnusedImport),
        (Pyflakes, "402") => (RuleGroup::Stable, rules::pyflakes::rules::ImportShadowedByLoopVar),
        (Pyflakes, "403") => (RuleGroup::Stable, rules::pyflakes::rules::UndefinedLocalWithImportStar),
        (Pyflakes, "404") => (RuleGroup::Stable, rules::pyflakes::rules::LateFutureImport),
        (Pyflakes, "405") => (RuleGroup::Stable, rules::pyflakes::rules::UndefinedLocalWithImportStarUsage),
        (Pyflakes, "406") => (RuleGroup::Stable, rules::pyflakes::rules::UndefinedLocalWithNestedImportStarUsage),
        (Pyflakes, "407") => (RuleGroup::Stable, rules::pyflakes::rules::FutureFeatureNotDefined),
        (Pyflakes, "501") => (RuleGroup::Stable, rules::pyflakes::rules::PercentFormatInvalidFormat),
        (Pyflakes, "502") => (RuleGroup::Stable, rules::pyflakes::rules::PercentFormatExpectedMapping),
        (Pyflakes, "503") => (RuleGroup::Stable, rules::pyflakes::rules::PercentFormatExpectedSequence),
        (Pyflakes, "504") => (RuleGroup::Stable, rules::pyflakes::rules::PercentFormatExtraNamedArguments),
        (Pyflakes, "505") => (RuleGroup::Stable, rules::pyflakes::rules::PercentFormatMissingArgument),
        (Pyflakes, "506") => (RuleGroup::Stable, rules::pyflakes::rules::PercentFormatMixedPositionalAndNamed),
        (Pyflakes, "507") => (RuleGroup::Stable, rules::pyflakes::rules::PercentFormatPositionalCountMismatch),
        (Pyflakes, "508") => (RuleGroup::Stable, rules::pyflakes::rules::PercentFormatStarRequiresSequence),
        (Pyflakes, "509") => (RuleGroup::Stable, rules::pyflakes::rules::PercentFormatUnsupportedFormatCharacter),
        (Pyflakes, "521") => (RuleGroup::Stable, rules::pyflakes::rules::StringDotFormatInvalidFormat),
        (Pyflakes, "522") => (RuleGroup::Stable, rules::pyflakes::rules::StringDotFormatExtraNamedArguments),
        (Pyflakes, "523") => (RuleGroup::Stable, rules::pyflakes::rules::StringDotFormatExtraPositionalArguments),
        (Pyflakes, "524") => (RuleGroup::Stable, rules::pyflakes::rules::StringDotFormatMissingArguments),
        (Pyflakes, "525") => (RuleGroup::Stable, rules::pyflakes::rules::StringDotFormatMixingAutomatic),
        (Pyflakes, "541") => (RuleGroup::Stable, rules::pyflakes::rules::FStringMissingPlaceholders),
        (Pyflakes, "601") => (RuleGroup::Stable, rules::pyflakes::rules::MultiValueRepeatedKeyLiteral),
        (Pyflakes, "602") => (RuleGroup::Stable, rules::pyflakes::rules::MultiValueRepeatedKeyVariable),
        (Pyflakes, "621") => (RuleGroup::Stable, rules::pyflakes::rules::ExpressionsInStarAssignment),
        (Pyflakes, "622") => (RuleGroup::Stable, rules::pyflakes::rules::MultipleStarredExpressions),
        (Pyflakes, "631") => (RuleGroup::Stable, rules::pyflakes::rules::AssertTuple),
        (Pyflakes, "632") => (RuleGroup::Stable, rules::pyflakes::rules::IsLiteral),
        (Pyflakes, "633") => (RuleGroup::Stable, rules::pyflakes::rules::InvalidPrintSyntax),
        (Pyflakes, "634") => (RuleGroup::Stable, rules::pyflakes::rules::IfTuple),
        (Pyflakes, "701") => (RuleGroup::Stable, rules::pyflakes::rules::BreakOutsideLoop),
        (Pyflakes, "702") => (RuleGroup::Stable, rules::pyflakes::rules::ContinueOutsideLoop),
        (Pyflakes, "704") => (RuleGroup::Stable, rules::pyflakes::rules::YieldOutsideFunction),
        (Pyflakes, "706") => (RuleGroup::Stable, rules::pyflakes::rules::ReturnOutsideFunction),
        (Pyflakes, "707") => (RuleGroup::Stable, rules::pyflakes::rules::DefaultExceptNotLast),
        (Pyflakes, "722") => (RuleGroup::Stable, rules::pyflakes::rules::ForwardAnnotationSyntaxError),
        (Pyflakes, "811") => (RuleGroup::Stable, rules::pyflakes::rules::RedefinedWhileUnused),
        (Pyflakes, "821") => (RuleGroup::Stable, rules::pyflakes::rules::UndefinedName),
        (Pyflakes, "822") => (RuleGroup::Stable, rules::pyflakes::rules::UndefinedExport),
        (Pyflakes, "823") => (RuleGroup::Stable, rules::pyflakes::rules::UndefinedLocal),
        (Pyflakes, "841") => (RuleGroup::Stable, rules::pyflakes::rules::UnusedVariable),
        (Pyflakes, "842") => (RuleGroup::Stable, rules::pyflakes::rules::UnusedAnnotation),
        (Pyflakes, "901") => (RuleGroup::Stable, rules::pyflakes::rules::RaiseNotImplemented),

        // pylint
        (Pylint, "C0105") => (RuleGroup::Stable, rules::pylint::rules::TypeNameIncorrectVariance),
        (Pylint, "C0131") => (RuleGroup::Stable, rules::pylint::rules::TypeBivariance),
        (Pylint, "C0132") => (RuleGroup::Stable, rules::pylint::rules::TypeParamNameMismatch),
        (Pylint, "C0205") => (RuleGroup::Stable, rules::pylint::rules::SingleStringSlots),
        (Pylint, "C0208") => (RuleGroup::Stable, rules::pylint::rules::IterationOverSet),
        (Pylint, "C0414") => (RuleGroup::Stable, rules::pylint::rules::UselessImportAlias),
        (Pylint, "C0415") => (RuleGroup::Preview, rules::pylint::rules::ImportOutsideTopLevel),
        #[allow(deprecated)]
        (Pylint, "C1901") => (RuleGroup::Nursery, rules::pylint::rules::CompareToEmptyString),
        (Pylint, "C2401") => (RuleGroup::Preview, rules::pylint::rules::NonAsciiName),
        (Pylint, "C2403") => (RuleGroup::Preview, rules::pylint::rules::NonAsciiImportName),
        (Pylint, "C2701") => (RuleGroup::Preview, rules::pylint::rules::ImportPrivateName),
        (Pylint, "C2801") => (RuleGroup::Preview, rules::pylint::rules::UnnecessaryDunderCall),
        (Pylint, "C3002") => (RuleGroup::Stable, rules::pylint::rules::UnnecessaryDirectLambdaCall),
        (Pylint, "E0100") => (RuleGroup::Stable, rules::pylint::rules::YieldInInit),
        (Pylint, "E0101") => (RuleGroup::Stable, rules::pylint::rules::ReturnInInit),
        (Pylint, "E0115") => (RuleGroup::Preview, rules::pylint::rules::NonlocalAndGlobal),
        (Pylint, "E0116") => (RuleGroup::Stable, rules::pylint::rules::ContinueInFinally),
        (Pylint, "E0117") => (RuleGroup::Stable, rules::pylint::rules::NonlocalWithoutBinding),
        (Pylint, "E0118") => (RuleGroup::Stable, rules::pylint::rules::LoadBeforeGlobalDeclaration),
        (Pylint, "E0237") => (RuleGroup::Stable, rules::pylint::rules::NonSlotAssignment),
        (Pylint, "E0241") => (RuleGroup::Stable, rules::pylint::rules::DuplicateBases),
        (Pylint, "E0302") => (RuleGroup::Stable, rules::pylint::rules::UnexpectedSpecialMethodSignature),
        (Pylint, "E0303") => (RuleGroup::Preview, rules::pylint::rules::InvalidLengthReturnType),
        (Pylint, "E0304") => (RuleGroup::Preview, rules::pylint::rules::InvalidBoolReturnType),
        (Pylint, "E0305") => (RuleGroup::Preview, rules::pylint::rules::InvalidIndexReturnType),
        (Pylint, "E0307") => (RuleGroup::Stable, rules::pylint::rules::InvalidStrReturnType),
        (Pylint, "E0308") => (RuleGroup::Preview, rules::pylint::rules::InvalidBytesReturnType),
        (Pylint, "E0309") => (RuleGroup::Preview, rules::pylint::rules::InvalidHashReturnType),
        (Pylint, "E0604") => (RuleGroup::Stable, rules::pylint::rules::InvalidAllObject),
        (Pylint, "E0605") => (RuleGroup::Stable, rules::pylint::rules::InvalidAllFormat),
        (Pylint, "E0643") => (RuleGroup::Preview, rules::pylint::rules::PotentialIndexError),
        (Pylint, "E0704") => (RuleGroup::Preview, rules::pylint::rules::MisplacedBareRaise),
        (Pylint, "E1132") => (RuleGroup::Preview, rules::pylint::rules::RepeatedKeywordArgument),
        (Pylint, "E1141") => (RuleGroup::Preview, rules::pylint::rules::DictIterMissingItems),
        (Pylint, "E1142") => (RuleGroup::Stable, rules::pylint::rules::AwaitOutsideAsync),
        (Pylint, "E1205") => (RuleGroup::Stable, rules::pylint::rules::LoggingTooManyArgs),
        (Pylint, "E1206") => (RuleGroup::Stable, rules::pylint::rules::LoggingTooFewArgs),
        (Pylint, "E1300") => (RuleGroup::Stable, rules::pylint::rules::BadStringFormatCharacter),
        (Pylint, "E1307") => (RuleGroup::Stable, rules::pylint::rules::BadStringFormatType),
        (Pylint, "E1310") => (RuleGroup::Stable, rules::pylint::rules::BadStrStripCall),
        (Pylint, "E1507") => (RuleGroup::Stable, rules::pylint::rules::InvalidEnvvarValue),
        (Pylint, "E1519") => (RuleGroup::Preview, rules::pylint::rules::SingledispatchMethod),
        (Pylint, "E1520") => (RuleGroup::Preview, rules::pylint::rules::SingledispatchmethodFunction),
        (Pylint, "E1700") => (RuleGroup::Stable, rules::pylint::rules::YieldFromInAsyncFunction),
        (Pylint, "E2502") => (RuleGroup::Stable, rules::pylint::rules::BidirectionalUnicode),
        (Pylint, "E2510") => (RuleGroup::Stable, rules::pylint::rules::InvalidCharacterBackspace),
        (Pylint, "E2512") => (RuleGroup::Stable, rules::pylint::rules::InvalidCharacterSub),
        (Pylint, "E2513") => (RuleGroup::Stable, rules::pylint::rules::InvalidCharacterEsc),
        (Pylint, "E2514") => (RuleGroup::Stable, rules::pylint::rules::InvalidCharacterNul),
        (Pylint, "E2515") => (RuleGroup::Stable, rules::pylint::rules::InvalidCharacterZeroWidthSpace),
        (Pylint, "E4703") => (RuleGroup::Preview, rules::pylint::rules::ModifiedIteratingSet),
        (Pylint, "R0124") => (RuleGroup::Stable, rules::pylint::rules::ComparisonWithItself),
        (Pylint, "R0133") => (RuleGroup::Stable, rules::pylint::rules::ComparisonOfConstant),
        (Pylint, "R0202") => (RuleGroup::Preview, rules::pylint::rules::NoClassmethodDecorator),
        (Pylint, "R0203") => (RuleGroup::Preview, rules::pylint::rules::NoStaticmethodDecorator),
        (Pylint, "R0206") => (RuleGroup::Stable, rules::pylint::rules::PropertyWithParameters),
        (Pylint, "R0402") => (RuleGroup::Stable, rules::pylint::rules::ManualFromImport),
        (Pylint, "R0904") => (RuleGroup::Preview, rules::pylint::rules::TooManyPublicMethods),
        (Pylint, "R0911") => (RuleGroup::Stable, rules::pylint::rules::TooManyReturnStatements),
        (Pylint, "R0912") => (RuleGroup::Stable, rules::pylint::rules::TooManyBranches),
        (Pylint, "R0913") => (RuleGroup::Stable, rules::pylint::rules::TooManyArguments),
        (Pylint, "R0914") => (RuleGroup::Preview, rules::pylint::rules::TooManyLocals),
        (Pylint, "R0915") => (RuleGroup::Stable, rules::pylint::rules::TooManyStatements),
        (Pylint, "R0916") => (RuleGroup::Preview, rules::pylint::rules::TooManyBooleanExpressions),
        (Pylint, "R0917") => (RuleGroup::Preview, rules::pylint::rules::TooManyPositional),
        (Pylint, "R1701") => (RuleGroup::Stable, rules::pylint::rules::RepeatedIsinstanceCalls),
        (Pylint, "R1702") => (RuleGroup::Preview, rules::pylint::rules::TooManyNestedBlocks),
        (Pylint, "R1704") => (RuleGroup::Preview, rules::pylint::rules::RedefinedArgumentFromLocal),
        (Pylint, "R1706") => (RuleGroup::Removed, rules::pylint::rules::AndOrTernary),
        (Pylint, "R1711") => (RuleGroup::Stable, rules::pylint::rules::UselessReturn),
        (Pylint, "R1714") => (RuleGroup::Stable, rules::pylint::rules::RepeatedEqualityComparison),
        (Pylint, "R1722") => (RuleGroup::Stable, rules::pylint::rules::SysExitAlias),
        (Pylint, "R1730") => (RuleGroup::Preview, rules::pylint::rules::IfStmtMinMax),
        (Pylint, "R1733") => (RuleGroup::Preview, rules::pylint::rules::UnnecessaryDictIndexLookup),
        (Pylint, "R1736") => (RuleGroup::Preview, rules::pylint::rules::UnnecessaryListIndexLookup),
        (Pylint, "R2004") => (RuleGroup::Stable, rules::pylint::rules::MagicValueComparison),
        (Pylint, "R2044") => (RuleGroup::Preview, rules::pylint::rules::EmptyComment),
        (Pylint, "R5501") => (RuleGroup::Stable, rules::pylint::rules::CollapsibleElseIf),
        (Pylint, "R6104") => (RuleGroup::Preview, rules::pylint::rules::NonAugmentedAssignment),
        (Pylint, "R6201") => (RuleGroup::Preview, rules::pylint::rules::LiteralMembership),
        #[allow(deprecated)]
        (Pylint, "R6301") => (RuleGroup::Nursery, rules::pylint::rules::NoSelfUse),
        (Pylint, "W0108") => (RuleGroup::Preview, rules::pylint::rules::UnnecessaryLambda),
        (Pylint, "W0177") => (RuleGroup::Preview, rules::pylint::rules::NanComparison),
        (Pylint, "W0120") => (RuleGroup::Stable, rules::pylint::rules::UselessElseOnLoop),
        (Pylint, "W0127") => (RuleGroup::Stable, rules::pylint::rules::SelfAssigningVariable),
        (Pylint, "W0128") => (RuleGroup::Preview, rules::pylint::rules::RedeclaredAssignedName),
        (Pylint, "W0129") => (RuleGroup::Stable, rules::pylint::rules::AssertOnStringLiteral),
        (Pylint, "W0131") => (RuleGroup::Stable, rules::pylint::rules::NamedExprWithoutContext),
        (Pylint, "W0133") => (RuleGroup::Preview, rules::pylint::rules::UselessExceptionStatement),
        (Pylint, "W0211") => (RuleGroup::Preview, rules::pylint::rules::BadStaticmethodArgument),
        (Pylint, "W0245") => (RuleGroup::Preview, rules::pylint::rules::SuperWithoutBrackets),
        (Pylint, "W0406") => (RuleGroup::Stable, rules::pylint::rules::ImportSelf),
        (Pylint, "W0602") => (RuleGroup::Stable, rules::pylint::rules::GlobalVariableNotAssigned),
        (Pylint, "W0603") => (RuleGroup::Stable, rules::pylint::rules::GlobalStatement),
        (Pylint, "W0604") => (RuleGroup::Preview, rules::pylint::rules::GlobalAtModuleLevel),
        (Pylint, "W0642") => (RuleGroup::Preview, rules::pylint::rules::SelfOrClsAssignment),
        (Pylint, "W0711") => (RuleGroup::Stable, rules::pylint::rules::BinaryOpException),
        (Pylint, "W1501") => (RuleGroup::Preview, rules::pylint::rules::BadOpenMode),
        (Pylint, "W1508") => (RuleGroup::Stable, rules::pylint::rules::InvalidEnvvarDefault),
        (Pylint, "W1509") => (RuleGroup::Stable, rules::pylint::rules::SubprocessPopenPreexecFn),
        (Pylint, "W1510") => (RuleGroup::Stable, rules::pylint::rules::SubprocessRunWithoutCheck),
        (Pylint, "W1514") => (RuleGroup::Preview, rules::pylint::rules::UnspecifiedEncoding),
        #[allow(deprecated)]
        (Pylint, "W1641") => (RuleGroup::Nursery, rules::pylint::rules::EqWithoutHash),
        (Pylint, "W2101") => (RuleGroup::Preview, rules::pylint::rules::UselessWithLock),
        (Pylint, "W2901") => (RuleGroup::Stable, rules::pylint::rules::RedefinedLoopName),
        #[allow(deprecated)]
        (Pylint, "W3201") => (RuleGroup::Nursery, rules::pylint::rules::BadDunderMethodName),
        (Pylint, "W3301") => (RuleGroup::Stable, rules::pylint::rules::NestedMinMax),

        // flake8-async
        (Flake8Async, "100") => (RuleGroup::Stable, rules::flake8_async::rules::BlockingHttpCallInAsyncFunction),
        (Flake8Async, "101") => (RuleGroup::Stable, rules::flake8_async::rules::OpenSleepOrSubprocessInAsyncFunction),
        (Flake8Async, "102") => (RuleGroup::Stable, rules::flake8_async::rules::BlockingOsCallInAsyncFunction),
        (Flake8Async, "116") => (RuleGroup::Preview, rules::flake8_async::rules::SleepForeverCall),

        // flake8-trio
        (Flake8Trio, "100") => (RuleGroup::Stable, rules::flake8_trio::rules::TrioTimeoutWithoutAwait),
        (Flake8Trio, "105") => (RuleGroup::Stable, rules::flake8_trio::rules::TrioSyncCall),
        (Flake8Trio, "109") => (RuleGroup::Stable, rules::flake8_trio::rules::TrioAsyncFunctionWithTimeout),
        (Flake8Trio, "110") => (RuleGroup::Stable, rules::flake8_trio::rules::TrioUnneededSleep),
        (Flake8Trio, "115") => (RuleGroup::Stable, rules::flake8_trio::rules::TrioZeroSleepCall),

        // flake8-builtins
        (Flake8Builtins, "001") => (RuleGroup::Stable, rules::flake8_builtins::rules::BuiltinVariableShadowing),
        (Flake8Builtins, "002") => (RuleGroup::Stable, rules::flake8_builtins::rules::BuiltinArgumentShadowing),
        (Flake8Builtins, "003") => (RuleGroup::Stable, rules::flake8_builtins::rules::BuiltinAttributeShadowing),

        // flake8-bugbear
        (Flake8Bugbear, "002") => (RuleGroup::Stable, rules::flake8_bugbear::rules::UnaryPrefixIncrementDecrement),
        (Flake8Bugbear, "003") => (RuleGroup::Stable, rules::flake8_bugbear::rules::AssignmentToOsEnviron),
        (Flake8Bugbear, "004") => (RuleGroup::Stable, rules::flake8_bugbear::rules::UnreliableCallableCheck),
        (Flake8Bugbear, "005") => (RuleGroup::Stable, rules::flake8_bugbear::rules::StripWithMultiCharacters),
        (Flake8Bugbear, "006") => (RuleGroup::Stable, rules::flake8_bugbear::rules::MutableArgumentDefault),
        (Flake8Bugbear, "007") => (RuleGroup::Stable, rules::flake8_bugbear::rules::UnusedLoopControlVariable),
        (Flake8Bugbear, "008") => (RuleGroup::Stable, rules::flake8_bugbear::rules::FunctionCallInDefaultArgument),
        (Flake8Bugbear, "009") => (RuleGroup::Stable, rules::flake8_bugbear::rules::GetAttrWithConstant),
        (Flake8Bugbear, "010") => (RuleGroup::Stable, rules::flake8_bugbear::rules::SetAttrWithConstant),
        (Flake8Bugbear, "011") => (RuleGroup::Stable, rules::flake8_bugbear::rules::AssertFalse),
        (Flake8Bugbear, "012") => (RuleGroup::Stable, rules::flake8_bugbear::rules::JumpStatementInFinally),
        (Flake8Bugbear, "013") => (RuleGroup::Stable, rules::flake8_bugbear::rules::RedundantTupleInExceptionHandler),
        (Flake8Bugbear, "014") => (RuleGroup::Stable, rules::flake8_bugbear::rules::DuplicateHandlerException),
        (Flake8Bugbear, "015") => (RuleGroup::Stable, rules::flake8_bugbear::rules::UselessComparison),
        (Flake8Bugbear, "016") => (RuleGroup::Stable, rules::flake8_bugbear::rules::RaiseLiteral),
        (Flake8Bugbear, "017") => (RuleGroup::Stable, rules::flake8_bugbear::rules::AssertRaisesException),
        (Flake8Bugbear, "018") => (RuleGroup::Stable, rules::flake8_bugbear::rules::UselessExpression),
        (Flake8Bugbear, "019") => (RuleGroup::Stable, rules::flake8_bugbear::rules::CachedInstanceMethod),
        (Flake8Bugbear, "020") => (RuleGroup::Stable, rules::flake8_bugbear::rules::LoopVariableOverridesIterator),
        (Flake8Bugbear, "021") => (RuleGroup::Stable, rules::flake8_bugbear::rules::FStringDocstring),
        (Flake8Bugbear, "022") => (RuleGroup::Stable, rules::flake8_bugbear::rules::UselessContextlibSuppress),
        (Flake8Bugbear, "023") => (RuleGroup::Stable, rules::flake8_bugbear::rules::FunctionUsesLoopVariable),
        (Flake8Bugbear, "024") => (RuleGroup::Stable, rules::flake8_bugbear::rules::AbstractBaseClassWithoutAbstractMethod),
        (Flake8Bugbear, "025") => (RuleGroup::Stable, rules::flake8_bugbear::rules::DuplicateTryBlockException),
        (Flake8Bugbear, "026") => (RuleGroup::Stable, rules::flake8_bugbear::rules::StarArgUnpackingAfterKeywordArg),
        (Flake8Bugbear, "027") => (RuleGroup::Stable, rules::flake8_bugbear::rules::EmptyMethodWithoutAbstractDecorator),
        (Flake8Bugbear, "028") => (RuleGroup::Stable, rules::flake8_bugbear::rules::NoExplicitStacklevel),
        (Flake8Bugbear, "029") => (RuleGroup::Stable, rules::flake8_bugbear::rules::ExceptWithEmptyTuple),
        (Flake8Bugbear, "030") => (RuleGroup::Stable, rules::flake8_bugbear::rules::ExceptWithNonExceptionClasses),
        (Flake8Bugbear, "031") => (RuleGroup::Stable, rules::flake8_bugbear::rules::ReuseOfGroupbyGenerator),
        (Flake8Bugbear, "032") => (RuleGroup::Stable, rules::flake8_bugbear::rules::UnintentionalTypeAnnotation),
        (Flake8Bugbear, "033") => (RuleGroup::Stable, rules::flake8_bugbear::rules::DuplicateValue),
        (Flake8Bugbear, "034") => (RuleGroup::Stable, rules::flake8_bugbear::rules::ReSubPositionalArgs),
        (Flake8Bugbear, "035") => (RuleGroup::Stable, rules::flake8_bugbear::rules::StaticKeyDictComprehension),
        (Flake8Bugbear, "904") => (RuleGroup::Stable, rules::flake8_bugbear::rules::RaiseWithoutFromInsideExcept),
        (Flake8Bugbear, "905") => (RuleGroup::Stable, rules::flake8_bugbear::rules::ZipWithoutExplicitStrict),
        (Flake8Bugbear, "909") => (RuleGroup::Preview, rules::flake8_bugbear::rules::LoopIteratorMutation),

        // flake8-blind-except
        (Flake8BlindExcept, "001") => (RuleGroup::Stable, rules::flake8_blind_except::rules::BlindExcept),

        // flake8-comprehensions
        (Flake8Comprehensions, "00") => (RuleGroup::Stable, rules::flake8_comprehensions::rules::UnnecessaryGeneratorList),
        (Flake8Comprehensions, "01") => (RuleGroup::Stable, rules::flake8_comprehensions::rules::UnnecessaryGeneratorSet),
        (Flake8Comprehensions, "02") => (RuleGroup::Stable, rules::flake8_comprehensions::rules::UnnecessaryGeneratorDict),
        (Flake8Comprehensions, "03") => (RuleGroup::Stable, rules::flake8_comprehensions::rules::UnnecessaryListComprehensionSet),
        (Flake8Comprehensions, "04") => (RuleGroup::Stable, rules::flake8_comprehensions::rules::UnnecessaryListComprehensionDict),
        (Flake8Comprehensions, "05") => (RuleGroup::Stable, rules::flake8_comprehensions::rules::UnnecessaryLiteralSet),
        (Flake8Comprehensions, "06") => (RuleGroup::Stable, rules::flake8_comprehensions::rules::UnnecessaryLiteralDict),
        (Flake8Comprehensions, "08") => (RuleGroup::Stable, rules::flake8_comprehensions::rules::UnnecessaryCollectionCall),
        (Flake8Comprehensions, "09") => (RuleGroup::Stable, rules::flake8_comprehensions::rules::UnnecessaryLiteralWithinTupleCall),
        (Flake8Comprehensions, "10") => (RuleGroup::Stable, rules::flake8_comprehensions::rules::UnnecessaryLiteralWithinListCall),
        (Flake8Comprehensions, "11") => (RuleGroup::Stable, rules::flake8_comprehensions::rules::UnnecessaryListCall),
        (Flake8Comprehensions, "13") => (RuleGroup::Stable, rules::flake8_comprehensions::rules::UnnecessaryCallAroundSorted),
        (Flake8Comprehensions, "14") => (RuleGroup::Stable, rules::flake8_comprehensions::rules::UnnecessaryDoubleCastOrProcess),
        (Flake8Comprehensions, "15") => (RuleGroup::Stable, rules::flake8_comprehensions::rules::UnnecessarySubscriptReversal),
        (Flake8Comprehensions, "16") => (RuleGroup::Stable, rules::flake8_comprehensions::rules::UnnecessaryComprehension),
        (Flake8Comprehensions, "17") => (RuleGroup::Stable, rules::flake8_comprehensions::rules::UnnecessaryMap),
        (Flake8Comprehensions, "18") => (RuleGroup::Stable, rules::flake8_comprehensions::rules::UnnecessaryLiteralWithinDictCall),
        (Flake8Comprehensions, "19") => (RuleGroup::Stable, rules::flake8_comprehensions::rules::UnnecessaryComprehensionInCall),

        // flake8-debugger
        (Flake8Debugger, "0") => (RuleGroup::Stable, rules::flake8_debugger::rules::Debugger),

        // mccabe
        (McCabe, "1") => (RuleGroup::Stable, rules::mccabe::rules::ComplexStructure),

        // flake8-tidy-imports
        (Flake8TidyImports, "251") => (RuleGroup::Stable, rules::flake8_tidy_imports::rules::BannedApi),
        (Flake8TidyImports, "252") => (RuleGroup::Stable, rules::flake8_tidy_imports::rules::RelativeImports),
        (Flake8TidyImports, "253") => (RuleGroup::Stable, rules::flake8_tidy_imports::rules::BannedModuleLevelImports),

        // flake8-return
        (Flake8Return, "501") => (RuleGroup::Stable, rules::flake8_return::rules::UnnecessaryReturnNone),
        (Flake8Return, "502") => (RuleGroup::Stable, rules::flake8_return::rules::ImplicitReturnValue),
        (Flake8Return, "503") => (RuleGroup::Stable, rules::flake8_return::rules::ImplicitReturn),
        (Flake8Return, "504") => (RuleGroup::Stable, rules::flake8_return::rules::UnnecessaryAssign),
        (Flake8Return, "505") => (RuleGroup::Stable, rules::flake8_return::rules::SuperfluousElseReturn),
        (Flake8Return, "506") => (RuleGroup::Stable, rules::flake8_return::rules::SuperfluousElseRaise),
        (Flake8Return, "507") => (RuleGroup::Stable, rules::flake8_return::rules::SuperfluousElseContinue),
        (Flake8Return, "508") => (RuleGroup::Stable, rules::flake8_return::rules::SuperfluousElseBreak),

        // flake8-gettext
        (Flake8GetText, "001") => (RuleGroup::Stable, rules::flake8_gettext::rules::FStringInGetTextFuncCall),
        (Flake8GetText, "002") => (RuleGroup::Stable, rules::flake8_gettext::rules::FormatInGetTextFuncCall),
        (Flake8GetText, "003") => (RuleGroup::Stable, rules::flake8_gettext::rules::PrintfInGetTextFuncCall),

        // flake8-implicit-str-concat
        (Flake8ImplicitStrConcat, "001") => (RuleGroup::Stable, rules::flake8_implicit_str_concat::rules::SingleLineImplicitStringConcatenation),
        (Flake8ImplicitStrConcat, "002") => (RuleGroup::Stable, rules::flake8_implicit_str_concat::rules::MultiLineImplicitStringConcatenation),
        (Flake8ImplicitStrConcat, "003") => (RuleGroup::Stable, rules::flake8_implicit_str_concat::rules::ExplicitStringConcatenation),

        // flake8-print
        (Flake8Print, "1") => (RuleGroup::Stable, rules::flake8_print::rules::Print),
        (Flake8Print, "3") => (RuleGroup::Stable, rules::flake8_print::rules::PPrint),

        // flake8-quotes
        (Flake8Quotes, "000") => (RuleGroup::Stable, rules::flake8_quotes::rules::BadQuotesInlineString),
        (Flake8Quotes, "001") => (RuleGroup::Stable, rules::flake8_quotes::rules::BadQuotesMultilineString),
        (Flake8Quotes, "002") => (RuleGroup::Stable, rules::flake8_quotes::rules::BadQuotesDocstring),
        (Flake8Quotes, "003") => (RuleGroup::Stable, rules::flake8_quotes::rules::AvoidableEscapedQuote),
        (Flake8Quotes, "004") => (RuleGroup::Stable, rules::flake8_quotes::rules::UnnecessaryEscapedQuote),

        // flake8-annotations
        (Flake8Annotations, "001") => (RuleGroup::Stable, rules::flake8_annotations::rules::MissingTypeFunctionArgument),
        (Flake8Annotations, "002") => (RuleGroup::Stable, rules::flake8_annotations::rules::MissingTypeArgs),
        (Flake8Annotations, "003") => (RuleGroup::Stable, rules::flake8_annotations::rules::MissingTypeKwargs),
        (Flake8Annotations, "101") => (RuleGroup::Deprecated, rules::flake8_annotations::rules::MissingTypeSelf),
        (Flake8Annotations, "102") => (RuleGroup::Deprecated, rules::flake8_annotations::rules::MissingTypeCls),
        (Flake8Annotations, "201") => (RuleGroup::Stable, rules::flake8_annotations::rules::MissingReturnTypeUndocumentedPublicFunction),
        (Flake8Annotations, "202") => (RuleGroup::Stable, rules::flake8_annotations::rules::MissingReturnTypePrivateFunction),
        (Flake8Annotations, "204") => (RuleGroup::Stable, rules::flake8_annotations::rules::MissingReturnTypeSpecialMethod),
        (Flake8Annotations, "205") => (RuleGroup::Stable, rules::flake8_annotations::rules::MissingReturnTypeStaticMethod),
        (Flake8Annotations, "206") => (RuleGroup::Stable, rules::flake8_annotations::rules::MissingReturnTypeClassMethod),
        (Flake8Annotations, "401") => (RuleGroup::Stable, rules::flake8_annotations::rules::AnyType),

        // flake8-future-annotations
        (Flake8FutureAnnotations, "100") => (RuleGroup::Stable, rules::flake8_future_annotations::rules::FutureRewritableTypeAnnotation),
        (Flake8FutureAnnotations, "102") => (RuleGroup::Stable, rules::flake8_future_annotations::rules::FutureRequiredTypeAnnotation),

        // flake8-2020
        (Flake82020, "101") => (RuleGroup::Stable, rules::flake8_2020::rules::SysVersionSlice3),
        (Flake82020, "102") => (RuleGroup::Stable, rules::flake8_2020::rules::SysVersion2),
        (Flake82020, "103") => (RuleGroup::Stable, rules::flake8_2020::rules::SysVersionCmpStr3),
        (Flake82020, "201") => (RuleGroup::Stable, rules::flake8_2020::rules::SysVersionInfo0Eq3),
        (Flake82020, "202") => (RuleGroup::Stable, rules::flake8_2020::rules::SixPY3),
        (Flake82020, "203") => (RuleGroup::Stable, rules::flake8_2020::rules::SysVersionInfo1CmpInt),
        (Flake82020, "204") => (RuleGroup::Stable, rules::flake8_2020::rules::SysVersionInfoMinorCmpInt),
        (Flake82020, "301") => (RuleGroup::Stable, rules::flake8_2020::rules::SysVersion0),
        (Flake82020, "302") => (RuleGroup::Stable, rules::flake8_2020::rules::SysVersionCmpStr10),
        (Flake82020, "303") => (RuleGroup::Stable, rules::flake8_2020::rules::SysVersionSlice1),

        // flake8-simplify
        (Flake8Simplify, "101") => (RuleGroup::Stable, rules::flake8_simplify::rules::DuplicateIsinstanceCall),
        (Flake8Simplify, "102") => (RuleGroup::Stable, rules::flake8_simplify::rules::CollapsibleIf),
        (Flake8Simplify, "103") => (RuleGroup::Stable, rules::flake8_simplify::rules::NeedlessBool),
        (Flake8Simplify, "105") => (RuleGroup::Stable, rules::flake8_simplify::rules::SuppressibleException),
        (Flake8Simplify, "107") => (RuleGroup::Stable, rules::flake8_simplify::rules::ReturnInTryExceptFinally),
        (Flake8Simplify, "108") => (RuleGroup::Stable, rules::flake8_simplify::rules::IfElseBlockInsteadOfIfExp),
        (Flake8Simplify, "109") => (RuleGroup::Stable, rules::flake8_simplify::rules::CompareWithTuple),
        (Flake8Simplify, "110") => (RuleGroup::Stable, rules::flake8_simplify::rules::ReimplementedBuiltin),
        (Flake8Simplify, "112") => (RuleGroup::Stable, rules::flake8_simplify::rules::UncapitalizedEnvironmentVariables),
        (Flake8Simplify, "113") => (RuleGroup::Stable, rules::flake8_simplify::rules::EnumerateForLoop),
        (Flake8Simplify, "114") => (RuleGroup::Stable, rules::flake8_simplify::rules::IfWithSameArms),
        (Flake8Simplify, "115") => (RuleGroup::Stable, rules::flake8_simplify::rules::OpenFileWithContextHandler),
        (Flake8Simplify, "116") => (RuleGroup::Stable, rules::flake8_simplify::rules::IfElseBlockInsteadOfDictLookup),
        (Flake8Simplify, "117") => (RuleGroup::Stable, rules::flake8_simplify::rules::MultipleWithStatements),
        (Flake8Simplify, "118") => (RuleGroup::Stable, rules::flake8_simplify::rules::InDictKeys),
        (Flake8Simplify, "201") => (RuleGroup::Stable, rules::flake8_simplify::rules::NegateEqualOp),
        (Flake8Simplify, "202") => (RuleGroup::Stable, rules::flake8_simplify::rules::NegateNotEqualOp),
        (Flake8Simplify, "208") => (RuleGroup::Stable, rules::flake8_simplify::rules::DoubleNegation),
        (Flake8Simplify, "210") => (RuleGroup::Stable, rules::flake8_simplify::rules::IfExprWithTrueFalse),
        (Flake8Simplify, "211") => (RuleGroup::Stable, rules::flake8_simplify::rules::IfExprWithFalseTrue),
        (Flake8Simplify, "212") => (RuleGroup::Stable, rules::flake8_simplify::rules::IfExprWithTwistedArms),
        (Flake8Simplify, "220") => (RuleGroup::Stable, rules::flake8_simplify::rules::ExprAndNotExpr),
        (Flake8Simplify, "221") => (RuleGroup::Stable, rules::flake8_simplify::rules::ExprOrNotExpr),
        (Flake8Simplify, "222") => (RuleGroup::Stable, rules::flake8_simplify::rules::ExprOrTrue),
        (Flake8Simplify, "223") => (RuleGroup::Stable, rules::flake8_simplify::rules::ExprAndFalse),
        (Flake8Simplify, "300") => (RuleGroup::Stable, rules::flake8_simplify::rules::YodaConditions),
        (Flake8Simplify, "401") => (RuleGroup::Stable, rules::flake8_simplify::rules::IfElseBlockInsteadOfDictGet),
        (Flake8Simplify, "910") => (RuleGroup::Stable, rules::flake8_simplify::rules::DictGetWithNoneDefault),
        (Flake8Simplify, "911") => (RuleGroup::Stable, rules::flake8_simplify::rules::ZipDictKeysAndValues),

        // flake8-copyright
        #[allow(deprecated)]
        (Flake8Copyright, "001") => (RuleGroup::Nursery, rules::flake8_copyright::rules::MissingCopyrightNotice),

        // pyupgrade
        (Pyupgrade, "001") => (RuleGroup::Stable, rules::pyupgrade::rules::UselessMetaclassType),
        (Pyupgrade, "003") => (RuleGroup::Stable, rules::pyupgrade::rules::TypeOfPrimitive),
        (Pyupgrade, "004") => (RuleGroup::Stable, rules::pyupgrade::rules::UselessObjectInheritance),
        (Pyupgrade, "005") => (RuleGroup::Stable, rules::pyupgrade::rules::DeprecatedUnittestAlias),
        (Pyupgrade, "006") => (RuleGroup::Stable, rules::pyupgrade::rules::NonPEP585Annotation),
        (Pyupgrade, "007") => (RuleGroup::Stable, rules::pyupgrade::rules::NonPEP604Annotation),
        (Pyupgrade, "008") => (RuleGroup::Stable, rules::pyupgrade::rules::SuperCallWithParameters),
        (Pyupgrade, "009") => (RuleGroup::Stable, rules::pyupgrade::rules::UTF8EncodingDeclaration),
        (Pyupgrade, "010") => (RuleGroup::Stable, rules::pyupgrade::rules::UnnecessaryFutureImport),
        (Pyupgrade, "011") => (RuleGroup::Stable, rules::pyupgrade::rules::LRUCacheWithoutParameters),
        (Pyupgrade, "012") => (RuleGroup::Stable, rules::pyupgrade::rules::UnnecessaryEncodeUTF8),
        (Pyupgrade, "013") => (RuleGroup::Stable, rules::pyupgrade::rules::ConvertTypedDictFunctionalToClass),
        (Pyupgrade, "014") => (RuleGroup::Stable, rules::pyupgrade::rules::ConvertNamedTupleFunctionalToClass),
        (Pyupgrade, "015") => (RuleGroup::Stable, rules::pyupgrade::rules::RedundantOpenModes),
        (Pyupgrade, "017") => (RuleGroup::Stable, rules::pyupgrade::rules::DatetimeTimezoneUTC),
        (Pyupgrade, "018") => (RuleGroup::Stable, rules::pyupgrade::rules::NativeLiterals),
        (Pyupgrade, "019") => (RuleGroup::Stable, rules::pyupgrade::rules::TypingTextStrAlias),
        (Pyupgrade, "020") => (RuleGroup::Stable, rules::pyupgrade::rules::OpenAlias),
        (Pyupgrade, "021") => (RuleGroup::Stable, rules::pyupgrade::rules::ReplaceUniversalNewlines),
        (Pyupgrade, "022") => (RuleGroup::Stable, rules::pyupgrade::rules::ReplaceStdoutStderr),
        (Pyupgrade, "023") => (RuleGroup::Stable, rules::pyupgrade::rules::DeprecatedCElementTree),
        (Pyupgrade, "024") => (RuleGroup::Stable, rules::pyupgrade::rules::OSErrorAlias),
        (Pyupgrade, "025") => (RuleGroup::Stable, rules::pyupgrade::rules::UnicodeKindPrefix),
        (Pyupgrade, "026") => (RuleGroup::Stable, rules::pyupgrade::rules::DeprecatedMockImport),
        (Pyupgrade, "027") => (RuleGroup::Stable, rules::pyupgrade::rules::UnpackedListComprehension),
        (Pyupgrade, "028") => (RuleGroup::Stable, rules::pyupgrade::rules::YieldInForLoop),
        (Pyupgrade, "029") => (RuleGroup::Stable, rules::pyupgrade::rules::UnnecessaryBuiltinImport),
        (Pyupgrade, "030") => (RuleGroup::Stable, rules::pyupgrade::rules::FormatLiterals),
        (Pyupgrade, "031") => (RuleGroup::Stable, rules::pyupgrade::rules::PrintfStringFormatting),
        (Pyupgrade, "032") => (RuleGroup::Stable, rules::pyupgrade::rules::FString),
        (Pyupgrade, "033") => (RuleGroup::Stable, rules::pyupgrade::rules::LRUCacheWithMaxsizeNone),
        (Pyupgrade, "034") => (RuleGroup::Stable, rules::pyupgrade::rules::ExtraneousParentheses),
        (Pyupgrade, "035") => (RuleGroup::Stable, rules::pyupgrade::rules::DeprecatedImport),
        (Pyupgrade, "036") => (RuleGroup::Stable, rules::pyupgrade::rules::OutdatedVersionBlock),
        (Pyupgrade, "037") => (RuleGroup::Stable, rules::pyupgrade::rules::QuotedAnnotation),
        (Pyupgrade, "038") => (RuleGroup::Stable, rules::pyupgrade::rules::NonPEP604Isinstance),
        (Pyupgrade, "039") => (RuleGroup::Stable, rules::pyupgrade::rules::UnnecessaryClassParentheses),
        (Pyupgrade, "040") => (RuleGroup::Stable, rules::pyupgrade::rules::NonPEP695TypeAlias),
        (Pyupgrade, "041") => (RuleGroup::Stable, rules::pyupgrade::rules::TimeoutErrorAlias),
        (Pyupgrade, "042") => (RuleGroup::Preview, rules::pyupgrade::rules::ReplaceStrEnum),

        // pydocstyle
        (Pydocstyle, "100") => (RuleGroup::Stable, rules::pydocstyle::rules::UndocumentedPublicModule),
        (Pydocstyle, "101") => (RuleGroup::Stable, rules::pydocstyle::rules::UndocumentedPublicClass),
        (Pydocstyle, "102") => (RuleGroup::Stable, rules::pydocstyle::rules::UndocumentedPublicMethod),
        (Pydocstyle, "103") => (RuleGroup::Stable, rules::pydocstyle::rules::UndocumentedPublicFunction),
        (Pydocstyle, "104") => (RuleGroup::Stable, rules::pydocstyle::rules::UndocumentedPublicPackage),
        (Pydocstyle, "105") => (RuleGroup::Stable, rules::pydocstyle::rules::UndocumentedMagicMethod),
        (Pydocstyle, "106") => (RuleGroup::Stable, rules::pydocstyle::rules::UndocumentedPublicNestedClass),
        (Pydocstyle, "107") => (RuleGroup::Stable, rules::pydocstyle::rules::UndocumentedPublicInit),
        (Pydocstyle, "200") => (RuleGroup::Stable, rules::pydocstyle::rules::FitsOnOneLine),
        (Pydocstyle, "201") => (RuleGroup::Stable, rules::pydocstyle::rules::NoBlankLineBeforeFunction),
        (Pydocstyle, "202") => (RuleGroup::Stable, rules::pydocstyle::rules::NoBlankLineAfterFunction),
        (Pydocstyle, "203") => (RuleGroup::Stable, rules::pydocstyle::rules::OneBlankLineBeforeClass),
        (Pydocstyle, "204") => (RuleGroup::Stable, rules::pydocstyle::rules::OneBlankLineAfterClass),
        (Pydocstyle, "205") => (RuleGroup::Stable, rules::pydocstyle::rules::BlankLineAfterSummary),
        (Pydocstyle, "206") => (RuleGroup::Stable, rules::pydocstyle::rules::IndentWithSpaces),
        (Pydocstyle, "207") => (RuleGroup::Stable, rules::pydocstyle::rules::UnderIndentation),
        (Pydocstyle, "208") => (RuleGroup::Stable, rules::pydocstyle::rules::OverIndentation),
        (Pydocstyle, "209") => (RuleGroup::Stable, rules::pydocstyle::rules::NewLineAfterLastParagraph),
        (Pydocstyle, "210") => (RuleGroup::Stable, rules::pydocstyle::rules::SurroundingWhitespace),
        (Pydocstyle, "211") => (RuleGroup::Stable, rules::pydocstyle::rules::BlankLineBeforeClass),
        (Pydocstyle, "212") => (RuleGroup::Stable, rules::pydocstyle::rules::MultiLineSummaryFirstLine),
        (Pydocstyle, "213") => (RuleGroup::Stable, rules::pydocstyle::rules::MultiLineSummarySecondLine),
        (Pydocstyle, "214") => (RuleGroup::Stable, rules::pydocstyle::rules::SectionNotOverIndented),
        (Pydocstyle, "215") => (RuleGroup::Stable, rules::pydocstyle::rules::SectionUnderlineNotOverIndented),
        (Pydocstyle, "300") => (RuleGroup::Stable, rules::pydocstyle::rules::TripleSingleQuotes),
        (Pydocstyle, "301") => (RuleGroup::Stable, rules::pydocstyle::rules::EscapeSequenceInDocstring),
        (Pydocstyle, "400") => (RuleGroup::Stable, rules::pydocstyle::rules::EndsInPeriod),
        (Pydocstyle, "401") => (RuleGroup::Stable, rules::pydocstyle::rules::NonImperativeMood),
        (Pydocstyle, "402") => (RuleGroup::Stable, rules::pydocstyle::rules::NoSignature),
        (Pydocstyle, "403") => (RuleGroup::Stable, rules::pydocstyle::rules::FirstLineCapitalized),
        (Pydocstyle, "404") => (RuleGroup::Stable, rules::pydocstyle::rules::DocstringStartsWithThis),
        (Pydocstyle, "405") => (RuleGroup::Stable, rules::pydocstyle::rules::CapitalizeSectionName),
        (Pydocstyle, "406") => (RuleGroup::Stable, rules::pydocstyle::rules::NewLineAfterSectionName),
        (Pydocstyle, "407") => (RuleGroup::Stable, rules::pydocstyle::rules::DashedUnderlineAfterSection),
        (Pydocstyle, "408") => (RuleGroup::Stable, rules::pydocstyle::rules::SectionUnderlineAfterName),
        (Pydocstyle, "409") => (RuleGroup::Stable, rules::pydocstyle::rules::SectionUnderlineMatchesSectionLength),
        (Pydocstyle, "410") => (RuleGroup::Stable, rules::pydocstyle::rules::NoBlankLineAfterSection),
        (Pydocstyle, "411") => (RuleGroup::Stable, rules::pydocstyle::rules::NoBlankLineBeforeSection),
        (Pydocstyle, "412") => (RuleGroup::Stable, rules::pydocstyle::rules::BlankLinesBetweenHeaderAndContent),
        (Pydocstyle, "413") => (RuleGroup::Stable, rules::pydocstyle::rules::BlankLineAfterLastSection),
        (Pydocstyle, "414") => (RuleGroup::Stable, rules::pydocstyle::rules::EmptyDocstringSection),
        (Pydocstyle, "415") => (RuleGroup::Stable, rules::pydocstyle::rules::EndsInPunctuation),
        (Pydocstyle, "416") => (RuleGroup::Stable, rules::pydocstyle::rules::SectionNameEndsInColon),
        (Pydocstyle, "417") => (RuleGroup::Stable, rules::pydocstyle::rules::UndocumentedParam),
        (Pydocstyle, "418") => (RuleGroup::Stable, rules::pydocstyle::rules::OverloadWithDocstring),
        (Pydocstyle, "419") => (RuleGroup::Stable, rules::pydocstyle::rules::EmptyDocstring),

        // pep8-naming
        (PEP8Naming, "801") => (RuleGroup::Stable, rules::pep8_naming::rules::InvalidClassName),
        (PEP8Naming, "802") => (RuleGroup::Stable, rules::pep8_naming::rules::InvalidFunctionName),
        (PEP8Naming, "803") => (RuleGroup::Stable, rules::pep8_naming::rules::InvalidArgumentName),
        (PEP8Naming, "804") => (RuleGroup::Stable, rules::pep8_naming::rules::InvalidFirstArgumentNameForClassMethod),
        (PEP8Naming, "805") => (RuleGroup::Stable, rules::pep8_naming::rules::InvalidFirstArgumentNameForMethod),
        (PEP8Naming, "806") => (RuleGroup::Stable, rules::pep8_naming::rules::NonLowercaseVariableInFunction),
        (PEP8Naming, "807") => (RuleGroup::Stable, rules::pep8_naming::rules::DunderFunctionName),
        (PEP8Naming, "811") => (RuleGroup::Stable, rules::pep8_naming::rules::ConstantImportedAsNonConstant),
        (PEP8Naming, "812") => (RuleGroup::Stable, rules::pep8_naming::rules::LowercaseImportedAsNonLowercase),
        (PEP8Naming, "813") => (RuleGroup::Stable, rules::pep8_naming::rules::CamelcaseImportedAsLowercase),
        (PEP8Naming, "814") => (RuleGroup::Stable, rules::pep8_naming::rules::CamelcaseImportedAsConstant),
        (PEP8Naming, "815") => (RuleGroup::Stable, rules::pep8_naming::rules::MixedCaseVariableInClassScope),
        (PEP8Naming, "816") => (RuleGroup::Stable, rules::pep8_naming::rules::MixedCaseVariableInGlobalScope),
        (PEP8Naming, "817") => (RuleGroup::Stable, rules::pep8_naming::rules::CamelcaseImportedAsAcronym),
        (PEP8Naming, "818") => (RuleGroup::Stable, rules::pep8_naming::rules::ErrorSuffixOnExceptionName),
        (PEP8Naming, "999") => (RuleGroup::Stable, rules::pep8_naming::rules::InvalidModuleName),

        // isort
        (Isort, "001") => (RuleGroup::Stable, rules::isort::rules::UnsortedImports),
        (Isort, "002") => (RuleGroup::Stable, rules::isort::rules::MissingRequiredImport),

        // eradicate
        (Eradicate, "001") => (RuleGroup::Stable, rules::eradicate::rules::CommentedOutCode),

        // flake8-bandit
        (Flake8Bandit, "101") => (RuleGroup::Stable, rules::flake8_bandit::rules::Assert),
        (Flake8Bandit, "102") => (RuleGroup::Stable, rules::flake8_bandit::rules::ExecBuiltin),
        (Flake8Bandit, "103") => (RuleGroup::Stable, rules::flake8_bandit::rules::BadFilePermissions),
        (Flake8Bandit, "104") => (RuleGroup::Stable, rules::flake8_bandit::rules::HardcodedBindAllInterfaces),
        (Flake8Bandit, "105") => (RuleGroup::Stable, rules::flake8_bandit::rules::HardcodedPasswordString),
        (Flake8Bandit, "106") => (RuleGroup::Stable, rules::flake8_bandit::rules::HardcodedPasswordFuncArg),
        (Flake8Bandit, "107") => (RuleGroup::Stable, rules::flake8_bandit::rules::HardcodedPasswordDefault),
        (Flake8Bandit, "108") => (RuleGroup::Stable, rules::flake8_bandit::rules::HardcodedTempFile),
        (Flake8Bandit, "110") => (RuleGroup::Stable, rules::flake8_bandit::rules::TryExceptPass),
        (Flake8Bandit, "112") => (RuleGroup::Stable, rules::flake8_bandit::rules::TryExceptContinue),
        (Flake8Bandit, "113") => (RuleGroup::Stable, rules::flake8_bandit::rules::RequestWithoutTimeout),
        (Flake8Bandit, "201") => (RuleGroup::Stable, rules::flake8_bandit::rules::FlaskDebugTrue),
        (Flake8Bandit, "202") => (RuleGroup::Stable, rules::flake8_bandit::rules::TarfileUnsafeMembers),
        (Flake8Bandit, "301") => (RuleGroup::Stable, rules::flake8_bandit::rules::SuspiciousPickleUsage),
        (Flake8Bandit, "302") => (RuleGroup::Stable, rules::flake8_bandit::rules::SuspiciousMarshalUsage),
        (Flake8Bandit, "303") => (RuleGroup::Stable, rules::flake8_bandit::rules::SuspiciousInsecureHashUsage),
        (Flake8Bandit, "304") => (RuleGroup::Stable, rules::flake8_bandit::rules::SuspiciousInsecureCipherUsage),
        (Flake8Bandit, "305") => (RuleGroup::Stable, rules::flake8_bandit::rules::SuspiciousInsecureCipherModeUsage),
        (Flake8Bandit, "306") => (RuleGroup::Stable, rules::flake8_bandit::rules::SuspiciousMktempUsage),
        (Flake8Bandit, "307") => (RuleGroup::Stable, rules::flake8_bandit::rules::SuspiciousEvalUsage),
        (Flake8Bandit, "308") => (RuleGroup::Stable, rules::flake8_bandit::rules::SuspiciousMarkSafeUsage),
        (Flake8Bandit, "310") => (RuleGroup::Stable, rules::flake8_bandit::rules::SuspiciousURLOpenUsage),
        (Flake8Bandit, "311") => (RuleGroup::Stable, rules::flake8_bandit::rules::SuspiciousNonCryptographicRandomUsage),
        (Flake8Bandit, "312") => (RuleGroup::Stable, rules::flake8_bandit::rules::SuspiciousTelnetUsage),
        (Flake8Bandit, "313") => (RuleGroup::Stable, rules::flake8_bandit::rules::SuspiciousXMLCElementTreeUsage),
        (Flake8Bandit, "314") => (RuleGroup::Stable, rules::flake8_bandit::rules::SuspiciousXMLElementTreeUsage),
        (Flake8Bandit, "315") => (RuleGroup::Stable, rules::flake8_bandit::rules::SuspiciousXMLExpatReaderUsage),
        (Flake8Bandit, "316") => (RuleGroup::Stable, rules::flake8_bandit::rules::SuspiciousXMLExpatBuilderUsage),
        (Flake8Bandit, "317") => (RuleGroup::Stable, rules::flake8_bandit::rules::SuspiciousXMLSaxUsage),
        (Flake8Bandit, "318") => (RuleGroup::Stable, rules::flake8_bandit::rules::SuspiciousXMLMiniDOMUsage),
        (Flake8Bandit, "319") => (RuleGroup::Stable, rules::flake8_bandit::rules::SuspiciousXMLPullDOMUsage),
        (Flake8Bandit, "320") => (RuleGroup::Stable, rules::flake8_bandit::rules::SuspiciousXMLETreeUsage),
        (Flake8Bandit, "321") => (RuleGroup::Stable, rules::flake8_bandit::rules::SuspiciousFTPLibUsage),
        (Flake8Bandit, "323") => (RuleGroup::Stable, rules::flake8_bandit::rules::SuspiciousUnverifiedContextUsage),
        (Flake8Bandit, "324") => (RuleGroup::Stable, rules::flake8_bandit::rules::HashlibInsecureHashFunction),
        (Flake8Bandit, "401") => (RuleGroup::Preview, rules::flake8_bandit::rules::SuspiciousTelnetlibImport),
        (Flake8Bandit, "402") => (RuleGroup::Preview, rules::flake8_bandit::rules::SuspiciousFtplibImport),
        (Flake8Bandit, "403") => (RuleGroup::Preview, rules::flake8_bandit::rules::SuspiciousPickleImport),
        (Flake8Bandit, "404") => (RuleGroup::Preview, rules::flake8_bandit::rules::SuspiciousSubprocessImport),
        (Flake8Bandit, "405") => (RuleGroup::Preview, rules::flake8_bandit::rules::SuspiciousXmlEtreeImport),
        (Flake8Bandit, "406") => (RuleGroup::Preview, rules::flake8_bandit::rules::SuspiciousXmlSaxImport),
        (Flake8Bandit, "407") => (RuleGroup::Preview, rules::flake8_bandit::rules::SuspiciousXmlExpatImport),
        (Flake8Bandit, "408") => (RuleGroup::Preview, rules::flake8_bandit::rules::SuspiciousXmlMinidomImport),
        (Flake8Bandit, "409") => (RuleGroup::Preview, rules::flake8_bandit::rules::SuspiciousXmlPulldomImport),
        (Flake8Bandit, "410") => (RuleGroup::Removed, rules::flake8_bandit::rules::SuspiciousLxmlImport),
        (Flake8Bandit, "411") => (RuleGroup::Preview, rules::flake8_bandit::rules::SuspiciousXmlrpcImport),
        (Flake8Bandit, "412") => (RuleGroup::Preview, rules::flake8_bandit::rules::SuspiciousHttpoxyImport),
        (Flake8Bandit, "413") => (RuleGroup::Preview, rules::flake8_bandit::rules::SuspiciousPycryptoImport),
        (Flake8Bandit, "415") => (RuleGroup::Preview, rules::flake8_bandit::rules::SuspiciousPyghmiImport),
        (Flake8Bandit, "501") => (RuleGroup::Stable, rules::flake8_bandit::rules::RequestWithNoCertValidation),
        (Flake8Bandit, "502") => (RuleGroup::Stable, rules::flake8_bandit::rules::SslInsecureVersion),
        (Flake8Bandit, "503") => (RuleGroup::Stable, rules::flake8_bandit::rules::SslWithBadDefaults),
        (Flake8Bandit, "504") => (RuleGroup::Stable, rules::flake8_bandit::rules::SslWithNoVersion),
        (Flake8Bandit, "505") => (RuleGroup::Stable, rules::flake8_bandit::rules::WeakCryptographicKey),
        (Flake8Bandit, "506") => (RuleGroup::Stable, rules::flake8_bandit::rules::UnsafeYAMLLoad),
        (Flake8Bandit, "507") => (RuleGroup::Stable, rules::flake8_bandit::rules::SSHNoHostKeyVerification),
        (Flake8Bandit, "508") => (RuleGroup::Stable, rules::flake8_bandit::rules::SnmpInsecureVersion),
        (Flake8Bandit, "509") => (RuleGroup::Stable, rules::flake8_bandit::rules::SnmpWeakCryptography),
        (Flake8Bandit, "601") => (RuleGroup::Stable, rules::flake8_bandit::rules::ParamikoCall),
        (Flake8Bandit, "602") => (RuleGroup::Stable, rules::flake8_bandit::rules::SubprocessPopenWithShellEqualsTrue),
        (Flake8Bandit, "603") => (RuleGroup::Stable, rules::flake8_bandit::rules::SubprocessWithoutShellEqualsTrue),
        (Flake8Bandit, "604") => (RuleGroup::Stable, rules::flake8_bandit::rules::CallWithShellEqualsTrue),
        (Flake8Bandit, "605") => (RuleGroup::Stable, rules::flake8_bandit::rules::StartProcessWithAShell),
        (Flake8Bandit, "606") => (RuleGroup::Stable, rules::flake8_bandit::rules::StartProcessWithNoShell),
        (Flake8Bandit, "607") => (RuleGroup::Stable, rules::flake8_bandit::rules::StartProcessWithPartialPath),
        (Flake8Bandit, "608") => (RuleGroup::Stable, rules::flake8_bandit::rules::HardcodedSQLExpression),
        (Flake8Bandit, "609") => (RuleGroup::Stable, rules::flake8_bandit::rules::UnixCommandWildcardInjection),
        (Flake8Bandit, "610") => (RuleGroup::Preview, rules::flake8_bandit::rules::DjangoExtra),
        (Flake8Bandit, "611") => (RuleGroup::Stable, rules::flake8_bandit::rules::DjangoRawSql),
        (Flake8Bandit, "612") => (RuleGroup::Stable, rules::flake8_bandit::rules::LoggingConfigInsecureListen),
        (Flake8Bandit, "701") => (RuleGroup::Stable, rules::flake8_bandit::rules::Jinja2AutoescapeFalse),
        (Flake8Bandit, "702") => (RuleGroup::Stable, rules::flake8_bandit::rules::MakoTemplates),

        // flake8-boolean-trap
        (Flake8BooleanTrap, "001") => (RuleGroup::Stable, rules::flake8_boolean_trap::rules::BooleanTypeHintPositionalArgument),
        (Flake8BooleanTrap, "002") => (RuleGroup::Stable, rules::flake8_boolean_trap::rules::BooleanDefaultValuePositionalArgument),
        (Flake8BooleanTrap, "003") => (RuleGroup::Stable, rules::flake8_boolean_trap::rules::BooleanPositionalValueInCall),

        // flake8-unused-arguments
        (Flake8UnusedArguments, "001") => (RuleGroup::Stable, rules::flake8_unused_arguments::rules::UnusedFunctionArgument),
        (Flake8UnusedArguments, "002") => (RuleGroup::Stable, rules::flake8_unused_arguments::rules::UnusedMethodArgument),
        (Flake8UnusedArguments, "003") => (RuleGroup::Stable, rules::flake8_unused_arguments::rules::UnusedClassMethodArgument),
        (Flake8UnusedArguments, "004") => (RuleGroup::Stable, rules::flake8_unused_arguments::rules::UnusedStaticMethodArgument),
        (Flake8UnusedArguments, "005") => (RuleGroup::Stable, rules::flake8_unused_arguments::rules::UnusedLambdaArgument),

        // flake8-import-conventions
        (Flake8ImportConventions, "001") => (RuleGroup::Stable, rules::flake8_import_conventions::rules::UnconventionalImportAlias),
        (Flake8ImportConventions, "002") => (RuleGroup::Stable, rules::flake8_import_conventions::rules::BannedImportAlias),
        (Flake8ImportConventions, "003") => (RuleGroup::Stable, rules::flake8_import_conventions::rules::BannedImportFrom),

        // flake8-datetimez
        (Flake8Datetimez, "001") => (RuleGroup::Stable, rules::flake8_datetimez::rules::CallDatetimeWithoutTzinfo),
        (Flake8Datetimez, "002") => (RuleGroup::Stable, rules::flake8_datetimez::rules::CallDatetimeToday),
        (Flake8Datetimez, "003") => (RuleGroup::Stable, rules::flake8_datetimez::rules::CallDatetimeUtcnow),
        (Flake8Datetimez, "004") => (RuleGroup::Stable, rules::flake8_datetimez::rules::CallDatetimeUtcfromtimestamp),
        (Flake8Datetimez, "005") => (RuleGroup::Stable, rules::flake8_datetimez::rules::CallDatetimeNowWithoutTzinfo),
        (Flake8Datetimez, "006") => (RuleGroup::Stable, rules::flake8_datetimez::rules::CallDatetimeFromtimestamp),
        (Flake8Datetimez, "007") => (RuleGroup::Stable, rules::flake8_datetimez::rules::CallDatetimeStrptimeWithoutZone),
        (Flake8Datetimez, "011") => (RuleGroup::Stable, rules::flake8_datetimez::rules::CallDateToday),
        (Flake8Datetimez, "012") => (RuleGroup::Stable, rules::flake8_datetimez::rules::CallDateFromtimestamp),

        // pygrep-hooks
        (PygrepHooks, "001") => (RuleGroup::Removed, rules::pygrep_hooks::rules::Eval),
        (PygrepHooks, "002") => (RuleGroup::Removed, rules::pygrep_hooks::rules::DeprecatedLogWarn),
        (PygrepHooks, "003") => (RuleGroup::Stable, rules::pygrep_hooks::rules::BlanketTypeIgnore),
        (PygrepHooks, "004") => (RuleGroup::Stable, rules::pygrep_hooks::rules::BlanketNOQA),
        (PygrepHooks, "005") => (RuleGroup::Stable, rules::pygrep_hooks::rules::InvalidMockAccess),

        // pandas-vet
        (PandasVet, "002") => (RuleGroup::Stable, rules::pandas_vet::rules::PandasUseOfInplaceArgument),
        (PandasVet, "003") => (RuleGroup::Stable, rules::pandas_vet::rules::PandasUseOfDotIsNull),
        (PandasVet, "004") => (RuleGroup::Stable, rules::pandas_vet::rules::PandasUseOfDotNotNull),
        (PandasVet, "007") => (RuleGroup::Stable, rules::pandas_vet::rules::PandasUseOfDotIx),
        (PandasVet, "008") => (RuleGroup::Stable, rules::pandas_vet::rules::PandasUseOfDotAt),
        (PandasVet, "009") => (RuleGroup::Stable, rules::pandas_vet::rules::PandasUseOfDotIat),
        (PandasVet, "010") => (RuleGroup::Stable, rules::pandas_vet::rules::PandasUseOfDotPivotOrUnstack),
        (PandasVet, "011") => (RuleGroup::Stable, rules::pandas_vet::rules::PandasUseOfDotValues),
        (PandasVet, "012") => (RuleGroup::Stable, rules::pandas_vet::rules::PandasUseOfDotReadTable),
        (PandasVet, "013") => (RuleGroup::Stable, rules::pandas_vet::rules::PandasUseOfDotStack),
        (PandasVet, "015") => (RuleGroup::Stable, rules::pandas_vet::rules::PandasUseOfPdMerge),
        (PandasVet, "101") => (RuleGroup::Stable, rules::pandas_vet::rules::PandasNuniqueConstantSeriesCheck),
        (PandasVet, "901") => (RuleGroup::Stable, rules::pandas_vet::rules::PandasDfVariableName),

        // flake8-errmsg
        (Flake8ErrMsg, "101") => (RuleGroup::Stable, rules::flake8_errmsg::rules::RawStringInException),
        (Flake8ErrMsg, "102") => (RuleGroup::Stable, rules::flake8_errmsg::rules::FStringInException),
        (Flake8ErrMsg, "103") => (RuleGroup::Stable, rules::flake8_errmsg::rules::DotFormatInException),

        // flake8-pyi
        (Flake8Pyi, "001") => (RuleGroup::Stable, rules::flake8_pyi::rules::UnprefixedTypeParam),
        (Flake8Pyi, "002") => (RuleGroup::Stable, rules::flake8_pyi::rules::ComplexIfStatementInStub),
        (Flake8Pyi, "003") => (RuleGroup::Stable, rules::flake8_pyi::rules::UnrecognizedVersionInfoCheck),
        (Flake8Pyi, "004") => (RuleGroup::Stable, rules::flake8_pyi::rules::PatchVersionComparison),
        (Flake8Pyi, "005") => (RuleGroup::Stable, rules::flake8_pyi::rules::WrongTupleLengthVersionComparison),
        (Flake8Pyi, "006") => (RuleGroup::Stable, rules::flake8_pyi::rules::BadVersionInfoComparison),
        (Flake8Pyi, "007") => (RuleGroup::Stable, rules::flake8_pyi::rules::UnrecognizedPlatformCheck),
        (Flake8Pyi, "008") => (RuleGroup::Stable, rules::flake8_pyi::rules::UnrecognizedPlatformName),
        (Flake8Pyi, "009") => (RuleGroup::Stable, rules::flake8_pyi::rules::PassStatementStubBody),
        (Flake8Pyi, "010") => (RuleGroup::Stable, rules::flake8_pyi::rules::NonEmptyStubBody),
        (Flake8Pyi, "011") => (RuleGroup::Stable, rules::flake8_pyi::rules::TypedArgumentDefaultInStub),
        (Flake8Pyi, "012") => (RuleGroup::Stable, rules::flake8_pyi::rules::PassInClassBody),
        (Flake8Pyi, "013") => (RuleGroup::Stable, rules::flake8_pyi::rules::EllipsisInNonEmptyClassBody),
        (Flake8Pyi, "014") => (RuleGroup::Stable, rules::flake8_pyi::rules::ArgumentDefaultInStub),
        (Flake8Pyi, "015") => (RuleGroup::Stable, rules::flake8_pyi::rules::AssignmentDefaultInStub),
        (Flake8Pyi, "016") => (RuleGroup::Stable, rules::flake8_pyi::rules::DuplicateUnionMember),
        (Flake8Pyi, "017") => (RuleGroup::Stable, rules::flake8_pyi::rules::ComplexAssignmentInStub),
        (Flake8Pyi, "018") => (RuleGroup::Stable, rules::flake8_pyi::rules::UnusedPrivateTypeVar),
        (Flake8Pyi, "019") => (RuleGroup::Stable, rules::flake8_pyi::rules::CustomTypeVarReturnType),
        (Flake8Pyi, "020") => (RuleGroup::Stable, rules::flake8_pyi::rules::QuotedAnnotationInStub),
        (Flake8Pyi, "021") => (RuleGroup::Stable, rules::flake8_pyi::rules::DocstringInStub),
        (Flake8Pyi, "024") => (RuleGroup::Stable, rules::flake8_pyi::rules::CollectionsNamedTuple),
        (Flake8Pyi, "025") => (RuleGroup::Stable, rules::flake8_pyi::rules::UnaliasedCollectionsAbcSetImport),
        (Flake8Pyi, "026") => (RuleGroup::Stable, rules::flake8_pyi::rules::TypeAliasWithoutAnnotation),
        (Flake8Pyi, "029") => (RuleGroup::Stable, rules::flake8_pyi::rules::StrOrReprDefinedInStub),
        (Flake8Pyi, "030") => (RuleGroup::Stable, rules::flake8_pyi::rules::UnnecessaryLiteralUnion),
        (Flake8Pyi, "032") => (RuleGroup::Stable, rules::flake8_pyi::rules::AnyEqNeAnnotation),
        (Flake8Pyi, "033") => (RuleGroup::Stable, rules::flake8_pyi::rules::TypeCommentInStub),
        (Flake8Pyi, "034") => (RuleGroup::Stable, rules::flake8_pyi::rules::NonSelfReturnType),
        (Flake8Pyi, "035") => (RuleGroup::Stable, rules::flake8_pyi::rules::UnassignedSpecialVariableInStub),
        (Flake8Pyi, "036") => (RuleGroup::Stable, rules::flake8_pyi::rules::BadExitAnnotation),
        (Flake8Pyi, "041") => (RuleGroup::Stable, rules::flake8_pyi::rules::RedundantNumericUnion),
        (Flake8Pyi, "042") => (RuleGroup::Stable, rules::flake8_pyi::rules::SnakeCaseTypeAlias),
        (Flake8Pyi, "043") => (RuleGroup::Stable, rules::flake8_pyi::rules::TSuffixedTypeAlias),
        (Flake8Pyi, "044") => (RuleGroup::Stable, rules::flake8_pyi::rules::FutureAnnotationsInStub),
        (Flake8Pyi, "045") => (RuleGroup::Stable, rules::flake8_pyi::rules::IterMethodReturnIterable),
        (Flake8Pyi, "046") => (RuleGroup::Stable, rules::flake8_pyi::rules::UnusedPrivateProtocol),
        (Flake8Pyi, "047") => (RuleGroup::Stable, rules::flake8_pyi::rules::UnusedPrivateTypeAlias),
        (Flake8Pyi, "048") => (RuleGroup::Stable, rules::flake8_pyi::rules::StubBodyMultipleStatements),
        (Flake8Pyi, "049") => (RuleGroup::Stable, rules::flake8_pyi::rules::UnusedPrivateTypedDict),
        (Flake8Pyi, "050") => (RuleGroup::Stable, rules::flake8_pyi::rules::NoReturnArgumentAnnotationInStub),
        (Flake8Pyi, "051") => (RuleGroup::Stable, rules::flake8_pyi::rules::RedundantLiteralUnion),
        (Flake8Pyi, "052") => (RuleGroup::Stable, rules::flake8_pyi::rules::UnannotatedAssignmentInStub),
        (Flake8Pyi, "054") => (RuleGroup::Stable, rules::flake8_pyi::rules::NumericLiteralTooLong),
        (Flake8Pyi, "053") => (RuleGroup::Stable, rules::flake8_pyi::rules::StringOrBytesTooLong),
        (Flake8Pyi, "055") => (RuleGroup::Stable, rules::flake8_pyi::rules::UnnecessaryTypeUnion),
        (Flake8Pyi, "056") => (RuleGroup::Stable, rules::flake8_pyi::rules::UnsupportedMethodCallOnAll),
        (Flake8Pyi, "058") => (RuleGroup::Stable, rules::flake8_pyi::rules::GeneratorReturnFromIterMethod),
        (Flake8Pyi, "059") => (RuleGroup::Preview, rules::flake8_pyi::rules::GenericNotLastBaseClass),
        (Flake8Pyi, "062") => (RuleGroup::Preview, rules::flake8_pyi::rules::DuplicateLiteralMember),
<<<<<<< HEAD
        (Flake8Pyi, "066") => (RuleGroup::Preview, rules::flake8_pyi::rules::BadVersionInfoOrder),
=======
        (Flake8Pyi, "064") => (RuleGroup::Preview, rules::flake8_pyi::rules::RedundantFinalLiteral),
>>>>>>> e0169d8d

        // flake8-pytest-style
        (Flake8PytestStyle, "001") => (RuleGroup::Stable, rules::flake8_pytest_style::rules::PytestFixtureIncorrectParenthesesStyle),
        (Flake8PytestStyle, "002") => (RuleGroup::Stable, rules::flake8_pytest_style::rules::PytestFixturePositionalArgs),
        (Flake8PytestStyle, "003") => (RuleGroup::Stable, rules::flake8_pytest_style::rules::PytestExtraneousScopeFunction),
        (Flake8PytestStyle, "004") => (RuleGroup::Stable, rules::flake8_pytest_style::rules::PytestMissingFixtureNameUnderscore),
        (Flake8PytestStyle, "005") => (RuleGroup::Stable, rules::flake8_pytest_style::rules::PytestIncorrectFixtureNameUnderscore),
        (Flake8PytestStyle, "006") => (RuleGroup::Stable, rules::flake8_pytest_style::rules::PytestParametrizeNamesWrongType),
        (Flake8PytestStyle, "007") => (RuleGroup::Stable, rules::flake8_pytest_style::rules::PytestParametrizeValuesWrongType),
        (Flake8PytestStyle, "008") => (RuleGroup::Stable, rules::flake8_pytest_style::rules::PytestPatchWithLambda),
        (Flake8PytestStyle, "009") => (RuleGroup::Stable, rules::flake8_pytest_style::rules::PytestUnittestAssertion),
        (Flake8PytestStyle, "010") => (RuleGroup::Stable, rules::flake8_pytest_style::rules::PytestRaisesWithoutException),
        (Flake8PytestStyle, "011") => (RuleGroup::Stable, rules::flake8_pytest_style::rules::PytestRaisesTooBroad),
        (Flake8PytestStyle, "012") => (RuleGroup::Stable, rules::flake8_pytest_style::rules::PytestRaisesWithMultipleStatements),
        (Flake8PytestStyle, "013") => (RuleGroup::Stable, rules::flake8_pytest_style::rules::PytestIncorrectPytestImport),
        (Flake8PytestStyle, "014") => (RuleGroup::Stable, rules::flake8_pytest_style::rules::PytestDuplicateParametrizeTestCases),
        (Flake8PytestStyle, "015") => (RuleGroup::Stable, rules::flake8_pytest_style::rules::PytestAssertAlwaysFalse),
        (Flake8PytestStyle, "016") => (RuleGroup::Stable, rules::flake8_pytest_style::rules::PytestFailWithoutMessage),
        (Flake8PytestStyle, "017") => (RuleGroup::Stable, rules::flake8_pytest_style::rules::PytestAssertInExcept),
        (Flake8PytestStyle, "018") => (RuleGroup::Stable, rules::flake8_pytest_style::rules::PytestCompositeAssertion),
        (Flake8PytestStyle, "019") => (RuleGroup::Stable, rules::flake8_pytest_style::rules::PytestFixtureParamWithoutValue),
        (Flake8PytestStyle, "020") => (RuleGroup::Stable, rules::flake8_pytest_style::rules::PytestDeprecatedYieldFixture),
        (Flake8PytestStyle, "021") => (RuleGroup::Stable, rules::flake8_pytest_style::rules::PytestFixtureFinalizerCallback),
        (Flake8PytestStyle, "022") => (RuleGroup::Stable, rules::flake8_pytest_style::rules::PytestUselessYieldFixture),
        (Flake8PytestStyle, "023") => (RuleGroup::Stable, rules::flake8_pytest_style::rules::PytestIncorrectMarkParenthesesStyle),
        (Flake8PytestStyle, "024") => (RuleGroup::Stable, rules::flake8_pytest_style::rules::PytestUnnecessaryAsyncioMarkOnFixture),
        (Flake8PytestStyle, "025") => (RuleGroup::Stable, rules::flake8_pytest_style::rules::PytestErroneousUseFixturesOnFixture),
        (Flake8PytestStyle, "026") => (RuleGroup::Stable, rules::flake8_pytest_style::rules::PytestUseFixturesWithoutParameters),
        (Flake8PytestStyle, "027") => (RuleGroup::Stable, rules::flake8_pytest_style::rules::PytestUnittestRaisesAssertion),

        // flake8-pie
        (Flake8Pie, "790") => (RuleGroup::Stable, rules::flake8_pie::rules::UnnecessaryPlaceholder),
        (Flake8Pie, "794") => (RuleGroup::Stable, rules::flake8_pie::rules::DuplicateClassFieldDefinition),
        (Flake8Pie, "796") => (RuleGroup::Stable, rules::flake8_pie::rules::NonUniqueEnums),
        (Flake8Pie, "800") => (RuleGroup::Stable, rules::flake8_pie::rules::UnnecessarySpread),
        (Flake8Pie, "804") => (RuleGroup::Stable, rules::flake8_pie::rules::UnnecessaryDictKwargs),
        (Flake8Pie, "807") => (RuleGroup::Stable, rules::flake8_pie::rules::ReimplementedContainerBuiltin),
        (Flake8Pie, "808") => (RuleGroup::Stable, rules::flake8_pie::rules::UnnecessaryRangeStart),
        (Flake8Pie, "810") => (RuleGroup::Stable, rules::flake8_pie::rules::MultipleStartsEndsWith),

        // flake8-commas
        (Flake8Commas, "812") => (RuleGroup::Stable, rules::flake8_commas::rules::MissingTrailingComma),
        (Flake8Commas, "818") => (RuleGroup::Stable, rules::flake8_commas::rules::TrailingCommaOnBareTuple),
        (Flake8Commas, "819") => (RuleGroup::Stable, rules::flake8_commas::rules::ProhibitedTrailingComma),

        // flake8-no-pep420
        (Flake8NoPep420, "001") => (RuleGroup::Stable, rules::flake8_no_pep420::rules::ImplicitNamespacePackage),

        // flake8-executable
        (Flake8Executable, "001") => (RuleGroup::Stable, rules::flake8_executable::rules::ShebangNotExecutable),
        (Flake8Executable, "002") => (RuleGroup::Stable, rules::flake8_executable::rules::ShebangMissingExecutableFile),
        (Flake8Executable, "003") => (RuleGroup::Stable, rules::flake8_executable::rules::ShebangMissingPython),
        (Flake8Executable, "004") => (RuleGroup::Stable, rules::flake8_executable::rules::ShebangLeadingWhitespace),
        (Flake8Executable, "005") => (RuleGroup::Stable, rules::flake8_executable::rules::ShebangNotFirstLine),

        // flake8-type-checking
        (Flake8TypeChecking, "001") => (RuleGroup::Stable, rules::flake8_type_checking::rules::TypingOnlyFirstPartyImport),
        (Flake8TypeChecking, "002") => (RuleGroup::Stable, rules::flake8_type_checking::rules::TypingOnlyThirdPartyImport),
        (Flake8TypeChecking, "003") => (RuleGroup::Stable, rules::flake8_type_checking::rules::TypingOnlyStandardLibraryImport),
        (Flake8TypeChecking, "004") => (RuleGroup::Stable, rules::flake8_type_checking::rules::RuntimeImportInTypeCheckingBlock),
        (Flake8TypeChecking, "005") => (RuleGroup::Stable, rules::flake8_type_checking::rules::EmptyTypeCheckingBlock),
        (Flake8TypeChecking, "010") => (RuleGroup::Stable, rules::flake8_type_checking::rules::RuntimeStringUnion),

        // tryceratops
        (Tryceratops, "002") => (RuleGroup::Stable, rules::tryceratops::rules::RaiseVanillaClass),
        (Tryceratops, "003") => (RuleGroup::Stable, rules::tryceratops::rules::RaiseVanillaArgs),
        (Tryceratops, "004") => (RuleGroup::Stable, rules::tryceratops::rules::TypeCheckWithoutTypeError),
        (Tryceratops, "200") => (RuleGroup::Removed, rules::tryceratops::rules::ReraiseNoCause),
        (Tryceratops, "201") => (RuleGroup::Stable, rules::tryceratops::rules::VerboseRaise),
        (Tryceratops, "300") => (RuleGroup::Stable, rules::tryceratops::rules::TryConsiderElse),
        (Tryceratops, "301") => (RuleGroup::Stable, rules::tryceratops::rules::RaiseWithinTry),
        (Tryceratops, "302") => (RuleGroup::Stable, rules::tryceratops::rules::UselessTryExcept),
        (Tryceratops, "400") => (RuleGroup::Stable, rules::tryceratops::rules::ErrorInsteadOfException),
        (Tryceratops, "401") => (RuleGroup::Stable, rules::tryceratops::rules::VerboseLogMessage),

        // flake8-use-pathlib
        (Flake8UsePathlib, "100") => (RuleGroup::Stable, rules::flake8_use_pathlib::violations::OsPathAbspath),
        (Flake8UsePathlib, "101") => (RuleGroup::Stable, rules::flake8_use_pathlib::violations::OsChmod),
        (Flake8UsePathlib, "102") => (RuleGroup::Stable, rules::flake8_use_pathlib::violations::OsMkdir),
        (Flake8UsePathlib, "103") => (RuleGroup::Stable, rules::flake8_use_pathlib::violations::OsMakedirs),
        (Flake8UsePathlib, "104") => (RuleGroup::Stable, rules::flake8_use_pathlib::violations::OsRename),
        (Flake8UsePathlib, "105") => (RuleGroup::Stable, rules::flake8_use_pathlib::violations::OsReplace),
        (Flake8UsePathlib, "106") => (RuleGroup::Stable, rules::flake8_use_pathlib::violations::OsRmdir),
        (Flake8UsePathlib, "107") => (RuleGroup::Stable, rules::flake8_use_pathlib::violations::OsRemove),
        (Flake8UsePathlib, "108") => (RuleGroup::Stable, rules::flake8_use_pathlib::violations::OsUnlink),
        (Flake8UsePathlib, "109") => (RuleGroup::Stable, rules::flake8_use_pathlib::violations::OsGetcwd),
        (Flake8UsePathlib, "110") => (RuleGroup::Stable, rules::flake8_use_pathlib::violations::OsPathExists),
        (Flake8UsePathlib, "111") => (RuleGroup::Stable, rules::flake8_use_pathlib::violations::OsPathExpanduser),
        (Flake8UsePathlib, "112") => (RuleGroup::Stable, rules::flake8_use_pathlib::violations::OsPathIsdir),
        (Flake8UsePathlib, "113") => (RuleGroup::Stable, rules::flake8_use_pathlib::violations::OsPathIsfile),
        (Flake8UsePathlib, "114") => (RuleGroup::Stable, rules::flake8_use_pathlib::violations::OsPathIslink),
        (Flake8UsePathlib, "115") => (RuleGroup::Stable, rules::flake8_use_pathlib::violations::OsReadlink),
        (Flake8UsePathlib, "116") => (RuleGroup::Stable, rules::flake8_use_pathlib::violations::OsStat),
        (Flake8UsePathlib, "117") => (RuleGroup::Stable, rules::flake8_use_pathlib::violations::OsPathIsabs),
        (Flake8UsePathlib, "118") => (RuleGroup::Stable, rules::flake8_use_pathlib::violations::OsPathJoin),
        (Flake8UsePathlib, "119") => (RuleGroup::Stable, rules::flake8_use_pathlib::violations::OsPathBasename),
        (Flake8UsePathlib, "120") => (RuleGroup::Stable, rules::flake8_use_pathlib::violations::OsPathDirname),
        (Flake8UsePathlib, "121") => (RuleGroup::Stable, rules::flake8_use_pathlib::violations::OsPathSamefile),
        (Flake8UsePathlib, "122") => (RuleGroup::Stable, rules::flake8_use_pathlib::violations::OsPathSplitext),
        (Flake8UsePathlib, "123") => (RuleGroup::Stable, rules::flake8_use_pathlib::violations::BuiltinOpen),
        (Flake8UsePathlib, "124") => (RuleGroup::Stable, rules::flake8_use_pathlib::violations::PyPath),
        (Flake8UsePathlib, "201") => (RuleGroup::Stable, rules::flake8_use_pathlib::rules::PathConstructorCurrentDirectory),
        (Flake8UsePathlib, "202") => (RuleGroup::Stable, rules::flake8_use_pathlib::rules::OsPathGetsize),
        (Flake8UsePathlib, "202") => (RuleGroup::Stable, rules::flake8_use_pathlib::rules::OsPathGetsize),
        (Flake8UsePathlib, "203") => (RuleGroup::Stable, rules::flake8_use_pathlib::rules::OsPathGetatime),
        (Flake8UsePathlib, "204") => (RuleGroup::Stable, rules::flake8_use_pathlib::rules::OsPathGetmtime),
        (Flake8UsePathlib, "205") => (RuleGroup::Stable, rules::flake8_use_pathlib::rules::OsPathGetctime),
        (Flake8UsePathlib, "206") => (RuleGroup::Stable, rules::flake8_use_pathlib::rules::OsSepSplit),
        (Flake8UsePathlib, "207") => (RuleGroup::Stable, rules::flake8_use_pathlib::rules::Glob),

        // flake8-logging-format
        (Flake8LoggingFormat, "001") => (RuleGroup::Stable, rules::flake8_logging_format::violations::LoggingStringFormat),
        (Flake8LoggingFormat, "002") => (RuleGroup::Stable, rules::flake8_logging_format::violations::LoggingPercentFormat),
        (Flake8LoggingFormat, "003") => (RuleGroup::Stable, rules::flake8_logging_format::violations::LoggingStringConcat),
        (Flake8LoggingFormat, "004") => (RuleGroup::Stable, rules::flake8_logging_format::violations::LoggingFString),
        (Flake8LoggingFormat, "010") => (RuleGroup::Stable, rules::flake8_logging_format::violations::LoggingWarn),
        (Flake8LoggingFormat, "101") => (RuleGroup::Stable, rules::flake8_logging_format::violations::LoggingExtraAttrClash),
        (Flake8LoggingFormat, "201") => (RuleGroup::Stable, rules::flake8_logging_format::violations::LoggingExcInfo),
        (Flake8LoggingFormat, "202") => (RuleGroup::Stable, rules::flake8_logging_format::violations::LoggingRedundantExcInfo),

        // flake8-raise
        (Flake8Raise, "102") => (RuleGroup::Stable, rules::flake8_raise::rules::UnnecessaryParenOnRaiseException),

        // flake8-self
        (Flake8Self, "001") => (RuleGroup::Stable, rules::flake8_self::rules::PrivateMemberAccess),

        // numpy
        (Numpy, "001") => (RuleGroup::Stable, rules::numpy::rules::NumpyDeprecatedTypeAlias),
        (Numpy, "002") => (RuleGroup::Stable, rules::numpy::rules::NumpyLegacyRandom),
        (Numpy, "003") => (RuleGroup::Stable, rules::numpy::rules::NumpyDeprecatedFunction),
        (Numpy, "201") => (RuleGroup::Stable, rules::numpy::rules::Numpy2Deprecation),

        // ruff
        (Ruff, "001") => (RuleGroup::Stable, rules::ruff::rules::AmbiguousUnicodeCharacterString),
        (Ruff, "002") => (RuleGroup::Stable, rules::ruff::rules::AmbiguousUnicodeCharacterDocstring),
        (Ruff, "003") => (RuleGroup::Stable, rules::ruff::rules::AmbiguousUnicodeCharacterComment),
        (Ruff, "005") => (RuleGroup::Stable, rules::ruff::rules::CollectionLiteralConcatenation),
        (Ruff, "006") => (RuleGroup::Stable, rules::ruff::rules::AsyncioDanglingTask),
        (Ruff, "007") => (RuleGroup::Stable, rules::ruff::rules::PairwiseOverZipped),
        (Ruff, "008") => (RuleGroup::Stable, rules::ruff::rules::MutableDataclassDefault),
        (Ruff, "009") => (RuleGroup::Stable, rules::ruff::rules::FunctionCallInDataclassDefaultArgument),
        (Ruff, "010") => (RuleGroup::Stable, rules::ruff::rules::ExplicitFStringTypeConversion),
        (Ruff, "011") => (RuleGroup::Removed, rules::ruff::rules::RuffStaticKeyDictComprehension),
        (Ruff, "012") => (RuleGroup::Stable, rules::ruff::rules::MutableClassDefault),
        (Ruff, "013") => (RuleGroup::Stable, rules::ruff::rules::ImplicitOptional),
        (Ruff, "015") => (RuleGroup::Stable, rules::ruff::rules::UnnecessaryIterableAllocationForFirstElement),
        (Ruff, "016") => (RuleGroup::Stable, rules::ruff::rules::InvalidIndexType),
        (Ruff, "017") => (RuleGroup::Stable, rules::ruff::rules::QuadraticListSummation),
        (Ruff, "018") => (RuleGroup::Stable, rules::ruff::rules::AssignmentInAssert),
        (Ruff, "019") => (RuleGroup::Stable, rules::ruff::rules::UnnecessaryKeyCheck),
        (Ruff, "020") => (RuleGroup::Stable, rules::ruff::rules::NeverUnion),
        (Ruff, "021") => (RuleGroup::Preview, rules::ruff::rules::ParenthesizeChainedOperators),
        (Ruff, "022") => (RuleGroup::Preview, rules::ruff::rules::UnsortedDunderAll),
        (Ruff, "023") => (RuleGroup::Preview, rules::ruff::rules::UnsortedDunderSlots),
        (Ruff, "024") => (RuleGroup::Preview, rules::ruff::rules::MutableFromkeysValue),
        (Ruff, "025") => (RuleGroup::Preview, rules::ruff::rules::UnnecessaryDictComprehensionForIterable),
        (Ruff, "026") => (RuleGroup::Preview, rules::ruff::rules::DefaultFactoryKwarg),
        (Ruff, "027") => (RuleGroup::Preview, rules::ruff::rules::MissingFStringSyntax),
        (Ruff, "028") => (RuleGroup::Preview, rules::ruff::rules::InvalidFormatterSuppressionComment),
        (Ruff, "029") => (RuleGroup::Preview, rules::ruff::rules::UnusedAsync),
        (Ruff, "100") => (RuleGroup::Stable, rules::ruff::rules::UnusedNOQA),
        (Ruff, "101") => (RuleGroup::Preview, rules::ruff::rules::RedirectedNOQA),
        (Ruff, "200") => (RuleGroup::Stable, rules::ruff::rules::InvalidPyprojectToml),
        #[cfg(any(feature = "test-rules", test))]
        (Ruff, "900") => (RuleGroup::Stable, rules::ruff::rules::StableTestRule),
        #[cfg(any(feature = "test-rules", test))]
        (Ruff, "901") => (RuleGroup::Stable, rules::ruff::rules::StableTestRuleSafeFix),
        #[cfg(any(feature = "test-rules", test))]
        (Ruff, "902") => (RuleGroup::Stable, rules::ruff::rules::StableTestRuleUnsafeFix),
        #[cfg(any(feature = "test-rules", test))]
        (Ruff, "903") => (RuleGroup::Stable, rules::ruff::rules::StableTestRuleDisplayOnlyFix),
        #[cfg(any(feature = "test-rules", test))]
        (Ruff, "911") => (RuleGroup::Preview, rules::ruff::rules::PreviewTestRule),
        #[cfg(any(feature = "test-rules", test))]
        #[allow(deprecated)]
        (Ruff, "912") => (RuleGroup::Nursery, rules::ruff::rules::NurseryTestRule),
        #[cfg(any(feature = "test-rules", test))]
        (Ruff, "920") => (RuleGroup::Deprecated, rules::ruff::rules::DeprecatedTestRule),
        #[cfg(any(feature = "test-rules", test))]
        (Ruff, "921") => (RuleGroup::Deprecated, rules::ruff::rules::AnotherDeprecatedTestRule),
        #[cfg(any(feature = "test-rules", test))]
        (Ruff, "930") => (RuleGroup::Removed, rules::ruff::rules::RemovedTestRule),
        #[cfg(any(feature = "test-rules", test))]
        (Ruff, "931") => (RuleGroup::Removed, rules::ruff::rules::AnotherRemovedTestRule),
        #[cfg(any(feature = "test-rules", test))]
        (Ruff, "940") => (RuleGroup::Removed, rules::ruff::rules::RedirectedFromTestRule),
        #[cfg(any(feature = "test-rules", test))]
        (Ruff, "950") => (RuleGroup::Stable, rules::ruff::rules::RedirectedToTestRule),
        #[cfg(any(feature = "test-rules", test))]
        (Ruff, "960") => (RuleGroup::Removed, rules::ruff::rules::RedirectedFromPrefixTestRule),


        // flake8-django
        (Flake8Django, "001") => (RuleGroup::Stable, rules::flake8_django::rules::DjangoNullableModelStringField),
        (Flake8Django, "003") => (RuleGroup::Stable, rules::flake8_django::rules::DjangoLocalsInRenderFunction),
        (Flake8Django, "006") => (RuleGroup::Stable, rules::flake8_django::rules::DjangoExcludeWithModelForm),
        (Flake8Django, "007") => (RuleGroup::Stable, rules::flake8_django::rules::DjangoAllWithModelForm),
        (Flake8Django, "008") => (RuleGroup::Stable, rules::flake8_django::rules::DjangoModelWithoutDunderStr),
        (Flake8Django, "012") => (RuleGroup::Stable, rules::flake8_django::rules::DjangoUnorderedBodyContentInModel),
        (Flake8Django, "013") => (RuleGroup::Stable, rules::flake8_django::rules::DjangoNonLeadingReceiverDecorator),

        // flynt
        // Reserved: (Flynt, "001") => (RuleGroup::Stable, Rule: :StringConcatenationToFString),
        (Flynt, "002") => (RuleGroup::Stable, rules::flynt::rules::StaticJoinToFString),

        // flake8-todos
        (Flake8Todos, "001") => (RuleGroup::Stable, rules::flake8_todos::rules::InvalidTodoTag),
        (Flake8Todos, "002") => (RuleGroup::Stable, rules::flake8_todos::rules::MissingTodoAuthor),
        (Flake8Todos, "003") => (RuleGroup::Stable, rules::flake8_todos::rules::MissingTodoLink),
        (Flake8Todos, "004") => (RuleGroup::Stable, rules::flake8_todos::rules::MissingTodoColon),
        (Flake8Todos, "005") => (RuleGroup::Stable, rules::flake8_todos::rules::MissingTodoDescription),
        (Flake8Todos, "006") => (RuleGroup::Stable, rules::flake8_todos::rules::InvalidTodoCapitalization),
        (Flake8Todos, "007") => (RuleGroup::Stable, rules::flake8_todos::rules::MissingSpaceAfterTodoColon),

        // airflow
        (Airflow, "001") => (RuleGroup::Stable, rules::airflow::rules::AirflowVariableNameTaskIdMismatch),

        // perflint
        (Perflint, "101") => (RuleGroup::Stable, rules::perflint::rules::UnnecessaryListCast),
        (Perflint, "102") => (RuleGroup::Stable, rules::perflint::rules::IncorrectDictIterator),
        (Perflint, "203") => (RuleGroup::Stable, rules::perflint::rules::TryExceptInLoop),
        (Perflint, "401") => (RuleGroup::Stable, rules::perflint::rules::ManualListComprehension),
        (Perflint, "402") => (RuleGroup::Stable, rules::perflint::rules::ManualListCopy),
        (Perflint, "403") => (RuleGroup::Preview, rules::perflint::rules::ManualDictComprehension),

        // flake8-fixme
        (Flake8Fixme, "001") => (RuleGroup::Stable, rules::flake8_fixme::rules::LineContainsFixme),
        (Flake8Fixme, "002") => (RuleGroup::Stable, rules::flake8_fixme::rules::LineContainsTodo),
        (Flake8Fixme, "003") => (RuleGroup::Stable, rules::flake8_fixme::rules::LineContainsXxx),
        (Flake8Fixme, "004") => (RuleGroup::Stable, rules::flake8_fixme::rules::LineContainsHack),

        // flake8-slots
        (Flake8Slots, "000") => (RuleGroup::Stable, rules::flake8_slots::rules::NoSlotsInStrSubclass),
        (Flake8Slots, "001") => (RuleGroup::Stable, rules::flake8_slots::rules::NoSlotsInTupleSubclass),
        (Flake8Slots, "002") => (RuleGroup::Stable, rules::flake8_slots::rules::NoSlotsInNamedtupleSubclass),

        // refurb
        (Refurb, "101") => (RuleGroup::Preview, rules::refurb::rules::ReadWholeFile),
        (Refurb, "103") => (RuleGroup::Preview, rules::refurb::rules::WriteWholeFile),
        (Refurb, "105") => (RuleGroup::Preview, rules::refurb::rules::PrintEmptyString),
        (Refurb, "110") => (RuleGroup::Preview, rules::refurb::rules::IfExpInsteadOfOrOperator),
        #[allow(deprecated)]
        (Refurb, "113") => (RuleGroup::Nursery, rules::refurb::rules::RepeatedAppend),
        (Refurb, "116") => (RuleGroup::Preview, rules::refurb::rules::FStringNumberFormat),
        (Refurb, "118") => (RuleGroup::Preview, rules::refurb::rules::ReimplementedOperator),
        (Refurb, "129") => (RuleGroup::Preview, rules::refurb::rules::ReadlinesInFor),
        #[allow(deprecated)]
        (Refurb, "131") => (RuleGroup::Nursery, rules::refurb::rules::DeleteFullSlice),
        #[allow(deprecated)]
        (Refurb, "132") => (RuleGroup::Nursery, rules::refurb::rules::CheckAndRemoveFromSet),
        (Refurb, "136") => (RuleGroup::Preview, rules::refurb::rules::IfExprMinMax),
        (Refurb, "140") => (RuleGroup::Preview, rules::refurb::rules::ReimplementedStarmap),
        (Refurb, "142") => (RuleGroup::Preview, rules::refurb::rules::ForLoopSetMutations),
        (Refurb, "145") => (RuleGroup::Preview, rules::refurb::rules::SliceCopy),
        (Refurb, "148") => (RuleGroup::Preview, rules::refurb::rules::UnnecessaryEnumerate),
        (Refurb, "152") => (RuleGroup::Preview, rules::refurb::rules::MathConstant),
        (Refurb, "157") => (RuleGroup::Preview, rules::refurb::rules::VerboseDecimalConstructor),
        (Refurb, "161") => (RuleGroup::Preview, rules::refurb::rules::BitCount),
        (Refurb, "163") => (RuleGroup::Preview, rules::refurb::rules::RedundantLogBase),
        (Refurb, "164") => (RuleGroup::Preview, rules::refurb::rules::UnnecessaryFromFloat),
        (Refurb, "166") => (RuleGroup::Preview, rules::refurb::rules::IntOnSlicedStr),
        (Refurb, "167") => (RuleGroup::Preview, rules::refurb::rules::RegexFlagAlias),
        (Refurb, "168") => (RuleGroup::Preview, rules::refurb::rules::IsinstanceTypeNone),
        (Refurb, "169") => (RuleGroup::Preview, rules::refurb::rules::TypeNoneComparison),
        (Refurb, "171") => (RuleGroup::Preview, rules::refurb::rules::SingleItemMembershipTest),
        (Refurb, "177") => (RuleGroup::Preview, rules::refurb::rules::ImplicitCwd),
        (Refurb, "180") => (RuleGroup::Preview, rules::refurb::rules::MetaClassABCMeta),
        (Refurb, "181") => (RuleGroup::Preview, rules::refurb::rules::HashlibDigestHex),
        (Refurb, "187") => (RuleGroup::Preview, rules::refurb::rules::ListReverseCopy),
        (Refurb, "192") => (RuleGroup::Preview, rules::refurb::rules::SortedMinMax),

        // flake8-logging
        (Flake8Logging, "001") => (RuleGroup::Stable, rules::flake8_logging::rules::DirectLoggerInstantiation),
        (Flake8Logging, "002") => (RuleGroup::Stable, rules::flake8_logging::rules::InvalidGetLoggerArgument),
        (Flake8Logging, "007") => (RuleGroup::Stable, rules::flake8_logging::rules::ExceptionWithoutExcInfo),
        (Flake8Logging, "009") => (RuleGroup::Stable, rules::flake8_logging::rules::UndocumentedWarn),

        _ => return None,
    })
}<|MERGE_RESOLUTION|>--- conflicted
+++ resolved
@@ -811,11 +811,8 @@
         (Flake8Pyi, "058") => (RuleGroup::Stable, rules::flake8_pyi::rules::GeneratorReturnFromIterMethod),
         (Flake8Pyi, "059") => (RuleGroup::Preview, rules::flake8_pyi::rules::GenericNotLastBaseClass),
         (Flake8Pyi, "062") => (RuleGroup::Preview, rules::flake8_pyi::rules::DuplicateLiteralMember),
-<<<<<<< HEAD
+        (Flake8Pyi, "064") => (RuleGroup::Preview, rules::flake8_pyi::rules::RedundantFinalLiteral),
         (Flake8Pyi, "066") => (RuleGroup::Preview, rules::flake8_pyi::rules::BadVersionInfoOrder),
-=======
-        (Flake8Pyi, "064") => (RuleGroup::Preview, rules::flake8_pyi::rules::RedundantFinalLiteral),
->>>>>>> e0169d8d
 
         // flake8-pytest-style
         (Flake8PytestStyle, "001") => (RuleGroup::Stable, rules::flake8_pytest_style::rules::PytestFixtureIncorrectParenthesesStyle),
