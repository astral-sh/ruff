/// In this module we generate [`Rule`], an enum of all rules, and [`RuleCodePrefix`], an enum of
/// all rules categories. A rule category is something like pyflakes or flake8-todos. Each rule
/// category contains all rules and their common prefixes, i.e. everything you can specify in
/// `--select`. For pylint this is e.g. C0414 and E0118 but also C and E01.
use std::fmt::Formatter;

use crate::registry::{AsRule, Linter};
use crate::rule_selector::is_single_rule_selector;
use crate::rules;

use strum_macros::{AsRefStr, EnumIter};

#[derive(PartialEq, Eq, PartialOrd, Ord)]
pub struct NoqaCode(&'static str, &'static str);

impl NoqaCode {
    /// Return the prefix for the [`NoqaCode`], e.g., `SIM` for `SIM101`.
    pub fn prefix(&self) -> &str {
        self.0
    }

    /// Return the suffix for the [`NoqaCode`], e.g., `101` for `SIM101`.
    pub fn suffix(&self) -> &str {
        self.1
    }
}

impl std::fmt::Debug for NoqaCode {
    fn fmt(&self, f: &mut Formatter<'_>) -> std::fmt::Result {
        std::fmt::Display::fmt(self, f)
    }
}

impl std::fmt::Display for NoqaCode {
    fn fmt(&self, f: &mut Formatter<'_>) -> Result<(), std::fmt::Error> {
        write!(f, "{}{}", self.0, self.1)
    }
}

impl PartialEq<&str> for NoqaCode {
    fn eq(&self, other: &&str) -> bool {
        match other.strip_prefix(self.0) {
            Some(suffix) => suffix == self.1,
            None => false,
        }
    }
}

#[derive(Debug, Copy, Clone)]
pub enum RuleGroup {
    /// The rule is stable.
    Stable,
    /// The rule is unstable, and preview mode must be enabled for usage.
    Preview,
    /// Legacy category for unstable rules, supports backwards compatible selection.
    #[deprecated(note = "Use `RuleGroup::Preview` for new rules instead")]
    Nursery,
}

#[ruff_macros::map_codes]
pub fn code_to_rule(linter: Linter, code: &str) -> Option<(RuleGroup, Rule)> {
    #[allow(clippy::enum_glob_use)]
    use Linter::*;

    #[rustfmt::skip]
    Some(match (linter, code) {
        // pycodestyle errors
        (Pycodestyle, "E101") => (RuleGroup::Stable, rules::pycodestyle::rules::MixedSpacesAndTabs),
        #[allow(deprecated)]
        (Pycodestyle, "E111") => (RuleGroup::Nursery, rules::pycodestyle::rules::logical_lines::IndentationWithInvalidMultiple),
        #[allow(deprecated)]
        (Pycodestyle, "E112") => (RuleGroup::Nursery, rules::pycodestyle::rules::logical_lines::NoIndentedBlock),
        #[allow(deprecated)]
        (Pycodestyle, "E113") => (RuleGroup::Nursery, rules::pycodestyle::rules::logical_lines::UnexpectedIndentation),
        #[allow(deprecated)]
        (Pycodestyle, "E114") => (RuleGroup::Nursery, rules::pycodestyle::rules::logical_lines::IndentationWithInvalidMultipleComment),
        #[allow(deprecated)]
        (Pycodestyle, "E115") => (RuleGroup::Nursery, rules::pycodestyle::rules::logical_lines::NoIndentedBlockComment),
        #[allow(deprecated)]
        (Pycodestyle, "E116") => (RuleGroup::Nursery, rules::pycodestyle::rules::logical_lines::UnexpectedIndentationComment),
        #[allow(deprecated)]
        (Pycodestyle, "E117") => (RuleGroup::Nursery, rules::pycodestyle::rules::logical_lines::OverIndented),
        #[allow(deprecated)]
        (Pycodestyle, "E201") => (RuleGroup::Nursery, rules::pycodestyle::rules::logical_lines::WhitespaceAfterOpenBracket),
        #[allow(deprecated)]
        (Pycodestyle, "E202") => (RuleGroup::Nursery, rules::pycodestyle::rules::logical_lines::WhitespaceBeforeCloseBracket),
        #[allow(deprecated)]
        (Pycodestyle, "E203") => (RuleGroup::Nursery, rules::pycodestyle::rules::logical_lines::WhitespaceBeforePunctuation),
        #[allow(deprecated)]
        (Pycodestyle, "E211") => (RuleGroup::Nursery, rules::pycodestyle::rules::logical_lines::WhitespaceBeforeParameters),
        #[allow(deprecated)]
        (Pycodestyle, "E221") => (RuleGroup::Nursery, rules::pycodestyle::rules::logical_lines::MultipleSpacesBeforeOperator),
        #[allow(deprecated)]
        (Pycodestyle, "E222") => (RuleGroup::Nursery, rules::pycodestyle::rules::logical_lines::MultipleSpacesAfterOperator),
        #[allow(deprecated)]
        (Pycodestyle, "E223") => (RuleGroup::Nursery, rules::pycodestyle::rules::logical_lines::TabBeforeOperator),
        #[allow(deprecated)]
        (Pycodestyle, "E224") => (RuleGroup::Nursery, rules::pycodestyle::rules::logical_lines::TabAfterOperator),
        #[allow(deprecated)]
        (Pycodestyle, "E225") => (RuleGroup::Nursery, rules::pycodestyle::rules::logical_lines::MissingWhitespaceAroundOperator),
        #[allow(deprecated)]
        (Pycodestyle, "E226") => (RuleGroup::Nursery, rules::pycodestyle::rules::logical_lines::MissingWhitespaceAroundArithmeticOperator),
        #[allow(deprecated)]
        (Pycodestyle, "E227") => (RuleGroup::Nursery, rules::pycodestyle::rules::logical_lines::MissingWhitespaceAroundBitwiseOrShiftOperator),
        #[allow(deprecated)]
        (Pycodestyle, "E228") => (RuleGroup::Nursery, rules::pycodestyle::rules::logical_lines::MissingWhitespaceAroundModuloOperator),
        #[allow(deprecated)]
        (Pycodestyle, "E231") => (RuleGroup::Nursery, rules::pycodestyle::rules::logical_lines::MissingWhitespace),
        #[allow(deprecated)]
        (Pycodestyle, "E241") => (RuleGroup::Nursery, rules::pycodestyle::rules::logical_lines::MultipleSpacesAfterComma),
        #[allow(deprecated)]
        (Pycodestyle, "E242") => (RuleGroup::Nursery, rules::pycodestyle::rules::logical_lines::TabAfterComma),
        #[allow(deprecated)]
        (Pycodestyle, "E251") => (RuleGroup::Nursery, rules::pycodestyle::rules::logical_lines::UnexpectedSpacesAroundKeywordParameterEquals),
        #[allow(deprecated)]
        (Pycodestyle, "E252") => (RuleGroup::Nursery, rules::pycodestyle::rules::logical_lines::MissingWhitespaceAroundParameterEquals),
        #[allow(deprecated)]
        (Pycodestyle, "E261") => (RuleGroup::Nursery, rules::pycodestyle::rules::logical_lines::TooFewSpacesBeforeInlineComment),
        #[allow(deprecated)]
        (Pycodestyle, "E262") => (RuleGroup::Nursery, rules::pycodestyle::rules::logical_lines::NoSpaceAfterInlineComment),
        #[allow(deprecated)]
        (Pycodestyle, "E265") => (RuleGroup::Nursery, rules::pycodestyle::rules::logical_lines::NoSpaceAfterBlockComment),
        #[allow(deprecated)]
        (Pycodestyle, "E266") => (RuleGroup::Nursery, rules::pycodestyle::rules::logical_lines::MultipleLeadingHashesForBlockComment),
        #[allow(deprecated)]
        (Pycodestyle, "E271") => (RuleGroup::Nursery, rules::pycodestyle::rules::logical_lines::MultipleSpacesAfterKeyword),
        #[allow(deprecated)]
        (Pycodestyle, "E272") => (RuleGroup::Nursery, rules::pycodestyle::rules::logical_lines::MultipleSpacesBeforeKeyword),
        #[allow(deprecated)]
        (Pycodestyle, "E273") => (RuleGroup::Nursery, rules::pycodestyle::rules::logical_lines::TabAfterKeyword),
        #[allow(deprecated)]
        (Pycodestyle, "E274") => (RuleGroup::Nursery, rules::pycodestyle::rules::logical_lines::TabBeforeKeyword),
        #[allow(deprecated)]
        (Pycodestyle, "E275") => (RuleGroup::Nursery, rules::pycodestyle::rules::logical_lines::MissingWhitespaceAfterKeyword),
        (Pycodestyle, "E401") => (RuleGroup::Stable, rules::pycodestyle::rules::MultipleImportsOnOneLine),
        (Pycodestyle, "E402") => (RuleGroup::Stable, rules::pycodestyle::rules::ModuleImportNotAtTopOfFile),
        (Pycodestyle, "E501") => (RuleGroup::Stable, rules::pycodestyle::rules::LineTooLong),
        (Pycodestyle, "E701") => (RuleGroup::Stable, rules::pycodestyle::rules::MultipleStatementsOnOneLineColon),
        (Pycodestyle, "E702") => (RuleGroup::Stable, rules::pycodestyle::rules::MultipleStatementsOnOneLineSemicolon),
        (Pycodestyle, "E703") => (RuleGroup::Stable, rules::pycodestyle::rules::UselessSemicolon),
        (Pycodestyle, "E711") => (RuleGroup::Stable, rules::pycodestyle::rules::NoneComparison),
        (Pycodestyle, "E712") => (RuleGroup::Stable, rules::pycodestyle::rules::TrueFalseComparison),
        (Pycodestyle, "E713") => (RuleGroup::Stable, rules::pycodestyle::rules::NotInTest),
        (Pycodestyle, "E714") => (RuleGroup::Stable, rules::pycodestyle::rules::NotIsTest),
        (Pycodestyle, "E721") => (RuleGroup::Stable, rules::pycodestyle::rules::TypeComparison),
        (Pycodestyle, "E722") => (RuleGroup::Stable, rules::pycodestyle::rules::BareExcept),
        (Pycodestyle, "E731") => (RuleGroup::Stable, rules::pycodestyle::rules::LambdaAssignment),
        (Pycodestyle, "E741") => (RuleGroup::Stable, rules::pycodestyle::rules::AmbiguousVariableName),
        (Pycodestyle, "E742") => (RuleGroup::Stable, rules::pycodestyle::rules::AmbiguousClassName),
        (Pycodestyle, "E743") => (RuleGroup::Stable, rules::pycodestyle::rules::AmbiguousFunctionName),
        (Pycodestyle, "E902") => (RuleGroup::Stable, rules::pycodestyle::rules::IOError),
        (Pycodestyle, "E999") => (RuleGroup::Stable, rules::pycodestyle::rules::SyntaxError),

        // pycodestyle warnings
        (Pycodestyle, "W191") => (RuleGroup::Stable, rules::pycodestyle::rules::TabIndentation),
        (Pycodestyle, "W291") => (RuleGroup::Stable, rules::pycodestyle::rules::TrailingWhitespace),
        (Pycodestyle, "W292") => (RuleGroup::Stable, rules::pycodestyle::rules::MissingNewlineAtEndOfFile),
        (Pycodestyle, "W293") => (RuleGroup::Stable, rules::pycodestyle::rules::BlankLineWithWhitespace),
        (Pycodestyle, "W505") => (RuleGroup::Stable, rules::pycodestyle::rules::DocLineTooLong),
        (Pycodestyle, "W605") => (RuleGroup::Stable, rules::pycodestyle::rules::InvalidEscapeSequence),

        // pyflakes
        (Pyflakes, "401") => (RuleGroup::Stable, rules::pyflakes::rules::UnusedImport),
        (Pyflakes, "402") => (RuleGroup::Stable, rules::pyflakes::rules::ImportShadowedByLoopVar),
        (Pyflakes, "403") => (RuleGroup::Stable, rules::pyflakes::rules::UndefinedLocalWithImportStar),
        (Pyflakes, "404") => (RuleGroup::Stable, rules::pyflakes::rules::LateFutureImport),
        (Pyflakes, "405") => (RuleGroup::Stable, rules::pyflakes::rules::UndefinedLocalWithImportStarUsage),
        (Pyflakes, "406") => (RuleGroup::Stable, rules::pyflakes::rules::UndefinedLocalWithNestedImportStarUsage),
        (Pyflakes, "407") => (RuleGroup::Stable, rules::pyflakes::rules::FutureFeatureNotDefined),
        (Pyflakes, "501") => (RuleGroup::Stable, rules::pyflakes::rules::PercentFormatInvalidFormat),
        (Pyflakes, "502") => (RuleGroup::Stable, rules::pyflakes::rules::PercentFormatExpectedMapping),
        (Pyflakes, "503") => (RuleGroup::Stable, rules::pyflakes::rules::PercentFormatExpectedSequence),
        (Pyflakes, "504") => (RuleGroup::Stable, rules::pyflakes::rules::PercentFormatExtraNamedArguments),
        (Pyflakes, "505") => (RuleGroup::Stable, rules::pyflakes::rules::PercentFormatMissingArgument),
        (Pyflakes, "506") => (RuleGroup::Stable, rules::pyflakes::rules::PercentFormatMixedPositionalAndNamed),
        (Pyflakes, "507") => (RuleGroup::Stable, rules::pyflakes::rules::PercentFormatPositionalCountMismatch),
        (Pyflakes, "508") => (RuleGroup::Stable, rules::pyflakes::rules::PercentFormatStarRequiresSequence),
        (Pyflakes, "509") => (RuleGroup::Stable, rules::pyflakes::rules::PercentFormatUnsupportedFormatCharacter),
        (Pyflakes, "521") => (RuleGroup::Stable, rules::pyflakes::rules::StringDotFormatInvalidFormat),
        (Pyflakes, "522") => (RuleGroup::Stable, rules::pyflakes::rules::StringDotFormatExtraNamedArguments),
        (Pyflakes, "523") => (RuleGroup::Stable, rules::pyflakes::rules::StringDotFormatExtraPositionalArguments),
        (Pyflakes, "524") => (RuleGroup::Stable, rules::pyflakes::rules::StringDotFormatMissingArguments),
        (Pyflakes, "525") => (RuleGroup::Stable, rules::pyflakes::rules::StringDotFormatMixingAutomatic),
        (Pyflakes, "541") => (RuleGroup::Stable, rules::pyflakes::rules::FStringMissingPlaceholders),
        (Pyflakes, "601") => (RuleGroup::Stable, rules::pyflakes::rules::MultiValueRepeatedKeyLiteral),
        (Pyflakes, "602") => (RuleGroup::Stable, rules::pyflakes::rules::MultiValueRepeatedKeyVariable),
        (Pyflakes, "621") => (RuleGroup::Stable, rules::pyflakes::rules::ExpressionsInStarAssignment),
        (Pyflakes, "622") => (RuleGroup::Stable, rules::pyflakes::rules::MultipleStarredExpressions),
        (Pyflakes, "631") => (RuleGroup::Stable, rules::pyflakes::rules::AssertTuple),
        (Pyflakes, "632") => (RuleGroup::Stable, rules::pyflakes::rules::IsLiteral),
        (Pyflakes, "633") => (RuleGroup::Stable, rules::pyflakes::rules::InvalidPrintSyntax),
        (Pyflakes, "634") => (RuleGroup::Stable, rules::pyflakes::rules::IfTuple),
        (Pyflakes, "701") => (RuleGroup::Stable, rules::pyflakes::rules::BreakOutsideLoop),
        (Pyflakes, "702") => (RuleGroup::Stable, rules::pyflakes::rules::ContinueOutsideLoop),
        (Pyflakes, "704") => (RuleGroup::Stable, rules::pyflakes::rules::YieldOutsideFunction),
        (Pyflakes, "706") => (RuleGroup::Stable, rules::pyflakes::rules::ReturnOutsideFunction),
        (Pyflakes, "707") => (RuleGroup::Stable, rules::pyflakes::rules::DefaultExceptNotLast),
        (Pyflakes, "722") => (RuleGroup::Stable, rules::pyflakes::rules::ForwardAnnotationSyntaxError),
        (Pyflakes, "811") => (RuleGroup::Stable, rules::pyflakes::rules::RedefinedWhileUnused),
        (Pyflakes, "821") => (RuleGroup::Stable, rules::pyflakes::rules::UndefinedName),
        (Pyflakes, "822") => (RuleGroup::Stable, rules::pyflakes::rules::UndefinedExport),
        (Pyflakes, "823") => (RuleGroup::Stable, rules::pyflakes::rules::UndefinedLocal),
        (Pyflakes, "841") => (RuleGroup::Stable, rules::pyflakes::rules::UnusedVariable),
        (Pyflakes, "842") => (RuleGroup::Stable, rules::pyflakes::rules::UnusedAnnotation),
        (Pyflakes, "901") => (RuleGroup::Stable, rules::pyflakes::rules::RaiseNotImplemented),

        // pylint
        (Pylint, "C0105") => (RuleGroup::Stable, rules::pylint::rules::TypeNameIncorrectVariance),
        (Pylint, "C0131") => (RuleGroup::Stable, rules::pylint::rules::TypeBivariance),
        (Pylint, "C0132") => (RuleGroup::Stable, rules::pylint::rules::TypeParamNameMismatch),
        (Pylint, "C0205") => (RuleGroup::Stable, rules::pylint::rules::SingleStringSlots),
        (Pylint, "C0208") => (RuleGroup::Stable, rules::pylint::rules::IterationOverSet),
        (Pylint, "C0414") => (RuleGroup::Stable, rules::pylint::rules::UselessImportAlias),
        (Pylint, "C0415") => (RuleGroup::Preview, rules::pylint::rules::ImportOutsideTopLevel),
        (Pylint, "C2401") => (RuleGroup::Preview, rules::pylint::rules::NonAsciiName),
        (Pylint, "C2403") => (RuleGroup::Preview, rules::pylint::rules::NonAsciiImportName),
        (Pylint, "C2801") => (RuleGroup::Preview, rules::pylint::rules::UnnecessaryDunderCall),
        #[allow(deprecated)]
        (Pylint, "C1901") => (RuleGroup::Nursery, rules::pylint::rules::CompareToEmptyString),
        (Pylint, "C3002") => (RuleGroup::Stable, rules::pylint::rules::UnnecessaryDirectLambdaCall),
        (Pylint, "E0100") => (RuleGroup::Stable, rules::pylint::rules::YieldInInit),
        (Pylint, "E0101") => (RuleGroup::Stable, rules::pylint::rules::ReturnInInit),
        (Pylint, "E0116") => (RuleGroup::Stable, rules::pylint::rules::ContinueInFinally),
        (Pylint, "E0117") => (RuleGroup::Stable, rules::pylint::rules::NonlocalWithoutBinding),
        (Pylint, "E0118") => (RuleGroup::Stable, rules::pylint::rules::LoadBeforeGlobalDeclaration),
        (Pylint, "E0241") => (RuleGroup::Stable, rules::pylint::rules::DuplicateBases),
        (Pylint, "E0302") => (RuleGroup::Stable, rules::pylint::rules::UnexpectedSpecialMethodSignature),
        (Pylint, "E0307") => (RuleGroup::Stable, rules::pylint::rules::InvalidStrReturnType),
        (Pylint, "E0604") => (RuleGroup::Stable, rules::pylint::rules::InvalidAllObject),
        (Pylint, "E0605") => (RuleGroup::Stable, rules::pylint::rules::InvalidAllFormat),
        (Pylint, "E0704") => (RuleGroup::Preview, rules::pylint::rules::MisplacedBareRaise),
        (Pylint, "E1132") => (RuleGroup::Preview, rules::pylint::rules::RepeatedKeywordArgument),
        (Pylint, "E1142") => (RuleGroup::Stable, rules::pylint::rules::AwaitOutsideAsync),
        (Pylint, "E1205") => (RuleGroup::Stable, rules::pylint::rules::LoggingTooManyArgs),
        (Pylint, "E1206") => (RuleGroup::Stable, rules::pylint::rules::LoggingTooFewArgs),
        (Pylint, "E1300") => (RuleGroup::Stable, rules::pylint::rules::BadStringFormatCharacter),
        (Pylint, "E1307") => (RuleGroup::Stable, rules::pylint::rules::BadStringFormatType),
        (Pylint, "E1310") => (RuleGroup::Stable, rules::pylint::rules::BadStrStripCall),
        (Pylint, "E1507") => (RuleGroup::Stable, rules::pylint::rules::InvalidEnvvarValue),
        (Pylint, "E1700") => (RuleGroup::Stable, rules::pylint::rules::YieldFromInAsyncFunction),
        (Pylint, "E2502") => (RuleGroup::Stable, rules::pylint::rules::BidirectionalUnicode),
        (Pylint, "E2510") => (RuleGroup::Stable, rules::pylint::rules::InvalidCharacterBackspace),
        (Pylint, "E2512") => (RuleGroup::Stable, rules::pylint::rules::InvalidCharacterSub),
        (Pylint, "E2513") => (RuleGroup::Stable, rules::pylint::rules::InvalidCharacterEsc),
        (Pylint, "E2514") => (RuleGroup::Stable, rules::pylint::rules::InvalidCharacterNul),
        (Pylint, "E2515") => (RuleGroup::Stable, rules::pylint::rules::InvalidCharacterZeroWidthSpace),
        (Pylint, "R0124") => (RuleGroup::Stable, rules::pylint::rules::ComparisonWithItself),
        (Pylint, "R0133") => (RuleGroup::Stable, rules::pylint::rules::ComparisonOfConstant),
        (Pylint, "R0202") => (RuleGroup::Preview, rules::pylint::rules::NoClassmethodDecorator),
        (Pylint, "R0203") => (RuleGroup::Preview, rules::pylint::rules::NoStaticmethodDecorator),
        (Pylint, "R0206") => (RuleGroup::Stable, rules::pylint::rules::PropertyWithParameters),
        (Pylint, "R0402") => (RuleGroup::Stable, rules::pylint::rules::ManualFromImport),
        (Pylint, "R0911") => (RuleGroup::Stable, rules::pylint::rules::TooManyReturnStatements),
        (Pylint, "R0912") => (RuleGroup::Stable, rules::pylint::rules::TooManyBranches),
        (Pylint, "R0913") => (RuleGroup::Stable, rules::pylint::rules::TooManyArguments),
        (Pylint, "R0914") => (RuleGroup::Preview, rules::pylint::rules::TooManyLocals),
        (Pylint, "R0915") => (RuleGroup::Stable, rules::pylint::rules::TooManyStatements),
        (Pylint, "R0916") => (RuleGroup::Preview, rules::pylint::rules::TooManyBooleanExpressions),
        (Pylint, "R0917") => (RuleGroup::Preview, rules::pylint::rules::TooManyPositional),
        (Pylint, "R1701") => (RuleGroup::Stable, rules::pylint::rules::RepeatedIsinstanceCalls),
        (Pylint, "R1704") => (RuleGroup::Preview, rules::pylint::rules::RedefinedArgumentFromLocal),
        (Pylint, "R1711") => (RuleGroup::Stable, rules::pylint::rules::UselessReturn),
        (Pylint, "R1714") => (RuleGroup::Stable, rules::pylint::rules::RepeatedEqualityComparison),
        (Pylint, "R1706") => (RuleGroup::Preview, rules::pylint::rules::AndOrTernary),
        (Pylint, "R1722") => (RuleGroup::Stable, rules::pylint::rules::SysExitAlias),
        (Pylint, "R1733") => (RuleGroup::Preview, rules::pylint::rules::UnnecessaryDictIndexLookup),
        (Pylint, "R1736") => (RuleGroup::Preview, rules::pylint::rules::UnnecessaryListIndexLookup),
        (Pylint, "R2004") => (RuleGroup::Stable, rules::pylint::rules::MagicValueComparison),
        (Pylint, "R2044") => (RuleGroup::Preview, rules::pylint::rules::EmptyComment),
        (Pylint, "R5501") => (RuleGroup::Stable, rules::pylint::rules::CollapsibleElseIf),
        (Pylint, "R6201") => (RuleGroup::Preview, rules::pylint::rules::LiteralMembership),
        #[allow(deprecated)]
        (Pylint, "R6301") => (RuleGroup::Nursery, rules::pylint::rules::NoSelfUse),
        (Pylint, "W0108") => (RuleGroup::Preview, rules::pylint::rules::UnnecessaryLambda),
        (Pylint, "W0120") => (RuleGroup::Stable, rules::pylint::rules::UselessElseOnLoop),
        (Pylint, "W0127") => (RuleGroup::Stable, rules::pylint::rules::SelfAssigningVariable),
        (Pylint, "W0129") => (RuleGroup::Stable, rules::pylint::rules::AssertOnStringLiteral),
        (Pylint, "W0131") => (RuleGroup::Stable, rules::pylint::rules::NamedExprWithoutContext),
        (Pylint, "W0245") => (RuleGroup::Preview, rules::pylint::rules::SuperWithoutBrackets),
        (Pylint, "W0406") => (RuleGroup::Stable, rules::pylint::rules::ImportSelf),
        (Pylint, "W0602") => (RuleGroup::Stable, rules::pylint::rules::GlobalVariableNotAssigned),
        (Pylint, "W0604") => (RuleGroup::Preview, rules::pylint::rules::GlobalAtModuleLevel),
        (Pylint, "W0603") => (RuleGroup::Stable, rules::pylint::rules::GlobalStatement),
        (Pylint, "W0711") => (RuleGroup::Stable, rules::pylint::rules::BinaryOpException),
        (Pylint, "W1501") => (RuleGroup::Preview, rules::pylint::rules::BadOpenMode),
        (Pylint, "W1508") => (RuleGroup::Stable, rules::pylint::rules::InvalidEnvvarDefault),
        (Pylint, "W1509") => (RuleGroup::Stable, rules::pylint::rules::SubprocessPopenPreexecFn),
        (Pylint, "W1510") => (RuleGroup::Stable, rules::pylint::rules::SubprocessRunWithoutCheck),
        (Pylint, "W1514") => (RuleGroup::Preview, rules::pylint::rules::UnspecifiedEncoding),
        #[allow(deprecated)]
        (Pylint, "W1641") => (RuleGroup::Nursery, rules::pylint::rules::EqWithoutHash),
        (Pylint, "W2101") => (RuleGroup::Preview, rules::pylint::rules::UselessWithLock),
        (Pylint, "R0904") => (RuleGroup::Preview, rules::pylint::rules::TooManyPublicMethods),
        (Pylint, "W2901") => (RuleGroup::Stable, rules::pylint::rules::RedefinedLoopName),
        #[allow(deprecated)]
        (Pylint, "W3201") => (RuleGroup::Nursery, rules::pylint::rules::BadDunderMethodName),
        (Pylint, "W3301") => (RuleGroup::Stable, rules::pylint::rules::NestedMinMax),

        // flake8-async
        (Flake8Async, "100") => (RuleGroup::Stable, rules::flake8_async::rules::BlockingHttpCallInAsyncFunction),
        (Flake8Async, "101") => (RuleGroup::Stable, rules::flake8_async::rules::OpenSleepOrSubprocessInAsyncFunction),
        (Flake8Async, "102") => (RuleGroup::Stable, rules::flake8_async::rules::BlockingOsCallInAsyncFunction),

        // flake8-trio
        (Flake8Trio, "100") => (RuleGroup::Preview, rules::flake8_trio::rules::TrioTimeoutWithoutAwait),
        (Flake8Trio, "105") => (RuleGroup::Preview, rules::flake8_trio::rules::TrioSyncCall),
        (Flake8Trio, "109") => (RuleGroup::Preview, rules::flake8_trio::rules::TrioAsyncFunctionWithTimeout),
        (Flake8Trio, "110") => (RuleGroup::Preview, rules::flake8_trio::rules::TrioUnneededSleep),
        (Flake8Trio, "115") => (RuleGroup::Preview, rules::flake8_trio::rules::TrioZeroSleepCall),

        // flake8-builtins
        (Flake8Builtins, "001") => (RuleGroup::Stable, rules::flake8_builtins::rules::BuiltinVariableShadowing),
        (Flake8Builtins, "002") => (RuleGroup::Stable, rules::flake8_builtins::rules::BuiltinArgumentShadowing),
        (Flake8Builtins, "003") => (RuleGroup::Stable, rules::flake8_builtins::rules::BuiltinAttributeShadowing),

        // flake8-bugbear
        (Flake8Bugbear, "002") => (RuleGroup::Stable, rules::flake8_bugbear::rules::UnaryPrefixIncrementDecrement),
        (Flake8Bugbear, "003") => (RuleGroup::Stable, rules::flake8_bugbear::rules::AssignmentToOsEnviron),
        (Flake8Bugbear, "004") => (RuleGroup::Stable, rules::flake8_bugbear::rules::UnreliableCallableCheck),
        (Flake8Bugbear, "005") => (RuleGroup::Stable, rules::flake8_bugbear::rules::StripWithMultiCharacters),
        (Flake8Bugbear, "006") => (RuleGroup::Stable, rules::flake8_bugbear::rules::MutableArgumentDefault),
        (Flake8Bugbear, "007") => (RuleGroup::Stable, rules::flake8_bugbear::rules::UnusedLoopControlVariable),
        (Flake8Bugbear, "008") => (RuleGroup::Stable, rules::flake8_bugbear::rules::FunctionCallInDefaultArgument),
        (Flake8Bugbear, "009") => (RuleGroup::Stable, rules::flake8_bugbear::rules::GetAttrWithConstant),
        (Flake8Bugbear, "010") => (RuleGroup::Stable, rules::flake8_bugbear::rules::SetAttrWithConstant),
        (Flake8Bugbear, "011") => (RuleGroup::Stable, rules::flake8_bugbear::rules::AssertFalse),
        (Flake8Bugbear, "012") => (RuleGroup::Stable, rules::flake8_bugbear::rules::JumpStatementInFinally),
        (Flake8Bugbear, "013") => (RuleGroup::Stable, rules::flake8_bugbear::rules::RedundantTupleInExceptionHandler),
        (Flake8Bugbear, "014") => (RuleGroup::Stable, rules::flake8_bugbear::rules::DuplicateHandlerException),
        (Flake8Bugbear, "015") => (RuleGroup::Stable, rules::flake8_bugbear::rules::UselessComparison),
        (Flake8Bugbear, "016") => (RuleGroup::Stable, rules::flake8_bugbear::rules::RaiseLiteral),
        (Flake8Bugbear, "017") => (RuleGroup::Stable, rules::flake8_bugbear::rules::AssertRaisesException),
        (Flake8Bugbear, "018") => (RuleGroup::Stable, rules::flake8_bugbear::rules::UselessExpression),
        (Flake8Bugbear, "019") => (RuleGroup::Stable, rules::flake8_bugbear::rules::CachedInstanceMethod),
        (Flake8Bugbear, "020") => (RuleGroup::Stable, rules::flake8_bugbear::rules::LoopVariableOverridesIterator),
        (Flake8Bugbear, "021") => (RuleGroup::Stable, rules::flake8_bugbear::rules::FStringDocstring),
        (Flake8Bugbear, "022") => (RuleGroup::Stable, rules::flake8_bugbear::rules::UselessContextlibSuppress),
        (Flake8Bugbear, "023") => (RuleGroup::Stable, rules::flake8_bugbear::rules::FunctionUsesLoopVariable),
        (Flake8Bugbear, "024") => (RuleGroup::Stable, rules::flake8_bugbear::rules::AbstractBaseClassWithoutAbstractMethod),
        (Flake8Bugbear, "025") => (RuleGroup::Stable, rules::flake8_bugbear::rules::DuplicateTryBlockException),
        (Flake8Bugbear, "026") => (RuleGroup::Stable, rules::flake8_bugbear::rules::StarArgUnpackingAfterKeywordArg),
        (Flake8Bugbear, "027") => (RuleGroup::Stable, rules::flake8_bugbear::rules::EmptyMethodWithoutAbstractDecorator),
        (Flake8Bugbear, "028") => (RuleGroup::Stable, rules::flake8_bugbear::rules::NoExplicitStacklevel),
        (Flake8Bugbear, "029") => (RuleGroup::Stable, rules::flake8_bugbear::rules::ExceptWithEmptyTuple),
        (Flake8Bugbear, "030") => (RuleGroup::Stable, rules::flake8_bugbear::rules::ExceptWithNonExceptionClasses),
        (Flake8Bugbear, "031") => (RuleGroup::Stable, rules::flake8_bugbear::rules::ReuseOfGroupbyGenerator),
        (Flake8Bugbear, "032") => (RuleGroup::Stable, rules::flake8_bugbear::rules::UnintentionalTypeAnnotation),
        (Flake8Bugbear, "033") => (RuleGroup::Stable, rules::flake8_bugbear::rules::DuplicateValue),
        (Flake8Bugbear, "034") => (RuleGroup::Stable, rules::flake8_bugbear::rules::ReSubPositionalArgs),
        (Flake8Bugbear, "904") => (RuleGroup::Stable, rules::flake8_bugbear::rules::RaiseWithoutFromInsideExcept),
        (Flake8Bugbear, "905") => (RuleGroup::Stable, rules::flake8_bugbear::rules::ZipWithoutExplicitStrict),

        // flake8-blind-except
        (Flake8BlindExcept, "001") => (RuleGroup::Stable, rules::flake8_blind_except::rules::BlindExcept),

        // flake8-comprehensions
        (Flake8Comprehensions, "00") => (RuleGroup::Stable, rules::flake8_comprehensions::rules::UnnecessaryGeneratorList),
        (Flake8Comprehensions, "01") => (RuleGroup::Stable, rules::flake8_comprehensions::rules::UnnecessaryGeneratorSet),
        (Flake8Comprehensions, "02") => (RuleGroup::Stable, rules::flake8_comprehensions::rules::UnnecessaryGeneratorDict),
        (Flake8Comprehensions, "03") => (RuleGroup::Stable, rules::flake8_comprehensions::rules::UnnecessaryListComprehensionSet),
        (Flake8Comprehensions, "04") => (RuleGroup::Stable, rules::flake8_comprehensions::rules::UnnecessaryListComprehensionDict),
        (Flake8Comprehensions, "05") => (RuleGroup::Stable, rules::flake8_comprehensions::rules::UnnecessaryLiteralSet),
        (Flake8Comprehensions, "06") => (RuleGroup::Stable, rules::flake8_comprehensions::rules::UnnecessaryLiteralDict),
        (Flake8Comprehensions, "08") => (RuleGroup::Stable, rules::flake8_comprehensions::rules::UnnecessaryCollectionCall),
        (Flake8Comprehensions, "09") => (RuleGroup::Stable, rules::flake8_comprehensions::rules::UnnecessaryLiteralWithinTupleCall),
        (Flake8Comprehensions, "10") => (RuleGroup::Stable, rules::flake8_comprehensions::rules::UnnecessaryLiteralWithinListCall),
        (Flake8Comprehensions, "11") => (RuleGroup::Stable, rules::flake8_comprehensions::rules::UnnecessaryListCall),
        (Flake8Comprehensions, "13") => (RuleGroup::Stable, rules::flake8_comprehensions::rules::UnnecessaryCallAroundSorted),
        (Flake8Comprehensions, "14") => (RuleGroup::Stable, rules::flake8_comprehensions::rules::UnnecessaryDoubleCastOrProcess),
        (Flake8Comprehensions, "15") => (RuleGroup::Stable, rules::flake8_comprehensions::rules::UnnecessarySubscriptReversal),
        (Flake8Comprehensions, "16") => (RuleGroup::Stable, rules::flake8_comprehensions::rules::UnnecessaryComprehension),
        (Flake8Comprehensions, "17") => (RuleGroup::Stable, rules::flake8_comprehensions::rules::UnnecessaryMap),
        (Flake8Comprehensions, "18") => (RuleGroup::Stable, rules::flake8_comprehensions::rules::UnnecessaryLiteralWithinDictCall),
        (Flake8Comprehensions, "19") => (RuleGroup::Stable, rules::flake8_comprehensions::rules::UnnecessaryComprehensionAnyAll),

        // flake8-debugger
        (Flake8Debugger, "0") => (RuleGroup::Stable, rules::flake8_debugger::rules::Debugger),

        // mccabe
        (McCabe, "1") => (RuleGroup::Stable, rules::mccabe::rules::ComplexStructure),

        // flake8-tidy-imports
        (Flake8TidyImports, "251") => (RuleGroup::Stable, rules::flake8_tidy_imports::rules::BannedApi),
        (Flake8TidyImports, "252") => (RuleGroup::Stable, rules::flake8_tidy_imports::rules::RelativeImports),
        (Flake8TidyImports, "253") => (RuleGroup::Stable, rules::flake8_tidy_imports::rules::BannedModuleLevelImports),

        // flake8-return
        (Flake8Return, "501") => (RuleGroup::Stable, rules::flake8_return::rules::UnnecessaryReturnNone),
        (Flake8Return, "502") => (RuleGroup::Stable, rules::flake8_return::rules::ImplicitReturnValue),
        (Flake8Return, "503") => (RuleGroup::Stable, rules::flake8_return::rules::ImplicitReturn),
        (Flake8Return, "504") => (RuleGroup::Stable, rules::flake8_return::rules::UnnecessaryAssign),
        (Flake8Return, "505") => (RuleGroup::Stable, rules::flake8_return::rules::SuperfluousElseReturn),
        (Flake8Return, "506") => (RuleGroup::Stable, rules::flake8_return::rules::SuperfluousElseRaise),
        (Flake8Return, "507") => (RuleGroup::Stable, rules::flake8_return::rules::SuperfluousElseContinue),
        (Flake8Return, "508") => (RuleGroup::Stable, rules::flake8_return::rules::SuperfluousElseBreak),

        // flake8-gettext
        (Flake8GetText, "001") => (RuleGroup::Stable, rules::flake8_gettext::rules::FStringInGetTextFuncCall),
        (Flake8GetText, "002") => (RuleGroup::Stable, rules::flake8_gettext::rules::FormatInGetTextFuncCall),
        (Flake8GetText, "003") => (RuleGroup::Stable, rules::flake8_gettext::rules::PrintfInGetTextFuncCall),

        // flake8-implicit-str-concat
        (Flake8ImplicitStrConcat, "001") => (RuleGroup::Stable, rules::flake8_implicit_str_concat::rules::SingleLineImplicitStringConcatenation),
        (Flake8ImplicitStrConcat, "002") => (RuleGroup::Stable, rules::flake8_implicit_str_concat::rules::MultiLineImplicitStringConcatenation),
        (Flake8ImplicitStrConcat, "003") => (RuleGroup::Stable, rules::flake8_implicit_str_concat::rules::ExplicitStringConcatenation),

        // flake8-print
        (Flake8Print, "1") => (RuleGroup::Stable, rules::flake8_print::rules::Print),
        (Flake8Print, "3") => (RuleGroup::Stable, rules::flake8_print::rules::PPrint),

        // flake8-quotes
        (Flake8Quotes, "000") => (RuleGroup::Stable, rules::flake8_quotes::rules::BadQuotesInlineString),
        (Flake8Quotes, "001") => (RuleGroup::Stable, rules::flake8_quotes::rules::BadQuotesMultilineString),
        (Flake8Quotes, "002") => (RuleGroup::Stable, rules::flake8_quotes::rules::BadQuotesDocstring),
        (Flake8Quotes, "003") => (RuleGroup::Stable, rules::flake8_quotes::rules::AvoidableEscapedQuote),
        (Flake8Quotes, "004") => (RuleGroup::Preview, rules::flake8_quotes::rules::UnnecessaryEscapedQuote),

        // flake8-annotations
        (Flake8Annotations, "001") => (RuleGroup::Stable, rules::flake8_annotations::rules::MissingTypeFunctionArgument),
        (Flake8Annotations, "002") => (RuleGroup::Stable, rules::flake8_annotations::rules::MissingTypeArgs),
        (Flake8Annotations, "003") => (RuleGroup::Stable, rules::flake8_annotations::rules::MissingTypeKwargs),
        (Flake8Annotations, "101") => (RuleGroup::Stable, rules::flake8_annotations::rules::MissingTypeSelf),
        (Flake8Annotations, "102") => (RuleGroup::Stable, rules::flake8_annotations::rules::MissingTypeCls),
        (Flake8Annotations, "201") => (RuleGroup::Stable, rules::flake8_annotations::rules::MissingReturnTypeUndocumentedPublicFunction),
        (Flake8Annotations, "202") => (RuleGroup::Stable, rules::flake8_annotations::rules::MissingReturnTypePrivateFunction),
        (Flake8Annotations, "204") => (RuleGroup::Stable, rules::flake8_annotations::rules::MissingReturnTypeSpecialMethod),
        (Flake8Annotations, "205") => (RuleGroup::Stable, rules::flake8_annotations::rules::MissingReturnTypeStaticMethod),
        (Flake8Annotations, "206") => (RuleGroup::Stable, rules::flake8_annotations::rules::MissingReturnTypeClassMethod),
        (Flake8Annotations, "401") => (RuleGroup::Stable, rules::flake8_annotations::rules::AnyType),

        // flake8-future-annotations
        (Flake8FutureAnnotations, "100") => (RuleGroup::Stable, rules::flake8_future_annotations::rules::FutureRewritableTypeAnnotation),
        (Flake8FutureAnnotations, "102") => (RuleGroup::Stable, rules::flake8_future_annotations::rules::FutureRequiredTypeAnnotation),

        // flake8-2020
        (Flake82020, "101") => (RuleGroup::Stable, rules::flake8_2020::rules::SysVersionSlice3),
        (Flake82020, "102") => (RuleGroup::Stable, rules::flake8_2020::rules::SysVersion2),
        (Flake82020, "103") => (RuleGroup::Stable, rules::flake8_2020::rules::SysVersionCmpStr3),
        (Flake82020, "201") => (RuleGroup::Stable, rules::flake8_2020::rules::SysVersionInfo0Eq3),
        (Flake82020, "202") => (RuleGroup::Stable, rules::flake8_2020::rules::SixPY3),
        (Flake82020, "203") => (RuleGroup::Stable, rules::flake8_2020::rules::SysVersionInfo1CmpInt),
        (Flake82020, "204") => (RuleGroup::Stable, rules::flake8_2020::rules::SysVersionInfoMinorCmpInt),
        (Flake82020, "301") => (RuleGroup::Stable, rules::flake8_2020::rules::SysVersion0),
        (Flake82020, "302") => (RuleGroup::Stable, rules::flake8_2020::rules::SysVersionCmpStr10),
        (Flake82020, "303") => (RuleGroup::Stable, rules::flake8_2020::rules::SysVersionSlice1),

        // flake8-simplify
        (Flake8Simplify, "101") => (RuleGroup::Stable, rules::flake8_simplify::rules::DuplicateIsinstanceCall),
        (Flake8Simplify, "102") => (RuleGroup::Stable, rules::flake8_simplify::rules::CollapsibleIf),
        (Flake8Simplify, "103") => (RuleGroup::Stable, rules::flake8_simplify::rules::NeedlessBool),
        (Flake8Simplify, "105") => (RuleGroup::Stable, rules::flake8_simplify::rules::SuppressibleException),
        (Flake8Simplify, "107") => (RuleGroup::Stable, rules::flake8_simplify::rules::ReturnInTryExceptFinally),
        (Flake8Simplify, "108") => (RuleGroup::Stable, rules::flake8_simplify::rules::IfElseBlockInsteadOfIfExp),
        (Flake8Simplify, "109") => (RuleGroup::Stable, rules::flake8_simplify::rules::CompareWithTuple),
        (Flake8Simplify, "110") => (RuleGroup::Stable, rules::flake8_simplify::rules::ReimplementedBuiltin),
        (Flake8Simplify, "112") => (RuleGroup::Stable, rules::flake8_simplify::rules::UncapitalizedEnvironmentVariables),
        (Flake8Simplify, "114") => (RuleGroup::Stable, rules::flake8_simplify::rules::IfWithSameArms),
        (Flake8Simplify, "115") => (RuleGroup::Stable, rules::flake8_simplify::rules::OpenFileWithContextHandler),
        (Flake8Simplify, "116") => (RuleGroup::Stable, rules::flake8_simplify::rules::IfElseBlockInsteadOfDictLookup),
        (Flake8Simplify, "117") => (RuleGroup::Stable, rules::flake8_simplify::rules::MultipleWithStatements),
        (Flake8Simplify, "118") => (RuleGroup::Stable, rules::flake8_simplify::rules::InDictKeys),
        (Flake8Simplify, "201") => (RuleGroup::Stable, rules::flake8_simplify::rules::NegateEqualOp),
        (Flake8Simplify, "202") => (RuleGroup::Stable, rules::flake8_simplify::rules::NegateNotEqualOp),
        (Flake8Simplify, "208") => (RuleGroup::Stable, rules::flake8_simplify::rules::DoubleNegation),
        (Flake8Simplify, "210") => (RuleGroup::Stable, rules::flake8_simplify::rules::IfExprWithTrueFalse),
        (Flake8Simplify, "211") => (RuleGroup::Stable, rules::flake8_simplify::rules::IfExprWithFalseTrue),
        (Flake8Simplify, "212") => (RuleGroup::Stable, rules::flake8_simplify::rules::IfExprWithTwistedArms),
        (Flake8Simplify, "220") => (RuleGroup::Stable, rules::flake8_simplify::rules::ExprAndNotExpr),
        (Flake8Simplify, "221") => (RuleGroup::Stable, rules::flake8_simplify::rules::ExprOrNotExpr),
        (Flake8Simplify, "222") => (RuleGroup::Stable, rules::flake8_simplify::rules::ExprOrTrue),
        (Flake8Simplify, "223") => (RuleGroup::Stable, rules::flake8_simplify::rules::ExprAndFalse),
        (Flake8Simplify, "300") => (RuleGroup::Stable, rules::flake8_simplify::rules::YodaConditions),
        (Flake8Simplify, "401") => (RuleGroup::Stable, rules::flake8_simplify::rules::IfElseBlockInsteadOfDictGet),
        (Flake8Simplify, "910") => (RuleGroup::Stable, rules::flake8_simplify::rules::DictGetWithNoneDefault),

        // flake8-copyright
        #[allow(deprecated)]
        (Flake8Copyright, "001") => (RuleGroup::Nursery, rules::flake8_copyright::rules::MissingCopyrightNotice),

        // pyupgrade
        (Pyupgrade, "001") => (RuleGroup::Stable, rules::pyupgrade::rules::UselessMetaclassType),
        (Pyupgrade, "003") => (RuleGroup::Stable, rules::pyupgrade::rules::TypeOfPrimitive),
        (Pyupgrade, "004") => (RuleGroup::Stable, rules::pyupgrade::rules::UselessObjectInheritance),
        (Pyupgrade, "005") => (RuleGroup::Stable, rules::pyupgrade::rules::DeprecatedUnittestAlias),
        (Pyupgrade, "006") => (RuleGroup::Stable, rules::pyupgrade::rules::NonPEP585Annotation),
        (Pyupgrade, "007") => (RuleGroup::Stable, rules::pyupgrade::rules::NonPEP604Annotation),
        (Pyupgrade, "008") => (RuleGroup::Stable, rules::pyupgrade::rules::SuperCallWithParameters),
        (Pyupgrade, "009") => (RuleGroup::Stable, rules::pyupgrade::rules::UTF8EncodingDeclaration),
        (Pyupgrade, "010") => (RuleGroup::Stable, rules::pyupgrade::rules::UnnecessaryFutureImport),
        (Pyupgrade, "011") => (RuleGroup::Stable, rules::pyupgrade::rules::LRUCacheWithoutParameters),
        (Pyupgrade, "012") => (RuleGroup::Stable, rules::pyupgrade::rules::UnnecessaryEncodeUTF8),
        (Pyupgrade, "013") => (RuleGroup::Stable, rules::pyupgrade::rules::ConvertTypedDictFunctionalToClass),
        (Pyupgrade, "014") => (RuleGroup::Stable, rules::pyupgrade::rules::ConvertNamedTupleFunctionalToClass),
        (Pyupgrade, "015") => (RuleGroup::Stable, rules::pyupgrade::rules::RedundantOpenModes),
        (Pyupgrade, "017") => (RuleGroup::Stable, rules::pyupgrade::rules::DatetimeTimezoneUTC),
        (Pyupgrade, "018") => (RuleGroup::Stable, rules::pyupgrade::rules::NativeLiterals),
        (Pyupgrade, "019") => (RuleGroup::Stable, rules::pyupgrade::rules::TypingTextStrAlias),
        (Pyupgrade, "020") => (RuleGroup::Stable, rules::pyupgrade::rules::OpenAlias),
        (Pyupgrade, "021") => (RuleGroup::Stable, rules::pyupgrade::rules::ReplaceUniversalNewlines),
        (Pyupgrade, "022") => (RuleGroup::Stable, rules::pyupgrade::rules::ReplaceStdoutStderr),
        (Pyupgrade, "023") => (RuleGroup::Stable, rules::pyupgrade::rules::DeprecatedCElementTree),
        (Pyupgrade, "024") => (RuleGroup::Stable, rules::pyupgrade::rules::OSErrorAlias),
        (Pyupgrade, "025") => (RuleGroup::Stable, rules::pyupgrade::rules::UnicodeKindPrefix),
        (Pyupgrade, "026") => (RuleGroup::Stable, rules::pyupgrade::rules::DeprecatedMockImport),
        (Pyupgrade, "027") => (RuleGroup::Stable, rules::pyupgrade::rules::UnpackedListComprehension),
        (Pyupgrade, "028") => (RuleGroup::Stable, rules::pyupgrade::rules::YieldInForLoop),
        (Pyupgrade, "029") => (RuleGroup::Stable, rules::pyupgrade::rules::UnnecessaryBuiltinImport),
        (Pyupgrade, "030") => (RuleGroup::Stable, rules::pyupgrade::rules::FormatLiterals),
        (Pyupgrade, "031") => (RuleGroup::Stable, rules::pyupgrade::rules::PrintfStringFormatting),
        (Pyupgrade, "032") => (RuleGroup::Stable, rules::pyupgrade::rules::FString),
        (Pyupgrade, "033") => (RuleGroup::Stable, rules::pyupgrade::rules::LRUCacheWithMaxsizeNone),
        (Pyupgrade, "034") => (RuleGroup::Stable, rules::pyupgrade::rules::ExtraneousParentheses),
        (Pyupgrade, "035") => (RuleGroup::Stable, rules::pyupgrade::rules::DeprecatedImport),
        (Pyupgrade, "036") => (RuleGroup::Stable, rules::pyupgrade::rules::OutdatedVersionBlock),
        (Pyupgrade, "037") => (RuleGroup::Stable, rules::pyupgrade::rules::QuotedAnnotation),
        (Pyupgrade, "038") => (RuleGroup::Stable, rules::pyupgrade::rules::NonPEP604Isinstance),
        (Pyupgrade, "039") => (RuleGroup::Stable, rules::pyupgrade::rules::UnnecessaryClassParentheses),
        (Pyupgrade, "040") => (RuleGroup::Stable, rules::pyupgrade::rules::NonPEP695TypeAlias),
        (Pyupgrade, "041") => (RuleGroup::Preview, rules::pyupgrade::rules::TimeoutErrorAlias),

        // pydocstyle
        (Pydocstyle, "100") => (RuleGroup::Stable, rules::pydocstyle::rules::UndocumentedPublicModule),
        (Pydocstyle, "101") => (RuleGroup::Stable, rules::pydocstyle::rules::UndocumentedPublicClass),
        (Pydocstyle, "102") => (RuleGroup::Stable, rules::pydocstyle::rules::UndocumentedPublicMethod),
        (Pydocstyle, "103") => (RuleGroup::Stable, rules::pydocstyle::rules::UndocumentedPublicFunction),
        (Pydocstyle, "104") => (RuleGroup::Stable, rules::pydocstyle::rules::UndocumentedPublicPackage),
        (Pydocstyle, "105") => (RuleGroup::Stable, rules::pydocstyle::rules::UndocumentedMagicMethod),
        (Pydocstyle, "106") => (RuleGroup::Stable, rules::pydocstyle::rules::UndocumentedPublicNestedClass),
        (Pydocstyle, "107") => (RuleGroup::Stable, rules::pydocstyle::rules::UndocumentedPublicInit),
        (Pydocstyle, "200") => (RuleGroup::Stable, rules::pydocstyle::rules::FitsOnOneLine),
        (Pydocstyle, "201") => (RuleGroup::Stable, rules::pydocstyle::rules::NoBlankLineBeforeFunction),
        (Pydocstyle, "202") => (RuleGroup::Stable, rules::pydocstyle::rules::NoBlankLineAfterFunction),
        (Pydocstyle, "203") => (RuleGroup::Stable, rules::pydocstyle::rules::OneBlankLineBeforeClass),
        (Pydocstyle, "204") => (RuleGroup::Stable, rules::pydocstyle::rules::OneBlankLineAfterClass),
        (Pydocstyle, "205") => (RuleGroup::Stable, rules::pydocstyle::rules::BlankLineAfterSummary),
        (Pydocstyle, "206") => (RuleGroup::Stable, rules::pydocstyle::rules::IndentWithSpaces),
        (Pydocstyle, "207") => (RuleGroup::Stable, rules::pydocstyle::rules::UnderIndentation),
        (Pydocstyle, "208") => (RuleGroup::Stable, rules::pydocstyle::rules::OverIndentation),
        (Pydocstyle, "209") => (RuleGroup::Stable, rules::pydocstyle::rules::NewLineAfterLastParagraph),
        (Pydocstyle, "210") => (RuleGroup::Stable, rules::pydocstyle::rules::SurroundingWhitespace),
        (Pydocstyle, "211") => (RuleGroup::Stable, rules::pydocstyle::rules::BlankLineBeforeClass),
        (Pydocstyle, "212") => (RuleGroup::Stable, rules::pydocstyle::rules::MultiLineSummaryFirstLine),
        (Pydocstyle, "213") => (RuleGroup::Stable, rules::pydocstyle::rules::MultiLineSummarySecondLine),
        (Pydocstyle, "214") => (RuleGroup::Stable, rules::pydocstyle::rules::SectionNotOverIndented),
        (Pydocstyle, "215") => (RuleGroup::Stable, rules::pydocstyle::rules::SectionUnderlineNotOverIndented),
        (Pydocstyle, "300") => (RuleGroup::Stable, rules::pydocstyle::rules::TripleSingleQuotes),
        (Pydocstyle, "301") => (RuleGroup::Stable, rules::pydocstyle::rules::EscapeSequenceInDocstring),
        (Pydocstyle, "400") => (RuleGroup::Stable, rules::pydocstyle::rules::EndsInPeriod),
        (Pydocstyle, "401") => (RuleGroup::Stable, rules::pydocstyle::rules::NonImperativeMood),
        (Pydocstyle, "402") => (RuleGroup::Stable, rules::pydocstyle::rules::NoSignature),
        (Pydocstyle, "403") => (RuleGroup::Stable, rules::pydocstyle::rules::FirstLineCapitalized),
        (Pydocstyle, "404") => (RuleGroup::Stable, rules::pydocstyle::rules::DocstringStartsWithThis),
        (Pydocstyle, "405") => (RuleGroup::Stable, rules::pydocstyle::rules::CapitalizeSectionName),
        (Pydocstyle, "406") => (RuleGroup::Stable, rules::pydocstyle::rules::NewLineAfterSectionName),
        (Pydocstyle, "407") => (RuleGroup::Stable, rules::pydocstyle::rules::DashedUnderlineAfterSection),
        (Pydocstyle, "408") => (RuleGroup::Stable, rules::pydocstyle::rules::SectionUnderlineAfterName),
        (Pydocstyle, "409") => (RuleGroup::Stable, rules::pydocstyle::rules::SectionUnderlineMatchesSectionLength),
        (Pydocstyle, "410") => (RuleGroup::Stable, rules::pydocstyle::rules::NoBlankLineAfterSection),
        (Pydocstyle, "411") => (RuleGroup::Stable, rules::pydocstyle::rules::NoBlankLineBeforeSection),
        (Pydocstyle, "412") => (RuleGroup::Stable, rules::pydocstyle::rules::BlankLinesBetweenHeaderAndContent),
        (Pydocstyle, "413") => (RuleGroup::Stable, rules::pydocstyle::rules::BlankLineAfterLastSection),
        (Pydocstyle, "414") => (RuleGroup::Stable, rules::pydocstyle::rules::EmptyDocstringSection),
        (Pydocstyle, "415") => (RuleGroup::Stable, rules::pydocstyle::rules::EndsInPunctuation),
        (Pydocstyle, "416") => (RuleGroup::Stable, rules::pydocstyle::rules::SectionNameEndsInColon),
        (Pydocstyle, "417") => (RuleGroup::Stable, rules::pydocstyle::rules::UndocumentedParam),
        (Pydocstyle, "418") => (RuleGroup::Stable, rules::pydocstyle::rules::OverloadWithDocstring),
        (Pydocstyle, "419") => (RuleGroup::Stable, rules::pydocstyle::rules::EmptyDocstring),

        // pep8-naming
        (PEP8Naming, "801") => (RuleGroup::Stable, rules::pep8_naming::rules::InvalidClassName),
        (PEP8Naming, "802") => (RuleGroup::Stable, rules::pep8_naming::rules::InvalidFunctionName),
        (PEP8Naming, "803") => (RuleGroup::Stable, rules::pep8_naming::rules::InvalidArgumentName),
        (PEP8Naming, "804") => (RuleGroup::Stable, rules::pep8_naming::rules::InvalidFirstArgumentNameForClassMethod),
        (PEP8Naming, "805") => (RuleGroup::Stable, rules::pep8_naming::rules::InvalidFirstArgumentNameForMethod),
        (PEP8Naming, "806") => (RuleGroup::Stable, rules::pep8_naming::rules::NonLowercaseVariableInFunction),
        (PEP8Naming, "807") => (RuleGroup::Stable, rules::pep8_naming::rules::DunderFunctionName),
        (PEP8Naming, "811") => (RuleGroup::Stable, rules::pep8_naming::rules::ConstantImportedAsNonConstant),
        (PEP8Naming, "812") => (RuleGroup::Stable, rules::pep8_naming::rules::LowercaseImportedAsNonLowercase),
        (PEP8Naming, "813") => (RuleGroup::Stable, rules::pep8_naming::rules::CamelcaseImportedAsLowercase),
        (PEP8Naming, "814") => (RuleGroup::Stable, rules::pep8_naming::rules::CamelcaseImportedAsConstant),
        (PEP8Naming, "815") => (RuleGroup::Stable, rules::pep8_naming::rules::MixedCaseVariableInClassScope),
        (PEP8Naming, "816") => (RuleGroup::Stable, rules::pep8_naming::rules::MixedCaseVariableInGlobalScope),
        (PEP8Naming, "817") => (RuleGroup::Stable, rules::pep8_naming::rules::CamelcaseImportedAsAcronym),
        (PEP8Naming, "818") => (RuleGroup::Stable, rules::pep8_naming::rules::ErrorSuffixOnExceptionName),
        (PEP8Naming, "999") => (RuleGroup::Stable, rules::pep8_naming::rules::InvalidModuleName),

        // isort
        (Isort, "001") => (RuleGroup::Stable, rules::isort::rules::UnsortedImports),
        (Isort, "002") => (RuleGroup::Stable, rules::isort::rules::MissingRequiredImport),

        // eradicate
        (Eradicate, "001") => (RuleGroup::Stable, rules::eradicate::rules::CommentedOutCode),

        // flake8-bandit
        (Flake8Bandit, "101") => (RuleGroup::Stable, rules::flake8_bandit::rules::Assert),
        (Flake8Bandit, "102") => (RuleGroup::Stable, rules::flake8_bandit::rules::ExecBuiltin),
        (Flake8Bandit, "103") => (RuleGroup::Stable, rules::flake8_bandit::rules::BadFilePermissions),
        (Flake8Bandit, "104") => (RuleGroup::Stable, rules::flake8_bandit::rules::HardcodedBindAllInterfaces),
        (Flake8Bandit, "105") => (RuleGroup::Stable, rules::flake8_bandit::rules::HardcodedPasswordString),
        (Flake8Bandit, "106") => (RuleGroup::Stable, rules::flake8_bandit::rules::HardcodedPasswordFuncArg),
        (Flake8Bandit, "107") => (RuleGroup::Stable, rules::flake8_bandit::rules::HardcodedPasswordDefault),
        (Flake8Bandit, "108") => (RuleGroup::Stable, rules::flake8_bandit::rules::HardcodedTempFile),
        (Flake8Bandit, "110") => (RuleGroup::Stable, rules::flake8_bandit::rules::TryExceptPass),
        (Flake8Bandit, "112") => (RuleGroup::Stable, rules::flake8_bandit::rules::TryExceptContinue),
        (Flake8Bandit, "113") => (RuleGroup::Stable, rules::flake8_bandit::rules::RequestWithoutTimeout),
        (Flake8Bandit, "201") => (RuleGroup::Preview, rules::flake8_bandit::rules::FlaskDebugTrue),
        (Flake8Bandit, "202") => (RuleGroup::Preview, rules::flake8_bandit::rules::TarfileUnsafeMembers),
        (Flake8Bandit, "301") => (RuleGroup::Stable, rules::flake8_bandit::rules::SuspiciousPickleUsage),
        (Flake8Bandit, "302") => (RuleGroup::Stable, rules::flake8_bandit::rules::SuspiciousMarshalUsage),
        (Flake8Bandit, "303") => (RuleGroup::Stable, rules::flake8_bandit::rules::SuspiciousInsecureHashUsage),
        (Flake8Bandit, "304") => (RuleGroup::Stable, rules::flake8_bandit::rules::SuspiciousInsecureCipherUsage),
        (Flake8Bandit, "305") => (RuleGroup::Stable, rules::flake8_bandit::rules::SuspiciousInsecureCipherModeUsage),
        (Flake8Bandit, "306") => (RuleGroup::Stable, rules::flake8_bandit::rules::SuspiciousMktempUsage),
        (Flake8Bandit, "307") => (RuleGroup::Stable, rules::flake8_bandit::rules::SuspiciousEvalUsage),
        (Flake8Bandit, "308") => (RuleGroup::Stable, rules::flake8_bandit::rules::SuspiciousMarkSafeUsage),
        (Flake8Bandit, "310") => (RuleGroup::Stable, rules::flake8_bandit::rules::SuspiciousURLOpenUsage),
        (Flake8Bandit, "311") => (RuleGroup::Stable, rules::flake8_bandit::rules::SuspiciousNonCryptographicRandomUsage),
        (Flake8Bandit, "312") => (RuleGroup::Stable, rules::flake8_bandit::rules::SuspiciousTelnetUsage),
        (Flake8Bandit, "313") => (RuleGroup::Stable, rules::flake8_bandit::rules::SuspiciousXMLCElementTreeUsage),
        (Flake8Bandit, "314") => (RuleGroup::Stable, rules::flake8_bandit::rules::SuspiciousXMLElementTreeUsage),
        (Flake8Bandit, "315") => (RuleGroup::Stable, rules::flake8_bandit::rules::SuspiciousXMLExpatReaderUsage),
        (Flake8Bandit, "316") => (RuleGroup::Stable, rules::flake8_bandit::rules::SuspiciousXMLExpatBuilderUsage),
        (Flake8Bandit, "317") => (RuleGroup::Stable, rules::flake8_bandit::rules::SuspiciousXMLSaxUsage),
        (Flake8Bandit, "318") => (RuleGroup::Stable, rules::flake8_bandit::rules::SuspiciousXMLMiniDOMUsage),
        (Flake8Bandit, "319") => (RuleGroup::Stable, rules::flake8_bandit::rules::SuspiciousXMLPullDOMUsage),
        (Flake8Bandit, "320") => (RuleGroup::Stable, rules::flake8_bandit::rules::SuspiciousXMLETreeUsage),
        (Flake8Bandit, "321") => (RuleGroup::Stable, rules::flake8_bandit::rules::SuspiciousFTPLibUsage),
        (Flake8Bandit, "323") => (RuleGroup::Stable, rules::flake8_bandit::rules::SuspiciousUnverifiedContextUsage),
        (Flake8Bandit, "324") => (RuleGroup::Stable, rules::flake8_bandit::rules::HashlibInsecureHashFunction),
        (Flake8Bandit, "401") => (RuleGroup::Preview, rules::flake8_bandit::rules::SuspiciousTelnetlibImport),
        (Flake8Bandit, "402") => (RuleGroup::Preview, rules::flake8_bandit::rules::SuspiciousFtplibImport),
        (Flake8Bandit, "403") => (RuleGroup::Preview, rules::flake8_bandit::rules::SuspiciousPickleImport),
        (Flake8Bandit, "404") => (RuleGroup::Preview, rules::flake8_bandit::rules::SuspiciousSubprocessImport),
        (Flake8Bandit, "405") => (RuleGroup::Preview, rules::flake8_bandit::rules::SuspiciousXmlEtreeImport),
        (Flake8Bandit, "406") => (RuleGroup::Preview, rules::flake8_bandit::rules::SuspiciousXmlSaxImport),
        (Flake8Bandit, "407") => (RuleGroup::Preview, rules::flake8_bandit::rules::SuspiciousXmlExpatImport),
        (Flake8Bandit, "408") => (RuleGroup::Preview, rules::flake8_bandit::rules::SuspiciousXmlMinidomImport),
        (Flake8Bandit, "409") => (RuleGroup::Preview, rules::flake8_bandit::rules::SuspiciousXmlPulldomImport),
        (Flake8Bandit, "410") => (RuleGroup::Preview, rules::flake8_bandit::rules::SuspiciousLxmlImport),
        (Flake8Bandit, "411") => (RuleGroup::Preview, rules::flake8_bandit::rules::SuspiciousXmlrpcImport),
        (Flake8Bandit, "412") => (RuleGroup::Preview, rules::flake8_bandit::rules::SuspiciousHttpoxyImport),
        (Flake8Bandit, "413") => (RuleGroup::Preview, rules::flake8_bandit::rules::SuspiciousPycryptoImport),
        (Flake8Bandit, "415") => (RuleGroup::Preview, rules::flake8_bandit::rules::SuspiciousPyghmiImport),
        (Flake8Bandit, "501") => (RuleGroup::Stable, rules::flake8_bandit::rules::RequestWithNoCertValidation),
<<<<<<< HEAD
        (Flake8Bandit, "503") => (RuleGroup::Preview, rules::flake8_bandit::rules::SslWithBadDefaults),
=======
        (Flake8Bandit, "502") => (RuleGroup::Preview, rules::flake8_bandit::rules::SslInsecureVersion),
>>>>>>> 6dfc1ccd
        (Flake8Bandit, "504") => (RuleGroup::Preview, rules::flake8_bandit::rules::SslWithNoVersion),
        (Flake8Bandit, "505") => (RuleGroup::Preview, rules::flake8_bandit::rules::WeakCryptographicKey),
        (Flake8Bandit, "506") => (RuleGroup::Stable, rules::flake8_bandit::rules::UnsafeYAMLLoad),
        (Flake8Bandit, "507") => (RuleGroup::Preview, rules::flake8_bandit::rules::SSHNoHostKeyVerification),
        (Flake8Bandit, "508") => (RuleGroup::Stable, rules::flake8_bandit::rules::SnmpInsecureVersion),
        (Flake8Bandit, "509") => (RuleGroup::Stable, rules::flake8_bandit::rules::SnmpWeakCryptography),
        (Flake8Bandit, "601") => (RuleGroup::Stable, rules::flake8_bandit::rules::ParamikoCall),
        (Flake8Bandit, "602") => (RuleGroup::Stable, rules::flake8_bandit::rules::SubprocessPopenWithShellEqualsTrue),
        (Flake8Bandit, "603") => (RuleGroup::Stable, rules::flake8_bandit::rules::SubprocessWithoutShellEqualsTrue),
        (Flake8Bandit, "604") => (RuleGroup::Stable, rules::flake8_bandit::rules::CallWithShellEqualsTrue),
        (Flake8Bandit, "605") => (RuleGroup::Stable, rules::flake8_bandit::rules::StartProcessWithAShell),
        (Flake8Bandit, "606") => (RuleGroup::Stable, rules::flake8_bandit::rules::StartProcessWithNoShell),
        (Flake8Bandit, "607") => (RuleGroup::Stable, rules::flake8_bandit::rules::StartProcessWithPartialPath),
        (Flake8Bandit, "608") => (RuleGroup::Stable, rules::flake8_bandit::rules::HardcodedSQLExpression),
        (Flake8Bandit, "609") => (RuleGroup::Stable, rules::flake8_bandit::rules::UnixCommandWildcardInjection),
        (Flake8Bandit, "611") => (RuleGroup::Preview, rules::flake8_bandit::rules::DjangoRawSql),
        (Flake8Bandit, "612") => (RuleGroup::Stable, rules::flake8_bandit::rules::LoggingConfigInsecureListen),
        (Flake8Bandit, "701") => (RuleGroup::Stable, rules::flake8_bandit::rules::Jinja2AutoescapeFalse),
        (Flake8Bandit, "702") => (RuleGroup::Preview, rules::flake8_bandit::rules::MakoTemplates),

        // flake8-boolean-trap
        (Flake8BooleanTrap, "001") => (RuleGroup::Stable, rules::flake8_boolean_trap::rules::BooleanTypeHintPositionalArgument),
        (Flake8BooleanTrap, "002") => (RuleGroup::Stable, rules::flake8_boolean_trap::rules::BooleanDefaultValuePositionalArgument),
        (Flake8BooleanTrap, "003") => (RuleGroup::Stable, rules::flake8_boolean_trap::rules::BooleanPositionalValueInCall),

        // flake8-unused-arguments
        (Flake8UnusedArguments, "001") => (RuleGroup::Stable, rules::flake8_unused_arguments::rules::UnusedFunctionArgument),
        (Flake8UnusedArguments, "002") => (RuleGroup::Stable, rules::flake8_unused_arguments::rules::UnusedMethodArgument),
        (Flake8UnusedArguments, "003") => (RuleGroup::Stable, rules::flake8_unused_arguments::rules::UnusedClassMethodArgument),
        (Flake8UnusedArguments, "004") => (RuleGroup::Stable, rules::flake8_unused_arguments::rules::UnusedStaticMethodArgument),
        (Flake8UnusedArguments, "005") => (RuleGroup::Stable, rules::flake8_unused_arguments::rules::UnusedLambdaArgument),

        // flake8-import-conventions
        (Flake8ImportConventions, "001") => (RuleGroup::Stable, rules::flake8_import_conventions::rules::UnconventionalImportAlias),
        (Flake8ImportConventions, "002") => (RuleGroup::Stable, rules::flake8_import_conventions::rules::BannedImportAlias),
        (Flake8ImportConventions, "003") => (RuleGroup::Stable, rules::flake8_import_conventions::rules::BannedImportFrom),

        // flake8-datetimez
        (Flake8Datetimez, "001") => (RuleGroup::Stable, rules::flake8_datetimez::rules::CallDatetimeWithoutTzinfo),
        (Flake8Datetimez, "002") => (RuleGroup::Stable, rules::flake8_datetimez::rules::CallDatetimeToday),
        (Flake8Datetimez, "003") => (RuleGroup::Stable, rules::flake8_datetimez::rules::CallDatetimeUtcnow),
        (Flake8Datetimez, "004") => (RuleGroup::Stable, rules::flake8_datetimez::rules::CallDatetimeUtcfromtimestamp),
        (Flake8Datetimez, "005") => (RuleGroup::Stable, rules::flake8_datetimez::rules::CallDatetimeNowWithoutTzinfo),
        (Flake8Datetimez, "006") => (RuleGroup::Stable, rules::flake8_datetimez::rules::CallDatetimeFromtimestamp),
        (Flake8Datetimez, "007") => (RuleGroup::Stable, rules::flake8_datetimez::rules::CallDatetimeStrptimeWithoutZone),
        (Flake8Datetimez, "011") => (RuleGroup::Stable, rules::flake8_datetimez::rules::CallDateToday),
        (Flake8Datetimez, "012") => (RuleGroup::Stable, rules::flake8_datetimez::rules::CallDateFromtimestamp),

        // pygrep-hooks
        (PygrepHooks, "001") => (RuleGroup::Stable, rules::pygrep_hooks::rules::Eval),
        (PygrepHooks, "002") => (RuleGroup::Stable, rules::pygrep_hooks::rules::DeprecatedLogWarn),
        (PygrepHooks, "003") => (RuleGroup::Stable, rules::pygrep_hooks::rules::BlanketTypeIgnore),
        (PygrepHooks, "004") => (RuleGroup::Stable, rules::pygrep_hooks::rules::BlanketNOQA),
        (PygrepHooks, "005") => (RuleGroup::Stable, rules::pygrep_hooks::rules::InvalidMockAccess),

        // pandas-vet
        (PandasVet, "002") => (RuleGroup::Stable, rules::pandas_vet::rules::PandasUseOfInplaceArgument),
        (PandasVet, "003") => (RuleGroup::Stable, rules::pandas_vet::rules::PandasUseOfDotIsNull),
        (PandasVet, "004") => (RuleGroup::Stable, rules::pandas_vet::rules::PandasUseOfDotNotNull),
        (PandasVet, "007") => (RuleGroup::Stable, rules::pandas_vet::rules::PandasUseOfDotIx),
        (PandasVet, "008") => (RuleGroup::Stable, rules::pandas_vet::rules::PandasUseOfDotAt),
        (PandasVet, "009") => (RuleGroup::Stable, rules::pandas_vet::rules::PandasUseOfDotIat),
        (PandasVet, "010") => (RuleGroup::Stable, rules::pandas_vet::rules::PandasUseOfDotPivotOrUnstack),
        (PandasVet, "011") => (RuleGroup::Stable, rules::pandas_vet::rules::PandasUseOfDotValues),
        (PandasVet, "012") => (RuleGroup::Stable, rules::pandas_vet::rules::PandasUseOfDotReadTable),
        (PandasVet, "013") => (RuleGroup::Stable, rules::pandas_vet::rules::PandasUseOfDotStack),
        (PandasVet, "015") => (RuleGroup::Stable, rules::pandas_vet::rules::PandasUseOfPdMerge),
        (PandasVet, "101") => (RuleGroup::Stable, rules::pandas_vet::rules::PandasNuniqueConstantSeriesCheck),
        (PandasVet, "901") => (RuleGroup::Stable, rules::pandas_vet::rules::PandasDfVariableName),

        // flake8-errmsg
        (Flake8ErrMsg, "101") => (RuleGroup::Stable, rules::flake8_errmsg::rules::RawStringInException),
        (Flake8ErrMsg, "102") => (RuleGroup::Stable, rules::flake8_errmsg::rules::FStringInException),
        (Flake8ErrMsg, "103") => (RuleGroup::Stable, rules::flake8_errmsg::rules::DotFormatInException),

        // flake8-pyi
        (Flake8Pyi, "001") => (RuleGroup::Stable, rules::flake8_pyi::rules::UnprefixedTypeParam),
        (Flake8Pyi, "002") => (RuleGroup::Stable, rules::flake8_pyi::rules::ComplexIfStatementInStub),
        (Flake8Pyi, "003") => (RuleGroup::Stable, rules::flake8_pyi::rules::UnrecognizedVersionInfoCheck),
        (Flake8Pyi, "004") => (RuleGroup::Stable, rules::flake8_pyi::rules::PatchVersionComparison),
        (Flake8Pyi, "005") => (RuleGroup::Stable, rules::flake8_pyi::rules::WrongTupleLengthVersionComparison),
        (Flake8Pyi, "006") => (RuleGroup::Stable, rules::flake8_pyi::rules::BadVersionInfoComparison),
        (Flake8Pyi, "007") => (RuleGroup::Stable, rules::flake8_pyi::rules::UnrecognizedPlatformCheck),
        (Flake8Pyi, "008") => (RuleGroup::Stable, rules::flake8_pyi::rules::UnrecognizedPlatformName),
        (Flake8Pyi, "009") => (RuleGroup::Stable, rules::flake8_pyi::rules::PassStatementStubBody),
        (Flake8Pyi, "010") => (RuleGroup::Stable, rules::flake8_pyi::rules::NonEmptyStubBody),
        (Flake8Pyi, "011") => (RuleGroup::Stable, rules::flake8_pyi::rules::TypedArgumentDefaultInStub),
        (Flake8Pyi, "012") => (RuleGroup::Stable, rules::flake8_pyi::rules::PassInClassBody),
        (Flake8Pyi, "013") => (RuleGroup::Stable, rules::flake8_pyi::rules::EllipsisInNonEmptyClassBody),
        (Flake8Pyi, "014") => (RuleGroup::Stable, rules::flake8_pyi::rules::ArgumentDefaultInStub),
        (Flake8Pyi, "015") => (RuleGroup::Stable, rules::flake8_pyi::rules::AssignmentDefaultInStub),
        (Flake8Pyi, "016") => (RuleGroup::Stable, rules::flake8_pyi::rules::DuplicateUnionMember),
        (Flake8Pyi, "017") => (RuleGroup::Stable, rules::flake8_pyi::rules::ComplexAssignmentInStub),
        (Flake8Pyi, "018") => (RuleGroup::Stable, rules::flake8_pyi::rules::UnusedPrivateTypeVar),
        (Flake8Pyi, "019") => (RuleGroup::Stable, rules::flake8_pyi::rules::CustomTypeVarReturnType),
        (Flake8Pyi, "020") => (RuleGroup::Stable, rules::flake8_pyi::rules::QuotedAnnotationInStub),
        (Flake8Pyi, "021") => (RuleGroup::Stable, rules::flake8_pyi::rules::DocstringInStub),
        (Flake8Pyi, "024") => (RuleGroup::Stable, rules::flake8_pyi::rules::CollectionsNamedTuple),
        (Flake8Pyi, "025") => (RuleGroup::Stable, rules::flake8_pyi::rules::UnaliasedCollectionsAbcSetImport),
        (Flake8Pyi, "026") => (RuleGroup::Stable, rules::flake8_pyi::rules::TypeAliasWithoutAnnotation),
        (Flake8Pyi, "029") => (RuleGroup::Stable, rules::flake8_pyi::rules::StrOrReprDefinedInStub),
        (Flake8Pyi, "030") => (RuleGroup::Stable, rules::flake8_pyi::rules::UnnecessaryLiteralUnion),
        (Flake8Pyi, "032") => (RuleGroup::Stable, rules::flake8_pyi::rules::AnyEqNeAnnotation),
        (Flake8Pyi, "033") => (RuleGroup::Stable, rules::flake8_pyi::rules::TypeCommentInStub),
        (Flake8Pyi, "034") => (RuleGroup::Stable, rules::flake8_pyi::rules::NonSelfReturnType),
        (Flake8Pyi, "035") => (RuleGroup::Stable, rules::flake8_pyi::rules::UnassignedSpecialVariableInStub),
        (Flake8Pyi, "036") => (RuleGroup::Stable, rules::flake8_pyi::rules::BadExitAnnotation),
        (Flake8Pyi, "041") => (RuleGroup::Stable, rules::flake8_pyi::rules::RedundantNumericUnion),
        (Flake8Pyi, "042") => (RuleGroup::Stable, rules::flake8_pyi::rules::SnakeCaseTypeAlias),
        (Flake8Pyi, "043") => (RuleGroup::Stable, rules::flake8_pyi::rules::TSuffixedTypeAlias),
        (Flake8Pyi, "044") => (RuleGroup::Stable, rules::flake8_pyi::rules::FutureAnnotationsInStub),
        (Flake8Pyi, "045") => (RuleGroup::Stable, rules::flake8_pyi::rules::IterMethodReturnIterable),
        (Flake8Pyi, "046") => (RuleGroup::Stable, rules::flake8_pyi::rules::UnusedPrivateProtocol),
        (Flake8Pyi, "047") => (RuleGroup::Stable, rules::flake8_pyi::rules::UnusedPrivateTypeAlias),
        (Flake8Pyi, "048") => (RuleGroup::Stable, rules::flake8_pyi::rules::StubBodyMultipleStatements),
        (Flake8Pyi, "049") => (RuleGroup::Stable, rules::flake8_pyi::rules::UnusedPrivateTypedDict),
        (Flake8Pyi, "050") => (RuleGroup::Stable, rules::flake8_pyi::rules::NoReturnArgumentAnnotationInStub),
        (Flake8Pyi, "051") => (RuleGroup::Stable, rules::flake8_pyi::rules::RedundantLiteralUnion),
        (Flake8Pyi, "052") => (RuleGroup::Stable, rules::flake8_pyi::rules::UnannotatedAssignmentInStub),
        (Flake8Pyi, "054") => (RuleGroup::Stable, rules::flake8_pyi::rules::NumericLiteralTooLong),
        (Flake8Pyi, "053") => (RuleGroup::Stable, rules::flake8_pyi::rules::StringOrBytesTooLong),
        (Flake8Pyi, "055") => (RuleGroup::Stable, rules::flake8_pyi::rules::UnnecessaryTypeUnion),
        (Flake8Pyi, "056") => (RuleGroup::Stable, rules::flake8_pyi::rules::UnsupportedMethodCallOnAll),
        (Flake8Pyi, "058") => (RuleGroup::Preview, rules::flake8_pyi::rules::GeneratorReturnFromIterMethod),

        // flake8-pytest-style
        (Flake8PytestStyle, "001") => (RuleGroup::Stable, rules::flake8_pytest_style::rules::PytestFixtureIncorrectParenthesesStyle),
        (Flake8PytestStyle, "002") => (RuleGroup::Stable, rules::flake8_pytest_style::rules::PytestFixturePositionalArgs),
        (Flake8PytestStyle, "003") => (RuleGroup::Stable, rules::flake8_pytest_style::rules::PytestExtraneousScopeFunction),
        (Flake8PytestStyle, "004") => (RuleGroup::Stable, rules::flake8_pytest_style::rules::PytestMissingFixtureNameUnderscore),
        (Flake8PytestStyle, "005") => (RuleGroup::Stable, rules::flake8_pytest_style::rules::PytestIncorrectFixtureNameUnderscore),
        (Flake8PytestStyle, "006") => (RuleGroup::Stable, rules::flake8_pytest_style::rules::PytestParametrizeNamesWrongType),
        (Flake8PytestStyle, "007") => (RuleGroup::Stable, rules::flake8_pytest_style::rules::PytestParametrizeValuesWrongType),
        (Flake8PytestStyle, "008") => (RuleGroup::Stable, rules::flake8_pytest_style::rules::PytestPatchWithLambda),
        (Flake8PytestStyle, "009") => (RuleGroup::Stable, rules::flake8_pytest_style::rules::PytestUnittestAssertion),
        (Flake8PytestStyle, "010") => (RuleGroup::Stable, rules::flake8_pytest_style::rules::PytestRaisesWithoutException),
        (Flake8PytestStyle, "011") => (RuleGroup::Stable, rules::flake8_pytest_style::rules::PytestRaisesTooBroad),
        (Flake8PytestStyle, "012") => (RuleGroup::Stable, rules::flake8_pytest_style::rules::PytestRaisesWithMultipleStatements),
        (Flake8PytestStyle, "013") => (RuleGroup::Stable, rules::flake8_pytest_style::rules::PytestIncorrectPytestImport),
        (Flake8PytestStyle, "014") => (RuleGroup::Stable, rules::flake8_pytest_style::rules::PytestDuplicateParametrizeTestCases),
        (Flake8PytestStyle, "015") => (RuleGroup::Stable, rules::flake8_pytest_style::rules::PytestAssertAlwaysFalse),
        (Flake8PytestStyle, "016") => (RuleGroup::Stable, rules::flake8_pytest_style::rules::PytestFailWithoutMessage),
        (Flake8PytestStyle, "017") => (RuleGroup::Stable, rules::flake8_pytest_style::rules::PytestAssertInExcept),
        (Flake8PytestStyle, "018") => (RuleGroup::Stable, rules::flake8_pytest_style::rules::PytestCompositeAssertion),
        (Flake8PytestStyle, "019") => (RuleGroup::Stable, rules::flake8_pytest_style::rules::PytestFixtureParamWithoutValue),
        (Flake8PytestStyle, "020") => (RuleGroup::Stable, rules::flake8_pytest_style::rules::PytestDeprecatedYieldFixture),
        (Flake8PytestStyle, "021") => (RuleGroup::Stable, rules::flake8_pytest_style::rules::PytestFixtureFinalizerCallback),
        (Flake8PytestStyle, "022") => (RuleGroup::Stable, rules::flake8_pytest_style::rules::PytestUselessYieldFixture),
        (Flake8PytestStyle, "023") => (RuleGroup::Stable, rules::flake8_pytest_style::rules::PytestIncorrectMarkParenthesesStyle),
        (Flake8PytestStyle, "024") => (RuleGroup::Stable, rules::flake8_pytest_style::rules::PytestUnnecessaryAsyncioMarkOnFixture),
        (Flake8PytestStyle, "025") => (RuleGroup::Stable, rules::flake8_pytest_style::rules::PytestErroneousUseFixturesOnFixture),
        (Flake8PytestStyle, "026") => (RuleGroup::Stable, rules::flake8_pytest_style::rules::PytestUseFixturesWithoutParameters),
        (Flake8PytestStyle, "027") => (RuleGroup::Stable, rules::flake8_pytest_style::rules::PytestUnittestRaisesAssertion),

        // flake8-pie
        (Flake8Pie, "790") => (RuleGroup::Stable, rules::flake8_pie::rules::UnnecessaryPlaceholder),
        (Flake8Pie, "794") => (RuleGroup::Stable, rules::flake8_pie::rules::DuplicateClassFieldDefinition),
        (Flake8Pie, "796") => (RuleGroup::Stable, rules::flake8_pie::rules::NonUniqueEnums),
        (Flake8Pie, "800") => (RuleGroup::Stable, rules::flake8_pie::rules::UnnecessarySpread),
        (Flake8Pie, "804") => (RuleGroup::Stable, rules::flake8_pie::rules::UnnecessaryDictKwargs),
        (Flake8Pie, "807") => (RuleGroup::Stable, rules::flake8_pie::rules::ReimplementedContainerBuiltin),
        (Flake8Pie, "808") => (RuleGroup::Stable, rules::flake8_pie::rules::UnnecessaryRangeStart),
        (Flake8Pie, "810") => (RuleGroup::Stable, rules::flake8_pie::rules::MultipleStartsEndsWith),

        // flake8-commas
        (Flake8Commas, "812") => (RuleGroup::Stable, rules::flake8_commas::rules::MissingTrailingComma),
        (Flake8Commas, "818") => (RuleGroup::Stable, rules::flake8_commas::rules::TrailingCommaOnBareTuple),
        (Flake8Commas, "819") => (RuleGroup::Stable, rules::flake8_commas::rules::ProhibitedTrailingComma),

        // flake8-no-pep420
        (Flake8NoPep420, "001") => (RuleGroup::Stable, rules::flake8_no_pep420::rules::ImplicitNamespacePackage),

        // flake8-executable
        (Flake8Executable, "001") => (RuleGroup::Stable, rules::flake8_executable::rules::ShebangNotExecutable),
        (Flake8Executable, "002") => (RuleGroup::Stable, rules::flake8_executable::rules::ShebangMissingExecutableFile),
        (Flake8Executable, "003") => (RuleGroup::Stable, rules::flake8_executable::rules::ShebangMissingPython),
        (Flake8Executable, "004") => (RuleGroup::Stable, rules::flake8_executable::rules::ShebangLeadingWhitespace),
        (Flake8Executable, "005") => (RuleGroup::Stable, rules::flake8_executable::rules::ShebangNotFirstLine),

        // flake8-type-checking
        (Flake8TypeChecking, "001") => (RuleGroup::Stable, rules::flake8_type_checking::rules::TypingOnlyFirstPartyImport),
        (Flake8TypeChecking, "002") => (RuleGroup::Stable, rules::flake8_type_checking::rules::TypingOnlyThirdPartyImport),
        (Flake8TypeChecking, "003") => (RuleGroup::Stable, rules::flake8_type_checking::rules::TypingOnlyStandardLibraryImport),
        (Flake8TypeChecking, "004") => (RuleGroup::Stable, rules::flake8_type_checking::rules::RuntimeImportInTypeCheckingBlock),
        (Flake8TypeChecking, "005") => (RuleGroup::Stable, rules::flake8_type_checking::rules::EmptyTypeCheckingBlock),
        (Flake8TypeChecking, "006") => (RuleGroup::Preview, rules::flake8_type_checking::rules::RuntimeStringUnion),

        // tryceratops
        (Tryceratops, "002") => (RuleGroup::Stable, rules::tryceratops::rules::RaiseVanillaClass),
        (Tryceratops, "003") => (RuleGroup::Stable, rules::tryceratops::rules::RaiseVanillaArgs),
        (Tryceratops, "004") => (RuleGroup::Stable, rules::tryceratops::rules::TypeCheckWithoutTypeError),
        (Tryceratops, "200") => (RuleGroup::Stable, rules::tryceratops::rules::ReraiseNoCause),
        (Tryceratops, "201") => (RuleGroup::Stable, rules::tryceratops::rules::VerboseRaise),
        (Tryceratops, "300") => (RuleGroup::Stable, rules::tryceratops::rules::TryConsiderElse),
        (Tryceratops, "301") => (RuleGroup::Stable, rules::tryceratops::rules::RaiseWithinTry),
        (Tryceratops, "302") => (RuleGroup::Stable, rules::tryceratops::rules::UselessTryExcept),
        (Tryceratops, "400") => (RuleGroup::Stable, rules::tryceratops::rules::ErrorInsteadOfException),
        (Tryceratops, "401") => (RuleGroup::Stable, rules::tryceratops::rules::VerboseLogMessage),

        // flake8-use-pathlib
        (Flake8UsePathlib, "100") => (RuleGroup::Stable, rules::flake8_use_pathlib::violations::OsPathAbspath),
        (Flake8UsePathlib, "101") => (RuleGroup::Stable, rules::flake8_use_pathlib::violations::OsChmod),
        (Flake8UsePathlib, "102") => (RuleGroup::Stable, rules::flake8_use_pathlib::violations::OsMkdir),
        (Flake8UsePathlib, "103") => (RuleGroup::Stable, rules::flake8_use_pathlib::violations::OsMakedirs),
        (Flake8UsePathlib, "104") => (RuleGroup::Stable, rules::flake8_use_pathlib::violations::OsRename),
        (Flake8UsePathlib, "105") => (RuleGroup::Stable, rules::flake8_use_pathlib::violations::OsReplace),
        (Flake8UsePathlib, "106") => (RuleGroup::Stable, rules::flake8_use_pathlib::violations::OsRmdir),
        (Flake8UsePathlib, "107") => (RuleGroup::Stable, rules::flake8_use_pathlib::violations::OsRemove),
        (Flake8UsePathlib, "108") => (RuleGroup::Stable, rules::flake8_use_pathlib::violations::OsUnlink),
        (Flake8UsePathlib, "109") => (RuleGroup::Stable, rules::flake8_use_pathlib::violations::OsGetcwd),
        (Flake8UsePathlib, "110") => (RuleGroup::Stable, rules::flake8_use_pathlib::violations::OsPathExists),
        (Flake8UsePathlib, "111") => (RuleGroup::Stable, rules::flake8_use_pathlib::violations::OsPathExpanduser),
        (Flake8UsePathlib, "112") => (RuleGroup::Stable, rules::flake8_use_pathlib::violations::OsPathIsdir),
        (Flake8UsePathlib, "113") => (RuleGroup::Stable, rules::flake8_use_pathlib::violations::OsPathIsfile),
        (Flake8UsePathlib, "114") => (RuleGroup::Stable, rules::flake8_use_pathlib::violations::OsPathIslink),
        (Flake8UsePathlib, "115") => (RuleGroup::Stable, rules::flake8_use_pathlib::violations::OsReadlink),
        (Flake8UsePathlib, "116") => (RuleGroup::Stable, rules::flake8_use_pathlib::violations::OsStat),
        (Flake8UsePathlib, "117") => (RuleGroup::Stable, rules::flake8_use_pathlib::violations::OsPathIsabs),
        (Flake8UsePathlib, "118") => (RuleGroup::Stable, rules::flake8_use_pathlib::violations::OsPathJoin),
        (Flake8UsePathlib, "119") => (RuleGroup::Stable, rules::flake8_use_pathlib::violations::OsPathBasename),
        (Flake8UsePathlib, "120") => (RuleGroup::Stable, rules::flake8_use_pathlib::violations::OsPathDirname),
        (Flake8UsePathlib, "121") => (RuleGroup::Stable, rules::flake8_use_pathlib::violations::OsPathSamefile),
        (Flake8UsePathlib, "122") => (RuleGroup::Stable, rules::flake8_use_pathlib::violations::OsPathSplitext),
        (Flake8UsePathlib, "123") => (RuleGroup::Stable, rules::flake8_use_pathlib::violations::BuiltinOpen),
        (Flake8UsePathlib, "124") => (RuleGroup::Stable, rules::flake8_use_pathlib::violations::PyPath),
        (Flake8UsePathlib, "201") => (RuleGroup::Stable, rules::flake8_use_pathlib::rules::PathConstructorCurrentDirectory),
        (Flake8UsePathlib, "202") => (RuleGroup::Stable, rules::flake8_use_pathlib::rules::OsPathGetsize),
        (Flake8UsePathlib, "202") => (RuleGroup::Stable, rules::flake8_use_pathlib::rules::OsPathGetsize),
        (Flake8UsePathlib, "203") => (RuleGroup::Stable, rules::flake8_use_pathlib::rules::OsPathGetatime),
        (Flake8UsePathlib, "204") => (RuleGroup::Stable, rules::flake8_use_pathlib::rules::OsPathGetmtime),
        (Flake8UsePathlib, "205") => (RuleGroup::Stable, rules::flake8_use_pathlib::rules::OsPathGetctime),
        (Flake8UsePathlib, "206") => (RuleGroup::Stable, rules::flake8_use_pathlib::rules::OsSepSplit),
        (Flake8UsePathlib, "207") => (RuleGroup::Stable, rules::flake8_use_pathlib::rules::Glob),

        // flake8-logging-format
        (Flake8LoggingFormat, "001") => (RuleGroup::Stable, rules::flake8_logging_format::violations::LoggingStringFormat),
        (Flake8LoggingFormat, "002") => (RuleGroup::Stable, rules::flake8_logging_format::violations::LoggingPercentFormat),
        (Flake8LoggingFormat, "003") => (RuleGroup::Stable, rules::flake8_logging_format::violations::LoggingStringConcat),
        (Flake8LoggingFormat, "004") => (RuleGroup::Stable, rules::flake8_logging_format::violations::LoggingFString),
        (Flake8LoggingFormat, "010") => (RuleGroup::Stable, rules::flake8_logging_format::violations::LoggingWarn),
        (Flake8LoggingFormat, "101") => (RuleGroup::Stable, rules::flake8_logging_format::violations::LoggingExtraAttrClash),
        (Flake8LoggingFormat, "201") => (RuleGroup::Stable, rules::flake8_logging_format::violations::LoggingExcInfo),
        (Flake8LoggingFormat, "202") => (RuleGroup::Stable, rules::flake8_logging_format::violations::LoggingRedundantExcInfo),

        // flake8-raise
        (Flake8Raise, "102") => (RuleGroup::Stable, rules::flake8_raise::rules::UnnecessaryParenOnRaiseException),

        // flake8-self
        (Flake8Self, "001") => (RuleGroup::Stable, rules::flake8_self::rules::PrivateMemberAccess),

        // numpy
        (Numpy, "001") => (RuleGroup::Stable, rules::numpy::rules::NumpyDeprecatedTypeAlias),
        (Numpy, "002") => (RuleGroup::Stable, rules::numpy::rules::NumpyLegacyRandom),
        (Numpy, "003") => (RuleGroup::Stable, rules::numpy::rules::NumpyDeprecatedFunction),
        (Numpy, "201") => (RuleGroup::Preview, rules::numpy::rules::Numpy2Deprecation),

        // ruff
        (Ruff, "001") => (RuleGroup::Stable, rules::ruff::rules::AmbiguousUnicodeCharacterString),
        (Ruff, "002") => (RuleGroup::Stable, rules::ruff::rules::AmbiguousUnicodeCharacterDocstring),
        (Ruff, "003") => (RuleGroup::Stable, rules::ruff::rules::AmbiguousUnicodeCharacterComment),
        (Ruff, "005") => (RuleGroup::Stable, rules::ruff::rules::CollectionLiteralConcatenation),
        (Ruff, "006") => (RuleGroup::Stable, rules::ruff::rules::AsyncioDanglingTask),
        (Ruff, "007") => (RuleGroup::Stable, rules::ruff::rules::PairwiseOverZipped),
        (Ruff, "008") => (RuleGroup::Stable, rules::ruff::rules::MutableDataclassDefault),
        (Ruff, "009") => (RuleGroup::Stable, rules::ruff::rules::FunctionCallInDataclassDefaultArgument),
        (Ruff, "010") => (RuleGroup::Stable, rules::ruff::rules::ExplicitFStringTypeConversion),
        (Ruff, "011") => (RuleGroup::Stable, rules::ruff::rules::StaticKeyDictComprehension),
        (Ruff, "012") => (RuleGroup::Stable, rules::ruff::rules::MutableClassDefault),
        (Ruff, "013") => (RuleGroup::Stable, rules::ruff::rules::ImplicitOptional),
        #[cfg(feature = "unreachable-code")] // When removing this feature gate, also update rules_selector.rs
        #[allow(deprecated)]
        (Ruff, "014") => (RuleGroup::Nursery, rules::ruff::rules::UnreachableCode),
        (Ruff, "015") => (RuleGroup::Stable, rules::ruff::rules::UnnecessaryIterableAllocationForFirstElement),
        (Ruff, "016") => (RuleGroup::Stable, rules::ruff::rules::InvalidIndexType),
        #[allow(deprecated)]
        (Ruff, "017") => (RuleGroup::Nursery, rules::ruff::rules::QuadraticListSummation),
        (Ruff, "018") => (RuleGroup::Preview, rules::ruff::rules::AssignmentInAssert),
        (Ruff, "019") => (RuleGroup::Preview, rules::ruff::rules::UnnecessaryKeyCheck),
        (Ruff, "020") => (RuleGroup::Preview, rules::ruff::rules::NeverUnion),
        (Ruff, "100") => (RuleGroup::Stable, rules::ruff::rules::UnusedNOQA),
        (Ruff, "200") => (RuleGroup::Stable, rules::ruff::rules::InvalidPyprojectToml),

        // flake8-django
        (Flake8Django, "001") => (RuleGroup::Stable, rules::flake8_django::rules::DjangoNullableModelStringField),
        (Flake8Django, "003") => (RuleGroup::Stable, rules::flake8_django::rules::DjangoLocalsInRenderFunction),
        (Flake8Django, "006") => (RuleGroup::Stable, rules::flake8_django::rules::DjangoExcludeWithModelForm),
        (Flake8Django, "007") => (RuleGroup::Stable, rules::flake8_django::rules::DjangoAllWithModelForm),
        (Flake8Django, "008") => (RuleGroup::Stable, rules::flake8_django::rules::DjangoModelWithoutDunderStr),
        (Flake8Django, "012") => (RuleGroup::Stable, rules::flake8_django::rules::DjangoUnorderedBodyContentInModel),
        (Flake8Django, "013") => (RuleGroup::Stable, rules::flake8_django::rules::DjangoNonLeadingReceiverDecorator),

        // flynt
        // Reserved: (Flynt, "001") => (RuleGroup::Stable, Rule: :StringConcatenationToFString),
        (Flynt, "002") => (RuleGroup::Stable, rules::flynt::rules::StaticJoinToFString),

        // flake8-todos
        (Flake8Todos, "001") => (RuleGroup::Stable, rules::flake8_todos::rules::InvalidTodoTag),
        (Flake8Todos, "002") => (RuleGroup::Stable, rules::flake8_todos::rules::MissingTodoAuthor),
        (Flake8Todos, "003") => (RuleGroup::Stable, rules::flake8_todos::rules::MissingTodoLink),
        (Flake8Todos, "004") => (RuleGroup::Stable, rules::flake8_todos::rules::MissingTodoColon),
        (Flake8Todos, "005") => (RuleGroup::Stable, rules::flake8_todos::rules::MissingTodoDescription),
        (Flake8Todos, "006") => (RuleGroup::Stable, rules::flake8_todos::rules::InvalidTodoCapitalization),
        (Flake8Todos, "007") => (RuleGroup::Stable, rules::flake8_todos::rules::MissingSpaceAfterTodoColon),

        // airflow
        (Airflow, "001") => (RuleGroup::Stable, rules::airflow::rules::AirflowVariableNameTaskIdMismatch),

        // perflint
        (Perflint, "101") => (RuleGroup::Stable, rules::perflint::rules::UnnecessaryListCast),
        (Perflint, "102") => (RuleGroup::Stable, rules::perflint::rules::IncorrectDictIterator),
        (Perflint, "203") => (RuleGroup::Stable, rules::perflint::rules::TryExceptInLoop),
        (Perflint, "401") => (RuleGroup::Stable, rules::perflint::rules::ManualListComprehension),
        (Perflint, "402") => (RuleGroup::Stable, rules::perflint::rules::ManualListCopy),
        (Perflint, "403") => (RuleGroup::Preview, rules::perflint::rules::ManualDictComprehension),

        // flake8-fixme
        (Flake8Fixme, "001") => (RuleGroup::Stable, rules::flake8_fixme::rules::LineContainsFixme),
        (Flake8Fixme, "002") => (RuleGroup::Stable, rules::flake8_fixme::rules::LineContainsTodo),
        (Flake8Fixme, "003") => (RuleGroup::Stable, rules::flake8_fixme::rules::LineContainsXxx),
        (Flake8Fixme, "004") => (RuleGroup::Stable, rules::flake8_fixme::rules::LineContainsHack),

        // flake8-slots
        (Flake8Slots, "000") => (RuleGroup::Stable, rules::flake8_slots::rules::NoSlotsInStrSubclass),
        (Flake8Slots, "001") => (RuleGroup::Stable, rules::flake8_slots::rules::NoSlotsInTupleSubclass),
        (Flake8Slots, "002") => (RuleGroup::Stable, rules::flake8_slots::rules::NoSlotsInNamedtupleSubclass),

        // refurb
        (Refurb, "101") => (RuleGroup::Preview, rules::refurb::rules::ReadWholeFile),
        (Refurb, "105") => (RuleGroup::Preview, rules::refurb::rules::PrintEmptyString),
        #[allow(deprecated)]
        (Refurb, "113") => (RuleGroup::Nursery, rules::refurb::rules::RepeatedAppend),
        (Refurb, "118") => (RuleGroup::Preview, rules::refurb::rules::ReimplementedOperator),
        #[allow(deprecated)]
        (Refurb, "131") => (RuleGroup::Nursery, rules::refurb::rules::DeleteFullSlice),
        #[allow(deprecated)]
        (Refurb, "132") => (RuleGroup::Nursery, rules::refurb::rules::CheckAndRemoveFromSet),
        (Refurb, "136") => (RuleGroup::Preview, rules::refurb::rules::IfExprMinMax),
        (Refurb, "140") => (RuleGroup::Preview, rules::refurb::rules::ReimplementedStarmap),
        (Refurb, "145") => (RuleGroup::Preview, rules::refurb::rules::SliceCopy),
        (Refurb, "148") => (RuleGroup::Preview, rules::refurb::rules::UnnecessaryEnumerate),
        (Refurb, "152") => (RuleGroup::Preview, rules::refurb::rules::MathConstant),
        (Refurb, "161") => (RuleGroup::Preview, rules::refurb::rules::BitCount),
        (Refurb, "163") => (RuleGroup::Preview, rules::refurb::rules::RedundantLogBase),
        (Refurb, "168") => (RuleGroup::Preview, rules::refurb::rules::IsinstanceTypeNone),
        (Refurb, "169") => (RuleGroup::Preview, rules::refurb::rules::TypeNoneComparison),
        (Refurb, "171") => (RuleGroup::Preview, rules::refurb::rules::SingleItemMembershipTest),
        (Refurb, "177") => (RuleGroup::Preview, rules::refurb::rules::ImplicitCwd),
        (Refurb, "181") => (RuleGroup::Preview, rules::refurb::rules::HashlibDigestHex),

        // flake8-logging
        (Flake8Logging, "001") => (RuleGroup::Preview, rules::flake8_logging::rules::DirectLoggerInstantiation),
        (Flake8Logging, "002") => (RuleGroup::Preview, rules::flake8_logging::rules::InvalidGetLoggerArgument),
        (Flake8Logging, "007") => (RuleGroup::Preview, rules::flake8_logging::rules::ExceptionWithoutExcInfo),
        (Flake8Logging, "009") => (RuleGroup::Preview, rules::flake8_logging::rules::UndocumentedWarn),

        _ => return None,
    })
}<|MERGE_RESOLUTION|>--- conflicted
+++ resolved
@@ -642,11 +642,8 @@
         (Flake8Bandit, "413") => (RuleGroup::Preview, rules::flake8_bandit::rules::SuspiciousPycryptoImport),
         (Flake8Bandit, "415") => (RuleGroup::Preview, rules::flake8_bandit::rules::SuspiciousPyghmiImport),
         (Flake8Bandit, "501") => (RuleGroup::Stable, rules::flake8_bandit::rules::RequestWithNoCertValidation),
-<<<<<<< HEAD
+        (Flake8Bandit, "502") => (RuleGroup::Preview, rules::flake8_bandit::rules::SslInsecureVersion),
         (Flake8Bandit, "503") => (RuleGroup::Preview, rules::flake8_bandit::rules::SslWithBadDefaults),
-=======
-        (Flake8Bandit, "502") => (RuleGroup::Preview, rules::flake8_bandit::rules::SslInsecureVersion),
->>>>>>> 6dfc1ccd
         (Flake8Bandit, "504") => (RuleGroup::Preview, rules::flake8_bandit::rules::SslWithNoVersion),
         (Flake8Bandit, "505") => (RuleGroup::Preview, rules::flake8_bandit::rules::WeakCryptographicKey),
         (Flake8Bandit, "506") => (RuleGroup::Stable, rules::flake8_bandit::rules::UnsafeYAMLLoad),
