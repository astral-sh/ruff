/// In this module we generate [`Rule`], an enum of all rules, and [`RuleCodePrefix`], an enum of
/// all rules categories. A rule category is something like pyflakes or flake8-todos. Each rule
/// category contains all rules and their common prefixes, i.e. everything you can specify in
/// `--select`. For pylint this is e.g. C0414 and E0118 but also C and E01.
use std::fmt::Formatter;

use ruff_db::diagnostic::SecondaryCode;
use strum_macros::EnumIter;

use crate::registry::Linter;
use crate::rule_selector::is_single_rule_selector;
use crate::rules;

#[derive(Clone, Copy, PartialEq, Eq, PartialOrd, Ord, Hash)]
pub struct NoqaCode(&'static str, &'static str);

impl NoqaCode {
    /// Return the prefix for the [`NoqaCode`], e.g., `SIM` for `SIM101`.
    pub fn prefix(&self) -> &str {
        self.0
    }

    /// Return the suffix for the [`NoqaCode`], e.g., `101` for `SIM101`.
    pub fn suffix(&self) -> &str {
        self.1
    }
}

impl std::fmt::Debug for NoqaCode {
    fn fmt(&self, f: &mut Formatter<'_>) -> std::fmt::Result {
        std::fmt::Display::fmt(self, f)
    }
}

impl std::fmt::Display for NoqaCode {
    fn fmt(&self, f: &mut Formatter<'_>) -> Result<(), std::fmt::Error> {
        write!(f, "{}{}", self.0, self.1)
    }
}

impl PartialEq<&str> for NoqaCode {
    fn eq(&self, other: &&str) -> bool {
        match other.strip_prefix(self.0) {
            Some(suffix) => suffix == self.1,
            None => false,
        }
    }
}

impl PartialEq<NoqaCode> for &str {
    fn eq(&self, other: &NoqaCode) -> bool {
        other.eq(self)
    }
}

impl PartialEq<NoqaCode> for SecondaryCode {
    fn eq(&self, other: &NoqaCode) -> bool {
        &self.as_str() == other
    }
}

impl PartialEq<SecondaryCode> for NoqaCode {
    fn eq(&self, other: &SecondaryCode) -> bool {
        other.eq(self)
    }
}

impl serde::Serialize for NoqaCode {
    fn serialize<S>(&self, serializer: S) -> std::result::Result<S::Ok, S::Error>
    where
        S: serde::Serializer,
    {
        serializer.serialize_str(&self.to_string())
    }
}

#[derive(Debug, Copy, Clone)]
pub enum RuleGroup {
    /// The rule is stable.
    Stable,
    /// The rule is unstable, and preview mode must be enabled for usage.
    Preview,
    /// The rule has been deprecated, warnings will be displayed during selection in stable
    /// and errors will be raised if used with preview mode enabled.
    Deprecated,
    /// The rule has been removed, errors will be displayed on use.
    Removed,
}

#[ruff_macros::map_codes]
pub fn code_to_rule(linter: Linter, code: &str) -> Option<(RuleGroup, Rule)> {
    #[expect(clippy::enum_glob_use)]
    use Linter::*;

    #[rustfmt::skip]
    Some(match (linter, code) {
        // pycodestyle errors
        (Pycodestyle, "E101") => (RuleGroup::Stable, rules::pycodestyle::rules::MixedSpacesAndTabs),
        (Pycodestyle, "E111") => (RuleGroup::Preview, rules::pycodestyle::rules::logical_lines::IndentationWithInvalidMultiple),
        (Pycodestyle, "E112") => (RuleGroup::Preview, rules::pycodestyle::rules::logical_lines::NoIndentedBlock),
        (Pycodestyle, "E113") => (RuleGroup::Preview, rules::pycodestyle::rules::logical_lines::UnexpectedIndentation),
        (Pycodestyle, "E114") => (RuleGroup::Preview, rules::pycodestyle::rules::logical_lines::IndentationWithInvalidMultipleComment),
        (Pycodestyle, "E115") => (RuleGroup::Preview, rules::pycodestyle::rules::logical_lines::NoIndentedBlockComment),
        (Pycodestyle, "E116") => (RuleGroup::Preview, rules::pycodestyle::rules::logical_lines::UnexpectedIndentationComment),
        (Pycodestyle, "E117") => (RuleGroup::Preview, rules::pycodestyle::rules::logical_lines::OverIndented),
        (Pycodestyle, "E201") => (RuleGroup::Preview, rules::pycodestyle::rules::logical_lines::WhitespaceAfterOpenBracket),
        (Pycodestyle, "E202") => (RuleGroup::Preview, rules::pycodestyle::rules::logical_lines::WhitespaceBeforeCloseBracket),
        (Pycodestyle, "E203") => (RuleGroup::Preview, rules::pycodestyle::rules::logical_lines::WhitespaceBeforePunctuation),
        (Pycodestyle, "E204") => (RuleGroup::Preview, rules::pycodestyle::rules::WhitespaceAfterDecorator),
        (Pycodestyle, "E211") => (RuleGroup::Preview, rules::pycodestyle::rules::logical_lines::WhitespaceBeforeParameters),
        (Pycodestyle, "E221") => (RuleGroup::Preview, rules::pycodestyle::rules::logical_lines::MultipleSpacesBeforeOperator),
        (Pycodestyle, "E222") => (RuleGroup::Preview, rules::pycodestyle::rules::logical_lines::MultipleSpacesAfterOperator),
        (Pycodestyle, "E223") => (RuleGroup::Preview, rules::pycodestyle::rules::logical_lines::TabBeforeOperator),
        (Pycodestyle, "E224") => (RuleGroup::Preview, rules::pycodestyle::rules::logical_lines::TabAfterOperator),
        (Pycodestyle, "E225") => (RuleGroup::Preview, rules::pycodestyle::rules::logical_lines::MissingWhitespaceAroundOperator),
        (Pycodestyle, "E226") => (RuleGroup::Preview, rules::pycodestyle::rules::logical_lines::MissingWhitespaceAroundArithmeticOperator),
        (Pycodestyle, "E227") => (RuleGroup::Preview, rules::pycodestyle::rules::logical_lines::MissingWhitespaceAroundBitwiseOrShiftOperator),
        (Pycodestyle, "E228") => (RuleGroup::Preview, rules::pycodestyle::rules::logical_lines::MissingWhitespaceAroundModuloOperator),
        (Pycodestyle, "E231") => (RuleGroup::Preview, rules::pycodestyle::rules::logical_lines::MissingWhitespace),
        (Pycodestyle, "E241") => (RuleGroup::Preview, rules::pycodestyle::rules::logical_lines::MultipleSpacesAfterComma),
        (Pycodestyle, "E242") => (RuleGroup::Preview, rules::pycodestyle::rules::logical_lines::TabAfterComma),
        (Pycodestyle, "E251") => (RuleGroup::Preview, rules::pycodestyle::rules::logical_lines::UnexpectedSpacesAroundKeywordParameterEquals),
        (Pycodestyle, "E252") => (RuleGroup::Preview, rules::pycodestyle::rules::logical_lines::MissingWhitespaceAroundParameterEquals),
        (Pycodestyle, "E261") => (RuleGroup::Preview, rules::pycodestyle::rules::logical_lines::TooFewSpacesBeforeInlineComment),
        (Pycodestyle, "E262") => (RuleGroup::Preview, rules::pycodestyle::rules::logical_lines::NoSpaceAfterInlineComment),
        (Pycodestyle, "E265") => (RuleGroup::Preview, rules::pycodestyle::rules::logical_lines::NoSpaceAfterBlockComment),
        (Pycodestyle, "E266") => (RuleGroup::Preview, rules::pycodestyle::rules::logical_lines::MultipleLeadingHashesForBlockComment),
        (Pycodestyle, "E271") => (RuleGroup::Preview, rules::pycodestyle::rules::logical_lines::MultipleSpacesAfterKeyword),
        (Pycodestyle, "E272") => (RuleGroup::Preview, rules::pycodestyle::rules::logical_lines::MultipleSpacesBeforeKeyword),
        (Pycodestyle, "E273") => (RuleGroup::Preview, rules::pycodestyle::rules::logical_lines::TabAfterKeyword),
        (Pycodestyle, "E274") => (RuleGroup::Preview, rules::pycodestyle::rules::logical_lines::TabBeforeKeyword),
        (Pycodestyle, "E275") => (RuleGroup::Preview, rules::pycodestyle::rules::logical_lines::MissingWhitespaceAfterKeyword),
        (Pycodestyle, "E301") => (RuleGroup::Preview, rules::pycodestyle::rules::BlankLineBetweenMethods),
        (Pycodestyle, "E302") => (RuleGroup::Preview, rules::pycodestyle::rules::BlankLinesTopLevel),
        (Pycodestyle, "E303") => (RuleGroup::Preview, rules::pycodestyle::rules::TooManyBlankLines),
        (Pycodestyle, "E304") => (RuleGroup::Preview, rules::pycodestyle::rules::BlankLineAfterDecorator),
        (Pycodestyle, "E305") => (RuleGroup::Preview, rules::pycodestyle::rules::BlankLinesAfterFunctionOrClass),
        (Pycodestyle, "E306") => (RuleGroup::Preview, rules::pycodestyle::rules::BlankLinesBeforeNestedDefinition),
        (Pycodestyle, "E401") => (RuleGroup::Stable, rules::pycodestyle::rules::MultipleImportsOnOneLine),
        (Pycodestyle, "E402") => (RuleGroup::Stable, rules::pycodestyle::rules::ModuleImportNotAtTopOfFile),
        (Pycodestyle, "E501") => (RuleGroup::Stable, rules::pycodestyle::rules::LineTooLong),
        (Pycodestyle, "E502") => (RuleGroup::Preview, rules::pycodestyle::rules::logical_lines::RedundantBackslash),
        (Pycodestyle, "E701") => (RuleGroup::Stable, rules::pycodestyle::rules::MultipleStatementsOnOneLineColon),
        (Pycodestyle, "E702") => (RuleGroup::Stable, rules::pycodestyle::rules::MultipleStatementsOnOneLineSemicolon),
        (Pycodestyle, "E703") => (RuleGroup::Stable, rules::pycodestyle::rules::UselessSemicolon),
        (Pycodestyle, "E711") => (RuleGroup::Stable, rules::pycodestyle::rules::NoneComparison),
        (Pycodestyle, "E712") => (RuleGroup::Stable, rules::pycodestyle::rules::TrueFalseComparison),
        (Pycodestyle, "E713") => (RuleGroup::Stable, rules::pycodestyle::rules::NotInTest),
        (Pycodestyle, "E714") => (RuleGroup::Stable, rules::pycodestyle::rules::NotIsTest),
        (Pycodestyle, "E721") => (RuleGroup::Stable, rules::pycodestyle::rules::TypeComparison),
        (Pycodestyle, "E722") => (RuleGroup::Stable, rules::pycodestyle::rules::BareExcept),
        (Pycodestyle, "E731") => (RuleGroup::Stable, rules::pycodestyle::rules::LambdaAssignment),
        (Pycodestyle, "E741") => (RuleGroup::Stable, rules::pycodestyle::rules::AmbiguousVariableName),
        (Pycodestyle, "E742") => (RuleGroup::Stable, rules::pycodestyle::rules::AmbiguousClassName),
        (Pycodestyle, "E743") => (RuleGroup::Stable, rules::pycodestyle::rules::AmbiguousFunctionName),
        (Pycodestyle, "E902") => (RuleGroup::Stable, rules::pycodestyle::rules::IOError),
        #[allow(deprecated)]
        (Pycodestyle, "E999") => (RuleGroup::Removed, rules::pycodestyle::rules::SyntaxError),

        // pycodestyle warnings
        (Pycodestyle, "W191") => (RuleGroup::Stable, rules::pycodestyle::rules::TabIndentation),
        (Pycodestyle, "W291") => (RuleGroup::Stable, rules::pycodestyle::rules::TrailingWhitespace),
        (Pycodestyle, "W292") => (RuleGroup::Stable, rules::pycodestyle::rules::MissingNewlineAtEndOfFile),
        (Pycodestyle, "W293") => (RuleGroup::Stable, rules::pycodestyle::rules::BlankLineWithWhitespace),
        (Pycodestyle, "W391") => (RuleGroup::Preview, rules::pycodestyle::rules::TooManyNewlinesAtEndOfFile),
        (Pycodestyle, "W505") => (RuleGroup::Stable, rules::pycodestyle::rules::DocLineTooLong),
        (Pycodestyle, "W605") => (RuleGroup::Stable, rules::pycodestyle::rules::InvalidEscapeSequence),

        // pyflakes
        (Pyflakes, "401") => (RuleGroup::Stable, rules::pyflakes::rules::UnusedImport),
        (Pyflakes, "402") => (RuleGroup::Stable, rules::pyflakes::rules::ImportShadowedByLoopVar),
        (Pyflakes, "403") => (RuleGroup::Stable, rules::pyflakes::rules::UndefinedLocalWithImportStar),
        (Pyflakes, "404") => (RuleGroup::Stable, rules::pyflakes::rules::LateFutureImport),
        (Pyflakes, "405") => (RuleGroup::Stable, rules::pyflakes::rules::UndefinedLocalWithImportStarUsage),
        (Pyflakes, "406") => (RuleGroup::Stable, rules::pyflakes::rules::UndefinedLocalWithNestedImportStarUsage),
        (Pyflakes, "407") => (RuleGroup::Stable, rules::pyflakes::rules::FutureFeatureNotDefined),
        (Pyflakes, "501") => (RuleGroup::Stable, rules::pyflakes::rules::PercentFormatInvalidFormat),
        (Pyflakes, "502") => (RuleGroup::Stable, rules::pyflakes::rules::PercentFormatExpectedMapping),
        (Pyflakes, "503") => (RuleGroup::Stable, rules::pyflakes::rules::PercentFormatExpectedSequence),
        (Pyflakes, "504") => (RuleGroup::Stable, rules::pyflakes::rules::PercentFormatExtraNamedArguments),
        (Pyflakes, "505") => (RuleGroup::Stable, rules::pyflakes::rules::PercentFormatMissingArgument),
        (Pyflakes, "506") => (RuleGroup::Stable, rules::pyflakes::rules::PercentFormatMixedPositionalAndNamed),
        (Pyflakes, "507") => (RuleGroup::Stable, rules::pyflakes::rules::PercentFormatPositionalCountMismatch),
        (Pyflakes, "508") => (RuleGroup::Stable, rules::pyflakes::rules::PercentFormatStarRequiresSequence),
        (Pyflakes, "509") => (RuleGroup::Stable, rules::pyflakes::rules::PercentFormatUnsupportedFormatCharacter),
        (Pyflakes, "521") => (RuleGroup::Stable, rules::pyflakes::rules::StringDotFormatInvalidFormat),
        (Pyflakes, "522") => (RuleGroup::Stable, rules::pyflakes::rules::StringDotFormatExtraNamedArguments),
        (Pyflakes, "523") => (RuleGroup::Stable, rules::pyflakes::rules::StringDotFormatExtraPositionalArguments),
        (Pyflakes, "524") => (RuleGroup::Stable, rules::pyflakes::rules::StringDotFormatMissingArguments),
        (Pyflakes, "525") => (RuleGroup::Stable, rules::pyflakes::rules::StringDotFormatMixingAutomatic),
        (Pyflakes, "541") => (RuleGroup::Stable, rules::pyflakes::rules::FStringMissingPlaceholders),
        (Pyflakes, "601") => (RuleGroup::Stable, rules::pyflakes::rules::MultiValueRepeatedKeyLiteral),
        (Pyflakes, "602") => (RuleGroup::Stable, rules::pyflakes::rules::MultiValueRepeatedKeyVariable),
        (Pyflakes, "621") => (RuleGroup::Stable, rules::pyflakes::rules::ExpressionsInStarAssignment),
        (Pyflakes, "622") => (RuleGroup::Stable, rules::pyflakes::rules::MultipleStarredExpressions),
        (Pyflakes, "631") => (RuleGroup::Stable, rules::pyflakes::rules::AssertTuple),
        (Pyflakes, "632") => (RuleGroup::Stable, rules::pyflakes::rules::IsLiteral),
        (Pyflakes, "633") => (RuleGroup::Stable, rules::pyflakes::rules::InvalidPrintSyntax),
        (Pyflakes, "634") => (RuleGroup::Stable, rules::pyflakes::rules::IfTuple),
        (Pyflakes, "701") => (RuleGroup::Stable, rules::pyflakes::rules::BreakOutsideLoop),
        (Pyflakes, "702") => (RuleGroup::Stable, rules::pyflakes::rules::ContinueOutsideLoop),
        (Pyflakes, "704") => (RuleGroup::Stable, rules::pyflakes::rules::YieldOutsideFunction),
        (Pyflakes, "706") => (RuleGroup::Stable, rules::pyflakes::rules::ReturnOutsideFunction),
        (Pyflakes, "707") => (RuleGroup::Stable, rules::pyflakes::rules::DefaultExceptNotLast),
        (Pyflakes, "722") => (RuleGroup::Stable, rules::pyflakes::rules::ForwardAnnotationSyntaxError),
        (Pyflakes, "811") => (RuleGroup::Stable, rules::pyflakes::rules::RedefinedWhileUnused),
        (Pyflakes, "821") => (RuleGroup::Stable, rules::pyflakes::rules::UndefinedName),
        (Pyflakes, "822") => (RuleGroup::Stable, rules::pyflakes::rules::UndefinedExport),
        (Pyflakes, "823") => (RuleGroup::Stable, rules::pyflakes::rules::UndefinedLocal),
        (Pyflakes, "841") => (RuleGroup::Stable, rules::pyflakes::rules::UnusedVariable),
        (Pyflakes, "842") => (RuleGroup::Stable, rules::pyflakes::rules::UnusedAnnotation),
        (Pyflakes, "901") => (RuleGroup::Stable, rules::pyflakes::rules::RaiseNotImplemented),

        // pylint
        (Pylint, "C0105") => (RuleGroup::Stable, rules::pylint::rules::TypeNameIncorrectVariance),
        (Pylint, "C0131") => (RuleGroup::Stable, rules::pylint::rules::TypeBivariance),
        (Pylint, "C0132") => (RuleGroup::Stable, rules::pylint::rules::TypeParamNameMismatch),
        (Pylint, "C0205") => (RuleGroup::Stable, rules::pylint::rules::SingleStringSlots),
        (Pylint, "C0206") => (RuleGroup::Stable, rules::pylint::rules::DictIndexMissingItems),
        (Pylint, "C0207") => (RuleGroup::Preview, rules::pylint::rules::MissingMaxsplitArg),
        (Pylint, "C0208") => (RuleGroup::Stable, rules::pylint::rules::IterationOverSet),
        (Pylint, "C0414") => (RuleGroup::Stable, rules::pylint::rules::UselessImportAlias),
        (Pylint, "C0415") => (RuleGroup::Stable, rules::pylint::rules::ImportOutsideTopLevel),
        (Pylint, "C1802") => (RuleGroup::Stable, rules::pylint::rules::LenTest),
        (Pylint, "C1901") => (RuleGroup::Preview, rules::pylint::rules::CompareToEmptyString),
        (Pylint, "C2401") => (RuleGroup::Stable, rules::pylint::rules::NonAsciiName),
        (Pylint, "C2403") => (RuleGroup::Stable, rules::pylint::rules::NonAsciiImportName),
        (Pylint, "C2701") => (RuleGroup::Preview, rules::pylint::rules::ImportPrivateName),
        (Pylint, "C2801") => (RuleGroup::Preview, rules::pylint::rules::UnnecessaryDunderCall),
        (Pylint, "C3002") => (RuleGroup::Stable, rules::pylint::rules::UnnecessaryDirectLambdaCall),
        (Pylint, "E0100") => (RuleGroup::Stable, rules::pylint::rules::YieldInInit),
        (Pylint, "E0101") => (RuleGroup::Stable, rules::pylint::rules::ReturnInInit),
        (Pylint, "E0115") => (RuleGroup::Stable, rules::pylint::rules::NonlocalAndGlobal),
        (Pylint, "E0116") => (RuleGroup::Stable, rules::pylint::rules::ContinueInFinally),
        (Pylint, "E0117") => (RuleGroup::Stable, rules::pylint::rules::NonlocalWithoutBinding),
        (Pylint, "E0118") => (RuleGroup::Stable, rules::pylint::rules::LoadBeforeGlobalDeclaration),
        (Pylint, "E0237") => (RuleGroup::Stable, rules::pylint::rules::NonSlotAssignment),
        (Pylint, "E0241") => (RuleGroup::Stable, rules::pylint::rules::DuplicateBases),
        (Pylint, "E0302") => (RuleGroup::Stable, rules::pylint::rules::UnexpectedSpecialMethodSignature),
        (Pylint, "E0303") => (RuleGroup::Stable, rules::pylint::rules::InvalidLengthReturnType),
        (Pylint, "E0304") => (RuleGroup::Preview, rules::pylint::rules::InvalidBoolReturnType),
        (Pylint, "E0305") => (RuleGroup::Stable, rules::pylint::rules::InvalidIndexReturnType),
        (Pylint, "E0307") => (RuleGroup::Stable, rules::pylint::rules::InvalidStrReturnType),
        (Pylint, "E0308") => (RuleGroup::Stable, rules::pylint::rules::InvalidBytesReturnType),
        (Pylint, "E0309") => (RuleGroup::Stable, rules::pylint::rules::InvalidHashReturnType),
        (Pylint, "E0604") => (RuleGroup::Stable, rules::pylint::rules::InvalidAllObject),
        (Pylint, "E0605") => (RuleGroup::Stable, rules::pylint::rules::InvalidAllFormat),
        (Pylint, "E0643") => (RuleGroup::Stable, rules::pylint::rules::PotentialIndexError),
        (Pylint, "E0704") => (RuleGroup::Stable, rules::pylint::rules::MisplacedBareRaise),
        (Pylint, "E1132") => (RuleGroup::Stable, rules::pylint::rules::RepeatedKeywordArgument),
        (Pylint, "E1141") => (RuleGroup::Preview, rules::pylint::rules::DictIterMissingItems),
        (Pylint, "E1142") => (RuleGroup::Stable, rules::pylint::rules::AwaitOutsideAsync),
        (Pylint, "E1205") => (RuleGroup::Stable, rules::pylint::rules::LoggingTooManyArgs),
        (Pylint, "E1206") => (RuleGroup::Stable, rules::pylint::rules::LoggingTooFewArgs),
        (Pylint, "E1300") => (RuleGroup::Stable, rules::pylint::rules::BadStringFormatCharacter),
        (Pylint, "E1307") => (RuleGroup::Stable, rules::pylint::rules::BadStringFormatType),
        (Pylint, "E1310") => (RuleGroup::Stable, rules::pylint::rules::BadStrStripCall),
        (Pylint, "E1507") => (RuleGroup::Stable, rules::pylint::rules::InvalidEnvvarValue),
        (Pylint, "E1519") => (RuleGroup::Stable, rules::pylint::rules::SingledispatchMethod),
        (Pylint, "E1520") => (RuleGroup::Stable, rules::pylint::rules::SingledispatchmethodFunction),
        (Pylint, "E1700") => (RuleGroup::Stable, rules::pylint::rules::YieldFromInAsyncFunction),
        (Pylint, "E2502") => (RuleGroup::Stable, rules::pylint::rules::BidirectionalUnicode),
        (Pylint, "E2510") => (RuleGroup::Stable, rules::pylint::rules::InvalidCharacterBackspace),
        (Pylint, "E2512") => (RuleGroup::Stable, rules::pylint::rules::InvalidCharacterSub),
        (Pylint, "E2513") => (RuleGroup::Stable, rules::pylint::rules::InvalidCharacterEsc),
        (Pylint, "E2514") => (RuleGroup::Stable, rules::pylint::rules::InvalidCharacterNul),
        (Pylint, "E2515") => (RuleGroup::Stable, rules::pylint::rules::InvalidCharacterZeroWidthSpace),
        (Pylint, "E4703") => (RuleGroup::Preview, rules::pylint::rules::ModifiedIteratingSet),
        (Pylint, "R0124") => (RuleGroup::Stable, rules::pylint::rules::ComparisonWithItself),
        (Pylint, "R0133") => (RuleGroup::Stable, rules::pylint::rules::ComparisonOfConstant),
        (Pylint, "R0202") => (RuleGroup::Preview, rules::pylint::rules::NoClassmethodDecorator),
        (Pylint, "R0203") => (RuleGroup::Preview, rules::pylint::rules::NoStaticmethodDecorator),
        (Pylint, "R0206") => (RuleGroup::Stable, rules::pylint::rules::PropertyWithParameters),
        (Pylint, "R0402") => (RuleGroup::Stable, rules::pylint::rules::ManualFromImport),
        (Pylint, "R0904") => (RuleGroup::Preview, rules::pylint::rules::TooManyPublicMethods),
        (Pylint, "R0911") => (RuleGroup::Stable, rules::pylint::rules::TooManyReturnStatements),
        (Pylint, "R0912") => (RuleGroup::Stable, rules::pylint::rules::TooManyBranches),
        (Pylint, "R0913") => (RuleGroup::Stable, rules::pylint::rules::TooManyArguments),
        (Pylint, "R0914") => (RuleGroup::Preview, rules::pylint::rules::TooManyLocals),
        (Pylint, "R0915") => (RuleGroup::Stable, rules::pylint::rules::TooManyStatements),
        (Pylint, "R0916") => (RuleGroup::Preview, rules::pylint::rules::TooManyBooleanExpressions),
        (Pylint, "R0917") => (RuleGroup::Preview, rules::pylint::rules::TooManyPositionalArguments),
        (Pylint, "R1701") => (RuleGroup::Removed, rules::pylint::rules::RepeatedIsinstanceCalls),
        (Pylint, "R1702") => (RuleGroup::Preview, rules::pylint::rules::TooManyNestedBlocks),
        (Pylint, "R1704") => (RuleGroup::Stable, rules::pylint::rules::RedefinedArgumentFromLocal),
        (Pylint, "R1706") => (RuleGroup::Removed, rules::pylint::rules::AndOrTernary),
        (Pylint, "R1711") => (RuleGroup::Stable, rules::pylint::rules::UselessReturn),
        (Pylint, "R1714") => (RuleGroup::Stable, rules::pylint::rules::RepeatedEqualityComparison),
        (Pylint, "R1722") => (RuleGroup::Stable, rules::pylint::rules::SysExitAlias),
        (Pylint, "R1730") => (RuleGroup::Stable, rules::pylint::rules::IfStmtMinMax),
        (Pylint, "R1716") => (RuleGroup::Stable, rules::pylint::rules::BooleanChainedComparison),
        (Pylint, "R1733") => (RuleGroup::Stable, rules::pylint::rules::UnnecessaryDictIndexLookup),
        (Pylint, "R1736") => (RuleGroup::Stable, rules::pylint::rules::UnnecessaryListIndexLookup),
        (Pylint, "R2004") => (RuleGroup::Stable, rules::pylint::rules::MagicValueComparison),
        (Pylint, "R2044") => (RuleGroup::Stable, rules::pylint::rules::EmptyComment),
        (Pylint, "R5501") => (RuleGroup::Stable, rules::pylint::rules::CollapsibleElseIf),
        (Pylint, "R6104") => (RuleGroup::Preview, rules::pylint::rules::NonAugmentedAssignment),
        (Pylint, "R6201") => (RuleGroup::Preview, rules::pylint::rules::LiteralMembership),
        (Pylint, "R6301") => (RuleGroup::Preview, rules::pylint::rules::NoSelfUse),
        #[cfg(any(feature = "test-rules", test))]
        (Pylint, "W0101") => (RuleGroup::Preview, rules::pylint::rules::UnreachableCode),
        (Pylint, "W0108") => (RuleGroup::Preview, rules::pylint::rules::UnnecessaryLambda),
        (Pylint, "W0177") => (RuleGroup::Stable, rules::pylint::rules::NanComparison),
        (Pylint, "W0120") => (RuleGroup::Stable, rules::pylint::rules::UselessElseOnLoop),
        (Pylint, "W0127") => (RuleGroup::Stable, rules::pylint::rules::SelfAssigningVariable),
        (Pylint, "W0128") => (RuleGroup::Stable, rules::pylint::rules::RedeclaredAssignedName),
        (Pylint, "W0129") => (RuleGroup::Stable, rules::pylint::rules::AssertOnStringLiteral),
        (Pylint, "W0131") => (RuleGroup::Stable, rules::pylint::rules::NamedExprWithoutContext),
        (Pylint, "W0133") => (RuleGroup::Stable, rules::pylint::rules::UselessExceptionStatement),
        (Pylint, "W0211") => (RuleGroup::Stable, rules::pylint::rules::BadStaticmethodArgument),
        (Pylint, "W0244") => (RuleGroup::Preview, rules::pylint::rules::RedefinedSlotsInSubclass),
        (Pylint, "W0245") => (RuleGroup::Stable, rules::pylint::rules::SuperWithoutBrackets),
        (Pylint, "W0406") => (RuleGroup::Stable, rules::pylint::rules::ImportSelf),
        (Pylint, "W0602") => (RuleGroup::Stable, rules::pylint::rules::GlobalVariableNotAssigned),
        (Pylint, "W0603") => (RuleGroup::Stable, rules::pylint::rules::GlobalStatement),
        (Pylint, "W0604") => (RuleGroup::Stable, rules::pylint::rules::GlobalAtModuleLevel),
        (Pylint, "W0642") => (RuleGroup::Stable, rules::pylint::rules::SelfOrClsAssignment),
        (Pylint, "W0711") => (RuleGroup::Stable, rules::pylint::rules::BinaryOpException),
        (Pylint, "W1501") => (RuleGroup::Stable, rules::pylint::rules::BadOpenMode),
        (Pylint, "W1507") => (RuleGroup::Stable, rules::pylint::rules::ShallowCopyEnviron),
        (Pylint, "W1508") => (RuleGroup::Stable, rules::pylint::rules::InvalidEnvvarDefault),
        (Pylint, "W1509") => (RuleGroup::Stable, rules::pylint::rules::SubprocessPopenPreexecFn),
        (Pylint, "W1510") => (RuleGroup::Stable, rules::pylint::rules::SubprocessRunWithoutCheck),
        (Pylint, "W1514") => (RuleGroup::Preview, rules::pylint::rules::UnspecifiedEncoding),
        (Pylint, "W1641") => (RuleGroup::Stable, rules::pylint::rules::EqWithoutHash),
        (Pylint, "W2101") => (RuleGroup::Stable, rules::pylint::rules::UselessWithLock),
        (Pylint, "W2901") => (RuleGroup::Stable, rules::pylint::rules::RedefinedLoopName),
        (Pylint, "W3201") => (RuleGroup::Preview, rules::pylint::rules::BadDunderMethodName),
        (Pylint, "W3301") => (RuleGroup::Stable, rules::pylint::rules::NestedMinMax),

        // flake8-async
        (Flake8Async, "100") => (RuleGroup::Stable, rules::flake8_async::rules::CancelScopeNoCheckpoint),
        (Flake8Async, "105") => (RuleGroup::Stable, rules::flake8_async::rules::TrioSyncCall),
        (Flake8Async, "109") => (RuleGroup::Stable, rules::flake8_async::rules::AsyncFunctionWithTimeout),
        (Flake8Async, "110") => (RuleGroup::Stable, rules::flake8_async::rules::AsyncBusyWait),
        (Flake8Async, "115") => (RuleGroup::Stable, rules::flake8_async::rules::AsyncZeroSleep),
        (Flake8Async, "116") => (RuleGroup::Preview, rules::flake8_async::rules::LongSleepNotForever),
        (Flake8Async, "210") => (RuleGroup::Stable, rules::flake8_async::rules::BlockingHttpCallInAsyncFunction),
        (Flake8Async, "220") => (RuleGroup::Stable, rules::flake8_async::rules::CreateSubprocessInAsyncFunction),
        (Flake8Async, "221") => (RuleGroup::Stable, rules::flake8_async::rules::RunProcessInAsyncFunction),
        (Flake8Async, "222") => (RuleGroup::Stable, rules::flake8_async::rules::WaitForProcessInAsyncFunction),
        (Flake8Async, "230") => (RuleGroup::Stable, rules::flake8_async::rules::BlockingOpenCallInAsyncFunction),
        (Flake8Async, "251") => (RuleGroup::Stable, rules::flake8_async::rules::BlockingSleepInAsyncFunction),

        // flake8-builtins
        (Flake8Builtins, "001") => (RuleGroup::Stable, rules::flake8_builtins::rules::BuiltinVariableShadowing),
        (Flake8Builtins, "002") => (RuleGroup::Stable, rules::flake8_builtins::rules::BuiltinArgumentShadowing),
        (Flake8Builtins, "003") => (RuleGroup::Stable, rules::flake8_builtins::rules::BuiltinAttributeShadowing),
        (Flake8Builtins, "004") => (RuleGroup::Stable, rules::flake8_builtins::rules::BuiltinImportShadowing),
        (Flake8Builtins, "005") => (RuleGroup::Stable, rules::flake8_builtins::rules::StdlibModuleShadowing),
        (Flake8Builtins, "006") => (RuleGroup::Stable, rules::flake8_builtins::rules::BuiltinLambdaArgumentShadowing),

        // flake8-bugbear
        (Flake8Bugbear, "002") => (RuleGroup::Stable, rules::flake8_bugbear::rules::UnaryPrefixIncrementDecrement),
        (Flake8Bugbear, "003") => (RuleGroup::Stable, rules::flake8_bugbear::rules::AssignmentToOsEnviron),
        (Flake8Bugbear, "004") => (RuleGroup::Stable, rules::flake8_bugbear::rules::UnreliableCallableCheck),
        (Flake8Bugbear, "005") => (RuleGroup::Stable, rules::flake8_bugbear::rules::StripWithMultiCharacters),
        (Flake8Bugbear, "006") => (RuleGroup::Stable, rules::flake8_bugbear::rules::MutableArgumentDefault),
        (Flake8Bugbear, "007") => (RuleGroup::Stable, rules::flake8_bugbear::rules::UnusedLoopControlVariable),
        (Flake8Bugbear, "008") => (RuleGroup::Stable, rules::flake8_bugbear::rules::FunctionCallInDefaultArgument),
        (Flake8Bugbear, "009") => (RuleGroup::Stable, rules::flake8_bugbear::rules::GetAttrWithConstant),
        (Flake8Bugbear, "010") => (RuleGroup::Stable, rules::flake8_bugbear::rules::SetAttrWithConstant),
        (Flake8Bugbear, "011") => (RuleGroup::Stable, rules::flake8_bugbear::rules::AssertFalse),
        (Flake8Bugbear, "012") => (RuleGroup::Stable, rules::flake8_bugbear::rules::JumpStatementInFinally),
        (Flake8Bugbear, "013") => (RuleGroup::Stable, rules::flake8_bugbear::rules::RedundantTupleInExceptionHandler),
        (Flake8Bugbear, "014") => (RuleGroup::Stable, rules::flake8_bugbear::rules::DuplicateHandlerException),
        (Flake8Bugbear, "015") => (RuleGroup::Stable, rules::flake8_bugbear::rules::UselessComparison),
        (Flake8Bugbear, "016") => (RuleGroup::Stable, rules::flake8_bugbear::rules::RaiseLiteral),
        (Flake8Bugbear, "017") => (RuleGroup::Stable, rules::flake8_bugbear::rules::AssertRaisesException),
        (Flake8Bugbear, "018") => (RuleGroup::Stable, rules::flake8_bugbear::rules::UselessExpression),
        (Flake8Bugbear, "019") => (RuleGroup::Stable, rules::flake8_bugbear::rules::CachedInstanceMethod),
        (Flake8Bugbear, "020") => (RuleGroup::Stable, rules::flake8_bugbear::rules::LoopVariableOverridesIterator),
        (Flake8Bugbear, "021") => (RuleGroup::Stable, rules::flake8_bugbear::rules::FStringDocstring),
        (Flake8Bugbear, "022") => (RuleGroup::Stable, rules::flake8_bugbear::rules::UselessContextlibSuppress),
        (Flake8Bugbear, "023") => (RuleGroup::Stable, rules::flake8_bugbear::rules::FunctionUsesLoopVariable),
        (Flake8Bugbear, "024") => (RuleGroup::Stable, rules::flake8_bugbear::rules::AbstractBaseClassWithoutAbstractMethod),
        (Flake8Bugbear, "025") => (RuleGroup::Stable, rules::flake8_bugbear::rules::DuplicateTryBlockException),
        (Flake8Bugbear, "026") => (RuleGroup::Stable, rules::flake8_bugbear::rules::StarArgUnpackingAfterKeywordArg),
        (Flake8Bugbear, "027") => (RuleGroup::Stable, rules::flake8_bugbear::rules::EmptyMethodWithoutAbstractDecorator),
        (Flake8Bugbear, "028") => (RuleGroup::Stable, rules::flake8_bugbear::rules::NoExplicitStacklevel),
        (Flake8Bugbear, "029") => (RuleGroup::Stable, rules::flake8_bugbear::rules::ExceptWithEmptyTuple),
        (Flake8Bugbear, "030") => (RuleGroup::Stable, rules::flake8_bugbear::rules::ExceptWithNonExceptionClasses),
        (Flake8Bugbear, "031") => (RuleGroup::Stable, rules::flake8_bugbear::rules::ReuseOfGroupbyGenerator),
        (Flake8Bugbear, "032") => (RuleGroup::Stable, rules::flake8_bugbear::rules::UnintentionalTypeAnnotation),
        (Flake8Bugbear, "033") => (RuleGroup::Stable, rules::flake8_bugbear::rules::DuplicateValue),
        (Flake8Bugbear, "034") => (RuleGroup::Stable, rules::flake8_bugbear::rules::ReSubPositionalArgs),
        (Flake8Bugbear, "035") => (RuleGroup::Stable, rules::flake8_bugbear::rules::StaticKeyDictComprehension),
        (Flake8Bugbear, "039") => (RuleGroup::Stable, rules::flake8_bugbear::rules::MutableContextvarDefault),
        (Flake8Bugbear, "901") => (RuleGroup::Preview, rules::flake8_bugbear::rules::ReturnInGenerator),
        (Flake8Bugbear, "903") => (RuleGroup::Preview, rules::flake8_bugbear::rules::ClassAsDataStructure),
        (Flake8Bugbear, "904") => (RuleGroup::Stable, rules::flake8_bugbear::rules::RaiseWithoutFromInsideExcept),
        (Flake8Bugbear, "905") => (RuleGroup::Stable, rules::flake8_bugbear::rules::ZipWithoutExplicitStrict),
        (Flake8Bugbear, "909") => (RuleGroup::Preview, rules::flake8_bugbear::rules::LoopIteratorMutation),
        (Flake8Bugbear, "911") => (RuleGroup::Stable, rules::flake8_bugbear::rules::BatchedWithoutExplicitStrict),

        // flake8-blind-except
        (Flake8BlindExcept, "001") => (RuleGroup::Stable, rules::flake8_blind_except::rules::BlindExcept),

        // flake8-comprehensions
        (Flake8Comprehensions, "00") => (RuleGroup::Stable, rules::flake8_comprehensions::rules::UnnecessaryGeneratorList),
        (Flake8Comprehensions, "01") => (RuleGroup::Stable, rules::flake8_comprehensions::rules::UnnecessaryGeneratorSet),
        (Flake8Comprehensions, "02") => (RuleGroup::Stable, rules::flake8_comprehensions::rules::UnnecessaryGeneratorDict),
        (Flake8Comprehensions, "03") => (RuleGroup::Stable, rules::flake8_comprehensions::rules::UnnecessaryListComprehensionSet),
        (Flake8Comprehensions, "04") => (RuleGroup::Stable, rules::flake8_comprehensions::rules::UnnecessaryListComprehensionDict),
        (Flake8Comprehensions, "05") => (RuleGroup::Stable, rules::flake8_comprehensions::rules::UnnecessaryLiteralSet),
        (Flake8Comprehensions, "06") => (RuleGroup::Stable, rules::flake8_comprehensions::rules::UnnecessaryLiteralDict),
        (Flake8Comprehensions, "08") => (RuleGroup::Stable, rules::flake8_comprehensions::rules::UnnecessaryCollectionCall),
        (Flake8Comprehensions, "09") => (RuleGroup::Stable, rules::flake8_comprehensions::rules::UnnecessaryLiteralWithinTupleCall),
        (Flake8Comprehensions, "10") => (RuleGroup::Stable, rules::flake8_comprehensions::rules::UnnecessaryLiteralWithinListCall),
        (Flake8Comprehensions, "11") => (RuleGroup::Stable, rules::flake8_comprehensions::rules::UnnecessaryListCall),
        (Flake8Comprehensions, "13") => (RuleGroup::Stable, rules::flake8_comprehensions::rules::UnnecessaryCallAroundSorted),
        (Flake8Comprehensions, "14") => (RuleGroup::Stable, rules::flake8_comprehensions::rules::UnnecessaryDoubleCastOrProcess),
        (Flake8Comprehensions, "15") => (RuleGroup::Stable, rules::flake8_comprehensions::rules::UnnecessarySubscriptReversal),
        (Flake8Comprehensions, "16") => (RuleGroup::Stable, rules::flake8_comprehensions::rules::UnnecessaryComprehension),
        (Flake8Comprehensions, "17") => (RuleGroup::Stable, rules::flake8_comprehensions::rules::UnnecessaryMap),
        (Flake8Comprehensions, "18") => (RuleGroup::Stable, rules::flake8_comprehensions::rules::UnnecessaryLiteralWithinDictCall),
        (Flake8Comprehensions, "19") => (RuleGroup::Stable, rules::flake8_comprehensions::rules::UnnecessaryComprehensionInCall),
        (Flake8Comprehensions, "20") => (RuleGroup::Stable, rules::flake8_comprehensions::rules::UnnecessaryDictComprehensionForIterable),

        // flake8-debugger
        (Flake8Debugger, "0") => (RuleGroup::Stable, rules::flake8_debugger::rules::Debugger),

        // mccabe
        (McCabe, "1") => (RuleGroup::Stable, rules::mccabe::rules::ComplexStructure),

        // flake8-tidy-imports
        (Flake8TidyImports, "251") => (RuleGroup::Stable, rules::flake8_tidy_imports::rules::BannedApi),
        (Flake8TidyImports, "252") => (RuleGroup::Stable, rules::flake8_tidy_imports::rules::RelativeImports),
        (Flake8TidyImports, "253") => (RuleGroup::Stable, rules::flake8_tidy_imports::rules::BannedModuleLevelImports),

        // flake8-return
        (Flake8Return, "501") => (RuleGroup::Stable, rules::flake8_return::rules::UnnecessaryReturnNone),
        (Flake8Return, "502") => (RuleGroup::Stable, rules::flake8_return::rules::ImplicitReturnValue),
        (Flake8Return, "503") => (RuleGroup::Stable, rules::flake8_return::rules::ImplicitReturn),
        (Flake8Return, "504") => (RuleGroup::Stable, rules::flake8_return::rules::UnnecessaryAssign),
        (Flake8Return, "505") => (RuleGroup::Stable, rules::flake8_return::rules::SuperfluousElseReturn),
        (Flake8Return, "506") => (RuleGroup::Stable, rules::flake8_return::rules::SuperfluousElseRaise),
        (Flake8Return, "507") => (RuleGroup::Stable, rules::flake8_return::rules::SuperfluousElseContinue),
        (Flake8Return, "508") => (RuleGroup::Stable, rules::flake8_return::rules::SuperfluousElseBreak),

        // flake8-gettext
        (Flake8GetText, "001") => (RuleGroup::Stable, rules::flake8_gettext::rules::FStringInGetTextFuncCall),
        (Flake8GetText, "002") => (RuleGroup::Stable, rules::flake8_gettext::rules::FormatInGetTextFuncCall),
        (Flake8GetText, "003") => (RuleGroup::Stable, rules::flake8_gettext::rules::PrintfInGetTextFuncCall),

        // flake8-implicit-str-concat
        (Flake8ImplicitStrConcat, "001") => (RuleGroup::Stable, rules::flake8_implicit_str_concat::rules::SingleLineImplicitStringConcatenation),
        (Flake8ImplicitStrConcat, "002") => (RuleGroup::Stable, rules::flake8_implicit_str_concat::rules::MultiLineImplicitStringConcatenation),
        (Flake8ImplicitStrConcat, "003") => (RuleGroup::Stable, rules::flake8_implicit_str_concat::rules::ExplicitStringConcatenation),

        // flake8-print
        (Flake8Print, "1") => (RuleGroup::Stable, rules::flake8_print::rules::Print),
        (Flake8Print, "3") => (RuleGroup::Stable, rules::flake8_print::rules::PPrint),

        // flake8-quotes
        (Flake8Quotes, "000") => (RuleGroup::Stable, rules::flake8_quotes::rules::BadQuotesInlineString),
        (Flake8Quotes, "001") => (RuleGroup::Stable, rules::flake8_quotes::rules::BadQuotesMultilineString),
        (Flake8Quotes, "002") => (RuleGroup::Stable, rules::flake8_quotes::rules::BadQuotesDocstring),
        (Flake8Quotes, "003") => (RuleGroup::Stable, rules::flake8_quotes::rules::AvoidableEscapedQuote),
        (Flake8Quotes, "004") => (RuleGroup::Stable, rules::flake8_quotes::rules::UnnecessaryEscapedQuote),

        // flake8-annotations
        (Flake8Annotations, "001") => (RuleGroup::Stable, rules::flake8_annotations::rules::MissingTypeFunctionArgument),
        (Flake8Annotations, "002") => (RuleGroup::Stable, rules::flake8_annotations::rules::MissingTypeArgs),
        (Flake8Annotations, "003") => (RuleGroup::Stable, rules::flake8_annotations::rules::MissingTypeKwargs),
        #[allow(deprecated)]
        (Flake8Annotations, "101") => (RuleGroup::Removed, rules::flake8_annotations::rules::MissingTypeSelf),
        #[allow(deprecated)]
        (Flake8Annotations, "102") => (RuleGroup::Removed, rules::flake8_annotations::rules::MissingTypeCls),
        (Flake8Annotations, "201") => (RuleGroup::Stable, rules::flake8_annotations::rules::MissingReturnTypeUndocumentedPublicFunction),
        (Flake8Annotations, "202") => (RuleGroup::Stable, rules::flake8_annotations::rules::MissingReturnTypePrivateFunction),
        (Flake8Annotations, "204") => (RuleGroup::Stable, rules::flake8_annotations::rules::MissingReturnTypeSpecialMethod),
        (Flake8Annotations, "205") => (RuleGroup::Stable, rules::flake8_annotations::rules::MissingReturnTypeStaticMethod),
        (Flake8Annotations, "206") => (RuleGroup::Stable, rules::flake8_annotations::rules::MissingReturnTypeClassMethod),
        (Flake8Annotations, "401") => (RuleGroup::Stable, rules::flake8_annotations::rules::AnyType),

        // flake8-future-annotations
        (Flake8FutureAnnotations, "100") => (RuleGroup::Stable, rules::flake8_future_annotations::rules::FutureRewritableTypeAnnotation),
        (Flake8FutureAnnotations, "102") => (RuleGroup::Stable, rules::flake8_future_annotations::rules::FutureRequiredTypeAnnotation),

        // flake8-2020
        (Flake82020, "101") => (RuleGroup::Stable, rules::flake8_2020::rules::SysVersionSlice3),
        (Flake82020, "102") => (RuleGroup::Stable, rules::flake8_2020::rules::SysVersion2),
        (Flake82020, "103") => (RuleGroup::Stable, rules::flake8_2020::rules::SysVersionCmpStr3),
        (Flake82020, "201") => (RuleGroup::Stable, rules::flake8_2020::rules::SysVersionInfo0Eq3),
        (Flake82020, "202") => (RuleGroup::Stable, rules::flake8_2020::rules::SixPY3),
        (Flake82020, "203") => (RuleGroup::Stable, rules::flake8_2020::rules::SysVersionInfo1CmpInt),
        (Flake82020, "204") => (RuleGroup::Stable, rules::flake8_2020::rules::SysVersionInfoMinorCmpInt),
        (Flake82020, "301") => (RuleGroup::Stable, rules::flake8_2020::rules::SysVersion0),
        (Flake82020, "302") => (RuleGroup::Stable, rules::flake8_2020::rules::SysVersionCmpStr10),
        (Flake82020, "303") => (RuleGroup::Stable, rules::flake8_2020::rules::SysVersionSlice1),

        // flake8-simplify
        (Flake8Simplify, "101") => (RuleGroup::Stable, rules::flake8_simplify::rules::DuplicateIsinstanceCall),
        (Flake8Simplify, "102") => (RuleGroup::Stable, rules::flake8_simplify::rules::CollapsibleIf),
        (Flake8Simplify, "103") => (RuleGroup::Stable, rules::flake8_simplify::rules::NeedlessBool),
        (Flake8Simplify, "105") => (RuleGroup::Stable, rules::flake8_simplify::rules::SuppressibleException),
        (Flake8Simplify, "107") => (RuleGroup::Stable, rules::flake8_simplify::rules::ReturnInTryExceptFinally),
        (Flake8Simplify, "108") => (RuleGroup::Stable, rules::flake8_simplify::rules::IfElseBlockInsteadOfIfExp),
        (Flake8Simplify, "109") => (RuleGroup::Stable, rules::flake8_simplify::rules::CompareWithTuple),
        (Flake8Simplify, "110") => (RuleGroup::Stable, rules::flake8_simplify::rules::ReimplementedBuiltin),
        (Flake8Simplify, "112") => (RuleGroup::Stable, rules::flake8_simplify::rules::UncapitalizedEnvironmentVariables),
        (Flake8Simplify, "113") => (RuleGroup::Stable, rules::flake8_simplify::rules::EnumerateForLoop),
        (Flake8Simplify, "114") => (RuleGroup::Stable, rules::flake8_simplify::rules::IfWithSameArms),
        (Flake8Simplify, "115") => (RuleGroup::Stable, rules::flake8_simplify::rules::OpenFileWithContextHandler),
        (Flake8Simplify, "116") => (RuleGroup::Stable, rules::flake8_simplify::rules::IfElseBlockInsteadOfDictLookup),
        (Flake8Simplify, "117") => (RuleGroup::Stable, rules::flake8_simplify::rules::MultipleWithStatements),
        (Flake8Simplify, "118") => (RuleGroup::Stable, rules::flake8_simplify::rules::InDictKeys),
        (Flake8Simplify, "201") => (RuleGroup::Stable, rules::flake8_simplify::rules::NegateEqualOp),
        (Flake8Simplify, "202") => (RuleGroup::Stable, rules::flake8_simplify::rules::NegateNotEqualOp),
        (Flake8Simplify, "208") => (RuleGroup::Stable, rules::flake8_simplify::rules::DoubleNegation),
        (Flake8Simplify, "210") => (RuleGroup::Stable, rules::flake8_simplify::rules::IfExprWithTrueFalse),
        (Flake8Simplify, "211") => (RuleGroup::Stable, rules::flake8_simplify::rules::IfExprWithFalseTrue),
        (Flake8Simplify, "212") => (RuleGroup::Stable, rules::flake8_simplify::rules::IfExprWithTwistedArms),
        (Flake8Simplify, "220") => (RuleGroup::Stable, rules::flake8_simplify::rules::ExprAndNotExpr),
        (Flake8Simplify, "221") => (RuleGroup::Stable, rules::flake8_simplify::rules::ExprOrNotExpr),
        (Flake8Simplify, "222") => (RuleGroup::Stable, rules::flake8_simplify::rules::ExprOrTrue),
        (Flake8Simplify, "223") => (RuleGroup::Stable, rules::flake8_simplify::rules::ExprAndFalse),
        (Flake8Simplify, "300") => (RuleGroup::Stable, rules::flake8_simplify::rules::YodaConditions),
        (Flake8Simplify, "401") => (RuleGroup::Stable, rules::flake8_simplify::rules::IfElseBlockInsteadOfDictGet),
        (Flake8Simplify, "905") => (RuleGroup::Stable, rules::flake8_simplify::rules::SplitStaticString),
        (Flake8Simplify, "910") => (RuleGroup::Stable, rules::flake8_simplify::rules::DictGetWithNoneDefault),
        (Flake8Simplify, "911") => (RuleGroup::Stable, rules::flake8_simplify::rules::ZipDictKeysAndValues),

        // flake8-copyright
        (Flake8Copyright, "001") => (RuleGroup::Preview, rules::flake8_copyright::rules::MissingCopyrightNotice),

        // pyupgrade
        (Pyupgrade, "001") => (RuleGroup::Stable, rules::pyupgrade::rules::UselessMetaclassType),
        (Pyupgrade, "003") => (RuleGroup::Stable, rules::pyupgrade::rules::TypeOfPrimitive),
        (Pyupgrade, "004") => (RuleGroup::Stable, rules::pyupgrade::rules::UselessObjectInheritance),
        (Pyupgrade, "005") => (RuleGroup::Stable, rules::pyupgrade::rules::DeprecatedUnittestAlias),
        (Pyupgrade, "006") => (RuleGroup::Stable, rules::pyupgrade::rules::NonPEP585Annotation),
        (Pyupgrade, "007") => (RuleGroup::Stable, rules::pyupgrade::rules::NonPEP604AnnotationUnion),
        (Pyupgrade, "008") => (RuleGroup::Stable, rules::pyupgrade::rules::SuperCallWithParameters),
        (Pyupgrade, "009") => (RuleGroup::Stable, rules::pyupgrade::rules::UTF8EncodingDeclaration),
        (Pyupgrade, "010") => (RuleGroup::Stable, rules::pyupgrade::rules::UnnecessaryFutureImport),
        (Pyupgrade, "011") => (RuleGroup::Stable, rules::pyupgrade::rules::LRUCacheWithoutParameters),
        (Pyupgrade, "012") => (RuleGroup::Stable, rules::pyupgrade::rules::UnnecessaryEncodeUTF8),
        (Pyupgrade, "013") => (RuleGroup::Stable, rules::pyupgrade::rules::ConvertTypedDictFunctionalToClass),
        (Pyupgrade, "014") => (RuleGroup::Stable, rules::pyupgrade::rules::ConvertNamedTupleFunctionalToClass),
        (Pyupgrade, "015") => (RuleGroup::Stable, rules::pyupgrade::rules::RedundantOpenModes),
        (Pyupgrade, "017") => (RuleGroup::Stable, rules::pyupgrade::rules::DatetimeTimezoneUTC),
        (Pyupgrade, "018") => (RuleGroup::Stable, rules::pyupgrade::rules::NativeLiterals),
        (Pyupgrade, "019") => (RuleGroup::Stable, rules::pyupgrade::rules::TypingTextStrAlias),
        (Pyupgrade, "020") => (RuleGroup::Stable, rules::pyupgrade::rules::OpenAlias),
        (Pyupgrade, "021") => (RuleGroup::Stable, rules::pyupgrade::rules::ReplaceUniversalNewlines),
        (Pyupgrade, "022") => (RuleGroup::Stable, rules::pyupgrade::rules::ReplaceStdoutStderr),
        (Pyupgrade, "023") => (RuleGroup::Stable, rules::pyupgrade::rules::DeprecatedCElementTree),
        (Pyupgrade, "024") => (RuleGroup::Stable, rules::pyupgrade::rules::OSErrorAlias),
        (Pyupgrade, "025") => (RuleGroup::Stable, rules::pyupgrade::rules::UnicodeKindPrefix),
        (Pyupgrade, "026") => (RuleGroup::Stable, rules::pyupgrade::rules::DeprecatedMockImport),
        (Pyupgrade, "027") => (RuleGroup::Removed, rules::pyupgrade::rules::UnpackedListComprehension),
        (Pyupgrade, "028") => (RuleGroup::Stable, rules::pyupgrade::rules::YieldInForLoop),
        (Pyupgrade, "029") => (RuleGroup::Stable, rules::pyupgrade::rules::UnnecessaryBuiltinImport),
        (Pyupgrade, "030") => (RuleGroup::Stable, rules::pyupgrade::rules::FormatLiterals),
        (Pyupgrade, "031") => (RuleGroup::Stable, rules::pyupgrade::rules::PrintfStringFormatting),
        (Pyupgrade, "032") => (RuleGroup::Stable, rules::pyupgrade::rules::FString),
        (Pyupgrade, "033") => (RuleGroup::Stable, rules::pyupgrade::rules::LRUCacheWithMaxsizeNone),
        (Pyupgrade, "034") => (RuleGroup::Stable, rules::pyupgrade::rules::ExtraneousParentheses),
        (Pyupgrade, "035") => (RuleGroup::Stable, rules::pyupgrade::rules::DeprecatedImport),
        (Pyupgrade, "036") => (RuleGroup::Stable, rules::pyupgrade::rules::OutdatedVersionBlock),
        (Pyupgrade, "037") => (RuleGroup::Stable, rules::pyupgrade::rules::QuotedAnnotation),
        (Pyupgrade, "038") => (RuleGroup::Deprecated, rules::pyupgrade::rules::NonPEP604Isinstance),
        (Pyupgrade, "039") => (RuleGroup::Stable, rules::pyupgrade::rules::UnnecessaryClassParentheses),
        (Pyupgrade, "040") => (RuleGroup::Stable, rules::pyupgrade::rules::NonPEP695TypeAlias),
        (Pyupgrade, "041") => (RuleGroup::Stable, rules::pyupgrade::rules::TimeoutErrorAlias),
        (Pyupgrade, "042") => (RuleGroup::Preview, rules::pyupgrade::rules::ReplaceStrEnum),
        (Pyupgrade, "043") => (RuleGroup::Stable, rules::pyupgrade::rules::UnnecessaryDefaultTypeArgs),
        (Pyupgrade, "044") => (RuleGroup::Stable, rules::pyupgrade::rules::NonPEP646Unpack),
        (Pyupgrade, "045") => (RuleGroup::Stable, rules::pyupgrade::rules::NonPEP604AnnotationOptional),
        (Pyupgrade, "046") => (RuleGroup::Stable, rules::pyupgrade::rules::NonPEP695GenericClass),
        (Pyupgrade, "047") => (RuleGroup::Stable, rules::pyupgrade::rules::NonPEP695GenericFunction),
        (Pyupgrade, "049") => (RuleGroup::Stable, rules::pyupgrade::rules::PrivateTypeParameter),
        (Pyupgrade, "050") => (RuleGroup::Preview, rules::pyupgrade::rules::UselessClassMetaclassType),

        // pydocstyle
        (Pydocstyle, "100") => (RuleGroup::Stable, rules::pydocstyle::rules::UndocumentedPublicModule),
        (Pydocstyle, "101") => (RuleGroup::Stable, rules::pydocstyle::rules::UndocumentedPublicClass),
        (Pydocstyle, "102") => (RuleGroup::Stable, rules::pydocstyle::rules::UndocumentedPublicMethod),
        (Pydocstyle, "103") => (RuleGroup::Stable, rules::pydocstyle::rules::UndocumentedPublicFunction),
        (Pydocstyle, "104") => (RuleGroup::Stable, rules::pydocstyle::rules::UndocumentedPublicPackage),
        (Pydocstyle, "105") => (RuleGroup::Stable, rules::pydocstyle::rules::UndocumentedMagicMethod),
        (Pydocstyle, "106") => (RuleGroup::Stable, rules::pydocstyle::rules::UndocumentedPublicNestedClass),
        (Pydocstyle, "107") => (RuleGroup::Stable, rules::pydocstyle::rules::UndocumentedPublicInit),
        (Pydocstyle, "200") => (RuleGroup::Stable, rules::pydocstyle::rules::UnnecessaryMultilineDocstring),
        (Pydocstyle, "201") => (RuleGroup::Stable, rules::pydocstyle::rules::BlankLineBeforeFunction),
        (Pydocstyle, "202") => (RuleGroup::Stable, rules::pydocstyle::rules::BlankLineAfterFunction),
        (Pydocstyle, "203") => (RuleGroup::Stable, rules::pydocstyle::rules::IncorrectBlankLineBeforeClass),
        (Pydocstyle, "204") => (RuleGroup::Stable, rules::pydocstyle::rules::IncorrectBlankLineAfterClass),
        (Pydocstyle, "205") => (RuleGroup::Stable, rules::pydocstyle::rules::MissingBlankLineAfterSummary),
        (Pydocstyle, "206") => (RuleGroup::Stable, rules::pydocstyle::rules::DocstringTabIndentation),
        (Pydocstyle, "207") => (RuleGroup::Stable, rules::pydocstyle::rules::UnderIndentation),
        (Pydocstyle, "208") => (RuleGroup::Stable, rules::pydocstyle::rules::OverIndentation),
        (Pydocstyle, "209") => (RuleGroup::Stable, rules::pydocstyle::rules::NewLineAfterLastParagraph),
        (Pydocstyle, "210") => (RuleGroup::Stable, rules::pydocstyle::rules::SurroundingWhitespace),
        (Pydocstyle, "211") => (RuleGroup::Stable, rules::pydocstyle::rules::BlankLineBeforeClass),
        (Pydocstyle, "212") => (RuleGroup::Stable, rules::pydocstyle::rules::MultiLineSummaryFirstLine),
        (Pydocstyle, "213") => (RuleGroup::Stable, rules::pydocstyle::rules::MultiLineSummarySecondLine),
        (Pydocstyle, "214") => (RuleGroup::Stable, rules::pydocstyle::rules::OverindentedSection),
        (Pydocstyle, "215") => (RuleGroup::Stable, rules::pydocstyle::rules::OverindentedSectionUnderline),
        (Pydocstyle, "300") => (RuleGroup::Stable, rules::pydocstyle::rules::TripleSingleQuotes),
        (Pydocstyle, "301") => (RuleGroup::Stable, rules::pydocstyle::rules::EscapeSequenceInDocstring),
        (Pydocstyle, "400") => (RuleGroup::Stable, rules::pydocstyle::rules::MissingTrailingPeriod),
        (Pydocstyle, "401") => (RuleGroup::Stable, rules::pydocstyle::rules::NonImperativeMood),
        (Pydocstyle, "402") => (RuleGroup::Stable, rules::pydocstyle::rules::SignatureInDocstring),
        (Pydocstyle, "403") => (RuleGroup::Stable, rules::pydocstyle::rules::FirstWordUncapitalized),
        (Pydocstyle, "404") => (RuleGroup::Stable, rules::pydocstyle::rules::DocstringStartsWithThis),
        (Pydocstyle, "405") => (RuleGroup::Stable, rules::pydocstyle::rules::NonCapitalizedSectionName),
        (Pydocstyle, "406") => (RuleGroup::Stable, rules::pydocstyle::rules::MissingNewLineAfterSectionName),
        (Pydocstyle, "407") => (RuleGroup::Stable, rules::pydocstyle::rules::MissingDashedUnderlineAfterSection),
        (Pydocstyle, "408") => (RuleGroup::Stable, rules::pydocstyle::rules::MissingSectionUnderlineAfterName),
        (Pydocstyle, "409") => (RuleGroup::Stable, rules::pydocstyle::rules::MismatchedSectionUnderlineLength),
        (Pydocstyle, "410") => (RuleGroup::Stable, rules::pydocstyle::rules::NoBlankLineAfterSection),
        (Pydocstyle, "411") => (RuleGroup::Stable, rules::pydocstyle::rules::NoBlankLineBeforeSection),
        (Pydocstyle, "412") => (RuleGroup::Stable, rules::pydocstyle::rules::BlankLinesBetweenHeaderAndContent),
        (Pydocstyle, "413") => (RuleGroup::Stable, rules::pydocstyle::rules::MissingBlankLineAfterLastSection),
        (Pydocstyle, "414") => (RuleGroup::Stable, rules::pydocstyle::rules::EmptyDocstringSection),
        (Pydocstyle, "415") => (RuleGroup::Stable, rules::pydocstyle::rules::MissingTerminalPunctuation),
        (Pydocstyle, "416") => (RuleGroup::Stable, rules::pydocstyle::rules::MissingSectionNameColon),
        (Pydocstyle, "417") => (RuleGroup::Stable, rules::pydocstyle::rules::UndocumentedParam),
        (Pydocstyle, "418") => (RuleGroup::Stable, rules::pydocstyle::rules::OverloadWithDocstring),
        (Pydocstyle, "419") => (RuleGroup::Stable, rules::pydocstyle::rules::EmptyDocstring),

        // pep8-naming
        (PEP8Naming, "801") => (RuleGroup::Stable, rules::pep8_naming::rules::InvalidClassName),
        (PEP8Naming, "802") => (RuleGroup::Stable, rules::pep8_naming::rules::InvalidFunctionName),
        (PEP8Naming, "803") => (RuleGroup::Stable, rules::pep8_naming::rules::InvalidArgumentName),
        (PEP8Naming, "804") => (RuleGroup::Stable, rules::pep8_naming::rules::InvalidFirstArgumentNameForClassMethod),
        (PEP8Naming, "805") => (RuleGroup::Stable, rules::pep8_naming::rules::InvalidFirstArgumentNameForMethod),
        (PEP8Naming, "806") => (RuleGroup::Stable, rules::pep8_naming::rules::NonLowercaseVariableInFunction),
        (PEP8Naming, "807") => (RuleGroup::Stable, rules::pep8_naming::rules::DunderFunctionName),
        (PEP8Naming, "811") => (RuleGroup::Stable, rules::pep8_naming::rules::ConstantImportedAsNonConstant),
        (PEP8Naming, "812") => (RuleGroup::Stable, rules::pep8_naming::rules::LowercaseImportedAsNonLowercase),
        (PEP8Naming, "813") => (RuleGroup::Stable, rules::pep8_naming::rules::CamelcaseImportedAsLowercase),
        (PEP8Naming, "814") => (RuleGroup::Stable, rules::pep8_naming::rules::CamelcaseImportedAsConstant),
        (PEP8Naming, "815") => (RuleGroup::Stable, rules::pep8_naming::rules::MixedCaseVariableInClassScope),
        (PEP8Naming, "816") => (RuleGroup::Stable, rules::pep8_naming::rules::MixedCaseVariableInGlobalScope),
        (PEP8Naming, "817") => (RuleGroup::Stable, rules::pep8_naming::rules::CamelcaseImportedAsAcronym),
        (PEP8Naming, "818") => (RuleGroup::Stable, rules::pep8_naming::rules::ErrorSuffixOnExceptionName),
        (PEP8Naming, "999") => (RuleGroup::Stable, rules::pep8_naming::rules::InvalidModuleName),

        // isort
        (Isort, "001") => (RuleGroup::Stable, rules::isort::rules::UnsortedImports),
        (Isort, "002") => (RuleGroup::Stable, rules::isort::rules::MissingRequiredImport),

        // eradicate
        (Eradicate, "001") => (RuleGroup::Stable, rules::eradicate::rules::CommentedOutCode),

        // flake8-bandit
        (Flake8Bandit, "101") => (RuleGroup::Stable, rules::flake8_bandit::rules::Assert),
        (Flake8Bandit, "102") => (RuleGroup::Stable, rules::flake8_bandit::rules::ExecBuiltin),
        (Flake8Bandit, "103") => (RuleGroup::Stable, rules::flake8_bandit::rules::BadFilePermissions),
        (Flake8Bandit, "104") => (RuleGroup::Stable, rules::flake8_bandit::rules::HardcodedBindAllInterfaces),
        (Flake8Bandit, "105") => (RuleGroup::Stable, rules::flake8_bandit::rules::HardcodedPasswordString),
        (Flake8Bandit, "106") => (RuleGroup::Stable, rules::flake8_bandit::rules::HardcodedPasswordFuncArg),
        (Flake8Bandit, "107") => (RuleGroup::Stable, rules::flake8_bandit::rules::HardcodedPasswordDefault),
        (Flake8Bandit, "108") => (RuleGroup::Stable, rules::flake8_bandit::rules::HardcodedTempFile),
        (Flake8Bandit, "110") => (RuleGroup::Stable, rules::flake8_bandit::rules::TryExceptPass),
        (Flake8Bandit, "112") => (RuleGroup::Stable, rules::flake8_bandit::rules::TryExceptContinue),
        (Flake8Bandit, "113") => (RuleGroup::Stable, rules::flake8_bandit::rules::RequestWithoutTimeout),
        (Flake8Bandit, "201") => (RuleGroup::Stable, rules::flake8_bandit::rules::FlaskDebugTrue),
        (Flake8Bandit, "202") => (RuleGroup::Stable, rules::flake8_bandit::rules::TarfileUnsafeMembers),
        (Flake8Bandit, "301") => (RuleGroup::Stable, rules::flake8_bandit::rules::SuspiciousPickleUsage),
        (Flake8Bandit, "302") => (RuleGroup::Stable, rules::flake8_bandit::rules::SuspiciousMarshalUsage),
        (Flake8Bandit, "303") => (RuleGroup::Stable, rules::flake8_bandit::rules::SuspiciousInsecureHashUsage),
        (Flake8Bandit, "304") => (RuleGroup::Stable, rules::flake8_bandit::rules::SuspiciousInsecureCipherUsage),
        (Flake8Bandit, "305") => (RuleGroup::Stable, rules::flake8_bandit::rules::SuspiciousInsecureCipherModeUsage),
        (Flake8Bandit, "306") => (RuleGroup::Stable, rules::flake8_bandit::rules::SuspiciousMktempUsage),
        (Flake8Bandit, "307") => (RuleGroup::Stable, rules::flake8_bandit::rules::SuspiciousEvalUsage),
        (Flake8Bandit, "308") => (RuleGroup::Stable, rules::flake8_bandit::rules::SuspiciousMarkSafeUsage),
        (Flake8Bandit, "310") => (RuleGroup::Stable, rules::flake8_bandit::rules::SuspiciousURLOpenUsage),
        (Flake8Bandit, "311") => (RuleGroup::Stable, rules::flake8_bandit::rules::SuspiciousNonCryptographicRandomUsage),
        (Flake8Bandit, "312") => (RuleGroup::Stable, rules::flake8_bandit::rules::SuspiciousTelnetUsage),
        (Flake8Bandit, "313") => (RuleGroup::Stable, rules::flake8_bandit::rules::SuspiciousXMLCElementTreeUsage),
        (Flake8Bandit, "314") => (RuleGroup::Stable, rules::flake8_bandit::rules::SuspiciousXMLElementTreeUsage),
        (Flake8Bandit, "315") => (RuleGroup::Stable, rules::flake8_bandit::rules::SuspiciousXMLExpatReaderUsage),
        (Flake8Bandit, "316") => (RuleGroup::Stable, rules::flake8_bandit::rules::SuspiciousXMLExpatBuilderUsage),
        (Flake8Bandit, "317") => (RuleGroup::Stable, rules::flake8_bandit::rules::SuspiciousXMLSaxUsage),
        (Flake8Bandit, "318") => (RuleGroup::Stable, rules::flake8_bandit::rules::SuspiciousXMLMiniDOMUsage),
        (Flake8Bandit, "319") => (RuleGroup::Stable, rules::flake8_bandit::rules::SuspiciousXMLPullDOMUsage),
        (Flake8Bandit, "320") => (RuleGroup::Removed, rules::flake8_bandit::rules::SuspiciousXMLETreeUsage),
        (Flake8Bandit, "321") => (RuleGroup::Stable, rules::flake8_bandit::rules::SuspiciousFTPLibUsage),
        (Flake8Bandit, "323") => (RuleGroup::Stable, rules::flake8_bandit::rules::SuspiciousUnverifiedContextUsage),
        (Flake8Bandit, "324") => (RuleGroup::Stable, rules::flake8_bandit::rules::HashlibInsecureHashFunction),
        (Flake8Bandit, "401") => (RuleGroup::Preview, rules::flake8_bandit::rules::SuspiciousTelnetlibImport),
        (Flake8Bandit, "402") => (RuleGroup::Preview, rules::flake8_bandit::rules::SuspiciousFtplibImport),
        (Flake8Bandit, "403") => (RuleGroup::Preview, rules::flake8_bandit::rules::SuspiciousPickleImport),
        (Flake8Bandit, "404") => (RuleGroup::Preview, rules::flake8_bandit::rules::SuspiciousSubprocessImport),
        (Flake8Bandit, "405") => (RuleGroup::Preview, rules::flake8_bandit::rules::SuspiciousXmlEtreeImport),
        (Flake8Bandit, "406") => (RuleGroup::Preview, rules::flake8_bandit::rules::SuspiciousXmlSaxImport),
        (Flake8Bandit, "407") => (RuleGroup::Preview, rules::flake8_bandit::rules::SuspiciousXmlExpatImport),
        (Flake8Bandit, "408") => (RuleGroup::Preview, rules::flake8_bandit::rules::SuspiciousXmlMinidomImport),
        (Flake8Bandit, "409") => (RuleGroup::Preview, rules::flake8_bandit::rules::SuspiciousXmlPulldomImport),
        (Flake8Bandit, "410") => (RuleGroup::Removed, rules::flake8_bandit::rules::SuspiciousLxmlImport),
        (Flake8Bandit, "411") => (RuleGroup::Preview, rules::flake8_bandit::rules::SuspiciousXmlrpcImport),
        (Flake8Bandit, "412") => (RuleGroup::Preview, rules::flake8_bandit::rules::SuspiciousHttpoxyImport),
        (Flake8Bandit, "413") => (RuleGroup::Preview, rules::flake8_bandit::rules::SuspiciousPycryptoImport),
        (Flake8Bandit, "415") => (RuleGroup::Preview, rules::flake8_bandit::rules::SuspiciousPyghmiImport),
        (Flake8Bandit, "501") => (RuleGroup::Stable, rules::flake8_bandit::rules::RequestWithNoCertValidation),
        (Flake8Bandit, "502") => (RuleGroup::Stable, rules::flake8_bandit::rules::SslInsecureVersion),
        (Flake8Bandit, "503") => (RuleGroup::Stable, rules::flake8_bandit::rules::SslWithBadDefaults),
        (Flake8Bandit, "504") => (RuleGroup::Stable, rules::flake8_bandit::rules::SslWithNoVersion),
        (Flake8Bandit, "505") => (RuleGroup::Stable, rules::flake8_bandit::rules::WeakCryptographicKey),
        (Flake8Bandit, "506") => (RuleGroup::Stable, rules::flake8_bandit::rules::UnsafeYAMLLoad),
        (Flake8Bandit, "507") => (RuleGroup::Stable, rules::flake8_bandit::rules::SSHNoHostKeyVerification),
        (Flake8Bandit, "508") => (RuleGroup::Stable, rules::flake8_bandit::rules::SnmpInsecureVersion),
        (Flake8Bandit, "509") => (RuleGroup::Stable, rules::flake8_bandit::rules::SnmpWeakCryptography),
        (Flake8Bandit, "601") => (RuleGroup::Stable, rules::flake8_bandit::rules::ParamikoCall),
        (Flake8Bandit, "602") => (RuleGroup::Stable, rules::flake8_bandit::rules::SubprocessPopenWithShellEqualsTrue),
        (Flake8Bandit, "603") => (RuleGroup::Stable, rules::flake8_bandit::rules::SubprocessWithoutShellEqualsTrue),
        (Flake8Bandit, "604") => (RuleGroup::Stable, rules::flake8_bandit::rules::CallWithShellEqualsTrue),
        (Flake8Bandit, "605") => (RuleGroup::Stable, rules::flake8_bandit::rules::StartProcessWithAShell),
        (Flake8Bandit, "606") => (RuleGroup::Stable, rules::flake8_bandit::rules::StartProcessWithNoShell),
        (Flake8Bandit, "607") => (RuleGroup::Stable, rules::flake8_bandit::rules::StartProcessWithPartialPath),
        (Flake8Bandit, "608") => (RuleGroup::Stable, rules::flake8_bandit::rules::HardcodedSQLExpression),
        (Flake8Bandit, "609") => (RuleGroup::Stable, rules::flake8_bandit::rules::UnixCommandWildcardInjection),
        (Flake8Bandit, "610") => (RuleGroup::Stable, rules::flake8_bandit::rules::DjangoExtra),
        (Flake8Bandit, "611") => (RuleGroup::Stable, rules::flake8_bandit::rules::DjangoRawSql),
        (Flake8Bandit, "612") => (RuleGroup::Stable, rules::flake8_bandit::rules::LoggingConfigInsecureListen),
        (Flake8Bandit, "701") => (RuleGroup::Stable, rules::flake8_bandit::rules::Jinja2AutoescapeFalse),
        (Flake8Bandit, "702") => (RuleGroup::Stable, rules::flake8_bandit::rules::MakoTemplates),
        (Flake8Bandit, "704") => (RuleGroup::Stable, rules::flake8_bandit::rules::UnsafeMarkupUse),

        // flake8-boolean-trap
        (Flake8BooleanTrap, "001") => (RuleGroup::Stable, rules::flake8_boolean_trap::rules::BooleanTypeHintPositionalArgument),
        (Flake8BooleanTrap, "002") => (RuleGroup::Stable, rules::flake8_boolean_trap::rules::BooleanDefaultValuePositionalArgument),
        (Flake8BooleanTrap, "003") => (RuleGroup::Stable, rules::flake8_boolean_trap::rules::BooleanPositionalValueInCall),

        // flake8-unused-arguments
        (Flake8UnusedArguments, "001") => (RuleGroup::Stable, rules::flake8_unused_arguments::rules::UnusedFunctionArgument),
        (Flake8UnusedArguments, "002") => (RuleGroup::Stable, rules::flake8_unused_arguments::rules::UnusedMethodArgument),
        (Flake8UnusedArguments, "003") => (RuleGroup::Stable, rules::flake8_unused_arguments::rules::UnusedClassMethodArgument),
        (Flake8UnusedArguments, "004") => (RuleGroup::Stable, rules::flake8_unused_arguments::rules::UnusedStaticMethodArgument),
        (Flake8UnusedArguments, "005") => (RuleGroup::Stable, rules::flake8_unused_arguments::rules::UnusedLambdaArgument),

        // flake8-import-conventions
        (Flake8ImportConventions, "001") => (RuleGroup::Stable, rules::flake8_import_conventions::rules::UnconventionalImportAlias),
        (Flake8ImportConventions, "002") => (RuleGroup::Stable, rules::flake8_import_conventions::rules::BannedImportAlias),
        (Flake8ImportConventions, "003") => (RuleGroup::Stable, rules::flake8_import_conventions::rules::BannedImportFrom),

        // flake8-datetimez
        (Flake8Datetimez, "001") => (RuleGroup::Stable, rules::flake8_datetimez::rules::CallDatetimeWithoutTzinfo),
        (Flake8Datetimez, "002") => (RuleGroup::Stable, rules::flake8_datetimez::rules::CallDatetimeToday),
        (Flake8Datetimez, "003") => (RuleGroup::Stable, rules::flake8_datetimez::rules::CallDatetimeUtcnow),
        (Flake8Datetimez, "004") => (RuleGroup::Stable, rules::flake8_datetimez::rules::CallDatetimeUtcfromtimestamp),
        (Flake8Datetimez, "005") => (RuleGroup::Stable, rules::flake8_datetimez::rules::CallDatetimeNowWithoutTzinfo),
        (Flake8Datetimez, "006") => (RuleGroup::Stable, rules::flake8_datetimez::rules::CallDatetimeFromtimestamp),
        (Flake8Datetimez, "007") => (RuleGroup::Stable, rules::flake8_datetimez::rules::CallDatetimeStrptimeWithoutZone),
        (Flake8Datetimez, "011") => (RuleGroup::Stable, rules::flake8_datetimez::rules::CallDateToday),
        (Flake8Datetimez, "012") => (RuleGroup::Stable, rules::flake8_datetimez::rules::CallDateFromtimestamp),
        (Flake8Datetimez, "901") => (RuleGroup::Stable, rules::flake8_datetimez::rules::DatetimeMinMax),

        // pygrep-hooks
        (PygrepHooks, "001") => (RuleGroup::Removed, rules::pygrep_hooks::rules::Eval),
        (PygrepHooks, "002") => (RuleGroup::Removed, rules::pygrep_hooks::rules::DeprecatedLogWarn),
        (PygrepHooks, "003") => (RuleGroup::Stable, rules::pygrep_hooks::rules::BlanketTypeIgnore),
        (PygrepHooks, "004") => (RuleGroup::Stable, rules::pygrep_hooks::rules::BlanketNOQA),
        (PygrepHooks, "005") => (RuleGroup::Stable, rules::pygrep_hooks::rules::InvalidMockAccess),

        // pandas-vet
        (PandasVet, "002") => (RuleGroup::Stable, rules::pandas_vet::rules::PandasUseOfInplaceArgument),
        (PandasVet, "003") => (RuleGroup::Stable, rules::pandas_vet::rules::PandasUseOfDotIsNull),
        (PandasVet, "004") => (RuleGroup::Stable, rules::pandas_vet::rules::PandasUseOfDotNotNull),
        (PandasVet, "007") => (RuleGroup::Stable, rules::pandas_vet::rules::PandasUseOfDotIx),
        (PandasVet, "008") => (RuleGroup::Stable, rules::pandas_vet::rules::PandasUseOfDotAt),
        (PandasVet, "009") => (RuleGroup::Stable, rules::pandas_vet::rules::PandasUseOfDotIat),
        (PandasVet, "010") => (RuleGroup::Stable, rules::pandas_vet::rules::PandasUseOfDotPivotOrUnstack),
        (PandasVet, "011") => (RuleGroup::Stable, rules::pandas_vet::rules::PandasUseOfDotValues),
        (PandasVet, "012") => (RuleGroup::Stable, rules::pandas_vet::rules::PandasUseOfDotReadTable),
        (PandasVet, "013") => (RuleGroup::Stable, rules::pandas_vet::rules::PandasUseOfDotStack),
        (PandasVet, "015") => (RuleGroup::Stable, rules::pandas_vet::rules::PandasUseOfPdMerge),
        (PandasVet, "101") => (RuleGroup::Stable, rules::pandas_vet::rules::PandasNuniqueConstantSeriesCheck),
        (PandasVet, "901") => (RuleGroup::Deprecated, rules::pandas_vet::rules::PandasDfVariableName),

        // flake8-errmsg
        (Flake8ErrMsg, "101") => (RuleGroup::Stable, rules::flake8_errmsg::rules::RawStringInException),
        (Flake8ErrMsg, "102") => (RuleGroup::Stable, rules::flake8_errmsg::rules::FStringInException),
        (Flake8ErrMsg, "103") => (RuleGroup::Stable, rules::flake8_errmsg::rules::DotFormatInException),

        // flake8-pyi
        (Flake8Pyi, "001") => (RuleGroup::Stable, rules::flake8_pyi::rules::UnprefixedTypeParam),
        (Flake8Pyi, "002") => (RuleGroup::Stable, rules::flake8_pyi::rules::ComplexIfStatementInStub),
        (Flake8Pyi, "003") => (RuleGroup::Stable, rules::flake8_pyi::rules::UnrecognizedVersionInfoCheck),
        (Flake8Pyi, "004") => (RuleGroup::Stable, rules::flake8_pyi::rules::PatchVersionComparison),
        (Flake8Pyi, "005") => (RuleGroup::Stable, rules::flake8_pyi::rules::WrongTupleLengthVersionComparison),
        (Flake8Pyi, "006") => (RuleGroup::Stable, rules::flake8_pyi::rules::BadVersionInfoComparison),
        (Flake8Pyi, "007") => (RuleGroup::Stable, rules::flake8_pyi::rules::UnrecognizedPlatformCheck),
        (Flake8Pyi, "008") => (RuleGroup::Stable, rules::flake8_pyi::rules::UnrecognizedPlatformName),
        (Flake8Pyi, "009") => (RuleGroup::Stable, rules::flake8_pyi::rules::PassStatementStubBody),
        (Flake8Pyi, "010") => (RuleGroup::Stable, rules::flake8_pyi::rules::NonEmptyStubBody),
        (Flake8Pyi, "011") => (RuleGroup::Stable, rules::flake8_pyi::rules::TypedArgumentDefaultInStub),
        (Flake8Pyi, "012") => (RuleGroup::Stable, rules::flake8_pyi::rules::PassInClassBody),
        (Flake8Pyi, "013") => (RuleGroup::Stable, rules::flake8_pyi::rules::EllipsisInNonEmptyClassBody),
        (Flake8Pyi, "014") => (RuleGroup::Stable, rules::flake8_pyi::rules::ArgumentDefaultInStub),
        (Flake8Pyi, "015") => (RuleGroup::Stable, rules::flake8_pyi::rules::AssignmentDefaultInStub),
        (Flake8Pyi, "016") => (RuleGroup::Stable, rules::flake8_pyi::rules::DuplicateUnionMember),
        (Flake8Pyi, "017") => (RuleGroup::Stable, rules::flake8_pyi::rules::ComplexAssignmentInStub),
        (Flake8Pyi, "018") => (RuleGroup::Stable, rules::flake8_pyi::rules::UnusedPrivateTypeVar),
        (Flake8Pyi, "019") => (RuleGroup::Stable, rules::flake8_pyi::rules::CustomTypeVarForSelf),
        (Flake8Pyi, "020") => (RuleGroup::Stable, rules::flake8_pyi::rules::QuotedAnnotationInStub),
        (Flake8Pyi, "021") => (RuleGroup::Stable, rules::flake8_pyi::rules::DocstringInStub),
        (Flake8Pyi, "024") => (RuleGroup::Stable, rules::flake8_pyi::rules::CollectionsNamedTuple),
        (Flake8Pyi, "025") => (RuleGroup::Stable, rules::flake8_pyi::rules::UnaliasedCollectionsAbcSetImport),
        (Flake8Pyi, "026") => (RuleGroup::Stable, rules::flake8_pyi::rules::TypeAliasWithoutAnnotation),
        (Flake8Pyi, "029") => (RuleGroup::Stable, rules::flake8_pyi::rules::StrOrReprDefinedInStub),
        (Flake8Pyi, "030") => (RuleGroup::Stable, rules::flake8_pyi::rules::UnnecessaryLiteralUnion),
        (Flake8Pyi, "032") => (RuleGroup::Stable, rules::flake8_pyi::rules::AnyEqNeAnnotation),
        (Flake8Pyi, "033") => (RuleGroup::Stable, rules::flake8_pyi::rules::TypeCommentInStub),
        (Flake8Pyi, "034") => (RuleGroup::Stable, rules::flake8_pyi::rules::NonSelfReturnType),
        (Flake8Pyi, "035") => (RuleGroup::Stable, rules::flake8_pyi::rules::UnassignedSpecialVariableInStub),
        (Flake8Pyi, "036") => (RuleGroup::Stable, rules::flake8_pyi::rules::BadExitAnnotation),
        (Flake8Pyi, "041") => (RuleGroup::Stable, rules::flake8_pyi::rules::RedundantNumericUnion),
        (Flake8Pyi, "042") => (RuleGroup::Stable, rules::flake8_pyi::rules::SnakeCaseTypeAlias),
        (Flake8Pyi, "043") => (RuleGroup::Stable, rules::flake8_pyi::rules::TSuffixedTypeAlias),
        (Flake8Pyi, "044") => (RuleGroup::Stable, rules::flake8_pyi::rules::FutureAnnotationsInStub),
        (Flake8Pyi, "045") => (RuleGroup::Stable, rules::flake8_pyi::rules::IterMethodReturnIterable),
        (Flake8Pyi, "046") => (RuleGroup::Stable, rules::flake8_pyi::rules::UnusedPrivateProtocol),
        (Flake8Pyi, "047") => (RuleGroup::Stable, rules::flake8_pyi::rules::UnusedPrivateTypeAlias),
        (Flake8Pyi, "048") => (RuleGroup::Stable, rules::flake8_pyi::rules::StubBodyMultipleStatements),
        (Flake8Pyi, "049") => (RuleGroup::Stable, rules::flake8_pyi::rules::UnusedPrivateTypedDict),
        (Flake8Pyi, "050") => (RuleGroup::Stable, rules::flake8_pyi::rules::NoReturnArgumentAnnotationInStub),
        (Flake8Pyi, "051") => (RuleGroup::Stable, rules::flake8_pyi::rules::RedundantLiteralUnion),
        (Flake8Pyi, "052") => (RuleGroup::Stable, rules::flake8_pyi::rules::UnannotatedAssignmentInStub),
        (Flake8Pyi, "054") => (RuleGroup::Stable, rules::flake8_pyi::rules::NumericLiteralTooLong),
        (Flake8Pyi, "053") => (RuleGroup::Stable, rules::flake8_pyi::rules::StringOrBytesTooLong),
        (Flake8Pyi, "055") => (RuleGroup::Stable, rules::flake8_pyi::rules::UnnecessaryTypeUnion),
        (Flake8Pyi, "056") => (RuleGroup::Stable, rules::flake8_pyi::rules::UnsupportedMethodCallOnAll),
        (Flake8Pyi, "058") => (RuleGroup::Stable, rules::flake8_pyi::rules::GeneratorReturnFromIterMethod),
        (Flake8Pyi, "057") => (RuleGroup::Stable, rules::flake8_pyi::rules::ByteStringUsage),
        (Flake8Pyi, "059") => (RuleGroup::Preview, rules::flake8_pyi::rules::GenericNotLastBaseClass),
        (Flake8Pyi, "061") => (RuleGroup::Preview, rules::flake8_pyi::rules::RedundantNoneLiteral),
        (Flake8Pyi, "062") => (RuleGroup::Stable, rules::flake8_pyi::rules::DuplicateLiteralMember),
        (Flake8Pyi, "063") => (RuleGroup::Stable, rules::flake8_pyi::rules::Pep484StylePositionalOnlyParameter),
        (Flake8Pyi, "064") => (RuleGroup::Stable, rules::flake8_pyi::rules::RedundantFinalLiteral),
        (Flake8Pyi, "066") => (RuleGroup::Stable, rules::flake8_pyi::rules::BadVersionInfoOrder),

        // flake8-pytest-style
        (Flake8PytestStyle, "001") => (RuleGroup::Stable, rules::flake8_pytest_style::rules::PytestFixtureIncorrectParenthesesStyle),
        (Flake8PytestStyle, "002") => (RuleGroup::Stable, rules::flake8_pytest_style::rules::PytestFixturePositionalArgs),
        (Flake8PytestStyle, "003") => (RuleGroup::Stable, rules::flake8_pytest_style::rules::PytestExtraneousScopeFunction),
        #[allow(deprecated)]
        (Flake8PytestStyle, "004") => (RuleGroup::Removed, rules::flake8_pytest_style::rules::PytestMissingFixtureNameUnderscore),
        #[allow(deprecated)]
        (Flake8PytestStyle, "005") => (RuleGroup::Removed, rules::flake8_pytest_style::rules::PytestIncorrectFixtureNameUnderscore),
        (Flake8PytestStyle, "006") => (RuleGroup::Stable, rules::flake8_pytest_style::rules::PytestParametrizeNamesWrongType),
        (Flake8PytestStyle, "007") => (RuleGroup::Stable, rules::flake8_pytest_style::rules::PytestParametrizeValuesWrongType),
        (Flake8PytestStyle, "008") => (RuleGroup::Stable, rules::flake8_pytest_style::rules::PytestPatchWithLambda),
        (Flake8PytestStyle, "009") => (RuleGroup::Stable, rules::flake8_pytest_style::rules::PytestUnittestAssertion),
        (Flake8PytestStyle, "010") => (RuleGroup::Stable, rules::flake8_pytest_style::rules::PytestRaisesWithoutException),
        (Flake8PytestStyle, "011") => (RuleGroup::Stable, rules::flake8_pytest_style::rules::PytestRaisesTooBroad),
        (Flake8PytestStyle, "012") => (RuleGroup::Stable, rules::flake8_pytest_style::rules::PytestRaisesWithMultipleStatements),
        (Flake8PytestStyle, "013") => (RuleGroup::Stable, rules::flake8_pytest_style::rules::PytestIncorrectPytestImport),
        (Flake8PytestStyle, "014") => (RuleGroup::Stable, rules::flake8_pytest_style::rules::PytestDuplicateParametrizeTestCases),
        (Flake8PytestStyle, "015") => (RuleGroup::Stable, rules::flake8_pytest_style::rules::PytestAssertAlwaysFalse),
        (Flake8PytestStyle, "016") => (RuleGroup::Stable, rules::flake8_pytest_style::rules::PytestFailWithoutMessage),
        (Flake8PytestStyle, "017") => (RuleGroup::Stable, rules::flake8_pytest_style::rules::PytestAssertInExcept),
        (Flake8PytestStyle, "018") => (RuleGroup::Stable, rules::flake8_pytest_style::rules::PytestCompositeAssertion),
        (Flake8PytestStyle, "019") => (RuleGroup::Stable, rules::flake8_pytest_style::rules::PytestFixtureParamWithoutValue),
        (Flake8PytestStyle, "020") => (RuleGroup::Stable, rules::flake8_pytest_style::rules::PytestDeprecatedYieldFixture),
        (Flake8PytestStyle, "021") => (RuleGroup::Stable, rules::flake8_pytest_style::rules::PytestFixtureFinalizerCallback),
        (Flake8PytestStyle, "022") => (RuleGroup::Stable, rules::flake8_pytest_style::rules::PytestUselessYieldFixture),
        (Flake8PytestStyle, "023") => (RuleGroup::Stable, rules::flake8_pytest_style::rules::PytestIncorrectMarkParenthesesStyle),
        (Flake8PytestStyle, "024") => (RuleGroup::Stable, rules::flake8_pytest_style::rules::PytestUnnecessaryAsyncioMarkOnFixture),
        (Flake8PytestStyle, "025") => (RuleGroup::Stable, rules::flake8_pytest_style::rules::PytestErroneousUseFixturesOnFixture),
        (Flake8PytestStyle, "026") => (RuleGroup::Stable, rules::flake8_pytest_style::rules::PytestUseFixturesWithoutParameters),
        (Flake8PytestStyle, "027") => (RuleGroup::Stable, rules::flake8_pytest_style::rules::PytestUnittestRaisesAssertion),
        (Flake8PytestStyle, "028") => (RuleGroup::Stable, rules::flake8_pytest_style::rules::PytestParameterWithDefaultArgument),
        (Flake8PytestStyle, "029") => (RuleGroup::Preview, rules::flake8_pytest_style::rules::PytestWarnsWithoutWarning),
        (Flake8PytestStyle, "030") => (RuleGroup::Stable, rules::flake8_pytest_style::rules::PytestWarnsTooBroad),
        (Flake8PytestStyle, "031") => (RuleGroup::Stable, rules::flake8_pytest_style::rules::PytestWarnsWithMultipleStatements),

        // flake8-pie
        (Flake8Pie, "790") => (RuleGroup::Stable, rules::flake8_pie::rules::UnnecessaryPlaceholder),
        (Flake8Pie, "794") => (RuleGroup::Stable, rules::flake8_pie::rules::DuplicateClassFieldDefinition),
        (Flake8Pie, "796") => (RuleGroup::Stable, rules::flake8_pie::rules::NonUniqueEnums),
        (Flake8Pie, "800") => (RuleGroup::Stable, rules::flake8_pie::rules::UnnecessarySpread),
        (Flake8Pie, "804") => (RuleGroup::Stable, rules::flake8_pie::rules::UnnecessaryDictKwargs),
        (Flake8Pie, "807") => (RuleGroup::Stable, rules::flake8_pie::rules::ReimplementedContainerBuiltin),
        (Flake8Pie, "808") => (RuleGroup::Stable, rules::flake8_pie::rules::UnnecessaryRangeStart),
        (Flake8Pie, "810") => (RuleGroup::Stable, rules::flake8_pie::rules::MultipleStartsEndsWith),

        // flake8-commas
        (Flake8Commas, "812") => (RuleGroup::Stable, rules::flake8_commas::rules::MissingTrailingComma),
        (Flake8Commas, "818") => (RuleGroup::Stable, rules::flake8_commas::rules::TrailingCommaOnBareTuple),
        (Flake8Commas, "819") => (RuleGroup::Stable, rules::flake8_commas::rules::ProhibitedTrailingComma),

        // flake8-no-pep420
        (Flake8NoPep420, "001") => (RuleGroup::Stable, rules::flake8_no_pep420::rules::ImplicitNamespacePackage),

        // flake8-executable
        (Flake8Executable, "001") => (RuleGroup::Stable, rules::flake8_executable::rules::ShebangNotExecutable),
        (Flake8Executable, "002") => (RuleGroup::Stable, rules::flake8_executable::rules::ShebangMissingExecutableFile),
        (Flake8Executable, "003") => (RuleGroup::Stable, rules::flake8_executable::rules::ShebangMissingPython),
        (Flake8Executable, "004") => (RuleGroup::Stable, rules::flake8_executable::rules::ShebangLeadingWhitespace),
        (Flake8Executable, "005") => (RuleGroup::Stable, rules::flake8_executable::rules::ShebangNotFirstLine),

        // flake8-type-checking
        (Flake8TypeChecking, "001") => (RuleGroup::Stable, rules::flake8_type_checking::rules::TypingOnlyFirstPartyImport),
        (Flake8TypeChecking, "002") => (RuleGroup::Stable, rules::flake8_type_checking::rules::TypingOnlyThirdPartyImport),
        (Flake8TypeChecking, "003") => (RuleGroup::Stable, rules::flake8_type_checking::rules::TypingOnlyStandardLibraryImport),
        (Flake8TypeChecking, "004") => (RuleGroup::Stable, rules::flake8_type_checking::rules::RuntimeImportInTypeCheckingBlock),
        (Flake8TypeChecking, "005") => (RuleGroup::Stable, rules::flake8_type_checking::rules::EmptyTypeCheckingBlock),
        (Flake8TypeChecking, "006") => (RuleGroup::Stable, rules::flake8_type_checking::rules::RuntimeCastValue),
        (Flake8TypeChecking, "007") => (RuleGroup::Stable, rules::flake8_type_checking::rules::UnquotedTypeAlias),
        (Flake8TypeChecking, "008") => (RuleGroup::Preview, rules::flake8_type_checking::rules::QuotedTypeAlias),
        (Flake8TypeChecking, "010") => (RuleGroup::Stable, rules::flake8_type_checking::rules::RuntimeStringUnion),

        // tryceratops
        (Tryceratops, "002") => (RuleGroup::Stable, rules::tryceratops::rules::RaiseVanillaClass),
        (Tryceratops, "003") => (RuleGroup::Stable, rules::tryceratops::rules::RaiseVanillaArgs),
        (Tryceratops, "004") => (RuleGroup::Stable, rules::tryceratops::rules::TypeCheckWithoutTypeError),
        (Tryceratops, "200") => (RuleGroup::Removed, rules::tryceratops::rules::ReraiseNoCause),
        (Tryceratops, "201") => (RuleGroup::Stable, rules::tryceratops::rules::VerboseRaise),
        (Tryceratops, "203") => (RuleGroup::Stable, rules::tryceratops::rules::UselessTryExcept),
        (Tryceratops, "300") => (RuleGroup::Stable, rules::tryceratops::rules::TryConsiderElse),
        (Tryceratops, "301") => (RuleGroup::Stable, rules::tryceratops::rules::RaiseWithinTry),
        (Tryceratops, "400") => (RuleGroup::Stable, rules::tryceratops::rules::ErrorInsteadOfException),
        (Tryceratops, "401") => (RuleGroup::Stable, rules::tryceratops::rules::VerboseLogMessage),

        // flake8-use-pathlib
        (Flake8UsePathlib, "100") => (RuleGroup::Stable, rules::flake8_use_pathlib::rules::OsPathAbspath),
        (Flake8UsePathlib, "101") => (RuleGroup::Stable, rules::flake8_use_pathlib::rules::OsChmod),
        (Flake8UsePathlib, "102") => (RuleGroup::Stable, rules::flake8_use_pathlib::rules::OsMkdir),
        (Flake8UsePathlib, "103") => (RuleGroup::Stable, rules::flake8_use_pathlib::rules::OsMakedirs),
        (Flake8UsePathlib, "104") => (RuleGroup::Stable, rules::flake8_use_pathlib::rules::OsRename),
        (Flake8UsePathlib, "105") => (RuleGroup::Stable, rules::flake8_use_pathlib::rules::OsReplace),
        (Flake8UsePathlib, "106") => (RuleGroup::Stable, rules::flake8_use_pathlib::rules::OsRmdir),
        (Flake8UsePathlib, "107") => (RuleGroup::Stable, rules::flake8_use_pathlib::rules::OsRemove),
        (Flake8UsePathlib, "108") => (RuleGroup::Stable, rules::flake8_use_pathlib::rules::OsUnlink),
        (Flake8UsePathlib, "109") => (RuleGroup::Stable, rules::flake8_use_pathlib::rules::OsGetcwd),
        (Flake8UsePathlib, "110") => (RuleGroup::Stable, rules::flake8_use_pathlib::rules::OsPathExists),
        (Flake8UsePathlib, "111") => (RuleGroup::Stable, rules::flake8_use_pathlib::rules::OsPathExpanduser),
        (Flake8UsePathlib, "112") => (RuleGroup::Stable, rules::flake8_use_pathlib::rules::OsPathIsdir),
        (Flake8UsePathlib, "113") => (RuleGroup::Stable, rules::flake8_use_pathlib::rules::OsPathIsfile),
        (Flake8UsePathlib, "114") => (RuleGroup::Stable, rules::flake8_use_pathlib::rules::OsPathIslink),
        (Flake8UsePathlib, "115") => (RuleGroup::Stable, rules::flake8_use_pathlib::rules::OsReadlink),
        (Flake8UsePathlib, "116") => (RuleGroup::Stable, rules::flake8_use_pathlib::violations::OsStat),
        (Flake8UsePathlib, "117") => (RuleGroup::Stable, rules::flake8_use_pathlib::rules::OsPathIsabs),
        (Flake8UsePathlib, "118") => (RuleGroup::Stable, rules::flake8_use_pathlib::violations::OsPathJoin),
        (Flake8UsePathlib, "119") => (RuleGroup::Stable, rules::flake8_use_pathlib::rules::OsPathBasename),
        (Flake8UsePathlib, "120") => (RuleGroup::Stable, rules::flake8_use_pathlib::rules::OsPathDirname),
        (Flake8UsePathlib, "121") => (RuleGroup::Stable, rules::flake8_use_pathlib::rules::OsPathSamefile),
        (Flake8UsePathlib, "122") => (RuleGroup::Stable, rules::flake8_use_pathlib::violations::OsPathSplitext),
        (Flake8UsePathlib, "123") => (RuleGroup::Stable, rules::flake8_use_pathlib::violations::BuiltinOpen),
        (Flake8UsePathlib, "124") => (RuleGroup::Stable, rules::flake8_use_pathlib::violations::PyPath),
        (Flake8UsePathlib, "201") => (RuleGroup::Stable, rules::flake8_use_pathlib::rules::PathConstructorCurrentDirectory),
        (Flake8UsePathlib, "202") => (RuleGroup::Stable, rules::flake8_use_pathlib::rules::OsPathGetsize),
        (Flake8UsePathlib, "202") => (RuleGroup::Stable, rules::flake8_use_pathlib::rules::OsPathGetsize),
        (Flake8UsePathlib, "203") => (RuleGroup::Stable, rules::flake8_use_pathlib::rules::OsPathGetatime),
        (Flake8UsePathlib, "204") => (RuleGroup::Stable, rules::flake8_use_pathlib::rules::OsPathGetmtime),
        (Flake8UsePathlib, "205") => (RuleGroup::Stable, rules::flake8_use_pathlib::rules::OsPathGetctime),
        (Flake8UsePathlib, "206") => (RuleGroup::Stable, rules::flake8_use_pathlib::rules::OsSepSplit),
        (Flake8UsePathlib, "207") => (RuleGroup::Stable, rules::flake8_use_pathlib::rules::Glob),
        (Flake8UsePathlib, "208") => (RuleGroup::Stable, rules::flake8_use_pathlib::violations::OsListdir),
        (Flake8UsePathlib, "210") => (RuleGroup::Stable, rules::flake8_use_pathlib::rules::InvalidPathlibWithSuffix),
        (Flake8UsePathlib, "211") => (RuleGroup::Preview, rules::flake8_use_pathlib::violations::OsSymlink),

        // flake8-logging-format
        (Flake8LoggingFormat, "001") => (RuleGroup::Stable, rules::flake8_logging_format::violations::LoggingStringFormat),
        (Flake8LoggingFormat, "002") => (RuleGroup::Stable, rules::flake8_logging_format::violations::LoggingPercentFormat),
        (Flake8LoggingFormat, "003") => (RuleGroup::Stable, rules::flake8_logging_format::violations::LoggingStringConcat),
        (Flake8LoggingFormat, "004") => (RuleGroup::Stable, rules::flake8_logging_format::violations::LoggingFString),
        (Flake8LoggingFormat, "010") => (RuleGroup::Stable, rules::flake8_logging_format::violations::LoggingWarn),
        (Flake8LoggingFormat, "101") => (RuleGroup::Stable, rules::flake8_logging_format::violations::LoggingExtraAttrClash),
        (Flake8LoggingFormat, "201") => (RuleGroup::Stable, rules::flake8_logging_format::violations::LoggingExcInfo),
        (Flake8LoggingFormat, "202") => (RuleGroup::Stable, rules::flake8_logging_format::violations::LoggingRedundantExcInfo),

        // flake8-raise
        (Flake8Raise, "102") => (RuleGroup::Stable, rules::flake8_raise::rules::UnnecessaryParenOnRaiseException),

        // flake8-self
        (Flake8Self, "001") => (RuleGroup::Stable, rules::flake8_self::rules::PrivateMemberAccess),

        // numpy
        (Numpy, "001") => (RuleGroup::Stable, rules::numpy::rules::NumpyDeprecatedTypeAlias),
        (Numpy, "002") => (RuleGroup::Stable, rules::numpy::rules::NumpyLegacyRandom),
        (Numpy, "003") => (RuleGroup::Stable, rules::numpy::rules::NumpyDeprecatedFunction),
        (Numpy, "201") => (RuleGroup::Stable, rules::numpy::rules::Numpy2Deprecation),

        // fastapi
        (FastApi, "001") => (RuleGroup::Stable, rules::fastapi::rules::FastApiRedundantResponseModel),
        (FastApi, "002") => (RuleGroup::Stable, rules::fastapi::rules::FastApiNonAnnotatedDependency),
        (FastApi, "003") => (RuleGroup::Stable, rules::fastapi::rules::FastApiUnusedPathParameter),

        // pydoclint
        (Pydoclint, "201") => (RuleGroup::Preview, rules::pydoclint::rules::DocstringMissingReturns),
        (Pydoclint, "202") => (RuleGroup::Preview, rules::pydoclint::rules::DocstringExtraneousReturns),
        (Pydoclint, "402") => (RuleGroup::Preview, rules::pydoclint::rules::DocstringMissingYields),
        (Pydoclint, "403") => (RuleGroup::Preview, rules::pydoclint::rules::DocstringExtraneousYields),
        (Pydoclint, "501") => (RuleGroup::Preview, rules::pydoclint::rules::DocstringMissingException),
        (Pydoclint, "502") => (RuleGroup::Preview, rules::pydoclint::rules::DocstringExtraneousException),

        // ruff
        (Ruff, "001") => (RuleGroup::Stable, rules::ruff::rules::AmbiguousUnicodeCharacterString),
        (Ruff, "002") => (RuleGroup::Stable, rules::ruff::rules::AmbiguousUnicodeCharacterDocstring),
        (Ruff, "003") => (RuleGroup::Stable, rules::ruff::rules::AmbiguousUnicodeCharacterComment),
        (Ruff, "005") => (RuleGroup::Stable, rules::ruff::rules::CollectionLiteralConcatenation),
        (Ruff, "006") => (RuleGroup::Stable, rules::ruff::rules::AsyncioDanglingTask),
        (Ruff, "007") => (RuleGroup::Stable, rules::ruff::rules::ZipInsteadOfPairwise),
        (Ruff, "008") => (RuleGroup::Stable, rules::ruff::rules::MutableDataclassDefault),
        (Ruff, "009") => (RuleGroup::Stable, rules::ruff::rules::FunctionCallInDataclassDefaultArgument),
        (Ruff, "010") => (RuleGroup::Stable, rules::ruff::rules::ExplicitFStringTypeConversion),
        (Ruff, "011") => (RuleGroup::Removed, rules::ruff::rules::RuffStaticKeyDictComprehension),
        (Ruff, "012") => (RuleGroup::Stable, rules::ruff::rules::MutableClassDefault),
        (Ruff, "013") => (RuleGroup::Stable, rules::ruff::rules::ImplicitOptional),
        (Ruff, "015") => (RuleGroup::Stable, rules::ruff::rules::UnnecessaryIterableAllocationForFirstElement),
        (Ruff, "016") => (RuleGroup::Stable, rules::ruff::rules::InvalidIndexType),
        (Ruff, "017") => (RuleGroup::Stable, rules::ruff::rules::QuadraticListSummation),
        (Ruff, "018") => (RuleGroup::Stable, rules::ruff::rules::AssignmentInAssert),
        (Ruff, "019") => (RuleGroup::Stable, rules::ruff::rules::UnnecessaryKeyCheck),
        (Ruff, "020") => (RuleGroup::Stable, rules::ruff::rules::NeverUnion),
        (Ruff, "021") => (RuleGroup::Stable, rules::ruff::rules::ParenthesizeChainedOperators),
        (Ruff, "022") => (RuleGroup::Stable, rules::ruff::rules::UnsortedDunderAll),
        (Ruff, "023") => (RuleGroup::Stable, rules::ruff::rules::UnsortedDunderSlots),
        (Ruff, "024") => (RuleGroup::Stable, rules::ruff::rules::MutableFromkeysValue),
        (Ruff, "026") => (RuleGroup::Stable, rules::ruff::rules::DefaultFactoryKwarg),
        (Ruff, "027") => (RuleGroup::Preview, rules::ruff::rules::MissingFStringSyntax),
        (Ruff, "028") => (RuleGroup::Stable, rules::ruff::rules::InvalidFormatterSuppressionComment),
        (Ruff, "029") => (RuleGroup::Preview, rules::ruff::rules::UnusedAsync),
        (Ruff, "030") => (RuleGroup::Stable, rules::ruff::rules::AssertWithPrintMessage),
        (Ruff, "031") => (RuleGroup::Preview, rules::ruff::rules::IncorrectlyParenthesizedTupleInSubscript),
        (Ruff, "032") => (RuleGroup::Stable, rules::ruff::rules::DecimalFromFloatLiteral),
        (Ruff, "033") => (RuleGroup::Stable, rules::ruff::rules::PostInitDefault),
        (Ruff, "034") => (RuleGroup::Stable, rules::ruff::rules::UselessIfElse),
        (Ruff, "035") => (RuleGroup::Removed, rules::ruff::rules::RuffUnsafeMarkupUse),
        (Ruff, "036") => (RuleGroup::Preview, rules::ruff::rules::NoneNotAtEndOfUnion),
        (Ruff, "037") => (RuleGroup::Preview, rules::ruff::rules::UnnecessaryEmptyIterableWithinDequeCall),
        (Ruff, "038") => (RuleGroup::Preview, rules::ruff::rules::RedundantBoolLiteral),
        (Ruff, "039") => (RuleGroup::Preview, rules::ruff::rules::UnrawRePattern),
        (Ruff, "040") => (RuleGroup::Stable, rules::ruff::rules::InvalidAssertMessageLiteralArgument),
        (Ruff, "041") => (RuleGroup::Stable, rules::ruff::rules::UnnecessaryNestedLiteral),
        (Ruff, "043") => (RuleGroup::Preview, rules::ruff::rules::PytestRaisesAmbiguousPattern),
        (Ruff, "045") => (RuleGroup::Preview, rules::ruff::rules::ImplicitClassVarInDataclass),
        (Ruff, "046") => (RuleGroup::Stable, rules::ruff::rules::UnnecessaryCastToInt),
        (Ruff, "047") => (RuleGroup::Preview, rules::ruff::rules::NeedlessElse),
        (Ruff, "048") => (RuleGroup::Stable, rules::ruff::rules::MapIntVersionParsing),
        (Ruff, "049") => (RuleGroup::Stable, rules::ruff::rules::DataclassEnum),
        (Ruff, "051") => (RuleGroup::Stable, rules::ruff::rules::IfKeyInDictDel),
        (Ruff, "052") => (RuleGroup::Preview, rules::ruff::rules::UsedDummyVariable),
        (Ruff, "053") => (RuleGroup::Stable, rules::ruff::rules::ClassWithMixedTypeVars),
        (Ruff, "054") => (RuleGroup::Preview, rules::ruff::rules::IndentedFormFeed),
        (Ruff, "055") => (RuleGroup::Preview, rules::ruff::rules::UnnecessaryRegularExpression),
        (Ruff, "056") => (RuleGroup::Preview, rules::ruff::rules::FalsyDictGetFallback),
        (Ruff, "057") => (RuleGroup::Stable, rules::ruff::rules::UnnecessaryRound),
        (Ruff, "058") => (RuleGroup::Stable, rules::ruff::rules::StarmapZip),
        (Ruff, "059") => (RuleGroup::Preview, rules::ruff::rules::UnusedUnpackedVariable),
        (Ruff, "060") => (RuleGroup::Preview, rules::ruff::rules::InEmptyCollection),
<<<<<<< HEAD
        (Ruff, "062") => (RuleGroup::Preview, rules::ruff::rules::MultipleYieldsInContextManager),
=======
        (Ruff, "061") => (RuleGroup::Preview, rules::ruff::rules::LegacyFormPytestRaises),
        (Ruff, "063") => (RuleGroup::Preview, rules::ruff::rules::AccessAnnotationsFromClassDict),
        (Ruff, "064") => (RuleGroup::Preview, rules::ruff::rules::NonOctalPermissions),
>>>>>>> 045cba38
        (Ruff, "100") => (RuleGroup::Stable, rules::ruff::rules::UnusedNOQA),
        (Ruff, "101") => (RuleGroup::Stable, rules::ruff::rules::RedirectedNOQA),
        (Ruff, "102") => (RuleGroup::Preview, rules::ruff::rules::InvalidRuleCode),

        (Ruff, "200") => (RuleGroup::Stable, rules::ruff::rules::InvalidPyprojectToml),
        #[cfg(any(feature = "test-rules", test))]
        (Ruff, "900") => (RuleGroup::Stable, rules::ruff::rules::StableTestRule),
        #[cfg(any(feature = "test-rules", test))]
        (Ruff, "901") => (RuleGroup::Stable, rules::ruff::rules::StableTestRuleSafeFix),
        #[cfg(any(feature = "test-rules", test))]
        (Ruff, "902") => (RuleGroup::Stable, rules::ruff::rules::StableTestRuleUnsafeFix),
        #[cfg(any(feature = "test-rules", test))]
        (Ruff, "903") => (RuleGroup::Stable, rules::ruff::rules::StableTestRuleDisplayOnlyFix),
        #[cfg(any(feature = "test-rules", test))]
        (Ruff, "911") => (RuleGroup::Preview, rules::ruff::rules::PreviewTestRule),
        #[cfg(any(feature = "test-rules", test))]
        (Ruff, "920") => (RuleGroup::Deprecated, rules::ruff::rules::DeprecatedTestRule),
        #[cfg(any(feature = "test-rules", test))]
        (Ruff, "921") => (RuleGroup::Deprecated, rules::ruff::rules::AnotherDeprecatedTestRule),
        #[cfg(any(feature = "test-rules", test))]
        (Ruff, "930") => (RuleGroup::Removed, rules::ruff::rules::RemovedTestRule),
        #[cfg(any(feature = "test-rules", test))]
        (Ruff, "931") => (RuleGroup::Removed, rules::ruff::rules::AnotherRemovedTestRule),
        #[cfg(any(feature = "test-rules", test))]
        (Ruff, "940") => (RuleGroup::Removed, rules::ruff::rules::RedirectedFromTestRule),
        #[cfg(any(feature = "test-rules", test))]
        (Ruff, "950") => (RuleGroup::Stable, rules::ruff::rules::RedirectedToTestRule),
        #[cfg(any(feature = "test-rules", test))]
        (Ruff, "960") => (RuleGroup::Removed, rules::ruff::rules::RedirectedFromPrefixTestRule),


        // flake8-django
        (Flake8Django, "001") => (RuleGroup::Stable, rules::flake8_django::rules::DjangoNullableModelStringField),
        (Flake8Django, "003") => (RuleGroup::Stable, rules::flake8_django::rules::DjangoLocalsInRenderFunction),
        (Flake8Django, "006") => (RuleGroup::Stable, rules::flake8_django::rules::DjangoExcludeWithModelForm),
        (Flake8Django, "007") => (RuleGroup::Stable, rules::flake8_django::rules::DjangoAllWithModelForm),
        (Flake8Django, "008") => (RuleGroup::Stable, rules::flake8_django::rules::DjangoModelWithoutDunderStr),
        (Flake8Django, "012") => (RuleGroup::Stable, rules::flake8_django::rules::DjangoUnorderedBodyContentInModel),
        (Flake8Django, "013") => (RuleGroup::Stable, rules::flake8_django::rules::DjangoNonLeadingReceiverDecorator),

        // flynt
        // Reserved: (Flynt, "001") => (RuleGroup::Stable, Rule: :StringConcatenationToFString),
        (Flynt, "002") => (RuleGroup::Stable, rules::flynt::rules::StaticJoinToFString),

        // flake8-todos
        (Flake8Todos, "001") => (RuleGroup::Stable, rules::flake8_todos::rules::InvalidTodoTag),
        (Flake8Todos, "002") => (RuleGroup::Stable, rules::flake8_todos::rules::MissingTodoAuthor),
        (Flake8Todos, "003") => (RuleGroup::Stable, rules::flake8_todos::rules::MissingTodoLink),
        (Flake8Todos, "004") => (RuleGroup::Stable, rules::flake8_todos::rules::MissingTodoColon),
        (Flake8Todos, "005") => (RuleGroup::Stable, rules::flake8_todos::rules::MissingTodoDescription),
        (Flake8Todos, "006") => (RuleGroup::Stable, rules::flake8_todos::rules::InvalidTodoCapitalization),
        (Flake8Todos, "007") => (RuleGroup::Stable, rules::flake8_todos::rules::MissingSpaceAfterTodoColon),

        // airflow
        (Airflow, "001") => (RuleGroup::Stable, rules::airflow::rules::AirflowVariableNameTaskIdMismatch),
        (Airflow, "002") => (RuleGroup::Preview, rules::airflow::rules::AirflowDagNoScheduleArgument),
        (Airflow, "301") => (RuleGroup::Preview, rules::airflow::rules::Airflow3Removal),
        (Airflow, "302") => (RuleGroup::Preview, rules::airflow::rules::Airflow3MovedToProvider),
        (Airflow, "311") => (RuleGroup::Preview, rules::airflow::rules::Airflow3SuggestedUpdate),
        (Airflow, "312") => (RuleGroup::Preview, rules::airflow::rules::Airflow3SuggestedToMoveToProvider),

        // perflint
        (Perflint, "101") => (RuleGroup::Stable, rules::perflint::rules::UnnecessaryListCast),
        (Perflint, "102") => (RuleGroup::Stable, rules::perflint::rules::IncorrectDictIterator),
        (Perflint, "203") => (RuleGroup::Stable, rules::perflint::rules::TryExceptInLoop),
        (Perflint, "401") => (RuleGroup::Stable, rules::perflint::rules::ManualListComprehension),
        (Perflint, "402") => (RuleGroup::Stable, rules::perflint::rules::ManualListCopy),
        (Perflint, "403") => (RuleGroup::Stable, rules::perflint::rules::ManualDictComprehension),

        // flake8-fixme
        (Flake8Fixme, "001") => (RuleGroup::Stable, rules::flake8_fixme::rules::LineContainsFixme),
        (Flake8Fixme, "002") => (RuleGroup::Stable, rules::flake8_fixme::rules::LineContainsTodo),
        (Flake8Fixme, "003") => (RuleGroup::Stable, rules::flake8_fixme::rules::LineContainsXxx),
        (Flake8Fixme, "004") => (RuleGroup::Stable, rules::flake8_fixme::rules::LineContainsHack),

        // flake8-slots
        (Flake8Slots, "000") => (RuleGroup::Stable, rules::flake8_slots::rules::NoSlotsInStrSubclass),
        (Flake8Slots, "001") => (RuleGroup::Stable, rules::flake8_slots::rules::NoSlotsInTupleSubclass),
        (Flake8Slots, "002") => (RuleGroup::Stable, rules::flake8_slots::rules::NoSlotsInNamedtupleSubclass),

        // refurb
        (Refurb, "101") => (RuleGroup::Preview, rules::refurb::rules::ReadWholeFile),
        (Refurb, "103") => (RuleGroup::Preview, rules::refurb::rules::WriteWholeFile),
        (Refurb, "105") => (RuleGroup::Stable, rules::refurb::rules::PrintEmptyString),
        (Refurb, "110") => (RuleGroup::Preview, rules::refurb::rules::IfExpInsteadOfOrOperator),
        (Refurb, "113") => (RuleGroup::Preview, rules::refurb::rules::RepeatedAppend),
        (Refurb, "116") => (RuleGroup::Preview, rules::refurb::rules::FStringNumberFormat),
        (Refurb, "118") => (RuleGroup::Preview, rules::refurb::rules::ReimplementedOperator),
        (Refurb, "122") => (RuleGroup::Stable, rules::refurb::rules::ForLoopWrites),
        (Refurb, "129") => (RuleGroup::Stable, rules::refurb::rules::ReadlinesInFor),
        (Refurb, "131") => (RuleGroup::Preview, rules::refurb::rules::DeleteFullSlice),
        (Refurb, "132") => (RuleGroup::Stable, rules::refurb::rules::CheckAndRemoveFromSet),
        (Refurb, "136") => (RuleGroup::Stable, rules::refurb::rules::IfExprMinMax),
        (Refurb, "140") => (RuleGroup::Preview, rules::refurb::rules::ReimplementedStarmap),
        (Refurb, "142") => (RuleGroup::Preview, rules::refurb::rules::ForLoopSetMutations),
        (Refurb, "145") => (RuleGroup::Preview, rules::refurb::rules::SliceCopy),
        (Refurb, "148") => (RuleGroup::Preview, rules::refurb::rules::UnnecessaryEnumerate),
        (Refurb, "152") => (RuleGroup::Preview, rules::refurb::rules::MathConstant),
        (Refurb, "154") => (RuleGroup::Preview, rules::refurb::rules::RepeatedGlobal),
        (Refurb, "156") => (RuleGroup::Preview, rules::refurb::rules::HardcodedStringCharset),
        (Refurb, "157") => (RuleGroup::Stable, rules::refurb::rules::VerboseDecimalConstructor),
        (Refurb, "161") => (RuleGroup::Stable, rules::refurb::rules::BitCount),
        (Refurb, "162") => (RuleGroup::Stable, rules::refurb::rules::FromisoformatReplaceZ),
        (Refurb, "163") => (RuleGroup::Stable, rules::refurb::rules::RedundantLogBase),
        (Refurb, "164") => (RuleGroup::Preview, rules::refurb::rules::UnnecessaryFromFloat),
        (Refurb, "166") => (RuleGroup::Stable, rules::refurb::rules::IntOnSlicedStr),
        (Refurb, "167") => (RuleGroup::Stable, rules::refurb::rules::RegexFlagAlias),
        (Refurb, "168") => (RuleGroup::Stable, rules::refurb::rules::IsinstanceTypeNone),
        (Refurb, "169") => (RuleGroup::Stable, rules::refurb::rules::TypeNoneComparison),
        (Refurb, "171") => (RuleGroup::Preview, rules::refurb::rules::SingleItemMembershipTest),
        (Refurb, "177") => (RuleGroup::Stable, rules::refurb::rules::ImplicitCwd),
        (Refurb, "180") => (RuleGroup::Preview, rules::refurb::rules::MetaClassABCMeta),
        (Refurb, "181") => (RuleGroup::Stable, rules::refurb::rules::HashlibDigestHex),
        (Refurb, "187") => (RuleGroup::Stable, rules::refurb::rules::ListReverseCopy),
        (Refurb, "188") => (RuleGroup::Stable, rules::refurb::rules::SliceToRemovePrefixOrSuffix),
        (Refurb, "189") => (RuleGroup::Preview, rules::refurb::rules::SubclassBuiltin),
        (Refurb, "192") => (RuleGroup::Preview, rules::refurb::rules::SortedMinMax),

        // flake8-logging
        (Flake8Logging, "001") => (RuleGroup::Stable, rules::flake8_logging::rules::DirectLoggerInstantiation),
        (Flake8Logging, "002") => (RuleGroup::Stable, rules::flake8_logging::rules::InvalidGetLoggerArgument),
        (Flake8Logging, "004") => (RuleGroup::Preview, rules::flake8_logging::rules::LogExceptionOutsideExceptHandler),
        (Flake8Logging, "007") => (RuleGroup::Stable, rules::flake8_logging::rules::ExceptionWithoutExcInfo),
        (Flake8Logging, "009") => (RuleGroup::Stable, rules::flake8_logging::rules::UndocumentedWarn),
        (Flake8Logging, "014") => (RuleGroup::Stable, rules::flake8_logging::rules::ExcInfoOutsideExceptHandler),
        (Flake8Logging, "015") => (RuleGroup::Stable, rules::flake8_logging::rules::RootLoggerCall),

        _ => return None,
    })
}

impl std::fmt::Display for Rule {
    fn fmt(&self, f: &mut Formatter) -> std::fmt::Result {
        f.write_str(self.into())
    }
}<|MERGE_RESOLUTION|>--- conflicted
+++ resolved
@@ -1046,13 +1046,10 @@
         (Ruff, "058") => (RuleGroup::Stable, rules::ruff::rules::StarmapZip),
         (Ruff, "059") => (RuleGroup::Preview, rules::ruff::rules::UnusedUnpackedVariable),
         (Ruff, "060") => (RuleGroup::Preview, rules::ruff::rules::InEmptyCollection),
-<<<<<<< HEAD
+        (Ruff, "061") => (RuleGroup::Preview, rules::ruff::rules::LegacyFormPytestRaises),
         (Ruff, "062") => (RuleGroup::Preview, rules::ruff::rules::MultipleYieldsInContextManager),
-=======
-        (Ruff, "061") => (RuleGroup::Preview, rules::ruff::rules::LegacyFormPytestRaises),
         (Ruff, "063") => (RuleGroup::Preview, rules::ruff::rules::AccessAnnotationsFromClassDict),
         (Ruff, "064") => (RuleGroup::Preview, rules::ruff::rules::NonOctalPermissions),
->>>>>>> 045cba38
         (Ruff, "100") => (RuleGroup::Stable, rules::ruff::rules::UnusedNOQA),
         (Ruff, "101") => (RuleGroup::Stable, rules::ruff::rules::RedirectedNOQA),
         (Ruff, "102") => (RuleGroup::Preview, rules::ruff::rules::InvalidRuleCode),
