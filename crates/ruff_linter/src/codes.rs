/// In this module we generate [`Rule`], an enum of all rules, and [`RuleCodePrefix`], an enum of
/// all rules categories. A rule category is something like pyflakes or flake8-todos. Each rule
/// category contains all rules and their common prefixes, i.e. everything you can specify in
/// `--select`. For pylint this is e.g. C0414 and E0118 but also C and E01.
use std::fmt::Formatter;

use crate::registry::{AsRule, Linter};
use crate::rule_selector::is_single_rule_selector;
use crate::rules;

use strum_macros::{AsRefStr, EnumIter};

#[derive(PartialEq, Eq, PartialOrd, Ord)]
pub struct NoqaCode(&'static str, &'static str);

impl NoqaCode {
    /// Return the prefix for the [`NoqaCode`], e.g., `SIM` for `SIM101`.
    pub fn prefix(&self) -> &str {
        self.0
    }

    /// Return the suffix for the [`NoqaCode`], e.g., `101` for `SIM101`.
    pub fn suffix(&self) -> &str {
        self.1
    }
}

impl std::fmt::Debug for NoqaCode {
    fn fmt(&self, f: &mut Formatter<'_>) -> std::fmt::Result {
        std::fmt::Display::fmt(self, f)
    }
}

impl std::fmt::Display for NoqaCode {
    fn fmt(&self, f: &mut Formatter<'_>) -> Result<(), std::fmt::Error> {
        write!(f, "{}{}", self.0, self.1)
    }
}

impl PartialEq<&str> for NoqaCode {
    fn eq(&self, other: &&str) -> bool {
        match other.strip_prefix(self.0) {
            Some(suffix) => suffix == self.1,
            None => false,
        }
    }
}

#[derive(Debug, Copy, Clone)]
pub enum RuleGroup {
    /// The rule is stable.
    Stable,
    /// The rule is unstable, and preview mode must be enabled for usage.
    Preview,
    /// The rule has been deprecated, warnings will be displayed during selection in stable
    /// and errors will be raised if used with preview mode enabled.
    Deprecated,
    /// The rule has been removed, errors will be displayed on use.
    Removed,
    /// Legacy category for unstable rules, supports backwards compatible selection.
    #[deprecated(note = "Use `RuleGroup::Preview` for new rules instead")]
    Nursery,
}

#[ruff_macros::map_codes]
pub fn code_to_rule(linter: Linter, code: &str) -> Option<(RuleGroup, Rule)> {
    #[allow(clippy::enum_glob_use)]
    use Linter::*;

    #[rustfmt::skip]
    Some(match (linter, code) {
        // pycodestyle errors
        (Pycodestyle, "E101") => (RuleGroup::Stable, rules::pycodestyle::rules::MixedSpacesAndTabs),
        #[allow(deprecated)]
        (Pycodestyle, "E111") => (RuleGroup::Nursery, rules::pycodestyle::rules::logical_lines::IndentationWithInvalidMultiple),
        #[allow(deprecated)]
        (Pycodestyle, "E112") => (RuleGroup::Nursery, rules::pycodestyle::rules::logical_lines::NoIndentedBlock),
        #[allow(deprecated)]
        (Pycodestyle, "E113") => (RuleGroup::Nursery, rules::pycodestyle::rules::logical_lines::UnexpectedIndentation),
        #[allow(deprecated)]
        (Pycodestyle, "E114") => (RuleGroup::Nursery, rules::pycodestyle::rules::logical_lines::IndentationWithInvalidMultipleComment),
        #[allow(deprecated)]
        (Pycodestyle, "E115") => (RuleGroup::Nursery, rules::pycodestyle::rules::logical_lines::NoIndentedBlockComment),
        #[allow(deprecated)]
        (Pycodestyle, "E116") => (RuleGroup::Nursery, rules::pycodestyle::rules::logical_lines::UnexpectedIndentationComment),
        #[allow(deprecated)]
        (Pycodestyle, "E117") => (RuleGroup::Nursery, rules::pycodestyle::rules::logical_lines::OverIndented),
        #[allow(deprecated)]
        (Pycodestyle, "E201") => (RuleGroup::Nursery, rules::pycodestyle::rules::logical_lines::WhitespaceAfterOpenBracket),
        #[allow(deprecated)]
        (Pycodestyle, "E202") => (RuleGroup::Nursery, rules::pycodestyle::rules::logical_lines::WhitespaceBeforeCloseBracket),
        #[allow(deprecated)]
        (Pycodestyle, "E203") => (RuleGroup::Nursery, rules::pycodestyle::rules::logical_lines::WhitespaceBeforePunctuation),
        #[allow(deprecated)]
        (Pycodestyle, "E211") => (RuleGroup::Nursery, rules::pycodestyle::rules::logical_lines::WhitespaceBeforeParameters),
        #[allow(deprecated)]
        (Pycodestyle, "E221") => (RuleGroup::Nursery, rules::pycodestyle::rules::logical_lines::MultipleSpacesBeforeOperator),
        #[allow(deprecated)]
        (Pycodestyle, "E222") => (RuleGroup::Nursery, rules::pycodestyle::rules::logical_lines::MultipleSpacesAfterOperator),
        #[allow(deprecated)]
        (Pycodestyle, "E223") => (RuleGroup::Nursery, rules::pycodestyle::rules::logical_lines::TabBeforeOperator),
        #[allow(deprecated)]
        (Pycodestyle, "E224") => (RuleGroup::Nursery, rules::pycodestyle::rules::logical_lines::TabAfterOperator),
        #[allow(deprecated)]
        (Pycodestyle, "E225") => (RuleGroup::Nursery, rules::pycodestyle::rules::logical_lines::MissingWhitespaceAroundOperator),
        #[allow(deprecated)]
        (Pycodestyle, "E226") => (RuleGroup::Nursery, rules::pycodestyle::rules::logical_lines::MissingWhitespaceAroundArithmeticOperator),
        #[allow(deprecated)]
        (Pycodestyle, "E227") => (RuleGroup::Nursery, rules::pycodestyle::rules::logical_lines::MissingWhitespaceAroundBitwiseOrShiftOperator),
        #[allow(deprecated)]
        (Pycodestyle, "E228") => (RuleGroup::Nursery, rules::pycodestyle::rules::logical_lines::MissingWhitespaceAroundModuloOperator),
        #[allow(deprecated)]
        (Pycodestyle, "E231") => (RuleGroup::Nursery, rules::pycodestyle::rules::logical_lines::MissingWhitespace),
        #[allow(deprecated)]
        (Pycodestyle, "E241") => (RuleGroup::Nursery, rules::pycodestyle::rules::logical_lines::MultipleSpacesAfterComma),
        #[allow(deprecated)]
        (Pycodestyle, "E242") => (RuleGroup::Nursery, rules::pycodestyle::rules::logical_lines::TabAfterComma),
        #[allow(deprecated)]
        (Pycodestyle, "E251") => (RuleGroup::Nursery, rules::pycodestyle::rules::logical_lines::UnexpectedSpacesAroundKeywordParameterEquals),
        #[allow(deprecated)]
        (Pycodestyle, "E252") => (RuleGroup::Nursery, rules::pycodestyle::rules::logical_lines::MissingWhitespaceAroundParameterEquals),
        #[allow(deprecated)]
        (Pycodestyle, "E261") => (RuleGroup::Nursery, rules::pycodestyle::rules::logical_lines::TooFewSpacesBeforeInlineComment),
        #[allow(deprecated)]
        (Pycodestyle, "E262") => (RuleGroup::Nursery, rules::pycodestyle::rules::logical_lines::NoSpaceAfterInlineComment),
        #[allow(deprecated)]
        (Pycodestyle, "E265") => (RuleGroup::Nursery, rules::pycodestyle::rules::logical_lines::NoSpaceAfterBlockComment),
        #[allow(deprecated)]
        (Pycodestyle, "E266") => (RuleGroup::Nursery, rules::pycodestyle::rules::logical_lines::MultipleLeadingHashesForBlockComment),
        #[allow(deprecated)]
        (Pycodestyle, "E271") => (RuleGroup::Nursery, rules::pycodestyle::rules::logical_lines::MultipleSpacesAfterKeyword),
        #[allow(deprecated)]
        (Pycodestyle, "E272") => (RuleGroup::Nursery, rules::pycodestyle::rules::logical_lines::MultipleSpacesBeforeKeyword),
        #[allow(deprecated)]
        (Pycodestyle, "E273") => (RuleGroup::Nursery, rules::pycodestyle::rules::logical_lines::TabAfterKeyword),
        #[allow(deprecated)]
        (Pycodestyle, "E274") => (RuleGroup::Nursery, rules::pycodestyle::rules::logical_lines::TabBeforeKeyword),
        #[allow(deprecated)]
        (Pycodestyle, "E275") => (RuleGroup::Nursery, rules::pycodestyle::rules::logical_lines::MissingWhitespaceAfterKeyword),
        (Pycodestyle, "E301") => (RuleGroup::Preview, rules::pycodestyle::rules::BlankLineBetweenMethods),
        (Pycodestyle, "E302") => (RuleGroup::Preview, rules::pycodestyle::rules::BlankLinesTopLevel),
        (Pycodestyle, "E303") => (RuleGroup::Preview, rules::pycodestyle::rules::TooManyBlankLines),
        (Pycodestyle, "E304") => (RuleGroup::Preview, rules::pycodestyle::rules::BlankLineAfterDecorator),
        (Pycodestyle, "E305") => (RuleGroup::Preview, rules::pycodestyle::rules::BlankLinesAfterFunctionOrClass),
        (Pycodestyle, "E306") => (RuleGroup::Preview, rules::pycodestyle::rules::BlankLinesBeforeNestedDefinition),
        (Pycodestyle, "E401") => (RuleGroup::Stable, rules::pycodestyle::rules::MultipleImportsOnOneLine),
        (Pycodestyle, "E402") => (RuleGroup::Stable, rules::pycodestyle::rules::ModuleImportNotAtTopOfFile),
        (Pycodestyle, "E501") => (RuleGroup::Stable, rules::pycodestyle::rules::LineTooLong),
        (Pycodestyle, "E502") => (RuleGroup::Preview, rules::pycodestyle::rules::logical_lines::RedundantBackslash),
        (Pycodestyle, "E701") => (RuleGroup::Stable, rules::pycodestyle::rules::MultipleStatementsOnOneLineColon),
        (Pycodestyle, "E702") => (RuleGroup::Stable, rules::pycodestyle::rules::MultipleStatementsOnOneLineSemicolon),
        (Pycodestyle, "E703") => (RuleGroup::Stable, rules::pycodestyle::rules::UselessSemicolon),
        (Pycodestyle, "E711") => (RuleGroup::Stable, rules::pycodestyle::rules::NoneComparison),
        (Pycodestyle, "E712") => (RuleGroup::Stable, rules::pycodestyle::rules::TrueFalseComparison),
        (Pycodestyle, "E713") => (RuleGroup::Stable, rules::pycodestyle::rules::NotInTest),
        (Pycodestyle, "E714") => (RuleGroup::Stable, rules::pycodestyle::rules::NotIsTest),
        (Pycodestyle, "E721") => (RuleGroup::Stable, rules::pycodestyle::rules::TypeComparison),
        (Pycodestyle, "E722") => (RuleGroup::Stable, rules::pycodestyle::rules::BareExcept),
        (Pycodestyle, "E731") => (RuleGroup::Stable, rules::pycodestyle::rules::LambdaAssignment),
        (Pycodestyle, "E741") => (RuleGroup::Stable, rules::pycodestyle::rules::AmbiguousVariableName),
        (Pycodestyle, "E742") => (RuleGroup::Stable, rules::pycodestyle::rules::AmbiguousClassName),
        (Pycodestyle, "E743") => (RuleGroup::Stable, rules::pycodestyle::rules::AmbiguousFunctionName),
        (Pycodestyle, "E902") => (RuleGroup::Stable, rules::pycodestyle::rules::IOError),
        (Pycodestyle, "E999") => (RuleGroup::Stable, rules::pycodestyle::rules::SyntaxError),

        // pycodestyle warnings
        (Pycodestyle, "W191") => (RuleGroup::Stable, rules::pycodestyle::rules::TabIndentation),
        (Pycodestyle, "W291") => (RuleGroup::Stable, rules::pycodestyle::rules::TrailingWhitespace),
        (Pycodestyle, "W292") => (RuleGroup::Stable, rules::pycodestyle::rules::MissingNewlineAtEndOfFile),
        (Pycodestyle, "W293") => (RuleGroup::Stable, rules::pycodestyle::rules::BlankLineWithWhitespace),
        (Pycodestyle, "W391") => (RuleGroup::Preview, rules::pycodestyle::rules::TooManyNewlinesAtEndOfFile),
        (Pycodestyle, "W505") => (RuleGroup::Stable, rules::pycodestyle::rules::DocLineTooLong),
        (Pycodestyle, "W605") => (RuleGroup::Stable, rules::pycodestyle::rules::InvalidEscapeSequence),

        // pyflakes
        (Pyflakes, "401") => (RuleGroup::Stable, rules::pyflakes::rules::UnusedImport),
        (Pyflakes, "402") => (RuleGroup::Stable, rules::pyflakes::rules::ImportShadowedByLoopVar),
        (Pyflakes, "403") => (RuleGroup::Stable, rules::pyflakes::rules::UndefinedLocalWithImportStar),
        (Pyflakes, "404") => (RuleGroup::Stable, rules::pyflakes::rules::LateFutureImport),
        (Pyflakes, "405") => (RuleGroup::Stable, rules::pyflakes::rules::UndefinedLocalWithImportStarUsage),
        (Pyflakes, "406") => (RuleGroup::Stable, rules::pyflakes::rules::UndefinedLocalWithNestedImportStarUsage),
        (Pyflakes, "407") => (RuleGroup::Stable, rules::pyflakes::rules::FutureFeatureNotDefined),
        (Pyflakes, "501") => (RuleGroup::Stable, rules::pyflakes::rules::PercentFormatInvalidFormat),
        (Pyflakes, "502") => (RuleGroup::Stable, rules::pyflakes::rules::PercentFormatExpectedMapping),
        (Pyflakes, "503") => (RuleGroup::Stable, rules::pyflakes::rules::PercentFormatExpectedSequence),
        (Pyflakes, "504") => (RuleGroup::Stable, rules::pyflakes::rules::PercentFormatExtraNamedArguments),
        (Pyflakes, "505") => (RuleGroup::Stable, rules::pyflakes::rules::PercentFormatMissingArgument),
        (Pyflakes, "506") => (RuleGroup::Stable, rules::pyflakes::rules::PercentFormatMixedPositionalAndNamed),
        (Pyflakes, "507") => (RuleGroup::Stable, rules::pyflakes::rules::PercentFormatPositionalCountMismatch),
        (Pyflakes, "508") => (RuleGroup::Stable, rules::pyflakes::rules::PercentFormatStarRequiresSequence),
        (Pyflakes, "509") => (RuleGroup::Stable, rules::pyflakes::rules::PercentFormatUnsupportedFormatCharacter),
        (Pyflakes, "521") => (RuleGroup::Stable, rules::pyflakes::rules::StringDotFormatInvalidFormat),
        (Pyflakes, "522") => (RuleGroup::Stable, rules::pyflakes::rules::StringDotFormatExtraNamedArguments),
        (Pyflakes, "523") => (RuleGroup::Stable, rules::pyflakes::rules::StringDotFormatExtraPositionalArguments),
        (Pyflakes, "524") => (RuleGroup::Stable, rules::pyflakes::rules::StringDotFormatMissingArguments),
        (Pyflakes, "525") => (RuleGroup::Stable, rules::pyflakes::rules::StringDotFormatMixingAutomatic),
        (Pyflakes, "541") => (RuleGroup::Stable, rules::pyflakes::rules::FStringMissingPlaceholders),
        (Pyflakes, "601") => (RuleGroup::Stable, rules::pyflakes::rules::MultiValueRepeatedKeyLiteral),
        (Pyflakes, "602") => (RuleGroup::Stable, rules::pyflakes::rules::MultiValueRepeatedKeyVariable),
        (Pyflakes, "621") => (RuleGroup::Stable, rules::pyflakes::rules::ExpressionsInStarAssignment),
        (Pyflakes, "622") => (RuleGroup::Stable, rules::pyflakes::rules::MultipleStarredExpressions),
        (Pyflakes, "631") => (RuleGroup::Stable, rules::pyflakes::rules::AssertTuple),
        (Pyflakes, "632") => (RuleGroup::Stable, rules::pyflakes::rules::IsLiteral),
        (Pyflakes, "633") => (RuleGroup::Stable, rules::pyflakes::rules::InvalidPrintSyntax),
        (Pyflakes, "634") => (RuleGroup::Stable, rules::pyflakes::rules::IfTuple),
        (Pyflakes, "701") => (RuleGroup::Stable, rules::pyflakes::rules::BreakOutsideLoop),
        (Pyflakes, "702") => (RuleGroup::Stable, rules::pyflakes::rules::ContinueOutsideLoop),
        (Pyflakes, "704") => (RuleGroup::Stable, rules::pyflakes::rules::YieldOutsideFunction),
        (Pyflakes, "706") => (RuleGroup::Stable, rules::pyflakes::rules::ReturnOutsideFunction),
        (Pyflakes, "707") => (RuleGroup::Stable, rules::pyflakes::rules::DefaultExceptNotLast),
        (Pyflakes, "722") => (RuleGroup::Stable, rules::pyflakes::rules::ForwardAnnotationSyntaxError),
        (Pyflakes, "811") => (RuleGroup::Stable, rules::pyflakes::rules::RedefinedWhileUnused),
        (Pyflakes, "821") => (RuleGroup::Stable, rules::pyflakes::rules::UndefinedName),
        (Pyflakes, "822") => (RuleGroup::Stable, rules::pyflakes::rules::UndefinedExport),
        (Pyflakes, "823") => (RuleGroup::Stable, rules::pyflakes::rules::UndefinedLocal),
        (Pyflakes, "841") => (RuleGroup::Stable, rules::pyflakes::rules::UnusedVariable),
        (Pyflakes, "842") => (RuleGroup::Stable, rules::pyflakes::rules::UnusedAnnotation),
        (Pyflakes, "901") => (RuleGroup::Stable, rules::pyflakes::rules::RaiseNotImplemented),

        // pylint
        (Pylint, "C0105") => (RuleGroup::Stable, rules::pylint::rules::TypeNameIncorrectVariance),
        (Pylint, "C0131") => (RuleGroup::Stable, rules::pylint::rules::TypeBivariance),
        (Pylint, "C0132") => (RuleGroup::Stable, rules::pylint::rules::TypeParamNameMismatch),
        (Pylint, "C0205") => (RuleGroup::Stable, rules::pylint::rules::SingleStringSlots),
        (Pylint, "C0208") => (RuleGroup::Stable, rules::pylint::rules::IterationOverSet),
        (Pylint, "C0414") => (RuleGroup::Stable, rules::pylint::rules::UselessImportAlias),
        (Pylint, "C0415") => (RuleGroup::Preview, rules::pylint::rules::ImportOutsideTopLevel),
        #[allow(deprecated)]
        (Pylint, "C1901") => (RuleGroup::Nursery, rules::pylint::rules::CompareToEmptyString),
        (Pylint, "C2401") => (RuleGroup::Preview, rules::pylint::rules::NonAsciiName),
        (Pylint, "C2403") => (RuleGroup::Preview, rules::pylint::rules::NonAsciiImportName),
        (Pylint, "C2701") => (RuleGroup::Preview, rules::pylint::rules::ImportPrivateName),
        (Pylint, "C2801") => (RuleGroup::Preview, rules::pylint::rules::UnnecessaryDunderCall),
        (Pylint, "C3002") => (RuleGroup::Stable, rules::pylint::rules::UnnecessaryDirectLambdaCall),
        (Pylint, "E0100") => (RuleGroup::Stable, rules::pylint::rules::YieldInInit),
        (Pylint, "E0101") => (RuleGroup::Stable, rules::pylint::rules::ReturnInInit),
        (Pylint, "E0115") => (RuleGroup::Preview, rules::pylint::rules::NonlocalAndGlobal),
        (Pylint, "E0116") => (RuleGroup::Stable, rules::pylint::rules::ContinueInFinally),
        (Pylint, "E0117") => (RuleGroup::Stable, rules::pylint::rules::NonlocalWithoutBinding),
        (Pylint, "E0118") => (RuleGroup::Stable, rules::pylint::rules::LoadBeforeGlobalDeclaration),
        (Pylint, "E0237") => (RuleGroup::Stable, rules::pylint::rules::NonSlotAssignment),
        (Pylint, "E0241") => (RuleGroup::Stable, rules::pylint::rules::DuplicateBases),
        (Pylint, "E0302") => (RuleGroup::Stable, rules::pylint::rules::UnexpectedSpecialMethodSignature),
        (Pylint, "E0304") => (RuleGroup::Preview, rules::pylint::rules::InvalidBoolReturnType),
        (Pylint, "E0307") => (RuleGroup::Stable, rules::pylint::rules::InvalidStrReturnType),
        (Pylint, "E0604") => (RuleGroup::Stable, rules::pylint::rules::InvalidAllObject),
        (Pylint, "E0605") => (RuleGroup::Stable, rules::pylint::rules::InvalidAllFormat),
        (Pylint, "E0643") => (RuleGroup::Preview, rules::pylint::rules::PotentialIndexError),
        (Pylint, "E0704") => (RuleGroup::Preview, rules::pylint::rules::MisplacedBareRaise),
        (Pylint, "E1132") => (RuleGroup::Preview, rules::pylint::rules::RepeatedKeywordArgument),
        (Pylint, "E1141") => (RuleGroup::Preview, rules::pylint::rules::DictIterMissingItems),
        (Pylint, "E1142") => (RuleGroup::Stable, rules::pylint::rules::AwaitOutsideAsync),
        (Pylint, "E1205") => (RuleGroup::Stable, rules::pylint::rules::LoggingTooManyArgs),
        (Pylint, "E1206") => (RuleGroup::Stable, rules::pylint::rules::LoggingTooFewArgs),
        (Pylint, "E1300") => (RuleGroup::Stable, rules::pylint::rules::BadStringFormatCharacter),
        (Pylint, "E1307") => (RuleGroup::Stable, rules::pylint::rules::BadStringFormatType),
        (Pylint, "E1310") => (RuleGroup::Stable, rules::pylint::rules::BadStrStripCall),
        (Pylint, "E1507") => (RuleGroup::Stable, rules::pylint::rules::InvalidEnvvarValue),
        (Pylint, "E1519") => (RuleGroup::Preview, rules::pylint::rules::SingledispatchMethod),
        (Pylint, "E1520") => (RuleGroup::Preview, rules::pylint::rules::SingledispatchmethodFunction),
        (Pylint, "E1700") => (RuleGroup::Stable, rules::pylint::rules::YieldFromInAsyncFunction),
        (Pylint, "E2502") => (RuleGroup::Stable, rules::pylint::rules::BidirectionalUnicode),
        (Pylint, "E2510") => (RuleGroup::Stable, rules::pylint::rules::InvalidCharacterBackspace),
        (Pylint, "E2512") => (RuleGroup::Stable, rules::pylint::rules::InvalidCharacterSub),
        (Pylint, "E2513") => (RuleGroup::Stable, rules::pylint::rules::InvalidCharacterEsc),
        (Pylint, "E2514") => (RuleGroup::Stable, rules::pylint::rules::InvalidCharacterNul),
        (Pylint, "E2515") => (RuleGroup::Stable, rules::pylint::rules::InvalidCharacterZeroWidthSpace),
        (Pylint, "E4703") => (RuleGroup::Preview, rules::pylint::rules::ModifiedIteratingSet),
        (Pylint, "R0124") => (RuleGroup::Stable, rules::pylint::rules::ComparisonWithItself),
        (Pylint, "R0133") => (RuleGroup::Stable, rules::pylint::rules::ComparisonOfConstant),
        (Pylint, "R0202") => (RuleGroup::Preview, rules::pylint::rules::NoClassmethodDecorator),
        (Pylint, "R0203") => (RuleGroup::Preview, rules::pylint::rules::NoStaticmethodDecorator),
        (Pylint, "R0206") => (RuleGroup::Stable, rules::pylint::rules::PropertyWithParameters),
        (Pylint, "R0402") => (RuleGroup::Stable, rules::pylint::rules::ManualFromImport),
        (Pylint, "R0904") => (RuleGroup::Preview, rules::pylint::rules::TooManyPublicMethods),
        (Pylint, "R0911") => (RuleGroup::Stable, rules::pylint::rules::TooManyReturnStatements),
        (Pylint, "R0912") => (RuleGroup::Stable, rules::pylint::rules::TooManyBranches),
        (Pylint, "R0913") => (RuleGroup::Stable, rules::pylint::rules::TooManyArguments),
        (Pylint, "R0914") => (RuleGroup::Preview, rules::pylint::rules::TooManyLocals),
        (Pylint, "R0915") => (RuleGroup::Stable, rules::pylint::rules::TooManyStatements),
        (Pylint, "R0916") => (RuleGroup::Preview, rules::pylint::rules::TooManyBooleanExpressions),
        (Pylint, "R0917") => (RuleGroup::Preview, rules::pylint::rules::TooManyPositional),
        (Pylint, "R1701") => (RuleGroup::Stable, rules::pylint::rules::RepeatedIsinstanceCalls),
        (Pylint, "R1702") => (RuleGroup::Preview, rules::pylint::rules::TooManyNestedBlocks),
        (Pylint, "R1704") => (RuleGroup::Preview, rules::pylint::rules::RedefinedArgumentFromLocal),
        (Pylint, "R1706") => (RuleGroup::Removed, rules::pylint::rules::AndOrTernary),
        (Pylint, "R1711") => (RuleGroup::Stable, rules::pylint::rules::UselessReturn),
        (Pylint, "R1714") => (RuleGroup::Stable, rules::pylint::rules::RepeatedEqualityComparison),
        (Pylint, "R1722") => (RuleGroup::Stable, rules::pylint::rules::SysExitAlias),
        (Pylint, "R1730") => (RuleGroup::Preview, rules::pylint::rules::IfStmtMinMax),
        (Pylint, "R1733") => (RuleGroup::Preview, rules::pylint::rules::UnnecessaryDictIndexLookup),
        (Pylint, "R1736") => (RuleGroup::Preview, rules::pylint::rules::UnnecessaryListIndexLookup),
        (Pylint, "R2004") => (RuleGroup::Stable, rules::pylint::rules::MagicValueComparison),
        (Pylint, "R2044") => (RuleGroup::Preview, rules::pylint::rules::EmptyComment),
        (Pylint, "R5501") => (RuleGroup::Stable, rules::pylint::rules::CollapsibleElseIf),
        (Pylint, "R6201") => (RuleGroup::Preview, rules::pylint::rules::LiteralMembership),
        #[allow(deprecated)]
        (Pylint, "R6301") => (RuleGroup::Nursery, rules::pylint::rules::NoSelfUse),
        (Pylint, "W0108") => (RuleGroup::Preview, rules::pylint::rules::UnnecessaryLambda),
        (Pylint, "W0117") => (RuleGroup::Preview, rules::pylint::rules::NanComparison),
        (Pylint, "W0120") => (RuleGroup::Stable, rules::pylint::rules::UselessElseOnLoop),
        (Pylint, "W0127") => (RuleGroup::Stable, rules::pylint::rules::SelfAssigningVariable),
        (Pylint, "W0128") => (RuleGroup::Preview, rules::pylint::rules::RedeclaredAssignedName),
        (Pylint, "W0129") => (RuleGroup::Stable, rules::pylint::rules::AssertOnStringLiteral),
        (Pylint, "W0131") => (RuleGroup::Stable, rules::pylint::rules::NamedExprWithoutContext),
        (Pylint, "W0133") => (RuleGroup::Preview, rules::pylint::rules::UselessExceptionStatement),
        (Pylint, "W0211") => (RuleGroup::Preview, rules::pylint::rules::BadStaticmethodArgument),
        (Pylint, "W0245") => (RuleGroup::Preview, rules::pylint::rules::SuperWithoutBrackets),
        (Pylint, "W0406") => (RuleGroup::Stable, rules::pylint::rules::ImportSelf),
        (Pylint, "W0602") => (RuleGroup::Stable, rules::pylint::rules::GlobalVariableNotAssigned),
        (Pylint, "W0603") => (RuleGroup::Stable, rules::pylint::rules::GlobalStatement),
<<<<<<< HEAD
        (Pylint, "W0642") => (RuleGroup::Preview, rules::pylint::rules::SelfClsAssignment),
=======
        (Pylint, "W0604") => (RuleGroup::Preview, rules::pylint::rules::GlobalAtModuleLevel),
>>>>>>> de46a36b
        (Pylint, "W0711") => (RuleGroup::Stable, rules::pylint::rules::BinaryOpException),
        (Pylint, "W1501") => (RuleGroup::Preview, rules::pylint::rules::BadOpenMode),
        (Pylint, "W1508") => (RuleGroup::Stable, rules::pylint::rules::InvalidEnvvarDefault),
        (Pylint, "W1509") => (RuleGroup::Stable, rules::pylint::rules::SubprocessPopenPreexecFn),
        (Pylint, "W1510") => (RuleGroup::Stable, rules::pylint::rules::SubprocessRunWithoutCheck),
        (Pylint, "W1514") => (RuleGroup::Preview, rules::pylint::rules::UnspecifiedEncoding),
        #[allow(deprecated)]
        (Pylint, "W1641") => (RuleGroup::Nursery, rules::pylint::rules::EqWithoutHash),
        (Pylint, "W2101") => (RuleGroup::Preview, rules::pylint::rules::UselessWithLock),
        (Pylint, "W2901") => (RuleGroup::Stable, rules::pylint::rules::RedefinedLoopName),
        #[allow(deprecated)]
        (Pylint, "W3201") => (RuleGroup::Nursery, rules::pylint::rules::BadDunderMethodName),
        (Pylint, "W3301") => (RuleGroup::Stable, rules::pylint::rules::NestedMinMax),

        // flake8-async
        (Flake8Async, "100") => (RuleGroup::Stable, rules::flake8_async::rules::BlockingHttpCallInAsyncFunction),
        (Flake8Async, "101") => (RuleGroup::Stable, rules::flake8_async::rules::OpenSleepOrSubprocessInAsyncFunction),
        (Flake8Async, "102") => (RuleGroup::Stable, rules::flake8_async::rules::BlockingOsCallInAsyncFunction),

        // flake8-trio
        (Flake8Trio, "100") => (RuleGroup::Stable, rules::flake8_trio::rules::TrioTimeoutWithoutAwait),
        (Flake8Trio, "105") => (RuleGroup::Stable, rules::flake8_trio::rules::TrioSyncCall),
        (Flake8Trio, "109") => (RuleGroup::Stable, rules::flake8_trio::rules::TrioAsyncFunctionWithTimeout),
        (Flake8Trio, "110") => (RuleGroup::Stable, rules::flake8_trio::rules::TrioUnneededSleep),
        (Flake8Trio, "115") => (RuleGroup::Stable, rules::flake8_trio::rules::TrioZeroSleepCall),

        // flake8-builtins
        (Flake8Builtins, "001") => (RuleGroup::Stable, rules::flake8_builtins::rules::BuiltinVariableShadowing),
        (Flake8Builtins, "002") => (RuleGroup::Stable, rules::flake8_builtins::rules::BuiltinArgumentShadowing),
        (Flake8Builtins, "003") => (RuleGroup::Stable, rules::flake8_builtins::rules::BuiltinAttributeShadowing),

        // flake8-bugbear
        (Flake8Bugbear, "002") => (RuleGroup::Stable, rules::flake8_bugbear::rules::UnaryPrefixIncrementDecrement),
        (Flake8Bugbear, "003") => (RuleGroup::Stable, rules::flake8_bugbear::rules::AssignmentToOsEnviron),
        (Flake8Bugbear, "004") => (RuleGroup::Stable, rules::flake8_bugbear::rules::UnreliableCallableCheck),
        (Flake8Bugbear, "005") => (RuleGroup::Stable, rules::flake8_bugbear::rules::StripWithMultiCharacters),
        (Flake8Bugbear, "006") => (RuleGroup::Stable, rules::flake8_bugbear::rules::MutableArgumentDefault),
        (Flake8Bugbear, "007") => (RuleGroup::Stable, rules::flake8_bugbear::rules::UnusedLoopControlVariable),
        (Flake8Bugbear, "008") => (RuleGroup::Stable, rules::flake8_bugbear::rules::FunctionCallInDefaultArgument),
        (Flake8Bugbear, "009") => (RuleGroup::Stable, rules::flake8_bugbear::rules::GetAttrWithConstant),
        (Flake8Bugbear, "010") => (RuleGroup::Stable, rules::flake8_bugbear::rules::SetAttrWithConstant),
        (Flake8Bugbear, "011") => (RuleGroup::Stable, rules::flake8_bugbear::rules::AssertFalse),
        (Flake8Bugbear, "012") => (RuleGroup::Stable, rules::flake8_bugbear::rules::JumpStatementInFinally),
        (Flake8Bugbear, "013") => (RuleGroup::Stable, rules::flake8_bugbear::rules::RedundantTupleInExceptionHandler),
        (Flake8Bugbear, "014") => (RuleGroup::Stable, rules::flake8_bugbear::rules::DuplicateHandlerException),
        (Flake8Bugbear, "015") => (RuleGroup::Stable, rules::flake8_bugbear::rules::UselessComparison),
        (Flake8Bugbear, "016") => (RuleGroup::Stable, rules::flake8_bugbear::rules::RaiseLiteral),
        (Flake8Bugbear, "017") => (RuleGroup::Stable, rules::flake8_bugbear::rules::AssertRaisesException),
        (Flake8Bugbear, "018") => (RuleGroup::Stable, rules::flake8_bugbear::rules::UselessExpression),
        (Flake8Bugbear, "019") => (RuleGroup::Stable, rules::flake8_bugbear::rules::CachedInstanceMethod),
        (Flake8Bugbear, "020") => (RuleGroup::Stable, rules::flake8_bugbear::rules::LoopVariableOverridesIterator),
        (Flake8Bugbear, "021") => (RuleGroup::Stable, rules::flake8_bugbear::rules::FStringDocstring),
        (Flake8Bugbear, "022") => (RuleGroup::Stable, rules::flake8_bugbear::rules::UselessContextlibSuppress),
        (Flake8Bugbear, "023") => (RuleGroup::Stable, rules::flake8_bugbear::rules::FunctionUsesLoopVariable),
        (Flake8Bugbear, "024") => (RuleGroup::Stable, rules::flake8_bugbear::rules::AbstractBaseClassWithoutAbstractMethod),
        (Flake8Bugbear, "025") => (RuleGroup::Stable, rules::flake8_bugbear::rules::DuplicateTryBlockException),
        (Flake8Bugbear, "026") => (RuleGroup::Stable, rules::flake8_bugbear::rules::StarArgUnpackingAfterKeywordArg),
        (Flake8Bugbear, "027") => (RuleGroup::Stable, rules::flake8_bugbear::rules::EmptyMethodWithoutAbstractDecorator),
        (Flake8Bugbear, "028") => (RuleGroup::Stable, rules::flake8_bugbear::rules::NoExplicitStacklevel),
        (Flake8Bugbear, "029") => (RuleGroup::Stable, rules::flake8_bugbear::rules::ExceptWithEmptyTuple),
        (Flake8Bugbear, "030") => (RuleGroup::Stable, rules::flake8_bugbear::rules::ExceptWithNonExceptionClasses),
        (Flake8Bugbear, "031") => (RuleGroup::Stable, rules::flake8_bugbear::rules::ReuseOfGroupbyGenerator),
        (Flake8Bugbear, "032") => (RuleGroup::Stable, rules::flake8_bugbear::rules::UnintentionalTypeAnnotation),
        (Flake8Bugbear, "033") => (RuleGroup::Stable, rules::flake8_bugbear::rules::DuplicateValue),
        (Flake8Bugbear, "034") => (RuleGroup::Stable, rules::flake8_bugbear::rules::ReSubPositionalArgs),
        (Flake8Bugbear, "035") => (RuleGroup::Stable, rules::flake8_bugbear::rules::StaticKeyDictComprehension),
        (Flake8Bugbear, "904") => (RuleGroup::Stable, rules::flake8_bugbear::rules::RaiseWithoutFromInsideExcept),
        (Flake8Bugbear, "905") => (RuleGroup::Stable, rules::flake8_bugbear::rules::ZipWithoutExplicitStrict),

        // flake8-blind-except
        (Flake8BlindExcept, "001") => (RuleGroup::Stable, rules::flake8_blind_except::rules::BlindExcept),

        // flake8-comprehensions
        (Flake8Comprehensions, "00") => (RuleGroup::Stable, rules::flake8_comprehensions::rules::UnnecessaryGeneratorList),
        (Flake8Comprehensions, "01") => (RuleGroup::Stable, rules::flake8_comprehensions::rules::UnnecessaryGeneratorSet),
        (Flake8Comprehensions, "02") => (RuleGroup::Stable, rules::flake8_comprehensions::rules::UnnecessaryGeneratorDict),
        (Flake8Comprehensions, "03") => (RuleGroup::Stable, rules::flake8_comprehensions::rules::UnnecessaryListComprehensionSet),
        (Flake8Comprehensions, "04") => (RuleGroup::Stable, rules::flake8_comprehensions::rules::UnnecessaryListComprehensionDict),
        (Flake8Comprehensions, "05") => (RuleGroup::Stable, rules::flake8_comprehensions::rules::UnnecessaryLiteralSet),
        (Flake8Comprehensions, "06") => (RuleGroup::Stable, rules::flake8_comprehensions::rules::UnnecessaryLiteralDict),
        (Flake8Comprehensions, "08") => (RuleGroup::Stable, rules::flake8_comprehensions::rules::UnnecessaryCollectionCall),
        (Flake8Comprehensions, "09") => (RuleGroup::Stable, rules::flake8_comprehensions::rules::UnnecessaryLiteralWithinTupleCall),
        (Flake8Comprehensions, "10") => (RuleGroup::Stable, rules::flake8_comprehensions::rules::UnnecessaryLiteralWithinListCall),
        (Flake8Comprehensions, "11") => (RuleGroup::Stable, rules::flake8_comprehensions::rules::UnnecessaryListCall),
        (Flake8Comprehensions, "13") => (RuleGroup::Stable, rules::flake8_comprehensions::rules::UnnecessaryCallAroundSorted),
        (Flake8Comprehensions, "14") => (RuleGroup::Stable, rules::flake8_comprehensions::rules::UnnecessaryDoubleCastOrProcess),
        (Flake8Comprehensions, "15") => (RuleGroup::Stable, rules::flake8_comprehensions::rules::UnnecessarySubscriptReversal),
        (Flake8Comprehensions, "16") => (RuleGroup::Stable, rules::flake8_comprehensions::rules::UnnecessaryComprehension),
        (Flake8Comprehensions, "17") => (RuleGroup::Stable, rules::flake8_comprehensions::rules::UnnecessaryMap),
        (Flake8Comprehensions, "18") => (RuleGroup::Stable, rules::flake8_comprehensions::rules::UnnecessaryLiteralWithinDictCall),
        (Flake8Comprehensions, "19") => (RuleGroup::Stable, rules::flake8_comprehensions::rules::UnnecessaryComprehensionInCall),

        // flake8-debugger
        (Flake8Debugger, "0") => (RuleGroup::Stable, rules::flake8_debugger::rules::Debugger),

        // mccabe
        (McCabe, "1") => (RuleGroup::Stable, rules::mccabe::rules::ComplexStructure),

        // flake8-tidy-imports
        (Flake8TidyImports, "251") => (RuleGroup::Stable, rules::flake8_tidy_imports::rules::BannedApi),
        (Flake8TidyImports, "252") => (RuleGroup::Stable, rules::flake8_tidy_imports::rules::RelativeImports),
        (Flake8TidyImports, "253") => (RuleGroup::Stable, rules::flake8_tidy_imports::rules::BannedModuleLevelImports),

        // flake8-return
        (Flake8Return, "501") => (RuleGroup::Stable, rules::flake8_return::rules::UnnecessaryReturnNone),
        (Flake8Return, "502") => (RuleGroup::Stable, rules::flake8_return::rules::ImplicitReturnValue),
        (Flake8Return, "503") => (RuleGroup::Stable, rules::flake8_return::rules::ImplicitReturn),
        (Flake8Return, "504") => (RuleGroup::Stable, rules::flake8_return::rules::UnnecessaryAssign),
        (Flake8Return, "505") => (RuleGroup::Stable, rules::flake8_return::rules::SuperfluousElseReturn),
        (Flake8Return, "506") => (RuleGroup::Stable, rules::flake8_return::rules::SuperfluousElseRaise),
        (Flake8Return, "507") => (RuleGroup::Stable, rules::flake8_return::rules::SuperfluousElseContinue),
        (Flake8Return, "508") => (RuleGroup::Stable, rules::flake8_return::rules::SuperfluousElseBreak),

        // flake8-gettext
        (Flake8GetText, "001") => (RuleGroup::Stable, rules::flake8_gettext::rules::FStringInGetTextFuncCall),
        (Flake8GetText, "002") => (RuleGroup::Stable, rules::flake8_gettext::rules::FormatInGetTextFuncCall),
        (Flake8GetText, "003") => (RuleGroup::Stable, rules::flake8_gettext::rules::PrintfInGetTextFuncCall),

        // flake8-implicit-str-concat
        (Flake8ImplicitStrConcat, "001") => (RuleGroup::Stable, rules::flake8_implicit_str_concat::rules::SingleLineImplicitStringConcatenation),
        (Flake8ImplicitStrConcat, "002") => (RuleGroup::Stable, rules::flake8_implicit_str_concat::rules::MultiLineImplicitStringConcatenation),
        (Flake8ImplicitStrConcat, "003") => (RuleGroup::Stable, rules::flake8_implicit_str_concat::rules::ExplicitStringConcatenation),

        // flake8-print
        (Flake8Print, "1") => (RuleGroup::Stable, rules::flake8_print::rules::Print),
        (Flake8Print, "3") => (RuleGroup::Stable, rules::flake8_print::rules::PPrint),

        // flake8-quotes
        (Flake8Quotes, "000") => (RuleGroup::Stable, rules::flake8_quotes::rules::BadQuotesInlineString),
        (Flake8Quotes, "001") => (RuleGroup::Stable, rules::flake8_quotes::rules::BadQuotesMultilineString),
        (Flake8Quotes, "002") => (RuleGroup::Stable, rules::flake8_quotes::rules::BadQuotesDocstring),
        (Flake8Quotes, "003") => (RuleGroup::Stable, rules::flake8_quotes::rules::AvoidableEscapedQuote),
        (Flake8Quotes, "004") => (RuleGroup::Stable, rules::flake8_quotes::rules::UnnecessaryEscapedQuote),

        // flake8-annotations
        (Flake8Annotations, "001") => (RuleGroup::Stable, rules::flake8_annotations::rules::MissingTypeFunctionArgument),
        (Flake8Annotations, "002") => (RuleGroup::Stable, rules::flake8_annotations::rules::MissingTypeArgs),
        (Flake8Annotations, "003") => (RuleGroup::Stable, rules::flake8_annotations::rules::MissingTypeKwargs),
        (Flake8Annotations, "101") => (RuleGroup::Deprecated, rules::flake8_annotations::rules::MissingTypeSelf),
        (Flake8Annotations, "102") => (RuleGroup::Deprecated, rules::flake8_annotations::rules::MissingTypeCls),
        (Flake8Annotations, "201") => (RuleGroup::Stable, rules::flake8_annotations::rules::MissingReturnTypeUndocumentedPublicFunction),
        (Flake8Annotations, "202") => (RuleGroup::Stable, rules::flake8_annotations::rules::MissingReturnTypePrivateFunction),
        (Flake8Annotations, "204") => (RuleGroup::Stable, rules::flake8_annotations::rules::MissingReturnTypeSpecialMethod),
        (Flake8Annotations, "205") => (RuleGroup::Stable, rules::flake8_annotations::rules::MissingReturnTypeStaticMethod),
        (Flake8Annotations, "206") => (RuleGroup::Stable, rules::flake8_annotations::rules::MissingReturnTypeClassMethod),
        (Flake8Annotations, "401") => (RuleGroup::Stable, rules::flake8_annotations::rules::AnyType),

        // flake8-future-annotations
        (Flake8FutureAnnotations, "100") => (RuleGroup::Stable, rules::flake8_future_annotations::rules::FutureRewritableTypeAnnotation),
        (Flake8FutureAnnotations, "102") => (RuleGroup::Stable, rules::flake8_future_annotations::rules::FutureRequiredTypeAnnotation),

        // flake8-2020
        (Flake82020, "101") => (RuleGroup::Stable, rules::flake8_2020::rules::SysVersionSlice3),
        (Flake82020, "102") => (RuleGroup::Stable, rules::flake8_2020::rules::SysVersion2),
        (Flake82020, "103") => (RuleGroup::Stable, rules::flake8_2020::rules::SysVersionCmpStr3),
        (Flake82020, "201") => (RuleGroup::Stable, rules::flake8_2020::rules::SysVersionInfo0Eq3),
        (Flake82020, "202") => (RuleGroup::Stable, rules::flake8_2020::rules::SixPY3),
        (Flake82020, "203") => (RuleGroup::Stable, rules::flake8_2020::rules::SysVersionInfo1CmpInt),
        (Flake82020, "204") => (RuleGroup::Stable, rules::flake8_2020::rules::SysVersionInfoMinorCmpInt),
        (Flake82020, "301") => (RuleGroup::Stable, rules::flake8_2020::rules::SysVersion0),
        (Flake82020, "302") => (RuleGroup::Stable, rules::flake8_2020::rules::SysVersionCmpStr10),
        (Flake82020, "303") => (RuleGroup::Stable, rules::flake8_2020::rules::SysVersionSlice1),

        // flake8-simplify
        (Flake8Simplify, "101") => (RuleGroup::Stable, rules::flake8_simplify::rules::DuplicateIsinstanceCall),
        (Flake8Simplify, "102") => (RuleGroup::Stable, rules::flake8_simplify::rules::CollapsibleIf),
        (Flake8Simplify, "103") => (RuleGroup::Stable, rules::flake8_simplify::rules::NeedlessBool),
        (Flake8Simplify, "105") => (RuleGroup::Stable, rules::flake8_simplify::rules::SuppressibleException),
        (Flake8Simplify, "107") => (RuleGroup::Stable, rules::flake8_simplify::rules::ReturnInTryExceptFinally),
        (Flake8Simplify, "108") => (RuleGroup::Stable, rules::flake8_simplify::rules::IfElseBlockInsteadOfIfExp),
        (Flake8Simplify, "109") => (RuleGroup::Stable, rules::flake8_simplify::rules::CompareWithTuple),
        (Flake8Simplify, "110") => (RuleGroup::Stable, rules::flake8_simplify::rules::ReimplementedBuiltin),
        (Flake8Simplify, "112") => (RuleGroup::Stable, rules::flake8_simplify::rules::UncapitalizedEnvironmentVariables),
        (Flake8Simplify, "113") => (RuleGroup::Stable, rules::flake8_simplify::rules::EnumerateForLoop),
        (Flake8Simplify, "114") => (RuleGroup::Stable, rules::flake8_simplify::rules::IfWithSameArms),
        (Flake8Simplify, "115") => (RuleGroup::Stable, rules::flake8_simplify::rules::OpenFileWithContextHandler),
        (Flake8Simplify, "116") => (RuleGroup::Stable, rules::flake8_simplify::rules::IfElseBlockInsteadOfDictLookup),
        (Flake8Simplify, "117") => (RuleGroup::Stable, rules::flake8_simplify::rules::MultipleWithStatements),
        (Flake8Simplify, "118") => (RuleGroup::Stable, rules::flake8_simplify::rules::InDictKeys),
        (Flake8Simplify, "201") => (RuleGroup::Stable, rules::flake8_simplify::rules::NegateEqualOp),
        (Flake8Simplify, "202") => (RuleGroup::Stable, rules::flake8_simplify::rules::NegateNotEqualOp),
        (Flake8Simplify, "208") => (RuleGroup::Stable, rules::flake8_simplify::rules::DoubleNegation),
        (Flake8Simplify, "210") => (RuleGroup::Stable, rules::flake8_simplify::rules::IfExprWithTrueFalse),
        (Flake8Simplify, "211") => (RuleGroup::Stable, rules::flake8_simplify::rules::IfExprWithFalseTrue),
        (Flake8Simplify, "212") => (RuleGroup::Stable, rules::flake8_simplify::rules::IfExprWithTwistedArms),
        (Flake8Simplify, "220") => (RuleGroup::Stable, rules::flake8_simplify::rules::ExprAndNotExpr),
        (Flake8Simplify, "221") => (RuleGroup::Stable, rules::flake8_simplify::rules::ExprOrNotExpr),
        (Flake8Simplify, "222") => (RuleGroup::Stable, rules::flake8_simplify::rules::ExprOrTrue),
        (Flake8Simplify, "223") => (RuleGroup::Stable, rules::flake8_simplify::rules::ExprAndFalse),
        (Flake8Simplify, "300") => (RuleGroup::Stable, rules::flake8_simplify::rules::YodaConditions),
        (Flake8Simplify, "401") => (RuleGroup::Stable, rules::flake8_simplify::rules::IfElseBlockInsteadOfDictGet),
        (Flake8Simplify, "910") => (RuleGroup::Stable, rules::flake8_simplify::rules::DictGetWithNoneDefault),
        (Flake8Simplify, "911") => (RuleGroup::Stable, rules::flake8_simplify::rules::ZipDictKeysAndValues),

        // flake8-copyright
        #[allow(deprecated)]
        (Flake8Copyright, "001") => (RuleGroup::Nursery, rules::flake8_copyright::rules::MissingCopyrightNotice),

        // pyupgrade
        (Pyupgrade, "001") => (RuleGroup::Stable, rules::pyupgrade::rules::UselessMetaclassType),
        (Pyupgrade, "003") => (RuleGroup::Stable, rules::pyupgrade::rules::TypeOfPrimitive),
        (Pyupgrade, "004") => (RuleGroup::Stable, rules::pyupgrade::rules::UselessObjectInheritance),
        (Pyupgrade, "005") => (RuleGroup::Stable, rules::pyupgrade::rules::DeprecatedUnittestAlias),
        (Pyupgrade, "006") => (RuleGroup::Stable, rules::pyupgrade::rules::NonPEP585Annotation),
        (Pyupgrade, "007") => (RuleGroup::Stable, rules::pyupgrade::rules::NonPEP604Annotation),
        (Pyupgrade, "008") => (RuleGroup::Stable, rules::pyupgrade::rules::SuperCallWithParameters),
        (Pyupgrade, "009") => (RuleGroup::Stable, rules::pyupgrade::rules::UTF8EncodingDeclaration),
        (Pyupgrade, "010") => (RuleGroup::Stable, rules::pyupgrade::rules::UnnecessaryFutureImport),
        (Pyupgrade, "011") => (RuleGroup::Stable, rules::pyupgrade::rules::LRUCacheWithoutParameters),
        (Pyupgrade, "012") => (RuleGroup::Stable, rules::pyupgrade::rules::UnnecessaryEncodeUTF8),
        (Pyupgrade, "013") => (RuleGroup::Stable, rules::pyupgrade::rules::ConvertTypedDictFunctionalToClass),
        (Pyupgrade, "014") => (RuleGroup::Stable, rules::pyupgrade::rules::ConvertNamedTupleFunctionalToClass),
        (Pyupgrade, "015") => (RuleGroup::Stable, rules::pyupgrade::rules::RedundantOpenModes),
        (Pyupgrade, "017") => (RuleGroup::Stable, rules::pyupgrade::rules::DatetimeTimezoneUTC),
        (Pyupgrade, "018") => (RuleGroup::Stable, rules::pyupgrade::rules::NativeLiterals),
        (Pyupgrade, "019") => (RuleGroup::Stable, rules::pyupgrade::rules::TypingTextStrAlias),
        (Pyupgrade, "020") => (RuleGroup::Stable, rules::pyupgrade::rules::OpenAlias),
        (Pyupgrade, "021") => (RuleGroup::Stable, rules::pyupgrade::rules::ReplaceUniversalNewlines),
        (Pyupgrade, "022") => (RuleGroup::Stable, rules::pyupgrade::rules::ReplaceStdoutStderr),
        (Pyupgrade, "023") => (RuleGroup::Stable, rules::pyupgrade::rules::DeprecatedCElementTree),
        (Pyupgrade, "024") => (RuleGroup::Stable, rules::pyupgrade::rules::OSErrorAlias),
        (Pyupgrade, "025") => (RuleGroup::Stable, rules::pyupgrade::rules::UnicodeKindPrefix),
        (Pyupgrade, "026") => (RuleGroup::Stable, rules::pyupgrade::rules::DeprecatedMockImport),
        (Pyupgrade, "027") => (RuleGroup::Stable, rules::pyupgrade::rules::UnpackedListComprehension),
        (Pyupgrade, "028") => (RuleGroup::Stable, rules::pyupgrade::rules::YieldInForLoop),
        (Pyupgrade, "029") => (RuleGroup::Stable, rules::pyupgrade::rules::UnnecessaryBuiltinImport),
        (Pyupgrade, "030") => (RuleGroup::Stable, rules::pyupgrade::rules::FormatLiterals),
        (Pyupgrade, "031") => (RuleGroup::Stable, rules::pyupgrade::rules::PrintfStringFormatting),
        (Pyupgrade, "032") => (RuleGroup::Stable, rules::pyupgrade::rules::FString),
        (Pyupgrade, "033") => (RuleGroup::Stable, rules::pyupgrade::rules::LRUCacheWithMaxsizeNone),
        (Pyupgrade, "034") => (RuleGroup::Stable, rules::pyupgrade::rules::ExtraneousParentheses),
        (Pyupgrade, "035") => (RuleGroup::Stable, rules::pyupgrade::rules::DeprecatedImport),
        (Pyupgrade, "036") => (RuleGroup::Stable, rules::pyupgrade::rules::OutdatedVersionBlock),
        (Pyupgrade, "037") => (RuleGroup::Stable, rules::pyupgrade::rules::QuotedAnnotation),
        (Pyupgrade, "038") => (RuleGroup::Stable, rules::pyupgrade::rules::NonPEP604Isinstance),
        (Pyupgrade, "039") => (RuleGroup::Stable, rules::pyupgrade::rules::UnnecessaryClassParentheses),
        (Pyupgrade, "040") => (RuleGroup::Stable, rules::pyupgrade::rules::NonPEP695TypeAlias),
        (Pyupgrade, "041") => (RuleGroup::Stable, rules::pyupgrade::rules::TimeoutErrorAlias),
        (Pyupgrade, "042") => (RuleGroup::Preview, rules::pyupgrade::rules::ReplaceStrEnum),

        // pydocstyle
        (Pydocstyle, "100") => (RuleGroup::Stable, rules::pydocstyle::rules::UndocumentedPublicModule),
        (Pydocstyle, "101") => (RuleGroup::Stable, rules::pydocstyle::rules::UndocumentedPublicClass),
        (Pydocstyle, "102") => (RuleGroup::Stable, rules::pydocstyle::rules::UndocumentedPublicMethod),
        (Pydocstyle, "103") => (RuleGroup::Stable, rules::pydocstyle::rules::UndocumentedPublicFunction),
        (Pydocstyle, "104") => (RuleGroup::Stable, rules::pydocstyle::rules::UndocumentedPublicPackage),
        (Pydocstyle, "105") => (RuleGroup::Stable, rules::pydocstyle::rules::UndocumentedMagicMethod),
        (Pydocstyle, "106") => (RuleGroup::Stable, rules::pydocstyle::rules::UndocumentedPublicNestedClass),
        (Pydocstyle, "107") => (RuleGroup::Stable, rules::pydocstyle::rules::UndocumentedPublicInit),
        (Pydocstyle, "200") => (RuleGroup::Stable, rules::pydocstyle::rules::FitsOnOneLine),
        (Pydocstyle, "201") => (RuleGroup::Stable, rules::pydocstyle::rules::NoBlankLineBeforeFunction),
        (Pydocstyle, "202") => (RuleGroup::Stable, rules::pydocstyle::rules::NoBlankLineAfterFunction),
        (Pydocstyle, "203") => (RuleGroup::Stable, rules::pydocstyle::rules::OneBlankLineBeforeClass),
        (Pydocstyle, "204") => (RuleGroup::Stable, rules::pydocstyle::rules::OneBlankLineAfterClass),
        (Pydocstyle, "205") => (RuleGroup::Stable, rules::pydocstyle::rules::BlankLineAfterSummary),
        (Pydocstyle, "206") => (RuleGroup::Stable, rules::pydocstyle::rules::IndentWithSpaces),
        (Pydocstyle, "207") => (RuleGroup::Stable, rules::pydocstyle::rules::UnderIndentation),
        (Pydocstyle, "208") => (RuleGroup::Stable, rules::pydocstyle::rules::OverIndentation),
        (Pydocstyle, "209") => (RuleGroup::Stable, rules::pydocstyle::rules::NewLineAfterLastParagraph),
        (Pydocstyle, "210") => (RuleGroup::Stable, rules::pydocstyle::rules::SurroundingWhitespace),
        (Pydocstyle, "211") => (RuleGroup::Stable, rules::pydocstyle::rules::BlankLineBeforeClass),
        (Pydocstyle, "212") => (RuleGroup::Stable, rules::pydocstyle::rules::MultiLineSummaryFirstLine),
        (Pydocstyle, "213") => (RuleGroup::Stable, rules::pydocstyle::rules::MultiLineSummarySecondLine),
        (Pydocstyle, "214") => (RuleGroup::Stable, rules::pydocstyle::rules::SectionNotOverIndented),
        (Pydocstyle, "215") => (RuleGroup::Stable, rules::pydocstyle::rules::SectionUnderlineNotOverIndented),
        (Pydocstyle, "300") => (RuleGroup::Stable, rules::pydocstyle::rules::TripleSingleQuotes),
        (Pydocstyle, "301") => (RuleGroup::Stable, rules::pydocstyle::rules::EscapeSequenceInDocstring),
        (Pydocstyle, "400") => (RuleGroup::Stable, rules::pydocstyle::rules::EndsInPeriod),
        (Pydocstyle, "401") => (RuleGroup::Stable, rules::pydocstyle::rules::NonImperativeMood),
        (Pydocstyle, "402") => (RuleGroup::Stable, rules::pydocstyle::rules::NoSignature),
        (Pydocstyle, "403") => (RuleGroup::Stable, rules::pydocstyle::rules::FirstLineCapitalized),
        (Pydocstyle, "404") => (RuleGroup::Stable, rules::pydocstyle::rules::DocstringStartsWithThis),
        (Pydocstyle, "405") => (RuleGroup::Stable, rules::pydocstyle::rules::CapitalizeSectionName),
        (Pydocstyle, "406") => (RuleGroup::Stable, rules::pydocstyle::rules::NewLineAfterSectionName),
        (Pydocstyle, "407") => (RuleGroup::Stable, rules::pydocstyle::rules::DashedUnderlineAfterSection),
        (Pydocstyle, "408") => (RuleGroup::Stable, rules::pydocstyle::rules::SectionUnderlineAfterName),
        (Pydocstyle, "409") => (RuleGroup::Stable, rules::pydocstyle::rules::SectionUnderlineMatchesSectionLength),
        (Pydocstyle, "410") => (RuleGroup::Stable, rules::pydocstyle::rules::NoBlankLineAfterSection),
        (Pydocstyle, "411") => (RuleGroup::Stable, rules::pydocstyle::rules::NoBlankLineBeforeSection),
        (Pydocstyle, "412") => (RuleGroup::Stable, rules::pydocstyle::rules::BlankLinesBetweenHeaderAndContent),
        (Pydocstyle, "413") => (RuleGroup::Stable, rules::pydocstyle::rules::BlankLineAfterLastSection),
        (Pydocstyle, "414") => (RuleGroup::Stable, rules::pydocstyle::rules::EmptyDocstringSection),
        (Pydocstyle, "415") => (RuleGroup::Stable, rules::pydocstyle::rules::EndsInPunctuation),
        (Pydocstyle, "416") => (RuleGroup::Stable, rules::pydocstyle::rules::SectionNameEndsInColon),
        (Pydocstyle, "417") => (RuleGroup::Stable, rules::pydocstyle::rules::UndocumentedParam),
        (Pydocstyle, "418") => (RuleGroup::Stable, rules::pydocstyle::rules::OverloadWithDocstring),
        (Pydocstyle, "419") => (RuleGroup::Stable, rules::pydocstyle::rules::EmptyDocstring),

        // pep8-naming
        (PEP8Naming, "801") => (RuleGroup::Stable, rules::pep8_naming::rules::InvalidClassName),
        (PEP8Naming, "802") => (RuleGroup::Stable, rules::pep8_naming::rules::InvalidFunctionName),
        (PEP8Naming, "803") => (RuleGroup::Stable, rules::pep8_naming::rules::InvalidArgumentName),
        (PEP8Naming, "804") => (RuleGroup::Stable, rules::pep8_naming::rules::InvalidFirstArgumentNameForClassMethod),
        (PEP8Naming, "805") => (RuleGroup::Stable, rules::pep8_naming::rules::InvalidFirstArgumentNameForMethod),
        (PEP8Naming, "806") => (RuleGroup::Stable, rules::pep8_naming::rules::NonLowercaseVariableInFunction),
        (PEP8Naming, "807") => (RuleGroup::Stable, rules::pep8_naming::rules::DunderFunctionName),
        (PEP8Naming, "811") => (RuleGroup::Stable, rules::pep8_naming::rules::ConstantImportedAsNonConstant),
        (PEP8Naming, "812") => (RuleGroup::Stable, rules::pep8_naming::rules::LowercaseImportedAsNonLowercase),
        (PEP8Naming, "813") => (RuleGroup::Stable, rules::pep8_naming::rules::CamelcaseImportedAsLowercase),
        (PEP8Naming, "814") => (RuleGroup::Stable, rules::pep8_naming::rules::CamelcaseImportedAsConstant),
        (PEP8Naming, "815") => (RuleGroup::Stable, rules::pep8_naming::rules::MixedCaseVariableInClassScope),
        (PEP8Naming, "816") => (RuleGroup::Stable, rules::pep8_naming::rules::MixedCaseVariableInGlobalScope),
        (PEP8Naming, "817") => (RuleGroup::Stable, rules::pep8_naming::rules::CamelcaseImportedAsAcronym),
        (PEP8Naming, "818") => (RuleGroup::Stable, rules::pep8_naming::rules::ErrorSuffixOnExceptionName),
        (PEP8Naming, "999") => (RuleGroup::Stable, rules::pep8_naming::rules::InvalidModuleName),

        // isort
        (Isort, "001") => (RuleGroup::Stable, rules::isort::rules::UnsortedImports),
        (Isort, "002") => (RuleGroup::Stable, rules::isort::rules::MissingRequiredImport),

        // eradicate
        (Eradicate, "001") => (RuleGroup::Stable, rules::eradicate::rules::CommentedOutCode),

        // flake8-bandit
        (Flake8Bandit, "101") => (RuleGroup::Stable, rules::flake8_bandit::rules::Assert),
        (Flake8Bandit, "102") => (RuleGroup::Stable, rules::flake8_bandit::rules::ExecBuiltin),
        (Flake8Bandit, "103") => (RuleGroup::Stable, rules::flake8_bandit::rules::BadFilePermissions),
        (Flake8Bandit, "104") => (RuleGroup::Stable, rules::flake8_bandit::rules::HardcodedBindAllInterfaces),
        (Flake8Bandit, "105") => (RuleGroup::Stable, rules::flake8_bandit::rules::HardcodedPasswordString),
        (Flake8Bandit, "106") => (RuleGroup::Stable, rules::flake8_bandit::rules::HardcodedPasswordFuncArg),
        (Flake8Bandit, "107") => (RuleGroup::Stable, rules::flake8_bandit::rules::HardcodedPasswordDefault),
        (Flake8Bandit, "108") => (RuleGroup::Stable, rules::flake8_bandit::rules::HardcodedTempFile),
        (Flake8Bandit, "110") => (RuleGroup::Stable, rules::flake8_bandit::rules::TryExceptPass),
        (Flake8Bandit, "112") => (RuleGroup::Stable, rules::flake8_bandit::rules::TryExceptContinue),
        (Flake8Bandit, "113") => (RuleGroup::Stable, rules::flake8_bandit::rules::RequestWithoutTimeout),
        (Flake8Bandit, "201") => (RuleGroup::Stable, rules::flake8_bandit::rules::FlaskDebugTrue),
        (Flake8Bandit, "202") => (RuleGroup::Stable, rules::flake8_bandit::rules::TarfileUnsafeMembers),
        (Flake8Bandit, "301") => (RuleGroup::Stable, rules::flake8_bandit::rules::SuspiciousPickleUsage),
        (Flake8Bandit, "302") => (RuleGroup::Stable, rules::flake8_bandit::rules::SuspiciousMarshalUsage),
        (Flake8Bandit, "303") => (RuleGroup::Stable, rules::flake8_bandit::rules::SuspiciousInsecureHashUsage),
        (Flake8Bandit, "304") => (RuleGroup::Stable, rules::flake8_bandit::rules::SuspiciousInsecureCipherUsage),
        (Flake8Bandit, "305") => (RuleGroup::Stable, rules::flake8_bandit::rules::SuspiciousInsecureCipherModeUsage),
        (Flake8Bandit, "306") => (RuleGroup::Stable, rules::flake8_bandit::rules::SuspiciousMktempUsage),
        (Flake8Bandit, "307") => (RuleGroup::Stable, rules::flake8_bandit::rules::SuspiciousEvalUsage),
        (Flake8Bandit, "308") => (RuleGroup::Stable, rules::flake8_bandit::rules::SuspiciousMarkSafeUsage),
        (Flake8Bandit, "310") => (RuleGroup::Stable, rules::flake8_bandit::rules::SuspiciousURLOpenUsage),
        (Flake8Bandit, "311") => (RuleGroup::Stable, rules::flake8_bandit::rules::SuspiciousNonCryptographicRandomUsage),
        (Flake8Bandit, "312") => (RuleGroup::Stable, rules::flake8_bandit::rules::SuspiciousTelnetUsage),
        (Flake8Bandit, "313") => (RuleGroup::Stable, rules::flake8_bandit::rules::SuspiciousXMLCElementTreeUsage),
        (Flake8Bandit, "314") => (RuleGroup::Stable, rules::flake8_bandit::rules::SuspiciousXMLElementTreeUsage),
        (Flake8Bandit, "315") => (RuleGroup::Stable, rules::flake8_bandit::rules::SuspiciousXMLExpatReaderUsage),
        (Flake8Bandit, "316") => (RuleGroup::Stable, rules::flake8_bandit::rules::SuspiciousXMLExpatBuilderUsage),
        (Flake8Bandit, "317") => (RuleGroup::Stable, rules::flake8_bandit::rules::SuspiciousXMLSaxUsage),
        (Flake8Bandit, "318") => (RuleGroup::Stable, rules::flake8_bandit::rules::SuspiciousXMLMiniDOMUsage),
        (Flake8Bandit, "319") => (RuleGroup::Stable, rules::flake8_bandit::rules::SuspiciousXMLPullDOMUsage),
        (Flake8Bandit, "320") => (RuleGroup::Stable, rules::flake8_bandit::rules::SuspiciousXMLETreeUsage),
        (Flake8Bandit, "321") => (RuleGroup::Stable, rules::flake8_bandit::rules::SuspiciousFTPLibUsage),
        (Flake8Bandit, "323") => (RuleGroup::Stable, rules::flake8_bandit::rules::SuspiciousUnverifiedContextUsage),
        (Flake8Bandit, "324") => (RuleGroup::Stable, rules::flake8_bandit::rules::HashlibInsecureHashFunction),
        (Flake8Bandit, "401") => (RuleGroup::Preview, rules::flake8_bandit::rules::SuspiciousTelnetlibImport),
        (Flake8Bandit, "402") => (RuleGroup::Preview, rules::flake8_bandit::rules::SuspiciousFtplibImport),
        (Flake8Bandit, "403") => (RuleGroup::Preview, rules::flake8_bandit::rules::SuspiciousPickleImport),
        (Flake8Bandit, "404") => (RuleGroup::Preview, rules::flake8_bandit::rules::SuspiciousSubprocessImport),
        (Flake8Bandit, "405") => (RuleGroup::Preview, rules::flake8_bandit::rules::SuspiciousXmlEtreeImport),
        (Flake8Bandit, "406") => (RuleGroup::Preview, rules::flake8_bandit::rules::SuspiciousXmlSaxImport),
        (Flake8Bandit, "407") => (RuleGroup::Preview, rules::flake8_bandit::rules::SuspiciousXmlExpatImport),
        (Flake8Bandit, "408") => (RuleGroup::Preview, rules::flake8_bandit::rules::SuspiciousXmlMinidomImport),
        (Flake8Bandit, "409") => (RuleGroup::Preview, rules::flake8_bandit::rules::SuspiciousXmlPulldomImport),
        (Flake8Bandit, "410") => (RuleGroup::Removed, rules::flake8_bandit::rules::SuspiciousLxmlImport),
        (Flake8Bandit, "411") => (RuleGroup::Preview, rules::flake8_bandit::rules::SuspiciousXmlrpcImport),
        (Flake8Bandit, "412") => (RuleGroup::Preview, rules::flake8_bandit::rules::SuspiciousHttpoxyImport),
        (Flake8Bandit, "413") => (RuleGroup::Preview, rules::flake8_bandit::rules::SuspiciousPycryptoImport),
        (Flake8Bandit, "415") => (RuleGroup::Preview, rules::flake8_bandit::rules::SuspiciousPyghmiImport),
        (Flake8Bandit, "501") => (RuleGroup::Stable, rules::flake8_bandit::rules::RequestWithNoCertValidation),
        (Flake8Bandit, "502") => (RuleGroup::Stable, rules::flake8_bandit::rules::SslInsecureVersion),
        (Flake8Bandit, "503") => (RuleGroup::Stable, rules::flake8_bandit::rules::SslWithBadDefaults),
        (Flake8Bandit, "504") => (RuleGroup::Stable, rules::flake8_bandit::rules::SslWithNoVersion),
        (Flake8Bandit, "505") => (RuleGroup::Stable, rules::flake8_bandit::rules::WeakCryptographicKey),
        (Flake8Bandit, "506") => (RuleGroup::Stable, rules::flake8_bandit::rules::UnsafeYAMLLoad),
        (Flake8Bandit, "507") => (RuleGroup::Stable, rules::flake8_bandit::rules::SSHNoHostKeyVerification),
        (Flake8Bandit, "508") => (RuleGroup::Stable, rules::flake8_bandit::rules::SnmpInsecureVersion),
        (Flake8Bandit, "509") => (RuleGroup::Stable, rules::flake8_bandit::rules::SnmpWeakCryptography),
        (Flake8Bandit, "601") => (RuleGroup::Stable, rules::flake8_bandit::rules::ParamikoCall),
        (Flake8Bandit, "602") => (RuleGroup::Stable, rules::flake8_bandit::rules::SubprocessPopenWithShellEqualsTrue),
        (Flake8Bandit, "603") => (RuleGroup::Stable, rules::flake8_bandit::rules::SubprocessWithoutShellEqualsTrue),
        (Flake8Bandit, "604") => (RuleGroup::Stable, rules::flake8_bandit::rules::CallWithShellEqualsTrue),
        (Flake8Bandit, "605") => (RuleGroup::Stable, rules::flake8_bandit::rules::StartProcessWithAShell),
        (Flake8Bandit, "606") => (RuleGroup::Stable, rules::flake8_bandit::rules::StartProcessWithNoShell),
        (Flake8Bandit, "607") => (RuleGroup::Stable, rules::flake8_bandit::rules::StartProcessWithPartialPath),
        (Flake8Bandit, "608") => (RuleGroup::Stable, rules::flake8_bandit::rules::HardcodedSQLExpression),
        (Flake8Bandit, "609") => (RuleGroup::Stable, rules::flake8_bandit::rules::UnixCommandWildcardInjection),
        (Flake8Bandit, "610") => (RuleGroup::Preview, rules::flake8_bandit::rules::DjangoExtra),
        (Flake8Bandit, "611") => (RuleGroup::Stable, rules::flake8_bandit::rules::DjangoRawSql),
        (Flake8Bandit, "612") => (RuleGroup::Stable, rules::flake8_bandit::rules::LoggingConfigInsecureListen),
        (Flake8Bandit, "701") => (RuleGroup::Stable, rules::flake8_bandit::rules::Jinja2AutoescapeFalse),
        (Flake8Bandit, "702") => (RuleGroup::Stable, rules::flake8_bandit::rules::MakoTemplates),

        // flake8-boolean-trap
        (Flake8BooleanTrap, "001") => (RuleGroup::Stable, rules::flake8_boolean_trap::rules::BooleanTypeHintPositionalArgument),
        (Flake8BooleanTrap, "002") => (RuleGroup::Stable, rules::flake8_boolean_trap::rules::BooleanDefaultValuePositionalArgument),
        (Flake8BooleanTrap, "003") => (RuleGroup::Stable, rules::flake8_boolean_trap::rules::BooleanPositionalValueInCall),

        // flake8-unused-arguments
        (Flake8UnusedArguments, "001") => (RuleGroup::Stable, rules::flake8_unused_arguments::rules::UnusedFunctionArgument),
        (Flake8UnusedArguments, "002") => (RuleGroup::Stable, rules::flake8_unused_arguments::rules::UnusedMethodArgument),
        (Flake8UnusedArguments, "003") => (RuleGroup::Stable, rules::flake8_unused_arguments::rules::UnusedClassMethodArgument),
        (Flake8UnusedArguments, "004") => (RuleGroup::Stable, rules::flake8_unused_arguments::rules::UnusedStaticMethodArgument),
        (Flake8UnusedArguments, "005") => (RuleGroup::Stable, rules::flake8_unused_arguments::rules::UnusedLambdaArgument),

        // flake8-import-conventions
        (Flake8ImportConventions, "001") => (RuleGroup::Stable, rules::flake8_import_conventions::rules::UnconventionalImportAlias),
        (Flake8ImportConventions, "002") => (RuleGroup::Stable, rules::flake8_import_conventions::rules::BannedImportAlias),
        (Flake8ImportConventions, "003") => (RuleGroup::Stable, rules::flake8_import_conventions::rules::BannedImportFrom),

        // flake8-datetimez
        (Flake8Datetimez, "001") => (RuleGroup::Stable, rules::flake8_datetimez::rules::CallDatetimeWithoutTzinfo),
        (Flake8Datetimez, "002") => (RuleGroup::Stable, rules::flake8_datetimez::rules::CallDatetimeToday),
        (Flake8Datetimez, "003") => (RuleGroup::Stable, rules::flake8_datetimez::rules::CallDatetimeUtcnow),
        (Flake8Datetimez, "004") => (RuleGroup::Stable, rules::flake8_datetimez::rules::CallDatetimeUtcfromtimestamp),
        (Flake8Datetimez, "005") => (RuleGroup::Stable, rules::flake8_datetimez::rules::CallDatetimeNowWithoutTzinfo),
        (Flake8Datetimez, "006") => (RuleGroup::Stable, rules::flake8_datetimez::rules::CallDatetimeFromtimestamp),
        (Flake8Datetimez, "007") => (RuleGroup::Stable, rules::flake8_datetimez::rules::CallDatetimeStrptimeWithoutZone),
        (Flake8Datetimez, "011") => (RuleGroup::Stable, rules::flake8_datetimez::rules::CallDateToday),
        (Flake8Datetimez, "012") => (RuleGroup::Stable, rules::flake8_datetimez::rules::CallDateFromtimestamp),

        // pygrep-hooks
        (PygrepHooks, "001") => (RuleGroup::Removed, rules::pygrep_hooks::rules::Eval),
        (PygrepHooks, "002") => (RuleGroup::Removed, rules::pygrep_hooks::rules::DeprecatedLogWarn),
        (PygrepHooks, "003") => (RuleGroup::Stable, rules::pygrep_hooks::rules::BlanketTypeIgnore),
        (PygrepHooks, "004") => (RuleGroup::Stable, rules::pygrep_hooks::rules::BlanketNOQA),
        (PygrepHooks, "005") => (RuleGroup::Stable, rules::pygrep_hooks::rules::InvalidMockAccess),

        // pandas-vet
        (PandasVet, "002") => (RuleGroup::Stable, rules::pandas_vet::rules::PandasUseOfInplaceArgument),
        (PandasVet, "003") => (RuleGroup::Stable, rules::pandas_vet::rules::PandasUseOfDotIsNull),
        (PandasVet, "004") => (RuleGroup::Stable, rules::pandas_vet::rules::PandasUseOfDotNotNull),
        (PandasVet, "007") => (RuleGroup::Stable, rules::pandas_vet::rules::PandasUseOfDotIx),
        (PandasVet, "008") => (RuleGroup::Stable, rules::pandas_vet::rules::PandasUseOfDotAt),
        (PandasVet, "009") => (RuleGroup::Stable, rules::pandas_vet::rules::PandasUseOfDotIat),
        (PandasVet, "010") => (RuleGroup::Stable, rules::pandas_vet::rules::PandasUseOfDotPivotOrUnstack),
        (PandasVet, "011") => (RuleGroup::Stable, rules::pandas_vet::rules::PandasUseOfDotValues),
        (PandasVet, "012") => (RuleGroup::Stable, rules::pandas_vet::rules::PandasUseOfDotReadTable),
        (PandasVet, "013") => (RuleGroup::Stable, rules::pandas_vet::rules::PandasUseOfDotStack),
        (PandasVet, "015") => (RuleGroup::Stable, rules::pandas_vet::rules::PandasUseOfPdMerge),
        (PandasVet, "101") => (RuleGroup::Stable, rules::pandas_vet::rules::PandasNuniqueConstantSeriesCheck),
        (PandasVet, "901") => (RuleGroup::Stable, rules::pandas_vet::rules::PandasDfVariableName),

        // flake8-errmsg
        (Flake8ErrMsg, "101") => (RuleGroup::Stable, rules::flake8_errmsg::rules::RawStringInException),
        (Flake8ErrMsg, "102") => (RuleGroup::Stable, rules::flake8_errmsg::rules::FStringInException),
        (Flake8ErrMsg, "103") => (RuleGroup::Stable, rules::flake8_errmsg::rules::DotFormatInException),

        // flake8-pyi
        (Flake8Pyi, "001") => (RuleGroup::Stable, rules::flake8_pyi::rules::UnprefixedTypeParam),
        (Flake8Pyi, "002") => (RuleGroup::Stable, rules::flake8_pyi::rules::ComplexIfStatementInStub),
        (Flake8Pyi, "003") => (RuleGroup::Stable, rules::flake8_pyi::rules::UnrecognizedVersionInfoCheck),
        (Flake8Pyi, "004") => (RuleGroup::Stable, rules::flake8_pyi::rules::PatchVersionComparison),
        (Flake8Pyi, "005") => (RuleGroup::Stable, rules::flake8_pyi::rules::WrongTupleLengthVersionComparison),
        (Flake8Pyi, "006") => (RuleGroup::Stable, rules::flake8_pyi::rules::BadVersionInfoComparison),
        (Flake8Pyi, "007") => (RuleGroup::Stable, rules::flake8_pyi::rules::UnrecognizedPlatformCheck),
        (Flake8Pyi, "008") => (RuleGroup::Stable, rules::flake8_pyi::rules::UnrecognizedPlatformName),
        (Flake8Pyi, "009") => (RuleGroup::Stable, rules::flake8_pyi::rules::PassStatementStubBody),
        (Flake8Pyi, "010") => (RuleGroup::Stable, rules::flake8_pyi::rules::NonEmptyStubBody),
        (Flake8Pyi, "011") => (RuleGroup::Stable, rules::flake8_pyi::rules::TypedArgumentDefaultInStub),
        (Flake8Pyi, "012") => (RuleGroup::Stable, rules::flake8_pyi::rules::PassInClassBody),
        (Flake8Pyi, "013") => (RuleGroup::Stable, rules::flake8_pyi::rules::EllipsisInNonEmptyClassBody),
        (Flake8Pyi, "014") => (RuleGroup::Stable, rules::flake8_pyi::rules::ArgumentDefaultInStub),
        (Flake8Pyi, "015") => (RuleGroup::Stable, rules::flake8_pyi::rules::AssignmentDefaultInStub),
        (Flake8Pyi, "016") => (RuleGroup::Stable, rules::flake8_pyi::rules::DuplicateUnionMember),
        (Flake8Pyi, "017") => (RuleGroup::Stable, rules::flake8_pyi::rules::ComplexAssignmentInStub),
        (Flake8Pyi, "018") => (RuleGroup::Stable, rules::flake8_pyi::rules::UnusedPrivateTypeVar),
        (Flake8Pyi, "019") => (RuleGroup::Stable, rules::flake8_pyi::rules::CustomTypeVarReturnType),
        (Flake8Pyi, "020") => (RuleGroup::Stable, rules::flake8_pyi::rules::QuotedAnnotationInStub),
        (Flake8Pyi, "021") => (RuleGroup::Stable, rules::flake8_pyi::rules::DocstringInStub),
        (Flake8Pyi, "024") => (RuleGroup::Stable, rules::flake8_pyi::rules::CollectionsNamedTuple),
        (Flake8Pyi, "025") => (RuleGroup::Stable, rules::flake8_pyi::rules::UnaliasedCollectionsAbcSetImport),
        (Flake8Pyi, "026") => (RuleGroup::Stable, rules::flake8_pyi::rules::TypeAliasWithoutAnnotation),
        (Flake8Pyi, "029") => (RuleGroup::Stable, rules::flake8_pyi::rules::StrOrReprDefinedInStub),
        (Flake8Pyi, "030") => (RuleGroup::Stable, rules::flake8_pyi::rules::UnnecessaryLiteralUnion),
        (Flake8Pyi, "032") => (RuleGroup::Stable, rules::flake8_pyi::rules::AnyEqNeAnnotation),
        (Flake8Pyi, "033") => (RuleGroup::Stable, rules::flake8_pyi::rules::TypeCommentInStub),
        (Flake8Pyi, "034") => (RuleGroup::Stable, rules::flake8_pyi::rules::NonSelfReturnType),
        (Flake8Pyi, "035") => (RuleGroup::Stable, rules::flake8_pyi::rules::UnassignedSpecialVariableInStub),
        (Flake8Pyi, "036") => (RuleGroup::Stable, rules::flake8_pyi::rules::BadExitAnnotation),
        (Flake8Pyi, "041") => (RuleGroup::Stable, rules::flake8_pyi::rules::RedundantNumericUnion),
        (Flake8Pyi, "042") => (RuleGroup::Stable, rules::flake8_pyi::rules::SnakeCaseTypeAlias),
        (Flake8Pyi, "043") => (RuleGroup::Stable, rules::flake8_pyi::rules::TSuffixedTypeAlias),
        (Flake8Pyi, "044") => (RuleGroup::Stable, rules::flake8_pyi::rules::FutureAnnotationsInStub),
        (Flake8Pyi, "045") => (RuleGroup::Stable, rules::flake8_pyi::rules::IterMethodReturnIterable),
        (Flake8Pyi, "046") => (RuleGroup::Stable, rules::flake8_pyi::rules::UnusedPrivateProtocol),
        (Flake8Pyi, "047") => (RuleGroup::Stable, rules::flake8_pyi::rules::UnusedPrivateTypeAlias),
        (Flake8Pyi, "048") => (RuleGroup::Stable, rules::flake8_pyi::rules::StubBodyMultipleStatements),
        (Flake8Pyi, "049") => (RuleGroup::Stable, rules::flake8_pyi::rules::UnusedPrivateTypedDict),
        (Flake8Pyi, "050") => (RuleGroup::Stable, rules::flake8_pyi::rules::NoReturnArgumentAnnotationInStub),
        (Flake8Pyi, "051") => (RuleGroup::Stable, rules::flake8_pyi::rules::RedundantLiteralUnion),
        (Flake8Pyi, "052") => (RuleGroup::Stable, rules::flake8_pyi::rules::UnannotatedAssignmentInStub),
        (Flake8Pyi, "054") => (RuleGroup::Stable, rules::flake8_pyi::rules::NumericLiteralTooLong),
        (Flake8Pyi, "053") => (RuleGroup::Stable, rules::flake8_pyi::rules::StringOrBytesTooLong),
        (Flake8Pyi, "055") => (RuleGroup::Stable, rules::flake8_pyi::rules::UnnecessaryTypeUnion),
        (Flake8Pyi, "056") => (RuleGroup::Stable, rules::flake8_pyi::rules::UnsupportedMethodCallOnAll),
        (Flake8Pyi, "058") => (RuleGroup::Stable, rules::flake8_pyi::rules::GeneratorReturnFromIterMethod),

        // flake8-pytest-style
        (Flake8PytestStyle, "001") => (RuleGroup::Stable, rules::flake8_pytest_style::rules::PytestFixtureIncorrectParenthesesStyle),
        (Flake8PytestStyle, "002") => (RuleGroup::Stable, rules::flake8_pytest_style::rules::PytestFixturePositionalArgs),
        (Flake8PytestStyle, "003") => (RuleGroup::Stable, rules::flake8_pytest_style::rules::PytestExtraneousScopeFunction),
        (Flake8PytestStyle, "004") => (RuleGroup::Stable, rules::flake8_pytest_style::rules::PytestMissingFixtureNameUnderscore),
        (Flake8PytestStyle, "005") => (RuleGroup::Stable, rules::flake8_pytest_style::rules::PytestIncorrectFixtureNameUnderscore),
        (Flake8PytestStyle, "006") => (RuleGroup::Stable, rules::flake8_pytest_style::rules::PytestParametrizeNamesWrongType),
        (Flake8PytestStyle, "007") => (RuleGroup::Stable, rules::flake8_pytest_style::rules::PytestParametrizeValuesWrongType),
        (Flake8PytestStyle, "008") => (RuleGroup::Stable, rules::flake8_pytest_style::rules::PytestPatchWithLambda),
        (Flake8PytestStyle, "009") => (RuleGroup::Stable, rules::flake8_pytest_style::rules::PytestUnittestAssertion),
        (Flake8PytestStyle, "010") => (RuleGroup::Stable, rules::flake8_pytest_style::rules::PytestRaisesWithoutException),
        (Flake8PytestStyle, "011") => (RuleGroup::Stable, rules::flake8_pytest_style::rules::PytestRaisesTooBroad),
        (Flake8PytestStyle, "012") => (RuleGroup::Stable, rules::flake8_pytest_style::rules::PytestRaisesWithMultipleStatements),
        (Flake8PytestStyle, "013") => (RuleGroup::Stable, rules::flake8_pytest_style::rules::PytestIncorrectPytestImport),
        (Flake8PytestStyle, "014") => (RuleGroup::Stable, rules::flake8_pytest_style::rules::PytestDuplicateParametrizeTestCases),
        (Flake8PytestStyle, "015") => (RuleGroup::Stable, rules::flake8_pytest_style::rules::PytestAssertAlwaysFalse),
        (Flake8PytestStyle, "016") => (RuleGroup::Stable, rules::flake8_pytest_style::rules::PytestFailWithoutMessage),
        (Flake8PytestStyle, "017") => (RuleGroup::Stable, rules::flake8_pytest_style::rules::PytestAssertInExcept),
        (Flake8PytestStyle, "018") => (RuleGroup::Stable, rules::flake8_pytest_style::rules::PytestCompositeAssertion),
        (Flake8PytestStyle, "019") => (RuleGroup::Stable, rules::flake8_pytest_style::rules::PytestFixtureParamWithoutValue),
        (Flake8PytestStyle, "020") => (RuleGroup::Stable, rules::flake8_pytest_style::rules::PytestDeprecatedYieldFixture),
        (Flake8PytestStyle, "021") => (RuleGroup::Stable, rules::flake8_pytest_style::rules::PytestFixtureFinalizerCallback),
        (Flake8PytestStyle, "022") => (RuleGroup::Stable, rules::flake8_pytest_style::rules::PytestUselessYieldFixture),
        (Flake8PytestStyle, "023") => (RuleGroup::Stable, rules::flake8_pytest_style::rules::PytestIncorrectMarkParenthesesStyle),
        (Flake8PytestStyle, "024") => (RuleGroup::Stable, rules::flake8_pytest_style::rules::PytestUnnecessaryAsyncioMarkOnFixture),
        (Flake8PytestStyle, "025") => (RuleGroup::Stable, rules::flake8_pytest_style::rules::PytestErroneousUseFixturesOnFixture),
        (Flake8PytestStyle, "026") => (RuleGroup::Stable, rules::flake8_pytest_style::rules::PytestUseFixturesWithoutParameters),
        (Flake8PytestStyle, "027") => (RuleGroup::Stable, rules::flake8_pytest_style::rules::PytestUnittestRaisesAssertion),

        // flake8-pie
        (Flake8Pie, "790") => (RuleGroup::Stable, rules::flake8_pie::rules::UnnecessaryPlaceholder),
        (Flake8Pie, "794") => (RuleGroup::Stable, rules::flake8_pie::rules::DuplicateClassFieldDefinition),
        (Flake8Pie, "796") => (RuleGroup::Stable, rules::flake8_pie::rules::NonUniqueEnums),
        (Flake8Pie, "800") => (RuleGroup::Stable, rules::flake8_pie::rules::UnnecessarySpread),
        (Flake8Pie, "804") => (RuleGroup::Stable, rules::flake8_pie::rules::UnnecessaryDictKwargs),
        (Flake8Pie, "807") => (RuleGroup::Stable, rules::flake8_pie::rules::ReimplementedContainerBuiltin),
        (Flake8Pie, "808") => (RuleGroup::Stable, rules::flake8_pie::rules::UnnecessaryRangeStart),
        (Flake8Pie, "810") => (RuleGroup::Stable, rules::flake8_pie::rules::MultipleStartsEndsWith),

        // flake8-commas
        (Flake8Commas, "812") => (RuleGroup::Stable, rules::flake8_commas::rules::MissingTrailingComma),
        (Flake8Commas, "818") => (RuleGroup::Stable, rules::flake8_commas::rules::TrailingCommaOnBareTuple),
        (Flake8Commas, "819") => (RuleGroup::Stable, rules::flake8_commas::rules::ProhibitedTrailingComma),

        // flake8-no-pep420
        (Flake8NoPep420, "001") => (RuleGroup::Stable, rules::flake8_no_pep420::rules::ImplicitNamespacePackage),

        // flake8-executable
        (Flake8Executable, "001") => (RuleGroup::Stable, rules::flake8_executable::rules::ShebangNotExecutable),
        (Flake8Executable, "002") => (RuleGroup::Stable, rules::flake8_executable::rules::ShebangMissingExecutableFile),
        (Flake8Executable, "003") => (RuleGroup::Stable, rules::flake8_executable::rules::ShebangMissingPython),
        (Flake8Executable, "004") => (RuleGroup::Stable, rules::flake8_executable::rules::ShebangLeadingWhitespace),
        (Flake8Executable, "005") => (RuleGroup::Stable, rules::flake8_executable::rules::ShebangNotFirstLine),

        // flake8-type-checking
        (Flake8TypeChecking, "001") => (RuleGroup::Stable, rules::flake8_type_checking::rules::TypingOnlyFirstPartyImport),
        (Flake8TypeChecking, "002") => (RuleGroup::Stable, rules::flake8_type_checking::rules::TypingOnlyThirdPartyImport),
        (Flake8TypeChecking, "003") => (RuleGroup::Stable, rules::flake8_type_checking::rules::TypingOnlyStandardLibraryImport),
        (Flake8TypeChecking, "004") => (RuleGroup::Stable, rules::flake8_type_checking::rules::RuntimeImportInTypeCheckingBlock),
        (Flake8TypeChecking, "005") => (RuleGroup::Stable, rules::flake8_type_checking::rules::EmptyTypeCheckingBlock),
        (Flake8TypeChecking, "010") => (RuleGroup::Stable, rules::flake8_type_checking::rules::RuntimeStringUnion),

        // tryceratops
        (Tryceratops, "002") => (RuleGroup::Stable, rules::tryceratops::rules::RaiseVanillaClass),
        (Tryceratops, "003") => (RuleGroup::Stable, rules::tryceratops::rules::RaiseVanillaArgs),
        (Tryceratops, "004") => (RuleGroup::Stable, rules::tryceratops::rules::TypeCheckWithoutTypeError),
        (Tryceratops, "200") => (RuleGroup::Removed, rules::tryceratops::rules::ReraiseNoCause),
        (Tryceratops, "201") => (RuleGroup::Stable, rules::tryceratops::rules::VerboseRaise),
        (Tryceratops, "300") => (RuleGroup::Stable, rules::tryceratops::rules::TryConsiderElse),
        (Tryceratops, "301") => (RuleGroup::Stable, rules::tryceratops::rules::RaiseWithinTry),
        (Tryceratops, "302") => (RuleGroup::Stable, rules::tryceratops::rules::UselessTryExcept),
        (Tryceratops, "400") => (RuleGroup::Stable, rules::tryceratops::rules::ErrorInsteadOfException),
        (Tryceratops, "401") => (RuleGroup::Stable, rules::tryceratops::rules::VerboseLogMessage),

        // flake8-use-pathlib
        (Flake8UsePathlib, "100") => (RuleGroup::Stable, rules::flake8_use_pathlib::violations::OsPathAbspath),
        (Flake8UsePathlib, "101") => (RuleGroup::Stable, rules::flake8_use_pathlib::violations::OsChmod),
        (Flake8UsePathlib, "102") => (RuleGroup::Stable, rules::flake8_use_pathlib::violations::OsMkdir),
        (Flake8UsePathlib, "103") => (RuleGroup::Stable, rules::flake8_use_pathlib::violations::OsMakedirs),
        (Flake8UsePathlib, "104") => (RuleGroup::Stable, rules::flake8_use_pathlib::violations::OsRename),
        (Flake8UsePathlib, "105") => (RuleGroup::Stable, rules::flake8_use_pathlib::violations::OsReplace),
        (Flake8UsePathlib, "106") => (RuleGroup::Stable, rules::flake8_use_pathlib::violations::OsRmdir),
        (Flake8UsePathlib, "107") => (RuleGroup::Stable, rules::flake8_use_pathlib::violations::OsRemove),
        (Flake8UsePathlib, "108") => (RuleGroup::Stable, rules::flake8_use_pathlib::violations::OsUnlink),
        (Flake8UsePathlib, "109") => (RuleGroup::Stable, rules::flake8_use_pathlib::violations::OsGetcwd),
        (Flake8UsePathlib, "110") => (RuleGroup::Stable, rules::flake8_use_pathlib::violations::OsPathExists),
        (Flake8UsePathlib, "111") => (RuleGroup::Stable, rules::flake8_use_pathlib::violations::OsPathExpanduser),
        (Flake8UsePathlib, "112") => (RuleGroup::Stable, rules::flake8_use_pathlib::violations::OsPathIsdir),
        (Flake8UsePathlib, "113") => (RuleGroup::Stable, rules::flake8_use_pathlib::violations::OsPathIsfile),
        (Flake8UsePathlib, "114") => (RuleGroup::Stable, rules::flake8_use_pathlib::violations::OsPathIslink),
        (Flake8UsePathlib, "115") => (RuleGroup::Stable, rules::flake8_use_pathlib::violations::OsReadlink),
        (Flake8UsePathlib, "116") => (RuleGroup::Stable, rules::flake8_use_pathlib::violations::OsStat),
        (Flake8UsePathlib, "117") => (RuleGroup::Stable, rules::flake8_use_pathlib::violations::OsPathIsabs),
        (Flake8UsePathlib, "118") => (RuleGroup::Stable, rules::flake8_use_pathlib::violations::OsPathJoin),
        (Flake8UsePathlib, "119") => (RuleGroup::Stable, rules::flake8_use_pathlib::violations::OsPathBasename),
        (Flake8UsePathlib, "120") => (RuleGroup::Stable, rules::flake8_use_pathlib::violations::OsPathDirname),
        (Flake8UsePathlib, "121") => (RuleGroup::Stable, rules::flake8_use_pathlib::violations::OsPathSamefile),
        (Flake8UsePathlib, "122") => (RuleGroup::Stable, rules::flake8_use_pathlib::violations::OsPathSplitext),
        (Flake8UsePathlib, "123") => (RuleGroup::Stable, rules::flake8_use_pathlib::violations::BuiltinOpen),
        (Flake8UsePathlib, "124") => (RuleGroup::Stable, rules::flake8_use_pathlib::violations::PyPath),
        (Flake8UsePathlib, "201") => (RuleGroup::Stable, rules::flake8_use_pathlib::rules::PathConstructorCurrentDirectory),
        (Flake8UsePathlib, "202") => (RuleGroup::Stable, rules::flake8_use_pathlib::rules::OsPathGetsize),
        (Flake8UsePathlib, "202") => (RuleGroup::Stable, rules::flake8_use_pathlib::rules::OsPathGetsize),
        (Flake8UsePathlib, "203") => (RuleGroup::Stable, rules::flake8_use_pathlib::rules::OsPathGetatime),
        (Flake8UsePathlib, "204") => (RuleGroup::Stable, rules::flake8_use_pathlib::rules::OsPathGetmtime),
        (Flake8UsePathlib, "205") => (RuleGroup::Stable, rules::flake8_use_pathlib::rules::OsPathGetctime),
        (Flake8UsePathlib, "206") => (RuleGroup::Stable, rules::flake8_use_pathlib::rules::OsSepSplit),
        (Flake8UsePathlib, "207") => (RuleGroup::Stable, rules::flake8_use_pathlib::rules::Glob),

        // flake8-logging-format
        (Flake8LoggingFormat, "001") => (RuleGroup::Stable, rules::flake8_logging_format::violations::LoggingStringFormat),
        (Flake8LoggingFormat, "002") => (RuleGroup::Stable, rules::flake8_logging_format::violations::LoggingPercentFormat),
        (Flake8LoggingFormat, "003") => (RuleGroup::Stable, rules::flake8_logging_format::violations::LoggingStringConcat),
        (Flake8LoggingFormat, "004") => (RuleGroup::Stable, rules::flake8_logging_format::violations::LoggingFString),
        (Flake8LoggingFormat, "010") => (RuleGroup::Stable, rules::flake8_logging_format::violations::LoggingWarn),
        (Flake8LoggingFormat, "101") => (RuleGroup::Stable, rules::flake8_logging_format::violations::LoggingExtraAttrClash),
        (Flake8LoggingFormat, "201") => (RuleGroup::Stable, rules::flake8_logging_format::violations::LoggingExcInfo),
        (Flake8LoggingFormat, "202") => (RuleGroup::Stable, rules::flake8_logging_format::violations::LoggingRedundantExcInfo),

        // flake8-raise
        (Flake8Raise, "102") => (RuleGroup::Stable, rules::flake8_raise::rules::UnnecessaryParenOnRaiseException),

        // flake8-self
        (Flake8Self, "001") => (RuleGroup::Stable, rules::flake8_self::rules::PrivateMemberAccess),

        // numpy
        (Numpy, "001") => (RuleGroup::Stable, rules::numpy::rules::NumpyDeprecatedTypeAlias),
        (Numpy, "002") => (RuleGroup::Stable, rules::numpy::rules::NumpyLegacyRandom),
        (Numpy, "003") => (RuleGroup::Stable, rules::numpy::rules::NumpyDeprecatedFunction),
        (Numpy, "201") => (RuleGroup::Stable, rules::numpy::rules::Numpy2Deprecation),

        // ruff
        (Ruff, "001") => (RuleGroup::Stable, rules::ruff::rules::AmbiguousUnicodeCharacterString),
        (Ruff, "002") => (RuleGroup::Stable, rules::ruff::rules::AmbiguousUnicodeCharacterDocstring),
        (Ruff, "003") => (RuleGroup::Stable, rules::ruff::rules::AmbiguousUnicodeCharacterComment),
        (Ruff, "005") => (RuleGroup::Stable, rules::ruff::rules::CollectionLiteralConcatenation),
        (Ruff, "006") => (RuleGroup::Stable, rules::ruff::rules::AsyncioDanglingTask),
        (Ruff, "007") => (RuleGroup::Stable, rules::ruff::rules::PairwiseOverZipped),
        (Ruff, "008") => (RuleGroup::Stable, rules::ruff::rules::MutableDataclassDefault),
        (Ruff, "009") => (RuleGroup::Stable, rules::ruff::rules::FunctionCallInDataclassDefaultArgument),
        (Ruff, "010") => (RuleGroup::Stable, rules::ruff::rules::ExplicitFStringTypeConversion),
        (Ruff, "011") => (RuleGroup::Removed, rules::ruff::rules::RuffStaticKeyDictComprehension),
        (Ruff, "012") => (RuleGroup::Stable, rules::ruff::rules::MutableClassDefault),
        (Ruff, "013") => (RuleGroup::Stable, rules::ruff::rules::ImplicitOptional),
        (Ruff, "015") => (RuleGroup::Stable, rules::ruff::rules::UnnecessaryIterableAllocationForFirstElement),
        (Ruff, "016") => (RuleGroup::Stable, rules::ruff::rules::InvalidIndexType),
        (Ruff, "017") => (RuleGroup::Stable, rules::ruff::rules::QuadraticListSummation),
        (Ruff, "018") => (RuleGroup::Stable, rules::ruff::rules::AssignmentInAssert),
        (Ruff, "019") => (RuleGroup::Stable, rules::ruff::rules::UnnecessaryKeyCheck),
        (Ruff, "020") => (RuleGroup::Stable, rules::ruff::rules::NeverUnion),
        (Ruff, "021") => (RuleGroup::Preview, rules::ruff::rules::ParenthesizeChainedOperators),
        (Ruff, "022") => (RuleGroup::Preview, rules::ruff::rules::UnsortedDunderAll),
        (Ruff, "023") => (RuleGroup::Preview, rules::ruff::rules::UnsortedDunderSlots),
        (Ruff, "024") => (RuleGroup::Preview, rules::ruff::rules::MutableFromkeysValue),
        (Ruff, "025") => (RuleGroup::Preview, rules::ruff::rules::UnnecessaryDictComprehensionForIterable),
        (Ruff, "026") => (RuleGroup::Preview, rules::ruff::rules::DefaultFactoryKwarg),
        (Ruff, "027") => (RuleGroup::Preview, rules::ruff::rules::MissingFStringSyntax),
        (Ruff, "028") => (RuleGroup::Preview, rules::ruff::rules::InvalidFormatterSuppressionComment),
        (Ruff, "100") => (RuleGroup::Stable, rules::ruff::rules::UnusedNOQA),
        (Ruff, "200") => (RuleGroup::Stable, rules::ruff::rules::InvalidPyprojectToml),
        #[cfg(feature = "test-rules")]
        (Ruff, "900") => (RuleGroup::Stable, rules::ruff::rules::StableTestRule),
        #[cfg(feature = "test-rules")]
        (Ruff, "901") => (RuleGroup::Stable, rules::ruff::rules::StableTestRuleSafeFix),
        #[cfg(feature = "test-rules")]
        (Ruff, "902") => (RuleGroup::Stable, rules::ruff::rules::StableTestRuleUnsafeFix),
        #[cfg(feature = "test-rules")]
        (Ruff, "903") => (RuleGroup::Stable, rules::ruff::rules::StableTestRuleDisplayOnlyFix),
        #[cfg(feature = "test-rules")]
        (Ruff, "911") => (RuleGroup::Preview, rules::ruff::rules::PreviewTestRule),
        #[cfg(feature = "test-rules")]
        #[allow(deprecated)]
        (Ruff, "912") => (RuleGroup::Nursery, rules::ruff::rules::NurseryTestRule),
        #[cfg(feature = "test-rules")]
        (Ruff, "920") => (RuleGroup::Deprecated, rules::ruff::rules::DeprecatedTestRule),
        #[cfg(feature = "test-rules")]
        (Ruff, "921") => (RuleGroup::Deprecated, rules::ruff::rules::AnotherDeprecatedTestRule),
        #[cfg(feature = "test-rules")]
        (Ruff, "930") => (RuleGroup::Removed, rules::ruff::rules::RemovedTestRule),
        #[cfg(feature = "test-rules")]
        (Ruff, "931") => (RuleGroup::Removed, rules::ruff::rules::AnotherRemovedTestRule),
        #[cfg(feature = "test-rules")]
        (Ruff, "940") => (RuleGroup::Removed, rules::ruff::rules::RedirectedFromTestRule),
        #[cfg(feature = "test-rules")]
        (Ruff, "950") => (RuleGroup::Stable, rules::ruff::rules::RedirectedToTestRule),
        #[cfg(feature = "test-rules")]
        (Ruff, "960") => (RuleGroup::Removed, rules::ruff::rules::RedirectedFromPrefixTestRule),


        // flake8-django
        (Flake8Django, "001") => (RuleGroup::Stable, rules::flake8_django::rules::DjangoNullableModelStringField),
        (Flake8Django, "003") => (RuleGroup::Stable, rules::flake8_django::rules::DjangoLocalsInRenderFunction),
        (Flake8Django, "006") => (RuleGroup::Stable, rules::flake8_django::rules::DjangoExcludeWithModelForm),
        (Flake8Django, "007") => (RuleGroup::Stable, rules::flake8_django::rules::DjangoAllWithModelForm),
        (Flake8Django, "008") => (RuleGroup::Stable, rules::flake8_django::rules::DjangoModelWithoutDunderStr),
        (Flake8Django, "012") => (RuleGroup::Stable, rules::flake8_django::rules::DjangoUnorderedBodyContentInModel),
        (Flake8Django, "013") => (RuleGroup::Stable, rules::flake8_django::rules::DjangoNonLeadingReceiverDecorator),

        // flynt
        // Reserved: (Flynt, "001") => (RuleGroup::Stable, Rule: :StringConcatenationToFString),
        (Flynt, "002") => (RuleGroup::Stable, rules::flynt::rules::StaticJoinToFString),

        // flake8-todos
        (Flake8Todos, "001") => (RuleGroup::Stable, rules::flake8_todos::rules::InvalidTodoTag),
        (Flake8Todos, "002") => (RuleGroup::Stable, rules::flake8_todos::rules::MissingTodoAuthor),
        (Flake8Todos, "003") => (RuleGroup::Stable, rules::flake8_todos::rules::MissingTodoLink),
        (Flake8Todos, "004") => (RuleGroup::Stable, rules::flake8_todos::rules::MissingTodoColon),
        (Flake8Todos, "005") => (RuleGroup::Stable, rules::flake8_todos::rules::MissingTodoDescription),
        (Flake8Todos, "006") => (RuleGroup::Stable, rules::flake8_todos::rules::InvalidTodoCapitalization),
        (Flake8Todos, "007") => (RuleGroup::Stable, rules::flake8_todos::rules::MissingSpaceAfterTodoColon),

        // airflow
        (Airflow, "001") => (RuleGroup::Stable, rules::airflow::rules::AirflowVariableNameTaskIdMismatch),

        // perflint
        (Perflint, "101") => (RuleGroup::Stable, rules::perflint::rules::UnnecessaryListCast),
        (Perflint, "102") => (RuleGroup::Stable, rules::perflint::rules::IncorrectDictIterator),
        (Perflint, "203") => (RuleGroup::Stable, rules::perflint::rules::TryExceptInLoop),
        (Perflint, "401") => (RuleGroup::Stable, rules::perflint::rules::ManualListComprehension),
        (Perflint, "402") => (RuleGroup::Stable, rules::perflint::rules::ManualListCopy),
        (Perflint, "403") => (RuleGroup::Preview, rules::perflint::rules::ManualDictComprehension),

        // flake8-fixme
        (Flake8Fixme, "001") => (RuleGroup::Stable, rules::flake8_fixme::rules::LineContainsFixme),
        (Flake8Fixme, "002") => (RuleGroup::Stable, rules::flake8_fixme::rules::LineContainsTodo),
        (Flake8Fixme, "003") => (RuleGroup::Stable, rules::flake8_fixme::rules::LineContainsXxx),
        (Flake8Fixme, "004") => (RuleGroup::Stable, rules::flake8_fixme::rules::LineContainsHack),

        // flake8-slots
        (Flake8Slots, "000") => (RuleGroup::Stable, rules::flake8_slots::rules::NoSlotsInStrSubclass),
        (Flake8Slots, "001") => (RuleGroup::Stable, rules::flake8_slots::rules::NoSlotsInTupleSubclass),
        (Flake8Slots, "002") => (RuleGroup::Stable, rules::flake8_slots::rules::NoSlotsInNamedtupleSubclass),

        // refurb
        (Refurb, "101") => (RuleGroup::Preview, rules::refurb::rules::ReadWholeFile),
        (Refurb, "105") => (RuleGroup::Preview, rules::refurb::rules::PrintEmptyString),
        (Refurb, "110") => (RuleGroup::Preview, rules::refurb::rules::IfExpInsteadOfOrOperator),
        #[allow(deprecated)]
        (Refurb, "113") => (RuleGroup::Nursery, rules::refurb::rules::RepeatedAppend),
        (Refurb, "118") => (RuleGroup::Preview, rules::refurb::rules::ReimplementedOperator),
        (Refurb, "129") => (RuleGroup::Preview, rules::refurb::rules::ReadlinesInFor),
        #[allow(deprecated)]
        (Refurb, "131") => (RuleGroup::Nursery, rules::refurb::rules::DeleteFullSlice),
        #[allow(deprecated)]
        (Refurb, "132") => (RuleGroup::Nursery, rules::refurb::rules::CheckAndRemoveFromSet),
        (Refurb, "136") => (RuleGroup::Preview, rules::refurb::rules::IfExprMinMax),
        (Refurb, "140") => (RuleGroup::Preview, rules::refurb::rules::ReimplementedStarmap),
        (Refurb, "142") => (RuleGroup::Preview, rules::refurb::rules::ForLoopSetMutations),
        (Refurb, "145") => (RuleGroup::Preview, rules::refurb::rules::SliceCopy),
        (Refurb, "148") => (RuleGroup::Preview, rules::refurb::rules::UnnecessaryEnumerate),
        (Refurb, "152") => (RuleGroup::Preview, rules::refurb::rules::MathConstant),
        (Refurb, "157") => (RuleGroup::Preview, rules::refurb::rules::VerboseDecimalConstructor),
        (Refurb, "161") => (RuleGroup::Preview, rules::refurb::rules::BitCount),
        (Refurb, "163") => (RuleGroup::Preview, rules::refurb::rules::RedundantLogBase),
        (Refurb, "164") => (RuleGroup::Preview, rules::refurb::rules::UnnecessaryFromFloat),
        (Refurb, "166") => (RuleGroup::Preview, rules::refurb::rules::IntOnSlicedStr),
        (Refurb, "167") => (RuleGroup::Preview, rules::refurb::rules::RegexFlagAlias),
        (Refurb, "168") => (RuleGroup::Preview, rules::refurb::rules::IsinstanceTypeNone),
        (Refurb, "169") => (RuleGroup::Preview, rules::refurb::rules::TypeNoneComparison),
        (Refurb, "171") => (RuleGroup::Preview, rules::refurb::rules::SingleItemMembershipTest),
        (Refurb, "177") => (RuleGroup::Preview, rules::refurb::rules::ImplicitCwd),
        (Refurb, "180") => (RuleGroup::Preview, rules::refurb::rules::MetaClassABCMeta),
        (Refurb, "181") => (RuleGroup::Preview, rules::refurb::rules::HashlibDigestHex),
        (Refurb, "187") => (RuleGroup::Preview, rules::refurb::rules::ListReverseCopy),

        // flake8-logging
        (Flake8Logging, "001") => (RuleGroup::Stable, rules::flake8_logging::rules::DirectLoggerInstantiation),
        (Flake8Logging, "002") => (RuleGroup::Stable, rules::flake8_logging::rules::InvalidGetLoggerArgument),
        (Flake8Logging, "007") => (RuleGroup::Stable, rules::flake8_logging::rules::ExceptionWithoutExcInfo),
        (Flake8Logging, "009") => (RuleGroup::Stable, rules::flake8_logging::rules::UndocumentedWarn),

        _ => return None,
    })
}<|MERGE_RESOLUTION|>--- conflicted
+++ resolved
@@ -309,11 +309,8 @@
         (Pylint, "W0406") => (RuleGroup::Stable, rules::pylint::rules::ImportSelf),
         (Pylint, "W0602") => (RuleGroup::Stable, rules::pylint::rules::GlobalVariableNotAssigned),
         (Pylint, "W0603") => (RuleGroup::Stable, rules::pylint::rules::GlobalStatement),
-<<<<<<< HEAD
+        (Pylint, "W0604") => (RuleGroup::Preview, rules::pylint::rules::GlobalAtModuleLevel),
         (Pylint, "W0642") => (RuleGroup::Preview, rules::pylint::rules::SelfClsAssignment),
-=======
-        (Pylint, "W0604") => (RuleGroup::Preview, rules::pylint::rules::GlobalAtModuleLevel),
->>>>>>> de46a36b
         (Pylint, "W0711") => (RuleGroup::Stable, rules::pylint::rules::BinaryOpException),
         (Pylint, "W1501") => (RuleGroup::Preview, rules::pylint::rules::BadOpenMode),
         (Pylint, "W1508") => (RuleGroup::Stable, rules::pylint::rules::InvalidEnvvarDefault),
