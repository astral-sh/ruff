--- conflicted
+++ resolved
@@ -926,11 +926,8 @@
         (Ruff, "020") => (RuleGroup::Preview, rules::ruff::rules::NeverUnion),
         (Ruff, "021") => (RuleGroup::Preview, rules::ruff::rules::ParenthesizeChainedOperators),
         (Ruff, "022") => (RuleGroup::Preview, rules::ruff::rules::UnsortedDunderAll),
-<<<<<<< HEAD
         (Ruff, "023") => (RuleGroup::Preview, rules::ruff::rules::UnsortedDunderSlots),
-=======
         (Ruff, "024") => (RuleGroup::Preview, rules::ruff::rules::MutableFromkeysValue),
->>>>>>> 1e4b421a
         (Ruff, "100") => (RuleGroup::Stable, rules::ruff::rules::UnusedNOQA),
         (Ruff, "200") => (RuleGroup::Stable, rules::ruff::rules::InvalidPyprojectToml),
 
