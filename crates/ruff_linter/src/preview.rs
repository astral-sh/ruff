//! Helpers to test if a specific preview style is enabled or not.
//!
//! The motivation for these functions isn't to avoid code duplication but to ease promoting preview behavior
//! to stable. The challenge with directly checking the `preview` attribute of [`LinterSettings`] is that it is unclear
//! which specific feature this preview check is for. Having named functions simplifies the promotion:
//! Simply delete the function and let Rust tell you which checks you have to remove.

use crate::settings::LinterSettings;

// Rule-specific behavior

// https://github.com/astral-sh/ruff/pull/15541
pub(crate) const fn is_suspicious_function_reference_enabled(settings: &LinterSettings) -> bool {
    settings.preview.is_enabled()
}

// https://github.com/astral-sh/ruff/pull/10759
pub(crate) const fn is_comprehension_with_min_max_sum_enabled(settings: &LinterSettings) -> bool {
    settings.preview.is_enabled()
}

// https://github.com/astral-sh/ruff/pull/12657
pub(crate) const fn is_check_comprehensions_in_tuple_call_enabled(
    settings: &LinterSettings,
) -> bool {
    settings.preview.is_enabled()
}

// https://github.com/astral-sh/ruff/issues/15347
pub(crate) const fn is_bad_version_info_in_non_stub_enabled(settings: &LinterSettings) -> bool {
    settings.preview.is_enabled()
}

/// <https://github.com/astral-sh/ruff/pull/19303>
pub(crate) const fn is_fix_f_string_logging_enabled(settings: &LinterSettings) -> bool {
    settings.preview.is_enabled()
}

// https://github.com/astral-sh/ruff/pull/16719
pub(crate) const fn is_fix_manual_dict_comprehension_enabled(settings: &LinterSettings) -> bool {
    settings.preview.is_enabled()
}

// https://github.com/astral-sh/ruff/pull/13919
pub(crate) const fn is_fix_manual_list_comprehension_enabled(settings: &LinterSettings) -> bool {
    settings.preview.is_enabled()
}

// https://github.com/astral-sh/ruff/pull/18763
pub(crate) const fn is_fix_os_path_getsize_enabled(settings: &LinterSettings) -> bool {
    settings.preview.is_enabled()
}
// https://github.com/astral-sh/ruff/pull/18922
pub(crate) const fn is_fix_os_path_getmtime_enabled(settings: &LinterSettings) -> bool {
    settings.preview.is_enabled()
}

// https://github.com/astral-sh/ruff/pull/18922
pub(crate) const fn is_fix_os_path_getatime_enabled(settings: &LinterSettings) -> bool {
    settings.preview.is_enabled()
}

// https://github.com/astral-sh/ruff/pull/18922
pub(crate) const fn is_fix_os_path_getctime_enabled(settings: &LinterSettings) -> bool {
    settings.preview.is_enabled()
}

// https://github.com/astral-sh/ruff/pull/19213
pub(crate) const fn is_fix_os_path_abspath_enabled(settings: &LinterSettings) -> bool {
    settings.preview.is_enabled()
}

// https://github.com/astral-sh/ruff/pull/19213
pub(crate) const fn is_fix_os_rmdir_enabled(settings: &LinterSettings) -> bool {
    settings.preview.is_enabled()
}

// https://github.com/astral-sh/ruff/pull/19213
pub(crate) const fn is_fix_os_unlink_enabled(settings: &LinterSettings) -> bool {
    settings.preview.is_enabled()
}

// https://github.com/astral-sh/ruff/pull/19213
pub(crate) const fn is_fix_os_remove_enabled(settings: &LinterSettings) -> bool {
    settings.preview.is_enabled()
}

// https://github.com/astral-sh/ruff/pull/19213
pub(crate) const fn is_fix_os_path_exists_enabled(settings: &LinterSettings) -> bool {
    settings.preview.is_enabled()
}

// https://github.com/astral-sh/ruff/pull/19213
pub(crate) const fn is_fix_os_path_expanduser_enabled(settings: &LinterSettings) -> bool {
    settings.preview.is_enabled()
}

// https://github.com/astral-sh/ruff/pull/19213
pub(crate) const fn is_fix_os_path_isdir_enabled(settings: &LinterSettings) -> bool {
    settings.preview.is_enabled()
}

// https://github.com/astral-sh/ruff/pull/19213
pub(crate) const fn is_fix_os_path_isfile_enabled(settings: &LinterSettings) -> bool {
    settings.preview.is_enabled()
}

// https://github.com/astral-sh/ruff/pull/19213
pub(crate) const fn is_fix_os_path_islink_enabled(settings: &LinterSettings) -> bool {
    settings.preview.is_enabled()
}

// https://github.com/astral-sh/ruff/pull/19213
pub(crate) const fn is_fix_os_path_isabs_enabled(settings: &LinterSettings) -> bool {
    settings.preview.is_enabled()
}

// https://github.com/astral-sh/ruff/pull/19213
pub(crate) const fn is_fix_os_readlink_enabled(settings: &LinterSettings) -> bool {
    settings.preview.is_enabled()
}

// https://github.com/astral-sh/ruff/pull/19213
pub(crate) const fn is_fix_os_path_basename_enabled(settings: &LinterSettings) -> bool {
    settings.preview.is_enabled()
}

// https://github.com/astral-sh/ruff/pull/19213
pub(crate) const fn is_fix_os_path_dirname_enabled(settings: &LinterSettings) -> bool {
    settings.preview.is_enabled()
}

// https://github.com/astral-sh/ruff/pull/19404
pub(crate) const fn is_fix_os_chmod_enabled(settings: &LinterSettings) -> bool {
    settings.preview.is_enabled()
}

// https://github.com/astral-sh/ruff/pull/19404
pub(crate) const fn is_fix_os_rename_enabled(settings: &LinterSettings) -> bool {
    settings.preview.is_enabled()
}

// https://github.com/astral-sh/ruff/pull/19404
pub(crate) const fn is_fix_os_replace_enabled(settings: &LinterSettings) -> bool {
    settings.preview.is_enabled()
}

// https://github.com/astral-sh/ruff/pull/19404
pub(crate) const fn is_fix_os_path_samefile_enabled(settings: &LinterSettings) -> bool {
    settings.preview.is_enabled()
}

// https://github.com/astral-sh/ruff/pull/19245
pub(crate) const fn is_fix_os_getcwd_enabled(settings: &LinterSettings) -> bool {
    settings.preview.is_enabled()
}

// https://github.com/astral-sh/ruff/pull/19514
pub(crate) const fn is_fix_os_mkdir_enabled(settings: &LinterSettings) -> bool {
    settings.preview.is_enabled()
}

// https://github.com/astral-sh/ruff/pull/19514
pub(crate) const fn is_fix_os_makedirs_enabled(settings: &LinterSettings) -> bool {
    settings.preview.is_enabled()
}

// https://github.com/astral-sh/ruff/pull/20009
pub(crate) const fn is_fix_os_symlink_enabled(settings: &LinterSettings) -> bool {
    settings.preview.is_enabled()
}

// https://github.com/astral-sh/ruff/pull/11436
// https://github.com/astral-sh/ruff/pull/11168
pub(crate) const fn is_dunder_init_fix_unused_import_enabled(settings: &LinterSettings) -> bool {
    settings.preview.is_enabled()
}

// https://github.com/astral-sh/ruff/pull/8473
pub(crate) const fn is_unicode_to_unicode_confusables_enabled(settings: &LinterSettings) -> bool {
    settings.preview.is_enabled()
}

// https://github.com/astral-sh/ruff/pull/11370
pub(crate) const fn is_undefined_export_in_dunder_init_enabled(settings: &LinterSettings) -> bool {
    settings.preview.is_enabled()
}

// https://github.com/astral-sh/ruff/pull/14236
pub(crate) const fn is_allow_nested_roots_enabled(settings: &LinterSettings) -> bool {
    settings.preview.is_enabled()
}

// https://github.com/astral-sh/ruff/pull/18572
pub(crate) const fn is_optional_as_none_in_union_enabled(settings: &LinterSettings) -> bool {
    settings.preview.is_enabled()
}

// https://github.com/astral-sh/ruff/pull/20659
pub(crate) const fn is_future_required_preview_generics_enabled(settings: &LinterSettings) -> bool {
    settings.preview.is_enabled()
}

// https://github.com/astral-sh/ruff/pull/18683
pub(crate) const fn is_safe_super_call_with_parameters_fix_enabled(
    settings: &LinterSettings,
) -> bool {
    settings.preview.is_enabled()
}

// https://github.com/astral-sh/ruff/pull/19851
pub(crate) const fn is_maxsplit_without_separator_fix_enabled(settings: &LinterSettings) -> bool {
    settings.preview.is_enabled()
}

// https://github.com/astral-sh/ruff/pull/20027
pub(crate) const fn is_unnecessary_default_type_args_stubs_enabled(
    settings: &LinterSettings,
) -> bool {
    settings.preview.is_enabled()
}

// https://github.com/astral-sh/ruff/pull/20343
pub(crate) const fn is_sim910_expanded_key_support_enabled(settings: &LinterSettings) -> bool {
    settings.preview.is_enabled()
}

// https://github.com/astral-sh/ruff/pull/20169
pub(crate) const fn is_fix_builtin_open_enabled(settings: &LinterSettings) -> bool {
    settings.preview.is_enabled()
}

// https://github.com/astral-sh/ruff/pull/20178
pub(crate) const fn is_a003_class_scope_shadowing_expansion_enabled(
    settings: &LinterSettings,
) -> bool {
    settings.preview.is_enabled()
}

// https://github.com/astral-sh/ruff/pull/20200
pub(crate) const fn is_refined_submodule_import_match_enabled(settings: &LinterSettings) -> bool {
    settings.preview.is_enabled()
}

// https://github.com/astral-sh/ruff/pull/20660
pub(crate) const fn is_type_var_default_enabled(settings: &LinterSettings) -> bool {
    settings.preview.is_enabled()
}

// github.com/astral-sh/ruff/issues/20004
pub(crate) const fn is_b006_check_guaranteed_mutable_expr_enabled(
    settings: &LinterSettings,
) -> bool {
    settings.preview.is_enabled()
}

// github.com/astral-sh/ruff/issues/20004
pub(crate) const fn is_b006_unsafe_fix_preserve_assignment_expr_enabled(
    settings: &LinterSettings,
) -> bool {
    settings.preview.is_enabled()
}

// https://github.com/astral-sh/ruff/pull/20520
pub(crate) const fn is_fix_read_whole_file_enabled(settings: &LinterSettings) -> bool {
    settings.preview.is_enabled()
}

// https://github.com/astral-sh/ruff/pull/20520
pub(crate) const fn is_fix_write_whole_file_enabled(settings: &LinterSettings) -> bool {
    settings.preview.is_enabled()
}

<<<<<<< HEAD
// https://github.com/astral-sh/ruff/pull/19045
pub(crate) const fn is_extended_i18n_function_matching_enabled(settings: &LinterSettings) -> bool {
=======
pub(crate) const fn is_typing_extensions_str_alias_enabled(settings: &LinterSettings) -> bool {
>>>>>>> 590ce9d9
    settings.preview.is_enabled()
}<|MERGE_RESOLUTION|>--- conflicted
+++ resolved
@@ -271,11 +271,11 @@
     settings.preview.is_enabled()
 }
 
-<<<<<<< HEAD
+pub(crate) const fn is_typing_extensions_str_alias_enabled(settings: &LinterSettings) -> bool {
+    settings.preview.is_enabled()
+}
+
 // https://github.com/astral-sh/ruff/pull/19045
 pub(crate) const fn is_extended_i18n_function_matching_enabled(settings: &LinterSettings) -> bool {
-=======
-pub(crate) const fn is_typing_extensions_str_alias_enabled(settings: &LinterSettings) -> bool {
->>>>>>> 590ce9d9
     settings.preview.is_enabled()
 }