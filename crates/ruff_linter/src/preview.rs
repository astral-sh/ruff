//! Helpers to test if a specific preview style is enabled or not.
//!
//! The motivation for these functions isn't to avoid code duplication but to ease promoting preview behavior
//! to stable. The challenge with directly checking the `preview` attribute of [`LinterSettings`] is that it is unclear
//! which specific feature this preview check is for. Having named functions simplifies the promotion:
//! Simply delete the function and let Rust tell you which checks you have to remove.

use crate::settings::LinterSettings;

// Rule-specific behavior

// https://github.com/astral-sh/ruff/pull/15541
pub(crate) const fn is_suspicious_function_reference_enabled(settings: &LinterSettings) -> bool {
    settings.preview.is_enabled()
}

// https://github.com/astral-sh/ruff/pull/10759
pub(crate) const fn is_comprehension_with_min_max_sum_enabled(settings: &LinterSettings) -> bool {
    settings.preview.is_enabled()
}

// https://github.com/astral-sh/ruff/pull/12657
pub(crate) const fn is_check_comprehensions_in_tuple_call_enabled(
    settings: &LinterSettings,
) -> bool {
    settings.preview.is_enabled()
}

// https://github.com/astral-sh/ruff/issues/15347
pub(crate) const fn is_bad_version_info_in_non_stub_enabled(settings: &LinterSettings) -> bool {
    settings.preview.is_enabled()
}

/// <https://github.com/astral-sh/ruff/pull/19303>
pub(crate) const fn is_fix_f_string_logging_enabled(settings: &LinterSettings) -> bool {
    settings.preview.is_enabled()
}

// https://github.com/astral-sh/ruff/pull/16719
pub(crate) const fn is_fix_manual_dict_comprehension_enabled(settings: &LinterSettings) -> bool {
    settings.preview.is_enabled()
}

// https://github.com/astral-sh/ruff/pull/13919
pub(crate) const fn is_fix_manual_list_comprehension_enabled(settings: &LinterSettings) -> bool {
    settings.preview.is_enabled()
}

// https://github.com/astral-sh/ruff/pull/18763
pub(crate) const fn is_fix_os_path_getsize_enabled(settings: &LinterSettings) -> bool {
    settings.preview.is_enabled()
}
// https://github.com/astral-sh/ruff/pull/18922
pub(crate) const fn is_fix_os_path_getmtime_enabled(settings: &LinterSettings) -> bool {
    settings.preview.is_enabled()
}

// https://github.com/astral-sh/ruff/pull/18922
pub(crate) const fn is_fix_os_path_getatime_enabled(settings: &LinterSettings) -> bool {
    settings.preview.is_enabled()
}

// https://github.com/astral-sh/ruff/pull/18922
pub(crate) const fn is_fix_os_path_getctime_enabled(settings: &LinterSettings) -> bool {
    settings.preview.is_enabled()
}

// https://github.com/astral-sh/ruff/pull/19213
pub(crate) const fn is_fix_os_path_abspath_enabled(settings: &LinterSettings) -> bool {
    settings.preview.is_enabled()
}

// https://github.com/astral-sh/ruff/pull/19213
pub(crate) const fn is_fix_os_rmdir_enabled(settings: &LinterSettings) -> bool {
    settings.preview.is_enabled()
}

// https://github.com/astral-sh/ruff/pull/19213
pub(crate) const fn is_fix_os_unlink_enabled(settings: &LinterSettings) -> bool {
    settings.preview.is_enabled()
}

// https://github.com/astral-sh/ruff/pull/19213
pub(crate) const fn is_fix_os_remove_enabled(settings: &LinterSettings) -> bool {
    settings.preview.is_enabled()
}

// https://github.com/astral-sh/ruff/pull/19213
pub(crate) const fn is_fix_os_path_exists_enabled(settings: &LinterSettings) -> bool {
    settings.preview.is_enabled()
}

// https://github.com/astral-sh/ruff/pull/19213
pub(crate) const fn is_fix_os_path_expanduser_enabled(settings: &LinterSettings) -> bool {
    settings.preview.is_enabled()
}

// https://github.com/astral-sh/ruff/pull/19213
pub(crate) const fn is_fix_os_path_isdir_enabled(settings: &LinterSettings) -> bool {
    settings.preview.is_enabled()
}

// https://github.com/astral-sh/ruff/pull/19213
pub(crate) const fn is_fix_os_path_isfile_enabled(settings: &LinterSettings) -> bool {
    settings.preview.is_enabled()
}

// https://github.com/astral-sh/ruff/pull/19213
pub(crate) const fn is_fix_os_path_islink_enabled(settings: &LinterSettings) -> bool {
    settings.preview.is_enabled()
}

// https://github.com/astral-sh/ruff/pull/19213
pub(crate) const fn is_fix_os_path_isabs_enabled(settings: &LinterSettings) -> bool {
    settings.preview.is_enabled()
}

// https://github.com/astral-sh/ruff/pull/19213
pub(crate) const fn is_fix_os_readlink_enabled(settings: &LinterSettings) -> bool {
    settings.preview.is_enabled()
}

// https://github.com/astral-sh/ruff/pull/19213
pub(crate) const fn is_fix_os_path_basename_enabled(settings: &LinterSettings) -> bool {
    settings.preview.is_enabled()
}

// https://github.com/astral-sh/ruff/pull/19213
pub(crate) const fn is_fix_os_path_dirname_enabled(settings: &LinterSettings) -> bool {
    settings.preview.is_enabled()
}

// https://github.com/astral-sh/ruff/pull/19404
pub(crate) const fn is_fix_os_chmod_enabled(settings: &LinterSettings) -> bool {
    settings.preview.is_enabled()
}

// https://github.com/astral-sh/ruff/pull/19404
pub(crate) const fn is_fix_os_rename_enabled(settings: &LinterSettings) -> bool {
    settings.preview.is_enabled()
}

// https://github.com/astral-sh/ruff/pull/19404
pub(crate) const fn is_fix_os_replace_enabled(settings: &LinterSettings) -> bool {
    settings.preview.is_enabled()
}

// https://github.com/astral-sh/ruff/pull/19404
pub(crate) const fn is_fix_os_path_samefile_enabled(settings: &LinterSettings) -> bool {
    settings.preview.is_enabled()
}

// https://github.com/astral-sh/ruff/pull/19245
pub(crate) const fn is_fix_os_getcwd_enabled(settings: &LinterSettings) -> bool {
    settings.preview.is_enabled()
}

// https://github.com/astral-sh/ruff/pull/19514
pub(crate) const fn is_fix_os_mkdir_enabled(settings: &LinterSettings) -> bool {
    settings.preview.is_enabled()
}

// https://github.com/astral-sh/ruff/pull/19514
pub(crate) const fn is_fix_os_makedirs_enabled(settings: &LinterSettings) -> bool {
    settings.preview.is_enabled()
}

// https://github.com/astral-sh/ruff/pull/20009
pub(crate) const fn is_fix_os_symlink_enabled(settings: &LinterSettings) -> bool {
    settings.preview.is_enabled()
}

// https://github.com/astral-sh/ruff/pull/11436
// https://github.com/astral-sh/ruff/pull/11168
pub(crate) const fn is_dunder_init_fix_unused_import_enabled(settings: &LinterSettings) -> bool {
    settings.preview.is_enabled()
}

// https://github.com/astral-sh/ruff/pull/8473
pub(crate) const fn is_unicode_to_unicode_confusables_enabled(settings: &LinterSettings) -> bool {
    settings.preview.is_enabled()
}

// https://github.com/astral-sh/ruff/pull/11370
pub(crate) const fn is_undefined_export_in_dunder_init_enabled(settings: &LinterSettings) -> bool {
    settings.preview.is_enabled()
}

// https://github.com/astral-sh/ruff/pull/14236
pub(crate) const fn is_allow_nested_roots_enabled(settings: &LinterSettings) -> bool {
    settings.preview.is_enabled()
}

// https://github.com/astral-sh/ruff/pull/18572
pub(crate) const fn is_optional_as_none_in_union_enabled(settings: &LinterSettings) -> bool {
    settings.preview.is_enabled()
}

// https://github.com/astral-sh/ruff/pull/20659
pub(crate) const fn is_future_required_preview_generics_enabled(settings: &LinterSettings) -> bool {
    settings.preview.is_enabled()
}

// https://github.com/astral-sh/ruff/pull/18683
pub(crate) const fn is_safe_super_call_with_parameters_fix_enabled(
    settings: &LinterSettings,
) -> bool {
    settings.preview.is_enabled()
}

// https://github.com/astral-sh/ruff/pull/19851
pub(crate) const fn is_maxsplit_without_separator_fix_enabled(settings: &LinterSettings) -> bool {
    settings.preview.is_enabled()
}

// https://github.com/astral-sh/ruff/pull/20027
pub(crate) const fn is_unnecessary_default_type_args_stubs_enabled(
    settings: &LinterSettings,
) -> bool {
    settings.preview.is_enabled()
}

// https://github.com/astral-sh/ruff/pull/20343
pub(crate) const fn is_sim910_expanded_key_support_enabled(settings: &LinterSettings) -> bool {
    settings.preview.is_enabled()
}

// https://github.com/astral-sh/ruff/pull/20169
pub(crate) const fn is_fix_builtin_open_enabled(settings: &LinterSettings) -> bool {
    settings.preview.is_enabled()
}

// https://github.com/astral-sh/ruff/pull/20178
pub(crate) const fn is_a003_class_scope_shadowing_expansion_enabled(
    settings: &LinterSettings,
) -> bool {
    settings.preview.is_enabled()
}

// https://github.com/astral-sh/ruff/pull/20200
pub(crate) const fn is_refined_submodule_import_match_enabled(settings: &LinterSettings) -> bool {
    settings.preview.is_enabled()
}

<<<<<<< HEAD
// https://github.com/astral-sh/ruff/pull/20660
pub(crate) const fn is_type_var_default_enabled(settings: &LinterSettings) -> bool {
=======
// github.com/astral-sh/ruff/issues/20004
pub(crate) const fn is_b006_check_guaranteed_mutable_expr_enabled(
    settings: &LinterSettings,
) -> bool {
    settings.preview.is_enabled()
}

// github.com/astral-sh/ruff/issues/20004
pub(crate) const fn is_b006_unsafe_fix_preserve_assignment_expr_enabled(
    settings: &LinterSettings,
) -> bool {
    settings.preview.is_enabled()
}

// https://github.com/astral-sh/ruff/pull/20520
pub(crate) const fn is_fix_read_whole_file_enabled(settings: &LinterSettings) -> bool {
    settings.preview.is_enabled()
}

// https://github.com/astral-sh/ruff/pull/20520
pub(crate) const fn is_fix_write_whole_file_enabled(settings: &LinterSettings) -> bool {
>>>>>>> 7064c38e
    settings.preview.is_enabled()
}<|MERGE_RESOLUTION|>--- conflicted
+++ resolved
@@ -242,10 +242,11 @@
     settings.preview.is_enabled()
 }
 
-<<<<<<< HEAD
 // https://github.com/astral-sh/ruff/pull/20660
 pub(crate) const fn is_type_var_default_enabled(settings: &LinterSettings) -> bool {
-=======
+    settings.preview.is_enabled()
+}
+
 // github.com/astral-sh/ruff/issues/20004
 pub(crate) const fn is_b006_check_guaranteed_mutable_expr_enabled(
     settings: &LinterSettings,
@@ -267,6 +268,5 @@
 
 // https://github.com/astral-sh/ruff/pull/20520
 pub(crate) const fn is_fix_write_whole_file_enabled(settings: &LinterSettings) -> bool {
->>>>>>> 7064c38e
     settings.preview.is_enabled()
 }