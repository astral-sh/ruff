//! Helpers to test if a specific preview style is enabled or not.
//!
//! The motivation for these functions isn't to avoid code duplication but to ease promoting preview behavior
//! to stable. The challenge with directly checking the `preview` attribute of [`LinterSettings`] is that it is unclear
//! which specific feature this preview check is for. Having named functions simplifies the promotion:
//! Simply delete the function and let Rust tell you which checks you have to remove.

use crate::settings::LinterSettings;

pub(crate) const fn is_py314_support_enabled(settings: &LinterSettings) -> bool {
    settings.preview.is_enabled()
}

// https://github.com/astral-sh/ruff/pull/16565
pub(crate) const fn is_full_path_match_source_strategy_enabled(settings: &LinterSettings) -> bool {
    settings.preview.is_enabled()
}

// Rule-specific behavior

// https://github.com/astral-sh/ruff/pull/15541
pub(crate) const fn is_suspicious_function_reference_enabled(settings: &LinterSettings) -> bool {
    settings.preview.is_enabled()
}

// https://github.com/astral-sh/ruff/pull/10759
pub(crate) const fn is_comprehension_with_min_max_sum_enabled(settings: &LinterSettings) -> bool {
    settings.preview.is_enabled()
}

// https://github.com/astral-sh/ruff/pull/12657
pub(crate) const fn is_check_comprehensions_in_tuple_call_enabled(
    settings: &LinterSettings,
) -> bool {
    settings.preview.is_enabled()
}

// https://github.com/astral-sh/ruff/issues/15347
pub(crate) const fn is_bad_version_info_in_non_stub_enabled(settings: &LinterSettings) -> bool {
    settings.preview.is_enabled()
}

// https://github.com/astral-sh/ruff/pull/16719
pub(crate) const fn is_fix_manual_dict_comprehension_enabled(settings: &LinterSettings) -> bool {
    settings.preview.is_enabled()
}

// https://github.com/astral-sh/ruff/pull/13919
pub(crate) const fn is_fix_manual_list_comprehension_enabled(settings: &LinterSettings) -> bool {
    settings.preview.is_enabled()
}

// https://github.com/astral-sh/ruff/pull/18763
pub(crate) const fn is_fix_os_path_getsize_enabled(settings: &LinterSettings) -> bool {
    settings.preview.is_enabled()
}

// https://github.com/astral-sh/ruff/pull/11436
// https://github.com/astral-sh/ruff/pull/11168
pub(crate) const fn is_dunder_init_fix_unused_import_enabled(settings: &LinterSettings) -> bool {
    settings.preview.is_enabled()
}

// https://github.com/astral-sh/ruff/pull/8473
pub(crate) const fn is_unicode_to_unicode_confusables_enabled(settings: &LinterSettings) -> bool {
    settings.preview.is_enabled()
}

// https://github.com/astral-sh/ruff/pull/11370
pub(crate) const fn is_undefined_export_in_dunder_init_enabled(settings: &LinterSettings) -> bool {
    settings.preview.is_enabled()
}

// https://github.com/astral-sh/ruff/pull/14236
pub(crate) const fn is_allow_nested_roots_enabled(settings: &LinterSettings) -> bool {
    settings.preview.is_enabled()
}

// https://github.com/astral-sh/ruff/pull/18208
pub(crate) const fn is_multiple_with_statements_fix_safe_enabled(
    settings: &LinterSettings,
) -> bool {
    settings.preview.is_enabled()
}

// https://github.com/astral-sh/ruff/pull/18400
pub(crate) const fn is_ignore_init_files_in_useless_alias_enabled(
    settings: &LinterSettings,
) -> bool {
    settings.preview.is_enabled()
}

<<<<<<< HEAD
// https://github.com/astral-sh/ruff/pull/18683
pub(crate) const fn is_safe_super_call_with_parameters_fix_enabled(
    settings: &LinterSettings,
) -> bool {
=======
// https://github.com/astral-sh/ruff/pull/18572
pub(crate) const fn is_optional_as_none_in_union_enabled(settings: &LinterSettings) -> bool {
    settings.preview.is_enabled()
}

// https://github.com/astral-sh/ruff/pull/18547
pub(crate) const fn is_invalid_async_mock_access_check_enabled(settings: &LinterSettings) -> bool {
    settings.preview.is_enabled()
}

// https://github.com/astral-sh/ruff/pull/18867
pub(crate) const fn is_raise_exception_byte_string_enabled(settings: &LinterSettings) -> bool {
>>>>>>> 90cb0d3a
    settings.preview.is_enabled()
}<|MERGE_RESOLUTION|>--- conflicted
+++ resolved
@@ -90,12 +90,6 @@
     settings.preview.is_enabled()
 }
 
-<<<<<<< HEAD
-// https://github.com/astral-sh/ruff/pull/18683
-pub(crate) const fn is_safe_super_call_with_parameters_fix_enabled(
-    settings: &LinterSettings,
-) -> bool {
-=======
 // https://github.com/astral-sh/ruff/pull/18572
 pub(crate) const fn is_optional_as_none_in_union_enabled(settings: &LinterSettings) -> bool {
     settings.preview.is_enabled()
@@ -108,6 +102,12 @@
 
 // https://github.com/astral-sh/ruff/pull/18867
 pub(crate) const fn is_raise_exception_byte_string_enabled(settings: &LinterSettings) -> bool {
->>>>>>> 90cb0d3a
+    settings.preview.is_enabled()
+}
+
+// https://github.com/astral-sh/ruff/pull/18683
+pub(crate) const fn is_safe_super_call_with_parameters_fix_enabled(
+    settings: &LinterSettings,
+) -> bool {
     settings.preview.is_enabled()
 }