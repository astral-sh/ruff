--- conflicted
+++ resolved
@@ -229,14 +229,14 @@
     settings.preview.is_enabled()
 }
 
-<<<<<<< HEAD
+// https://github.com/astral-sh/ruff/pull/20178
+pub(crate) const fn is_a003_class_scope_shadowing_expansion_enabled(
+    settings: &LinterSettings,
+) -> bool {
+    settings.preview.is_enabled()
+}
+
 // https://github.com/astral-sh/ruff/pull/20520
 pub(crate) const fn is_fix_read_whole_file_enabled(settings: &LinterSettings) -> bool {
-=======
-// https://github.com/astral-sh/ruff/pull/20178
-pub(crate) const fn is_a003_class_scope_shadowing_expansion_enabled(
-    settings: &LinterSettings,
-) -> bool {
->>>>>>> 036f3616
     settings.preview.is_enabled()
 }