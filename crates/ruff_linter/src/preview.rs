//! Helpers to test if a specific preview style is enabled or not.
//!
//! The motivation for these functions isn't to avoid code duplication but to ease promoting preview behavior
//! to stable. The challenge with directly checking the `preview` attribute of [`LinterSettings`] is that it is unclear
//! which specific feature this preview check is for. Having named functions simplifies the promotion:
//! Simply delete the function and let Rust tell you which checks you have to remove.

use crate::settings::LinterSettings;

pub(crate) const fn is_py314_support_enabled(settings: &LinterSettings) -> bool {
    settings.preview.is_enabled()
}

// Rule-specific behavior

// https://github.com/astral-sh/ruff/pull/15541
pub(crate) const fn is_suspicious_function_reference_enabled(settings: &LinterSettings) -> bool {
    settings.preview.is_enabled()
}

// https://github.com/astral-sh/ruff/pull/10759
pub(crate) const fn is_comprehension_with_min_max_sum_enabled(settings: &LinterSettings) -> bool {
    settings.preview.is_enabled()
}

// https://github.com/astral-sh/ruff/pull/12657
pub(crate) const fn is_check_comprehensions_in_tuple_call_enabled(
    settings: &LinterSettings,
) -> bool {
    settings.preview.is_enabled()
}

// https://github.com/astral-sh/ruff/issues/15347
pub(crate) const fn is_bad_version_info_in_non_stub_enabled(settings: &LinterSettings) -> bool {
    settings.preview.is_enabled()
}

/// <https://github.com/astral-sh/ruff/pull/19303>
pub(crate) const fn is_fix_f_string_logging_enabled(settings: &LinterSettings) -> bool {
    settings.preview.is_enabled()
}

// https://github.com/astral-sh/ruff/pull/16719
pub(crate) const fn is_fix_manual_dict_comprehension_enabled(settings: &LinterSettings) -> bool {
    settings.preview.is_enabled()
}

// https://github.com/astral-sh/ruff/pull/13919
pub(crate) const fn is_fix_manual_list_comprehension_enabled(settings: &LinterSettings) -> bool {
    settings.preview.is_enabled()
}

// https://github.com/astral-sh/ruff/pull/18763
pub(crate) const fn is_fix_os_path_getsize_enabled(settings: &LinterSettings) -> bool {
    settings.preview.is_enabled()
}
// https://github.com/astral-sh/ruff/pull/18922
pub(crate) const fn is_fix_os_path_getmtime_enabled(settings: &LinterSettings) -> bool {
    settings.preview.is_enabled()
}

// https://github.com/astral-sh/ruff/pull/18922
pub(crate) const fn is_fix_os_path_getatime_enabled(settings: &LinterSettings) -> bool {
    settings.preview.is_enabled()
}

// https://github.com/astral-sh/ruff/pull/18922
pub(crate) const fn is_fix_os_path_getctime_enabled(settings: &LinterSettings) -> bool {
    settings.preview.is_enabled()
}

// https://github.com/astral-sh/ruff/pull/19213
pub(crate) const fn is_fix_os_path_abspath_enabled(settings: &LinterSettings) -> bool {
    settings.preview.is_enabled()
}

// https://github.com/astral-sh/ruff/pull/19213
pub(crate) const fn is_fix_os_rmdir_enabled(settings: &LinterSettings) -> bool {
    settings.preview.is_enabled()
}

// https://github.com/astral-sh/ruff/pull/19213
pub(crate) const fn is_fix_os_unlink_enabled(settings: &LinterSettings) -> bool {
    settings.preview.is_enabled()
}

// https://github.com/astral-sh/ruff/pull/19213
pub(crate) const fn is_fix_os_remove_enabled(settings: &LinterSettings) -> bool {
    settings.preview.is_enabled()
}

// https://github.com/astral-sh/ruff/pull/19213
pub(crate) const fn is_fix_os_path_exists_enabled(settings: &LinterSettings) -> bool {
    settings.preview.is_enabled()
}

// https://github.com/astral-sh/ruff/pull/19213
pub(crate) const fn is_fix_os_path_expanduser_enabled(settings: &LinterSettings) -> bool {
    settings.preview.is_enabled()
}

// https://github.com/astral-sh/ruff/pull/19213
pub(crate) const fn is_fix_os_path_isdir_enabled(settings: &LinterSettings) -> bool {
    settings.preview.is_enabled()
}

// https://github.com/astral-sh/ruff/pull/19213
pub(crate) const fn is_fix_os_path_isfile_enabled(settings: &LinterSettings) -> bool {
    settings.preview.is_enabled()
}

// https://github.com/astral-sh/ruff/pull/19213
pub(crate) const fn is_fix_os_path_islink_enabled(settings: &LinterSettings) -> bool {
    settings.preview.is_enabled()
}

// https://github.com/astral-sh/ruff/pull/19213
pub(crate) const fn is_fix_os_path_isabs_enabled(settings: &LinterSettings) -> bool {
    settings.preview.is_enabled()
}

// https://github.com/astral-sh/ruff/pull/19213
pub(crate) const fn is_fix_os_readlink_enabled(settings: &LinterSettings) -> bool {
    settings.preview.is_enabled()
}

// https://github.com/astral-sh/ruff/pull/19213
pub(crate) const fn is_fix_os_path_basename_enabled(settings: &LinterSettings) -> bool {
    settings.preview.is_enabled()
}

// https://github.com/astral-sh/ruff/pull/19213
pub(crate) const fn is_fix_os_path_dirname_enabled(settings: &LinterSettings) -> bool {
    settings.preview.is_enabled()
}

// https://github.com/astral-sh/ruff/pull/19404
pub(crate) const fn is_fix_os_chmod_enabled(settings: &LinterSettings) -> bool {
    settings.preview.is_enabled()
}

// https://github.com/astral-sh/ruff/pull/19404
pub(crate) const fn is_fix_os_rename_enabled(settings: &LinterSettings) -> bool {
    settings.preview.is_enabled()
}

// https://github.com/astral-sh/ruff/pull/19404
pub(crate) const fn is_fix_os_replace_enabled(settings: &LinterSettings) -> bool {
    settings.preview.is_enabled()
}

// https://github.com/astral-sh/ruff/pull/19404
pub(crate) const fn is_fix_os_path_samefile_enabled(settings: &LinterSettings) -> bool {
    settings.preview.is_enabled()
}

// https://github.com/astral-sh/ruff/pull/19245
pub(crate) const fn is_fix_os_getcwd_enabled(settings: &LinterSettings) -> bool {
    settings.preview.is_enabled()
}

// https://github.com/astral-sh/ruff/pull/19514
pub(crate) const fn is_fix_os_mkdir_enabled(settings: &LinterSettings) -> bool {
    settings.preview.is_enabled()
}

// https://github.com/astral-sh/ruff/pull/19514
pub(crate) const fn is_fix_os_makedirs_enabled(settings: &LinterSettings) -> bool {
    settings.preview.is_enabled()
}

// https://github.com/astral-sh/ruff/pull/20009
pub(crate) const fn is_fix_os_symlink_enabled(settings: &LinterSettings) -> bool {
    settings.preview.is_enabled()
}

// https://github.com/astral-sh/ruff/pull/11436
// https://github.com/astral-sh/ruff/pull/11168
pub(crate) const fn is_dunder_init_fix_unused_import_enabled(settings: &LinterSettings) -> bool {
    settings.preview.is_enabled()
}

// https://github.com/astral-sh/ruff/pull/8473
pub(crate) const fn is_unicode_to_unicode_confusables_enabled(settings: &LinterSettings) -> bool {
    settings.preview.is_enabled()
}

// https://github.com/astral-sh/ruff/pull/11370
pub(crate) const fn is_undefined_export_in_dunder_init_enabled(settings: &LinterSettings) -> bool {
    settings.preview.is_enabled()
}

// https://github.com/astral-sh/ruff/pull/14236
pub(crate) const fn is_allow_nested_roots_enabled(settings: &LinterSettings) -> bool {
    settings.preview.is_enabled()
}

// https://github.com/astral-sh/ruff/pull/18572
pub(crate) const fn is_optional_as_none_in_union_enabled(settings: &LinterSettings) -> bool {
    settings.preview.is_enabled()
}

// https://github.com/astral-sh/ruff/pull/18683
pub(crate) const fn is_safe_super_call_with_parameters_fix_enabled(
    settings: &LinterSettings,
) -> bool {
    settings.preview.is_enabled()
}

// https://github.com/astral-sh/ruff/pull/19851
pub(crate) const fn is_maxsplit_without_separator_fix_enabled(settings: &LinterSettings) -> bool {
    settings.preview.is_enabled()
}

// https://github.com/astral-sh/ruff/pull/20027
pub(crate) const fn is_unnecessary_default_type_args_stubs_enabled(
    settings: &LinterSettings,
) -> bool {
    settings.preview.is_enabled()
}

<<<<<<< HEAD
// https://github.com/astral-sh/ruff/pull/20169
pub(crate) const fn is_fix_builtin_open_enabled(settings: &LinterSettings) -> bool {
=======
// https://github.com/astral-sh/ruff/pull/20343
pub(crate) const fn is_sim910_expanded_key_support_enabled(settings: &LinterSettings) -> bool {
>>>>>>> 1fa64a24
    settings.preview.is_enabled()
}<|MERGE_RESOLUTION|>--- conflicted
+++ resolved
@@ -219,12 +219,13 @@
     settings.preview.is_enabled()
 }
 
-<<<<<<< HEAD
+// https://github.com/astral-sh/ruff/pull/20343
+pub(crate) const fn is_sim910_expanded_key_support_enabled(settings: &LinterSettings) -> bool {
+    settings.preview.is_enabled()
+}
+
 // https://github.com/astral-sh/ruff/pull/20169
 pub(crate) const fn is_fix_builtin_open_enabled(settings: &LinterSettings) -> bool {
-=======
-// https://github.com/astral-sh/ruff/pull/20343
-pub(crate) const fn is_sim910_expanded_key_support_enabled(settings: &LinterSettings) -> bool {
->>>>>>> 1fa64a24
-    settings.preview.is_enabled()
-}+    settings.preview.is_enabled()
+}
+  