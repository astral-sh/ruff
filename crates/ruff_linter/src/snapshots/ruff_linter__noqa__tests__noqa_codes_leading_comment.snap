---
source: crates/ruff_linter/src/noqa.rs
expression: "Directive::try_extract(source, TextSize::default())"
---
Ok(
    Some(
        Codes(
            Codes {
                range: 35..53,
                codes: [
<<<<<<< HEAD
                    (
                        "F401",
                        43..47,
                    ),
                    (
                        "F841",
                        49..53,
                    ),
=======
                    Code {
                        code: "F401",
                        range: 43..47,
                    },
                    Code {
                        code: "F841",
                        range: 49..53,
                    },
>>>>>>> 845ba7cf
                ],
            },
        ),
    ),
)<|MERGE_RESOLUTION|>--- conflicted
+++ resolved
@@ -8,16 +8,6 @@
             Codes {
                 range: 35..53,
                 codes: [
-<<<<<<< HEAD
-                    (
-                        "F401",
-                        43..47,
-                    ),
-                    (
-                        "F841",
-                        49..53,
-                    ),
-=======
                     Code {
                         code: "F401",
                         range: 43..47,
@@ -26,7 +16,6 @@
                         code: "F841",
                         range: 49..53,
                     },
->>>>>>> 845ba7cf
                 ],
             },
         ),
