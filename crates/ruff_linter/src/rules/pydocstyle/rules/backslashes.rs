<<<<<<< HEAD
=======
use ruff_diagnostics::{Edit, Fix, FixAvailability, Violation};
>>>>>>> a3ee6bb3
use ruff_macros::{ViolationMetadata, derive_message_formats};
use ruff_text_size::Ranged;

use crate::checkers::ast::Checker;
use crate::docstrings::Docstring;
use crate::{Diagnostic, Edit, Fix, FixAvailability, Violation};

/// ## What it does
/// Checks for docstrings that include backslashes, but are not defined as
/// raw string literals.
///
/// ## Why is this bad?
/// In Python, backslashes are typically used to escape characters in strings.
/// In raw strings (those prefixed with an `r`), however, backslashes are
/// treated as literal characters.
///
/// [PEP 257](https://peps.python.org/pep-0257/#what-is-a-docstring) recommends
/// the use of raw strings (i.e., `r"""raw triple double quotes"""`) for
/// docstrings that include backslashes. The use of a raw string ensures that
/// any backslashes are treated as literal characters, and not as escape
/// sequences, which avoids confusion.
///
/// ## Example
/// ```python
/// def foobar():
///     """Docstring for foo\bar."""
///
///
/// foobar.__doc__  # "Docstring for foar."
/// ```
///
/// Use instead:
/// ```python
/// def foobar():
///     r"""Docstring for foo\bar."""
///
///
/// foobar.__doc__  # "Docstring for foo\bar."
/// ```
///
/// ## References
/// - [PEP 257 – Docstring Conventions](https://peps.python.org/pep-0257/)
/// - [Python documentation: String and Bytes literals](https://docs.python.org/3/reference/lexical_analysis.html#string-and-bytes-literals)
#[derive(ViolationMetadata)]
pub(crate) struct EscapeSequenceInDocstring;

impl Violation for EscapeSequenceInDocstring {
    const FIX_AVAILABILITY: FixAvailability = FixAvailability::Sometimes;

    #[derive_message_formats]
    fn message(&self) -> String {
        r#"Use `r"""` if any backslashes in a docstring"#.to_string()
    }

    fn fix_title(&self) -> Option<String> {
        Some(r#"Add `r` prefix"#.to_string())
    }
}

/// D301
pub(crate) fn backslashes(checker: &Checker, docstring: &Docstring) {
    if docstring.is_raw_string() {
        return;
    }

    // Docstring contains at least one backslash.
    let body = docstring.body();
    let bytes = body.as_bytes();
    let mut offset = 0;
    while let Some(position) = memchr::memchr(b'\\', &bytes[offset..]) {
        if position + offset + 1 >= body.len() {
            break;
        }

        let after_escape = &body[position + offset + 1..];

        // End of Docstring.
        let Some(escaped_char) = &after_escape.chars().next() else {
            break;
        };

        if matches!(escaped_char, '"' | '\'') {
            // If the next three characters are equal to """, it indicates an escaped docstring pattern.
            if after_escape.starts_with("\"\"\"") || after_escape.starts_with("\'\'\'") {
                offset += position + 3;
                continue;
            }
            // If the next three characters are equal to "\"\", it indicates an escaped docstring pattern.
            if after_escape.starts_with("\"\\\"\\\"") || after_escape.starts_with("\'\\\'\\\'") {
                offset += position + 5;
                continue;
            }
        }

        offset += position + escaped_char.len_utf8();

        // Only allow continuations (backslashes followed by newlines) and Unicode escapes.
        if !matches!(*escaped_char, '\r' | '\n' | 'u' | 'U' | 'N') {
            let mut diagnostic =
                checker.report_diagnostic(EscapeSequenceInDocstring, docstring.range());

            if !docstring.is_u_string() {
                diagnostic.set_fix(Fix::unsafe_edit(Edit::insertion(
                    "r".to_string(),
                    docstring.start(),
                )));
            }

            break;
        }
    }
}<|MERGE_RESOLUTION|>--- conflicted
+++ resolved
@@ -1,13 +1,9 @@
-<<<<<<< HEAD
-=======
-use ruff_diagnostics::{Edit, Fix, FixAvailability, Violation};
->>>>>>> a3ee6bb3
 use ruff_macros::{ViolationMetadata, derive_message_formats};
 use ruff_text_size::Ranged;
 
 use crate::checkers::ast::Checker;
 use crate::docstrings::Docstring;
-use crate::{Diagnostic, Edit, Fix, FixAvailability, Violation};
+use crate::{Edit, Fix, FixAvailability, Violation};
 
 /// ## What it does
 /// Checks for docstrings that include backslashes, but are not defined as
