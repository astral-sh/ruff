---
source: crates/ruff_linter/src/rules/flake8_gettext/mod.rs
---
INT002 `format` method argument is resolved before function call; consider `_("string %s") % arg`
 --> INT002.py:1:3
  |
1 | _("{}".format("line"))
<<<<<<< HEAD
  |   ^^^^^^^^^^^^^^^^^^^ INT002
2 | gettext("{}".format("line"))
3 | ngettext("{}".format("line"), "{}".format("lines"), 2)
  |

INT002.py:2:9: INT002 `format` method argument is resolved before function call; consider `_("string %s") % arg`
  |
1 | _("{}".format("line"))
2 | gettext("{}".format("line"))
  |         ^^^^^^^^^^^^^^^^^^^ INT002
3 | ngettext("{}".format("line"), "{}".format("lines"), 2)
  |

INT002.py:3:10: INT002 `format` method argument is resolved before function call; consider `_("string %s") % arg`
  |
1 | _("{}".format("line"))
2 | gettext("{}".format("line"))
3 | ngettext("{}".format("line"), "{}".format("lines"), 2)
  |          ^^^^^^^^^^^^^^^^^^^ INT002
4 |
5 | _gettext("{}".format("line"))  # no lint
  |

INT002.py:27:14: INT002 `format` method argument is resolved before function call; consider `_("string %s") % arg`
   |
25 | def _(message): return message
26 |
27 | animals = [_("{}".format("mollusk")),
   |              ^^^^^^^^^^^^^^^^^^^^^^ INT002
28 |            _("{}".format("albatross")),
29 |            _("{}".format("rat")),
   |

INT002.py:28:14: INT002 `format` method argument is resolved before function call; consider `_("string %s") % arg`
   |
27 | animals = [_("{}".format("mollusk")),
28 |            _("{}".format("albatross")),
   |              ^^^^^^^^^^^^^^^^^^^^^^^^ INT002
29 |            _("{}".format("rat")),
30 |            _("{}".format("penguin")),
   |

INT002.py:29:14: INT002 `format` method argument is resolved before function call; consider `_("string %s") % arg`
   |
27 | animals = [_("{}".format("mollusk")),
28 |            _("{}".format("albatross")),
29 |            _("{}".format("rat")),
   |              ^^^^^^^^^^^^^^^^^^ INT002
30 |            _("{}".format("penguin")),
31 |            _("{}".format("python")),]
   |

INT002.py:30:14: INT002 `format` method argument is resolved before function call; consider `_("string %s") % arg`
   |
28 |            _("{}".format("albatross")),
29 |            _("{}".format("rat")),
30 |            _("{}".format("penguin")),
   |              ^^^^^^^^^^^^^^^^^^^^^^ INT002
31 |            _("{}".format("python")),]
   |

INT002.py:31:14: INT002 `format` method argument is resolved before function call; consider `_("string %s") % arg`
   |
29 |            _("{}".format("rat")),
30 |            _("{}".format("penguin")),
31 |            _("{}".format("python")),]
   |              ^^^^^^^^^^^^^^^^^^^^^ INT002
32 |
33 | del _
   |

INT002.py:37:13: INT002 `format` method argument is resolved before function call; consider `_("string %s") % arg`
   |
35 | for a in animals:
36 |     print(_(a))
37 |     print(_("{}".format(a)))
   |             ^^^^^^^^^^^^^^ INT002
   |
=======
  |   ^^^^^^^^^^^^^^^^^^^
  |
>>>>>>> dc64c086
<|MERGE_RESOLUTION|>--- conflicted
+++ resolved
@@ -5,86 +5,89 @@
  --> INT002.py:1:3
   |
 1 | _("{}".format("line"))
-<<<<<<< HEAD
-  |   ^^^^^^^^^^^^^^^^^^^ INT002
+  |   ^^^^^^^^^^^^^^^^^^^
 2 | gettext("{}".format("line"))
 3 | ngettext("{}".format("line"), "{}".format("lines"), 2)
   |
 
-INT002.py:2:9: INT002 `format` method argument is resolved before function call; consider `_("string %s") % arg`
+INT002 `format` method argument is resolved before function call; consider `_("string %s") % arg`
+ --> INT002.py:2:9
   |
 1 | _("{}".format("line"))
 2 | gettext("{}".format("line"))
-  |         ^^^^^^^^^^^^^^^^^^^ INT002
+  |         ^^^^^^^^^^^^^^^^^^^
 3 | ngettext("{}".format("line"), "{}".format("lines"), 2)
   |
 
-INT002.py:3:10: INT002 `format` method argument is resolved before function call; consider `_("string %s") % arg`
+INT002 `format` method argument is resolved before function call; consider `_("string %s") % arg`
+ --> INT002.py:3:10
   |
 1 | _("{}".format("line"))
 2 | gettext("{}".format("line"))
 3 | ngettext("{}".format("line"), "{}".format("lines"), 2)
-  |          ^^^^^^^^^^^^^^^^^^^ INT002
+  |          ^^^^^^^^^^^^^^^^^^^
 4 |
 5 | _gettext("{}".format("line"))  # no lint
   |
 
-INT002.py:27:14: INT002 `format` method argument is resolved before function call; consider `_("string %s") % arg`
+INT002 `format` method argument is resolved before function call; consider `_("string %s") % arg`
+  --> INT002.py:27:14
    |
 25 | def _(message): return message
 26 |
 27 | animals = [_("{}".format("mollusk")),
-   |              ^^^^^^^^^^^^^^^^^^^^^^ INT002
+   |              ^^^^^^^^^^^^^^^^^^^^^^
 28 |            _("{}".format("albatross")),
 29 |            _("{}".format("rat")),
    |
 
-INT002.py:28:14: INT002 `format` method argument is resolved before function call; consider `_("string %s") % arg`
+INT002 `format` method argument is resolved before function call; consider `_("string %s") % arg`
+  --> INT002.py:28:14
    |
 27 | animals = [_("{}".format("mollusk")),
 28 |            _("{}".format("albatross")),
-   |              ^^^^^^^^^^^^^^^^^^^^^^^^ INT002
+   |              ^^^^^^^^^^^^^^^^^^^^^^^^
 29 |            _("{}".format("rat")),
 30 |            _("{}".format("penguin")),
    |
 
-INT002.py:29:14: INT002 `format` method argument is resolved before function call; consider `_("string %s") % arg`
+INT002 `format` method argument is resolved before function call; consider `_("string %s") % arg`
+  --> INT002.py:29:14
    |
 27 | animals = [_("{}".format("mollusk")),
 28 |            _("{}".format("albatross")),
 29 |            _("{}".format("rat")),
-   |              ^^^^^^^^^^^^^^^^^^ INT002
+   |              ^^^^^^^^^^^^^^^^^^
 30 |            _("{}".format("penguin")),
 31 |            _("{}".format("python")),]
    |
 
-INT002.py:30:14: INT002 `format` method argument is resolved before function call; consider `_("string %s") % arg`
+INT002 `format` method argument is resolved before function call; consider `_("string %s") % arg`
+  --> INT002.py:30:14
    |
 28 |            _("{}".format("albatross")),
 29 |            _("{}".format("rat")),
 30 |            _("{}".format("penguin")),
-   |              ^^^^^^^^^^^^^^^^^^^^^^ INT002
+   |              ^^^^^^^^^^^^^^^^^^^^^^
 31 |            _("{}".format("python")),]
    |
 
-INT002.py:31:14: INT002 `format` method argument is resolved before function call; consider `_("string %s") % arg`
+INT002 `format` method argument is resolved before function call; consider `_("string %s") % arg`
+  --> INT002.py:31:14
    |
 29 |            _("{}".format("rat")),
 30 |            _("{}".format("penguin")),
 31 |            _("{}".format("python")),]
-   |              ^^^^^^^^^^^^^^^^^^^^^ INT002
+   |              ^^^^^^^^^^^^^^^^^^^^^
 32 |
 33 | del _
    |
 
-INT002.py:37:13: INT002 `format` method argument is resolved before function call; consider `_("string %s") % arg`
+INT002 `format` method argument is resolved before function call; consider `_("string %s") % arg`
+  --> INT002.py:37:13
    |
 35 | for a in animals:
 36 |     print(_(a))
 37 |     print(_("{}".format(a)))
-   |             ^^^^^^^^^^^^^^ INT002
-   |
-=======
-  |   ^^^^^^^^^^^^^^^^^^^
-  |
->>>>>>> dc64c086
+   |             ^^^^^^^^^^^^^^
+   |