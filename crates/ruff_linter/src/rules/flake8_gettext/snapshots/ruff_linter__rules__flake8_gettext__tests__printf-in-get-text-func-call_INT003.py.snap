--- conflicted
+++ resolved
@@ -5,86 +5,89 @@
  --> INT003.py:1:3
   |
 1 | _("%s" % "line")
-<<<<<<< HEAD
-  |   ^^^^^^^^^^^^^ INT003
+  |   ^^^^^^^^^^^^^
 2 | gettext("%s" % "line")
 3 | ngettext("%s" % "line", "%s" % "lines", 2)
   |
 
-INT003.py:2:9: INT003 printf-style format is resolved before function call; consider `_("string %s") % arg`
+INT003 printf-style format is resolved before function call; consider `_("string %s") % arg`
+ --> INT003.py:2:9
   |
 1 | _("%s" % "line")
 2 | gettext("%s" % "line")
-  |         ^^^^^^^^^^^^^ INT003
+  |         ^^^^^^^^^^^^^
 3 | ngettext("%s" % "line", "%s" % "lines", 2)
   |
 
-INT003.py:3:10: INT003 printf-style format is resolved before function call; consider `_("string %s") % arg`
+INT003 printf-style format is resolved before function call; consider `_("string %s") % arg`
+ --> INT003.py:3:10
   |
 1 | _("%s" % "line")
 2 | gettext("%s" % "line")
 3 | ngettext("%s" % "line", "%s" % "lines", 2)
-  |          ^^^^^^^^^^^^^ INT003
+  |          ^^^^^^^^^^^^^
 4 |
 5 | _gettext("%s" % "line")  # no lint
   |
 
-INT003.py:27:14: INT003 printf-style format is resolved before function call; consider `_("string %s") % arg`
+INT003 printf-style format is resolved before function call; consider `_("string %s") % arg`
+  --> INT003.py:27:14
    |
 25 | def _(message): return message
 26 |
 27 | animals = [_("%s" %"mollusk"),
-   |              ^^^^^^^^^^^^^^^ INT003
+   |              ^^^^^^^^^^^^^^^
 28 |            _("%s" %"albatross"),
 29 |            _("%s" %"rat"),
    |
 
-INT003.py:28:14: INT003 printf-style format is resolved before function call; consider `_("string %s") % arg`
+INT003 printf-style format is resolved before function call; consider `_("string %s") % arg`
+  --> INT003.py:28:14
    |
 27 | animals = [_("%s" %"mollusk"),
 28 |            _("%s" %"albatross"),
-   |              ^^^^^^^^^^^^^^^^^ INT003
+   |              ^^^^^^^^^^^^^^^^^
 29 |            _("%s" %"rat"),
 30 |            _("%s" %"penguin"),
    |
 
-INT003.py:29:14: INT003 printf-style format is resolved before function call; consider `_("string %s") % arg`
+INT003 printf-style format is resolved before function call; consider `_("string %s") % arg`
+  --> INT003.py:29:14
    |
 27 | animals = [_("%s" %"mollusk"),
 28 |            _("%s" %"albatross"),
 29 |            _("%s" %"rat"),
-   |              ^^^^^^^^^^^ INT003
+   |              ^^^^^^^^^^^
 30 |            _("%s" %"penguin"),
 31 |            _("%s" %"python"),]
    |
 
-INT003.py:30:14: INT003 printf-style format is resolved before function call; consider `_("string %s") % arg`
+INT003 printf-style format is resolved before function call; consider `_("string %s") % arg`
+  --> INT003.py:30:14
    |
 28 |            _("%s" %"albatross"),
 29 |            _("%s" %"rat"),
 30 |            _("%s" %"penguin"),
-   |              ^^^^^^^^^^^^^^^ INT003
+   |              ^^^^^^^^^^^^^^^
 31 |            _("%s" %"python"),]
    |
 
-INT003.py:31:14: INT003 printf-style format is resolved before function call; consider `_("string %s") % arg`
+INT003 printf-style format is resolved before function call; consider `_("string %s") % arg`
+  --> INT003.py:31:14
    |
 29 |            _("%s" %"rat"),
 30 |            _("%s" %"penguin"),
 31 |            _("%s" %"python"),]
-   |              ^^^^^^^^^^^^^^ INT003
+   |              ^^^^^^^^^^^^^^
 32 |
 33 | del _
    |
 
-INT003.py:37:13: INT003 printf-style format is resolved before function call; consider `_("string %s") % arg`
+INT003 printf-style format is resolved before function call; consider `_("string %s") % arg`
+  --> INT003.py:37:13
    |
 35 | for a in animals:
 36 |     print(_(a))
 37 |     print(_("%s" % a))
-   |             ^^^^^^^^ INT003
-   |
-=======
-  |   ^^^^^^^^^^^^^
-  |
->>>>>>> dc64c086
+   |             ^^^^^^^^
+   |