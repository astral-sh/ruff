--- conflicted
+++ resolved
@@ -1,15 +1,11 @@
 use ruff_python_ast::{self as ast, Expr, Stmt};
 
-<<<<<<< HEAD
-=======
-use ruff_diagnostics::{AlwaysFixableViolation, Fix};
->>>>>>> a3ee6bb3
 use ruff_macros::{ViolationMetadata, derive_message_formats};
 use ruff_text_size::Ranged;
 
 use crate::checkers::ast::Checker;
 use crate::fix;
-use crate::{AlwaysFixableViolation, Diagnostic, Fix};
+use crate::{AlwaysFixableViolation, Fix};
 
 /// ## What it does
 /// Checks for the use of `__metaclass__ = type` in class definitions.
