---
source: crates/ruff_linter/src/rules/pyupgrade/mod.rs
---
UP008.py:17:23: UP008 [*] Use `super()` instead of `super(__class__, self)`
   |
16 |     def wrong(self):
17 |         parent = super(Child, self)  # wrong
   |                       ^^^^^^^^^^^^^ UP008
18 |         super(Child, self).method  # wrong
19 |         super(
   |
   = help: Remove `super()` parameters

ℹ Unsafe fix
14 14 |         Parent.super(1, 2)  # ok
15 15 | 
16 16 |     def wrong(self):
17    |-        parent = super(Child, self)  # wrong
   17 |+        parent = super()  # wrong
18 18 |         super(Child, self).method  # wrong
19 19 |         super(
20 20 |             Child,

UP008.py:18:14: UP008 [*] Use `super()` instead of `super(__class__, self)`
   |
16 |     def wrong(self):
17 |         parent = super(Child, self)  # wrong
18 |         super(Child, self).method  # wrong
   |              ^^^^^^^^^^^^^ UP008
19 |         super(
20 |             Child,
   |
   = help: Remove `super()` parameters

ℹ Unsafe fix
15 15 | 
16 16 |     def wrong(self):
17 17 |         parent = super(Child, self)  # wrong
18    |-        super(Child, self).method  # wrong
   18 |+        super().method  # wrong
19 19 |         super(
20 20 |             Child,
21 21 |             self,

UP008.py:19:14: UP008 [*] Use `super()` instead of `super(__class__, self)`
   |
17 |           parent = super(Child, self)  # wrong
18 |           super(Child, self).method  # wrong
19 |           super(
   |  ______________^
20 | |             Child,
21 | |             self,
22 | |         ).method()  # wrong
   | |_________^ UP008
   |
   = help: Remove `super()` parameters

ℹ Unsafe fix
16 16 |     def wrong(self):
17 17 |         parent = super(Child, self)  # wrong
18 18 |         super(Child, self).method  # wrong
19    |-        super(
20    |-            Child,
21    |-            self,
22    |-        ).method()  # wrong
   19 |+        super().method()  # wrong
23 20 | 
24 21 | 
25 22 | class BaseClass:

UP008.py:36:14: UP008 [*] Use `super()` instead of `super(__class__, self)`
   |
34 | class MyClass(BaseClass):
35 |     def normal(self):
36 |         super(MyClass, self).f()  # can use super()
   |              ^^^^^^^^^^^^^^^ UP008
37 |         super().f()
   |
   = help: Remove `super()` parameters

ℹ Unsafe fix
33 33 | 
34 34 | class MyClass(BaseClass):
35 35 |     def normal(self):
36    |-        super(MyClass, self).f()  # can use super()
   36 |+        super().f()  # can use super()
37 37 |         super().f()
38 38 | 
39 39 |     def different_argument(self, other):

UP008.py:50:18: UP008 [*] Use `super()` instead of `super(__class__, self)`
   |
49 |         def inner_argument(self):
50 |             super(MyClass, self).f()  # can use super()
   |                  ^^^^^^^^^^^^^^^ UP008
51 |             super().f()
   |
   = help: Remove `super()` parameters

ℹ Unsafe fix
47 47 |             super(MyClass, self).f()  # CANNOT use super()
48 48 | 
49 49 |         def inner_argument(self):
50    |-            super(MyClass, self).f()  # can use super()
   50 |+            super().f()  # can use super()
51 51 |             super().f()
52 52 | 
53 53 |         outer_argument()

UP008.py:68:14: UP008 [*] Use `super()` instead of `super(__class__, self)`
   |
67 |       def with_comments(self):
68 |           super(
   |  ______________^
69 | |             # super helpful comment
70 | |             MyClass,
71 | |             self
72 | |         ).f()
   | |_________^ UP008
73 |           super(
74 |               MyClass,
   |
   = help: Remove `__super__` parameters

ℹ Unsafe fix
65 65 |     defined_outside = defined_outside
66 66 | 
67 67 |     def with_comments(self):
68    |-        super(
69    |-            # super helpful comment
70    |-            MyClass,
71    |-            self
72    |-        ).f()
   68 |+        super().f()
73 69 |         super(
74 70 |             MyClass,
75 71 |             # even more helpful comment

UP008.py:73:14: UP008 [*] Use `super()` instead of `super(__class__, self)`
   |
71 |               self
72 |           ).f()
73 |           super(
   |  ______________^
74 | |             MyClass,
75 | |             # even more helpful comment
76 | |             self
77 | |         ).f()
   | |_________^ UP008
78 |           super(
79 |               MyClass,
   |
   = help: Remove `__super__` parameters

ℹ Unsafe fix
70 70 |             MyClass,
71 71 |             self
72 72 |         ).f()
73    |-        super(
74    |-            MyClass,
75    |-            # even more helpful comment
76    |-            self
77    |-        ).f()
   73 |+        super().f()
78 74 |         super(
79 75 |             MyClass,
80 76 |             self

UP008.py:78:14: UP008 [*] Use `super()` instead of `super(__class__, self)`
   |
76 |               self
77 |           ).f()
78 |           super(
   |  ______________^
79 | |             MyClass,
80 | |             self
81 | |             # also a comment
82 | |         ).f()
   | |_________^ UP008
   |
   = help: Remove `super()` parameters

ℹ Unsafe fix
75 75 |             # even more helpful comment
76 76 |             self
77 77 |         ).f()
78    |-        super(
79    |-            MyClass,
80    |-            self
81    |-            # also a comment
82    |-        ).f()
   78 |+        super().f()
83 79 | 
84 80 | 
85 81 | from dataclasses import dataclass

UP008.py:91:14: UP008 [*] Use `super()` instead of `super(__class__, self)`
   |
89 | class DataClass:
90 |     def normal(self):
91 |         super(DataClass, self).f()  # Error
   |              ^^^^^^^^^^^^^^^^^ UP008
92 |         super().f()  # OK
   |
   = help: Remove `super()` parameters

ℹ Unsafe fix
<<<<<<< HEAD
88 88 | @dataclass
89 89 | class DataClass:
90 90 |     def normal(self):
91    |-        super(DataClass, self).f()  # Error
   91 |+        super().f()  # Error
92 92 |         super().f()  # OK
93 93 | 
94 94 | 

UP008.py:109:14: UP008 [*] Use `super()` instead of `super(__class__, self)`
    |
107 | class B(A):
108 |     def bar(self):
109 |         super(__class__, self).foo()
    |              ^^^^^^^^^^^^^^^^^ UP008
    |
    = help: Remove `__super__` parameters

ℹ Unsafe fix
106 106 | 
107 107 | class B(A):
108 108 |     def bar(self):
109     |-        super(__class__, self).foo()
    109 |+        super().foo()
=======
89 89 | 
90 90 | class B(A):
91 91 |     def bar(self):
92    |-        super(__class__, self).foo()
   92 |+        super().foo()
93 93 | 
94 94 | 
95 95 | # see: https://github.com/astral-sh/ruff/issues/18684

UP008.py:107:23: UP008 [*] Use `super()` instead of `super(__class__, self)`
    |
105 | class C:
106 |     def f(self):
107 |         builtins.super(C, self)
    |                       ^^^^^^^^^ UP008
    |
    = help: Remove `super()` parameters

ℹ Unsafe fix
104 104 | 
105 105 | class C:
106 106 |     def f(self):
107     |-        builtins.super(C, self)
    107 |+        builtins.super()
>>>>>>> 3220242d
<|MERGE_RESOLUTION|>--- conflicted
+++ resolved
@@ -120,7 +120,7 @@
 73 |           super(
 74 |               MyClass,
    |
-   = help: Remove `__super__` parameters
+   = help: Remove `super()` parameters
 
 ℹ Unsafe fix
 65 65 |     defined_outside = defined_outside
@@ -150,7 +150,7 @@
 78 |           super(
 79 |               MyClass,
    |
-   = help: Remove `__super__` parameters
+   = help: Remove `super()` parameters
 
 ℹ Unsafe fix
 70 70 |             MyClass,
@@ -205,7 +205,6 @@
    = help: Remove `super()` parameters
 
 ℹ Unsafe fix
-<<<<<<< HEAD
 88 88 | @dataclass
 89 89 | class DataClass:
 90 90 |     def normal(self):
@@ -222,7 +221,7 @@
 109 |         super(__class__, self).foo()
     |              ^^^^^^^^^^^^^^^^^ UP008
     |
-    = help: Remove `__super__` parameters
+    = help: Remove `super()` parameters
 
 ℹ Unsafe fix
 106 106 | 
@@ -230,29 +229,6 @@
 108 108 |     def bar(self):
 109     |-        super(__class__, self).foo()
     109 |+        super().foo()
-=======
-89 89 | 
-90 90 | class B(A):
-91 91 |     def bar(self):
-92    |-        super(__class__, self).foo()
-   92 |+        super().foo()
-93 93 | 
-94 94 | 
-95 95 | # see: https://github.com/astral-sh/ruff/issues/18684
-
-UP008.py:107:23: UP008 [*] Use `super()` instead of `super(__class__, self)`
-    |
-105 | class C:
-106 |     def f(self):
-107 |         builtins.super(C, self)
-    |                       ^^^^^^^^^ UP008
-    |
-    = help: Remove `super()` parameters
-
-ℹ Unsafe fix
-104 104 | 
-105 105 | class C:
-106 106 |     def f(self):
-107     |-        builtins.super(C, self)
-    107 |+        builtins.super()
->>>>>>> 3220242d
+110 110 | 
+111 111 | 
+112 112 | # see: https://github.com/astral-sh/ruff/issues/18684