<<<<<<< HEAD
=======
use ruff_diagnostics::Violation;
>>>>>>> a3ee6bb3
use ruff_macros::{ViolationMetadata, derive_message_formats};
use ruff_python_ast::name::UnqualifiedName;
use ruff_python_ast::visitor;
use ruff_python_ast::visitor::Visitor;
use ruff_python_ast::{self as ast, Expr, Parameters};
use ruff_text_size::Ranged;

<<<<<<< HEAD
use crate::{Diagnostic, Violation};
=======
use crate::checkers::ast::Checker;
>>>>>>> a3ee6bb3

/// ## What it does
/// Checks for mocked calls that use a dummy `lambda` function instead of
/// `return_value`.
///
/// ## Why is this bad?
/// When patching calls, an explicit `return_value` better conveys the intent
/// than a `lambda` function, assuming the `lambda` does not use the arguments
/// passed to it.
///
/// `return_value` is also robust to changes in the patched function's
/// signature, and enables additional assertions to verify behavior. For
/// example, `return_value` allows for verification of the number of calls or
/// the arguments passed to the patched function via `assert_called_once_with`
/// and related methods.
///
/// ## Example
/// ```python
/// def test_foo(mocker):
///     mocker.patch("module.target", lambda x, y: 7)
/// ```
///
/// Use instead:
/// ```python
/// def test_foo(mocker):
///     mocker.patch("module.target", return_value=7)
///
///     # If the lambda makes use of the arguments, no diagnostic is emitted.
///     mocker.patch("module.other_target", lambda x, y: x)
/// ```
///
/// ## References
/// - [Python documentation: `unittest.mock.patch`](https://docs.python.org/3/library/unittest.mock.html#unittest.mock.patch)
/// - [PyPI: `pytest-mock`](https://pypi.org/project/pytest-mock/)
#[derive(ViolationMetadata)]
pub(crate) struct PytestPatchWithLambda;

impl Violation for PytestPatchWithLambda {
    #[derive_message_formats]
    fn message(&self) -> String {
        "Use `return_value=` instead of patching with `lambda`".to_string()
    }
}

/// Visitor that checks references the argument names in the lambda body.
#[derive(Debug)]
struct LambdaBodyVisitor<'a> {
    parameters: &'a Parameters,
    uses_args: bool,
}

impl<'a> Visitor<'a> for LambdaBodyVisitor<'a> {
    fn visit_expr(&mut self, expr: &'a Expr) {
        match expr {
            Expr::Name(ast::ExprName { id, .. }) => {
                if self.parameters.includes(id) {
                    self.uses_args = true;
                }
            }
            _ => {
                if !self.uses_args {
                    visitor::walk_expr(self, expr);
                }
            }
        }
    }
}

fn check_patch_call(checker: &Checker, call: &ast::ExprCall, index: usize) {
    if call.arguments.find_keyword("return_value").is_some() {
        return;
    }

    let Some(ast::ExprLambda {
        parameters,
        body,
        range: _,
    }) = call
        .arguments
        .find_argument_value("new", index)
        .and_then(|expr| expr.as_lambda_expr())
    else {
        return;
    };

    // Walk the lambda body. If the lambda uses the arguments, then it's valid.
    if let Some(parameters) = parameters {
        let mut visitor = LambdaBodyVisitor {
            parameters,
            uses_args: false,
        };
        visitor.visit_expr(body);
        if visitor.uses_args {
            return;
        }
    }

    checker.report_diagnostic(PytestPatchWithLambda, call.func.range());
}

/// PT008
pub(crate) fn patch_with_lambda(checker: &Checker, call: &ast::ExprCall) {
    let Some(name) = UnqualifiedName::from_expr(&call.func) else {
        return;
    };

    if matches!(
        name.segments(),
        [
            "mocker"
                | "class_mocker"
                | "module_mocker"
                | "package_mocker"
                | "session_mocker"
                | "mock",
            "patch"
        ] | ["unittest", "mock", "patch"]
    ) {
        check_patch_call(checker, call, 1);
    } else if matches!(
        name.segments(),
        [
            "mocker"
                | "class_mocker"
                | "module_mocker"
                | "package_mocker"
                | "session_mocker"
                | "mock",
            "patch",
            "object"
        ] | ["unittest", "mock", "patch", "object"]
    ) {
        check_patch_call(checker, call, 2);
    }
}<|MERGE_RESOLUTION|>--- conflicted
+++ resolved
@@ -1,7 +1,3 @@
-<<<<<<< HEAD
-=======
-use ruff_diagnostics::Violation;
->>>>>>> a3ee6bb3
 use ruff_macros::{ViolationMetadata, derive_message_formats};
 use ruff_python_ast::name::UnqualifiedName;
 use ruff_python_ast::visitor;
@@ -9,11 +5,8 @@
 use ruff_python_ast::{self as ast, Expr, Parameters};
 use ruff_text_size::Ranged;
 
-<<<<<<< HEAD
-use crate::{Diagnostic, Violation};
-=======
+use crate::Violation;
 use crate::checkers::ast::Checker;
->>>>>>> a3ee6bb3
 
 /// ## What it does
 /// Checks for mocked calls that use a dummy `lambda` function instead of
