--- conflicted
+++ resolved
@@ -1,18 +1,10 @@
 use rustc_hash::FxHashSet;
 
-<<<<<<< HEAD
-=======
-use ruff_diagnostics::Violation;
->>>>>>> a3ee6bb3
 use ruff_macros::{ViolationMetadata, derive_message_formats};
 use ruff_python_ast::Stmt;
 use ruff_text_size::Ranged;
 
-<<<<<<< HEAD
-use crate::{Diagnostic, Violation};
-=======
-use crate::checkers::ast::Checker;
->>>>>>> a3ee6bb3
+use crate::{Violation, checkers::ast::Checker};
 
 /// ## What it does
 /// Checks for member imports that should instead be accessed by importing the
