--- conflicted
+++ resolved
@@ -109,10 +109,7 @@
 57 |     (p1, p2) = (Path("foo"), Path("bar"))
 58 |
 59 |     p1.open()  # ASYNC230
-<<<<<<< HEAD
    |     ^^^^^^^
-=======
-   |     ^^^^^^^ ASYNC230
    |
 
 ASYNC230.py:63:9: ASYNC230 Async functions should not open files with blocking methods like `open`
@@ -154,5 +151,4 @@
    |         ^^^^^^^^^^^^^^^^^ ASYNC230
 78 |
 79 | # Non-violation cases for pathlib:
->>>>>>> 08d53aea
    |