<<<<<<< HEAD
=======
use ruff_diagnostics::Violation;
>>>>>>> a3ee6bb3
use ruff_macros::{ViolationMetadata, derive_message_formats};
use ruff_python_ast::{self as ast, Expr, Stmt};
use ruff_text_size::Ranged;

use crate::checkers::ast::Checker;
use crate::rules::flake8_async::helpers::AsyncModule;
use crate::{Diagnostic, Violation};

/// ## What it does
/// Checks for the use of an async sleep function in a `while` loop.
///
/// ## Why is this bad?
/// Instead of sleeping in a `while` loop, and waiting for a condition
/// to become true, it's preferable to `await` on an `Event` object such
/// as: `asyncio.Event`, `trio.Event`, or `anyio.Event`.
///
/// ## Example
/// ```python
/// DONE = False
///
///
/// async def func():
///     while not DONE:
///         await asyncio.sleep(1)
/// ```
///
/// Use instead:
/// ```python
/// DONE = asyncio.Event()
///
///
/// async def func():
///     await DONE.wait()
/// ```
///
/// ## References
/// - [`asyncio` events](https://docs.python.org/3/library/asyncio-sync.html#asyncio.Event)
/// - [`anyio` events](https://anyio.readthedocs.io/en/latest/api.html#anyio.Event)
/// - [`trio` events](https://trio.readthedocs.io/en/latest/reference-core.html#trio.Event)
#[derive(ViolationMetadata)]
pub(crate) struct AsyncBusyWait {
    module: AsyncModule,
}

impl Violation for AsyncBusyWait {
    #[derive_message_formats]
    fn message(&self) -> String {
        let Self { module } = self;
        format!("Use `{module}.Event` instead of awaiting `{module}.sleep` in a `while` loop")
    }
}

/// ASYNC110
pub(crate) fn async_busy_wait(checker: &Checker, while_stmt: &ast::StmtWhile) {
    // The body should be a single `await` call.
    let [stmt] = while_stmt.body.as_slice() else {
        return;
    };
    let Stmt::Expr(ast::StmtExpr { value, .. }) = stmt else {
        return;
    };
    let Expr::Await(ast::ExprAwait { value, .. }) = value.as_ref() else {
        return;
    };
    let Expr::Call(ast::ExprCall { func, .. }) = value.as_ref() else {
        return;
    };

    let Some(qualified_name) = checker.semantic().resolve_qualified_name(func.as_ref()) else {
        return;
    };

    if matches!(
        qualified_name.segments(),
        ["trio" | "anyio", "sleep" | "sleep_until"] | ["asyncio", "sleep"]
    ) {
        checker.report_diagnostic(
            AsyncBusyWait {
                module: AsyncModule::try_from(&qualified_name).unwrap(),
            },
            while_stmt.range(),
        );
    }
}<|MERGE_RESOLUTION|>--- conflicted
+++ resolved
@@ -1,14 +1,10 @@
-<<<<<<< HEAD
-=======
-use ruff_diagnostics::Violation;
->>>>>>> a3ee6bb3
 use ruff_macros::{ViolationMetadata, derive_message_formats};
 use ruff_python_ast::{self as ast, Expr, Stmt};
 use ruff_text_size::Ranged;
 
+use crate::Violation;
 use crate::checkers::ast::Checker;
 use crate::rules::flake8_async::helpers::AsyncModule;
-use crate::{Diagnostic, Violation};
 
 /// ## What it does
 /// Checks for the use of an async sleep function in a `while` loop.
