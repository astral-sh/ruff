--- conflicted
+++ resolved
@@ -294,15 +294,11 @@
                 .references()
                 .map(|reference_id| checker.semantic().reference(reference_id))
                 .all(|reference| {
-<<<<<<< HEAD
                     is_typing_reference(
                         checker.semantic(),
                         reference,
-                        &checker.settings.flake8_type_checking,
+                        &checker.settings().flake8_type_checking,
                     )
-=======
-                    is_typing_reference(reference, &checker.settings().flake8_type_checking)
->>>>>>> 2a0c5669
                 })
         {
             let qualified_name = import.qualified_name();
