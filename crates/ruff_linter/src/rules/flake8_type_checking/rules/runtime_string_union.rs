<<<<<<< HEAD
use ruff_diagnostics::{Diagnostic, Edit, Fix, FixAvailability, Violation};
=======
>>>>>>> 0858896b
use ruff_macros::{ViolationMetadata, derive_message_formats};
use ruff_python_ast as ast;
use ruff_python_ast::{Expr, ExprContext, Operator, PythonVersion};
use ruff_python_parser::typing::parse_type_annotation;
use ruff_python_semantic::{SemanticModel, TypingOnlyBindingsStatus};
use ruff_text_size::Ranged;

<<<<<<< HEAD
use crate::Locator;
=======
use crate::Violation;
>>>>>>> 0858896b
use crate::checkers::ast::Checker;
use crate::rules::flake8_type_checking::helpers::quote_annotation;

/// ## What it does
/// Checks for the presence of string literals in `X | Y`-style union types.
///
/// ## Why is this bad?
/// [PEP 604] introduced a new syntax for union type annotations based on the
/// `|` operator.
///
/// While Python's type annotations can typically be wrapped in strings to
/// avoid runtime evaluation, the use of a string member within an `X | Y`-style
/// union type will cause a runtime error.
///
/// Instead, remove the quotes, wrap the _entire_ union in quotes, or use
/// `from __future__ import annotations` to disable runtime evaluation of
/// annotations entirely.
///
/// ## Example
/// ```python
/// var: str | "int"
/// ```
///
/// Use instead:
/// ```python
/// var: str | int
/// ```
///
/// Or, extend the quotes to include the entire union:
/// ```python
/// var: "str | int"
/// ```
///
/// ## Fix safety
/// This fix is safe as long as the fix doesn't remove a comment, which can happen
/// when the union spans multiple lines.
///
/// ## References
/// - [PEP 563 - Postponed Evaluation of Annotations](https://peps.python.org/pep-0563/)
/// - [PEP 604 – Allow writing union types as `X | Y`](https://peps.python.org/pep-0604/)
///
/// [PEP 604]: https://peps.python.org/pep-0604/
#[derive(ViolationMetadata)]
pub(crate) struct RuntimeStringUnion {
    strategy: Option<Strategy>,
}

impl Violation for RuntimeStringUnion {
    const FIX_AVAILABILITY: FixAvailability = FixAvailability::Sometimes;

    #[derive_message_formats]
    fn message(&self) -> String {
        "Invalid string member in `X | Y`-style union type".to_string()
    }

    fn fix_title(&self) -> Option<String> {
        let Self {
            strategy: Some(strategy),
            ..
        } = self
        else {
            return None;
        };
        match strategy {
            Strategy::RemoveQuotes => Some("Remove quotes".to_string()),
            Strategy::ExtendQuotes => Some("Extend quotes".to_string()),
        }
    }
}

/// TC010
pub(crate) fn runtime_string_union(checker: &Checker, expr: &Expr) {
    if !checker.semantic().in_type_definition() {
        return;
    }

    // The union is only problematic at runtime. Even though stub files are never
    // executed, some of the nodes still end up having a runtime execution context
    if checker.source_type.is_stub() || !checker.semantic().execution_context().is_runtime() {
        return;
    }

    // Search for strings within the binary operator.
    let mut string_results = Vec::new();
    let quotes_are_extendable = traverse_op(
        checker.semantic(),
        checker.locator(),
        expr,
        &mut string_results,
        checker.target_version(),
    );

    if string_results.is_empty() {
        return;
    }

    if quotes_are_extendable
        && string_results
            .iter()
            .any(|result| !result.quotes_are_removable)
    {
        // all union members will share a single fix which extend the quotes
        // to the smallest valid type expression
        let edit = quote_annotation(
            checker
                .semantic()
                .current_expression_id()
                .expect("No current expression"),
            checker.semantic(),
            checker.stylist(),
            checker.locator(),
            checker.default_string_flags(),
        );
        let parent = expr.range().start();
        let fix = if checker.comment_ranges().intersects(expr.range()) {
            Fix::unsafe_edit(edit)
        } else {
            Fix::safe_edit(edit)
        };

        for result in string_results {
            let mut diagnostic = Diagnostic::new(
                RuntimeStringUnion {
                    strategy: Some(Strategy::ExtendQuotes),
                },
                result.string.range(),
            );
            diagnostic.set_parent(parent);
            diagnostic.set_fix(fix.clone());
            checker.report_diagnostic(diagnostic);
        }
        return;
    }

<<<<<<< HEAD
    // all union members will have their own fix which removes the quotes
    for result in string_results {
        let strategy = if result.quotes_are_removable {
            Some(Strategy::RemoveQuotes)
        } else {
            None
        };
        let mut diagnostic =
            Diagnostic::new(RuntimeStringUnion { strategy }, result.string.range());
        // we can only fix string literals, not bytes literals
        if result.quotes_are_removable {
            let string = result
                .string
                .as_string_literal_expr()
                .expect("Expected string literal");
            let edit = Edit::range_replacement(string.value.to_string(), string.range());
            if checker.comment_ranges().intersects(string.range()) {
                diagnostic.set_fix(Fix::unsafe_edit(edit));
            } else {
                diagnostic.set_fix(Fix::safe_edit(edit));
            }
        }
        checker.report_diagnostic(diagnostic);
=======
    for string in strings {
        checker.report_diagnostic(RuntimeStringUnion, string.range());
>>>>>>> 0858896b
    }
}

struct StringResult<'a> {
    pub string: &'a Expr,
    pub quotes_are_removable: bool,
}

/// Collect all string members in possibly-nested binary `|` expressions.
/// Returns whether or not the quotes can be expanded to the entire union
fn traverse_op<'a>(
    semantic: &'_ SemanticModel,
    locator: &'_ Locator,
    expr: &'a Expr,
    strings: &mut Vec<StringResult<'a>>,
    target_version: PythonVersion,
) -> bool {
    match expr {
        Expr::StringLiteral(literal) => {
            if let Ok(result) = parse_type_annotation(literal, locator.contents()) {
                strings.push(StringResult {
                    string: expr,
                    quotes_are_removable: quotes_are_removable(
                        semantic,
                        result.expression(),
                        target_version,
                    ),
                });
                // the only time quotes can be extended is if all quoted expression
                // can be parsed as forward references
                true
            } else {
                strings.push(StringResult {
                    string: expr,
                    quotes_are_removable: false,
                });
                false
            }
        }
        Expr::BytesLiteral(_) => {
            strings.push(StringResult {
                string: expr,
                quotes_are_removable: false,
            });
            false
        }
        Expr::BinOp(ast::ExprBinOp {
            left,
            right,
            op: Operator::BitOr,
            ..
        }) => {
            // we don't want short-circuiting here, since we need to collect
            // string results from both branches
            traverse_op(semantic, locator, left, strings, target_version)
                & traverse_op(semantic, locator, right, strings, target_version)
        }
        _ => true,
    }
}

/// Traverses the type expression and checks if the expression can safely
/// be unquoted
fn quotes_are_removable(
    semantic: &SemanticModel,
    expr: &Expr,
    target_version: PythonVersion,
) -> bool {
    match expr {
        Expr::BinOp(ast::ExprBinOp {
            left, right, op, ..
        }) => {
            match op {
                Operator::BitOr => {
                    if target_version < PythonVersion::PY310 {
                        return false;
                    }
                    quotes_are_removable(semantic, left, target_version)
                        && quotes_are_removable(semantic, right, target_version)
                }
                // for now we'll treat uses of other operators as unremovable quotes
                // since that would make it an invalid type expression anyways. We skip
                // walking subscript
                _ => false,
            }
        }
        Expr::Starred(ast::ExprStarred {
            value,
            ctx: ExprContext::Load,
            ..
        }) => quotes_are_removable(semantic, value, target_version),
        // Subscript or attribute accesses that are valid type expressions may fail
        // at runtime, so we have to assume that they do, to keep code working.
        Expr::Subscript(_) | Expr::Attribute(_) => false,
        Expr::List(ast::ExprList { elts, .. }) | Expr::Tuple(ast::ExprTuple { elts, .. }) => {
            for elt in elts {
                if !quotes_are_removable(semantic, elt, target_version) {
                    return false;
                }
            }
            true
        }
        Expr::Name(name) => {
            semantic.lookup_symbol(name.id.as_str()).is_none()
                || semantic
                    .simulate_runtime_load(name, TypingOnlyBindingsStatus::Disallowed)
                    .is_some()
        }
        _ => true,
    }
}

#[derive(Debug, Clone, Copy, PartialEq, Eq)]
enum Strategy {
    /// The quotes should be removed.
    RemoveQuotes,
    /// The quotes should be extended to cover the entire union.
    ExtendQuotes,
}<|MERGE_RESOLUTION|>--- conflicted
+++ resolved
@@ -1,7 +1,3 @@
-<<<<<<< HEAD
-use ruff_diagnostics::{Diagnostic, Edit, Fix, FixAvailability, Violation};
-=======
->>>>>>> 0858896b
 use ruff_macros::{ViolationMetadata, derive_message_formats};
 use ruff_python_ast as ast;
 use ruff_python_ast::{Expr, ExprContext, Operator, PythonVersion};
@@ -9,13 +5,9 @@
 use ruff_python_semantic::{SemanticModel, TypingOnlyBindingsStatus};
 use ruff_text_size::Ranged;
 
-<<<<<<< HEAD
-use crate::Locator;
-=======
-use crate::Violation;
->>>>>>> 0858896b
 use crate::checkers::ast::Checker;
 use crate::rules::flake8_type_checking::helpers::quote_annotation;
+use crate::{Edit, Fix, FixAvailability, Locator, Violation};
 
 /// ## What it does
 /// Checks for the presence of string literals in `X | Y`-style union types.
@@ -135,7 +127,7 @@
         };
 
         for result in string_results {
-            let mut diagnostic = Diagnostic::new(
+            let mut diagnostic = checker.report_diagnostic(
                 RuntimeStringUnion {
                     strategy: Some(Strategy::ExtendQuotes),
                 },
@@ -143,12 +135,10 @@
             );
             diagnostic.set_parent(parent);
             diagnostic.set_fix(fix.clone());
-            checker.report_diagnostic(diagnostic);
-        }
-        return;
-    }
-
-<<<<<<< HEAD
+        }
+        return;
+    }
+
     // all union members will have their own fix which removes the quotes
     for result in string_results {
         let strategy = if result.quotes_are_removable {
@@ -157,7 +147,7 @@
             None
         };
         let mut diagnostic =
-            Diagnostic::new(RuntimeStringUnion { strategy }, result.string.range());
+            checker.report_diagnostic(RuntimeStringUnion { strategy }, result.string.range());
         // we can only fix string literals, not bytes literals
         if result.quotes_are_removable {
             let string = result
@@ -171,11 +161,6 @@
                 diagnostic.set_fix(Fix::safe_edit(edit));
             }
         }
-        checker.report_diagnostic(diagnostic);
-=======
-    for string in strings {
-        checker.report_diagnostic(RuntimeStringUnion, string.range());
->>>>>>> 0858896b
     }
 }
 
