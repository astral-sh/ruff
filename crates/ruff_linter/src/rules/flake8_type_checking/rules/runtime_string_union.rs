use ruff_diagnostics::{Diagnostic, Edit, Fix, FixAvailability, Violation};
use ruff_macros::{derive_message_formats, ViolationMetadata};
use ruff_python_ast as ast;
use ruff_python_ast::{Expr, ExprContext, Operator};
use ruff_python_parser::typing::parse_type_annotation;
use ruff_python_semantic::{SemanticModel, TypingOnlyBindingsStatus};
use ruff_text_size::Ranged;

use crate::checkers::ast::Checker;
use crate::rules::flake8_type_checking::helpers::quote_annotation;
use crate::settings::types::PythonVersion;
use crate::settings::LinterSettings;
use crate::Locator;

/// ## What it does
/// Checks for the presence of string literals in `X | Y`-style union types.
///
/// ## Why is this bad?
/// [PEP 604] introduced a new syntax for union type annotations based on the
/// `|` operator.
///
/// While Python's type annotations can typically be wrapped in strings to
/// avoid runtime evaluation, the use of a string member within an `X | Y`-style
/// union type will cause a runtime error.
///
/// Instead, remove the quotes, wrap the _entire_ union in quotes, or use
/// `from __future__ import annotations` to disable runtime evaluation of
/// annotations entirely.
///
/// ## Example
/// ```python
/// var: str | "int"
/// ```
///
/// Use instead:
/// ```python
/// var: str | int
/// ```
///
/// Or, extend the quotes to include the entire union:
/// ```python
/// var: "str | int"
/// ```
///
/// ## Fix safety
/// This fix is safe as long as the fix doesn't remove a comment, which can happen
/// when the union spans multiple lines.
///
/// ## References
/// - [PEP 563 - Postponed Evaluation of Annotations](https://peps.python.org/pep-0563/)
/// - [PEP 604 – Allow writing union types as `X | Y`](https://peps.python.org/pep-0604/)
///
/// [PEP 604]: https://peps.python.org/pep-0604/
#[derive(ViolationMetadata)]
pub(crate) struct RuntimeStringUnion {
    strategy: Option<Strategy>,
}

impl Violation for RuntimeStringUnion {
    const FIX_AVAILABILITY: FixAvailability = FixAvailability::Sometimes;

    #[derive_message_formats]
    fn message(&self) -> String {
        "Invalid string member in `X | Y`-style union type".to_string()
    }

    fn fix_title(&self) -> Option<String> {
        let Self {
            strategy: Some(strategy),
            ..
        } = self
        else {
            return None;
        };
        match strategy {
            Strategy::RemoveQuotes => Some("Remove quotes".to_string()),
            Strategy::ExtendQuotes => Some("Extend quotes".to_string()),
        }
    }
}

/// TC010
pub(crate) fn runtime_string_union(checker: &Checker, expr: &Expr) {
    if !checker.semantic().in_type_definition() {
        return;
    }

    // The union is only problematic at runtime. Even though stub files are never
    // executed, some of the nodes still end up having a runtime execution context
    if checker.source_type.is_stub() || !checker.semantic().execution_context().is_runtime() {
        return;
    }

    // Search for strings within the binary operator.
    let mut string_results = Vec::new();
    let quotes_are_extendable = traverse_op(
        checker.semantic(),
        checker.locator(),
        expr,
        &mut string_results,
        checker.settings,
    );

    if string_results.is_empty() {
        return;
    }

    if quotes_are_extendable
        && string_results
            .iter()
            .any(|result| !result.quotes_are_removable)
    {
        // all union members will share a single fix which extend the quotes
        // to the smallest valid type expression
        let edit = quote_annotation(
            checker
                .semantic()
                .current_expression_id()
                .expect("No current expression"),
            checker.semantic(),
            checker.stylist(),
            checker.locator(),
            checker.default_string_flags(),
        );
        let parent = expr.range().start();
        let fix = if checker.comment_ranges().intersects(expr.range()) {
            Fix::unsafe_edit(edit)
        } else {
            Fix::safe_edit(edit)
        };

        for result in string_results {
            let mut diagnostic = Diagnostic::new(
                RuntimeStringUnion {
                    strategy: Some(Strategy::ExtendQuotes),
                },
                result.string.range(),
            );
            diagnostic.set_parent(parent);
            diagnostic.set_fix(fix.clone());
            checker.diagnostics.push(diagnostic);
        }
        return;
    }

<<<<<<< HEAD
    // all union members will have their own fix which removes the quotes
    for result in string_results {
        let strategy = if result.quotes_are_removable {
            Some(Strategy::RemoveQuotes)
        } else {
            None
        };
        let mut diagnostic =
            Diagnostic::new(RuntimeStringUnion { strategy }, result.string.range());
        // we can only fix string literals, not bytes literals
        if result.quotes_are_removable {
            let string = result
                .string
                .as_string_literal_expr()
                .expect("Expected string literal");
            let edit = Edit::range_replacement(string.value.to_string(), string.range());
            if checker.comment_ranges().intersects(string.range()) {
                diagnostic.set_fix(Fix::unsafe_edit(edit));
            } else {
                diagnostic.set_fix(Fix::safe_edit(edit));
            }
        }
        checker.diagnostics.push(diagnostic);
=======
    for string in strings {
        checker.report_diagnostic(Diagnostic::new(RuntimeStringUnion, string.range()));
>>>>>>> a29009e4
    }
}

struct StringResult<'a> {
    pub string: &'a Expr,
    pub quotes_are_removable: bool,
}

/// Collect all string members in possibly-nested binary `|` expressions.
/// Returns whether or not the quotes can be expanded to the entire union
fn traverse_op<'a>(
    semantic: &'_ SemanticModel,
    locator: &'_ Locator,
    expr: &'a Expr,
    strings: &mut Vec<StringResult<'a>>,
    settings: &'_ LinterSettings,
) -> bool {
    match expr {
        Expr::StringLiteral(literal) => {
            if let Ok(result) = parse_type_annotation(literal, locator.contents()) {
                strings.push(StringResult {
                    string: expr,
                    quotes_are_removable: quotes_are_removable(
                        semantic,
                        result.expression(),
                        settings,
                    ),
                });
                // the only time quotes can be extended is if all quoted expression
                // can be parsed as forward references
                true
            } else {
                strings.push(StringResult {
                    string: expr,
                    quotes_are_removable: false,
                });
                false
            }
        }
        Expr::BytesLiteral(_) => {
            strings.push(StringResult {
                string: expr,
                quotes_are_removable: false,
            });
            false
        }
        Expr::BinOp(ast::ExprBinOp {
            left,
            right,
            op: Operator::BitOr,
            ..
        }) => {
            // we don't want short-circuiting here, since we need to collect
            // string results from both branches
            traverse_op(semantic, locator, left, strings, settings)
                & traverse_op(semantic, locator, right, strings, settings)
        }
        _ => true,
    }
}

/// Traverses the type expression and checks if the expression can safely
/// be unquoted
fn quotes_are_removable(semantic: &SemanticModel, expr: &Expr, settings: &LinterSettings) -> bool {
    match expr {
        Expr::BinOp(ast::ExprBinOp {
            left, right, op, ..
        }) => {
            match op {
                Operator::BitOr => {
                    if settings.target_version < PythonVersion::Py310 {
                        return false;
                    }
                    quotes_are_removable(semantic, left, settings)
                        && quotes_are_removable(semantic, right, settings)
                }
                // for now we'll treat uses of other operators as unremovable quotes
                // since that would make it an invalid type expression anyways. We skip
                // walking subscript
                _ => false,
            }
        }
        Expr::Starred(ast::ExprStarred {
            value,
            ctx: ExprContext::Load,
            ..
        }) => quotes_are_removable(semantic, value, settings),
        // Subscript or attribute accesses that are valid type expressions may fail
        // at runtime, so we have to assume that they do, to keep code working.
        Expr::Subscript(_) | Expr::Attribute(_) => false,
        Expr::List(ast::ExprList { elts, .. }) | Expr::Tuple(ast::ExprTuple { elts, .. }) => {
            for elt in elts {
                if !quotes_are_removable(semantic, elt, settings) {
                    return false;
                }
            }
            true
        }
        Expr::Name(name) => {
            semantic.lookup_symbol(name.id.as_str()).is_none()
                || semantic
                    .simulate_runtime_load(name, TypingOnlyBindingsStatus::Disallowed)
                    .is_some()
        }
        _ => true,
    }
}

#[derive(Debug, Clone, Copy, PartialEq, Eq)]
enum Strategy {
    /// The quotes should be removed.
    RemoveQuotes,
    /// The quotes should be extended to cover the entire union.
    ExtendQuotes,
}<|MERGE_RESOLUTION|>--- conflicted
+++ resolved
@@ -138,12 +138,11 @@
             );
             diagnostic.set_parent(parent);
             diagnostic.set_fix(fix.clone());
-            checker.diagnostics.push(diagnostic);
-        }
-        return;
-    }
-
-<<<<<<< HEAD
+            checker.report_diagnostic(diagnostic);
+        }
+        return;
+    }
+
     // all union members will have their own fix which removes the quotes
     for result in string_results {
         let strategy = if result.quotes_are_removable {
@@ -166,11 +165,7 @@
                 diagnostic.set_fix(Fix::safe_edit(edit));
             }
         }
-        checker.diagnostics.push(diagnostic);
-=======
-    for string in strings {
-        checker.report_diagnostic(Diagnostic::new(RuntimeStringUnion, string.range()));
->>>>>>> a29009e4
+        checker.report_diagnostic(diagnostic);
     }
 }
 
