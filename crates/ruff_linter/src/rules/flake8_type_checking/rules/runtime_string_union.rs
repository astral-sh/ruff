<<<<<<< HEAD
use ruff_diagnostics::{Diagnostic, Edit, Fix, FixAvailability, Violation};
=======
>>>>>>> 0858896b
use ruff_macros::{ViolationMetadata, derive_message_formats};
use ruff_python_ast as ast;
use ruff_python_ast::{Expr, Operator};
use ruff_text_size::Ranged;

use crate::Violation;
use crate::checkers::ast::Checker;
use crate::rules::flake8_type_checking::helpers::{quote_type_expression, quotes_are_unremovable};

/// ## What it does
/// Checks for the presence of string literals in `X | Y`-style union types.
///
/// ## Why is this bad?
/// [PEP 604] introduced a new syntax for union type annotations based on the
/// `|` operator.
///
/// While Python's type annotations can typically be wrapped in strings to
/// avoid runtime evaluation, the use of a string member within an `X | Y`-style
/// union type will cause a runtime error.
///
/// Instead, remove the quotes, wrap the _entire_ union in quotes, or use
/// `from __future__ import annotations` to disable runtime evaluation of
/// annotations entirely.
///
/// ## Example
/// ```python
/// var: str | "int"
/// ```
///
/// Use instead:
/// ```python
/// var: str | int
/// ```
///
/// Or, extend the quotes to include the entire union:
/// ```python
/// var: "str | int"
/// ```
///
/// ## Preview
/// In preview mode this rule has a fix available. However the logic for the rule
/// has changed slightly as well. So there is a chance it will behave differently
/// in untested corner cases.
///
/// ## Fix safety
/// This fix is safe as long as the fix doesn't remove a comment, which can happen
/// when the union spans multiple lines.
///
/// ## References
/// - [PEP 563 - Postponed Evaluation of Annotations](https://peps.python.org/pep-0563/)
/// - [PEP 604 – Allow writing union types as `X | Y`](https://peps.python.org/pep-0604/)
///
/// [PEP 604]: https://peps.python.org/pep-0604/
#[derive(ViolationMetadata)]
pub(crate) struct RuntimeStringUnion {
    strategy: Option<Strategy>,
}

impl Violation for RuntimeStringUnion {
    const FIX_AVAILABILITY: FixAvailability = FixAvailability::Sometimes;

    #[derive_message_formats]
    fn message(&self) -> String {
        "Invalid string member in `X | Y`-style union type".to_string()
    }

    fn fix_title(&self) -> Option<String> {
        let Self {
            strategy: Some(strategy),
            ..
        } = self
        else {
            return None;
        };
        match strategy {
            Strategy::RemoveQuotes => Some("Remove quotes".to_string()),
            Strategy::ExtendQuotes => Some("Extend quotes".to_string()),
        }
    }
}

/// TC010
pub(crate) fn runtime_string_union(checker: &Checker, expr: &Expr) {
    if !checker.semantic().in_type_definition() {
        return;
    }

    // The union is only problematic at runtime. Even though stub files are never
    // executed, some of the nodes still end up having a runtime execution context
    if checker.source_type.is_stub() || !checker.semantic().execution_context().is_runtime() {
        return;
    }

    // Search for strings within the binary operator.
    let mut strings = Vec::new();
    traverse_op(expr, &mut strings);

    for string in strings {
<<<<<<< HEAD
        checker.report_diagnostic(Diagnostic::new(
            RuntimeStringUnion { strategy: None },
            string.range(),
        ));
=======
        checker.report_diagnostic(RuntimeStringUnion, string.range());
>>>>>>> 0858896b
    }
}

/// Collect all string members in possibly-nested binary `|` expressions.
fn traverse_op<'a>(expr: &'a Expr, strings: &mut Vec<&'a Expr>) {
    match expr {
        Expr::StringLiteral(_) => {
            strings.push(expr);
        }
        Expr::BytesLiteral(_) => {
            strings.push(expr);
        }
        Expr::BinOp(ast::ExprBinOp {
            left,
            right,
            op: Operator::BitOr,
            ..
        }) => {
            traverse_op(left, strings);
            traverse_op(right, strings);
        }
        _ => {}
    }
}

/// TC010 (preview version with fix)
pub(crate) fn runtime_string_union_preview(
    checker: &Checker,
    expr: &Expr,
    annotation_expr: &ast::ExprStringLiteral,
) {
    // The union is only problematic at runtime. Even though stub files are never
    // executed, some of the nodes still end up having a runtime execution context
    if checker.source_type.is_stub() || !checker.semantic().execution_context().is_runtime() {
        return;
    }

    // Are we actually part of a union?
    let Some(Expr::BinOp(ast::ExprBinOp {
        op: Operator::BitOr,
        ..
    })) = checker.semantic().current_expression_parent()
    else {
        return;
    };

    if quotes_are_unremovable(checker.semantic(), expr, checker.target_version()) {
        // extend the expression to the smallest possible expression that
        // can still be quoted safely
        let mut extended_expr = None;
        for node_id in checker.semantic().current_expression_ids() {
            let expr = checker
                .semantic()
                .expression(node_id)
                .expect("Expected expression");
            match checker.semantic().parent_expression(node_id) {
                Some(Expr::Subscript(parent)) => {
                    if expr == parent.value.as_ref() {
                        continue;
                    }
                }
                Some(Expr::Attribute(parent)) => {
                    if expr == parent.value.as_ref() {
                        continue;
                    }
                }
                Some(Expr::Call(parent)) => {
                    if expr == parent.func.as_ref() {
                        continue;
                    }
                }
                Some(Expr::BinOp(ast::ExprBinOp {
                    op: Operator::BitOr,
                    ..
                })) => {
                    continue;
                }
                _ => {}
            }

            extended_expr = Some(expr);
            break;
        }
        if let Some(extended_expr) = extended_expr {
            let edit = quote_type_expression(
                extended_expr,
                checker.semantic(),
                checker.stylist(),
                checker.locator(),
                checker.default_string_flags(),
            );
            let fix = if checker.comment_ranges().intersects(extended_expr.range()) {
                Fix::unsafe_edit(edit)
            } else {
                Fix::safe_edit(edit)
            };
            let mut diagnostic = Diagnostic::new(
                RuntimeStringUnion {
                    strategy: Some(Strategy::ExtendQuotes),
                },
                annotation_expr.range(),
            );
            diagnostic.set_parent(extended_expr.range().start());
            diagnostic.set_fix(fix);
            checker.report_diagnostic(diagnostic);
        } else {
            // this is not fixable
            checker.report_diagnostic(Diagnostic::new(
                RuntimeStringUnion { strategy: None },
                annotation_expr.range(),
            ));
        }
        return;
    }

    // simply remove the quotes
    let mut diagnostic = Diagnostic::new(
        RuntimeStringUnion {
            strategy: Some(Strategy::RemoveQuotes),
        },
        annotation_expr.range(),
    );
    let edit = Edit::range_replacement(annotation_expr.value.to_string(), annotation_expr.range());
    if checker.comment_ranges().intersects(annotation_expr.range()) {
        diagnostic.set_fix(Fix::unsafe_edit(edit));
    } else {
        diagnostic.set_fix(Fix::safe_edit(edit));
    }
    checker.report_diagnostic(diagnostic);
}

#[derive(Debug, Clone, Copy, PartialEq, Eq)]
enum Strategy {
    /// The quotes should be removed.
    RemoveQuotes,
    /// The quotes should be extended to cover the entire union.
    ExtendQuotes,
}<|MERGE_RESOLUTION|>--- conflicted
+++ resolved
@@ -1,15 +1,11 @@
-<<<<<<< HEAD
-use ruff_diagnostics::{Diagnostic, Edit, Fix, FixAvailability, Violation};
-=======
->>>>>>> 0858896b
 use ruff_macros::{ViolationMetadata, derive_message_formats};
 use ruff_python_ast as ast;
 use ruff_python_ast::{Expr, Operator};
 use ruff_text_size::Ranged;
 
-use crate::Violation;
 use crate::checkers::ast::Checker;
 use crate::rules::flake8_type_checking::helpers::{quote_type_expression, quotes_are_unremovable};
+use crate::{Edit, Fix, FixAvailability, Violation};
 
 /// ## What it does
 /// Checks for the presence of string literals in `X | Y`-style union types.
@@ -100,14 +96,7 @@
     traverse_op(expr, &mut strings);
 
     for string in strings {
-<<<<<<< HEAD
-        checker.report_diagnostic(Diagnostic::new(
-            RuntimeStringUnion { strategy: None },
-            string.range(),
-        ));
-=======
-        checker.report_diagnostic(RuntimeStringUnion, string.range());
->>>>>>> 0858896b
+        checker.report_diagnostic(RuntimeStringUnion { strategy: None }, string.range());
     }
 }
 
@@ -204,7 +193,7 @@
             } else {
                 Fix::safe_edit(edit)
             };
-            let mut diagnostic = Diagnostic::new(
+            let mut diagnostic = checker.report_diagnostic(
                 RuntimeStringUnion {
                     strategy: Some(Strategy::ExtendQuotes),
                 },
@@ -212,19 +201,18 @@
             );
             diagnostic.set_parent(extended_expr.range().start());
             diagnostic.set_fix(fix);
-            checker.report_diagnostic(diagnostic);
         } else {
             // this is not fixable
-            checker.report_diagnostic(Diagnostic::new(
+            checker.report_diagnostic(
                 RuntimeStringUnion { strategy: None },
                 annotation_expr.range(),
-            ));
+            );
         }
         return;
     }
 
     // simply remove the quotes
-    let mut diagnostic = Diagnostic::new(
+    let mut diagnostic = checker.report_diagnostic(
         RuntimeStringUnion {
             strategy: Some(Strategy::RemoveQuotes),
         },
@@ -236,7 +224,6 @@
     } else {
         diagnostic.set_fix(Fix::safe_edit(edit));
     }
-    checker.report_diagnostic(diagnostic);
 }
 
 #[derive(Debug, Clone, Copy, PartialEq, Eq)]
