//! Rules from [flake8-type-checking](https://pypi.org/project/flake8-type-checking/).
pub(crate) mod helpers;
mod imports;
pub(crate) mod rules;
pub mod settings;

#[cfg(test)]
mod tests {
    use std::convert::AsRef;
    use std::path::Path;

    use anyhow::Result;
    use test_case::test_case;

    use crate::registry::{Linter, Rule};
    use crate::rules::flake8_type_checking::settings::QuoteTypeExpressions;
    use crate::test::{test_path, test_snippet};
    use crate::{assert_messages, settings};

    #[test_case(Rule::EmptyTypeCheckingBlock, Path::new("TC005.py"))]
    #[test_case(Rule::RuntimeCastValue, Path::new("TC006.py"))]
    #[test_case(Rule::RuntimeImportInTypeCheckingBlock, Path::new("TC004_1.py"))]
    #[test_case(Rule::RuntimeImportInTypeCheckingBlock, Path::new("TC004_10.py"))]
    #[test_case(Rule::RuntimeImportInTypeCheckingBlock, Path::new("TC004_11.py"))]
    #[test_case(Rule::RuntimeImportInTypeCheckingBlock, Path::new("TC004_12.py"))]
    #[test_case(Rule::RuntimeImportInTypeCheckingBlock, Path::new("TC004_13.py"))]
    #[test_case(Rule::RuntimeImportInTypeCheckingBlock, Path::new("TC004_14.pyi"))]
    #[test_case(Rule::RuntimeImportInTypeCheckingBlock, Path::new("TC004_15.py"))]
    #[test_case(Rule::RuntimeImportInTypeCheckingBlock, Path::new("TC004_16.py"))]
    #[test_case(Rule::RuntimeImportInTypeCheckingBlock, Path::new("TC004_17.py"))]
    #[test_case(Rule::RuntimeImportInTypeCheckingBlock, Path::new("TC004_2.py"))]
    #[test_case(Rule::RuntimeImportInTypeCheckingBlock, Path::new("TC004_3.py"))]
    #[test_case(Rule::RuntimeImportInTypeCheckingBlock, Path::new("TC004_4.py"))]
    #[test_case(Rule::RuntimeImportInTypeCheckingBlock, Path::new("TC004_5.py"))]
    #[test_case(Rule::RuntimeImportInTypeCheckingBlock, Path::new("TC004_6.py"))]
    #[test_case(Rule::RuntimeImportInTypeCheckingBlock, Path::new("TC004_7.py"))]
    #[test_case(Rule::RuntimeImportInTypeCheckingBlock, Path::new("TC004_8.py"))]
    #[test_case(Rule::RuntimeImportInTypeCheckingBlock, Path::new("TC004_9.py"))]
    #[test_case(Rule::RuntimeImportInTypeCheckingBlock, Path::new("quote.py"))]
    #[test_case(Rule::RuntimeStringUnion, Path::new("TC010_1.py"))]
    #[test_case(Rule::RuntimeStringUnion, Path::new("TC010_2.py"))]
    #[test_case(Rule::TypingOnlyFirstPartyImport, Path::new("TC001.py"))]
    #[test_case(Rule::TypingOnlyStandardLibraryImport, Path::new("TC003.py"))]
    #[test_case(Rule::TypingOnlyStandardLibraryImport, Path::new("init_var.py"))]
    #[test_case(Rule::TypingOnlyStandardLibraryImport, Path::new("kw_only.py"))]
    #[test_case(Rule::TypingOnlyStandardLibraryImport, Path::new("snapshot.py"))]
    #[test_case(
        Rule::TypingOnlyStandardLibraryImport,
        Path::new("singledispatchmethod.py")
    )]
    #[test_case(Rule::TypingOnlyThirdPartyImport, Path::new("TC002.py"))]
    #[test_case(Rule::TypingOnlyThirdPartyImport, Path::new("quote.py"))]
    #[test_case(Rule::TypingOnlyThirdPartyImport, Path::new("singledispatch.py"))]
    #[test_case(Rule::TypingOnlyThirdPartyImport, Path::new("strict.py"))]
    #[test_case(Rule::TypingOnlyThirdPartyImport, Path::new("typing_modules_1.py"))]
    #[test_case(Rule::TypingOnlyThirdPartyImport, Path::new("typing_modules_2.py"))]
    fn rules(rule_code: Rule, path: &Path) -> Result<()> {
        let snapshot = format!("{}_{}", rule_code.as_ref(), path.to_string_lossy());
        let diagnostics = test_path(
            Path::new("flake8_type_checking").join(path).as_path(),
            &settings::LinterSettings::for_rule(rule_code),
        )?;
        assert_messages!(snapshot, diagnostics);
        Ok(())
    }

    // we test these rules as a pair, since they're opposites of one another
    // so we want to make sure their fixes are not going around in circles.
    #[test_case(Rule::UnquotedTypeAlias, Path::new("TC007.py"))]
    #[test_case(Rule::QuotedTypeAlias, Path::new("TC008.py"))]
    #[test_case(Rule::QuotedTypeAlias, Path::new("TC008_typing_execution_context.py"))]
    fn type_alias_rules(rule_code: Rule, path: &Path) -> Result<()> {
        let snapshot = format!("{}_{}", rule_code.as_ref(), path.to_string_lossy());
        let diagnostics = test_path(
            Path::new("flake8_type_checking").join(path).as_path(),
            &settings::LinterSettings::for_rules(vec![
                Rule::UnquotedTypeAlias,
                Rule::QuotedTypeAlias,
            ]),
        )?;
        assert_messages!(snapshot, diagnostics);
        Ok(())
    }

<<<<<<< HEAD
    #[test_case(Rule::RuntimeImportInTypeCheckingBlock, Path::new("quote4.py"))]
    #[test_case(Rule::TypingOnlyThirdPartyImport, Path::new("quote4.py"))]
    fn quote_casts(rule_code: Rule, path: &Path) -> Result<()> {
        let snapshot = format!(
            "quote_casts_{}_{}",
=======
    #[test_case(Rule::QuotedTypeAlias, Path::new("TC008_union_syntax_pre_py310.py"))]
    fn type_alias_rules_pre_py310(rule_code: Rule, path: &Path) -> Result<()> {
        let snapshot = format!(
            "pre_py310_{}_{}",
>>>>>>> b5dbb2a1
            rule_code.as_ref(),
            path.to_string_lossy()
        );
        let diagnostics = test_path(
            Path::new("flake8_type_checking").join(path).as_path(),
            &settings::LinterSettings {
<<<<<<< HEAD
                flake8_type_checking: super::settings::Settings {
                    quote_type_expressions: QuoteTypeExpressions::Safe,
                    ..Default::default()
                },
                ..settings::LinterSettings::for_rule(rule_code)
            },
        )?;
        assert_messages!(snapshot, diagnostics);
        Ok(())
    }

    #[test_case(Rule::RuntimeImportInTypeCheckingBlock, Path::new("quote.py"))]
    #[test_case(Rule::TypingOnlyThirdPartyImport, Path::new("quote.py"))]
    #[test_case(Rule::RuntimeImportInTypeCheckingBlock, Path::new("quote2.py"))]
    #[test_case(Rule::TypingOnlyThirdPartyImport, Path::new("quote2.py"))]
    #[test_case(Rule::RuntimeImportInTypeCheckingBlock, Path::new("quote3.py"))]
    #[test_case(Rule::TypingOnlyThirdPartyImport, Path::new("quote3.py"))]
    #[test_case(Rule::RuntimeImportInTypeCheckingBlock, Path::new("quote4.py"))]
    #[test_case(Rule::TypingOnlyThirdPartyImport, Path::new("quote4.py"))]
    fn quote_annotations(rule_code: Rule, path: &Path) -> Result<()> {
        let snapshot = format!(
            "quote_annotations_{}_{}",
            rule_code.as_ref(),
            path.to_string_lossy()
        );
        let diagnostics = test_path(
            Path::new("flake8_type_checking").join(path).as_path(),
            &settings::LinterSettings {
                flake8_type_checking: super::settings::Settings {
                    quote_type_expressions: QuoteTypeExpressions::Balanced,
                    ..Default::default()
                },
=======
                target_version: settings::types::PythonVersion::Py39,
>>>>>>> b5dbb2a1
                ..settings::LinterSettings::for_rule(rule_code)
            },
        )?;
        assert_messages!(snapshot, diagnostics);
        Ok(())
    }

    #[test_case(Rule::RuntimeImportInTypeCheckingBlock, Path::new("quote.py"))]
    #[test_case(Rule::TypingOnlyThirdPartyImport, Path::new("quote.py"))]
    #[test_case(Rule::RuntimeImportInTypeCheckingBlock, Path::new("quote2.py"))]
    #[test_case(Rule::TypingOnlyThirdPartyImport, Path::new("quote2.py"))]
    #[test_case(Rule::RuntimeImportInTypeCheckingBlock, Path::new("quote3.py"))]
    #[test_case(Rule::TypingOnlyThirdPartyImport, Path::new("quote3.py"))]
    #[test_case(Rule::RuntimeImportInTypeCheckingBlock, Path::new("quote4.py"))]
    #[test_case(Rule::TypingOnlyThirdPartyImport, Path::new("quote4.py"))]
    fn quote_all(rule_code: Rule, path: &Path) -> Result<()> {
        let snapshot = format!("quote_{}_{}", rule_code.as_ref(), path.to_string_lossy());
        let diagnostics = test_path(
            Path::new("flake8_type_checking").join(path).as_path(),
            &settings::LinterSettings {
                flake8_type_checking: super::settings::Settings {
                    quote_type_expressions: QuoteTypeExpressions::Eager,
                    ..Default::default()
                },
                ..settings::LinterSettings::for_rule(rule_code)
            },
        )?;
        assert_messages!(snapshot, diagnostics);
        Ok(())
    }

    #[test_case(Rule::TypingOnlyThirdPartyImport, Path::new("strict.py"))]
    #[test_case(Rule::TypingOnlyStandardLibraryImport, Path::new("init_var.py"))]
    #[test_case(Rule::TypingOnlyStandardLibraryImport, Path::new("kw_only.py"))]
    fn strict(rule_code: Rule, path: &Path) -> Result<()> {
        let snapshot = format!("strict_{}_{}", rule_code.as_ref(), path.to_string_lossy());
        let diagnostics = test_path(
            Path::new("flake8_type_checking").join(path).as_path(),
            &settings::LinterSettings {
                flake8_type_checking: super::settings::Settings {
                    strict: true,
                    ..Default::default()
                },
                ..settings::LinterSettings::for_rule(rule_code)
            },
        )?;
        assert_messages!(snapshot, diagnostics);
        Ok(())
    }

    #[test_case(Rule::TypingOnlyThirdPartyImport, Path::new("exempt_modules.py"))]
    fn exempt_modules(rule_code: Rule, path: &Path) -> Result<()> {
        let diagnostics = test_path(
            Path::new("flake8_type_checking").join(path).as_path(),
            &settings::LinterSettings {
                flake8_type_checking: super::settings::Settings {
                    exempt_modules: vec!["pandas".to_string()],
                    ..Default::default()
                },
                ..settings::LinterSettings::for_rule(rule_code)
            },
        )?;
        assert_messages!(diagnostics);
        Ok(())
    }

    #[test_case(
        Rule::TypingOnlyStandardLibraryImport,
        Path::new("exempt_type_checking_1.py")
    )]
    #[test_case(
        Rule::TypingOnlyStandardLibraryImport,
        Path::new("exempt_type_checking_2.py")
    )]
    #[test_case(
        Rule::TypingOnlyStandardLibraryImport,
        Path::new("exempt_type_checking_3.py")
    )]
    fn exempt_type_checking(rule_code: Rule, path: &Path) -> Result<()> {
        let snapshot = format!("{}_{}", rule_code.as_ref(), path.to_string_lossy());
        let diagnostics = test_path(
            Path::new("flake8_type_checking").join(path).as_path(),
            &settings::LinterSettings {
                flake8_type_checking: super::settings::Settings {
                    exempt_modules: vec![],
                    strict: true,
                    ..Default::default()
                },
                ..settings::LinterSettings::for_rule(rule_code)
            },
        )?;
        assert_messages!(snapshot, diagnostics);
        Ok(())
    }

    #[test_case(
        Rule::RuntimeImportInTypeCheckingBlock,
        Path::new("runtime_evaluated_base_classes_1.py")
    )]
    #[test_case(
        Rule::TypingOnlyThirdPartyImport,
        Path::new("runtime_evaluated_base_classes_2.py")
    )]
    #[test_case(
        Rule::TypingOnlyStandardLibraryImport,
        Path::new("runtime_evaluated_base_classes_3.py")
    )]
    #[test_case(
        Rule::TypingOnlyStandardLibraryImport,
        Path::new("runtime_evaluated_base_classes_4.py")
    )]
    #[test_case(
        Rule::TypingOnlyThirdPartyImport,
        Path::new("runtime_evaluated_base_classes_5.py")
    )]
    fn runtime_evaluated_base_classes(rule_code: Rule, path: &Path) -> Result<()> {
        let snapshot = format!("{}_{}", rule_code.as_ref(), path.to_string_lossy());
        let diagnostics = test_path(
            Path::new("flake8_type_checking").join(path).as_path(),
            &settings::LinterSettings {
                flake8_type_checking: super::settings::Settings {
                    runtime_required_base_classes: vec![
                        "pydantic.BaseModel".to_string(),
                        "sqlalchemy.orm.DeclarativeBase".to_string(),
                    ],
                    ..Default::default()
                },
                ..settings::LinterSettings::for_rule(rule_code)
            },
        )?;
        assert_messages!(snapshot, diagnostics);
        Ok(())
    }

    #[test_case(
        Rule::RuntimeImportInTypeCheckingBlock,
        Path::new("runtime_evaluated_decorators_1.py")
    )]
    #[test_case(
        Rule::TypingOnlyThirdPartyImport,
        Path::new("runtime_evaluated_decorators_2.py")
    )]
    #[test_case(
        Rule::TypingOnlyStandardLibraryImport,
        Path::new("runtime_evaluated_decorators_3.py")
    )]
    fn runtime_evaluated_decorators(rule_code: Rule, path: &Path) -> Result<()> {
        let snapshot = format!("{}_{}", rule_code.as_ref(), path.to_string_lossy());
        let diagnostics = test_path(
            Path::new("flake8_type_checking").join(path).as_path(),
            &settings::LinterSettings {
                flake8_type_checking: super::settings::Settings {
                    runtime_required_decorators: vec![
                        "attrs.define".to_string(),
                        "attrs.frozen".to_string(),
                        "pydantic.validate_call".to_string(),
                    ],
                    ..Default::default()
                },
                ..settings::LinterSettings::for_rule(rule_code)
            },
        )?;
        assert_messages!(snapshot, diagnostics);
        Ok(())
    }

    #[test_case(Rule::TypingOnlyStandardLibraryImport, Path::new("module/direct.py"))]
    #[test_case(Rule::TypingOnlyStandardLibraryImport, Path::new("module/import.py"))]
    #[test_case(
        Rule::TypingOnlyStandardLibraryImport,
        Path::new("module/undefined.py")
    )]
    fn base_class_same_file(rule_code: Rule, path: &Path) -> Result<()> {
        let snapshot = format!("{}_{}", rule_code.as_ref(), path.to_string_lossy());
        let diagnostics = test_path(
            Path::new("flake8_type_checking").join(path).as_path(),
            &settings::LinterSettings {
                flake8_type_checking: super::settings::Settings {
                    runtime_required_base_classes: vec!["module.direct.MyBaseClass".to_string()],
                    ..Default::default()
                },
                ..settings::LinterSettings::for_rule(rule_code)
            },
        )?;
        assert_messages!(snapshot, diagnostics);
        Ok(())
    }

    #[test_case(Rule::RuntimeImportInTypeCheckingBlock, Path::new("module/app.py"))]
    #[test_case(Rule::TypingOnlyStandardLibraryImport, Path::new("module/routes.py"))]
    fn decorator_same_file(rule_code: Rule, path: &Path) -> Result<()> {
        let snapshot = format!("{}_{}", rule_code.as_ref(), path.to_string_lossy());
        let diagnostics = test_path(
            Path::new("flake8_type_checking").join(path).as_path(),
            &settings::LinterSettings {
                flake8_type_checking: super::settings::Settings {
                    runtime_required_decorators: vec![
                        "fastapi.FastAPI.get".to_string(),
                        "fastapi.FastAPI.put".to_string(),
                        "module.app.AppContainer.app.get".to_string(),
                        "module.app.AppContainer.app.put".to_string(),
                        "module.app.app.get".to_string(),
                        "module.app.app.put".to_string(),
                        "module.app.app_container.app.get".to_string(),
                        "module.app.app_container.app.put".to_string(),
                    ],
                    ..Default::default()
                },
                ..settings::LinterSettings::for_rule(rule_code)
            },
        )?;
        assert_messages!(snapshot, diagnostics);
        Ok(())
    }

    #[test_case(
        r"
        from __future__ import annotations

        import pandas as pd

        def f(x: pd.DataFrame):
            pass
    ",
        "no_typing_import"
    )]
    #[test_case(
        r"
        from __future__ import annotations

        from typing import TYPE_CHECKING

        import pandas as pd

        def f(x: pd.DataFrame):
            pass
    ",
        "typing_import_before_package_import"
    )]
    #[test_case(
        r"
        from __future__ import annotations

        import pandas as pd

        from typing import TYPE_CHECKING

        def f(x: pd.DataFrame):
            pass
    ",
        "typing_import_after_package_import"
    )]
    #[test_case(
        r"
        from __future__ import annotations

        import pandas as pd

        def f(x: pd.DataFrame):
            pass

        from typing import TYPE_CHECKING
    ",
        "typing_import_after_usage"
    )]
    #[test_case(
        r"
        from __future__ import annotations

        from typing import TYPE_CHECKING

        import pandas as pd

        if TYPE_CHECKING:
            import os

        def f(x: pd.DataFrame):
            pass
    ",
        "type_checking_block_own_line"
    )]
    #[test_case(
        r"
        from __future__ import annotations

        from typing import TYPE_CHECKING

        import pandas as pd

        if TYPE_CHECKING: import os

        def f(x: pd.DataFrame):
            pass
    ",
        "type_checking_block_inline"
    )]
    #[test_case(
        r"
        from __future__ import annotations

        from typing import TYPE_CHECKING

        import pandas as pd

        if TYPE_CHECKING:
            # This is a comment.
            import os

        def f(x: pd.DataFrame):
            pass
    ",
        "type_checking_block_comment"
    )]
    #[test_case(
        r"
        from __future__ import annotations

        from typing import TYPE_CHECKING

        import pandas as pd

        def f(x: pd.DataFrame):
            pass

        if TYPE_CHECKING:
            import os
    ",
        "type_checking_block_after_usage"
    )]
    #[test_case(
        r"
        from __future__ import annotations

        from pandas import (
            DataFrame,  # DataFrame
            Series,  # Series
        )

        def f(x: DataFrame):
            pass
    ",
        "import_from"
    )]
    #[test_case(
        r"
        from __future__ import annotations

        from typing import TYPE_CHECKING

        from pandas import (
            DataFrame,  # DataFrame
            Series,  # Series
        )

        if TYPE_CHECKING:
            import os

        def f(x: DataFrame):
            pass
    ",
        "import_from_type_checking_block"
    )]
    #[test_case(
        r"
        from __future__ import annotations

        from typing import TYPE_CHECKING

        from pandas import (
            DataFrame,  # DataFrame
            Series,  # Series
        )

        def f(x: DataFrame, y: Series):
            pass
    ",
        "multiple_members"
    )]
    #[test_case(
        r"
        from __future__ import annotations

        from typing import TYPE_CHECKING

        import os, sys

        def f(x: os, y: sys):
            pass
    ",
        "multiple_modules_same_type"
    )]
    #[test_case(
        r"
        from __future__ import annotations

        from typing import TYPE_CHECKING

        import os, pandas

        def f(x: os, y: pandas):
            pass
    ",
        "multiple_modules_different_types"
    )]
    #[test_case(
        r"
        from __future__ import annotations

        from typing import TYPE_CHECKING, TypeAlias
        if TYPE_CHECKING:
            from foo import Foo  # TC004

        a: TypeAlias = Foo | None  # OK
    ",
        "tc004_precedence_over_tc007"
    )]
    #[test_case(
        r"
        from __future__ import annotations

        from typing import TypeAlias

        a: TypeAlias = 'int | None'  # TC008
        b: TypeAlias = 'int' | None  # TC010
    ",
        "tc010_precedence_over_tc008"
    )]
    fn contents(contents: &str, snapshot: &str) {
        let diagnostics = test_snippet(
            contents,
            &settings::LinterSettings::for_rules(Linter::Flake8TypeChecking.rules()),
        );
        assert_messages!(snapshot, diagnostics);
    }
}<|MERGE_RESOLUTION|>--- conflicted
+++ resolved
@@ -82,25 +82,35 @@
         Ok(())
     }
 
-<<<<<<< HEAD
+    #[test_case(Rule::QuotedTypeAlias, Path::new("TC008_union_syntax_pre_py310.py"))]
+    fn type_alias_rules_pre_py310(rule_code: Rule, path: &Path) -> Result<()> {
+        let snapshot = format!(
+            "pre_py310_{}_{}",
+            rule_code.as_ref(),
+            path.to_string_lossy()
+        );
+        let diagnostics = test_path(
+            Path::new("flake8_type_checking").join(path).as_path(),
+            &settings::LinterSettings {
+                target_version: settings::types::PythonVersion::Py39,
+                ..settings::LinterSettings::for_rule(rule_code)
+            },
+        )?;
+        assert_messages!(snapshot, diagnostics);
+        Ok(())
+    }
+
     #[test_case(Rule::RuntimeImportInTypeCheckingBlock, Path::new("quote4.py"))]
     #[test_case(Rule::TypingOnlyThirdPartyImport, Path::new("quote4.py"))]
     fn quote_casts(rule_code: Rule, path: &Path) -> Result<()> {
         let snapshot = format!(
             "quote_casts_{}_{}",
-=======
-    #[test_case(Rule::QuotedTypeAlias, Path::new("TC008_union_syntax_pre_py310.py"))]
-    fn type_alias_rules_pre_py310(rule_code: Rule, path: &Path) -> Result<()> {
-        let snapshot = format!(
-            "pre_py310_{}_{}",
->>>>>>> b5dbb2a1
             rule_code.as_ref(),
             path.to_string_lossy()
         );
         let diagnostics = test_path(
             Path::new("flake8_type_checking").join(path).as_path(),
             &settings::LinterSettings {
-<<<<<<< HEAD
                 flake8_type_checking: super::settings::Settings {
                     quote_type_expressions: QuoteTypeExpressions::Safe,
                     ..Default::default()
@@ -133,9 +143,6 @@
                     quote_type_expressions: QuoteTypeExpressions::Balanced,
                     ..Default::default()
                 },
-=======
-                target_version: settings::types::PythonVersion::Py39,
->>>>>>> b5dbb2a1
                 ..settings::LinterSettings::for_rule(rule_code)
             },
         )?;
