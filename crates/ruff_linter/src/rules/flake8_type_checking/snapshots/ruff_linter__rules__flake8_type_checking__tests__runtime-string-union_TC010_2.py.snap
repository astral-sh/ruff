--- conflicted
+++ resolved
@@ -70,13 +70,8 @@
    |
 13 | z: list[str, str | "int"] = []  # TC010
    |                    ^^^^^ TC010
-<<<<<<< HEAD
-14 | 
+14 |
 15 | type A = Value["int" | str]  # OK
-=======
-13 |
-14 | type A = Value["int" | str]  # OK
->>>>>>> cf4ab7cb
    |
    = help: Remove quotes
 
@@ -92,17 +87,11 @@
 
 TC010_2.py:17:30: TC010 [*] Invalid string member in `X | Y`-style union type
    |
-<<<<<<< HEAD
 15 | type A = Value["int" | str]  # OK
-16 | 
+16 |
 17 | OldS = TypeVar('OldS', int | 'str', str)  # TC010
-=======
-14 | type A = Value["int" | str]  # OK
-15 |
-16 | OldS = TypeVar('OldS', int | 'str', str)  # TC010
->>>>>>> cf4ab7cb
    |                              ^^^^^ TC010
-18 | 
+18 |
 19 | x: ("int"  # TC010 (unsafe fix)
    |
    = help: Remove quotes
@@ -120,7 +109,7 @@
 TC010_2.py:19:5: TC010 [*] Invalid string member in `X | Y`-style union type
    |
 17 |   OldS = TypeVar('OldS', int | 'str', str)  # TC010
-18 |   
+18 |
 19 |   x: ("int"  # TC010 (unsafe fix)
    |  _____^
 20 | |     " | str" | None)
