use anyhow::Result;
use ast::visitor::source_order;
use ruff_python_ast::visitor::source_order::SourceOrderVisitor;
use std::cmp::Reverse;

use ruff_diagnostics::Edit;
use ruff_python_ast::helpers::{map_callable, map_subscript};
use ruff_python_ast::name::QualifiedName;
use ruff_python_ast::{self as ast, Decorator, Expr};
use ruff_python_codegen::{Generator, Stylist};
use ruff_python_semantic::{
    analyze, Binding, BindingKind, Modules, NodeId, ResolvedReference, ScopeKind, SemanticModel,
};
use ruff_text_size::Ranged;

use crate::rules::flake8_type_checking::settings::Settings;

/// Returns `true` if the [`ResolvedReference`] is in a typing-only context _or_ a runtime-evaluated
/// context (with quoting enabled).
pub(crate) fn is_typing_reference(reference: &ResolvedReference, settings: &Settings) -> bool {
    reference.in_type_checking_block()
        || reference.in_typing_only_annotation()
        || reference.in_complex_string_type_definition()
        || reference.in_simple_string_type_definition()
        || (settings.quote_annotations && reference.in_runtime_evaluated_annotation())
}

/// Returns `true` if the [`Binding`] represents a runtime-required import.
pub(crate) fn is_valid_runtime_import(
    binding: &Binding,
    semantic: &SemanticModel,
    settings: &Settings,
) -> bool {
    if matches!(
        binding.kind,
        BindingKind::Import(..) | BindingKind::FromImport(..) | BindingKind::SubmoduleImport(..)
    ) {
        binding.context.is_runtime()
            && binding
                .references()
                .map(|reference_id| semantic.reference(reference_id))
                .any(|reference| !is_typing_reference(reference, settings))
    } else {
        false
    }
}

/// Returns `true` if a function's parameters should be treated as runtime-required.
pub(crate) fn runtime_required_function(
    function_def: &ast::StmtFunctionDef,
    decorators: &[String],
    semantic: &SemanticModel,
) -> bool {
    if runtime_required_decorators(&function_def.decorator_list, decorators, semantic) {
        return true;
    }
    false
}

/// Returns `true` if a class's assignments should be treated as runtime-required.
pub(crate) fn runtime_required_class(
    class_def: &ast::StmtClassDef,
    base_classes: &[String],
    decorators: &[String],
    semantic: &SemanticModel,
) -> bool {
    if runtime_required_base_class(class_def, base_classes, semantic) {
        return true;
    }
    if runtime_required_decorators(&class_def.decorator_list, decorators, semantic) {
        return true;
    }
    false
}

/// Return `true` if a class is a subclass of a runtime-required base class.
fn runtime_required_base_class(
    class_def: &ast::StmtClassDef,
    base_classes: &[String],
    semantic: &SemanticModel,
) -> bool {
    analyze::class::any_qualified_base_class(class_def, semantic, &|qualified_name| {
        base_classes
            .iter()
            .any(|base_class| QualifiedName::from_dotted_name(base_class) == qualified_name)
    })
}

fn runtime_required_decorators(
    decorator_list: &[Decorator],
    decorators: &[String],
    semantic: &SemanticModel,
) -> bool {
    if decorators.is_empty() {
        return false;
    }

    decorator_list.iter().any(|decorator| {
        semantic
            .resolve_qualified_name(map_callable(&decorator.expression))
            .is_some_and(|qualified_name| {
                decorators
                    .iter()
                    .any(|base_class| QualifiedName::from_dotted_name(base_class) == qualified_name)
            })
    })
}

/// Returns `true` if an annotation will be inspected at runtime by the `dataclasses` module.
///
/// Specifically, detects whether an annotation is to either `dataclasses.InitVar` or
/// `typing.ClassVar` within a `@dataclass` class definition.
///
/// See: <https://docs.python.org/3/library/dataclasses.html#init-only-variables>
pub(crate) fn is_dataclass_meta_annotation(annotation: &Expr, semantic: &SemanticModel) -> bool {
    if !semantic.seen_module(Modules::DATACLASSES) {
        return false;
    }

    // Determine whether the assignment is in a `@dataclass` class definition.
    if let ScopeKind::Class(class_def) = semantic.current_scope().kind {
        if class_def.decorator_list.iter().any(|decorator| {
            semantic
                .resolve_qualified_name(map_callable(&decorator.expression))
                .is_some_and(|qualified_name| {
                    matches!(qualified_name.segments(), ["dataclasses", "dataclass"])
                })
        }) {
            // Determine whether the annotation is `typing.ClassVar`, `dataclasses.InitVar`, or `dataclasses.KW_ONLY`.
            return semantic
                .resolve_qualified_name(map_subscript(annotation))
                .is_some_and(|qualified_name| {
                    matches!(
                        qualified_name.segments(),
                        ["dataclasses", "InitVar" | "KW_ONLY"]
                    ) || semantic.match_typing_qualified_name(&qualified_name, "ClassVar")
                });
        }
    }

    false
}

/// Returns `true` if a function is registered as a `singledispatch` interface.
///
/// For example, `fun` below is a `singledispatch` interface:
/// ```python
/// from functools import singledispatch
///
///
/// @singledispatch
/// def fun(arg, verbose=False):
///     ...
/// ```
pub(crate) fn is_singledispatch_interface(
    function_def: &ast::StmtFunctionDef,
    semantic: &SemanticModel,
) -> bool {
    function_def.decorator_list.iter().any(|decorator| {
        semantic
            .resolve_qualified_name(&decorator.expression)
            .is_some_and(|qualified_name| {
                matches!(qualified_name.segments(), ["functools", "singledispatch"])
            })
    })
}

/// Returns `true` if a function is registered as a `singledispatch` implementation.
///
/// For example, `_` below is a `singledispatch` implementation:
/// For example:
/// ```python
/// from functools import singledispatch
///
///
/// @singledispatch
/// def fun(arg, verbose=False):
///     ...
///
/// @fun.register
/// def _(arg: int, verbose=False):
///     ...
/// ```
pub(crate) fn is_singledispatch_implementation(
    function_def: &ast::StmtFunctionDef,
    semantic: &SemanticModel,
) -> bool {
    function_def.decorator_list.iter().any(|decorator| {
        let Expr::Attribute(attribute) = &decorator.expression else {
            return false;
        };

        if attribute.attr.as_str() != "register" {
            return false;
        };

        let Some(id) = semantic.lookup_attribute(attribute.value.as_ref()) else {
            return false;
        };

        let binding = semantic.binding(id);
        let Some(function_def) = binding
            .kind
            .as_function_definition()
            .map(|id| &semantic.scopes[*id])
            .and_then(|scope| scope.kind.as_function())
        else {
            return false;
        };

        is_singledispatch_interface(function_def, semantic)
    })
}

/// Wrap a type annotation in quotes.
///
/// This requires more than just wrapping the reference itself in quotes. For example:
/// - When quoting `Series` in `Series[pd.Timestamp]`, we want `"Series[pd.Timestamp]"`.
/// - When quoting `kubernetes` in `kubernetes.SecurityContext`, we want `"kubernetes.SecurityContext"`.
/// - When quoting `Series` in `Series["pd.Timestamp"]`, we want `"Series[pd.Timestamp]"`. (This is currently unsupported.)
/// - When quoting `Series` in `Series[Literal["pd.Timestamp"]]`, we want `"Series[Literal['pd.Timestamp']]"`. (This is currently unsupported.)
///
/// In general, when expanding a component of a call chain, we want to quote the entire call chain.
pub(crate) fn quote_annotation(
    node_id: NodeId,
    semantic: &SemanticModel,
    stylist: &Stylist,
) -> Result<Edit> {
    let expr = semantic.expression(node_id).expect("Expression not found");
    if let Some(parent_id) = semantic.parent_expression_id(node_id) {
        match semantic.expression(parent_id) {
            Some(Expr::Subscript(parent)) => {
                if expr == parent.value.as_ref() {
                    // If we're quoting the value of a subscript, we need to quote the entire
                    // expression. For example, when quoting `DataFrame` in `DataFrame[int]`, we
                    // should generate `"DataFrame[int]"`.
                    return quote_annotation(parent_id, semantic, stylist);
                }
            }
            Some(Expr::Attribute(parent)) => {
                if expr == parent.value.as_ref() {
                    // If we're quoting the value of an attribute, we need to quote the entire
                    // expression. For example, when quoting `DataFrame` in `pd.DataFrame`, we
                    // should generate `"pd.DataFrame"`.
                    return quote_annotation(parent_id, semantic, stylist);
                }
            }
            Some(Expr::Call(parent)) => {
                if expr == parent.func.as_ref() {
                    // If we're quoting the function of a call, we need to quote the entire
                    // expression. For example, when quoting `DataFrame` in `DataFrame()`, we
                    // should generate `"DataFrame()"`.
                    return quote_annotation(parent_id, semantic, stylist);
                }
            }
            Some(Expr::BinOp(parent)) => {
                if parent.op.is_bit_or() {
                    // If we're quoting the left or right side of a binary operation, we need to
                    // quote the entire expression. For example, when quoting `DataFrame` in
                    // `DataFrame | Series`, we should generate `"DataFrame | Series"`.
                    return quote_annotation(parent_id, semantic, stylist);
                }
            }
            _ => {}
        }
    }

<<<<<<< HEAD
    quote_type_expression(expr, locator, stylist, generator)
}
/// Wrap a type expression in quotes.
///
/// This function assumes that the callee already expanded expression components
/// to the minimum acceptable range for quoting, i.e. the parent node may not be
/// a [`Expr::Subscript`], [`Expr::Attribute`], `[Expr::Call]` or `[Expr::BinOp]`.
pub(crate) fn quote_type_expression(
    expr: &Expr,
    locator: &Locator,
    stylist: &Stylist,
    generator: Generator,
) -> Result<Edit> {
    // If the annotation already contains a quote, avoid attempting to re-quote it. For example:
    // ```python
    // from typing import Literal
    //
    // Set[Literal["Foo"]]
    // ```
    let text = locator.slice(expr);
    if text.contains('\'') || text.contains('"') {
        return Err(anyhow::anyhow!("Annotation already contains a quote"));
    }

    // Quote the entire expression.
=======
>>>>>>> 7272f838
    let quote = stylist.quote();
    let mut quote_annotator = QuoteAnnotator::new(semantic, stylist);
    quote_annotator.visit_expr(expr);
    let annotation = quote_annotator.into_annotation();

    Ok(Edit::range_replacement(
        format!("{quote}{annotation}{quote}"),
        expr.range(),
    ))
}

/// Filter out any [`Edit`]s that are completely contained by any other [`Edit`].
pub(crate) fn filter_contained(edits: Vec<Edit>) -> Vec<Edit> {
    let mut edits = edits;

    // Sort such that the largest edits are prioritized.
    edits.sort_unstable_by_key(|edit| (edit.start(), Reverse(edit.end())));

    // Remove any edits that are completely contained by another edit.
    let mut filtered: Vec<Edit> = Vec::with_capacity(edits.len());
    for edit in edits {
        if !filtered
            .iter()
            .any(|filtered_edit| filtered_edit.range().contains_range(edit.range()))
        {
            filtered.push(edit);
        }
    }
    filtered
}

#[derive(Copy, PartialEq, Clone)]
enum QuoteAnnotatorState {
    Literal,
    AnnotatedFirst,
    AnnotatedRest,
    Other,
}

pub(crate) struct QuoteAnnotator<'a> {
    stylist: &'a Stylist<'a>,
    semantic: &'a SemanticModel<'a>,
    state: Vec<QuoteAnnotatorState>,
    annotation: String,
}

impl<'a> QuoteAnnotator<'a> {
    fn new(semantic: &'a SemanticModel<'a>, stylist: &'a Stylist<'a>) -> Self {
        Self {
            stylist,
            semantic,
            state: Vec::new(),
            annotation: String::new(),
        }
    }

    fn into_annotation(self) -> String {
        self.annotation
    }
}

impl<'a> source_order::SourceOrderVisitor<'a> for QuoteAnnotator<'a> {
    fn visit_expr(&mut self, expr: &'a Expr) {
        let generator = Generator::from(self.stylist);

        match expr {
            Expr::Subscript(ast::ExprSubscript { value, slice, .. }) => {
                let value_expr = generator.expr(value);
                self.annotation.push_str(&value_expr);
                self.annotation.push('[');

                if let Some(qualified_name) = self.semantic.resolve_qualified_name(value) {
                    if self
                        .semantic
                        .match_typing_qualified_name(&qualified_name, "Literal")
                    {
                        self.state.push(QuoteAnnotatorState::Literal);
                    } else if self
                        .semantic
                        .match_typing_qualified_name(&qualified_name, "Annotated")
                    {
                        self.state.push(QuoteAnnotatorState::AnnotatedFirst);
                    } else {
                        self.state.push(QuoteAnnotatorState::Other);
                    }
                }

                self.visit_expr(slice);
                self.state.pop();
                self.annotation.push(']');
            }
            Expr::Tuple(ast::ExprTuple { elts, .. }) => {
                let Some((first, remaining)) = elts.split_first() else {
                    return;
                };
                self.visit_expr(first);
                if let Some(last) = self.state.last_mut() {
                    if *last == QuoteAnnotatorState::AnnotatedFirst {
                        *last = QuoteAnnotatorState::AnnotatedRest;
                    }
                }
                for expr in remaining {
                    self.annotation.push_str(", ");
                    self.visit_expr(expr);
                }
                self.state.pop();
            }
            Expr::BinOp(ast::ExprBinOp {
                left, op, right, ..
            }) => {
                debug_assert_eq!(*op, ast::Operator::BitOr);
                self.visit_expr(left);
                self.annotation.push_str(" | ");
                self.visit_expr(right);
            }
            _ => {
                let source = match self.state.last().copied() {
                    Some(QuoteAnnotatorState::Literal | QuoteAnnotatorState::AnnotatedRest) => {
                        let mut source = generator.expr(expr);
                        source = source.replace(
                            self.stylist.quote().as_char(),
                            &self.stylist.quote().opposite().as_char().to_string(),
                        );
                        source
                    }
                    None
                    | Some(QuoteAnnotatorState::AnnotatedFirst | QuoteAnnotatorState::Other) => {
                        let mut source = generator.expr(expr);
                        source = source.replace(self.stylist.quote().as_char(), "");
                        source = source.replace(self.stylist.quote().opposite().as_char(), "");
                        source
                    }
                };
                self.annotation.push_str(&source);
            }
        }
    }
}<|MERGE_RESOLUTION|>--- conflicted
+++ resolved
@@ -1,6 +1,7 @@
 use anyhow::Result;
 use ast::visitor::source_order;
 use ruff_python_ast::visitor::source_order::SourceOrderVisitor;
+use ruff_source_file::Locator;
 use std::cmp::Reverse;
 
 use ruff_diagnostics::Edit;
@@ -265,9 +266,9 @@
         }
     }
 
-<<<<<<< HEAD
-    quote_type_expression(expr, locator, stylist, generator)
-}
+    quote_type_expression(expr, semantic, stylist)
+}
+
 /// Wrap a type expression in quotes.
 ///
 /// This function assumes that the callee already expanded expression components
@@ -275,24 +276,10 @@
 /// a [`Expr::Subscript`], [`Expr::Attribute`], `[Expr::Call]` or `[Expr::BinOp]`.
 pub(crate) fn quote_type_expression(
     expr: &Expr,
-    locator: &Locator,
+    semantic: &SemanticModel,
     stylist: &Stylist,
-    generator: Generator,
 ) -> Result<Edit> {
-    // If the annotation already contains a quote, avoid attempting to re-quote it. For example:
-    // ```python
-    // from typing import Literal
-    //
-    // Set[Literal["Foo"]]
-    // ```
-    let text = locator.slice(expr);
-    if text.contains('\'') || text.contains('"') {
-        return Err(anyhow::anyhow!("Annotation already contains a quote"));
-    }
-
     // Quote the entire expression.
-=======
->>>>>>> 7272f838
     let quote = stylist.quote();
     let mut quote_annotator = QuoteAnnotator::new(semantic, stylist);
     quote_annotator.visit_expr(expr);
