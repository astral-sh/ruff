<<<<<<< HEAD
=======
use ruff_diagnostics::Violation;
>>>>>>> a3ee6bb3
use ruff_macros::{ViolationMetadata, derive_message_formats};
use ruff_python_ast::{Alias, Stmt};
use ruff_python_stdlib::str;
use ruff_text_size::Ranged;

<<<<<<< HEAD
use crate::rules::pep8_naming::{helpers, settings::IgnoreNames};
use crate::{Diagnostic, Violation};
=======
use crate::{
    checkers::ast::Checker,
    rules::pep8_naming::{helpers, settings::IgnoreNames},
};
>>>>>>> a3ee6bb3

/// ## What it does
/// Checks for constant imports that are aliased to non-constant-style
/// names.
///
/// ## Why is this bad?
/// [PEP 8] recommends naming conventions for classes, functions,
/// constants, and more. The use of inconsistent naming styles between
/// import and alias names may lead readers to expect an import to be of
/// another type (e.g., confuse a Python class with a constant).
///
/// Import aliases should thus follow the same naming style as the member
/// being imported.
///
/// ## Example
/// ```python
/// from example import CONSTANT_VALUE as ConstantValue
/// ```
///
/// Use instead:
/// ```python
/// from example import CONSTANT_VALUE
/// ```
///
/// ## Note
/// Identifiers consisting of a single uppercase character are ambiguous under
/// the rules of [PEP 8], which specifies `CamelCase` for classes and
/// `ALL_CAPS_SNAKE_CASE` for constants. Without a second character, it is not
/// possible to reliably guess whether the identifier is intended to be part
/// of a `CamelCase` string for a class or an `ALL_CAPS_SNAKE_CASE` string for
/// a constant, since both conventions will produce the same output when given
/// a single input character. Therefore, this lint rule does not apply to cases
/// where the imported identifier consists of a single uppercase character.
///
/// A common example of a single uppercase character being used for a class
/// name can be found in Django's `django.db.models.Q` class.
///
/// ## Options
/// - `lint.pep8-naming.ignore-names`
/// - `lint.pep8-naming.extend-ignore-names`
///
/// [PEP 8]: https://peps.python.org/pep-0008/
#[derive(ViolationMetadata)]
pub(crate) struct ConstantImportedAsNonConstant {
    name: String,
    asname: String,
}

impl Violation for ConstantImportedAsNonConstant {
    #[derive_message_formats]
    fn message(&self) -> String {
        let ConstantImportedAsNonConstant { name, asname } = self;
        format!("Constant `{name}` imported as non-constant `{asname}`")
    }
}

/// N811
pub(crate) fn constant_imported_as_non_constant(
    checker: &Checker,
    name: &str,
    asname: &str,
    alias: &Alias,
    stmt: &Stmt,
    ignore_names: &IgnoreNames,
) {
    if str::is_cased_uppercase(name)
        && !(str::is_cased_uppercase(asname)
            // Single-character names are ambiguous.
            // It could be a class or a constant, so allow it to be imported
            // as `SCREAMING_SNAKE_CASE` *or* `CamelCase`.
            || (name.chars().nth(1).is_none() && helpers::is_camelcase(asname)))
    {
        // Ignore any explicitly-allowed names.
        if ignore_names.matches(name) || ignore_names.matches(asname) {
            return;
        }
        let mut diagnostic = checker.report_diagnostic(
            ConstantImportedAsNonConstant {
                name: name.to_string(),
                asname: asname.to_string(),
            },
            alias.range(),
        );
        diagnostic.set_parent(stmt.start());
    }
}<|MERGE_RESOLUTION|>--- conflicted
+++ resolved
@@ -1,21 +1,11 @@
-<<<<<<< HEAD
-=======
-use ruff_diagnostics::Violation;
->>>>>>> a3ee6bb3
 use ruff_macros::{ViolationMetadata, derive_message_formats};
 use ruff_python_ast::{Alias, Stmt};
 use ruff_python_stdlib::str;
 use ruff_text_size::Ranged;
 
-<<<<<<< HEAD
+use crate::Violation;
+use crate::checkers::ast::Checker;
 use crate::rules::pep8_naming::{helpers, settings::IgnoreNames};
-use crate::{Diagnostic, Violation};
-=======
-use crate::{
-    checkers::ast::Checker,
-    rules::pep8_naming::{helpers, settings::IgnoreNames},
-};
->>>>>>> a3ee6bb3
 
 /// ## What it does
 /// Checks for constant imports that are aliased to non-constant-style
