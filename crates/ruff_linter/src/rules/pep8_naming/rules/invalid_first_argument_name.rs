--- conflicted
+++ resolved
@@ -1,9 +1,5 @@
 use anyhow::Result;
 
-<<<<<<< HEAD
-=======
-use ruff_diagnostics::{Fix, Violation};
->>>>>>> a3ee6bb3
 use ruff_macros::{ViolationMetadata, derive_message_formats};
 use ruff_python_ast as ast;
 use ruff_python_ast::ParameterWithDefault;
@@ -16,7 +12,7 @@
 use crate::checkers::ast::{Checker, DiagnosticGuard};
 use crate::registry::Rule;
 use crate::renamer::Renamer;
-use crate::{Diagnostic, Fix, Violation};
+use crate::{Fix, Violation};
 
 /// ## What it does
 /// Checks for instance methods that use a name other than `self` for their
