--- conflicted
+++ resolved
@@ -7,13 +7,9 @@
 };
 use crate::rules::flake8_use_pathlib::rules::Glob;
 use crate::rules::flake8_use_pathlib::violations::{
-<<<<<<< HEAD
-    BuiltinOpen, Joiner, OsGetcwd, OsListdir, OsMakedirs, OsMkdir, OsPathJoin, OsPathSplitext,
-    OsStat, OsSymlink, PyPath,
-=======
-    BuiltinOpen, Joiner, OsChmod, OsListdir, OsMakedirs, OsMkdir, OsPathJoin, OsPathSamefile,
-    OsPathSplitext, OsRename, OsReplace, OsStat, OsSymlink, PyPath,
->>>>>>> 5d78b311
+    BuiltinOpen, BuiltinOpen, Joiner, Joiner, OsChmod, OsGetcwd, OsListdir, OsListdir, OsMakedirs,
+    OsMakedirs, OsMkdir, OsMkdir, OsPathJoin, OsPathJoin, OsPathSamefile, OsPathSplitext,
+    OsPathSplitext, OsRename, OsReplace, OsStat, OsStat, OsSymlink, OsSymlink, PyPath, PyPath,
 };
 
 pub(crate) fn replaceable_by_pathlib(checker: &Checker, call: &ExprCall) {
@@ -38,12 +34,6 @@
             }
             checker.report_diagnostic_if_enabled(OsMkdir, range)
         }
-<<<<<<< HEAD
-        // PTH109
-        ["os", "getcwd"] => checker.report_diagnostic_if_enabled(OsGetcwd, range),
-        ["os", "getcwdb"] => checker.report_diagnostic_if_enabled(OsGetcwd, range),
-
-=======
         // PTH104
         ["os", "rename"] => {
             // `src_dir_fd` and `dst_dir_fd` are not supported by pathlib, so check if they are
@@ -76,7 +66,10 @@
             }
             checker.report_diagnostic_if_enabled(OsReplace, range)
         }
->>>>>>> 5d78b311
+        // PTH109
+        ["os", "getcwd"] => checker.report_diagnostic_if_enabled(OsGetcwd, range),
+        ["os", "getcwdb"] => checker.report_diagnostic_if_enabled(OsGetcwd, range),
+
         // PTH116
         ["os", "stat"] => {
             // `dir_fd` is not supported by pathlib, so check if it's set to non-default values.
