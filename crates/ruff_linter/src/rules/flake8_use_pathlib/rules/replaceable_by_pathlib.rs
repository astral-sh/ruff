use ruff_python_ast::{self as ast, Expr, ExprBooleanLiteral, ExprCall};
use ruff_python_semantic::SemanticModel;
use ruff_python_semantic::analyze::typing;
use ruff_text_size::Ranged;

use crate::checkers::ast::Checker;
use crate::rules::flake8_use_pathlib::rules::{
    Glob, OsPathGetatime, OsPathGetctime, OsPathGetmtime, OsPathGetsize,
};
use crate::rules::flake8_use_pathlib::violations::{
    BuiltinOpen, Joiner, OsChmod, OsGetcwd, OsListdir, OsMakedirs, OsMkdir, OsPathAbspath,
    OsPathBasename, OsPathDirname, OsPathExists, OsPathExpanduser, OsPathIsabs, OsPathIsdir,
    OsPathIsfile, OsPathIslink, OsPathJoin, OsPathSamefile, OsPathSplitext, OsReadlink, OsRemove,
    OsRename, OsReplace, OsRmdir, OsStat, OsSymlink, OsUnlink, PyPath,
};
use ruff_python_ast::PythonVersion;

pub(crate) fn replaceable_by_pathlib(checker: &Checker, call: &ExprCall) {
    let Some(qualified_name) = checker.semantic().resolve_qualified_name(&call.func) else {
        return;
    };

    let range = call.func.range();
    match qualified_name.segments() {
        // PTH100
        ["os", "path", "abspath"] => checker.report_diagnostic_if_enabled(OsPathAbspath, range),
        // PTH101
        ["os", "chmod"] => {
            // `dir_fd` is not supported by pathlib, so check if it's set to non-default values.
            // Signature as of Python 3.13 (https://docs.python.org/3/library/os.html#os.chmod)
            // ```text
            //           0     1          2               3
            // os.chmod(path, mode, *, dir_fd=None, follow_symlinks=True)
            // ```
            if call
                .arguments
                .find_argument_value("path", 0)
                .is_some_and(|expr| is_file_descriptor(expr, checker.semantic()))
                || is_keyword_only_argument_non_default(&call.arguments, "dir_fd")
            {
                return;
            }
            checker.report_diagnostic_if_enabled(OsChmod, range)
        }
        // PTH102
        ["os", "makedirs"] => checker.report_diagnostic_if_enabled(OsMakedirs, range),
        // PTH103
        ["os", "mkdir"] => {
            // `dir_fd` is not supported by pathlib, so check if it's set to non-default values.
            // Signature as of Python 3.13 (https://docs.python.org/3/library/os.html#os.mkdir)
            // ```text
            //           0     1                2
            // os.mkdir(path, mode=0o777, *, dir_fd=None)
            // ```
            if is_keyword_only_argument_non_default(&call.arguments, "dir_fd") {
                return;
            }
            checker.report_diagnostic_if_enabled(OsMkdir, range)
        }
        // PTH104
        ["os", "rename"] => {
            // `src_dir_fd` and `dst_dir_fd` are not supported by pathlib, so check if they are
            // set to non-default values.
            // Signature as of Python 3.13 (https://docs.python.org/3/library/os.html#os.rename)
            // ```text
            //           0    1       2                3
            // os.rename(src, dst, *, src_dir_fd=None, dst_dir_fd=None)
            // ```
            if is_keyword_only_argument_non_default(&call.arguments, "src_dir_fd")
                || is_keyword_only_argument_non_default(&call.arguments, "dst_dir_fd")
            {
                return;
            }
            checker.report_diagnostic_if_enabled(OsRename, range)
        }
        // PTH105
        ["os", "replace"] => {
            // `src_dir_fd` and `dst_dir_fd` are not supported by pathlib, so check if they are
            // set to non-default values.
            // Signature as of Python 3.13 (https://docs.python.org/3/library/os.html#os.replace)
            // ```text
            //              0    1       2                3
            // os.replace(src, dst, *, src_dir_fd=None, dst_dir_fd=None)
            // ```
            if is_keyword_only_argument_non_default(&call.arguments, "src_dir_fd")
                || is_keyword_only_argument_non_default(&call.arguments, "dst_dir_fd")
            {
                return;
            }
            checker.report_diagnostic_if_enabled(OsReplace, range)
        }
        // PTH106
        ["os", "rmdir"] => {
            // `dir_fd` is not supported by pathlib, so check if it's set to non-default values.
            // Signature as of Python 3.13 (https://docs.python.org/3/library/os.html#os.rmdir)
            // ```text
            //            0         1
            // os.rmdir(path, *, dir_fd=None)
            // ```
            if is_keyword_only_argument_non_default(&call.arguments, "dir_fd") {
                return;
            }
            checker.report_diagnostic_if_enabled(OsRmdir, range)
        }
        // PTH107
        ["os", "remove"] => {
            // `dir_fd` is not supported by pathlib, so check if it's set to non-default values.
            // Signature as of Python 3.13 (https://docs.python.org/3/library/os.html#os.remove)
            // ```text
            //            0         1
            // os.remove(path, *, dir_fd=None)
            // ```
            if is_keyword_only_argument_non_default(&call.arguments, "dir_fd") {
                return;
            }
            checker.report_diagnostic_if_enabled(OsRemove, range)
        }
        // PTH108
        ["os", "unlink"] => {
            // `dir_fd` is not supported by pathlib, so check if it's set to non-default values.
            // Signature as of Python 3.13 (https://docs.python.org/3/library/os.html#os.unlink)
            // ```text
            //            0         1
            // os.unlink(path, *, dir_fd=None)
            // ```
            if is_keyword_only_argument_non_default(&call.arguments, "dir_fd") {
                return;
            }
            checker.report_diagnostic_if_enabled(OsUnlink, range)
        }
        // PTH109
        ["os", "getcwd"] => checker.report_diagnostic_if_enabled(OsGetcwd, range),
        ["os", "getcwdb"] => checker.report_diagnostic_if_enabled(OsGetcwd, range),
        // PTH110
        ["os", "path", "exists"] => checker.report_diagnostic_if_enabled(OsPathExists, range),
        // PTH111
        ["os", "path", "expanduser"] => {
            checker.report_diagnostic_if_enabled(OsPathExpanduser, range)
        }
        // PTH112
        ["os", "path", "isdir"] => checker.report_diagnostic_if_enabled(OsPathIsdir, range),
        // PTH113
        ["os", "path", "isfile"] => checker.report_diagnostic_if_enabled(OsPathIsfile, range),
        // PTH114
        ["os", "path", "islink"] => checker.report_diagnostic_if_enabled(OsPathIslink, range),
        // PTH116
        ["os", "stat"] => {
            // `dir_fd` is not supported by pathlib, so check if it's set to non-default values.
            // Signature as of Python 3.13 (https://docs.python.org/3/library/os.html#os.stat)
            // ```text
            //           0         1           2
            // os.stat(path, *, dir_fd=None, follow_symlinks=True)
            // ```
            if call
                .arguments
                .find_argument_value("path", 0)
                .is_some_and(|expr| is_file_descriptor(expr, checker.semantic()))
                || is_keyword_only_argument_non_default(&call.arguments, "dir_fd")
            {
                return;
            }
            checker.report_diagnostic_if_enabled(OsStat, range)
        }
        // PTH117
        ["os", "path", "isabs"] => checker.report_diagnostic_if_enabled(OsPathIsabs, range),
        // PTH118
        ["os", "path", "join"] => checker.report_diagnostic_if_enabled(
            OsPathJoin {
                module: "path".to_string(),
                joiner: if call.arguments.args.iter().any(Expr::is_starred_expr) {
                    Joiner::Joinpath
                } else {
                    Joiner::Slash
                },
            },
            range,
        ),
        ["os", "sep", "join"] => checker.report_diagnostic_if_enabled(
            OsPathJoin {
                module: "sep".to_string(),
                joiner: if call.arguments.args.iter().any(Expr::is_starred_expr) {
                    Joiner::Joinpath
                } else {
                    Joiner::Slash
                },
            },
            range,
        ),
        // PTH119
        ["os", "path", "basename"] => checker.report_diagnostic_if_enabled(OsPathBasename, range),
        // PTH120
        ["os", "path", "dirname"] => checker.report_diagnostic_if_enabled(OsPathDirname, range),
        // PTH121
        ["os", "path", "samefile"] => checker.report_diagnostic_if_enabled(OsPathSamefile, range),
        // PTH122
        ["os", "path", "splitext"] => checker.report_diagnostic_if_enabled(OsPathSplitext, range),
        // PTH202
        ["os", "path", "getsize"] => checker.report_diagnostic_if_enabled(OsPathGetsize, range),
        // PTH203
        ["os", "path", "getatime"] => checker.report_diagnostic_if_enabled(OsPathGetatime, range),
        // PTH204
        ["os", "path", "getmtime"] => checker.report_diagnostic_if_enabled(OsPathGetmtime, range),
        // PTH205
<<<<<<< HEAD
        ["os", "path", "getctime"] => checker.report_diagnostic_if_enabled(OsPathGetctime, range),
=======
        ["os", "path", "getctime"] => Diagnostic::new(OsPathGetctime, range),
        // PTH211
        ["os", "symlink"] => {
            // `dir_fd` is not supported by pathlib, so check if there are non-default values.
            // Signature as of Python 3.13 (https://docs.python.org/3/library/os.html#os.symlink)
            // ```text
            //            0    1    2                             3
            // os.symlink(src, dst, target_is_directory=False, *, dir_fd=None)
            // ```
            if is_keyword_only_argument_non_default(&call.arguments, "dir_fd") {
                return;
            }
            Diagnostic::new(OsSymlink, range)
        }

>>>>>>> b60ba75d
        // PTH123
        ["" | "builtins", "open"] => {
            // `closefd` and `opener` are not supported by pathlib, so check if they are
            // are set to non-default values.
            // https://github.com/astral-sh/ruff/issues/7620
            // Signature as of Python 3.11 (https://docs.python.org/3/library/functions.html#open):
            // ```text
            //      0     1         2             3              4            5
            // open(file, mode='r', buffering=-1, encoding=None, errors=None, newline=None,
            //      6             7
            //      closefd=True, opener=None)
            //              ^^^^         ^^^^
            // ```
            // For `pathlib` (https://docs.python.org/3/library/pathlib.html#pathlib.Path.open):
            // ```text
            // Path.open(mode='r', buffering=-1, encoding=None, errors=None, newline=None)
            // ```
            if call
                .arguments
                .find_argument_value("closefd", 6)
                .is_some_and(|expr| {
                    !matches!(
                        expr,
                        Expr::BooleanLiteral(ExprBooleanLiteral { value: true, .. })
                    )
                })
                || is_argument_non_default(&call.arguments, "opener", 7)
                || call
                    .arguments
                    .find_argument_value("file", 0)
                    .is_some_and(|expr| is_file_descriptor(expr, checker.semantic()))
            {
                return;
            }
            checker.report_diagnostic_if_enabled(BuiltinOpen, range)
        }
        // PTH124
        ["py", "path", "local"] => checker.report_diagnostic_if_enabled(PyPath, range),
        // PTH207
        ["glob", "glob"] => {
            // `dir_fd` is not supported by pathlib, so check if it's set to non-default values.
            // Signature as of Python 3.13 (https://docs.python.org/3/library/glob.html#glob.glob)
            // ```text
            //               0           1              2            3                 4
            // glob.glob(pathname, *, root_dir=None, dir_fd=None, recursive=False, include_hidden=False)
            // ```
            if is_keyword_only_argument_non_default(&call.arguments, "dir_fd") {
                return;
            }

            checker.report_diagnostic_if_enabled(
                Glob {
                    function: "glob".to_string(),
                },
                range,
            )
        }

        ["glob", "iglob"] => {
            // `dir_fd` is not supported by pathlib, so check if it's set to non-default values.
            // Signature as of Python 3.13 (https://docs.python.org/3/library/glob.html#glob.iglob)
            // ```text
            //                0           1              2            3                 4
            // glob.iglob(pathname, *, root_dir=None, dir_fd=None, recursive=False, include_hidden=False)
            // ```
            if is_keyword_only_argument_non_default(&call.arguments, "dir_fd") {
                return;
            }

            checker.report_diagnostic_if_enabled(
                Glob {
                    function: "iglob".to_string(),
                },
                range,
            )
        }
        // PTH115
        // Python 3.9+
        ["os", "readlink"] if checker.target_version() >= PythonVersion::PY39 => {
            // `dir_fd` is not supported by pathlib, so check if it's set to non-default values.
            // Signature as of Python 3.13 (https://docs.python.org/3/library/os.html#os.readlink)
            // ```text
            //               0         1
            // os.readlink(path, *, dir_fd=None)
            // ```
            if is_keyword_only_argument_non_default(&call.arguments, "dir_fd") {
                return;
            }
            checker.report_diagnostic_if_enabled(OsReadlink, range)
        }
        // PTH208
        ["os", "listdir"] => {
            if call
                .arguments
                .find_argument_value("path", 0)
                .is_some_and(|expr| is_file_descriptor(expr, checker.semantic()))
            {
                return;
            }
            checker.report_diagnostic_if_enabled(OsListdir, range)
        }

        _ => return,
    };
}

/// Returns `true` if the given expression looks like a file descriptor, i.e., if it is an integer.
fn is_file_descriptor(expr: &Expr, semantic: &SemanticModel) -> bool {
    if matches!(
        expr,
        Expr::NumberLiteral(ast::ExprNumberLiteral {
            value: ast::Number::Int(_),
            ..
        })
    ) {
        return true;
    }

    let Some(name) = get_name_expr(expr) else {
        return false;
    };

    let Some(binding) = semantic.only_binding(name).map(|id| semantic.binding(id)) else {
        return false;
    };

    typing::is_int(binding, semantic)
}

fn get_name_expr(expr: &Expr) -> Option<&ast::ExprName> {
    match expr {
        Expr::Name(name) => Some(name),
        Expr::Call(ast::ExprCall { func, .. }) => get_name_expr(func),
        _ => None,
    }
}

/// Returns `true` if argument `name` is set to a non-default `None` value.
fn is_argument_non_default(arguments: &ast::Arguments, name: &str, position: usize) -> bool {
    arguments
        .find_argument_value(name, position)
        .is_some_and(|expr| !expr.is_none_literal_expr())
}

fn is_keyword_only_argument_non_default(arguments: &ast::Arguments, name: &str) -> bool {
    arguments
        .find_keyword(name)
        .is_some_and(|keyword| !keyword.value.is_none_literal_expr())
}<|MERGE_RESOLUTION|>--- conflicted
+++ resolved
@@ -201,10 +201,7 @@
         // PTH204
         ["os", "path", "getmtime"] => checker.report_diagnostic_if_enabled(OsPathGetmtime, range),
         // PTH205
-<<<<<<< HEAD
         ["os", "path", "getctime"] => checker.report_diagnostic_if_enabled(OsPathGetctime, range),
-=======
-        ["os", "path", "getctime"] => Diagnostic::new(OsPathGetctime, range),
         // PTH211
         ["os", "symlink"] => {
             // `dir_fd` is not supported by pathlib, so check if there are non-default values.
@@ -216,10 +213,9 @@
             if is_keyword_only_argument_non_default(&call.arguments, "dir_fd") {
                 return;
             }
-            Diagnostic::new(OsSymlink, range)
-        }
-
->>>>>>> b60ba75d
+            checker.report_diagnostic_if_enabled(OsSymlink, range)
+        }
+
         // PTH123
         ["" | "builtins", "open"] => {
             // `closefd` and `opener` are not supported by pathlib, so check if they are
