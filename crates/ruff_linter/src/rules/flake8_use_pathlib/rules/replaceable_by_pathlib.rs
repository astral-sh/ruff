--- conflicted
+++ resolved
@@ -18,132 +18,6 @@
 use ruff_python_ast::PythonVersion;
 
 pub(crate) fn replaceable_by_pathlib(checker: &Checker, call: &ExprCall) {
-<<<<<<< HEAD
-    if let Some(diagnostic_kind) = checker
-        .semantic()
-        .resolve_qualified_name(&call.func)
-        .and_then(|qualified_name| match qualified_name.segments() {
-            // PTH100
-            ["os", "path", "abspath"] => Some(OsPathAbspath.into()),
-            // PTH101
-            ["os", "chmod"] => Some(OsChmod.into()),
-            // PTH102
-            ["os", "makedirs"] => Some(OsMakedirs.into()),
-            // PTH103
-            ["os", "mkdir"] => Some(OsMkdir.into()),
-            // PTH104
-            ["os", "rename"] => {
-                // `src_dir_fd` and `dst_dir_fd` are not supported by pathlib, so check if they are
-                // are set to non-default values.
-                // Signature as of Python 3.13 (https://docs.python.org/3/library/os.html#os.rename)
-                // ```text
-                //           0    1       2                3
-                // os.rename(src, dst, *, src_dir_fd=None, dst_dir_fd=None)
-                // ```
-                if call
-                    .arguments
-                    .find_argument_value("src_dir_fd", 2)
-                    .is_some_and(|expr| !expr.is_none_literal_expr())
-                    || call
-                        .arguments
-                        .find_argument_value("dst_dir_fd", 3)
-                        .is_some_and(|expr| !expr.is_none_literal_expr())
-                    || call
-                        .arguments
-                        .find_positional(0)
-                        .is_some_and(|expr| is_bytes_string(expr, checker.semantic()))
-                    || call
-                        .arguments
-                        .find_positional(1)
-                        .is_some_and(|expr| is_bytes_string(expr, checker.semantic()))
-                {
-                    return None;
-                }
-                Some(OsRename.into())
-            }
-            // PTH105
-            ["os", "replace"] => Some(OsReplace.into()),
-            // PTH106
-            ["os", "rmdir"] => Some(OsRmdir.into()),
-            // PTH107
-            ["os", "remove"] => Some(OsRemove.into()),
-            // PTH108
-            ["os", "unlink"] => Some(OsUnlink.into()),
-            // PTH109
-            ["os", "getcwd"] => Some(OsGetcwd.into()),
-            ["os", "getcwdb"] => Some(OsGetcwd.into()),
-            // PTH110
-            ["os", "path", "exists"] => Some(OsPathExists.into()),
-            // PTH111
-            ["os", "path", "expanduser"] => Some(OsPathExpanduser.into()),
-            // PTH112
-            ["os", "path", "isdir"] => Some(OsPathIsdir.into()),
-            // PTH113
-            ["os", "path", "isfile"] => Some(OsPathIsfile.into()),
-            // PTH114
-            ["os", "path", "islink"] => Some(OsPathIslink.into()),
-            // PTH116
-            ["os", "stat"] => Some(OsStat.into()),
-            // PTH117
-            ["os", "path", "isabs"] => Some(OsPathIsabs.into()),
-            // PTH118
-            ["os", "path", "join"] => Some(
-                OsPathJoin {
-                    module: "path".to_string(),
-                    joiner: if call.arguments.args.iter().any(Expr::is_starred_expr) {
-                        Joiner::Joinpath
-                    } else {
-                        Joiner::Slash
-                    },
-                }
-                .into(),
-            ),
-            ["os", "sep", "join"] => Some(
-                OsPathJoin {
-                    module: "sep".to_string(),
-                    joiner: if call.arguments.args.iter().any(Expr::is_starred_expr) {
-                        Joiner::Joinpath
-                    } else {
-                        Joiner::Slash
-                    },
-                }
-                .into(),
-            ),
-            // PTH119
-            ["os", "path", "basename"] => Some(OsPathBasename.into()),
-            // PTH120
-            ["os", "path", "dirname"] => Some(OsPathDirname.into()),
-            // PTH121
-            ["os", "path", "samefile"] => Some(OsPathSamefile.into()),
-            // PTH122
-            ["os", "path", "splitext"] => Some(OsPathSplitext.into()),
-            // PTH202
-            ["os", "path", "getsize"] => Some(OsPathGetsize.into()),
-            // PTH203
-            ["os", "path", "getatime"] => Some(OsPathGetatime.into()),
-            // PTH204
-            ["os", "path", "getmtime"] => Some(OsPathGetmtime.into()),
-            // PTH205
-            ["os", "path", "getctime"] => Some(OsPathGetctime.into()),
-            // PTH123
-            ["" | "builtins", "open"] => {
-                // `closefd` and `opener` are not supported by pathlib, so check if they are
-                // set to non-default values.
-                // https://github.com/astral-sh/ruff/issues/7620
-                // Signature as of Python 3.11 (https://docs.python.org/3/library/functions.html#open):
-                // ```text
-                //      0     1         2             3              4            5
-                // open(file, mode='r', buffering=-1, encoding=None, errors=None, newline=None,
-                //      6             7
-                //      closefd=True, opener=None)
-                //              ^^^^         ^^^^
-                // ```
-                // For `pathlib` (https://docs.python.org/3/library/pathlib.html#pathlib.Path.open):
-                // ```text
-                // Path.open(mode='r', buffering=-1, encoding=None, errors=None, newline=None)
-                // ```
-                if call
-=======
     let Some(qualified_name) = checker.semantic().resolve_qualified_name(&call.func) else {
         return;
     };
@@ -158,7 +32,35 @@
         // PTH103
         ["os", "mkdir"] => OsMkdir.into(),
         // PTH104
-        ["os", "rename"] => OsRename.into(),
+        ["os", "rename"] => {
+            // `src_dir_fd` and `dst_dir_fd` are not supported by pathlib, so check if they are
+            // are set to non-default values.
+            // Signature as of Python 3.13 (https://docs.python.org/3/library/os.html#os.rename)
+            // ```text
+            //           0    1       2                3
+            // os.rename(src, dst, *, src_dir_fd=None, dst_dir_fd=None)
+            // ```
+            if call
+                .arguments
+                .find_argument_value("src_dir_fd", 2)
+                .is_some_and(|expr| !expr.is_none_literal_expr())
+                || call
+                    .arguments
+                    .find_argument_value("dst_dir_fd", 3)
+                    .is_some_and(|expr| !expr.is_none_literal_expr())
+                || call
+                    .arguments
+                    .find_positional(0)
+                    .is_some_and(|expr| is_bytes_string(expr, checker.semantic()))
+                || call
+                    .arguments
+                    .find_positional(1)
+                    .is_some_and(|expr| is_bytes_string(expr, checker.semantic()))
+            {
+                return;
+            }
+            OsRename.into()
+        }
         // PTH105
         ["os", "replace"] => OsReplace.into(),
         // PTH106
@@ -250,7 +152,6 @@
                     .find_argument_value("opener", 7)
                     .is_some_and(|expr| !expr.is_none_literal_expr())
                 || call
->>>>>>> 0e85cbdd
                     .arguments
                     .find_positional(0)
                     .is_some_and(|expr| is_file_descriptor_or_bytes_str(expr, checker.semantic()))
