use ruff_macros::{ViolationMetadata, derive_message_formats};

use crate::Violation;

/// ## What it does
/// Checks for uses of `os.makedirs`.
///
/// ## Why is this bad?
/// `pathlib` offers a high-level API for path manipulation, as compared to
/// the lower-level API offered by `os`. When possible, using `Path` object
/// methods such as `Path.mkdir(parents=True)` can improve readability over the
/// `os` module's counterparts (e.g., `os.makedirs()`.
///
/// ## Examples
/// ```python
/// import os
///
/// os.makedirs("./nested/directory/")
/// ```
///
/// Use instead:
/// ```python
/// from pathlib import Path
///
/// Path("./nested/directory/").mkdir(parents=True)
/// ```
///
/// ## Known issues
/// While using `pathlib` can improve the readability and type safety of your code,
/// it can be less performant than the lower-level alternatives that work directly with strings,
/// especially on older versions of Python.
///
/// ## References
/// - [Python documentation: `Path.mkdir`](https://docs.python.org/3/library/pathlib.html#pathlib.Path.mkdir)
/// - [Python documentation: `os.makedirs`](https://docs.python.org/3/library/os.html#os.makedirs)
/// - [PEP 428 – The pathlib module – object-oriented filesystem paths](https://peps.python.org/pep-0428/)
/// - [Correspondence between `os` and `pathlib`](https://docs.python.org/3/library/pathlib.html#correspondence-to-tools-in-the-os-module)
/// - [Why you should be using pathlib](https://treyhunner.com/2018/12/why-you-should-be-using-pathlib/)
/// - [No really, pathlib is great](https://treyhunner.com/2019/01/no-really-pathlib-is-great/)
#[derive(ViolationMetadata)]
pub(crate) struct OsMakedirs;

impl Violation for OsMakedirs {
    #[derive_message_formats]
    fn message(&self) -> String {
        "`os.makedirs()` should be replaced by `Path.mkdir(parents=True)`".to_string()
    }
}

/// ## What it does
/// Checks for uses of `os.mkdir`.
///
/// ## Why is this bad?
/// `pathlib` offers a high-level API for path manipulation, as compared to
/// the lower-level API offered by `os`. When possible, using `Path` object
/// methods such as `Path.mkdir()` can improve readability over the `os`
/// module's counterparts (e.g., `os.mkdir()`).
///
/// ## Examples
/// ```python
/// import os
///
/// os.mkdir("./directory/")
/// ```
///
/// Use instead:
/// ```python
/// from pathlib import Path
///
/// Path("./directory/").mkdir()
/// ```
///
/// ## Known issues
/// While using `pathlib` can improve the readability and type safety of your code,
/// it can be less performant than the lower-level alternatives that work directly with strings,
/// especially on older versions of Python.
///
/// ## References
/// - [Python documentation: `Path.mkdir`](https://docs.python.org/3/library/pathlib.html#pathlib.Path.mkdir)
/// - [Python documentation: `os.mkdir`](https://docs.python.org/3/library/os.html#os.mkdir)
/// - [PEP 428 – The pathlib module – object-oriented filesystem paths](https://peps.python.org/pep-0428/)
/// - [Correspondence between `os` and `pathlib`](https://docs.python.org/3/library/pathlib.html#correspondence-to-tools-in-the-os-module)
/// - [Why you should be using pathlib](https://treyhunner.com/2018/12/why-you-should-be-using-pathlib/)
/// - [No really, pathlib is great](https://treyhunner.com/2019/01/no-really-pathlib-is-great/)
#[derive(ViolationMetadata)]
pub(crate) struct OsMkdir;

impl Violation for OsMkdir {
    #[derive_message_formats]
    fn message(&self) -> String {
        "`os.mkdir()` should be replaced by `Path.mkdir()`".to_string()
    }
}

/// ## What it does
<<<<<<< HEAD
/// Checks for uses of `os.getcwd` and `os.getcwdb`.
=======
/// Checks for uses of `os.rename`.
>>>>>>> 5d78b311
///
/// ## Why is this bad?
/// `pathlib` offers a high-level API for path manipulation, as compared to
/// the lower-level API offered by `os`. When possible, using `Path` object
<<<<<<< HEAD
/// methods such as `Path.cwd()` can improve readability over the `os`
/// module's counterparts (e.g., `os.getcwd()`).
=======
/// methods such as `Path.rename()` can improve readability over the `os`
/// module's counterparts (e.g., `os.rename()`).
>>>>>>> 5d78b311
///
/// ## Examples
/// ```python
/// import os
///
<<<<<<< HEAD
/// cwd = os.getcwd()
=======
/// os.rename("old.py", "new.py")
>>>>>>> 5d78b311
/// ```
///
/// Use instead:
/// ```python
/// from pathlib import Path
///
<<<<<<< HEAD
/// cwd = Path.cwd()
=======
/// Path("old.py").rename("new.py")
>>>>>>> 5d78b311
/// ```
///
/// ## Known issues
/// While using `pathlib` can improve the readability and type safety of your code,
/// it can be less performant than the lower-level alternatives that work directly with strings,
/// especially on older versions of Python.
///
/// ## References
<<<<<<< HEAD
/// - [Python documentation: `Path.cwd`](https://docs.python.org/3/library/pathlib.html#pathlib.Path.cwd)
/// - [Python documentation: `os.getcwd`](https://docs.python.org/3/library/os.html#os.getcwd)
/// - [Python documentation: `os.getcwdb`](https://docs.python.org/3/library/os.html#os.getcwdb)
=======
/// - [Python documentation: `Path.rename`](https://docs.python.org/3/library/pathlib.html#pathlib.Path.rename)
/// - [Python documentation: `os.rename`](https://docs.python.org/3/library/os.html#os.rename)
>>>>>>> 5d78b311
/// - [PEP 428 – The pathlib module – object-oriented filesystem paths](https://peps.python.org/pep-0428/)
/// - [Correspondence between `os` and `pathlib`](https://docs.python.org/3/library/pathlib.html#correspondence-to-tools-in-the-os-module)
/// - [Why you should be using pathlib](https://treyhunner.com/2018/12/why-you-should-be-using-pathlib/)
/// - [No really, pathlib is great](https://treyhunner.com/2019/01/no-really-pathlib-is-great/)
#[derive(ViolationMetadata)]
<<<<<<< HEAD
pub(crate) struct OsGetcwd;

impl Violation for OsGetcwd {
    #[derive_message_formats]
    fn message(&self) -> String {
        "`os.getcwd()` should be replaced by `Path.cwd()`".to_string()
=======
pub(crate) struct OsRename;

impl Violation for OsRename {
    #[derive_message_formats]
    fn message(&self) -> String {
        "`os.rename()` should be replaced by `Path.rename()`".to_string()
    }
}

/// ## What it does
/// Checks for uses of `os.replace`.
///
/// ## Why is this bad?
/// `pathlib` offers a high-level API for path manipulation, as compared to
/// the lower-level API offered by `os`. When possible, using `Path` object
/// methods such as `Path.replace()` can improve readability over the `os`
/// module's counterparts (e.g., `os.replace()`).
///
/// Note that `os` functions may be preferable if performance is a concern,
/// e.g., in hot loops.
///
/// ## Examples
/// ```python
/// import os
///
/// os.replace("old.py", "new.py")
/// ```
///
/// Use instead:
/// ```python
/// from pathlib import Path
///
/// Path("old.py").replace("new.py")
/// ```
///
/// ## Known issues
/// While using `pathlib` can improve the readability and type safety of your code,
/// it can be less performant than the lower-level alternatives that work directly with strings,
/// especially on older versions of Python.
///
/// ## References
/// - [Python documentation: `Path.replace`](https://docs.python.org/3/library/pathlib.html#pathlib.Path.replace)
/// - [Python documentation: `os.replace`](https://docs.python.org/3/library/os.html#os.replace)
/// - [PEP 428 – The pathlib module – object-oriented filesystem paths](https://peps.python.org/pep-0428/)
/// - [Correspondence between `os` and `pathlib`](https://docs.python.org/3/library/pathlib.html#correspondence-to-tools-in-the-os-module)
/// - [Why you should be using pathlib](https://treyhunner.com/2018/12/why-you-should-be-using-pathlib/)
/// - [No really, pathlib is great](https://treyhunner.com/2019/01/no-really-pathlib-is-great/)
#[derive(ViolationMetadata)]
pub(crate) struct OsReplace;

impl Violation for OsReplace {
    #[derive_message_formats]
    fn message(&self) -> String {
        "`os.replace()` should be replaced by `Path.replace()`".to_string()
>>>>>>> 5d78b311
    }
}

/// ## What it does
/// Checks for uses of `os.stat`.
///
/// ## Why is this bad?
/// `pathlib` offers a high-level API for path manipulation, as compared to
/// the lower-level API offered by `os`. When possible, using `Path` object
/// methods such as `Path.stat()` can improve readability over the `os`
/// module's counterparts (e.g., `os.path.stat()`).
///
/// ## Examples
/// ```python
/// import os
/// from pwd import getpwuid
/// from grp import getgrgid
///
/// stat = os.stat(file_name)
/// owner_name = getpwuid(stat.st_uid).pw_name
/// group_name = getgrgid(stat.st_gid).gr_name
/// ```
///
/// Use instead:
/// ```python
/// from pathlib import Path
///
/// file_path = Path(file_name)
/// stat = file_path.stat()
/// owner_name = file_path.owner()
/// group_name = file_path.group()
/// ```
///
/// ## Known issues
/// While using `pathlib` can improve the readability and type safety of your code,
/// it can be less performant than the lower-level alternatives that work directly with strings,
/// especially on older versions of Python.
///
/// ## References
/// - [Python documentation: `Path.stat`](https://docs.python.org/3/library/pathlib.html#pathlib.Path.stat)
/// - [Python documentation: `Path.group`](https://docs.python.org/3/library/pathlib.html#pathlib.Path.group)
/// - [Python documentation: `Path.owner`](https://docs.python.org/3/library/pathlib.html#pathlib.Path.owner)
/// - [Python documentation: `os.stat`](https://docs.python.org/3/library/os.html#os.stat)
/// - [PEP 428 – The pathlib module – object-oriented filesystem paths](https://peps.python.org/pep-0428/)
/// - [Correspondence between `os` and `pathlib`](https://docs.python.org/3/library/pathlib.html#correspondence-to-tools-in-the-os-module)
/// - [Why you should be using pathlib](https://treyhunner.com/2018/12/why-you-should-be-using-pathlib/)
/// - [No really, pathlib is great](https://treyhunner.com/2019/01/no-really-pathlib-is-great/)
#[derive(ViolationMetadata)]
pub(crate) struct OsStat;

impl Violation for OsStat {
    #[derive_message_formats]
    fn message(&self) -> String {
        "`os.stat()` should be replaced by `Path.stat()`, `Path.owner()`, or `Path.group()`"
            .to_string()
    }
}

/// ## What it does
/// Checks for uses of `os.path.join`.
///
/// ## Why is this bad?
/// `pathlib` offers a high-level API for path manipulation, as compared to
/// the lower-level API offered by `os.path`. When possible, using `Path` object
/// methods such as `Path.joinpath()` or the `/` operator can improve
/// readability over the `os.path` module's counterparts (e.g., `os.path.join()`).
///
/// ## Examples
/// ```python
/// import os
///
/// os.path.join(os.path.join(ROOT_PATH, "folder"), "file.py")
/// ```
///
/// Use instead:
/// ```python
/// from pathlib import Path
///
/// Path(ROOT_PATH) / "folder" / "file.py"
/// ```
///
/// ## Known issues
/// While using `pathlib` can improve the readability and type safety of your code,
/// it can be less performant than the lower-level alternatives that work directly with strings,
/// especially on older versions of Python.
///
/// ## References
/// - [Python documentation: `PurePath.joinpath`](https://docs.python.org/3/library/pathlib.html#pathlib.PurePath.joinpath)
/// - [Python documentation: `os.path.join`](https://docs.python.org/3/library/os.path.html#os.path.join)
/// - [PEP 428 – The pathlib module – object-oriented filesystem paths](https://peps.python.org/pep-0428/)
/// - [Correspondence between `os` and `pathlib`](https://docs.python.org/3/library/pathlib.html#correspondence-to-tools-in-the-os-module)
/// - [Why you should be using pathlib](https://treyhunner.com/2018/12/why-you-should-be-using-pathlib/)
/// - [No really, pathlib is great](https://treyhunner.com/2019/01/no-really-pathlib-is-great/)
#[derive(ViolationMetadata)]
pub(crate) struct OsPathJoin {
    pub(crate) module: String,
    pub(crate) joiner: Joiner,
}

impl Violation for OsPathJoin {
    #[derive_message_formats]
    fn message(&self) -> String {
        let OsPathJoin { module, joiner } = self;
        match joiner {
            Joiner::Slash => {
                format!("`os.{module}.join()` should be replaced by `Path` with `/` operator")
            }
            Joiner::Joinpath => {
                format!("`os.{module}.join()` should be replaced by `Path.joinpath()`")
            }
        }
    }
}

#[derive(Debug, PartialEq, Eq)]
pub(crate) enum Joiner {
    Slash,
    Joinpath,
}

/// ## What it does
/// Checks for uses of `os.path.splitext`.
///
/// ## Why is this bad?
/// `pathlib` offers a high-level API for path manipulation, as compared to
/// the lower-level API offered by `os.path`. When possible, using `Path` object
/// methods such as `Path.suffix` and `Path.stem` can improve readability over
/// the `os.path` module's counterparts (e.g., `os.path.splitext()`).
///
/// `os.path.splitext()` specifically returns a tuple of the file root and
/// extension (e.g., given `splitext('/foo/bar.py')`, `os.path.splitext()`
/// returns `("foo/bar", ".py")`. These outputs can be reconstructed through a
/// combination of `Path.suffix` (`".py"`), `Path.stem` (`"bar"`), and
/// `Path.parent` (`"foo"`).
///
/// ## Examples
/// ```python
/// import os
///
/// (root, ext) = os.path.splitext("foo/bar.py")
/// ```
///
/// Use instead:
/// ```python
/// from pathlib import Path
///
/// path = Path("foo/bar.py")
/// root = path.parent / path.stem
/// ext = path.suffix
/// ```
///
/// ## Known issues
/// While using `pathlib` can improve the readability and type safety of your code,
/// it can be less performant than the lower-level alternatives that work directly with strings,
/// especially on older versions of Python.
///
/// ## References
/// - [Python documentation: `Path.suffix`](https://docs.python.org/3/library/pathlib.html#pathlib.PurePath.suffix)
/// - [Python documentation: `Path.suffixes`](https://docs.python.org/3/library/pathlib.html#pathlib.PurePath.suffixes)
/// - [Python documentation: `os.path.splitext`](https://docs.python.org/3/library/os.path.html#os.path.splitext)
/// - [PEP 428 – The pathlib module – object-oriented filesystem paths](https://peps.python.org/pep-0428/)
/// - [Correspondence between `os` and `pathlib`](https://docs.python.org/3/library/pathlib.html#correspondence-to-tools-in-the-os-module)
/// - [Why you should be using pathlib](https://treyhunner.com/2018/12/why-you-should-be-using-pathlib/)
/// - [No really, pathlib is great](https://treyhunner.com/2019/01/no-really-pathlib-is-great/)
#[derive(ViolationMetadata)]
pub(crate) struct OsPathSplitext;

impl Violation for OsPathSplitext {
    #[derive_message_formats]
    fn message(&self) -> String {
        "`os.path.splitext()` should be replaced by `Path.suffix`, `Path.stem`, and `Path.parent`"
            .to_string()
    }
}

/// ## What it does
/// Checks for uses of the `open()` builtin.
///
/// ## Why is this bad?
/// `pathlib` offers a high-level API for path manipulation. When possible,
/// using `Path` object methods such as `Path.open()` can improve readability
/// over the `open` builtin.
///
/// ## Examples
/// ```python
/// with open("f1.py", "wb") as fp:
///     ...
/// ```
///
/// Use instead:
/// ```python
/// from pathlib import Path
///
/// with Path("f1.py").open("wb") as fp:
///     ...
/// ```
///
/// ## Known issues
/// While using `pathlib` can improve the readability and type safety of your code,
/// it can be less performant than working directly with strings,
/// especially on older versions of Python.
///
/// ## References
/// - [Python documentation: `Path.open`](https://docs.python.org/3/library/pathlib.html#pathlib.Path.open)
/// - [Python documentation: `open`](https://docs.python.org/3/library/functions.html#open)
/// - [PEP 428 – The pathlib module – object-oriented filesystem paths](https://peps.python.org/pep-0428/)
/// - [Correspondence between `os` and `pathlib`](https://docs.python.org/3/library/pathlib.html#correspondence-to-tools-in-the-os-module)
/// - [Why you should be using pathlib](https://treyhunner.com/2018/12/why-you-should-be-using-pathlib/)
/// - [No really, pathlib is great](https://treyhunner.com/2019/01/no-really-pathlib-is-great/)
#[derive(ViolationMetadata)]
pub(crate) struct BuiltinOpen;

impl Violation for BuiltinOpen {
    #[derive_message_formats]
    fn message(&self) -> String {
        "`open()` should be replaced by `Path.open()`".to_string()
    }
}

/// ## What it does
/// Checks for uses of the `py.path` library.
///
/// ## Why is this bad?
/// The `py.path` library is in maintenance mode. Instead, prefer the standard
/// library's `pathlib` module, or third-party modules like `path` (formerly
/// `py.path`).
///
/// ## Examples
/// ```python
/// import py.path
///
/// p = py.path.local("/foo/bar").join("baz/qux")
/// ```
///
/// Use instead:
/// ```python
/// from pathlib import Path
///
/// p = Path("/foo/bar") / "bar" / "qux"
/// ```
///
/// ## References
/// - [Python documentation: `Pathlib`](https://docs.python.org/3/library/pathlib.html)
/// - [Path repository](https://github.com/jaraco/path)
#[derive(ViolationMetadata)]
pub(crate) struct PyPath;

impl Violation for PyPath {
    #[derive_message_formats]
    fn message(&self) -> String {
        "`py.path` is in maintenance mode, use `pathlib` instead".to_string()
    }
}

/// ## What it does
/// Checks for uses of `os.listdir`.
///
/// ## Why is this bad?
/// `pathlib` offers a high-level API for path manipulation, as compared to
/// the lower-level API offered by `os`. When possible, using `pathlib`'s
/// `Path.iterdir()` can improve readability over `os.listdir()`.
///
/// ## Example
///
/// ```python
/// p = "."
/// for d in os.listdir(p):
///     ...
///
/// if os.listdir(p):
///     ...
///
/// if "file" in os.listdir(p):
///     ...
/// ```
///
/// Use instead:
///
/// ```python
/// p = Path(".")
/// for d in p.iterdir():
///     ...
///
/// if any(p.iterdir()):
///     ...
///
/// if (p / "file").exists():
///     ...
/// ```
///
/// ## Known issues
/// While using `pathlib` can improve the readability and type safety of your code,
/// it can be less performant than the lower-level alternatives that work directly with strings,
/// especially on older versions of Python.
///
/// ## References
/// - [Python documentation: `Path.iterdir`](https://docs.python.org/3/library/pathlib.html#pathlib.Path.iterdir)
/// - [Python documentation: `os.listdir`](https://docs.python.org/3/library/os.html#os.listdir)
/// - [PEP 428 – The pathlib module – object-oriented filesystem paths](https://peps.python.org/pep-0428/)
/// - [Correspondence between `os` and `pathlib`](https://docs.python.org/3/library/pathlib.html#correspondence-to-tools-in-the-os-module)
/// - [Why you should be using pathlib](https://treyhunner.com/2018/12/why-you-should-be-using-pathlib/)
/// - [No really, pathlib is great](https://treyhunner.com/2019/01/no-really-pathlib-is-great/)
#[derive(ViolationMetadata)]
pub(crate) struct OsListdir;

impl Violation for OsListdir {
    #[derive_message_formats]
    fn message(&self) -> String {
        "Use `pathlib.Path.iterdir()` instead.".to_string()
    }
}

/// ## What it does
/// Checks for uses of `os.symlink`.
///
/// ## Why is this bad?
/// `pathlib` offers a high-level API for path manipulation, as compared to
/// the lower-level API offered by `os.symlink`.
///
/// ## Example
/// ```python
/// import os
///
/// os.symlink("usr/bin/python", "tmp/python", target_is_directory=False)
/// ```
///
/// Use instead:
/// ```python
/// from pathlib import Path
///
/// Path("tmp/python").symlink_to("usr/bin/python")
/// ```
///
/// ## Known issues
/// While using `pathlib` can improve the readability and type safety of your code,
/// it can be less performant than the lower-level alternatives that work directly with strings,
/// especially on older versions of Python.
///
/// ## References
/// - [Python documentation: `Path.symlink_to`](https://docs.python.org/3/library/pathlib.html#pathlib.Path.symlink_to)
/// - [PEP 428 – The pathlib module – object-oriented filesystem paths](https://peps.python.org/pep-0428/)
/// - [Correspondence between `os` and `pathlib`](https://docs.python.org/3/library/pathlib.html#correspondence-to-tools-in-the-os-module)
/// - [Why you should be using pathlib](https://treyhunner.com/2018/12/why-you-should-be-using-pathlib/)
/// - [No really, pathlib is great](https://treyhunner.com/2019/01/no-really-pathlib-is-great/)
#[derive(ViolationMetadata)]
pub(crate) struct OsSymlink;

impl Violation for OsSymlink {
    #[derive_message_formats]
    fn message(&self) -> String {
        "`os.symlink` should be replaced by `Path.symlink_to`".to_string()
    }
}<|MERGE_RESOLUTION|>--- conflicted
+++ resolved
@@ -93,72 +93,41 @@
 }
 
 /// ## What it does
-<<<<<<< HEAD
-/// Checks for uses of `os.getcwd` and `os.getcwdb`.
-=======
 /// Checks for uses of `os.rename`.
->>>>>>> 5d78b311
 ///
 /// ## Why is this bad?
 /// `pathlib` offers a high-level API for path manipulation, as compared to
 /// the lower-level API offered by `os`. When possible, using `Path` object
-<<<<<<< HEAD
-/// methods such as `Path.cwd()` can improve readability over the `os`
-/// module's counterparts (e.g., `os.getcwd()`).
-=======
 /// methods such as `Path.rename()` can improve readability over the `os`
 /// module's counterparts (e.g., `os.rename()`).
->>>>>>> 5d78b311
-///
-/// ## Examples
-/// ```python
-/// import os
-///
-<<<<<<< HEAD
-/// cwd = os.getcwd()
-=======
+///
+/// ## Examples
+/// ```python
+/// import os
+///
 /// os.rename("old.py", "new.py")
->>>>>>> 5d78b311
-/// ```
-///
-/// Use instead:
-/// ```python
-/// from pathlib import Path
-///
-<<<<<<< HEAD
-/// cwd = Path.cwd()
-=======
+/// ```
+///
+/// Use instead:
+/// ```python
+/// from pathlib import Path
+///
 /// Path("old.py").rename("new.py")
->>>>>>> 5d78b311
-/// ```
-///
-/// ## Known issues
-/// While using `pathlib` can improve the readability and type safety of your code,
-/// it can be less performant than the lower-level alternatives that work directly with strings,
-/// especially on older versions of Python.
-///
-/// ## References
-<<<<<<< HEAD
-/// - [Python documentation: `Path.cwd`](https://docs.python.org/3/library/pathlib.html#pathlib.Path.cwd)
-/// - [Python documentation: `os.getcwd`](https://docs.python.org/3/library/os.html#os.getcwd)
-/// - [Python documentation: `os.getcwdb`](https://docs.python.org/3/library/os.html#os.getcwdb)
-=======
+/// ```
+///
+/// ## Known issues
+/// While using `pathlib` can improve the readability and type safety of your code,
+/// it can be less performant than the lower-level alternatives that work directly with strings,
+/// especially on older versions of Python.
+///
+/// ## References
 /// - [Python documentation: `Path.rename`](https://docs.python.org/3/library/pathlib.html#pathlib.Path.rename)
 /// - [Python documentation: `os.rename`](https://docs.python.org/3/library/os.html#os.rename)
->>>>>>> 5d78b311
-/// - [PEP 428 – The pathlib module – object-oriented filesystem paths](https://peps.python.org/pep-0428/)
-/// - [Correspondence between `os` and `pathlib`](https://docs.python.org/3/library/pathlib.html#correspondence-to-tools-in-the-os-module)
-/// - [Why you should be using pathlib](https://treyhunner.com/2018/12/why-you-should-be-using-pathlib/)
-/// - [No really, pathlib is great](https://treyhunner.com/2019/01/no-really-pathlib-is-great/)
-#[derive(ViolationMetadata)]
-<<<<<<< HEAD
-pub(crate) struct OsGetcwd;
-
-impl Violation for OsGetcwd {
-    #[derive_message_formats]
-    fn message(&self) -> String {
-        "`os.getcwd()` should be replaced by `Path.cwd()`".to_string()
-=======
+/// - [PEP 428 – The pathlib module – object-oriented filesystem paths](https://peps.python.org/pep-0428/)
+/// - [Correspondence between `os` and `pathlib`](https://docs.python.org/3/library/pathlib.html#correspondence-to-tools-in-the-os-module)
+/// - [Why you should be using pathlib](https://treyhunner.com/2018/12/why-you-should-be-using-pathlib/)
+/// - [No really, pathlib is great](https://treyhunner.com/2019/01/no-really-pathlib-is-great/)
+#[derive(ViolationMetadata)]
 pub(crate) struct OsRename;
 
 impl Violation for OsRename {
@@ -213,7 +182,6 @@
     #[derive_message_formats]
     fn message(&self) -> String {
         "`os.replace()` should be replaced by `Path.replace()`".to_string()
->>>>>>> 5d78b311
     }
 }
 
