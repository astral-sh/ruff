--- conflicted
+++ resolved
@@ -809,16 +809,6 @@
 5   | p = "/foo"
 6   | q = "bar"
 --------------------------------------------------------------------------------
-<<<<<<< HEAD
-122 123 | 
-123 124 | os.makedirs("name", 0o777, False)
-124 125 | 
-125     |-os.makedirs(name="name", mode=0o777, exist_ok=False)
-    126 |+pathlib.Path("name").mkdir(mode=0o777, exist_ok=False, parents=True)
-126 127 | 
-127 128 | os.makedirs("name", unknown_kwarg=True)
-128 129 | 
-=======
 123 | 
 124 | os.makedirs("name", 0o777, False)
 125 | 
@@ -826,7 +816,7 @@
 126 + pathlib.Path("name").mkdir(mode=0o777, exist_ok=False, parents=True)
 127 | 
 128 | os.makedirs("name", unknown_kwarg=True)
->>>>>>> 26082e8e
+129 | 
 
 PTH103 `os.makedirs()` should be replaced by `Path.mkdir(parents=True)`
    --> full_name.py:127:1
@@ -851,23 +841,21 @@
 133 | # not offer fix
     |
 help: Replace with `Path(...).chmod(...)`
-
-ℹ Safe fix
-1   1   | import os
-2   2   | import os.path
-    3   |+import pathlib
-3   4   | 
-4   5   | p = "/foo"
-5   6   | q = "bar"
---------------------------------------------------------------------------------
-128 129 | 
-129 130 | # https://github.com/astral-sh/ruff/issues/20134
-130 131 | # fixable
-131     |-os.chmod("pth1_link", 0o600, follow_symlinks=False)
-    132 |+pathlib.Path("pth1_link").chmod(0o600, follow_symlinks=False)
-132 133 | 
-133 134 | # not offer fix
-134 135 | os.chmod("pth1_link", 0o600, follow_symlinks="False")
+1   | import os
+2   | import os.path
+3   + import pathlib
+4   | 
+5   | p = "/foo"
+6   | q = "bar"
+--------------------------------------------------------------------------------
+129 | 
+130 | # https://github.com/astral-sh/ruff/issues/20134
+131 | # fixable
+    - os.chmod("pth1_link", 0o600, follow_symlinks=False)
+132 + pathlib.Path("pth1_link").chmod(0o600, follow_symlinks=False)
+133 | 
+134 | # not offer fix
+135 | os.chmod("pth1_link", 0o600, follow_symlinks="False")
 
 PTH101 `os.chmod()` should be replaced by `Path.chmod()`
    --> full_name.py:134:1
