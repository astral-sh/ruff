use ruff_diagnostics::{AlwaysFixableViolation, Diagnostic, Edit, Fix, Violation};
use ruff_macros::{derive_message_formats, violation};
use ruff_python_ast::call_path::CallPath;
use ruff_python_ast::{
    self as ast, Arguments, Constant, Expr, Operator, ParameterWithDefault, Parameters, Stmt,
    UnaryOp,
};
use ruff_python_semantic::{ScopeKind, SemanticModel};
use ruff_source_file::Locator;
use ruff_text_size::Ranged;

use crate::checkers::ast::Checker;
use crate::importer::ImportRequest;
use crate::registry::AsRule;
use crate::rules::flake8_pyi::rules::TypingModule;
use crate::settings::types::PythonVersion;

/// ## What it does
/// Checks for typed function arguments in stubs with default values that
<<<<<<< HEAD
/// are not simple (int, float, complex, bytes, str, bool, None, ..., or
/// simple container literals).
///
/// ## Why is this bad?
/// Type checkers ignore the default value, so it's not useful for type-checking
/// purposes. However, it may be valuable information for IDEs and other users
/// of stubs.
///
/// If you're writing a stub for a function that has a more complex default
/// value, use ... instead of trying to reproduce the runtime default exactly
/// in the stub. Also use ... for very long numbers, very long strings, very
/// long bytes, or defaults that vary according to the machine Python is being
/// run on.
=======
/// are not "simple" /// (i.e., `int`, `float`, `complex`, `bytes`, `str`,
/// `bool`, `None`, `...`, or simple container literals).
///
/// ## Why is this bad?
/// Stub (`.pyi`) files exist to define type hints, and are not evaluated at
/// runtime. As such, function arguments in stub files should not have default
/// values, as they are ignored by type checkers.
///
/// However, the use of default values may be useful for IDEs and other
/// consumers of stub files, and so "simple" values may be worth including and
/// are permitted by this rule.
///
/// Instead of including and reproducing a complex value, use `...` to indicate
/// that the assignment has a default value, but that the value is non-simple
/// or varies according to the current platform or Python version.
>>>>>>> 1df8101b
///
/// ## Example
/// ```python
/// def foo(arg: List[int] = []) -> None:
///     ...
/// ```
///
/// Use instead:
/// ```python
/// def foo(arg: List[int] = ...) -> None:
///     ...
/// ```
///
/// ## References
<<<<<<< HEAD
/// - [flake8-pyi Error Codes](https://github.com/PyCQA/flake8-pyi/blob/main/ERRORCODES.md)
=======
/// - [`flake8-pyi`](https://github.com/PyCQA/flake8-pyi/blob/main/ERRORCODES.md)
>>>>>>> 1df8101b
#[violation]
pub struct TypedArgumentDefaultInStub;

impl AlwaysFixableViolation for TypedArgumentDefaultInStub {
    #[derive_message_formats]
    fn message(&self) -> String {
        format!("Only simple default values allowed for typed arguments")
    }

    fn fix_title(&self) -> String {
        "Replace default value with `...`".to_string()
    }
}

/// ## What it does
/// Checks for untyped function arguments in stubs with default values that
<<<<<<< HEAD
/// are not simple (int, float, complex, bytes, str, bool, None, ..., or
/// simple container literals).
///
/// ## Why is this bad?
/// Type checkers ignore the default value, so it's not useful for type-checking
/// purposes. However, it may be valuable information for IDEs and other users
/// of stubs.
///
/// If you're writing a stub for a function that has a more complex default
/// value, use ... instead of trying to reproduce the runtime default exactly
/// in the stub. Also use ... for very long numbers, very long strings, very
/// long bytes, or defaults that vary according to the machine Python is being
/// run on.
=======
/// are not "simple" /// (i.e., `int`, `float`, `complex`, `bytes`, `str`,
/// `bool`, `None`, `...`, or simple container literals).
///
/// ## Why is this bad?
/// Stub (`.pyi`) files exist to define type hints, and are not evaluated at
/// runtime. As such, function arguments in stub files should not have default
/// values, as they are ignored by type checkers.
///
/// However, the use of default values may be useful for IDEs and other
/// consumers of stub files, and so "simple" values may be worth including and
/// are permitted by this rule.
///
/// Instead of including and reproducing a complex value, use `...` to indicate
/// that the assignment has a default value, but that the value is non-simple
/// or varies according to the current platform or Python version.
>>>>>>> 1df8101b
///
/// ## Example
/// ```python
/// def foo(arg=[]) -> None:
///     ...
/// ```
///
/// Use instead:
/// ```python
/// def foo(arg=...) -> None:
///     ...
/// ```
///
/// ## References
<<<<<<< HEAD
/// - [flake8-pyi Error Codes](https://github.com/PyCQA/flake8-pyi/blob/main/ERRORCODES.md)
=======
/// - [`flake8-pyi`](https://github.com/PyCQA/flake8-pyi/blob/main/ERRORCODES.md)
>>>>>>> 1df8101b
#[violation]
pub struct ArgumentDefaultInStub;

impl AlwaysFixableViolation for ArgumentDefaultInStub {
    #[derive_message_formats]
    fn message(&self) -> String {
        format!("Only simple default values allowed for arguments")
    }

    fn fix_title(&self) -> String {
        "Replace default value with `...`".to_string()
    }
}

/// ## What it does
<<<<<<< HEAD
/// Checks for assignments in stubs with default values that are not simple
/// (int, float, complex, bytes, str, bool, None, ..., or simple container literals).
///
/// ## Why is this bad?
/// Type checkers ignore the default value, so it's not useful for type-checking
/// purposes. However, it may be valuable information for IDEs and other users
/// of stubs.
///
/// If you're writing a stub for a function that has a more complex default
/// value, use ... instead of trying to reproduce the runtime default exactly
/// in the stub. Also use ... for very long numbers, very long strings, very
/// long bytes, or defaults that vary according to the machine Python is being
/// run on.
=======
/// Checks for assignments in stubs with default values that are not "simple"
/// (i.e., `int`, `float`, `complex`, `bytes`, `str`, `bool`, `None`, `...`, or
/// simple container literals).
///
/// ## Why is this bad?
/// Stub (`.pyi`) files exist to define type hints, and are not evaluated at
/// runtime. As such, assignments in stub files should not include values,
/// as they are ignored by type checkers.
///
/// However, the use of such values may be useful for IDEs and other consumers
/// of stub files, and so "simple" values may be worth including and are
/// permitted by this rule.
///
/// Instead of including and reproducing a complex value, use `...` to indicate
/// that the assignment has a default value, but that the value is non-simple
/// or varies according to the current platform or Python version.
>>>>>>> 1df8101b
///
/// ## Example
/// ```python
/// foo: str = "..."
/// ```
///
/// Use instead:
/// ```python
/// foo: str = ...
/// ```
///
/// ## References
<<<<<<< HEAD
/// - [flake8-pyi Error Codes](https://github.com/PyCQA/flake8-pyi/blob/main/ERRORCODES.md)
=======
/// - [`flake8-pyi`](https://github.com/PyCQA/flake8-pyi/blob/main/ERRORCODES.md)
>>>>>>> 1df8101b
#[violation]
pub struct AssignmentDefaultInStub;

impl AlwaysFixableViolation for AssignmentDefaultInStub {
    #[derive_message_formats]
    fn message(&self) -> String {
        format!("Only simple default values allowed for assignments")
    }

    fn fix_title(&self) -> String {
        "Replace default value with `...`".to_string()
    }
}

/// ## What it does?
<<<<<<< HEAD
/// Checks for assignments in stub files without type annotations.
///
/// ## Why is this bad?
/// Stub files should contain type annotations.
=======
/// Checks for unannotated assignments in stub (`.pyi`) files.
///
/// ## Why is this bad?
/// Stub files exist to provide type hints, and are never executed. As such,
/// all assignments in stub files should be annotated with a type.
>>>>>>> 1df8101b
#[violation]
pub struct UnannotatedAssignmentInStub {
    name: String,
}

impl Violation for UnannotatedAssignmentInStub {
    #[derive_message_formats]
    fn message(&self) -> String {
        let UnannotatedAssignmentInStub { name } = self;
        format!("Need type annotation for `{name}`")
    }
}

/// ## What it does
/// Checks that `__all__`, `__match_args__`, and `__slots__` variables are
/// assigned to values when defined in stub files.
///
/// ## Why is this bad?
/// Special variables like `__all__` have the same semantics in stub files
/// as they do in Python modules, and so should be consistent with their
/// runtime counterparts.
///
/// ## Example
/// ```python
/// __all__: list[str]
/// ```
///
/// Use instead:
/// ```python
/// __all__: list[str] = ["foo", "bar"]
/// ```
#[violation]
pub struct UnassignedSpecialVariableInStub {
    name: String,
}

impl Violation for UnassignedSpecialVariableInStub {
    #[derive_message_formats]
    fn message(&self) -> String {
        let UnassignedSpecialVariableInStub { name } = self;
        format!("`{name}` in a stub file must have a value, as it has the same semantics as `{name}` at runtime")
    }
}

/// ## What it does
/// Checks for type alias definitions that are not annotated with
/// `typing.TypeAlias`.
///
/// ## Why is this bad?
/// In Python, a type alias is defined by assigning a type to a variable (e.g.,
/// `Vector = list[float]`).
///
/// It's best to annotate type aliases with the `typing.TypeAlias` type to
/// make it clear that the statement is a type alias declaration, as opposed
/// to a normal variable assignment.
///
/// ## Example
/// ```python
/// Vector = list[float]
/// ```
///
/// Use instead:
/// ```python
/// from typing import TypeAlias
///
/// Vector: TypeAlias = list[float]
/// ```
#[violation]
pub struct TypeAliasWithoutAnnotation {
    module: TypingModule,
    name: String,
    value: String,
}

impl AlwaysFixableViolation for TypeAliasWithoutAnnotation {
    #[derive_message_formats]
    fn message(&self) -> String {
        let TypeAliasWithoutAnnotation {
            module,
            name,
            value,
        } = self;
        format!("Use `{module}.TypeAlias` for type alias, e.g., `{name}: TypeAlias = {value}`")
    }

    fn fix_title(&self) -> String {
        "Add `TypeAlias` annotation".to_string()
    }
}

fn is_allowed_negated_math_attribute(call_path: &CallPath) -> bool {
    matches!(call_path.as_slice(), ["math", "inf" | "e" | "pi" | "tau"])
}

fn is_allowed_math_attribute(call_path: &CallPath) -> bool {
    matches!(
        call_path.as_slice(),
        ["math", "inf" | "nan" | "e" | "pi" | "tau"]
            | [
                "sys",
                "stdin"
                    | "stdout"
                    | "stderr"
                    | "version"
                    | "version_info"
                    | "platform"
                    | "executable"
                    | "prefix"
                    | "exec_prefix"
                    | "base_prefix"
                    | "byteorder"
                    | "maxsize"
                    | "hexversion"
                    | "winver"
            ]
    )
}

fn is_valid_default_value_with_annotation(
    default: &Expr,
    allow_container: bool,
    locator: &Locator,
    semantic: &SemanticModel,
) -> bool {
    match default {
        Expr::Constant(_) => {
            return true;
        }
        Expr::List(ast::ExprList { elts, .. })
        | Expr::Tuple(ast::ExprTuple { elts, .. })
        | Expr::Set(ast::ExprSet { elts, range: _ }) => {
            return allow_container
                && elts.len() <= 10
                && elts
                    .iter()
                    .all(|e| is_valid_default_value_with_annotation(e, false, locator, semantic));
        }
        Expr::Dict(ast::ExprDict {
            keys,
            values,
            range: _,
        }) => {
            return allow_container
                && keys.len() <= 10
                && keys.iter().zip(values).all(|(k, v)| {
                    k.as_ref().is_some_and(|k| {
                        is_valid_default_value_with_annotation(k, false, locator, semantic)
                    }) && is_valid_default_value_with_annotation(v, false, locator, semantic)
                });
        }
        Expr::UnaryOp(ast::ExprUnaryOp {
            op: UnaryOp::USub,
            operand,
            range: _,
        }) => {
            match operand.as_ref() {
                // Ex) `-1`, `-3.14`, `2j`
                Expr::Constant(ast::ExprConstant {
                    value: Constant::Int(..) | Constant::Float(..) | Constant::Complex { .. },
                    ..
                }) => return true,
                // Ex) `-math.inf`, `-math.pi`, etc.
                Expr::Attribute(_) => {
                    if semantic
                        .resolve_call_path(operand)
                        .as_ref()
                        .is_some_and(is_allowed_negated_math_attribute)
                    {
                        return true;
                    }
                }
                _ => {}
            }
        }
        Expr::BinOp(ast::ExprBinOp {
            left,
            op: Operator::Add | Operator::Sub,
            right,
            range: _,
        }) => {
            // Ex) `1 + 2j`, `1 - 2j`, `-1 - 2j`, `-1 + 2j`
            if let Expr::Constant(ast::ExprConstant {
                value: Constant::Complex { .. },
                ..
            }) = right.as_ref()
            {
                // Ex) `1 + 2j`, `1 - 2j`
                if let Expr::Constant(ast::ExprConstant {
                    value: Constant::Int(..) | Constant::Float(..),
                    ..
                }) = left.as_ref()
                {
                    return locator.slice(left.as_ref()).len() <= 10;
                } else if let Expr::UnaryOp(ast::ExprUnaryOp {
                    op: UnaryOp::USub,
                    operand,
                    range: _,
                }) = left.as_ref()
                {
                    // Ex) `-1 + 2j`, `-1 - 2j`
                    if let Expr::Constant(ast::ExprConstant {
                        value: Constant::Int(..) | Constant::Float(..),
                        ..
                    }) = operand.as_ref()
                    {
                        return locator.slice(operand.as_ref()).len() <= 10;
                    }
                }
            }
        }
        // Ex) `math.inf`, `sys.stdin`, etc.
        Expr::Attribute(_) => {
            if semantic
                .resolve_call_path(default)
                .as_ref()
                .is_some_and(is_allowed_math_attribute)
            {
                return true;
            }
        }
        _ => {}
    }
    false
}

/// Returns `true` if an [`Expr`] appears to be a valid PEP 604 union. (e.g. `int | None`)
fn is_valid_pep_604_union(annotation: &Expr) -> bool {
    /// Returns `true` if an [`Expr`] appears to be a valid PEP 604 union member.
    fn is_valid_pep_604_union_member(value: &Expr) -> bool {
        match value {
            Expr::BinOp(ast::ExprBinOp {
                left,
                op: Operator::BitOr,
                right,
                range: _,
            }) => is_valid_pep_604_union_member(left) && is_valid_pep_604_union_member(right),
            Expr::Name(_)
            | Expr::Subscript(_)
            | Expr::Attribute(_)
            | Expr::Constant(ast::ExprConstant {
                value: Constant::None,
                ..
            }) => true,
            _ => false,
        }
    }

    // The top-level expression must be a bit-or operation.
    let Expr::BinOp(ast::ExprBinOp {
        left,
        op: Operator::BitOr,
        right,
        range: _,
    }) = annotation
    else {
        return false;
    };

    // The left and right operands must be valid union members.
    is_valid_pep_604_union_member(left) && is_valid_pep_604_union_member(right)
}

/// Returns `true` if an [`Expr`] appears to be a valid default value without an annotation.
fn is_valid_default_value_without_annotation(default: &Expr) -> bool {
    matches!(
        default,
        Expr::Call(_)
            | Expr::Name(_)
            | Expr::Attribute(_)
            | Expr::Subscript(_)
            | Expr::Constant(ast::ExprConstant {
                value: Constant::Ellipsis | Constant::None,
                ..
            })
    ) || is_valid_pep_604_union(default)
}

/// Returns `true` if an [`Expr`] appears to be `TypeVar`, `TypeVarTuple`, `NewType`, or `ParamSpec`
/// call.
fn is_type_var_like_call(expr: &Expr, semantic: &SemanticModel) -> bool {
    let Expr::Call(ast::ExprCall { func, .. }) = expr else {
        return false;
    };
    semantic.resolve_call_path(func).is_some_and(|call_path| {
        matches!(
            call_path.as_slice(),
            [
                "typing" | "typing_extensions",
                "TypeVar" | "TypeVarTuple" | "NewType" | "ParamSpec"
            ]
        )
    })
}

/// Returns `true` if this is a "special" assignment which must have a value (e.g., an assignment to
/// `__all__`).
fn is_special_assignment(target: &Expr, semantic: &SemanticModel) -> bool {
    if let Expr::Name(ast::ExprName { id, .. }) = target {
        match id.as_str() {
            "__all__" => semantic.current_scope().kind.is_module(),
            "__match_args__" | "__slots__" => semantic.current_scope().kind.is_class(),
            _ => false,
        }
    } else {
        false
    }
}

/// Returns `true` if this is an assignment to a simple `Final`-annotated variable.
fn is_final_assignment(annotation: &Expr, value: &Expr, semantic: &SemanticModel) -> bool {
    if matches!(value, Expr::Name(_) | Expr::Attribute(_)) {
        if semantic.match_typing_expr(annotation, "Final") {
            return true;
        }
    }
    false
}

/// Returns `true` if the a class is an enum, based on its base classes.
fn is_enum(arguments: Option<&Arguments>, semantic: &SemanticModel) -> bool {
    let Some(Arguments { args: bases, .. }) = arguments else {
        return false;
    };
    return bases.iter().any(|expr| {
        semantic.resolve_call_path(expr).is_some_and(|call_path| {
            matches!(
                call_path.as_slice(),
                [
                    "enum",
                    "Enum" | "Flag" | "IntEnum" | "IntFlag" | "StrEnum" | "ReprEnum"
                ]
            )
        })
    });
}

/// Returns `true` if an [`Expr`] is a value that should be annotated with `typing.TypeAlias`.
///
/// This is relatively conservative, as it's hard to reliably detect whether a right-hand side is a
/// valid type alias. In particular, this function checks for uses of `typing.Any`, `None`,
/// parameterized generics, and PEP 604-style unions.
fn is_annotatable_type_alias(value: &Expr, semantic: &SemanticModel) -> bool {
    matches!(
        value,
        Expr::Subscript(_)
            | Expr::Constant(ast::ExprConstant {
                value: Constant::None,
                ..
            }),
    ) || is_valid_pep_604_union(value)
        || semantic.match_typing_expr(value, "Any")
}

/// PYI011
pub(crate) fn typed_argument_simple_defaults(checker: &mut Checker, parameters: &Parameters) {
    for ParameterWithDefault {
        parameter,
        default,
        range: _,
    } in parameters
        .posonlyargs
        .iter()
        .chain(&parameters.args)
        .chain(&parameters.kwonlyargs)
    {
        let Some(default) = default else {
            continue;
        };
        if parameter.annotation.is_some() {
            if !is_valid_default_value_with_annotation(
                default,
                true,
                checker.locator(),
                checker.semantic(),
            ) {
                let mut diagnostic = Diagnostic::new(TypedArgumentDefaultInStub, default.range());

                if checker.patch(diagnostic.kind.rule()) {
                    diagnostic.set_fix(Fix::suggested(Edit::range_replacement(
                        "...".to_string(),
                        default.range(),
                    )));
                }

                checker.diagnostics.push(diagnostic);
            }
        }
    }
}

/// PYI014
pub(crate) fn argument_simple_defaults(checker: &mut Checker, parameters: &Parameters) {
    for ParameterWithDefault {
        parameter,
        default,
        range: _,
    } in parameters
        .posonlyargs
        .iter()
        .chain(&parameters.args)
        .chain(&parameters.kwonlyargs)
    {
        let Some(default) = default else {
            continue;
        };
        if parameter.annotation.is_none() {
            if !is_valid_default_value_with_annotation(
                default,
                true,
                checker.locator(),
                checker.semantic(),
            ) {
                let mut diagnostic = Diagnostic::new(ArgumentDefaultInStub, default.range());

                if checker.patch(diagnostic.kind.rule()) {
                    diagnostic.set_fix(Fix::suggested(Edit::range_replacement(
                        "...".to_string(),
                        default.range(),
                    )));
                }

                checker.diagnostics.push(diagnostic);
            }
        }
    }
}

/// PYI015
pub(crate) fn assignment_default_in_stub(checker: &mut Checker, targets: &[Expr], value: &Expr) {
    let [target] = targets else {
        return;
    };
    if !target.is_name_expr() {
        return;
    }
    if is_special_assignment(target, checker.semantic()) {
        return;
    }
    if is_type_var_like_call(value, checker.semantic()) {
        return;
    }
    if is_valid_default_value_without_annotation(value) {
        return;
    }
    if is_valid_default_value_with_annotation(value, true, checker.locator(), checker.semantic()) {
        return;
    }

    let mut diagnostic = Diagnostic::new(AssignmentDefaultInStub, value.range());
    if checker.patch(diagnostic.kind.rule()) {
        diagnostic.set_fix(Fix::suggested(Edit::range_replacement(
            "...".to_string(),
            value.range(),
        )));
    }
    checker.diagnostics.push(diagnostic);
}

/// PYI015
pub(crate) fn annotated_assignment_default_in_stub(
    checker: &mut Checker,
    target: &Expr,
    value: &Expr,
    annotation: &Expr,
) {
    if checker
        .semantic()
        .match_typing_expr(annotation, "TypeAlias")
    {
        return;
    }
    if is_special_assignment(target, checker.semantic()) {
        return;
    }
    if is_type_var_like_call(value, checker.semantic()) {
        return;
    }
    if is_final_assignment(annotation, value, checker.semantic()) {
        return;
    }
    if is_valid_default_value_with_annotation(value, true, checker.locator(), checker.semantic()) {
        return;
    }

    let mut diagnostic = Diagnostic::new(AssignmentDefaultInStub, value.range());
    if checker.patch(diagnostic.kind.rule()) {
        diagnostic.set_fix(Fix::suggested(Edit::range_replacement(
            "...".to_string(),
            value.range(),
        )));
    }
    checker.diagnostics.push(diagnostic);
}

/// PYI052
pub(crate) fn unannotated_assignment_in_stub(
    checker: &mut Checker,
    targets: &[Expr],
    value: &Expr,
) {
    let [target] = targets else {
        return;
    };
    let Expr::Name(ast::ExprName { id, .. }) = target else {
        return;
    };
    if is_special_assignment(target, checker.semantic()) {
        return;
    }
    if is_type_var_like_call(value, checker.semantic()) {
        return;
    }
    if is_valid_default_value_without_annotation(value) {
        return;
    }
    if !is_valid_default_value_with_annotation(value, true, checker.locator(), checker.semantic()) {
        return;
    }

    if let ScopeKind::Class(ast::StmtClassDef { arguments, .. }) =
        checker.semantic().current_scope().kind
    {
        if is_enum(arguments.as_deref(), checker.semantic()) {
            return;
        }
    }
    checker.diagnostics.push(Diagnostic::new(
        UnannotatedAssignmentInStub {
            name: id.to_string(),
        },
        value.range(),
    ));
}

/// PYI035
pub(crate) fn unassigned_special_variable_in_stub(
    checker: &mut Checker,
    target: &Expr,
    stmt: &Stmt,
) {
    let Expr::Name(ast::ExprName { id, .. }) = target else {
        return;
    };

    if !is_special_assignment(target, checker.semantic()) {
        return;
    }

    checker.diagnostics.push(Diagnostic::new(
        UnassignedSpecialVariableInStub {
            name: id.to_string(),
        },
        stmt.range(),
    ));
}

/// PYI026
pub(crate) fn type_alias_without_annotation(checker: &mut Checker, value: &Expr, targets: &[Expr]) {
    let [target] = targets else {
        return;
    };

    let Expr::Name(ast::ExprName { id, .. }) = target else {
        return;
    };

    if !is_annotatable_type_alias(value, checker.semantic()) {
        return;
    }

    let module = if checker.settings.target_version >= PythonVersion::Py310 {
        TypingModule::Typing
    } else {
        TypingModule::TypingExtensions
    };

    let mut diagnostic = Diagnostic::new(
        TypeAliasWithoutAnnotation {
            module,
            name: id.to_string(),
            value: checker.generator().expr(value),
        },
        target.range(),
    );
    if checker.patch(diagnostic.kind.rule()) {
        diagnostic.try_set_fix(|| {
            let (import_edit, binding) = checker.importer().get_or_import_symbol(
                &ImportRequest::import(module.as_str(), "TypeAlias"),
                target.start(),
                checker.semantic(),
            )?;
            Ok(Fix::suggested_edits(
                Edit::range_replacement(format!("{id}: {binding}"), target.range()),
                [import_edit],
            ))
        });
    }
    checker.diagnostics.push(diagnostic);
}<|MERGE_RESOLUTION|>--- conflicted
+++ resolved
@@ -17,21 +17,6 @@
 
 /// ## What it does
 /// Checks for typed function arguments in stubs with default values that
-<<<<<<< HEAD
-/// are not simple (int, float, complex, bytes, str, bool, None, ..., or
-/// simple container literals).
-///
-/// ## Why is this bad?
-/// Type checkers ignore the default value, so it's not useful for type-checking
-/// purposes. However, it may be valuable information for IDEs and other users
-/// of stubs.
-///
-/// If you're writing a stub for a function that has a more complex default
-/// value, use ... instead of trying to reproduce the runtime default exactly
-/// in the stub. Also use ... for very long numbers, very long strings, very
-/// long bytes, or defaults that vary according to the machine Python is being
-/// run on.
-=======
 /// are not "simple" /// (i.e., `int`, `float`, `complex`, `bytes`, `str`,
 /// `bool`, `None`, `...`, or simple container literals).
 ///
@@ -47,7 +32,6 @@
 /// Instead of including and reproducing a complex value, use `...` to indicate
 /// that the assignment has a default value, but that the value is non-simple
 /// or varies according to the current platform or Python version.
->>>>>>> 1df8101b
 ///
 /// ## Example
 /// ```python
@@ -62,11 +46,7 @@
 /// ```
 ///
 /// ## References
-<<<<<<< HEAD
-/// - [flake8-pyi Error Codes](https://github.com/PyCQA/flake8-pyi/blob/main/ERRORCODES.md)
-=======
 /// - [`flake8-pyi`](https://github.com/PyCQA/flake8-pyi/blob/main/ERRORCODES.md)
->>>>>>> 1df8101b
 #[violation]
 pub struct TypedArgumentDefaultInStub;
 
@@ -83,21 +63,6 @@
 
 /// ## What it does
 /// Checks for untyped function arguments in stubs with default values that
-<<<<<<< HEAD
-/// are not simple (int, float, complex, bytes, str, bool, None, ..., or
-/// simple container literals).
-///
-/// ## Why is this bad?
-/// Type checkers ignore the default value, so it's not useful for type-checking
-/// purposes. However, it may be valuable information for IDEs and other users
-/// of stubs.
-///
-/// If you're writing a stub for a function that has a more complex default
-/// value, use ... instead of trying to reproduce the runtime default exactly
-/// in the stub. Also use ... for very long numbers, very long strings, very
-/// long bytes, or defaults that vary according to the machine Python is being
-/// run on.
-=======
 /// are not "simple" /// (i.e., `int`, `float`, `complex`, `bytes`, `str`,
 /// `bool`, `None`, `...`, or simple container literals).
 ///
@@ -113,7 +78,6 @@
 /// Instead of including and reproducing a complex value, use `...` to indicate
 /// that the assignment has a default value, but that the value is non-simple
 /// or varies according to the current platform or Python version.
->>>>>>> 1df8101b
 ///
 /// ## Example
 /// ```python
@@ -128,11 +92,7 @@
 /// ```
 ///
 /// ## References
-<<<<<<< HEAD
-/// - [flake8-pyi Error Codes](https://github.com/PyCQA/flake8-pyi/blob/main/ERRORCODES.md)
-=======
 /// - [`flake8-pyi`](https://github.com/PyCQA/flake8-pyi/blob/main/ERRORCODES.md)
->>>>>>> 1df8101b
 #[violation]
 pub struct ArgumentDefaultInStub;
 
@@ -148,21 +108,6 @@
 }
 
 /// ## What it does
-<<<<<<< HEAD
-/// Checks for assignments in stubs with default values that are not simple
-/// (int, float, complex, bytes, str, bool, None, ..., or simple container literals).
-///
-/// ## Why is this bad?
-/// Type checkers ignore the default value, so it's not useful for type-checking
-/// purposes. However, it may be valuable information for IDEs and other users
-/// of stubs.
-///
-/// If you're writing a stub for a function that has a more complex default
-/// value, use ... instead of trying to reproduce the runtime default exactly
-/// in the stub. Also use ... for very long numbers, very long strings, very
-/// long bytes, or defaults that vary according to the machine Python is being
-/// run on.
-=======
 /// Checks for assignments in stubs with default values that are not "simple"
 /// (i.e., `int`, `float`, `complex`, `bytes`, `str`, `bool`, `None`, `...`, or
 /// simple container literals).
@@ -179,7 +124,6 @@
 /// Instead of including and reproducing a complex value, use `...` to indicate
 /// that the assignment has a default value, but that the value is non-simple
 /// or varies according to the current platform or Python version.
->>>>>>> 1df8101b
 ///
 /// ## Example
 /// ```python
@@ -192,11 +136,7 @@
 /// ```
 ///
 /// ## References
-<<<<<<< HEAD
-/// - [flake8-pyi Error Codes](https://github.com/PyCQA/flake8-pyi/blob/main/ERRORCODES.md)
-=======
 /// - [`flake8-pyi`](https://github.com/PyCQA/flake8-pyi/blob/main/ERRORCODES.md)
->>>>>>> 1df8101b
 #[violation]
 pub struct AssignmentDefaultInStub;
 
@@ -212,18 +152,11 @@
 }
 
 /// ## What it does?
-<<<<<<< HEAD
-/// Checks for assignments in stub files without type annotations.
-///
-/// ## Why is this bad?
-/// Stub files should contain type annotations.
-=======
 /// Checks for unannotated assignments in stub (`.pyi`) files.
 ///
 /// ## Why is this bad?
 /// Stub files exist to provide type hints, and are never executed. As such,
 /// all assignments in stub files should be annotated with a type.
->>>>>>> 1df8101b
 #[violation]
 pub struct UnannotatedAssignmentInStub {
     name: String,
