--- conflicted
+++ resolved
@@ -1,13 +1,9 @@
 use ruff_python_ast::{Expr, StmtAssign};
 
-<<<<<<< HEAD
-=======
-use ruff_diagnostics::Violation;
->>>>>>> a3ee6bb3
 use ruff_macros::{ViolationMetadata, derive_message_formats};
 
+use crate::Violation;
 use crate::checkers::ast::Checker;
-use crate::{Diagnostic, Violation};
 
 /// ## What it does
 /// Checks for assignments with multiple or non-name targets in stub files.
