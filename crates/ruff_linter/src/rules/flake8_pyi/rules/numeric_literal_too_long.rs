use ruff_python_ast::Expr;
use ruff_text_size::{Ranged, TextSize};

<<<<<<< HEAD
=======
use ruff_diagnostics::{AlwaysFixableViolation, Edit, Fix};
>>>>>>> a3ee6bb3
use ruff_macros::{ViolationMetadata, derive_message_formats};

use crate::checkers::ast::Checker;
use crate::{AlwaysFixableViolation, Diagnostic, Edit, Fix};

/// ## What it does
/// Checks for numeric literals with a string representation longer than ten
/// characters.
///
/// ## Why is this bad?
/// If a function has a default value where the literal representation is
/// greater than 10 characters, the value is likely to be an implementation
/// detail or a constant that varies depending on the system you're running on.
///
/// Default values like these should generally be omitted from stubs. Use
/// ellipses (`...`) instead.
///
/// ## Example
///
/// ```pyi
/// def foo(arg: int = 693568516352839939918568862861217771399698285293568) -> None: ...
/// ```
///
/// Use instead:
///
/// ```pyi
/// def foo(arg: int = ...) -> None: ...
/// ```
#[derive(ViolationMetadata)]
pub(crate) struct NumericLiteralTooLong;

impl AlwaysFixableViolation for NumericLiteralTooLong {
    #[derive_message_formats]
    fn message(&self) -> String {
        "Numeric literals with a string representation longer than ten characters are not permitted"
            .to_string()
    }

    fn fix_title(&self) -> String {
        "Replace with `...`".to_string()
    }
}

/// PYI054
pub(crate) fn numeric_literal_too_long(checker: &Checker, expr: &Expr) {
    if expr.range().len() <= TextSize::new(10) {
        return;
    }

    let mut diagnostic = checker.report_diagnostic(NumericLiteralTooLong, expr.range());
    diagnostic.set_fix(Fix::safe_edit(Edit::range_replacement(
        "...".to_string(),
        expr.range(),
    )));
}<|MERGE_RESOLUTION|>--- conflicted
+++ resolved
@@ -1,14 +1,10 @@
 use ruff_python_ast::Expr;
 use ruff_text_size::{Ranged, TextSize};
 
-<<<<<<< HEAD
-=======
-use ruff_diagnostics::{AlwaysFixableViolation, Edit, Fix};
->>>>>>> a3ee6bb3
 use ruff_macros::{ViolationMetadata, derive_message_formats};
 
 use crate::checkers::ast::Checker;
-use crate::{AlwaysFixableViolation, Diagnostic, Edit, Fix};
+use crate::{AlwaysFixableViolation, Edit, Fix};
 
 /// ## What it does
 /// Checks for numeric literals with a string representation longer than ten
