use ruff_diagnostics::{AlwaysFixableViolation, Diagnostic, Fix};
use ruff_macros::{derive_message_formats, violation};
use ruff_python_ast::{self as ast};
use ruff_text_size::Ranged;

use crate::checkers::ast::Checker;
use crate::fix;
use crate::registry::AsRule;

/// ## What it does
/// Checks for the presence of the `pass` statement within a class body
<<<<<<< HEAD
/// in a stub file, which is not allowed according to the recommended
/// convention for stub files.
///
/// ## Why is this bad?
/// In stub files, Python code is written to provide type hints and
/// annotations without including actual runtime logic. The `pass` statement
/// serves no purpose in a stub file and should be omitted to maintain
/// consistency with the stub file convention.
=======
/// in a stub (`.pyi`) file.
///
/// ## Why is this bad?
/// In stub files, class definitions are intended to provide type hints, but
/// are never actually evaluated. As such, it's unnecessary to include a `pass`
/// statement in a class body, since it has no effect.
///
/// Instead of `pass`, prefer `...` to indicate that the class body is empty
/// and adhere to common stub file conventions.
>>>>>>> 1df8101b
///
/// ## Example
/// ```python
/// class MyClass:
///     pass
/// ```
///
/// Use instead:
/// ```python
/// class MyClass:
///     ...
/// ```
///
/// ## References
<<<<<<< HEAD
/// - [Mypy Stub Files Documentation](https://mypy.readthedocs.io/en/stable/stubs.html)
=======
/// - [Mypy documentation: Stub files](https://mypy.readthedocs.io/en/stable/stubs.html)
>>>>>>> 1df8101b
#[violation]
pub struct PassInClassBody;

impl AlwaysFixableViolation for PassInClassBody {
    #[derive_message_formats]
    fn message(&self) -> String {
        format!("Class body must not contain `pass`")
    }

    fn fix_title(&self) -> String {
        format!("Remove unnecessary `pass`")
    }
}

/// PYI012
pub(crate) fn pass_in_class_body(checker: &mut Checker, class_def: &ast::StmtClassDef) {
    // `pass` is required in these situations (or handled by `pass_statement_stub_body`).
    if class_def.body.len() < 2 {
        return;
    }

    for stmt in &class_def.body {
        if !stmt.is_pass_stmt() {
            continue;
        }

        let mut diagnostic = Diagnostic::new(PassInClassBody, stmt.range());
        if checker.patch(diagnostic.kind.rule()) {
            let edit =
                fix::edits::delete_stmt(stmt, Some(stmt), checker.locator(), checker.indexer());
            diagnostic.set_fix(Fix::automatic(edit).isolate(Checker::isolation(
                checker.semantic().current_statement_id(),
            )));
        }
        checker.diagnostics.push(diagnostic);
    }
}<|MERGE_RESOLUTION|>--- conflicted
+++ resolved
@@ -9,16 +9,6 @@
 
 /// ## What it does
 /// Checks for the presence of the `pass` statement within a class body
-<<<<<<< HEAD
-/// in a stub file, which is not allowed according to the recommended
-/// convention for stub files.
-///
-/// ## Why is this bad?
-/// In stub files, Python code is written to provide type hints and
-/// annotations without including actual runtime logic. The `pass` statement
-/// serves no purpose in a stub file and should be omitted to maintain
-/// consistency with the stub file convention.
-=======
 /// in a stub (`.pyi`) file.
 ///
 /// ## Why is this bad?
@@ -28,7 +18,6 @@
 ///
 /// Instead of `pass`, prefer `...` to indicate that the class body is empty
 /// and adhere to common stub file conventions.
->>>>>>> 1df8101b
 ///
 /// ## Example
 /// ```python
@@ -43,11 +32,7 @@
 /// ```
 ///
 /// ## References
-<<<<<<< HEAD
-/// - [Mypy Stub Files Documentation](https://mypy.readthedocs.io/en/stable/stubs.html)
-=======
 /// - [Mypy documentation: Stub files](https://mypy.readthedocs.io/en/stable/stubs.html)
->>>>>>> 1df8101b
 #[violation]
 pub struct PassInClassBody;
 
