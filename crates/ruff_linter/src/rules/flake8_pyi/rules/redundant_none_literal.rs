--- conflicted
+++ resolved
@@ -1,8 +1,4 @@
 use anyhow::Result;
-<<<<<<< HEAD
-=======
-use ruff_diagnostics::{Applicability, Edit, Fix, FixAvailability, Violation};
->>>>>>> a3ee6bb3
 use ruff_macros::{ViolationMetadata, derive_message_formats};
 use ruff_python_ast::{
     self as ast, Expr, ExprBinOp, ExprContext, ExprNoneLiteral, Operator, PythonVersion,
@@ -15,7 +11,7 @@
 use smallvec::SmallVec;
 
 use crate::checkers::ast::Checker;
-use crate::{Applicability, Diagnostic, Edit, Fix, FixAvailability, Violation};
+use crate::{Applicability, Edit, Fix, FixAvailability, Violation};
 
 /// ## What it does
 /// Checks for redundant `Literal[None]` annotations.
