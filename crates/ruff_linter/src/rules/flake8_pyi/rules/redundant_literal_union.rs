--- conflicted
+++ resolved
@@ -4,7 +4,6 @@
 use ruff_python_ast::name::Name;
 use rustc_hash::FxHashSet;
 
-<<<<<<< HEAD
 use ruff_diagnostics::{Applicability, Diagnostic, Edit, Fix, FixAvailability, Violation};
 use ruff_macros::{derive_message_formats, ViolationMetadata};
 use ruff_python_ast::{
@@ -14,13 +13,6 @@
 use ruff_python_semantic::analyze::typing::traverse_union;
 use ruff_python_semantic::SemanticModel;
 use ruff_text_size::{Ranged, TextRange};
-=======
-use ruff_macros::{ViolationMetadata, derive_message_formats};
-use ruff_python_ast::{self as ast, Expr, LiteralExpressionRef};
-use ruff_python_semantic::SemanticModel;
-use ruff_python_semantic::analyze::typing::traverse_union;
-use ruff_text_size::Ranged;
->>>>>>> f947c23c
 
 use crate::Violation;
 use crate::checkers::ast::Checker;
@@ -158,11 +150,7 @@
         };
 
         if builtin_types_in_union.contains(&literal_type) {
-<<<<<<< HEAD
             diagnostics.push(Diagnostic::new(
-=======
-            checker.report_diagnostic(
->>>>>>> f947c23c
                 RedundantLiteralUnion {
                     literal: SourceCodeSnippet::from_str(
                         checker.locator().slice(typing_literal_expr),
@@ -171,7 +159,6 @@
                     union_kind,
                 },
                 typing_literal_expr.range(),
-<<<<<<< HEAD
             ));
         } else {
             non_redundant_literal_types.push(typing_literal_expr);
@@ -266,9 +253,6 @@
             UnionKind::TypingUnion => diagnostic.try_set_optional_fix(|| {
                 generate_typing_union_fix(checker, &new_exprs, union, applicability)
             }),
-=======
-            );
->>>>>>> f947c23c
         }
     }
 
