--- conflicted
+++ resolved
@@ -213,11 +213,7 @@
             .literals()
             .any(|literal| contains_quote(literal, opposite_quote_char))
         {
-            if let Some(diagnostic) =
-                check_t_string(self.checker.locator(), self.quotes_settings, t_string)
-            {
-                self.checker.report_diagnostic(diagnostic);
-            }
+            check_t_string(self.checker, self.quotes_settings, t_string);
         }
 
         walk_t_string(self, t_string);
@@ -234,13 +230,8 @@
     quotes_settings: &flake8_quotes::settings::Settings,
     range: TextRange,
     flags: AnyStringFlags,
-<<<<<<< HEAD
-) -> Option<Diagnostic> {
+) {
     assert!(!flags.is_ft_string());
-=======
-) {
-    assert!(!flags.is_f_string());
->>>>>>> 04dc48e1
 
     let locator = checker.locator();
 
@@ -279,41 +270,34 @@
     checker: &Checker,
     quotes_settings: &flake8_quotes::settings::Settings,
     f_string: &ast::FString,
-<<<<<<< HEAD
-) -> Option<Diagnostic> {
+) {
     let ast::FString {
         flags,
         range,
         elements,
     } = f_string;
     check_ft_string(
-        locator,
+        checker,
         quotes_settings,
         AnyStringFlags::from(*flags),
         elements,
         *range,
     )
 }
-=======
-) {
-    let locator = checker.locator();
-
-    let ast::FString { flags, range, .. } = f_string;
->>>>>>> 04dc48e1
 
 /// Checks for unnecessary escaped quotes in a t-string.
 fn check_t_string(
-    locator: &Locator,
+    checker: &Checker,
     quotes_settings: &flake8_quotes::settings::Settings,
     t_string: &ast::TString,
-) -> Option<Diagnostic> {
+) {
     let ast::TString {
         flags,
         range,
         elements,
     } = t_string;
     check_ft_string(
-        locator,
+        checker,
         quotes_settings,
         AnyStringFlags::from(*flags),
         elements,
@@ -323,12 +307,12 @@
 
 /// Checks for unnecessary escaped quotes in an f-string or t-string.
 fn check_ft_string(
-    locator: &Locator,
+    checker: &Checker,
     quotes_settings: &flake8_quotes::settings::Settings,
     flags: ast::AnyStringFlags,
     elements: &ast::FTStringElements,
     range: TextRange,
-) -> Option<Diagnostic> {
+) {
     if flags.is_triple_quoted() || flags.prefix().is_raw() {
         return;
     }
@@ -343,7 +327,7 @@
 
     let mut edits = vec![];
     for literal in elements.literals() {
-        let content = locator.slice(literal);
+        let content = checker.locator().slice(literal);
         if !contains_escaped_quote(content, quote_char) {
             continue;
         }
@@ -384,13 +368,9 @@
         ),
     ));
 
-<<<<<<< HEAD
-    Some(Diagnostic::new(AvoidableEscapedQuote, range).with_fix(Fix::safe_edits(start_edit, edits)))
-=======
     checker
-        .report_diagnostic(AvoidableEscapedQuote, *range)
+        .report_diagnostic(AvoidableEscapedQuote, range)
         .set_fix(Fix::safe_edits(start_edit, edits));
->>>>>>> 04dc48e1
 }
 
 #[derive(Debug, Default)]
