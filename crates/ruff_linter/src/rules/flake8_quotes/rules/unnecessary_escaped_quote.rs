--- conflicted
+++ resolved
@@ -52,36 +52,6 @@
 
     for part in string_like.parts() {
         match part {
-<<<<<<< HEAD
-            ast::StringLikePart::String(string_literal) => {
-                if let Some(diagnostic) = check_string_or_bytes(
-                    locator,
-                    string_literal.range(),
-                    AnyStringFlags::from(string_literal.flags),
-                ) {
-                    checker.report_diagnostic(diagnostic);
-                }
-            }
-            ast::StringLikePart::Bytes(bytes_literal) => {
-                if let Some(diagnostic) = check_string_or_bytes(
-                    locator,
-                    bytes_literal.range(),
-                    AnyStringFlags::from(bytes_literal.flags),
-                ) {
-                    checker.report_diagnostic(diagnostic);
-                }
-            }
-            ast::StringLikePart::FString(f_string) => {
-                if let Some(diagnostic) = check_f_string(locator, f_string) {
-                    checker.report_diagnostic(diagnostic);
-                }
-            }
-            ast::StringLikePart::TString(t_string) => {
-                if let Some(diagnostic) = check_t_string(locator, t_string) {
-                    checker.report_diagnostic(diagnostic);
-                }
-            }
-=======
             ast::StringLikePart::String(string_literal) => check_string_or_bytes(
                 checker,
                 string_literal.range(),
@@ -93,7 +63,7 @@
                 AnyStringFlags::from(bytes_literal.flags),
             ),
             ast::StringLikePart::FString(f_string) => check_f_string(checker, f_string),
->>>>>>> 04dc48e1
+            ast::StringLikePart::TString(t_string) => check_t_string(checker, t_string),
         }
     }
 }
@@ -103,17 +73,8 @@
 /// # Panics
 ///
 /// If the string kind is an f-string.
-<<<<<<< HEAD
-fn check_string_or_bytes(
-    locator: &Locator,
-    range: TextRange,
-    flags: AnyStringFlags,
-) -> Option<Diagnostic> {
+fn check_string_or_bytes(checker: &Checker, range: TextRange, flags: AnyStringFlags) {
     assert!(!flags.is_ft_string());
-=======
-fn check_string_or_bytes(checker: &Checker, range: TextRange, flags: AnyStringFlags) {
-    assert!(!flags.is_f_string());
->>>>>>> 04dc48e1
 
     if flags.is_triple_quoted() || flags.is_raw_string() {
         return;
@@ -137,37 +98,32 @@
 }
 
 /// Checks for unnecessary escaped quotes in an f-string.
-<<<<<<< HEAD
-fn check_f_string(locator: &Locator, f_string: &ast::FString) -> Option<Diagnostic> {
+fn check_f_string(checker: &Checker, f_string: &ast::FString) {
     let ast::FString {
         flags,
         range,
         elements,
     } = f_string;
-    check_ft_string(locator, AnyStringFlags::from(*flags), *range, elements)
+    check_ft_string(checker, AnyStringFlags::from(*flags), *range, elements)
 }
 
 /// Checks for unnecessary escaped quotes in a t-string.
-fn check_t_string(locator: &Locator, t_string: &ast::TString) -> Option<Diagnostic> {
+fn check_t_string(checker: &Checker, t_string: &ast::TString) {
     let ast::TString {
         flags,
         range,
         elements,
     } = t_string;
-    check_ft_string(locator, AnyStringFlags::from(*flags), *range, elements)
+    check_ft_string(checker, AnyStringFlags::from(*flags), *range, elements)
 }
 
 /// Checks for unnecessary escaped quotes in an f-string or t-string.
 fn check_ft_string(
-    locator: &Locator,
+    checker: &Checker,
     flags: AnyStringFlags,
     range: TextRange,
     elements: &FTStringElements,
-) -> Option<Diagnostic> {
-=======
-fn check_f_string(checker: &Checker, f_string: &ast::FString) {
-    let ast::FString { flags, range, .. } = f_string;
->>>>>>> 04dc48e1
+) {
     if flags.is_triple_quoted() || flags.prefix().is_raw() {
         return;
     }
@@ -175,13 +131,8 @@
     let opposite_quote_char = flags.quote_style().opposite().as_char();
 
     let mut edits = vec![];
-<<<<<<< HEAD
     for literal in elements.literals() {
-        let content = locator.slice(literal);
-=======
-    for literal in f_string.elements.literals() {
         let content = checker.locator().slice(literal);
->>>>>>> 04dc48e1
         if !contains_escaped_quote(content, opposite_quote_char) {
             continue;
         }
@@ -196,10 +147,6 @@
         return;
     };
 
-<<<<<<< HEAD
-    let mut diagnostic = Diagnostic::new(UnnecessaryEscapedQuote, range);
-=======
-    let mut diagnostic = checker.report_diagnostic(UnnecessaryEscapedQuote, *range);
->>>>>>> 04dc48e1
+    let mut diagnostic = checker.report_diagnostic(UnnecessaryEscapedQuote, range);
     diagnostic.set_fix(Fix::safe_edits(first, edits_iter));
 }