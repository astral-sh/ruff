--- conflicted
+++ resolved
@@ -362,18 +362,6 @@
 109 | deque(t"{""}") # OK
     |
 help: Replace with `deque()`
-<<<<<<< HEAD
-
-ℹ Safe fix
-104 104 | deque(f"{x}" "")  # OK
-105 105 | 
-106 106 | # https://github.com/astral-sh/ruff/issues/19951
-107     |-deque(t"")
-    107 |+deque()
-108 108 | deque(t""  t"")
-109 109 | deque(t"{""}") # OK
-110 110 | 
-=======
 104 | deque(f"{x}" "")  # OK
 105 | 
 106 | # https://github.com/astral-sh/ruff/issues/19951
@@ -381,7 +369,6 @@
 107 + deque()
 108 | deque(t""  t"")
 109 | deque(t"{""}") # OK
->>>>>>> 3927b0c9
 
 RUF037 [*] Unnecessary empty iterable within a deque call
    --> RUF037.py:108:1
@@ -393,38 +380,9 @@
 109 | deque(t"{""}") # OK
     |
 help: Replace with `deque()`
-<<<<<<< HEAD
-
-ℹ Safe fix
-105 105 | 
-106 106 | # https://github.com/astral-sh/ruff/issues/19951
-107 107 | deque(t"")
-108     |-deque(t""  t"")
-    108 |+deque()
-109 109 | deque(t"{""}") # OK
-110 110 | 
-111 111 | # https://github.com/astral-sh/ruff/issues/20050
-
-RUF037 [*] Unnecessary empty iterable within a deque call
-   --> RUF037.py:112:1
-    |
-111 | # https://github.com/astral-sh/ruff/issues/20050
-112 | deque(f"{""}")  # RUF037
-    | ^^^^^^^^^^^^^^
-    |
-help: Replace with `deque()`
-
-ℹ Safe fix
-109 109 | deque(t"{""}") # OK
-110 110 | 
-111 111 | # https://github.com/astral-sh/ruff/issues/20050
-112     |-deque(f"{""}")  # RUF037
-    112 |+deque()  # RUF037
-=======
 105 | 
 106 | # https://github.com/astral-sh/ruff/issues/19951
 107 | deque(t"")
     - deque(t""  t"")
 108 + deque()
-109 | deque(t"{""}") # OK
->>>>>>> 3927b0c9
+109 | deque(t"{""}") # OK