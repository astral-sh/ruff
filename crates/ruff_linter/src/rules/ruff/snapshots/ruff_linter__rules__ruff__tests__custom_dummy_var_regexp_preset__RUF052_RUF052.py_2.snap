--- conflicted
+++ resolved
@@ -1,762 +1,591 @@
 ---
 source: crates/ruff_linter/src/rules/ruff/mod.rs
 ---
-<<<<<<< HEAD
-RUF052.py:90:5: RUF052 Local dummy variable `my_list` is accessed
+RUF052 Local dummy variable `my_list` is accessed
+  --> RUF052.py:90:5
    |
 88 |     return 42
 89 | def test_correct_dummy_usage():
 90 |     my_list = [{"foo": 1}, {"foo": 2}]
-   |     ^^^^^^^ RUF052
+   |     ^^^^^^^
 91 |
 92 |     # Should NOT detect - dummy variable is not used
    |
 
-RUF052.py:96:22: RUF052 Local dummy variable `item` is accessed
+RUF052 Local dummy variable `item` is accessed
+  --> RUF052.py:96:22
    |
 95 |     # Should NOT detect - dummy variable is not used
 96 |     [item["foo"] for item in my_list]  # OK: not a dummy variable name
-   |                      ^^^^ RUF052
+   |                      ^^^^
 97 |
 98 |     # Should NOT detect - dummy variable is not used
    |
 
-RUF052.py:108:9: RUF052 Local dummy variable `_var` is accessed
+RUF052 Local dummy variable `_var` is accessed
+   --> RUF052.py:108:9
     |
 106 | class Class_:
 107 |     def fun(self):
 108 |         _var = "method variable" # [RUF052]
-    |         ^^^^ RUF052
+    |         ^^^^
 109 |         return _var
     |
-    = help: Remove leading underscores
-
-RUF052.py:115:5: RUF052 Local dummy variable `_list` is accessed
+help: Remove leading underscores
+
+RUF052 Local dummy variable `_list` is accessed
+   --> RUF052.py:115:5
     |
 114 | def fun():
 115 |     _list = "built-in" # [RUF052]
-    |     ^^^^^ RUF052
+    |     ^^^^^
 116 |     return _list
-=======
-RUF052 Local dummy variable `_var` is accessed
-  --> RUF052.py:92:9
-   |
-90 | class Class_:
-91 |     def fun(self):
-92 |         _var = "method variable" # [RUF052]
-   |         ^^^^
-93 |         return _var
-   |
-help: Remove leading underscores
-
-RUF052 Local dummy variable `_list` is accessed
-   --> RUF052.py:99:5
-    |
- 98 | def fun():
- 99 |     _list = "built-in" # [RUF052]
-    |     ^^^^^
-100 |     return _list
->>>>>>> a9b3caf1
     |
 help: Prefer using trailing underscores to avoid shadowing a built-in
 
-<<<<<<< HEAD
-RUF052.py:122:5: RUF052 Local dummy variable `_x` is accessed
+RUF052 Local dummy variable `_x` is accessed
+   --> RUF052.py:122:5
     |
 120 | def fun():
 121 |     global x
 122 |     _x = "shadows global" # [RUF052]
-    |     ^^ RUF052
+    |     ^^
 123 |     return _x
-=======
-RUF052 Local dummy variable `_x` is accessed
-   --> RUF052.py:106:5
-    |
-104 | def fun():
-105 |     global x
-106 |     _x = "shadows global" # [RUF052]
-    |     ^^
-107 |     return _x
->>>>>>> a9b3caf1
-    |
-help: Prefer using trailing underscores to avoid shadowing a variable
-
-<<<<<<< HEAD
-RUF052.py:126:3: RUF052 Local dummy variable `x` is accessed
+    |
+help: Prefer using trailing underscores to avoid shadowing a variable
+
+RUF052 Local dummy variable `x` is accessed
+   --> RUF052.py:126:3
     |
 125 | def foo():
 126 |   x = "outer"
-    |   ^ RUF052
+    |   ^
 127 |   def bar():
 128 |     nonlocal x
     |
 
-RUF052.py:129:5: RUF052 Local dummy variable `_x` is accessed
+RUF052 Local dummy variable `_x` is accessed
+   --> RUF052.py:129:5
     |
 127 |   def bar():
 128 |     nonlocal x
 129 |     _x = "shadows nonlocal" # [RUF052]
-    |     ^^ RUF052
+    |     ^^
 130 |     return _x
 131 |   bar()
-=======
-RUF052 Local dummy variable `x` is accessed
-   --> RUF052.py:110:3
-    |
-109 | def foo():
-110 |   x = "outer"
-    |   ^
-111 |   def bar():
-112 |     nonlocal x
-    |
+    |
+help: Prefer using trailing underscores to avoid shadowing a variable
 
 RUF052 Local dummy variable `_x` is accessed
-   --> RUF052.py:113:5
-    |
-111 |   def bar():
-112 |     nonlocal x
-113 |     _x = "shadows nonlocal" # [RUF052]
-    |     ^^
-114 |     return _x
-115 |   bar()
->>>>>>> a9b3caf1
-    |
-help: Prefer using trailing underscores to avoid shadowing a variable
-
-<<<<<<< HEAD
-RUF052.py:136:5: RUF052 Local dummy variable `_x` is accessed
+   --> RUF052.py:136:5
     |
 134 | def fun():
 135 |     x = "local"
 136 |     _x = "shadows local" # [RUF052]
-    |     ^^ RUF052
+    |     ^^
 137 |     return _x
-=======
-RUF052 Local dummy variable `_x` is accessed
-   --> RUF052.py:120:5
-    |
-118 | def fun():
-119 |     x = "local"
-120 |     _x = "shadows local" # [RUF052]
-    |     ^^
-121 |     return _x
->>>>>>> a9b3caf1
-    |
-help: Prefer using trailing underscores to avoid shadowing a variable
-
-<<<<<<< HEAD
-RUF052.py:144:5: RUF052 Local dummy variable `_GLOBAL_1` is accessed
+    |
+help: Prefer using trailing underscores to avoid shadowing a variable
+
+RUF052 Local dummy variable `_GLOBAL_1` is accessed
+   --> RUF052.py:144:5
     |
 143 | def unfixables():
 144 |     _GLOBAL_1 = "foo"
-    |     ^^^^^^^^^ RUF052
+    |     ^^^^^^^^^
 145 |     # unfixable because the rename would shadow a global variable
 146 |     print(_GLOBAL_1)  # [RUF052]
-=======
-RUF052 Local dummy variable `_GLOBAL_1` is accessed
-   --> RUF052.py:128:5
-    |
-127 | def unfixables():
-128 |     _GLOBAL_1 = "foo"
-    |     ^^^^^^^^^
-129 |     # unfixable because the rename would shadow a global variable
-130 |     print(_GLOBAL_1)  # [RUF052]
->>>>>>> a9b3caf1
-    |
-help: Prefer using trailing underscores to avoid shadowing a variable
-
-<<<<<<< HEAD
-RUF052.py:152:5: RUF052 Local dummy variable `_local` is accessed
+    |
+help: Prefer using trailing underscores to avoid shadowing a variable
+
+RUF052 Local dummy variable `_local` is accessed
+   --> RUF052.py:152:5
     |
 151 |     # unfixable because the rename would shadow a local variable
 152 |     _local = "local3"  # [RUF052]
-    |     ^^^^^^ RUF052
+    |     ^^^^^^
 153 |     print(_local)
-=======
-RUF052 Local dummy variable `_local` is accessed
-   --> RUF052.py:136:5
-    |
-135 |     # unfixable because the rename would shadow a local variable
-136 |     _local = "local3"  # [RUF052]
-    |     ^^^^^^
-137 |     print(_local)
->>>>>>> a9b3caf1
-    |
-help: Prefer using trailing underscores to avoid shadowing a variable
-
-<<<<<<< HEAD
-RUF052.py:156:9: RUF052 Local dummy variable `_GLOBAL_1` is accessed
+    |
+help: Prefer using trailing underscores to avoid shadowing a variable
+
+RUF052 Local dummy variable `_GLOBAL_1` is accessed
+   --> RUF052.py:156:9
     |
 155 |     def nested():
 156 |         _GLOBAL_1 = "foo"
-    |         ^^^^^^^^^ RUF052
+    |         ^^^^^^^^^
 157 |         # unfixable because the rename would shadow a global variable
 158 |         print(_GLOBAL_1)  # [RUF052]
-=======
-RUF052 Local dummy variable `_GLOBAL_1` is accessed
-   --> RUF052.py:140:9
-    |
-139 |     def nested():
-140 |         _GLOBAL_1 = "foo"
-    |         ^^^^^^^^^
-141 |         # unfixable because the rename would shadow a global variable
-142 |         print(_GLOBAL_1)  # [RUF052]
->>>>>>> a9b3caf1
-    |
-help: Prefer using trailing underscores to avoid shadowing a variable
-
-<<<<<<< HEAD
-RUF052.py:161:9: RUF052 Local dummy variable `_local` is accessed
+    |
+help: Prefer using trailing underscores to avoid shadowing a variable
+
+RUF052 Local dummy variable `_local` is accessed
+   --> RUF052.py:161:9
     |
 160 |         # unfixable because the rename would shadow a variable from the outer function
 161 |         _local = "local4"
-    |         ^^^^^^ RUF052
+    |         ^^^^^^
 162 |         print(_local)
-=======
-RUF052 Local dummy variable `_local` is accessed
-   --> RUF052.py:145:9
-    |
-144 |         # unfixable because the rename would shadow a variable from the outer function
-145 |         _local = "local4"
-    |         ^^^^^^
-146 |         print(_local)
->>>>>>> a9b3caf1
-    |
-help: Prefer using trailing underscores to avoid shadowing a variable
-
-<<<<<<< HEAD
-RUF052.py:169:5: RUF052 Local dummy variable `_P` is accessed
+    |
+help: Prefer using trailing underscores to avoid shadowing a variable
+
+RUF052 Local dummy variable `_P` is accessed
+   --> RUF052.py:169:5
     |
 167 |     from collections import namedtuple
 168 |
 169 |     _P = ParamSpec("_P")
-    |     ^^ RUF052
+    |     ^^
 170 |     _T = TypeVar(name="_T", covariant=True, bound=int|str)
 171 |     _NT = NamedTuple("_NT", [("foo", int)])
-=======
-RUF052 Local dummy variable `_P` is accessed
-   --> RUF052.py:153:5
-    |
-151 |     from collections import namedtuple
-152 |
-153 |     _P = ParamSpec("_P")
-    |     ^^
-154 |     _T = TypeVar(name="_T", covariant=True, bound=int|str)
-155 |     _NT = NamedTuple("_NT", [("foo", int)])
->>>>>>> a9b3caf1
-    |
-help: Remove leading underscores
-
-<<<<<<< HEAD
-RUF052.py:170:5: RUF052 Local dummy variable `_T` is accessed
+    |
+help: Remove leading underscores
+
+RUF052 Local dummy variable `_T` is accessed
+   --> RUF052.py:170:5
     |
 169 |     _P = ParamSpec("_P")
 170 |     _T = TypeVar(name="_T", covariant=True, bound=int|str)
-    |     ^^ RUF052
+    |     ^^
 171 |     _NT = NamedTuple("_NT", [("foo", int)])
 172 |     _E = Enum("_E", ["a", "b", "c"])
-=======
-RUF052 Local dummy variable `_T` is accessed
-   --> RUF052.py:154:5
-    |
-153 |     _P = ParamSpec("_P")
-154 |     _T = TypeVar(name="_T", covariant=True, bound=int|str)
-    |     ^^
-155 |     _NT = NamedTuple("_NT", [("foo", int)])
-156 |     _E = Enum("_E", ["a", "b", "c"])
->>>>>>> a9b3caf1
-    |
-help: Remove leading underscores
-
-<<<<<<< HEAD
-RUF052.py:171:5: RUF052 Local dummy variable `_NT` is accessed
+    |
+help: Remove leading underscores
+
+RUF052 Local dummy variable `_NT` is accessed
+   --> RUF052.py:171:5
     |
 169 |     _P = ParamSpec("_P")
 170 |     _T = TypeVar(name="_T", covariant=True, bound=int|str)
 171 |     _NT = NamedTuple("_NT", [("foo", int)])
-    |     ^^^ RUF052
+    |     ^^^
 172 |     _E = Enum("_E", ["a", "b", "c"])
 173 |     _NT2 = namedtuple("_NT2", ['x', 'y', 'z'])
-=======
-RUF052 Local dummy variable `_NT` is accessed
-   --> RUF052.py:155:5
-    |
-153 |     _P = ParamSpec("_P")
-154 |     _T = TypeVar(name="_T", covariant=True, bound=int|str)
-155 |     _NT = NamedTuple("_NT", [("foo", int)])
-    |     ^^^
-156 |     _E = Enum("_E", ["a", "b", "c"])
-157 |     _NT2 = namedtuple("_NT2", ['x', 'y', 'z'])
->>>>>>> a9b3caf1
-    |
-help: Remove leading underscores
-
-<<<<<<< HEAD
-RUF052.py:172:5: RUF052 Local dummy variable `_E` is accessed
+    |
+help: Remove leading underscores
+
+RUF052 Local dummy variable `_E` is accessed
+   --> RUF052.py:172:5
     |
 170 |     _T = TypeVar(name="_T", covariant=True, bound=int|str)
 171 |     _NT = NamedTuple("_NT", [("foo", int)])
 172 |     _E = Enum("_E", ["a", "b", "c"])
-    |     ^^ RUF052
+    |     ^^
 173 |     _NT2 = namedtuple("_NT2", ['x', 'y', 'z'])
 174 |     _NT3 = namedtuple(typename="_NT3", field_names=['x', 'y', 'z'])
-=======
-RUF052 Local dummy variable `_E` is accessed
-   --> RUF052.py:156:5
-    |
-154 |     _T = TypeVar(name="_T", covariant=True, bound=int|str)
-155 |     _NT = NamedTuple("_NT", [("foo", int)])
-156 |     _E = Enum("_E", ["a", "b", "c"])
-    |     ^^
-157 |     _NT2 = namedtuple("_NT2", ['x', 'y', 'z'])
-158 |     _NT3 = namedtuple(typename="_NT3", field_names=['x', 'y', 'z'])
->>>>>>> a9b3caf1
-    |
-help: Remove leading underscores
-
-<<<<<<< HEAD
-RUF052.py:173:5: RUF052 Local dummy variable `_NT2` is accessed
+    |
+help: Remove leading underscores
+
+RUF052 Local dummy variable `_NT2` is accessed
+   --> RUF052.py:173:5
     |
 171 |     _NT = NamedTuple("_NT", [("foo", int)])
 172 |     _E = Enum("_E", ["a", "b", "c"])
 173 |     _NT2 = namedtuple("_NT2", ['x', 'y', 'z'])
-    |     ^^^^ RUF052
+    |     ^^^^
 174 |     _NT3 = namedtuple(typename="_NT3", field_names=['x', 'y', 'z'])
 175 |     _DynamicClass = type("_DynamicClass", (), {})
-=======
-RUF052 Local dummy variable `_NT2` is accessed
-   --> RUF052.py:157:5
-    |
-155 |     _NT = NamedTuple("_NT", [("foo", int)])
-156 |     _E = Enum("_E", ["a", "b", "c"])
-157 |     _NT2 = namedtuple("_NT2", ['x', 'y', 'z'])
-    |     ^^^^
-158 |     _NT3 = namedtuple(typename="_NT3", field_names=['x', 'y', 'z'])
-159 |     _DynamicClass = type("_DynamicClass", (), {})
->>>>>>> a9b3caf1
-    |
-help: Remove leading underscores
-
-<<<<<<< HEAD
-RUF052.py:174:5: RUF052 Local dummy variable `_NT3` is accessed
+    |
+help: Remove leading underscores
+
+RUF052 Local dummy variable `_NT3` is accessed
+   --> RUF052.py:174:5
     |
 172 |     _E = Enum("_E", ["a", "b", "c"])
 173 |     _NT2 = namedtuple("_NT2", ['x', 'y', 'z'])
 174 |     _NT3 = namedtuple(typename="_NT3", field_names=['x', 'y', 'z'])
-    |     ^^^^ RUF052
+    |     ^^^^
 175 |     _DynamicClass = type("_DynamicClass", (), {})
 176 |     _NotADynamicClass = type("_NotADynamicClass")
-=======
-RUF052 Local dummy variable `_NT3` is accessed
-   --> RUF052.py:158:5
-    |
-156 |     _E = Enum("_E", ["a", "b", "c"])
-157 |     _NT2 = namedtuple("_NT2", ['x', 'y', 'z'])
-158 |     _NT3 = namedtuple(typename="_NT3", field_names=['x', 'y', 'z'])
-    |     ^^^^
-159 |     _DynamicClass = type("_DynamicClass", (), {})
-160 |     _NotADynamicClass = type("_NotADynamicClass")
->>>>>>> a9b3caf1
-    |
-help: Remove leading underscores
-
-<<<<<<< HEAD
-RUF052.py:175:5: RUF052 Local dummy variable `_DynamicClass` is accessed
+    |
+help: Remove leading underscores
+
+RUF052 Local dummy variable `_DynamicClass` is accessed
+   --> RUF052.py:175:5
     |
 173 |     _NT2 = namedtuple("_NT2", ['x', 'y', 'z'])
 174 |     _NT3 = namedtuple(typename="_NT3", field_names=['x', 'y', 'z'])
 175 |     _DynamicClass = type("_DynamicClass", (), {})
-    |     ^^^^^^^^^^^^^ RUF052
+    |     ^^^^^^^^^^^^^
 176 |     _NotADynamicClass = type("_NotADynamicClass")
-=======
-RUF052 Local dummy variable `_DynamicClass` is accessed
-   --> RUF052.py:159:5
-    |
-157 |     _NT2 = namedtuple("_NT2", ['x', 'y', 'z'])
-158 |     _NT3 = namedtuple(typename="_NT3", field_names=['x', 'y', 'z'])
-159 |     _DynamicClass = type("_DynamicClass", (), {})
-    |     ^^^^^^^^^^^^^
-160 |     _NotADynamicClass = type("_NotADynamicClass")
->>>>>>> a9b3caf1
-    |
-help: Remove leading underscores
-
-<<<<<<< HEAD
-RUF052.py:176:5: RUF052 Local dummy variable `_NotADynamicClass` is accessed
+    |
+help: Remove leading underscores
+
+RUF052 Local dummy variable `_NotADynamicClass` is accessed
+   --> RUF052.py:176:5
     |
 174 |     _NT3 = namedtuple(typename="_NT3", field_names=['x', 'y', 'z'])
 175 |     _DynamicClass = type("_DynamicClass", (), {})
 176 |     _NotADynamicClass = type("_NotADynamicClass")
-    |     ^^^^^^^^^^^^^^^^^ RUF052
+    |     ^^^^^^^^^^^^^^^^^
 177 |
 178 |     print(_T, _P, _NT, _E, _NT2, _NT3, _DynamicClass, _NotADynamicClass)
-=======
-RUF052 Local dummy variable `_NotADynamicClass` is accessed
-   --> RUF052.py:160:5
-    |
-158 |     _NT3 = namedtuple(typename="_NT3", field_names=['x', 'y', 'z'])
-159 |     _DynamicClass = type("_DynamicClass", (), {})
-160 |     _NotADynamicClass = type("_NotADynamicClass")
-    |     ^^^^^^^^^^^^^^^^^
-161 |
-162 |     print(_T, _P, _NT, _E, _NT2, _NT3, _DynamicClass, _NotADynamicClass)
->>>>>>> a9b3caf1
-    |
-help: Remove leading underscores
-
-<<<<<<< HEAD
-RUF052.py:193:13: RUF052 Local dummy variable `other` is accessed
+    |
+help: Remove leading underscores
+
+RUF052 Local dummy variable `other` is accessed
+   --> RUF052.py:193:13
     |
 191 |             return
 192 |         _seen.add(self)
 193 |         for other in self.connected:
-    |             ^^^^^ RUF052
+    |             ^^^^^
 194 |             other.recurse(_seen=_seen)
     |
 
-RUF052.py:198:5: RUF052 Local dummy variable `_dummy_var` is accessed
+RUF052 Local dummy variable `_dummy_var` is accessed
+   --> RUF052.py:198:5
     |
 197 | def foo():
 198 |     _dummy_var = 42
-    |     ^^^^^^^^^^ RUF052
+    |     ^^^^^^^^^^
 199 |
 200 |     def bar():
-=======
+    |
+help: Prefer using trailing underscores to avoid shadowing a variable
+
 RUF052 Local dummy variable `_dummy_var` is accessed
-   --> RUF052.py:182:5
-    |
-181 | def foo():
-182 |     _dummy_var = 42
-    |     ^^^^^^^^^^
-183 |
-184 |     def bar():
->>>>>>> a9b3caf1
-    |
-help: Prefer using trailing underscores to avoid shadowing a variable
-
-<<<<<<< HEAD
-RUF052.py:208:5: RUF052 Local dummy variable `_dummy_var` is accessed
+   --> RUF052.py:208:5
     |
 206 |     # Unfixable because both possible candidates for the new name are shadowed
 207 |     # in the scope of one of the references to the variable
 208 |     _dummy_var = 42
-    |     ^^^^^^^^^^ RUF052
+    |     ^^^^^^^^^^
 209 |
 210 |     def bar():
     |
-    = help: Prefer using trailing underscores to avoid shadowing a variable
-
-RUF052.py:218:5: RUF052 Local dummy variable `my_list` is accessed
+help: Prefer using trailing underscores to avoid shadowing a variable
+
+RUF052 Local dummy variable `my_list` is accessed
+   --> RUF052.py:218:5
     |
 216 | # Regular For Loops
 217 | def test_for_loops():
 218 |     my_list = [{"foo": 1}, {"foo": 2}]
-    |     ^^^^^^^ RUF052
+    |     ^^^^^^^
 219 |
 220 |     # Should detect used dummy variable
     |
 
-RUF052.py:221:9: RUF052 Local dummy variable `_item` is accessed
+RUF052 Local dummy variable `_item` is accessed
+   --> RUF052.py:221:9
     |
 220 |     # Should detect used dummy variable
 221 |     for _item in my_list:
-    |         ^^^^^ RUF052
+    |         ^^^^^
 222 |         print(_item["foo"])  # RUF052: Local dummy variable `_item` is accessed
     |
-    = help: Remove leading underscores
-
-RUF052.py:225:9: RUF052 Local dummy variable `_index` is accessed
+help: Remove leading underscores
+
+RUF052 Local dummy variable `_index` is accessed
+   --> RUF052.py:225:9
     |
 224 |     # Should detect used dummy variable
 225 |     for _index, _value in enumerate(my_list):
-    |         ^^^^^^ RUF052
+    |         ^^^^^^
 226 |         result = _index + _value["foo"]  # RUF052: Both `_index` and `_value` are accessed
     |
-    = help: Remove leading underscores
-
-RUF052.py:225:17: RUF052 Local dummy variable `_value` is accessed
+help: Remove leading underscores
+
+RUF052 Local dummy variable `_value` is accessed
+   --> RUF052.py:225:17
     |
 224 |     # Should detect used dummy variable
 225 |     for _index, _value in enumerate(my_list):
-    |                 ^^^^^^ RUF052
+    |                 ^^^^^^
 226 |         result = _index + _value["foo"]  # RUF052: Both `_index` and `_value` are accessed
     |
-    = help: Remove leading underscores
-
-RUF052.py:230:5: RUF052 Local dummy variable `my_list` is accessed
+help: Remove leading underscores
+
+RUF052 Local dummy variable `my_list` is accessed
+   --> RUF052.py:230:5
     |
 228 | # List Comprehensions
 229 | def test_list_comprehensions():
 230 |     my_list = [{"foo": 1}, {"foo": 2}]
-    |     ^^^^^^^ RUF052
+    |     ^^^^^^^
 231 |
 232 |     # Should detect used dummy variable
     |
 
-RUF052.py:233:32: RUF052 Local dummy variable `_item` is accessed
+RUF052 Local dummy variable `_item` is accessed
+   --> RUF052.py:233:32
     |
 232 |     # Should detect used dummy variable
 233 |     result = [_item["foo"] for _item in my_list]  # RUF052: Local dummy variable `_item` is accessed
-    |                                ^^^^^ RUF052
+    |                                ^^^^^
 234 |
 235 |     # Should detect used dummy variable in nested comprehension
     |
-    = help: Remove leading underscores
-
-RUF052.py:236:33: RUF052 Local dummy variable `_item` is accessed
+help: Remove leading underscores
+
+RUF052 Local dummy variable `_item` is accessed
+   --> RUF052.py:236:33
     |
 235 |     # Should detect used dummy variable in nested comprehension
 236 |     nested = [[_item["foo"] for _item in sublist] for _sublist in [my_list, my_list]]
-    |                                 ^^^^^ RUF052
+    |                                 ^^^^^
 237 |     # RUF052: Both `_item` and `_sublist` are accessed
     |
-    = help: Remove leading underscores
-
-RUF052.py:240:34: RUF052 Local dummy variable `_item` is accessed
+help: Remove leading underscores
+
+RUF052 Local dummy variable `_item` is accessed
+   --> RUF052.py:240:34
     |
 239 |     # Should detect with conditions
 240 |     filtered = [_item["foo"] for _item in my_list if _item["foo"] > 0]
-    |                                  ^^^^^ RUF052
+    |                                  ^^^^^
 241 |     # RUF052: Local dummy variable `_item` is accessed
     |
-    = help: Remove leading underscores
-
-RUF052.py:245:5: RUF052 Local dummy variable `my_list` is accessed
+help: Remove leading underscores
+
+RUF052 Local dummy variable `my_list` is accessed
+   --> RUF052.py:245:5
     |
 243 | # Dict Comprehensions
 244 | def test_dict_comprehensions():
 245 |     my_list = [{"key": "a", "value": 1}, {"key": "b", "value": 2}]
-    |     ^^^^^^^ RUF052
+    |     ^^^^^^^
 246 |
 247 |     # Should detect used dummy variable
     |
 
-RUF052.py:248:48: RUF052 Local dummy variable `_item` is accessed
+RUF052 Local dummy variable `_item` is accessed
+   --> RUF052.py:248:48
     |
 247 |     # Should detect used dummy variable
 248 |     result = {_item["key"]: _item["value"] for _item in my_list}
-    |                                                ^^^^^ RUF052
+    |                                                ^^^^^
 249 |     # RUF052: Local dummy variable `_item` is accessed
     |
-    = help: Remove leading underscores
-
-RUF052.py:252:43: RUF052 Local dummy variable `_index` is accessed
+help: Remove leading underscores
+
+RUF052 Local dummy variable `_index` is accessed
+   --> RUF052.py:252:43
     |
 251 |     # Should detect with enumerate
 252 |     indexed = {_index: _item["value"] for _index, _item in enumerate(my_list)}
-    |                                           ^^^^^^ RUF052
+    |                                           ^^^^^^
 253 |     # RUF052: Both `_index` and `_item` are accessed
     |
-    = help: Remove leading underscores
-
-RUF052.py:252:51: RUF052 Local dummy variable `_item` is accessed
+help: Remove leading underscores
+
+RUF052 Local dummy variable `_item` is accessed
+   --> RUF052.py:252:51
     |
 251 |     # Should detect with enumerate
 252 |     indexed = {_index: _item["value"] for _index, _item in enumerate(my_list)}
-    |                                                   ^^^^^ RUF052
+    |                                                   ^^^^^
 253 |     # RUF052: Both `_index` and `_item` are accessed
     |
-    = help: Remove leading underscores
-
-RUF052.py:256:59: RUF052 Local dummy variable `_inner` is accessed
+help: Remove leading underscores
+
+RUF052 Local dummy variable `_inner` is accessed
+   --> RUF052.py:256:59
     |
 255 |     # Should detect in nested dict comprehension
 256 |     nested = {_outer: {_inner["key"]: _inner["value"] for _inner in sublist}
-    |                                                           ^^^^^^ RUF052
+    |                                                           ^^^^^^
 257 |               for _outer, sublist in enumerate([my_list])}
 258 |     # RUF052: `_outer`, `_inner` are accessed
     |
-    = help: Remove leading underscores
-
-RUF052.py:257:19: RUF052 Local dummy variable `_outer` is accessed
+help: Remove leading underscores
+
+RUF052 Local dummy variable `_outer` is accessed
+   --> RUF052.py:257:19
     |
 255 |     # Should detect in nested dict comprehension
 256 |     nested = {_outer: {_inner["key"]: _inner["value"] for _inner in sublist}
 257 |               for _outer, sublist in enumerate([my_list])}
-    |                   ^^^^^^ RUF052
+    |                   ^^^^^^
 258 |     # RUF052: `_outer`, `_inner` are accessed
     |
-    = help: Remove leading underscores
-
-RUF052.py:257:27: RUF052 Local dummy variable `sublist` is accessed
+help: Remove leading underscores
+
+RUF052 Local dummy variable `sublist` is accessed
+   --> RUF052.py:257:27
     |
 255 |     # Should detect in nested dict comprehension
 256 |     nested = {_outer: {_inner["key"]: _inner["value"] for _inner in sublist}
 257 |               for _outer, sublist in enumerate([my_list])}
-    |                           ^^^^^^^ RUF052
+    |                           ^^^^^^^
 258 |     # RUF052: `_outer`, `_inner` are accessed
     |
 
-RUF052.py:262:5: RUF052 Local dummy variable `my_list` is accessed
+RUF052 Local dummy variable `my_list` is accessed
+   --> RUF052.py:262:5
     |
 260 | # Set Comprehensions
 261 | def test_set_comprehensions():
 262 |     my_list = [{"foo": 1}, {"foo": 2}, {"foo": 1}]  # Note: duplicate values
-    |     ^^^^^^^ RUF052
+    |     ^^^^^^^
 263 |
 264 |     # Should detect used dummy variable
     |
 
-RUF052.py:265:39: RUF052 Local dummy variable `_item` is accessed
+RUF052 Local dummy variable `_item` is accessed
+   --> RUF052.py:265:39
     |
 264 |     # Should detect used dummy variable
 265 |     unique_values = {_item["foo"] for _item in my_list}
-    |                                       ^^^^^ RUF052
+    |                                       ^^^^^
 266 |     # RUF052: Local dummy variable `_item` is accessed
     |
-    = help: Remove leading underscores
-
-RUF052.py:269:38: RUF052 Local dummy variable `_item` is accessed
+help: Remove leading underscores
+
+RUF052 Local dummy variable `_item` is accessed
+   --> RUF052.py:269:38
     |
 268 |     # Should detect with conditions
 269 |     filtered_set = {_item["foo"] for _item in my_list if _item["foo"] > 0}
-    |                                      ^^^^^ RUF052
+    |                                      ^^^^^
 270 |     # RUF052: Local dummy variable `_item` is accessed
     |
-    = help: Remove leading underscores
-
-RUF052.py:273:39: RUF052 Local dummy variable `_item` is accessed
+help: Remove leading underscores
+
+RUF052 Local dummy variable `_item` is accessed
+   --> RUF052.py:273:39
     |
 272 |     # Should detect with complex expression
 273 |     processed = {_item["foo"] * 2 for _item in my_list}
-    |                                       ^^^^^ RUF052
+    |                                       ^^^^^
 274 |     # RUF052: Local dummy variable `_item` is accessed
     |
-    = help: Remove leading underscores
-
-RUF052.py:278:5: RUF052 Local dummy variable `my_list` is accessed
+help: Remove leading underscores
+
+RUF052 Local dummy variable `my_list` is accessed
+   --> RUF052.py:278:5
     |
 276 | # Generator Expressions
 277 | def test_generator_expressions():
 278 |     my_list = [{"foo": 1}, {"foo": 2}]
-    |     ^^^^^^^ RUF052
+    |     ^^^^^^^
 279 |
 280 |     # Should detect used dummy variable
     |
 
-RUF052.py:281:29: RUF052 Local dummy variable `_item` is accessed
+RUF052 Local dummy variable `_item` is accessed
+   --> RUF052.py:281:29
     |
 280 |     # Should detect used dummy variable
 281 |     gen = (_item["foo"] for _item in my_list)
-    |                             ^^^^^ RUF052
+    |                             ^^^^^
 282 |     # RUF052: Local dummy variable `_item` is accessed
     |
-    = help: Remove leading underscores
-
-RUF052.py:285:34: RUF052 Local dummy variable `_item` is accessed
+help: Remove leading underscores
+
+RUF052 Local dummy variable `_item` is accessed
+   --> RUF052.py:285:34
     |
 284 |     # Should detect when passed to function
 285 |     total = sum(_item["foo"] for _item in my_list)
-    |                                  ^^^^^ RUF052
+    |                                  ^^^^^
 286 |     # RUF052: Local dummy variable `_item` is accessed
     |
-    = help: Remove leading underscores
-
-RUF052.py:289:27: RUF052 Local dummy variable `_x` is accessed
+help: Remove leading underscores
+
+RUF052 Local dummy variable `_x` is accessed
+   --> RUF052.py:289:27
     |
 288 |     # Should detect with multiple generators
 289 |     pairs = ((_x, _y) for _x in range(3) for _y in range(3) if _x != _y)
-    |                           ^^ RUF052
+    |                           ^^
 290 |     # RUF052: Both `_x` and `_y` are accessed
     |
-    = help: Prefer using trailing underscores to avoid shadowing a variable
-
-RUF052.py:289:46: RUF052 Local dummy variable `_y` is accessed
+help: Prefer using trailing underscores to avoid shadowing a variable
+
+RUF052 Local dummy variable `_y` is accessed
+   --> RUF052.py:289:46
     |
 288 |     # Should detect with multiple generators
 289 |     pairs = ((_x, _y) for _x in range(3) for _y in range(3) if _x != _y)
-    |                                              ^^ RUF052
+    |                                              ^^
 290 |     # RUF052: Both `_x` and `_y` are accessed
     |
-    = help: Remove leading underscores
-
-RUF052.py:293:41: RUF052 Local dummy variable `_inner` is accessed
+help: Remove leading underscores
+
+RUF052 Local dummy variable `_inner` is accessed
+   --> RUF052.py:293:41
     |
 292 |     # Should detect in nested generator
 293 |     nested_gen = (sum(_inner["foo"] for _inner in sublist) for _sublist in [my_list] for sublist in _sublist)
-    |                                         ^^^^^^ RUF052
+    |                                         ^^^^^^
 294 |     # RUF052: `_inner` and `_sublist` are accessed
     |
-    = help: Remove leading underscores
-
-RUF052.py:293:64: RUF052 Local dummy variable `_sublist` is accessed
+help: Remove leading underscores
+
+RUF052 Local dummy variable `_sublist` is accessed
+   --> RUF052.py:293:64
     |
 292 |     # Should detect in nested generator
 293 |     nested_gen = (sum(_inner["foo"] for _inner in sublist) for _sublist in [my_list] for sublist in _sublist)
-    |                                                                ^^^^^^^^ RUF052
+    |                                                                ^^^^^^^^
 294 |     # RUF052: `_inner` and `_sublist` are accessed
     |
-    = help: Prefer using trailing underscores to avoid shadowing a variable
-
-RUF052.py:293:90: RUF052 Local dummy variable `sublist` is accessed
+help: Prefer using trailing underscores to avoid shadowing a variable
+
+RUF052 Local dummy variable `sublist` is accessed
+   --> RUF052.py:293:90
     |
 292 |     # Should detect in nested generator
 293 |     nested_gen = (sum(_inner["foo"] for _inner in sublist) for _sublist in [my_list] for sublist in _sublist)
-    |                                                                                          ^^^^^^^ RUF052
+    |                                                                                          ^^^^^^^
 294 |     # RUF052: `_inner` and `_sublist` are accessed
     |
 
-RUF052.py:298:5: RUF052 Local dummy variable `data` is accessed
+RUF052 Local dummy variable `data` is accessed
+   --> RUF052.py:298:5
     |
 296 | # Complex Examples with Multiple Comprehension Types
 297 | def test_mixed_comprehensions():
 298 |     data = [{"items": [1, 2, 3]}, {"items": [4, 5, 6]}]
-    |     ^^^^ RUF052
+    |     ^^^^
 299 |
 300 |     # Should detect in mixed comprehensions
     |
 
-RUF052.py:302:30: RUF052 Local dummy variable `_val` is accessed
+RUF052 Local dummy variable `_val` is accessed
+   --> RUF052.py:302:30
     |
 300 |     # Should detect in mixed comprehensions
 301 |     result = [
 302 |         {_key: [_val * 2 for _val in _record["items"]] for _key in ["doubled"]}
-    |                              ^^^^ RUF052
+    |                              ^^^^
 303 |         for _record in data
 304 |     ]
     |
-    = help: Remove leading underscores
-
-RUF052.py:302:60: RUF052 Local dummy variable `_key` is accessed
+help: Remove leading underscores
+
+RUF052 Local dummy variable `_key` is accessed
+   --> RUF052.py:302:60
     |
 300 |     # Should detect in mixed comprehensions
 301 |     result = [
 302 |         {_key: [_val * 2 for _val in _record["items"]] for _key in ["doubled"]}
-    |                                                            ^^^^ RUF052
+    |                                                            ^^^^
 303 |         for _record in data
 304 |     ]
     |
-    = help: Remove leading underscores
-
-RUF052.py:303:13: RUF052 Local dummy variable `_record` is accessed
+help: Remove leading underscores
+
+RUF052 Local dummy variable `_record` is accessed
+   --> RUF052.py:303:13
     |
 301 |     result = [
 302 |         {_key: [_val * 2 for _val in _record["items"]] for _key in ["doubled"]}
 303 |         for _record in data
-    |             ^^^^^^^ RUF052
+    |             ^^^^^^^
 304 |     ]
 305 |     # RUF052: `_key`, `_val`, and `_record` are all accessed
     |
-    = help: Remove leading underscores
-
-RUF052.py:308:43: RUF052 Local dummy variable `_item` is accessed
+help: Remove leading underscores
+
+RUF052 Local dummy variable `_item` is accessed
+   --> RUF052.py:308:43
     |
 307 |     # Should detect in generator passed to list constructor
 308 |     gen_list = list(_item["items"][0] for _item in data)
-    |                                           ^^^^^ RUF052
+    |                                           ^^^^^
 309 |     # RUF052: Local dummy variable `_item` is accessed
     |
-    = help: Remove leading underscores
-=======
-RUF052 Local dummy variable `_dummy_var` is accessed
-   --> RUF052.py:192:5
-    |
-190 |     # Unfixable because both possible candidates for the new name are shadowed
-191 |     # in the scope of one of the references to the variable
-192 |     _dummy_var = 42
-    |     ^^^^^^^^^^
-193 |
-194 |     def bar():
-    |
-help: Prefer using trailing underscores to avoid shadowing a variable
->>>>>>> a9b3caf1
+help: Remove leading underscores