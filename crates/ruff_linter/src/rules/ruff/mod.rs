//! Ruff-specific rules.

pub(crate) mod rules;
pub mod settings;
pub(crate) mod typing;

#[cfg(test)]
mod tests {
    use std::fs;
    use std::path::Path;

    use anyhow::Result;
    use rustc_hash::FxHashSet;
    use test_case::test_case;

    use ruff_source_file::SourceFileBuilder;

    use crate::pyproject_toml::lint_pyproject_toml;
    use crate::registry::Rule;
    use crate::settings::types::{
        CompiledPerFileIgnoreList, PerFileIgnore, PreviewMode, PythonVersion,
    };
    use crate::settings::LinterSettings;
    use crate::test::{test_path, test_resource_path};
    use crate::{assert_messages, settings};

    #[test_case(Rule::AsyncioDanglingTask, Path::new("RUF006.py"))]
    #[test_case(Rule::CollectionLiteralConcatenation, Path::new("RUF005.py"))]
    #[test_case(Rule::ExplicitFStringTypeConversion, Path::new("RUF010.py"))]
    #[test_case(Rule::FunctionCallInDataclassDefaultArgument, Path::new("RUF009.py"))]
    #[test_case(Rule::ImplicitOptional, Path::new("RUF013_0.py"))]
    #[test_case(Rule::ImplicitOptional, Path::new("RUF013_1.py"))]
    #[test_case(Rule::ImplicitOptional, Path::new("RUF013_2.py"))]
    #[test_case(Rule::ImplicitOptional, Path::new("RUF013_3.py"))]
    #[test_case(Rule::ImplicitOptional, Path::new("RUF013_4.py"))]
    #[test_case(Rule::MutableClassDefault, Path::new("RUF012.py"))]
    #[test_case(Rule::MutableDataclassDefault, Path::new("RUF008.py"))]
    #[test_case(Rule::ZipInsteadOfPairwise, Path::new("RUF007.py"))]
    #[test_case(
        Rule::UnnecessaryIterableAllocationForFirstElement,
        Path::new("RUF015.py")
    )]
    #[test_case(Rule::InvalidIndexType, Path::new("RUF016.py"))]
    #[test_case(Rule::QuadraticListSummation, Path::new("RUF017_1.py"))]
    #[test_case(Rule::QuadraticListSummation, Path::new("RUF017_0.py"))]
    #[test_case(Rule::AssignmentInAssert, Path::new("RUF018.py"))]
    #[test_case(Rule::UnnecessaryKeyCheck, Path::new("RUF019.py"))]
    #[test_case(Rule::NeverUnion, Path::new("RUF020.py"))]
    #[test_case(Rule::ParenthesizeChainedOperators, Path::new("RUF021.py"))]
    #[test_case(Rule::UnsortedDunderAll, Path::new("RUF022.py"))]
    #[test_case(Rule::UnsortedDunderSlots, Path::new("RUF023.py"))]
    #[test_case(Rule::MutableFromkeysValue, Path::new("RUF024.py"))]
    #[test_case(Rule::DefaultFactoryKwarg, Path::new("RUF026.py"))]
    #[test_case(Rule::MissingFStringSyntax, Path::new("RUF027_0.py"))]
    #[test_case(Rule::MissingFStringSyntax, Path::new("RUF027_1.py"))]
    #[test_case(Rule::MissingFStringSyntax, Path::new("RUF027_2.py"))]
    #[test_case(Rule::InvalidFormatterSuppressionComment, Path::new("RUF028.py"))]
    #[test_case(Rule::UnusedAsync, Path::new("RUF029.py"))]
    #[test_case(Rule::AssertWithPrintMessage, Path::new("RUF030.py"))]
    #[test_case(Rule::IncorrectlyParenthesizedTupleInSubscript, Path::new("RUF031.py"))]
    #[test_case(Rule::DecimalFromFloatLiteral, Path::new("RUF032.py"))]
    #[test_case(Rule::PostInitDefault, Path::new("RUF033.py"))]
    #[test_case(Rule::UselessIfElse, Path::new("RUF034.py"))]
    #[test_case(Rule::RedirectedNOQA, Path::new("RUF101.py"))]
    fn rules(rule_code: Rule, path: &Path) -> Result<()> {
        let snapshot = format!("{}_{}", rule_code.noqa_code(), path.to_string_lossy());
        let diagnostics = test_path(
            Path::new("ruff").join(path).as_path(),
            &settings::LinterSettings::for_rule(rule_code),
        )?;
        assert_messages!(snapshot, diagnostics);
        Ok(())
    }

    #[test]
    fn prefer_parentheses_getitem_tuple() -> Result<()> {
        let diagnostics = test_path(
            Path::new("ruff/RUF031_prefer_parens.py"),
            &LinterSettings {
                ruff: super::settings::Settings {
                    parenthesize_tuple_in_subscript: true,
                    extend_markup_names: vec![],
                },
                ..LinterSettings::for_rule(Rule::IncorrectlyParenthesizedTupleInSubscript)
            },
        )?;
        assert_messages!(diagnostics);
        Ok(())
    }

    #[test]
    fn no_remove_parentheses_starred_expr_py310() -> Result<()> {
        let diagnostics = test_path(
            Path::new("ruff/RUF031.py"),
            &LinterSettings {
                ruff: super::settings::Settings {
                    parenthesize_tuple_in_subscript: false,
                    extend_markup_names: vec![],
                },
                target_version: PythonVersion::Py310,
                ..LinterSettings::for_rule(Rule::IncorrectlyParenthesizedTupleInSubscript)
            },
        )?;
        assert_messages!(diagnostics);
        Ok(())
    }

    #[test_case(Path::new("RUF013_0.py"))]
    #[test_case(Path::new("RUF013_1.py"))]
    fn implicit_optional_py39(path: &Path) -> Result<()> {
        let snapshot = format!(
            "PY39_{}_{}",
            Rule::ImplicitOptional.noqa_code(),
            path.to_string_lossy()
        );
        let diagnostics = test_path(
            Path::new("ruff").join(path).as_path(),
            &settings::LinterSettings::for_rule(Rule::ImplicitOptional)
                .with_target_version(PythonVersion::Py39),
        )?;
        assert_messages!(snapshot, diagnostics);
        Ok(())
    }

    #[test]
    fn confusables() -> Result<()> {
        let diagnostics = test_path(
            Path::new("ruff/confusables.py"),
            &settings::LinterSettings {
                allowed_confusables: FxHashSet::from_iter(['−', 'ρ', '∗']),
                ..settings::LinterSettings::for_rules(vec![
                    Rule::AmbiguousUnicodeCharacterString,
                    Rule::AmbiguousUnicodeCharacterDocstring,
                    Rule::AmbiguousUnicodeCharacterComment,
                ])
            },
        )?;
        assert_messages!(diagnostics);
        Ok(())
    }

    #[test]
    fn preview_confusables() -> Result<()> {
        let diagnostics = test_path(
            Path::new("ruff/confusables.py"),
            &settings::LinterSettings {
                preview: PreviewMode::Enabled,
                allowed_confusables: FxHashSet::from_iter(['−', 'ρ', '∗']),
                ..settings::LinterSettings::for_rules(vec![
                    Rule::AmbiguousUnicodeCharacterString,
                    Rule::AmbiguousUnicodeCharacterDocstring,
                    Rule::AmbiguousUnicodeCharacterComment,
                ])
            },
        )?;
        assert_messages!(diagnostics);
        Ok(())
    }

    #[test]
    fn noqa() -> Result<()> {
        let diagnostics = test_path(
            Path::new("ruff/noqa.py"),
            &settings::LinterSettings::for_rules(vec![
                Rule::UnusedVariable,
                Rule::AmbiguousVariableName,
            ]),
        )?;
        assert_messages!(diagnostics);
        Ok(())
    }

    #[test]
    fn ruf100_0() -> Result<()> {
        let diagnostics = test_path(
            Path::new("ruff/RUF100_0.py"),
            &settings::LinterSettings {
                external: vec!["V101".to_string()],
                ..settings::LinterSettings::for_rules(vec![
                    Rule::UnusedNOQA,
                    Rule::LineTooLong,
                    Rule::UnusedImport,
                    Rule::UnusedVariable,
                    Rule::TabIndentation,
                    Rule::YodaConditions,
                    Rule::SuspiciousEvalUsage,
                ])
            },
        )?;
        assert_messages!(diagnostics);
        Ok(())
    }

    #[test]
    fn ruf100_0_prefix() -> Result<()> {
        let diagnostics = test_path(
            Path::new("ruff/RUF100_0.py"),
            &settings::LinterSettings {
                external: vec!["V".to_string()],
                ..settings::LinterSettings::for_rules(vec![
                    Rule::UnusedNOQA,
                    Rule::LineTooLong,
                    Rule::UnusedImport,
                    Rule::UnusedVariable,
                    Rule::TabIndentation,
                    Rule::YodaConditions,
                    Rule::SuspiciousEvalUsage,
                ])
            },
        )?;
        assert_messages!(diagnostics);
        Ok(())
    }

    #[test]
    fn ruf100_1() -> Result<()> {
        let diagnostics = test_path(
            Path::new("ruff/RUF100_1.py"),
            &settings::LinterSettings::for_rules(vec![Rule::UnusedNOQA, Rule::UnusedImport]),
        )?;
        assert_messages!(diagnostics);
        Ok(())
    }

    #[test]
    fn ruf100_2() -> Result<()> {
        let mut settings =
            settings::LinterSettings::for_rules(vec![Rule::UnusedNOQA, Rule::UnusedImport]);

        settings.per_file_ignores = CompiledPerFileIgnoreList::resolve(vec![PerFileIgnore::new(
            "RUF100_2.py".to_string(),
            &["F401".parse().unwrap()],
            None,
        )])
        .unwrap();

        let diagnostics = test_path(Path::new("ruff/RUF100_2.py"), &settings)?;
        assert_messages!(diagnostics);
        Ok(())
    }

    #[test]
    fn ruf100_3() -> Result<()> {
        let diagnostics = test_path(
            Path::new("ruff/RUF100_3.py"),
            &settings::LinterSettings::for_rules(vec![
                Rule::UnusedNOQA,
                Rule::LineTooLong,
                Rule::UndefinedName,
            ]),
        )?;
        assert_messages!(diagnostics);
        Ok(())
    }

    #[test]
    fn ruf100_4() -> Result<()> {
        let diagnostics = test_path(
            Path::new("ruff/RUF100_4.py"),
            &settings::LinterSettings::for_rules(vec![Rule::UnusedNOQA, Rule::UnusedImport]),
        )?;
        assert_messages!(diagnostics);
        Ok(())
    }

    #[test]
    fn ruf100_5() -> Result<()> {
        let diagnostics = test_path(
            Path::new("ruff/RUF100_5.py"),
            &settings::LinterSettings {
                ..settings::LinterSettings::for_rules(vec![
                    Rule::UnusedNOQA,
                    Rule::LineTooLong,
                    Rule::CommentedOutCode,
                ])
            },
        )?;
        assert_messages!(diagnostics);
        Ok(())
    }

    #[test]
    fn ruff_per_file_ignores() -> Result<()> {
        let diagnostics = test_path(
            Path::new("ruff/ruff_per_file_ignores.py"),
            &settings::LinterSettings {
                per_file_ignores: CompiledPerFileIgnoreList::resolve(vec![PerFileIgnore::new(
                    "ruff_per_file_ignores.py".to_string(),
                    &["F401".parse().unwrap(), "RUF100".parse().unwrap()],
                    None,
                )])
                .unwrap(),
                ..settings::LinterSettings::for_rules(vec![Rule::UnusedImport, Rule::UnusedNOQA])
            },
        )?;
        assert_messages!(diagnostics);
        Ok(())
    }

    #[test]
    fn ruff_per_file_ignores_empty() -> Result<()> {
        let diagnostics = test_path(
            Path::new("ruff/ruff_per_file_ignores.py"),
            &settings::LinterSettings {
                per_file_ignores: CompiledPerFileIgnoreList::resolve(vec![PerFileIgnore::new(
                    "ruff_per_file_ignores.py".to_string(),
                    &["RUF100".parse().unwrap()],
                    None,
                )])
                .unwrap(),
                ..settings::LinterSettings::for_rules(vec![Rule::UnusedNOQA])
            },
        )?;
        assert_messages!(diagnostics);
        Ok(())
    }

    #[test]
    fn flake8_noqa() -> Result<()> {
        let diagnostics = test_path(
            Path::new("ruff/flake8_noqa.py"),
            &settings::LinterSettings::for_rules(vec![Rule::UnusedImport, Rule::UnusedVariable]),
        )?;
        assert_messages!(diagnostics);
        Ok(())
    }

    #[test]
    fn ruff_noqa_all() -> Result<()> {
        let diagnostics = test_path(
            Path::new("ruff/ruff_noqa_all.py"),
            &settings::LinterSettings::for_rules(vec![Rule::UnusedImport, Rule::UnusedVariable]),
        )?;
        assert_messages!(diagnostics);
        Ok(())
    }

    #[test]
    fn ruff_noqa_codes() -> Result<()> {
        let diagnostics = test_path(
            Path::new("ruff/ruff_noqa_codes.py"),
            &settings::LinterSettings::for_rules(vec![Rule::UnusedImport, Rule::UnusedVariable]),
        )?;
        assert_messages!(diagnostics);
        Ok(())
    }

    #[test]
    fn ruff_noqa_invalid() -> Result<()> {
        let diagnostics = test_path(
            Path::new("ruff/ruff_noqa_invalid.py"),
            &settings::LinterSettings::for_rules(vec![Rule::UnusedImport, Rule::UnusedVariable]),
        )?;
        assert_messages!(diagnostics);
        Ok(())
    }

    #[test]
    fn redirects() -> Result<()> {
        let diagnostics = test_path(
            Path::new("ruff/redirects.py"),
            &settings::LinterSettings::for_rules(vec![Rule::NonPEP604Annotation]),
        )?;
        assert_messages!(diagnostics);
        Ok(())
    }

    #[test_case(Rule::InvalidPyprojectToml, Path::new("bleach"))]
    #[test_case(Rule::InvalidPyprojectToml, Path::new("invalid_author"))]
    #[test_case(Rule::InvalidPyprojectToml, Path::new("maturin"))]
    #[test_case(Rule::InvalidPyprojectToml, Path::new("maturin_gh_1615"))]
    fn invalid_pyproject_toml(rule_code: Rule, path: &Path) -> Result<()> {
        let snapshot = format!("{}_{}", rule_code.noqa_code(), path.to_string_lossy());
        let path = test_resource_path("fixtures")
            .join("ruff")
            .join("pyproject_toml")
            .join(path)
            .join("pyproject.toml");
        let contents = fs::read_to_string(path)?;
        let source_file = SourceFileBuilder::new("pyproject.toml", contents).finish();
        let messages = lint_pyproject_toml(
            source_file,
            &settings::LinterSettings::for_rule(Rule::InvalidPyprojectToml),
        );
        assert_messages!(snapshot, messages);
        Ok(())
    }

    #[test_case(Rule::ZipInsteadOfPairwise, Path::new("RUF007.py"))]
<<<<<<< HEAD
    #[test_case(Rule::UnformattedSpecialComment, Path::new("RUF104.py"))]
    #[test_case(
        Rule::UnformattedSpecialComment,
        Path::new("RUF104_implicit_suppression.py")
    )]
    #[test_case(
        Rule::UnformattedSpecialComment,
        Path::new("RUF104_explicit_suppression.py")
    )]
    #[test_case(
        Rule::UnformattedSpecialComment,
        Path::new("RUF104_empty_suppressions.py")
    )]
=======
    #[test_case(Rule::UnsafeMarkupUse, Path::new("RUF035.py"))]
>>>>>>> 13a1483f
    fn preview_rules(rule_code: Rule, path: &Path) -> Result<()> {
        let snapshot = format!(
            "preview__{}_{}",
            rule_code.noqa_code(),
            path.to_string_lossy()
        );
        let diagnostics = test_path(
            Path::new("ruff").join(path).as_path(),
            &settings::LinterSettings {
                preview: PreviewMode::Enabled,
                ..settings::LinterSettings::for_rule(rule_code)
            },
        )?;
        assert_messages!(snapshot, diagnostics);
        Ok(())
    }

    #[test_case(Rule::UnsafeMarkupUse, Path::new("RUF035_extend_markup_names.py"))]
    #[test_case(Rule::UnsafeMarkupUse, Path::new("RUF035_skip_early_out.py"))]
    fn extend_allowed_callable(rule_code: Rule, path: &Path) -> Result<()> {
        let snapshot = format!(
            "extend_allow_callables__{}_{}",
            rule_code.noqa_code(),
            path.to_string_lossy()
        );
        let diagnostics = test_path(
            Path::new("ruff").join(path).as_path(),
            &LinterSettings {
                ruff: super::settings::Settings {
                    parenthesize_tuple_in_subscript: true,
                    extend_markup_names: vec!["webhelpers.html.literal".to_string()],
                },
                preview: PreviewMode::Enabled,
                ..LinterSettings::for_rule(rule_code)
            },
        )?;
        assert_messages!(snapshot, diagnostics);
        Ok(())
    }
}<|MERGE_RESOLUTION|>--- conflicted
+++ resolved
@@ -387,7 +387,7 @@
     }
 
     #[test_case(Rule::ZipInsteadOfPairwise, Path::new("RUF007.py"))]
-<<<<<<< HEAD
+    #[test_case(Rule::UnsafeMarkupUse, Path::new("RUF035.py"))]
     #[test_case(Rule::UnformattedSpecialComment, Path::new("RUF104.py"))]
     #[test_case(
         Rule::UnformattedSpecialComment,
@@ -401,9 +401,6 @@
         Rule::UnformattedSpecialComment,
         Path::new("RUF104_empty_suppressions.py")
     )]
-=======
-    #[test_case(Rule::UnsafeMarkupUse, Path::new("RUF035.py"))]
->>>>>>> 13a1483f
     fn preview_rules(rule_code: Rule, path: &Path) -> Result<()> {
         let snapshot = format!(
             "preview__{}_{}",
