//! Ruff-specific rules.

mod helpers;
pub(crate) mod rules;
pub mod settings;
pub(crate) mod typing;

#[cfg(test)]
mod tests {
    use std::fs;
    use std::path::Path;

    use anyhow::Result;
    use regex::Regex;
    use ruff_python_ast::PythonVersion;
    use ruff_source_file::SourceFileBuilder;
    use rustc_hash::FxHashSet;
    use test_case::test_case;

    use crate::pyproject_toml::lint_pyproject_toml;
    use crate::registry::Rule;
    use crate::settings::LinterSettings;
    use crate::settings::types::{CompiledPerFileIgnoreList, PerFileIgnore, PreviewMode};
    use crate::test::{test_path, test_resource_path};
    use crate::{assert_diagnostics, settings};

    #[test_case(Rule::CollectionLiteralConcatenation, Path::new("RUF005.py"))]
    #[test_case(Rule::CollectionLiteralConcatenation, Path::new("RUF005_slices.py"))]
    #[test_case(Rule::AsyncioDanglingTask, Path::new("RUF006.py"))]
    #[test_case(Rule::ZipInsteadOfPairwise, Path::new("RUF007.py"))]
    #[test_case(Rule::MutableDataclassDefault, Path::new("RUF008.py"))]
    #[test_case(Rule::MutableDataclassDefault, Path::new("RUF008_attrs.py"))]
    #[test_case(Rule::MutableDataclassDefault, Path::new("RUF008_deferred.py"))]
    #[test_case(Rule::FunctionCallInDataclassDefaultArgument, Path::new("RUF009.py"))]
    #[test_case(
        Rule::FunctionCallInDataclassDefaultArgument,
        Path::new("RUF009_attrs.py")
    )]
    #[test_case(
        Rule::FunctionCallInDataclassDefaultArgument,
        Path::new("RUF009_attrs_auto_attribs.py")
    )]
    #[test_case(
        Rule::FunctionCallInDataclassDefaultArgument,
        Path::new("RUF009_deferred.py")
    )]
    #[test_case(Rule::ExplicitFStringTypeConversion, Path::new("RUF010.py"))]
    #[test_case(Rule::MutableClassDefault, Path::new("RUF012.py"))]
    #[test_case(Rule::MutableClassDefault, Path::new("RUF012_deferred.py"))]
    #[test_case(Rule::ImplicitOptional, Path::new("RUF013_0.py"))]
    #[test_case(Rule::ImplicitOptional, Path::new("RUF013_1.py"))]
    #[test_case(Rule::ImplicitOptional, Path::new("RUF013_2.py"))]
    #[test_case(Rule::ImplicitOptional, Path::new("RUF013_3.py"))]
    #[test_case(Rule::ImplicitOptional, Path::new("RUF013_4.py"))]
    #[test_case(
        Rule::UnnecessaryIterableAllocationForFirstElement,
        Path::new("RUF015.py")
    )]
    #[test_case(Rule::InvalidIndexType, Path::new("RUF016.py"))]
    #[test_case(Rule::QuadraticListSummation, Path::new("RUF017_1.py"))]
    #[test_case(Rule::QuadraticListSummation, Path::new("RUF017_0.py"))]
    #[test_case(Rule::AssignmentInAssert, Path::new("RUF018.py"))]
    #[test_case(Rule::UnnecessaryKeyCheck, Path::new("RUF019.py"))]
    #[test_case(Rule::NeverUnion, Path::new("RUF020.py"))]
    #[test_case(Rule::ParenthesizeChainedOperators, Path::new("RUF021.py"))]
    #[test_case(Rule::UnsortedDunderAll, Path::new("RUF022.py"))]
    #[test_case(Rule::UnsortedDunderSlots, Path::new("RUF023.py"))]
    #[test_case(Rule::MutableFromkeysValue, Path::new("RUF024.py"))]
    #[test_case(Rule::DefaultFactoryKwarg, Path::new("RUF026.py"))]
    #[test_case(Rule::MissingFStringSyntax, Path::new("RUF027_0.py"))]
    #[test_case(Rule::MissingFStringSyntax, Path::new("RUF027_1.py"))]
    #[test_case(Rule::MissingFStringSyntax, Path::new("RUF027_2.py"))]
    #[test_case(Rule::InvalidFormatterSuppressionComment, Path::new("RUF028.py"))]
    #[test_case(Rule::UnusedAsync, Path::new("RUF029.py"))]
    #[test_case(Rule::AssertWithPrintMessage, Path::new("RUF030.py"))]
    #[test_case(Rule::IncorrectlyParenthesizedTupleInSubscript, Path::new("RUF031.py"))]
    #[test_case(Rule::DecimalFromFloatLiteral, Path::new("RUF032.py"))]
    #[test_case(Rule::PostInitDefault, Path::new("RUF033.py"))]
    #[test_case(Rule::UselessIfElse, Path::new("RUF034.py"))]
    #[test_case(Rule::NoneNotAtEndOfUnion, Path::new("RUF036.py"))]
    #[test_case(Rule::NoneNotAtEndOfUnion, Path::new("RUF036.pyi"))]
    #[test_case(Rule::UnnecessaryEmptyIterableWithinDequeCall, Path::new("RUF037.py"))]
    #[test_case(Rule::RedundantBoolLiteral, Path::new("RUF038.py"))]
    #[test_case(Rule::RedundantBoolLiteral, Path::new("RUF038.pyi"))]
    #[test_case(Rule::InvalidAssertMessageLiteralArgument, Path::new("RUF040.py"))]
    #[test_case(Rule::UnnecessaryNestedLiteral, Path::new("RUF041.py"))]
    #[test_case(Rule::UnnecessaryNestedLiteral, Path::new("RUF041.pyi"))]
    #[test_case(Rule::UnnecessaryCastToInt, Path::new("RUF046.py"))]
    #[test_case(Rule::UnnecessaryCastToInt, Path::new("RUF046_CR.py"))]
    #[test_case(Rule::UnnecessaryCastToInt, Path::new("RUF046_LF.py"))]
    #[test_case(Rule::NeedlessElse, Path::new("RUF047_if.py"))]
    #[test_case(Rule::NeedlessElse, Path::new("RUF047_for.py"))]
    #[test_case(Rule::NeedlessElse, Path::new("RUF047_while.py"))]
    #[test_case(Rule::NeedlessElse, Path::new("RUF047_try.py"))]
    #[test_case(Rule::MapIntVersionParsing, Path::new("RUF048.py"))]
    #[test_case(Rule::MapIntVersionParsing, Path::new("RUF048_1.py"))]
    #[test_case(Rule::DataclassEnum, Path::new("RUF049.py"))]
    #[test_case(Rule::IfKeyInDictDel, Path::new("RUF051.py"))]
    #[test_case(Rule::UsedDummyVariable, Path::new("RUF052.py"))]
    #[test_case(Rule::ClassWithMixedTypeVars, Path::new("RUF053.py"))]
    #[test_case(Rule::FalsyDictGetFallback, Path::new("RUF056.py"))]
    #[test_case(Rule::UnnecessaryRound, Path::new("RUF057.py"))]
    #[test_case(Rule::StarmapZip, Path::new("RUF058_0.py"))]
    #[test_case(Rule::StarmapZip, Path::new("RUF058_1.py"))]
    #[test_case(Rule::UnusedUnpackedVariable, Path::new("RUF059_0.py"))]
    #[test_case(Rule::UnusedUnpackedVariable, Path::new("RUF059_1.py"))]
    #[test_case(Rule::UnusedUnpackedVariable, Path::new("RUF059_2.py"))]
    #[test_case(Rule::UnusedUnpackedVariable, Path::new("RUF059_3.py"))]
    #[test_case(Rule::InEmptyCollection, Path::new("RUF060.py"))]
    #[test_case(Rule::LegacyFormPytestRaises, Path::new("RUF061_raises.py"))]
    #[test_case(Rule::LegacyFormPytestRaises, Path::new("RUF061_warns.py"))]
    #[test_case(Rule::LegacyFormPytestRaises, Path::new("RUF061_deprecated_call.py"))]
    #[test_case(Rule::NonOctalPermissions, Path::new("RUF064.py"))]
    #[test_case(Rule::RedirectedNOQA, Path::new("RUF101_0.py"))]
    #[test_case(Rule::RedirectedNOQA, Path::new("RUF101_1.py"))]
    #[test_case(Rule::InvalidRuleCode, Path::new("RUF102.py"))]
    fn rules(rule_code: Rule, path: &Path) -> Result<()> {
        let snapshot = format!("{}_{}", rule_code.noqa_code(), path.to_string_lossy());
        let diagnostics = test_path(
            Path::new("ruff").join(path).as_path(),
            &settings::LinterSettings::for_rule(rule_code),
        )?;
        assert_diagnostics!(snapshot, diagnostics);
        Ok(())
    }

    #[test]
    fn prefer_parentheses_getitem_tuple() -> Result<()> {
        let diagnostics = test_path(
            Path::new("ruff/RUF031_prefer_parens.py"),
            &LinterSettings {
                ruff: super::settings::Settings {
                    parenthesize_tuple_in_subscript: true,
                },
                ..LinterSettings::for_rule(Rule::IncorrectlyParenthesizedTupleInSubscript)
            },
        )?;
        assert_diagnostics!(diagnostics);
        Ok(())
    }

    #[test]
    fn no_remove_parentheses_starred_expr_py310() -> Result<()> {
        let diagnostics = test_path(
            Path::new("ruff/RUF031.py"),
            &LinterSettings {
                ruff: super::settings::Settings {
                    parenthesize_tuple_in_subscript: false,
                },
                unresolved_target_version: PythonVersion::PY310.into(),
                ..LinterSettings::for_rule(Rule::IncorrectlyParenthesizedTupleInSubscript)
            },
        )?;
        assert_diagnostics!(diagnostics);
        Ok(())
    }

    #[test_case(Path::new("RUF013_0.py"))]
    #[test_case(Path::new("RUF013_1.py"))]
    fn implicit_optional_py39(path: &Path) -> Result<()> {
        let snapshot = format!(
            "PY39_{}_{}",
            Rule::ImplicitOptional.noqa_code(),
            path.to_string_lossy()
        );
        let diagnostics = test_path(
            Path::new("ruff").join(path).as_path(),
            &settings::LinterSettings::for_rule(Rule::ImplicitOptional)
                .with_target_version(PythonVersion::PY39),
        )?;
        assert_diagnostics!(snapshot, diagnostics);
        Ok(())
    }

    #[test]
    fn access_annotations_from_class_dict_py39_no_typing_extensions() -> Result<()> {
        let diagnostics = test_path(
            Path::new("ruff/RUF063.py"),
            &LinterSettings {
                typing_extensions: false,
                unresolved_target_version: PythonVersion::PY39.into(),
                ..LinterSettings::for_rule(Rule::AccessAnnotationsFromClassDict)
            },
        )?;
        assert_diagnostics!(diagnostics);
        Ok(())
    }

    #[test]
    fn access_annotations_from_class_dict_py39_with_typing_extensions() -> Result<()> {
        let diagnostics = test_path(
            Path::new("ruff/RUF063.py"),
            &LinterSettings {
                typing_extensions: true,
                unresolved_target_version: PythonVersion::PY39.into(),
                ..LinterSettings::for_rule(Rule::AccessAnnotationsFromClassDict)
            },
        )?;
        assert_diagnostics!(diagnostics);
        Ok(())
    }

    #[test]
    fn access_annotations_from_class_dict_py310() -> Result<()> {
        let diagnostics = test_path(
            Path::new("ruff/RUF063.py"),
            &LinterSettings {
                unresolved_target_version: PythonVersion::PY310.into(),
                ..LinterSettings::for_rule(Rule::AccessAnnotationsFromClassDict)
            },
        )?;
        assert_diagnostics!(diagnostics);
        Ok(())
    }

    #[test]
    fn access_annotations_from_class_dict_py314() -> Result<()> {
        let diagnostics = test_path(
            Path::new("ruff/RUF063.py"),
            &LinterSettings {
                unresolved_target_version: PythonVersion::PY314.into(),
                ..LinterSettings::for_rule(Rule::AccessAnnotationsFromClassDict)
            },
        )?;
        assert_diagnostics!(diagnostics);
        Ok(())
    }

    #[test]
    fn confusables() -> Result<()> {
        let diagnostics = test_path(
            Path::new("ruff/confusables.py"),
            &settings::LinterSettings {
                allowed_confusables: FxHashSet::from_iter(['−', 'ρ', '∗']),
                ..settings::LinterSettings::for_rules(vec![
                    Rule::AmbiguousUnicodeCharacterString,
                    Rule::AmbiguousUnicodeCharacterDocstring,
                    Rule::AmbiguousUnicodeCharacterComment,
                ])
            },
        )?;
        assert_diagnostics!(diagnostics);
        Ok(())
    }

    #[test]
    fn preview_confusables() -> Result<()> {
        let diagnostics = test_path(
            Path::new("ruff/confusables.py"),
            &settings::LinterSettings {
                preview: PreviewMode::Enabled,
                allowed_confusables: FxHashSet::from_iter(['−', 'ρ', '∗']),
                ..settings::LinterSettings::for_rules(vec![
                    Rule::AmbiguousUnicodeCharacterString,
                    Rule::AmbiguousUnicodeCharacterDocstring,
                    Rule::AmbiguousUnicodeCharacterComment,
                ])
            },
        )?;
        assert_diagnostics!(diagnostics);
        Ok(())
    }

    #[test]
    fn noqa() -> Result<()> {
        let diagnostics = test_path(
            Path::new("ruff/noqa.py"),
            &settings::LinterSettings::for_rules(vec![
                Rule::UnusedVariable,
                Rule::AmbiguousVariableName,
            ]),
        )?;
        assert_diagnostics!(diagnostics);
        Ok(())
    }

    #[test]
    fn ruf100_0() -> Result<()> {
        let diagnostics = test_path(
            Path::new("ruff/RUF100_0.py"),
            &settings::LinterSettings {
                external: vec!["V101".to_string()],
                ..settings::LinterSettings::for_rules(vec![
                    Rule::UnusedNOQA,
                    Rule::LineTooLong,
                    Rule::UnusedImport,
                    Rule::UnusedVariable,
                    Rule::TabIndentation,
                    Rule::YodaConditions,
                    Rule::SuspiciousEvalUsage,
                ])
            },
        )?;
        assert_diagnostics!(diagnostics);
        Ok(())
    }

    #[test]
    fn ruf100_0_prefix() -> Result<()> {
        let diagnostics = test_path(
            Path::new("ruff/RUF100_0.py"),
            &settings::LinterSettings {
                external: vec!["V".to_string()],
                ..settings::LinterSettings::for_rules(vec![
                    Rule::UnusedNOQA,
                    Rule::LineTooLong,
                    Rule::UnusedImport,
                    Rule::UnusedVariable,
                    Rule::TabIndentation,
                    Rule::YodaConditions,
                    Rule::SuspiciousEvalUsage,
                ])
            },
        )?;
        assert_diagnostics!(diagnostics);
        Ok(())
    }

    #[test]
    fn ruf100_1() -> Result<()> {
        let diagnostics = test_path(
            Path::new("ruff/RUF100_1.py"),
            &settings::LinterSettings::for_rules(vec![Rule::UnusedNOQA, Rule::UnusedImport]),
        )?;
        assert_diagnostics!(diagnostics);
        Ok(())
    }

    #[test]
    fn ruf100_2() -> Result<()> {
        let mut settings =
            settings::LinterSettings::for_rules(vec![Rule::UnusedNOQA, Rule::UnusedImport]);

        settings.per_file_ignores = CompiledPerFileIgnoreList::resolve(vec![PerFileIgnore::new(
            "RUF100_2.py".to_string(),
            &["F401".parse().unwrap()],
            None,
        )])
        .unwrap();

        let diagnostics = test_path(Path::new("ruff/RUF100_2.py"), &settings)?;
        assert_diagnostics!(diagnostics);
        Ok(())
    }

    #[test]
    fn ruf100_3() -> Result<()> {
        let diagnostics = test_path(
            Path::new("ruff/RUF100_3.py"),
            &settings::LinterSettings::for_rules(vec![
                Rule::UnusedNOQA,
                Rule::LineTooLong,
                Rule::UndefinedName,
            ]),
        )?;
        assert_diagnostics!(diagnostics);
        Ok(())
    }

    #[test]
    fn ruf100_4() -> Result<()> {
        let diagnostics = test_path(
            Path::new("ruff/RUF100_4.py"),
            &settings::LinterSettings::for_rules(vec![Rule::UnusedNOQA, Rule::UnusedImport]),
        )?;
        assert_diagnostics!(diagnostics);
        Ok(())
    }

    #[test]
    fn ruf100_5() -> Result<()> {
        let diagnostics = test_path(
            Path::new("ruff/RUF100_5.py"),
            &settings::LinterSettings {
                ..settings::LinterSettings::for_rules(vec![
                    Rule::UnusedNOQA,
                    Rule::LineTooLong,
                    Rule::CommentedOutCode,
                ])
            },
        )?;
        assert_diagnostics!(diagnostics);
        Ok(())
    }

    #[test]
    fn ruff_noqa_filedirective_unused() -> Result<()> {
        let diagnostics = test_path(
            Path::new("ruff/RUF100_6.py"),
            &settings::LinterSettings::for_rules(vec![Rule::UnusedNOQA]),
        )?;
        assert_diagnostics!(diagnostics);
        Ok(())
    }

    #[test]
    fn ruff_noqa_filedirective_unused_last_of_many() -> Result<()> {
        let diagnostics = test_path(
            Path::new("ruff/RUF100_7.py"),
            &settings::LinterSettings::for_rules(vec![
                Rule::UnusedNOQA,
                Rule::FStringMissingPlaceholders,
                Rule::LineTooLong,
                Rule::UnusedVariable,
            ]),
        )?;
        assert_diagnostics!(diagnostics);
        Ok(())
    }

    #[test]
    fn invalid_rule_code_external_rules() -> Result<()> {
        let diagnostics = test_path(
            Path::new("ruff/RUF102.py"),
            &settings::LinterSettings {
                external: vec!["V".to_string()],
                ..settings::LinterSettings::for_rule(Rule::InvalidRuleCode)
            },
        )?;
        assert_diagnostics!(diagnostics);
        Ok(())
    }

    #[test]
    fn ruff_per_file_ignores() -> Result<()> {
        let diagnostics = test_path(
            Path::new("ruff/ruff_per_file_ignores.py"),
            &settings::LinterSettings {
                per_file_ignores: CompiledPerFileIgnoreList::resolve(vec![PerFileIgnore::new(
                    "ruff_per_file_ignores.py".to_string(),
                    &["F401".parse().unwrap(), "RUF100".parse().unwrap()],
                    None,
                )])
                .unwrap(),
                ..settings::LinterSettings::for_rules(vec![Rule::UnusedImport, Rule::UnusedNOQA])
            },
        )?;
        assert_diagnostics!(diagnostics);
        Ok(())
    }

    #[test]
    fn ruff_per_file_ignores_empty() -> Result<()> {
        let diagnostics = test_path(
            Path::new("ruff/ruff_per_file_ignores.py"),
            &settings::LinterSettings {
                per_file_ignores: CompiledPerFileIgnoreList::resolve(vec![PerFileIgnore::new(
                    "ruff_per_file_ignores.py".to_string(),
                    &["RUF100".parse().unwrap()],
                    None,
                )])
                .unwrap(),
                ..settings::LinterSettings::for_rules(vec![Rule::UnusedNOQA])
            },
        )?;
        assert_diagnostics!(diagnostics);
        Ok(())
    }

    #[test]
    fn flake8_noqa() -> Result<()> {
        let diagnostics = test_path(
            Path::new("ruff/flake8_noqa.py"),
            &settings::LinterSettings::for_rules(vec![Rule::UnusedImport, Rule::UnusedVariable]),
        )?;
        assert_diagnostics!(diagnostics);
        Ok(())
    }

    #[test]
    fn ruff_noqa_all() -> Result<()> {
        let diagnostics = test_path(
            Path::new("ruff/ruff_noqa_all.py"),
            &settings::LinterSettings::for_rules(vec![Rule::UnusedImport, Rule::UnusedVariable]),
        )?;
        assert_diagnostics!(diagnostics);
        Ok(())
    }

    #[test]
    fn ruff_noqa_codes() -> Result<()> {
        let diagnostics = test_path(
            Path::new("ruff/ruff_noqa_codes.py"),
            &settings::LinterSettings::for_rules(vec![Rule::UnusedImport, Rule::UnusedVariable]),
        )?;
        assert_diagnostics!(diagnostics);
        Ok(())
    }

    #[test]
    fn ruff_noqa_invalid() -> Result<()> {
        let diagnostics = test_path(
            Path::new("ruff/ruff_noqa_invalid.py"),
            &settings::LinterSettings::for_rules(vec![Rule::UnusedImport, Rule::UnusedVariable]),
        )?;
        assert_diagnostics!(diagnostics);
        Ok(())
    }

    #[test]
    fn redirects() -> Result<()> {
        let diagnostics = test_path(
            Path::new("ruff/redirects.py"),
            &settings::LinterSettings::for_rule(Rule::NonPEP604AnnotationUnion),
        )?;
        assert_diagnostics!(diagnostics);
        Ok(())
    }

    #[test_case(Rule::InvalidPyprojectToml, Path::new("bleach"))]
    #[test_case(Rule::InvalidPyprojectToml, Path::new("invalid_author"))]
    #[test_case(Rule::InvalidPyprojectToml, Path::new("maturin"))]
    #[test_case(Rule::InvalidPyprojectToml, Path::new("various_invalid"))]
    #[test_case(Rule::InvalidPyprojectToml, Path::new("pep639"))]
    fn invalid_pyproject_toml(rule_code: Rule, path: &Path) -> Result<()> {
        let snapshot = format!("{}_{}", rule_code.noqa_code(), path.to_string_lossy());
        let path = test_resource_path("fixtures")
            .join("ruff")
            .join("pyproject_toml")
            .join(path)
            .join("pyproject.toml");
        let contents = fs::read_to_string(path)?;
        let source_file = SourceFileBuilder::new("pyproject.toml", contents).finish();
        let messages = lint_pyproject_toml(
            &source_file,
            &settings::LinterSettings::for_rule(Rule::InvalidPyprojectToml),
        );
        assert_diagnostics!(snapshot, messages);
        Ok(())
    }

    #[test_case(Rule::UnrawRePattern, Path::new("RUF039.py"))]
    #[test_case(Rule::UnrawRePattern, Path::new("RUF039_concat.py"))]
    #[test_case(Rule::UnnecessaryRegularExpression, Path::new("RUF055_0.py"))]
    #[test_case(Rule::UnnecessaryRegularExpression, Path::new("RUF055_1.py"))]
    #[test_case(Rule::UnnecessaryRegularExpression, Path::new("RUF055_2.py"))]
    #[test_case(Rule::PytestRaisesAmbiguousPattern, Path::new("RUF043.py"))]
    #[test_case(Rule::IndentedFormFeed, Path::new("RUF054.py"))]
    #[test_case(Rule::ImplicitClassVarInDataclass, Path::new("RUF045.py"))]
    fn preview_rules(rule_code: Rule, path: &Path) -> Result<()> {
        let snapshot = format!(
            "preview__{}_{}",
            rule_code.noqa_code(),
            path.to_string_lossy()
        );
        let diagnostics = test_path(
            Path::new("ruff").join(path).as_path(),
            &settings::LinterSettings {
                preview: PreviewMode::Enabled,
                ..settings::LinterSettings::for_rule(rule_code)
            },
        )?;
        assert_diagnostics!(snapshot, diagnostics);
        Ok(())
    }

    #[test_case(Rule::UsedDummyVariable, Path::new("RUF052.py"), r"^_+", 1)]
    #[test_case(Rule::UsedDummyVariable, Path::new("RUF052.py"), r"", 2)]
    fn custom_regexp_preset(
        rule_code: Rule,
        path: &Path,
        regex_pattern: &str,
        id: u8,
    ) -> Result<()> {
        // Compile the regex from the pattern string
        let regex = Regex::new(regex_pattern).unwrap();

        let snapshot = format!(
            "custom_dummy_var_regexp_preset__{}_{}_{}",
            rule_code.noqa_code(),
            path.to_string_lossy(),
            id,
        );
        let diagnostics = test_path(
            Path::new("ruff").join(path).as_path(),
            &settings::LinterSettings {
                dummy_variable_rgx: regex,
                ..settings::LinterSettings::for_rule(rule_code)
            },
        )?;
        assert_diagnostics!(snapshot, diagnostics);
        Ok(())
    }

<<<<<<< HEAD
    #[test_case(Rule::ImplicitOptional, Path::new("RUF013_0.py"))]
    #[test_case(Rule::ImplicitOptional, Path::new("RUF013_1.py"))]
    #[test_case(Rule::ImplicitOptional, Path::new("RUF013_2.py"))]
    #[test_case(Rule::ImplicitOptional, Path::new("RUF013_3.py"))]
    #[test_case(Rule::ImplicitOptional, Path::new("RUF013_4.py"))]
    fn ruf013_add_future_import(rule_code: Rule, path: &Path) -> Result<()> {
        let snapshot = format!("add_future_import_{}", path.to_string_lossy());
        let diagnostics = test_path(
            Path::new("ruff").join(path).as_path(),
            &settings::LinterSettings {
                preview: PreviewMode::Enabled,
                future_annotations: true,
                unresolved_target_version: PythonVersion::PY39.into(),
=======
    #[test_case(Rule::StarmapZip, Path::new("RUF058_2.py"))]
    fn map_strict_py314(rule_code: Rule, path: &Path) -> Result<()> {
        let snapshot = format!(
            "py314__{}_{}",
            rule_code.noqa_code(),
            path.to_string_lossy()
        );
        let diagnostics = test_path(
            Path::new("ruff").join(path).as_path(),
            &settings::LinterSettings {
                unresolved_target_version: PythonVersion::PY314.into(),
>>>>>>> a357a68f
                ..settings::LinterSettings::for_rule(rule_code)
            },
        )?;
        assert_diagnostics!(snapshot, diagnostics);
        Ok(())
    }
}<|MERGE_RESOLUTION|>--- conflicted
+++ resolved
@@ -582,7 +582,24 @@
         Ok(())
     }
 
-<<<<<<< HEAD
+    #[test_case(Rule::StarmapZip, Path::new("RUF058_2.py"))]
+    fn map_strict_py314(rule_code: Rule, path: &Path) -> Result<()> {
+        let snapshot = format!(
+            "py314__{}_{}",
+            rule_code.noqa_code(),
+            path.to_string_lossy()
+        );
+        let diagnostics = test_path(
+            Path::new("ruff").join(path).as_path(),
+            &settings::LinterSettings {
+                unresolved_target_version: PythonVersion::PY314.into(),
+                ..settings::LinterSettings::for_rule(rule_code)
+            },
+        )?;
+        assert_diagnostics!(snapshot, diagnostics);
+        Ok(())
+    }
+
     #[test_case(Rule::ImplicitOptional, Path::new("RUF013_0.py"))]
     #[test_case(Rule::ImplicitOptional, Path::new("RUF013_1.py"))]
     #[test_case(Rule::ImplicitOptional, Path::new("RUF013_2.py"))]
@@ -596,19 +613,6 @@
                 preview: PreviewMode::Enabled,
                 future_annotations: true,
                 unresolved_target_version: PythonVersion::PY39.into(),
-=======
-    #[test_case(Rule::StarmapZip, Path::new("RUF058_2.py"))]
-    fn map_strict_py314(rule_code: Rule, path: &Path) -> Result<()> {
-        let snapshot = format!(
-            "py314__{}_{}",
-            rule_code.noqa_code(),
-            path.to_string_lossy()
-        );
-        let diagnostics = test_path(
-            Path::new("ruff").join(path).as_path(),
-            &settings::LinterSettings {
-                unresolved_target_version: PythonVersion::PY314.into(),
->>>>>>> a357a68f
                 ..settings::LinterSettings::for_rule(rule_code)
             },
         )?;
