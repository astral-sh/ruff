//! Ruff-specific rules.

mod helpers;
pub(crate) mod rules;
pub mod settings;
pub(crate) mod typing;

#[cfg(test)]
mod tests {
    use std::fs;
    use std::path::Path;

    use anyhow::Result;
    use regex::Regex;
    use ruff_python_ast::PythonVersion;
    use ruff_source_file::SourceFileBuilder;
    use rustc_hash::FxHashSet;
    use test_case::test_case;

    use crate::pyproject_toml::lint_pyproject_toml;
    use crate::registry::Rule;
    use crate::settings::LinterSettings;
    use crate::settings::types::{CompiledPerFileIgnoreList, PerFileIgnore, PreviewMode};
    use crate::test::{test_path, test_resource_path};
    use crate::{assert_diagnostics, settings};

    #[test_case(Rule::CollectionLiteralConcatenation, Path::new("RUF005.py"))]
    #[test_case(Rule::CollectionLiteralConcatenation, Path::new("RUF005_slices.py"))]
    #[test_case(Rule::AsyncioDanglingTask, Path::new("RUF006.py"))]
    #[test_case(Rule::ZipInsteadOfPairwise, Path::new("RUF007.py"))]
    #[test_case(Rule::MutableDataclassDefault, Path::new("RUF008.py"))]
    #[test_case(Rule::MutableDataclassDefault, Path::new("RUF008_attrs.py"))]
    #[test_case(Rule::MutableDataclassDefault, Path::new("RUF008_deferred.py"))]
    #[test_case(Rule::FunctionCallInDataclassDefaultArgument, Path::new("RUF009.py"))]
    #[test_case(
        Rule::FunctionCallInDataclassDefaultArgument,
        Path::new("RUF009_attrs.py")
    )]
    #[test_case(
        Rule::FunctionCallInDataclassDefaultArgument,
        Path::new("RUF009_attrs_auto_attribs.py")
    )]
    #[test_case(
        Rule::FunctionCallInDataclassDefaultArgument,
        Path::new("RUF009_deferred.py")
    )]
    #[test_case(Rule::ExplicitFStringTypeConversion, Path::new("RUF010.py"))]
    #[test_case(Rule::MutableClassDefault, Path::new("RUF012.py"))]
    #[test_case(Rule::MutableClassDefault, Path::new("RUF012_deferred.py"))]
    #[test_case(Rule::ImplicitOptional, Path::new("RUF013_0.py"))]
    #[test_case(Rule::ImplicitOptional, Path::new("RUF013_1.py"))]
    #[test_case(Rule::ImplicitOptional, Path::new("RUF013_2.py"))]
    #[test_case(Rule::ImplicitOptional, Path::new("RUF013_3.py"))]
    #[test_case(Rule::ImplicitOptional, Path::new("RUF013_4.py"))]
    #[test_case(
        Rule::UnnecessaryIterableAllocationForFirstElement,
        Path::new("RUF015.py")
    )]
    #[test_case(Rule::InvalidIndexType, Path::new("RUF016.py"))]
    #[test_case(Rule::QuadraticListSummation, Path::new("RUF017_1.py"))]
    #[test_case(Rule::QuadraticListSummation, Path::new("RUF017_0.py"))]
    #[test_case(Rule::AssignmentInAssert, Path::new("RUF018.py"))]
    #[test_case(Rule::UnnecessaryKeyCheck, Path::new("RUF019.py"))]
    #[test_case(Rule::NeverUnion, Path::new("RUF020.py"))]
    #[test_case(Rule::ParenthesizeChainedOperators, Path::new("RUF021.py"))]
    #[test_case(Rule::UnsortedDunderAll, Path::new("RUF022.py"))]
    #[test_case(Rule::UnsortedDunderSlots, Path::new("RUF023.py"))]
    #[test_case(Rule::MutableFromkeysValue, Path::new("RUF024.py"))]
    #[test_case(Rule::DefaultFactoryKwarg, Path::new("RUF026.py"))]
    #[test_case(Rule::MissingFStringSyntax, Path::new("RUF027_0.py"))]
    #[test_case(Rule::MissingFStringSyntax, Path::new("RUF027_1.py"))]
    #[test_case(Rule::MissingFStringSyntax, Path::new("RUF027_2.py"))]
    #[test_case(Rule::InvalidFormatterSuppressionComment, Path::new("RUF028.py"))]
    #[test_case(Rule::UnusedAsync, Path::new("RUF029.py"))]
    #[test_case(Rule::AssertWithPrintMessage, Path::new("RUF030.py"))]
    #[test_case(Rule::IncorrectlyParenthesizedTupleInSubscript, Path::new("RUF031.py"))]
    #[test_case(Rule::DecimalFromFloatLiteral, Path::new("RUF032.py"))]
    #[test_case(Rule::PostInitDefault, Path::new("RUF033.py"))]
    #[test_case(Rule::UselessIfElse, Path::new("RUF034.py"))]
    #[test_case(Rule::NoneNotAtEndOfUnion, Path::new("RUF036.py"))]
    #[test_case(Rule::NoneNotAtEndOfUnion, Path::new("RUF036.pyi"))]
    #[test_case(Rule::UnnecessaryEmptyIterableWithinDequeCall, Path::new("RUF037.py"))]
    #[test_case(Rule::RedundantBoolLiteral, Path::new("RUF038.py"))]
    #[test_case(Rule::RedundantBoolLiteral, Path::new("RUF038.pyi"))]
    #[test_case(Rule::InvalidAssertMessageLiteralArgument, Path::new("RUF040.py"))]
    #[test_case(Rule::UnnecessaryNestedLiteral, Path::new("RUF041.py"))]
    #[test_case(Rule::UnnecessaryNestedLiteral, Path::new("RUF041.pyi"))]
    #[test_case(Rule::UnnecessaryCastToInt, Path::new("RUF046.py"))]
    #[test_case(Rule::UnnecessaryCastToInt, Path::new("RUF046_CR.py"))]
    #[test_case(Rule::UnnecessaryCastToInt, Path::new("RUF046_LF.py"))]
    #[test_case(Rule::NeedlessElse, Path::new("RUF047_if.py"))]
    #[test_case(Rule::NeedlessElse, Path::new("RUF047_for.py"))]
    #[test_case(Rule::NeedlessElse, Path::new("RUF047_while.py"))]
    #[test_case(Rule::NeedlessElse, Path::new("RUF047_try.py"))]
    #[test_case(Rule::MapIntVersionParsing, Path::new("RUF048.py"))]
    #[test_case(Rule::MapIntVersionParsing, Path::new("RUF048_1.py"))]
    #[test_case(Rule::DataclassEnum, Path::new("RUF049.py"))]
    #[test_case(Rule::IfKeyInDictDel, Path::new("RUF051.py"))]
    #[test_case(Rule::UsedDummyVariable, Path::new("RUF052.py"))]
    #[test_case(Rule::ClassWithMixedTypeVars, Path::new("RUF053.py"))]
    #[test_case(Rule::FalsyDictGetFallback, Path::new("RUF056.py"))]
    #[test_case(Rule::UnnecessaryRound, Path::new("RUF057.py"))]
    #[test_case(Rule::StarmapZip, Path::new("RUF058_0.py"))]
    #[test_case(Rule::StarmapZip, Path::new("RUF058_1.py"))]
    #[test_case(Rule::UnusedUnpackedVariable, Path::new("RUF059_0.py"))]
    #[test_case(Rule::UnusedUnpackedVariable, Path::new("RUF059_1.py"))]
    #[test_case(Rule::UnusedUnpackedVariable, Path::new("RUF059_2.py"))]
    #[test_case(Rule::UnusedUnpackedVariable, Path::new("RUF059_3.py"))]
    #[test_case(Rule::InEmptyCollection, Path::new("RUF060.py"))]
    #[test_case(Rule::LegacyFormPytestRaises, Path::new("RUF061_raises.py"))]
    #[test_case(Rule::LegacyFormPytestRaises, Path::new("RUF061_warns.py"))]
    #[test_case(Rule::LegacyFormPytestRaises, Path::new("RUF061_deprecated_call.py"))]
    #[test_case(Rule::NonOctalPermissions, Path::new("RUF064.py"))]
    #[test_case(Rule::RedirectedNOQA, Path::new("RUF101_0.py"))]
    #[test_case(Rule::RedirectedNOQA, Path::new("RUF101_1.py"))]
    #[test_case(Rule::InvalidRuleCode, Path::new("RUF102.py"))]
    fn rules(rule_code: Rule, path: &Path) -> Result<()> {
        let snapshot = format!("{}_{}", rule_code.noqa_code(), path.to_string_lossy());
        let diagnostics = test_path(
            Path::new("ruff").join(path).as_path(),
            &settings::LinterSettings::for_rule(rule_code),
        )?;
        assert_diagnostics!(snapshot, diagnostics);
        Ok(())
    }

    #[test]
    fn prefer_parentheses_getitem_tuple() -> Result<()> {
        let diagnostics = test_path(
            Path::new("ruff/RUF031_prefer_parens.py"),
            &LinterSettings {
                ruff: super::settings::Settings {
                    parenthesize_tuple_in_subscript: true,
                },
                ..LinterSettings::for_rule(Rule::IncorrectlyParenthesizedTupleInSubscript)
            },
        )?;
        assert_diagnostics!(diagnostics);
        Ok(())
    }

    #[test]
    fn no_remove_parentheses_starred_expr_py310() -> Result<()> {
        let diagnostics = test_path(
            Path::new("ruff/RUF031.py"),
            &LinterSettings {
                ruff: super::settings::Settings {
                    parenthesize_tuple_in_subscript: false,
                },
                unresolved_target_version: PythonVersion::PY310.into(),
                ..LinterSettings::for_rule(Rule::IncorrectlyParenthesizedTupleInSubscript)
            },
        )?;
        assert_diagnostics!(diagnostics);
        Ok(())
    }

    #[test_case(Path::new("RUF013_0.py"))]
    #[test_case(Path::new("RUF013_1.py"))]
    fn implicit_optional_py39(path: &Path) -> Result<()> {
        let snapshot = format!(
            "PY39_{}_{}",
            Rule::ImplicitOptional.noqa_code(),
            path.to_string_lossy()
        );
        let diagnostics = test_path(
            Path::new("ruff").join(path).as_path(),
            &settings::LinterSettings::for_rule(Rule::ImplicitOptional)
                .with_target_version(PythonVersion::PY39),
        )?;
        assert_diagnostics!(snapshot, diagnostics);
        Ok(())
    }

    #[test]
    fn access_annotations_from_class_dict_py39_no_typing_extensions() -> Result<()> {
        let diagnostics = test_path(
            Path::new("ruff/RUF063.py"),
            &LinterSettings {
                typing_extensions: false,
                unresolved_target_version: PythonVersion::PY39.into(),
                ..LinterSettings::for_rule(Rule::AccessAnnotationsFromClassDict)
            },
        )?;
        assert_diagnostics!(diagnostics);
        Ok(())
    }

    #[test]
    fn access_annotations_from_class_dict_py39_with_typing_extensions() -> Result<()> {
        let diagnostics = test_path(
            Path::new("ruff/RUF063.py"),
            &LinterSettings {
                typing_extensions: true,
                unresolved_target_version: PythonVersion::PY39.into(),
                ..LinterSettings::for_rule(Rule::AccessAnnotationsFromClassDict)
            },
        )?;
        assert_diagnostics!(diagnostics);
        Ok(())
    }

    #[test]
    fn access_annotations_from_class_dict_py310() -> Result<()> {
        let diagnostics = test_path(
            Path::new("ruff/RUF063.py"),
            &LinterSettings {
                unresolved_target_version: PythonVersion::PY310.into(),
                ..LinterSettings::for_rule(Rule::AccessAnnotationsFromClassDict)
            },
        )?;
        assert_diagnostics!(diagnostics);
        Ok(())
    }

    #[test]
    fn access_annotations_from_class_dict_py314() -> Result<()> {
        let diagnostics = test_path(
            Path::new("ruff/RUF063.py"),
            &LinterSettings {
                unresolved_target_version: PythonVersion::PY314.into(),
                ..LinterSettings::for_rule(Rule::AccessAnnotationsFromClassDict)
            },
        )?;
        assert_diagnostics!(diagnostics);
        Ok(())
    }

    #[test]
    fn confusables() -> Result<()> {
        let diagnostics = test_path(
            Path::new("ruff/confusables.py"),
            &settings::LinterSettings {
                allowed_confusables: FxHashSet::from_iter(['−', 'ρ', '∗']),
                ..settings::LinterSettings::for_rules(vec![
                    Rule::AmbiguousUnicodeCharacterString,
                    Rule::AmbiguousUnicodeCharacterDocstring,
                    Rule::AmbiguousUnicodeCharacterComment,
                ])
            },
        )?;
        assert_diagnostics!(diagnostics);
        Ok(())
    }

    #[test]
    fn preview_confusables() -> Result<()> {
        let diagnostics = test_path(
            Path::new("ruff/confusables.py"),
            &settings::LinterSettings {
                preview: PreviewMode::Enabled,
                allowed_confusables: FxHashSet::from_iter(['−', 'ρ', '∗']),
                ..settings::LinterSettings::for_rules(vec![
                    Rule::AmbiguousUnicodeCharacterString,
                    Rule::AmbiguousUnicodeCharacterDocstring,
                    Rule::AmbiguousUnicodeCharacterComment,
                ])
            },
        )?;
        assert_diagnostics!(diagnostics);
        Ok(())
    }

    #[test]
    fn noqa() -> Result<()> {
        let diagnostics = test_path(
            Path::new("ruff/noqa.py"),
            &settings::LinterSettings::for_rules(vec![
                Rule::UnusedVariable,
                Rule::AmbiguousVariableName,
            ]),
        )?;
        assert_diagnostics!(diagnostics);
        Ok(())
    }

    #[test]
    fn ruf100_0() -> Result<()> {
        let diagnostics = test_path(
            Path::new("ruff/RUF100_0.py"),
            &settings::LinterSettings {
                external: vec!["V101".to_string()],
                ..settings::LinterSettings::for_rules(vec![
                    Rule::UnusedNOQA,
                    Rule::LineTooLong,
                    Rule::UnusedImport,
                    Rule::UnusedVariable,
                    Rule::TabIndentation,
                    Rule::YodaConditions,
                    Rule::SuspiciousEvalUsage,
                ])
            },
        )?;
        assert_diagnostics!(diagnostics);
        Ok(())
    }

    #[test]
    fn ruf100_0_prefix() -> Result<()> {
        let diagnostics = test_path(
            Path::new("ruff/RUF100_0.py"),
            &settings::LinterSettings {
                external: vec!["V".to_string()],
                ..settings::LinterSettings::for_rules(vec![
                    Rule::UnusedNOQA,
                    Rule::LineTooLong,
                    Rule::UnusedImport,
                    Rule::UnusedVariable,
                    Rule::TabIndentation,
                    Rule::YodaConditions,
                    Rule::SuspiciousEvalUsage,
                ])
            },
        )?;
        assert_diagnostics!(diagnostics);
        Ok(())
    }

    #[test]
    fn ruf100_1() -> Result<()> {
        let diagnostics = test_path(
            Path::new("ruff/RUF100_1.py"),
            &settings::LinterSettings::for_rules(vec![Rule::UnusedNOQA, Rule::UnusedImport]),
        )?;
        assert_diagnostics!(diagnostics);
        Ok(())
    }

    #[test]
    fn ruf100_2() -> Result<()> {
        let mut settings =
            settings::LinterSettings::for_rules(vec![Rule::UnusedNOQA, Rule::UnusedImport]);

        settings.per_file_ignores = CompiledPerFileIgnoreList::resolve(vec![PerFileIgnore::new(
            "RUF100_2.py".to_string(),
            &["F401".parse().unwrap()],
            None,
        )])
        .unwrap();

        let diagnostics = test_path(Path::new("ruff/RUF100_2.py"), &settings)?;
        assert_diagnostics!(diagnostics);
        Ok(())
    }

    #[test]
    fn ruf100_3() -> Result<()> {
        let diagnostics = test_path(
            Path::new("ruff/RUF100_3.py"),
            &settings::LinterSettings::for_rules(vec![
                Rule::UnusedNOQA,
                Rule::LineTooLong,
                Rule::UndefinedName,
            ]),
        )?;
        assert_diagnostics!(diagnostics);
        Ok(())
    }

    #[test]
    fn ruf100_4() -> Result<()> {
        let diagnostics = test_path(
            Path::new("ruff/RUF100_4.py"),
            &settings::LinterSettings::for_rules(vec![Rule::UnusedNOQA, Rule::UnusedImport]),
        )?;
        assert_diagnostics!(diagnostics);
        Ok(())
    }

    #[test]
    fn ruf100_5() -> Result<()> {
        let diagnostics = test_path(
            Path::new("ruff/RUF100_5.py"),
            &settings::LinterSettings {
                ..settings::LinterSettings::for_rules(vec![
                    Rule::UnusedNOQA,
                    Rule::LineTooLong,
                    Rule::CommentedOutCode,
                ])
            },
        )?;
        assert_diagnostics!(diagnostics);
        Ok(())
    }

    #[test]
    fn ruff_noqa_filedirective_unused() -> Result<()> {
        let diagnostics = test_path(
            Path::new("ruff/RUF100_6.py"),
            &settings::LinterSettings::for_rules(vec![Rule::UnusedNOQA]),
        )?;
        assert_diagnostics!(diagnostics);
        Ok(())
    }

    #[test]
    fn ruff_noqa_filedirective_unused_last_of_many() -> Result<()> {
        let diagnostics = test_path(
            Path::new("ruff/RUF100_7.py"),
            &settings::LinterSettings::for_rules(vec![
                Rule::UnusedNOQA,
                Rule::FStringMissingPlaceholders,
                Rule::LineTooLong,
                Rule::UnusedVariable,
            ]),
        )?;
        assert_diagnostics!(diagnostics);
        Ok(())
    }

    #[test]
    fn invalid_rule_code_external_rules() -> Result<()> {
        let diagnostics = test_path(
            Path::new("ruff/RUF102.py"),
            &settings::LinterSettings {
                external: vec!["V".to_string()],
                ..settings::LinterSettings::for_rule(Rule::InvalidRuleCode)
            },
        )?;
        assert_diagnostics!(diagnostics);
        Ok(())
    }

    #[test]
    fn ruff_per_file_ignores() -> Result<()> {
        let diagnostics = test_path(
            Path::new("ruff/ruff_per_file_ignores.py"),
            &settings::LinterSettings {
                per_file_ignores: CompiledPerFileIgnoreList::resolve(vec![PerFileIgnore::new(
                    "ruff_per_file_ignores.py".to_string(),
                    &["F401".parse().unwrap(), "RUF100".parse().unwrap()],
                    None,
                )])
                .unwrap(),
                ..settings::LinterSettings::for_rules(vec![Rule::UnusedImport, Rule::UnusedNOQA])
            },
        )?;
        assert_diagnostics!(diagnostics);
        Ok(())
    }

    #[test]
    fn ruff_per_file_ignores_empty() -> Result<()> {
        let diagnostics = test_path(
            Path::new("ruff/ruff_per_file_ignores.py"),
            &settings::LinterSettings {
                per_file_ignores: CompiledPerFileIgnoreList::resolve(vec![PerFileIgnore::new(
                    "ruff_per_file_ignores.py".to_string(),
                    &["RUF100".parse().unwrap()],
                    None,
                )])
                .unwrap(),
                ..settings::LinterSettings::for_rules(vec![Rule::UnusedNOQA])
            },
        )?;
        assert_diagnostics!(diagnostics);
        Ok(())
    }

    #[test]
    fn flake8_noqa() -> Result<()> {
        let diagnostics = test_path(
            Path::new("ruff/flake8_noqa.py"),
            &settings::LinterSettings::for_rules(vec![Rule::UnusedImport, Rule::UnusedVariable]),
        )?;
        assert_diagnostics!(diagnostics);
        Ok(())
    }

    #[test]
    fn ruff_noqa_all() -> Result<()> {
        let diagnostics = test_path(
            Path::new("ruff/ruff_noqa_all.py"),
            &settings::LinterSettings::for_rules(vec![Rule::UnusedImport, Rule::UnusedVariable]),
        )?;
        assert_diagnostics!(diagnostics);
        Ok(())
    }

    #[test]
    fn ruff_noqa_codes() -> Result<()> {
        let diagnostics = test_path(
            Path::new("ruff/ruff_noqa_codes.py"),
            &settings::LinterSettings::for_rules(vec![Rule::UnusedImport, Rule::UnusedVariable]),
        )?;
        assert_diagnostics!(diagnostics);
        Ok(())
    }

    #[test]
    fn ruff_noqa_invalid() -> Result<()> {
        let diagnostics = test_path(
            Path::new("ruff/ruff_noqa_invalid.py"),
            &settings::LinterSettings::for_rules(vec![Rule::UnusedImport, Rule::UnusedVariable]),
        )?;
        assert_diagnostics!(diagnostics);
        Ok(())
    }

    #[test]
    fn redirects() -> Result<()> {
        let diagnostics = test_path(
            Path::new("ruff/redirects.py"),
            &settings::LinterSettings::for_rule(Rule::NonPEP604AnnotationUnion),
        )?;
        assert_diagnostics!(diagnostics);
        Ok(())
    }

    #[test_case(Rule::InvalidPyprojectToml, Path::new("bleach"))]
    #[test_case(Rule::InvalidPyprojectToml, Path::new("invalid_author"))]
    #[test_case(Rule::InvalidPyprojectToml, Path::new("maturin"))]
    #[test_case(Rule::InvalidPyprojectToml, Path::new("various_invalid"))]
    #[test_case(Rule::InvalidPyprojectToml, Path::new("pep639"))]
    fn invalid_pyproject_toml(rule_code: Rule, path: &Path) -> Result<()> {
        let snapshot = format!("{}_{}", rule_code.noqa_code(), path.to_string_lossy());
        let path = test_resource_path("fixtures")
            .join("ruff")
            .join("pyproject_toml")
            .join(path)
            .join("pyproject.toml");
        let contents = fs::read_to_string(path)?;
        let source_file = SourceFileBuilder::new("pyproject.toml", contents).finish();
        let messages = lint_pyproject_toml(
            &source_file,
            &settings::LinterSettings::for_rule(Rule::InvalidPyprojectToml),
        );
        assert_diagnostics!(snapshot, messages);
        Ok(())
    }

    #[test_case(Rule::UnrawRePattern, Path::new("RUF039.py"))]
    #[test_case(Rule::UnrawRePattern, Path::new("RUF039_concat.py"))]
    #[test_case(Rule::UnnecessaryRegularExpression, Path::new("RUF055_0.py"))]
    #[test_case(Rule::UnnecessaryRegularExpression, Path::new("RUF055_1.py"))]
    #[test_case(Rule::UnnecessaryRegularExpression, Path::new("RUF055_2.py"))]
    #[test_case(Rule::PytestRaisesAmbiguousPattern, Path::new("RUF043.py"))]
    #[test_case(Rule::IndentedFormFeed, Path::new("RUF054.py"))]
    #[test_case(Rule::ImplicitClassVarInDataclass, Path::new("RUF045.py"))]
<<<<<<< HEAD
    #[test_case(Rule::CollectionLiteralConcatenation, Path::new("RUF005_slices.py"))]
    #[test_case(Rule::AbstractMethodInNormalClass, Path::new("RUF044.py"))]
    #[test_case(Rule::AbstractMethodInNormalClass, Path::new("RUF044_abc.py"))]
    #[test_case(Rule::AbstractMethodInNormalClass, Path::new("RUF044_abcmeta.py"))]
=======
>>>>>>> 5d546c60
    fn preview_rules(rule_code: Rule, path: &Path) -> Result<()> {
        let snapshot = format!(
            "preview__{}_{}",
            rule_code.noqa_code(),
            path.to_string_lossy()
        );
        let diagnostics = test_path(
            Path::new("ruff").join(path).as_path(),
            &settings::LinterSettings {
                preview: PreviewMode::Enabled,
                ..settings::LinterSettings::for_rule(rule_code)
            },
        )?;
        assert_diagnostics!(snapshot, diagnostics);
        Ok(())
    }

    #[test_case(Rule::UsedDummyVariable, Path::new("RUF052.py"), r"^_+", 1)]
    #[test_case(Rule::UsedDummyVariable, Path::new("RUF052.py"), r"", 2)]
    fn custom_regexp_preset(
        rule_code: Rule,
        path: &Path,
        regex_pattern: &str,
        id: u8,
    ) -> Result<()> {
        // Compile the regex from the pattern string
        let regex = Regex::new(regex_pattern).unwrap();

        let snapshot = format!(
            "custom_dummy_var_regexp_preset__{}_{}_{}",
            rule_code.noqa_code(),
            path.to_string_lossy(),
            id,
        );
        let diagnostics = test_path(
            Path::new("ruff").join(path).as_path(),
            &settings::LinterSettings {
                dummy_variable_rgx: regex,
                ..settings::LinterSettings::for_rule(rule_code)
            },
        )?;
        assert_diagnostics!(snapshot, diagnostics);
        Ok(())
    }
}<|MERGE_RESOLUTION|>--- conflicted
+++ resolved
@@ -537,13 +537,10 @@
     #[test_case(Rule::PytestRaisesAmbiguousPattern, Path::new("RUF043.py"))]
     #[test_case(Rule::IndentedFormFeed, Path::new("RUF054.py"))]
     #[test_case(Rule::ImplicitClassVarInDataclass, Path::new("RUF045.py"))]
-<<<<<<< HEAD
     #[test_case(Rule::CollectionLiteralConcatenation, Path::new("RUF005_slices.py"))]
     #[test_case(Rule::AbstractMethodInNormalClass, Path::new("RUF044.py"))]
     #[test_case(Rule::AbstractMethodInNormalClass, Path::new("RUF044_abc.py"))]
     #[test_case(Rule::AbstractMethodInNormalClass, Path::new("RUF044_abcmeta.py"))]
-=======
->>>>>>> 5d546c60
     fn preview_rules(rule_code: Rule, path: &Path) -> Result<()> {
         let snapshot = format!(
             "preview__{}_{}",
