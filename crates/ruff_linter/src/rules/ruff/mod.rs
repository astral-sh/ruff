//! Ruff-specific rules.

pub(crate) mod rules;
pub(crate) mod typing;

#[cfg(test)]
mod tests {
    use std::fs;
    use std::path::Path;

    use anyhow::Result;
    use rustc_hash::FxHashSet;
    use test_case::test_case;

    use ruff_source_file::SourceFileBuilder;

    use crate::pyproject_toml::lint_pyproject_toml;
    use crate::registry::Rule;
    use crate::settings::types::{PerFileIgnore, PerFileIgnores, PreviewMode, PythonVersion};
    use crate::test::{test_path, test_resource_path};
    use crate::{assert_messages, settings};

    #[test_case(Rule::AsyncioDanglingTask, Path::new("RUF006.py"))]
    #[test_case(Rule::CollectionLiteralConcatenation, Path::new("RUF005.py"))]
    #[test_case(Rule::ExplicitFStringTypeConversion, Path::new("RUF010.py"))]
    #[test_case(Rule::FunctionCallInDataclassDefaultArgument, Path::new("RUF009.py"))]
    #[test_case(Rule::ImplicitOptional, Path::new("RUF013_0.py"))]
    #[test_case(Rule::ImplicitOptional, Path::new("RUF013_1.py"))]
    #[test_case(Rule::ImplicitOptional, Path::new("RUF013_2.py"))]
    #[test_case(Rule::MutableClassDefault, Path::new("RUF012.py"))]
    #[test_case(Rule::MutableDataclassDefault, Path::new("RUF008.py"))]
    #[test_case(Rule::PairwiseOverZipped, Path::new("RUF007.py"))]
    #[test_case(Rule::StaticKeyDictComprehension, Path::new("RUF011.py"))]
    #[test_case(
        Rule::UnnecessaryIterableAllocationForFirstElement,
        Path::new("RUF015.py")
    )]
    #[test_case(Rule::InvalidIndexType, Path::new("RUF016.py"))]
    #[test_case(Rule::QuadraticListSummation, Path::new("RUF017_1.py"))]
    #[test_case(Rule::QuadraticListSummation, Path::new("RUF017_0.py"))]
    #[test_case(Rule::AssignmentInAssert, Path::new("RUF018.py"))]
    #[test_case(Rule::UnnecessaryKeyCheck, Path::new("RUF019.py"))]
    #[test_case(Rule::NeverUnion, Path::new("RUF020.py"))]
    #[test_case(Rule::ParenthesizeChainedOperators, Path::new("RUF021.py"))]
    #[test_case(Rule::UnsortedDunderAll, Path::new("RUF022.py"))]
<<<<<<< HEAD
    #[test_case(Rule::UnnecessaryDictComprehensionForIterable, Path::new("RUF025.py"))]
=======
    #[test_case(Rule::UnsortedDunderSlots, Path::new("RUF023.py"))]
>>>>>>> f5061dbb
    #[test_case(Rule::MutableFromkeysValue, Path::new("RUF024.py"))]
    fn rules(rule_code: Rule, path: &Path) -> Result<()> {
        let snapshot = format!("{}_{}", rule_code.noqa_code(), path.to_string_lossy());
        let diagnostics = test_path(
            Path::new("ruff").join(path).as_path(),
            &settings::LinterSettings::for_rule(rule_code),
        )?;
        assert_messages!(snapshot, diagnostics);
        Ok(())
    }

    #[test_case(Path::new("RUF013_0.py"))]
    #[test_case(Path::new("RUF013_1.py"))]
    fn implicit_optional_py39(path: &Path) -> Result<()> {
        let snapshot = format!(
            "PY39_{}_{}",
            Rule::ImplicitOptional.noqa_code(),
            path.to_string_lossy()
        );
        let diagnostics = test_path(
            Path::new("ruff").join(path).as_path(),
            &settings::LinterSettings::for_rule(Rule::ImplicitOptional)
                .with_target_version(PythonVersion::Py39),
        )?;
        assert_messages!(snapshot, diagnostics);
        Ok(())
    }

    #[test]
    fn confusables() -> Result<()> {
        let diagnostics = test_path(
            Path::new("ruff/confusables.py"),
            &settings::LinterSettings {
                allowed_confusables: FxHashSet::from_iter(['−', 'ρ', '∗']),
                ..settings::LinterSettings::for_rules(vec![
                    Rule::AmbiguousUnicodeCharacterString,
                    Rule::AmbiguousUnicodeCharacterDocstring,
                    Rule::AmbiguousUnicodeCharacterComment,
                ])
            },
        )?;
        assert_messages!(diagnostics);
        Ok(())
    }

    #[test]
    fn preview_confusables() -> Result<()> {
        let diagnostics = test_path(
            Path::new("ruff/confusables.py"),
            &settings::LinterSettings {
                preview: PreviewMode::Enabled,
                allowed_confusables: FxHashSet::from_iter(['−', 'ρ', '∗']),
                ..settings::LinterSettings::for_rules(vec![
                    Rule::AmbiguousUnicodeCharacterString,
                    Rule::AmbiguousUnicodeCharacterDocstring,
                    Rule::AmbiguousUnicodeCharacterComment,
                ])
            },
        )?;
        assert_messages!(diagnostics);
        Ok(())
    }

    #[test]
    fn noqa() -> Result<()> {
        let diagnostics = test_path(
            Path::new("ruff/noqa.py"),
            &settings::LinterSettings::for_rules(vec![
                Rule::UnusedVariable,
                Rule::AmbiguousVariableName,
            ]),
        )?;
        assert_messages!(diagnostics);
        Ok(())
    }

    #[test]
    fn ruf100_0() -> Result<()> {
        let diagnostics = test_path(
            Path::new("ruff/RUF100_0.py"),
            &settings::LinterSettings {
                external: vec!["V101".to_string()],
                ..settings::LinterSettings::for_rules(vec![
                    Rule::UnusedNOQA,
                    Rule::LineTooLong,
                    Rule::UnusedImport,
                    Rule::UnusedVariable,
                    Rule::TabIndentation,
                ])
            },
        )?;
        assert_messages!(diagnostics);
        Ok(())
    }

    #[test]
    fn ruf100_0_prefix() -> Result<()> {
        let diagnostics = test_path(
            Path::new("ruff/RUF100_0.py"),
            &settings::LinterSettings {
                external: vec!["V".to_string()],
                ..settings::LinterSettings::for_rules(vec![
                    Rule::UnusedNOQA,
                    Rule::LineTooLong,
                    Rule::UnusedImport,
                    Rule::UnusedVariable,
                    Rule::TabIndentation,
                ])
            },
        )?;
        assert_messages!(diagnostics);
        Ok(())
    }

    #[test]
    fn ruf100_1() -> Result<()> {
        let diagnostics = test_path(
            Path::new("ruff/RUF100_1.py"),
            &settings::LinterSettings::for_rules(vec![Rule::UnusedNOQA, Rule::UnusedImport]),
        )?;
        assert_messages!(diagnostics);
        Ok(())
    }

    #[test]
    fn ruf100_2() -> Result<()> {
        let mut settings =
            settings::LinterSettings::for_rules(vec![Rule::UnusedNOQA, Rule::UnusedImport]);

        settings.per_file_ignores = PerFileIgnores::resolve(vec![PerFileIgnore::new(
            "RUF100_2.py".to_string(),
            &["F401".parse().unwrap()],
            None,
        )])
        .unwrap();

        let diagnostics = test_path(Path::new("ruff/RUF100_2.py"), &settings)?;
        assert_messages!(diagnostics);
        Ok(())
    }

    #[test]
    fn ruf100_3() -> Result<()> {
        let diagnostics = test_path(
            Path::new("ruff/RUF100_3.py"),
            &settings::LinterSettings::for_rules(vec![
                Rule::UnusedNOQA,
                Rule::LineTooLong,
                Rule::UndefinedName,
            ]),
        )?;
        assert_messages!(diagnostics);
        Ok(())
    }

    #[test]
    fn ruf100_4() -> Result<()> {
        let diagnostics = test_path(
            Path::new("ruff/RUF100_4.py"),
            &settings::LinterSettings::for_rules(vec![Rule::UnusedNOQA, Rule::UnusedImport]),
        )?;
        assert_messages!(diagnostics);
        Ok(())
    }

    #[test]
    fn ruf100_5() -> Result<()> {
        let diagnostics = test_path(
            Path::new("ruff/RUF100_5.py"),
            &settings::LinterSettings {
                ..settings::LinterSettings::for_rules(vec![
                    Rule::UnusedNOQA,
                    Rule::LineTooLong,
                    Rule::CommentedOutCode,
                ])
            },
        )?;
        assert_messages!(diagnostics);
        Ok(())
    }

    #[test]
    fn ruff_per_file_ignores() -> Result<()> {
        let diagnostics = test_path(
            Path::new("ruff/ruff_per_file_ignores.py"),
            &settings::LinterSettings {
                per_file_ignores: PerFileIgnores::resolve(vec![PerFileIgnore::new(
                    "ruff_per_file_ignores.py".to_string(),
                    &["F401".parse().unwrap(), "RUF100".parse().unwrap()],
                    None,
                )])
                .unwrap(),
                ..settings::LinterSettings::for_rules(vec![Rule::UnusedImport, Rule::UnusedNOQA])
            },
        )?;
        assert_messages!(diagnostics);
        Ok(())
    }

    #[test]
    fn flake8_noqa() -> Result<()> {
        let diagnostics = test_path(
            Path::new("ruff/flake8_noqa.py"),
            &settings::LinterSettings::for_rules(vec![Rule::UnusedImport, Rule::UnusedVariable]),
        )?;
        assert_messages!(diagnostics);
        Ok(())
    }

    #[test]
    fn ruff_noqa_all() -> Result<()> {
        let diagnostics = test_path(
            Path::new("ruff/ruff_noqa_all.py"),
            &settings::LinterSettings::for_rules(vec![Rule::UnusedImport, Rule::UnusedVariable]),
        )?;
        assert_messages!(diagnostics);
        Ok(())
    }

    #[test]
    fn ruff_noqa_codes() -> Result<()> {
        let diagnostics = test_path(
            Path::new("ruff/ruff_noqa_codes.py"),
            &settings::LinterSettings::for_rules(vec![Rule::UnusedImport, Rule::UnusedVariable]),
        )?;
        assert_messages!(diagnostics);
        Ok(())
    }

    #[test]
    fn ruff_noqa_invalid() -> Result<()> {
        let diagnostics = test_path(
            Path::new("ruff/ruff_noqa_invalid.py"),
            &settings::LinterSettings::for_rules(vec![Rule::UnusedImport, Rule::UnusedVariable]),
        )?;
        assert_messages!(diagnostics);
        Ok(())
    }

    #[test]
    fn redirects() -> Result<()> {
        let diagnostics = test_path(
            Path::new("ruff/redirects.py"),
            &settings::LinterSettings::for_rules(vec![Rule::NonPEP604Annotation]),
        )?;
        assert_messages!(diagnostics);
        Ok(())
    }

    #[test_case(Rule::InvalidPyprojectToml, Path::new("bleach"))]
    #[test_case(Rule::InvalidPyprojectToml, Path::new("invalid_author"))]
    #[test_case(Rule::InvalidPyprojectToml, Path::new("maturin"))]
    #[test_case(Rule::InvalidPyprojectToml, Path::new("maturin_gh_1615"))]
    fn invalid_pyproject_toml(rule_code: Rule, path: &Path) -> Result<()> {
        let snapshot = format!("{}_{}", rule_code.noqa_code(), path.to_string_lossy());
        let path = test_resource_path("fixtures")
            .join("ruff")
            .join("pyproject_toml")
            .join(path)
            .join("pyproject.toml");
        let contents = fs::read_to_string(path)?;
        let source_file = SourceFileBuilder::new("pyproject.toml", contents).finish();
        let messages = lint_pyproject_toml(
            source_file,
            &settings::LinterSettings::for_rule(Rule::InvalidPyprojectToml),
        );
        assert_messages!(snapshot, messages);
        Ok(())
    }
}<|MERGE_RESOLUTION|>--- conflicted
+++ resolved
@@ -43,12 +43,9 @@
     #[test_case(Rule::NeverUnion, Path::new("RUF020.py"))]
     #[test_case(Rule::ParenthesizeChainedOperators, Path::new("RUF021.py"))]
     #[test_case(Rule::UnsortedDunderAll, Path::new("RUF022.py"))]
-<<<<<<< HEAD
+    #[test_case(Rule::UnsortedDunderSlots, Path::new("RUF023.py"))]
+    #[test_case(Rule::MutableFromkeysValue, Path::new("RUF024.py"))]
     #[test_case(Rule::UnnecessaryDictComprehensionForIterable, Path::new("RUF025.py"))]
-=======
-    #[test_case(Rule::UnsortedDunderSlots, Path::new("RUF023.py"))]
->>>>>>> f5061dbb
-    #[test_case(Rule::MutableFromkeysValue, Path::new("RUF024.py"))]
     fn rules(rule_code: Rule, path: &Path) -> Result<()> {
         let snapshot = format!("{}_{}", rule_code.noqa_code(), path.to_string_lossy());
         let diagnostics = test_path(
