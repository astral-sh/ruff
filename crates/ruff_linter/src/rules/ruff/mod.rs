--- conflicted
+++ resolved
@@ -51,12 +51,9 @@
     #[test_case(Rule::DefaultFactoryKwarg, Path::new("RUF026.py"))]
     #[test_case(Rule::MissingFStringSyntax, Path::new("RUF027_0.py"))]
     #[test_case(Rule::MissingFStringSyntax, Path::new("RUF027_1.py"))]
-<<<<<<< HEAD
-    #[test_case(Rule::SpuriousAsync, Path::new("RUF029.py"))]
-=======
     #[test_case(Rule::MissingFStringSyntax, Path::new("RUF027_2.py"))]
     #[test_case(Rule::InvalidFormatterSuppressionComment, Path::new("RUF028.py"))]
->>>>>>> 6dccbd2b
+    #[test_case(Rule::SpuriousAsync, Path::new("RUF029.py"))]
     fn rules(rule_code: Rule, path: &Path) -> Result<()> {
         let snapshot = format!("{}_{}", rule_code.noqa_code(), path.to_string_lossy());
         let diagnostics = test_path(
