//! Ruff-specific rules.

pub(crate) mod rules;
pub mod settings;
pub(crate) mod typing;

#[cfg(test)]
mod tests {
    use std::fs;
    use std::path::Path;

    use anyhow::Result;
    use regex::Regex;
    use ruff_python_ast::PythonVersion;
    use ruff_source_file::SourceFileBuilder;
    use rustc_hash::FxHashSet;
    use test_case::test_case;

    use crate::pyproject_toml::lint_pyproject_toml;
    use crate::registry::Rule;
    use crate::settings::types::{CompiledPerFileIgnoreList, PerFileIgnore, PreviewMode};
    use crate::settings::LinterSettings;
    use crate::test::{test_path, test_resource_path};
    use crate::{assert_messages, settings};

    #[test_case(Rule::CollectionLiteralConcatenation, Path::new("RUF005.py"))]
    #[test_case(Rule::AsyncioDanglingTask, Path::new("RUF006.py"))]
    #[test_case(Rule::ZipInsteadOfPairwise, Path::new("RUF007.py"))]
    #[test_case(Rule::MutableDataclassDefault, Path::new("RUF008.py"))]
    #[test_case(Rule::MutableDataclassDefault, Path::new("RUF008_attrs.py"))]
    #[test_case(Rule::MutableDataclassDefault, Path::new("RUF008_deferred.py"))]
    #[test_case(Rule::FunctionCallInDataclassDefaultArgument, Path::new("RUF009.py"))]
    #[test_case(
        Rule::FunctionCallInDataclassDefaultArgument,
        Path::new("RUF009_attrs.py")
    )]
    #[test_case(
        Rule::FunctionCallInDataclassDefaultArgument,
        Path::new("RUF009_attrs_auto_attribs.py")
    )]
    #[test_case(
        Rule::FunctionCallInDataclassDefaultArgument,
        Path::new("RUF009_deferred.py")
    )]
    #[test_case(Rule::ExplicitFStringTypeConversion, Path::new("RUF010.py"))]
    #[test_case(Rule::MutableClassDefault, Path::new("RUF012.py"))]
    #[test_case(Rule::MutableClassDefault, Path::new("RUF012_deferred.py"))]
    #[test_case(Rule::ImplicitOptional, Path::new("RUF013_0.py"))]
    #[test_case(Rule::ImplicitOptional, Path::new("RUF013_1.py"))]
    #[test_case(Rule::ImplicitOptional, Path::new("RUF013_2.py"))]
    #[test_case(Rule::ImplicitOptional, Path::new("RUF013_3.py"))]
    #[test_case(Rule::ImplicitOptional, Path::new("RUF013_4.py"))]
    #[test_case(
        Rule::UnnecessaryIterableAllocationForFirstElement,
        Path::new("RUF015.py")
    )]
    #[test_case(Rule::InvalidIndexType, Path::new("RUF016.py"))]
    #[test_case(Rule::QuadraticListSummation, Path::new("RUF017_1.py"))]
    #[test_case(Rule::QuadraticListSummation, Path::new("RUF017_0.py"))]
    #[test_case(Rule::AssignmentInAssert, Path::new("RUF018.py"))]
    #[test_case(Rule::UnnecessaryKeyCheck, Path::new("RUF019.py"))]
    #[test_case(Rule::NeverUnion, Path::new("RUF020.py"))]
    #[test_case(Rule::ParenthesizeChainedOperators, Path::new("RUF021.py"))]
    #[test_case(Rule::UnsortedDunderAll, Path::new("RUF022.py"))]
    #[test_case(Rule::UnsortedDunderSlots, Path::new("RUF023.py"))]
    #[test_case(Rule::MutableFromkeysValue, Path::new("RUF024.py"))]
    #[test_case(Rule::DefaultFactoryKwarg, Path::new("RUF026.py"))]
    #[test_case(Rule::MissingFStringSyntax, Path::new("RUF027_0.py"))]
    #[test_case(Rule::MissingFStringSyntax, Path::new("RUF027_1.py"))]
    #[test_case(Rule::MissingFStringSyntax, Path::new("RUF027_2.py"))]
    #[test_case(Rule::InvalidFormatterSuppressionComment, Path::new("RUF028.py"))]
    #[test_case(Rule::UnusedAsync, Path::new("RUF029.py"))]
    #[test_case(Rule::AssertWithPrintMessage, Path::new("RUF030.py"))]
    #[test_case(Rule::IncorrectlyParenthesizedTupleInSubscript, Path::new("RUF031.py"))]
    #[test_case(Rule::DecimalFromFloatLiteral, Path::new("RUF032.py"))]
    #[test_case(Rule::PostInitDefault, Path::new("RUF033.py"))]
    #[test_case(Rule::UselessIfElse, Path::new("RUF034.py"))]
    #[test_case(Rule::NoneNotAtEndOfUnion, Path::new("RUF036.py"))]
    #[test_case(Rule::NoneNotAtEndOfUnion, Path::new("RUF036.pyi"))]
    #[test_case(Rule::UnnecessaryEmptyIterableWithinDequeCall, Path::new("RUF037.py"))]
    #[test_case(Rule::RedundantBoolLiteral, Path::new("RUF038.py"))]
    #[test_case(Rule::RedundantBoolLiteral, Path::new("RUF038.pyi"))]
    #[test_case(Rule::InvalidAssertMessageLiteralArgument, Path::new("RUF040.py"))]
    #[test_case(Rule::UnnecessaryNestedLiteral, Path::new("RUF041.py"))]
    #[test_case(Rule::UnnecessaryNestedLiteral, Path::new("RUF041.pyi"))]
    #[test_case(Rule::UnnecessaryCastToInt, Path::new("RUF046.py"))]
    #[test_case(Rule::NeedlessElse, Path::new("RUF047_if.py"))]
    #[test_case(Rule::NeedlessElse, Path::new("RUF047_for.py"))]
    #[test_case(Rule::NeedlessElse, Path::new("RUF047_while.py"))]
    #[test_case(Rule::NeedlessElse, Path::new("RUF047_try.py"))]
    #[test_case(Rule::MapIntVersionParsing, Path::new("RUF048.py"))]
    #[test_case(Rule::MapIntVersionParsing, Path::new("RUF048_1.py"))]
    #[test_case(Rule::IfKeyInDictDel, Path::new("RUF051.py"))]
    #[test_case(Rule::UsedDummyVariable, Path::new("RUF052.py"))]
    #[test_case(Rule::FalsyDictGetFallback, Path::new("RUF056.py"))]
    #[test_case(Rule::UnusedUnpackedVariable, Path::new("RUF059_0.py"))]
    #[test_case(Rule::UnusedUnpackedVariable, Path::new("RUF059_1.py"))]
    #[test_case(Rule::UnusedUnpackedVariable, Path::new("RUF059_2.py"))]
    #[test_case(Rule::UnusedUnpackedVariable, Path::new("RUF059_3.py"))]
    #[test_case(Rule::RedirectedNOQA, Path::new("RUF101_0.py"))]
    #[test_case(Rule::RedirectedNOQA, Path::new("RUF101_1.py"))]
    #[test_case(Rule::InvalidRuleCode, Path::new("RUF102.py"))]
    fn rules(rule_code: Rule, path: &Path) -> Result<()> {
        let snapshot = format!("{}_{}", rule_code.noqa_code(), path.to_string_lossy());
        let diagnostics = test_path(
            Path::new("ruff").join(path).as_path(),
            &settings::LinterSettings::for_rule(rule_code),
        )?;
        assert_messages!(snapshot, diagnostics);
        Ok(())
    }

    #[test]
    fn prefer_parentheses_getitem_tuple() -> Result<()> {
        let diagnostics = test_path(
            Path::new("ruff/RUF031_prefer_parens.py"),
            &LinterSettings {
                ruff: super::settings::Settings {
                    parenthesize_tuple_in_subscript: true,
                },
                ..LinterSettings::for_rule(Rule::IncorrectlyParenthesizedTupleInSubscript)
            },
        )?;
        assert_messages!(diagnostics);
        Ok(())
    }

    #[test]
    fn no_remove_parentheses_starred_expr_py310() -> Result<()> {
        let diagnostics = test_path(
            Path::new("ruff/RUF031.py"),
            &LinterSettings {
                ruff: super::settings::Settings {
                    parenthesize_tuple_in_subscript: false,
                },
                unresolved_target_version: PythonVersion::PY310,
                ..LinterSettings::for_rule(Rule::IncorrectlyParenthesizedTupleInSubscript)
            },
        )?;
        assert_messages!(diagnostics);
        Ok(())
    }

    #[test_case(Path::new("RUF013_0.py"))]
    #[test_case(Path::new("RUF013_1.py"))]
    fn implicit_optional_py39(path: &Path) -> Result<()> {
        let snapshot = format!(
            "PY39_{}_{}",
            Rule::ImplicitOptional.noqa_code(),
            path.to_string_lossy()
        );
        let diagnostics = test_path(
            Path::new("ruff").join(path).as_path(),
            &settings::LinterSettings::for_rule(Rule::ImplicitOptional)
                .with_target_version(PythonVersion::PY39),
        )?;
        assert_messages!(snapshot, diagnostics);
        Ok(())
    }

    #[test]
    fn confusables() -> Result<()> {
        let diagnostics = test_path(
            Path::new("ruff/confusables.py"),
            &settings::LinterSettings {
                allowed_confusables: FxHashSet::from_iter(['−', 'ρ', '∗']),
                ..settings::LinterSettings::for_rules(vec![
                    Rule::AmbiguousUnicodeCharacterString,
                    Rule::AmbiguousUnicodeCharacterDocstring,
                    Rule::AmbiguousUnicodeCharacterComment,
                ])
            },
        )?;
        assert_messages!(diagnostics);
        Ok(())
    }

    #[test]
    fn preview_confusables() -> Result<()> {
        let diagnostics = test_path(
            Path::new("ruff/confusables.py"),
            &settings::LinterSettings {
                preview: PreviewMode::Enabled,
                allowed_confusables: FxHashSet::from_iter(['−', 'ρ', '∗']),
                ..settings::LinterSettings::for_rules(vec![
                    Rule::AmbiguousUnicodeCharacterString,
                    Rule::AmbiguousUnicodeCharacterDocstring,
                    Rule::AmbiguousUnicodeCharacterComment,
                ])
            },
        )?;
        assert_messages!(diagnostics);
        Ok(())
    }

    #[test]
    fn noqa() -> Result<()> {
        let diagnostics = test_path(
            Path::new("ruff/noqa.py"),
            &settings::LinterSettings::for_rules(vec![
                Rule::UnusedVariable,
                Rule::AmbiguousVariableName,
            ]),
        )?;
        assert_messages!(diagnostics);
        Ok(())
    }

    #[test]
    fn ruf100_0() -> Result<()> {
        let diagnostics = test_path(
            Path::new("ruff/RUF100_0.py"),
            &settings::LinterSettings {
                external: vec!["V101".to_string()],
                ..settings::LinterSettings::for_rules(vec![
                    Rule::UnusedNOQA,
                    Rule::LineTooLong,
                    Rule::UnusedImport,
                    Rule::UnusedVariable,
                    Rule::TabIndentation,
                    Rule::YodaConditions,
                    Rule::SuspiciousEvalUsage,
                ])
            },
        )?;
        assert_messages!(diagnostics);
        Ok(())
    }

    #[test]
    fn ruf100_0_prefix() -> Result<()> {
        let diagnostics = test_path(
            Path::new("ruff/RUF100_0.py"),
            &settings::LinterSettings {
                external: vec!["V".to_string()],
                ..settings::LinterSettings::for_rules(vec![
                    Rule::UnusedNOQA,
                    Rule::LineTooLong,
                    Rule::UnusedImport,
                    Rule::UnusedVariable,
                    Rule::TabIndentation,
                    Rule::YodaConditions,
                    Rule::SuspiciousEvalUsage,
                ])
            },
        )?;
        assert_messages!(diagnostics);
        Ok(())
    }

    #[test]
    fn ruf100_1() -> Result<()> {
        let diagnostics = test_path(
            Path::new("ruff/RUF100_1.py"),
            &settings::LinterSettings::for_rules(vec![Rule::UnusedNOQA, Rule::UnusedImport]),
        )?;
        assert_messages!(diagnostics);
        Ok(())
    }

    #[test]
    fn ruf100_2() -> Result<()> {
        let mut settings =
            settings::LinterSettings::for_rules(vec![Rule::UnusedNOQA, Rule::UnusedImport]);

        settings.per_file_ignores = CompiledPerFileIgnoreList::resolve(vec![PerFileIgnore::new(
            "RUF100_2.py".to_string(),
            &["F401".parse().unwrap()],
            None,
        )])
        .unwrap();

        let diagnostics = test_path(Path::new("ruff/RUF100_2.py"), &settings)?;
        assert_messages!(diagnostics);
        Ok(())
    }

    #[test]
    fn ruf100_3() -> Result<()> {
        let diagnostics = test_path(
            Path::new("ruff/RUF100_3.py"),
            &settings::LinterSettings::for_rules(vec![
                Rule::UnusedNOQA,
                Rule::LineTooLong,
                Rule::UndefinedName,
            ]),
        )?;
        assert_messages!(diagnostics);
        Ok(())
    }

    #[test]
    fn ruf100_4() -> Result<()> {
        let diagnostics = test_path(
            Path::new("ruff/RUF100_4.py"),
            &settings::LinterSettings::for_rules(vec![Rule::UnusedNOQA, Rule::UnusedImport]),
        )?;
        assert_messages!(diagnostics);
        Ok(())
    }

    #[test]
    fn ruf100_5() -> Result<()> {
        let diagnostics = test_path(
            Path::new("ruff/RUF100_5.py"),
            &settings::LinterSettings {
                ..settings::LinterSettings::for_rules(vec![
                    Rule::UnusedNOQA,
                    Rule::LineTooLong,
                    Rule::CommentedOutCode,
                ])
            },
        )?;
        assert_messages!(diagnostics);
        Ok(())
    }

    #[test]
<<<<<<< HEAD
    fn ruff_noqa_filedirective_unused() -> Result<()> {
        let diagnostics = test_path(
            Path::new("ruff/RUF100_6.py"),
            &settings::LinterSettings {
                preview: PreviewMode::Enabled,
                ..settings::LinterSettings::for_rules(vec![Rule::UnusedNOQA])
            },
        )?;
        assert_messages!(diagnostics);
        Ok(())
    }

    #[test]
    fn ruff_noqa_filedirective_unused_last_of_many() -> Result<()> {
        let diagnostics = test_path(
            Path::new("ruff/RUF100_7.py"),
            &settings::LinterSettings {
                preview: PreviewMode::Enabled,
                ..settings::LinterSettings::for_rules(vec![
                    Rule::UnusedNOQA,
                    Rule::FStringMissingPlaceholders,
                    Rule::LineTooLong,
                    Rule::UnusedVariable,
                ])
            },
        )?;
=======
    fn invalid_rule_code_external_rules() -> Result<()> {
        let diagnostics = test_path(
            Path::new("ruff/RUF102.py"),
            &settings::LinterSettings {
                external: vec!["V".to_string()],
                ..settings::LinterSettings::for_rule(Rule::InvalidRuleCode)
            },
        )?;

>>>>>>> 1a6a10b3
        assert_messages!(diagnostics);
        Ok(())
    }

    #[test]
    fn ruff_per_file_ignores() -> Result<()> {
        let diagnostics = test_path(
            Path::new("ruff/ruff_per_file_ignores.py"),
            &settings::LinterSettings {
                per_file_ignores: CompiledPerFileIgnoreList::resolve(vec![PerFileIgnore::new(
                    "ruff_per_file_ignores.py".to_string(),
                    &["F401".parse().unwrap(), "RUF100".parse().unwrap()],
                    None,
                )])
                .unwrap(),
                ..settings::LinterSettings::for_rules(vec![Rule::UnusedImport, Rule::UnusedNOQA])
            },
        )?;
        assert_messages!(diagnostics);
        Ok(())
    }

    #[test]
    fn ruff_per_file_ignores_empty() -> Result<()> {
        let diagnostics = test_path(
            Path::new("ruff/ruff_per_file_ignores.py"),
            &settings::LinterSettings {
                per_file_ignores: CompiledPerFileIgnoreList::resolve(vec![PerFileIgnore::new(
                    "ruff_per_file_ignores.py".to_string(),
                    &["RUF100".parse().unwrap()],
                    None,
                )])
                .unwrap(),
                ..settings::LinterSettings::for_rules(vec![Rule::UnusedNOQA])
            },
        )?;
        assert_messages!(diagnostics);
        Ok(())
    }

    #[test]
    fn flake8_noqa() -> Result<()> {
        let diagnostics = test_path(
            Path::new("ruff/flake8_noqa.py"),
            &settings::LinterSettings::for_rules(vec![Rule::UnusedImport, Rule::UnusedVariable]),
        )?;
        assert_messages!(diagnostics);
        Ok(())
    }

    #[test]
    fn ruff_noqa_all() -> Result<()> {
        let diagnostics = test_path(
            Path::new("ruff/ruff_noqa_all.py"),
            &settings::LinterSettings::for_rules(vec![Rule::UnusedImport, Rule::UnusedVariable]),
        )?;
        assert_messages!(diagnostics);
        Ok(())
    }

    #[test]
    fn ruff_noqa_codes() -> Result<()> {
        let diagnostics = test_path(
            Path::new("ruff/ruff_noqa_codes.py"),
            &settings::LinterSettings::for_rules(vec![Rule::UnusedImport, Rule::UnusedVariable]),
        )?;
        assert_messages!(diagnostics);
        Ok(())
    }

    #[test]
    fn ruff_noqa_invalid() -> Result<()> {
        let diagnostics = test_path(
            Path::new("ruff/ruff_noqa_invalid.py"),
            &settings::LinterSettings::for_rules(vec![Rule::UnusedImport, Rule::UnusedVariable]),
        )?;
        assert_messages!(diagnostics);
        Ok(())
    }

    #[test]
    fn redirects() -> Result<()> {
        let diagnostics = test_path(
            Path::new("ruff/redirects.py"),
            &settings::LinterSettings::for_rule(Rule::NonPEP604AnnotationUnion),
        )?;
        assert_messages!(diagnostics);
        Ok(())
    }

    #[test_case(Rule::InvalidPyprojectToml, Path::new("bleach"))]
    #[test_case(Rule::InvalidPyprojectToml, Path::new("invalid_author"))]
    #[test_case(Rule::InvalidPyprojectToml, Path::new("maturin"))]
    #[test_case(Rule::InvalidPyprojectToml, Path::new("various_invalid"))]
    #[test_case(Rule::InvalidPyprojectToml, Path::new("pep639"))]
    fn invalid_pyproject_toml(rule_code: Rule, path: &Path) -> Result<()> {
        let snapshot = format!("{}_{}", rule_code.noqa_code(), path.to_string_lossy());
        let path = test_resource_path("fixtures")
            .join("ruff")
            .join("pyproject_toml")
            .join(path)
            .join("pyproject.toml");
        let contents = fs::read_to_string(path)?;
        let source_file = SourceFileBuilder::new("pyproject.toml", contents).finish();
        let messages = lint_pyproject_toml(
            source_file,
            &settings::LinterSettings::for_rule(Rule::InvalidPyprojectToml),
        );
        assert_messages!(snapshot, messages);
        Ok(())
    }

    #[test_case(Rule::UnrawRePattern, Path::new("RUF039.py"))]
    #[test_case(Rule::UnrawRePattern, Path::new("RUF039_concat.py"))]
    #[test_case(Rule::UnnecessaryRegularExpression, Path::new("RUF055_0.py"))]
    #[test_case(Rule::UnnecessaryRegularExpression, Path::new("RUF055_1.py"))]
    #[test_case(Rule::UnnecessaryRegularExpression, Path::new("RUF055_2.py"))]
    #[test_case(Rule::PytestRaisesAmbiguousPattern, Path::new("RUF043.py"))]
    #[test_case(Rule::UnnecessaryRound, Path::new("RUF057.py"))]
    #[test_case(Rule::DataclassEnum, Path::new("RUF049.py"))]
    #[test_case(Rule::StarmapZip, Path::new("RUF058_0.py"))]
    #[test_case(Rule::StarmapZip, Path::new("RUF058_1.py"))]
    #[test_case(Rule::ClassWithMixedTypeVars, Path::new("RUF053.py"))]
    #[test_case(Rule::IndentedFormFeed, Path::new("RUF054.py"))]
    #[test_case(Rule::ImplicitClassVarInDataclass, Path::new("RUF045.py"))]
    #[test_case(Rule::CollectionLiteralConcatenation, Path::new("RUF005_slices.py"))]
    fn preview_rules(rule_code: Rule, path: &Path) -> Result<()> {
        let snapshot = format!(
            "preview__{}_{}",
            rule_code.noqa_code(),
            path.to_string_lossy()
        );
        let diagnostics = test_path(
            Path::new("ruff").join(path).as_path(),
            &settings::LinterSettings {
                preview: PreviewMode::Enabled,
                ..settings::LinterSettings::for_rule(rule_code)
            },
        )?;
        assert_messages!(snapshot, diagnostics);
        Ok(())
    }

    #[test_case(Rule::UsedDummyVariable, Path::new("RUF052.py"), r"^_+", 1)]
    #[test_case(Rule::UsedDummyVariable, Path::new("RUF052.py"), r"", 2)]
    fn custom_regexp_preset(
        rule_code: Rule,
        path: &Path,
        regex_pattern: &str,
        id: u8,
    ) -> Result<()> {
        // Compile the regex from the pattern string
        let regex = Regex::new(regex_pattern).unwrap();

        let snapshot = format!(
            "custom_dummy_var_regexp_preset__{}_{}_{}",
            rule_code.noqa_code(),
            path.to_string_lossy(),
            id,
        );
        let diagnostics = test_path(
            Path::new("ruff").join(path).as_path(),
            &settings::LinterSettings {
                dummy_variable_rgx: regex,
                ..settings::LinterSettings::for_rule(rule_code)
            },
        )?;
        assert_messages!(snapshot, diagnostics);
        Ok(())
    }
}<|MERGE_RESOLUTION|>--- conflicted
+++ resolved
@@ -316,7 +316,6 @@
     }
 
     #[test]
-<<<<<<< HEAD
     fn ruff_noqa_filedirective_unused() -> Result<()> {
         let diagnostics = test_path(
             Path::new("ruff/RUF100_6.py"),
@@ -343,7 +342,11 @@
                 ])
             },
         )?;
-=======
+        assert_messages!(diagnostics);
+        Ok(())
+    }
+    
+    #[test]
     fn invalid_rule_code_external_rules() -> Result<()> {
         let diagnostics = test_path(
             Path::new("ruff/RUF102.py"),
@@ -352,8 +355,6 @@
                 ..settings::LinterSettings::for_rule(Rule::InvalidRuleCode)
             },
         )?;
-
->>>>>>> 1a6a10b3
         assert_messages!(diagnostics);
         Ok(())
     }
