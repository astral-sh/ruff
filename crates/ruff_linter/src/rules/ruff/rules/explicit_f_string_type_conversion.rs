--- conflicted
+++ resolved
@@ -1,9 +1,5 @@
 use anyhow::{Result, bail};
 
-<<<<<<< HEAD
-=======
-use ruff_diagnostics::{AlwaysFixableViolation, Edit, Fix};
->>>>>>> a3ee6bb3
 use ruff_macros::{ViolationMetadata, derive_message_formats};
 use ruff_python_ast::{self as ast, Arguments, Expr};
 use ruff_python_codegen::Stylist;
@@ -15,7 +11,7 @@
     match_call_mut, match_formatted_string, match_formatted_string_expression, match_name,
     transform_expression,
 };
-use crate::{AlwaysFixableViolation, Diagnostic, Edit, Fix};
+use crate::{AlwaysFixableViolation, Edit, Fix};
 
 /// ## What it does
 /// Checks for uses of `str()`, `repr()`, and `ascii()` as explicit type
