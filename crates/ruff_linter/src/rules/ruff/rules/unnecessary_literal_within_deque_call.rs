<<<<<<< HEAD
=======
use crate::checkers::ast::Checker;
use ruff_diagnostics::{AlwaysFixableViolation, Edit, Fix};
>>>>>>> a3ee6bb3
use ruff_macros::{ViolationMetadata, derive_message_formats};
use ruff_python_ast::{self as ast, Expr};
use ruff_text_size::Ranged;

use crate::checkers::ast::Checker;
use crate::{AlwaysFixableViolation, Diagnostic, Edit, Fix};

/// ## What it does
/// Checks for usages of `collections.deque` that have an empty iterable as the first argument.
///
/// ## Why is this bad?
/// It's unnecessary to use an empty literal as a deque's iterable, since this is already the default behavior.
///
/// ## Example
///
/// ```python
/// from collections import deque
///
/// queue = deque(set())
/// queue = deque([], 10)
/// ```
///
/// Use instead:
///
/// ```python
/// from collections import deque
///
/// queue = deque()
/// queue = deque(maxlen=10)
/// ```
///
/// ## References
/// - [Python documentation: `collections.deque`](https://docs.python.org/3/library/collections.html#collections.deque)
#[derive(ViolationMetadata)]
pub(crate) struct UnnecessaryEmptyIterableWithinDequeCall {
    has_maxlen: bool,
}

impl AlwaysFixableViolation for UnnecessaryEmptyIterableWithinDequeCall {
    #[derive_message_formats]
    fn message(&self) -> String {
        "Unnecessary empty iterable within a deque call".to_string()
    }

    fn fix_title(&self) -> String {
        let title = if self.has_maxlen {
            "Replace with `deque(maxlen=...)`"
        } else {
            "Replace with `deque()`"
        };
        title.to_string()
    }
}

/// RUF037
pub(crate) fn unnecessary_literal_within_deque_call(checker: &Checker, deque: &ast::ExprCall) {
    let ast::ExprCall {
        func, arguments, ..
    } = deque;

    let Some(qualified) = checker.semantic().resolve_qualified_name(func) else {
        return;
    };
    if !matches!(qualified.segments(), ["collections", "deque"]) || arguments.len() > 2 {
        return;
    }

    let Some(iterable) = arguments.find_argument_value("iterable", 0) else {
        return;
    };

    let maxlen = arguments.find_argument_value("maxlen", 1);

    let is_empty_literal = match iterable {
        Expr::Dict(dict) => dict.is_empty(),
        Expr::List(list) => list.is_empty(),
        Expr::Tuple(tuple) => tuple.is_empty(),
        Expr::Call(call) => {
            checker
                .semantic()
                .resolve_builtin_symbol(&call.func)
                // other lints should handle empty list/dict/tuple calls,
                // but this means that the lint still applies before those are fixed
                .is_some_and(|name| {
                    name == "set" || name == "list" || name == "dict" || name == "tuple"
                })
                && call.arguments.is_empty()
        }
        _ => false,
    };
    if !is_empty_literal {
        return;
    }

    let mut diagnostic = checker.report_diagnostic(
        UnnecessaryEmptyIterableWithinDequeCall {
            has_maxlen: maxlen.is_some(),
        },
        deque.range,
    );

    diagnostic.set_fix(fix_unnecessary_literal_in_deque(checker, deque, maxlen));
}

fn fix_unnecessary_literal_in_deque(
    checker: &Checker,
    deque: &ast::ExprCall,
    maxlen: Option<&Expr>,
) -> Fix {
    let deque_name = checker.locator().slice(deque.func.range());
    let deque_str = match maxlen {
        Some(maxlen) => {
            let len_str = checker.locator().slice(maxlen);
            format!("{deque_name}(maxlen={len_str})")
        }
        None => format!("{deque_name}()"),
    };
    Fix::safe_edit(Edit::range_replacement(deque_str, deque.range))
}<|MERGE_RESOLUTION|>--- conflicted
+++ resolved
@@ -1,14 +1,9 @@
-<<<<<<< HEAD
-=======
-use crate::checkers::ast::Checker;
-use ruff_diagnostics::{AlwaysFixableViolation, Edit, Fix};
->>>>>>> a3ee6bb3
 use ruff_macros::{ViolationMetadata, derive_message_formats};
 use ruff_python_ast::{self as ast, Expr};
 use ruff_text_size::Ranged;
 
 use crate::checkers::ast::Checker;
-use crate::{AlwaysFixableViolation, Diagnostic, Edit, Fix};
+use crate::{AlwaysFixableViolation, Edit, Fix};
 
 /// ## What it does
 /// Checks for usages of `collections.deque` that have an empty iterable as the first argument.
