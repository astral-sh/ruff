--- conflicted
+++ resolved
@@ -237,52 +237,6 @@
 27 |
 28 | tuple([x for x in range(5)])
    |
-<<<<<<< HEAD
-   = help: Rewrite as a tuple literal
-
-ℹ Unsafe fix
-23 23 | 
-24 24 | t6 = tuple([1])
-25 25 | t7 = tuple((1,))
-26    |-t8 = tuple([1,])
-   26 |+t8 = (1,)
-27 27 | 
-28 28 | tuple([x for x in range(5)])
-29 29 | tuple({x for x in range(10)})
-
-C409.py:46:6: C409 [*] Unnecessary list literal passed to `tuple()` (rewrite as a tuple literal)
-   |
-44 | )
-45 |
-46 | t9 = tuple([1],)
-   |      ^^^^^^^^^^^ C409
-47 | t10 = tuple([1, 2],)
-   |
-   = help: Rewrite as a tuple literal
-
-ℹ Unsafe fix
-43 43 |     }
-44 44 | )
-45 45 | 
-46    |-t9 = tuple([1],)
-   46 |+t9 = (1,)
-47 47 | t10 = tuple([1, 2],)
-
-C409.py:47:7: C409 [*] Unnecessary list literal passed to `tuple()` (rewrite as a tuple literal)
-   |
-46 | t9 = tuple([1],)
-47 | t10 = tuple([1, 2],)
-   |       ^^^^^^^^^^^^^^ C409
-   |
-   = help: Rewrite as a tuple literal
-
-ℹ Unsafe fix
-44 44 | )
-45 45 | 
-46 46 | t9 = tuple([1],)
-47    |-t10 = tuple([1, 2],)
-   47 |+t10 = (1, 2,)
-=======
 help: Rewrite as a tuple literal
 23 | 
 24 | t6 = tuple([1])
@@ -292,5 +246,4 @@
 27 | 
 28 | tuple([x for x in range(5)])
 29 | tuple({x for x in range(10)})
-note: This is an unsafe fix and may change runtime behavior
->>>>>>> bc89d039
+note: This is an unsafe fix and may change runtime behavior