use ast::ExprName;
use ruff_diagnostics::Applicability;
use ruff_macros::{ViolationMetadata, derive_message_formats};
use ruff_python_ast::comparable::ComparableExpr;
use ruff_python_ast::helpers::any_over_expr;
use ruff_python_ast::{self as ast, Arguments, Comprehension, Expr, ExprCall, ExprContext};
use ruff_text_size::{Ranged, TextRange};

use crate::checkers::ast::Checker;
use crate::fix::edits::pad_start;
use crate::{Edit, Fix, FixAvailability, Violation};

/// ## What it does
/// Checks for unnecessary dict comprehension when creating a dictionary from
/// an iterable.
///
/// ## Why is this bad?
/// It's unnecessary to use a dict comprehension to build a dictionary from
/// an iterable when the value is static.
///
/// Prefer `dict.fromkeys(iterable)` over `{value: None for value in iterable}`,
/// as `dict.fromkeys` is more readable and efficient.
///
/// ## Example
/// ```python
/// {a: None for a in iterable}
/// {a: 1 for a in iterable}
/// ```
///
/// Use instead:
/// ```python
/// dict.fromkeys(iterable)
/// dict.fromkeys(iterable, 1)
/// ```
///
/// ## Fix safety
/// This rule's fix is marked as unsafe if there's comments inside the dict comprehension,
/// as comments may be removed.
///
/// For example, the fix would be marked as unsafe in the following case:
/// ```python
/// {  # comment 1
///     a:  # comment 2
///     None  # comment 3
///     for a in iterable  # comment 4
/// }
/// ```
///
/// ## References
/// - [Python documentation: `dict.fromkeys`](https://docs.python.org/3/library/stdtypes.html#dict.fromkeys)
#[derive(ViolationMetadata)]
pub(crate) struct UnnecessaryDictComprehensionForIterable {
    is_value_none_literal: bool,
}

impl Violation for UnnecessaryDictComprehensionForIterable {
    const FIX_AVAILABILITY: FixAvailability = FixAvailability::Sometimes;

    #[derive_message_formats]
    fn message(&self) -> String {
        "Unnecessary dict comprehension for iterable; use `dict.fromkeys` instead".to_string()
    }

    fn fix_title(&self) -> Option<String> {
        let title = if self.is_value_none_literal {
            "Replace with `dict.fromkeys(iterable, value)`)"
        } else {
            "Replace with `dict.fromkeys(iterable)`)"
        };
        Some(title.to_string())
    }
}

/// C420
pub(crate) fn unnecessary_dict_comprehension_for_iterable(
    checker: &Checker,
    dict_comp: &ast::ExprDictComp,
) {
    let [generator] = dict_comp.generators.as_slice() else {
        return;
    };

    // Don't suggest `dict.fromkeys` for:
    // - async generator expressions, because `dict.fromkeys` is not async.
    // - nested generator expressions, because `dict.fromkeys` might be error-prone option at least for fixing.
    // - generator expressions with `if` clauses, because `dict.fromkeys` might not be valid option.
    if !generator.ifs.is_empty() {
        return;
    }
    if generator.is_async {
        return;
    }

    // Don't suggest `dict.keys` if the target is not the same as the key.
    if ComparableExpr::from(&generator.target) != ComparableExpr::from(dict_comp.key.as_ref()) {
        return;
    }

    // Don't suggest `dict.fromkeys` if the value is not a constant or constant-like.
    if !is_constant_like(dict_comp.value.as_ref()) {
        return;
    }

    // Don't suggest `dict.fromkeys` if any of the expressions in the value are defined within
    // the comprehension (e.g., by the target).
    let self_referential = any_over_expr(dict_comp.value.as_ref(), &|expr| {
        let Expr::Name(name) = expr else {
            return false;
        };

        let Some(id) = checker.semantic().resolve_name(name) else {
            return false;
        };

        let binding = checker.semantic().binding(id);

        // Builtin bindings have a range of 0..0, and are never
        // defined within the comprehension, so we abort before
        // checking the range overlap below. Note this only matters
        // if the comprehension appears at the top of the file!
        if binding.kind.is_builtin() {
            return false;
        }

        dict_comp.range().contains_range(binding.range())
    });
    if self_referential {
        return;
    }

    let mut diagnostic = checker.report_diagnostic(
        UnnecessaryDictComprehensionForIterable {
            is_value_none_literal: dict_comp.value.is_none_literal_expr(),
        },
        dict_comp.range(),
    );

    if checker.semantic().has_builtin_binding("dict") {
<<<<<<< HEAD
        diagnostic.set_fix(Fix::safe_edit(Edit::range_replacement(
            pad_start(
                checker
                    .generator()
                    .expr(&fix_unnecessary_dict_comprehension(
                        dict_comp.value.as_ref(),
                        generator,
                    )),
                dict_comp.start(),
                checker.locator(),
            ),
=======
        let edit = Edit::range_replacement(
            checker
                .generator()
                .expr(&fix_unnecessary_dict_comprehension(
                    dict_comp.value.as_ref(),
                    generator,
                )),
>>>>>>> 90cb0d3a
            dict_comp.range(),
        );
        diagnostic.set_fix(Fix::applicable_edit(
            edit,
            if checker.comment_ranges().intersects(dict_comp.range()) {
                Applicability::Unsafe
            } else {
                Applicability::Safe
            },
        ));
    }
}

/// Returns `true` if the expression can be shared across multiple values.
///
/// When converting from `{key: value for key in iterable}` to `dict.fromkeys(iterable, value)`,
/// the `value` is shared across all values without being evaluated multiple times. If the value
/// contains, e.g., a function call, it cannot be shared, as the function might have side effects.
/// Similarly, if the value contains a list comprehension, it cannot be shared, as `dict.fromkeys`
/// would leave each value with a reference to the same list.
fn is_constant_like(expr: &Expr) -> bool {
    !any_over_expr(expr, &|expr| {
        matches!(
            expr,
            Expr::Lambda(_)
                | Expr::List(_)
                | Expr::Dict(_)
                | Expr::Set(_)
                | Expr::ListComp(_)
                | Expr::SetComp(_)
                | Expr::DictComp(_)
                | Expr::Generator(_)
                | Expr::Await(_)
                | Expr::Yield(_)
                | Expr::YieldFrom(_)
                | Expr::Call(_)
                | Expr::Named(_)
        )
    })
}

/// Generate a [`Fix`] to replace a dict comprehension with `dict.fromkeys`.
///
/// For example:
/// - Given `{n: None for n in [1,2,3]}`, generate `dict.fromkeys([1,2,3])`.
/// - Given `{n: 1 for n in [1,2,3]}`, generate `dict.fromkeys([1,2,3], 1)`.
fn fix_unnecessary_dict_comprehension(value: &Expr, generator: &Comprehension) -> Expr {
    let iterable = generator.iter.clone();
    let args = Arguments {
        args: if value.is_none_literal_expr() {
            Box::from([iterable])
        } else {
            Box::from([iterable, value.clone()])
        },
        keywords: Box::from([]),
        range: TextRange::default(),
        node_index: ruff_python_ast::AtomicNodeIndex::dummy(),
    };
    Expr::Call(ExprCall {
        func: Box::new(Expr::Name(ExprName {
            id: "dict.fromkeys".into(),
            ctx: ExprContext::Load,
            range: TextRange::default(),
            node_index: ruff_python_ast::AtomicNodeIndex::dummy(),
        })),
        arguments: args,
        range: TextRange::default(),
        node_index: ruff_python_ast::AtomicNodeIndex::dummy(),
    })
}<|MERGE_RESOLUTION|>--- conflicted
+++ resolved
@@ -136,8 +136,7 @@
     );
 
     if checker.semantic().has_builtin_binding("dict") {
-<<<<<<< HEAD
-        diagnostic.set_fix(Fix::safe_edit(Edit::range_replacement(
+        let edit = Edit::range_replacement(
             pad_start(
                 checker
                     .generator()
@@ -148,15 +147,6 @@
                 dict_comp.start(),
                 checker.locator(),
             ),
-=======
-        let edit = Edit::range_replacement(
-            checker
-                .generator()
-                .expr(&fix_unnecessary_dict_comprehension(
-                    dict_comp.value.as_ref(),
-                    generator,
-                )),
->>>>>>> 90cb0d3a
             dict_comp.range(),
         );
         diagnostic.set_fix(Fix::applicable_edit(
