//! Rules from [Pylint](https://pypi.org/project/pylint/).
mod helpers;
pub(crate) mod rules;
pub mod settings;

#[cfg(test)]
mod tests {
    use std::path::Path;

    use anyhow::Result;
    use regex::Regex;
    use test_case::test_case;

    use crate::assert_messages;
    use crate::registry::Rule;
    use crate::rules::pylint;
    use crate::settings::types::PythonVersion;
    use crate::settings::LinterSettings;
    use crate::test::test_path;

    #[test_case(Rule::AndOrTernary, Path::new("and_or_ternary.py"))]
    #[test_case(Rule::AssertOnStringLiteral, Path::new("assert_on_string_literal.py"))]
    #[test_case(Rule::AwaitOutsideAsync, Path::new("await_outside_async.py"))]
    #[test_case(
        Rule::BadStringFormatCharacter,
        Path::new("bad_string_format_character.py")
    )]
    #[test_case(Rule::BadStrStripCall, Path::new("bad_str_strip_call.py"))]
    #[test_case(Rule::BadStringFormatType, Path::new("bad_string_format_type.py"))]
    #[test_case(Rule::BidirectionalUnicode, Path::new("bidirectional_unicode.py"))]
    #[test_case(Rule::BinaryOpException, Path::new("binary_op_exception.py"))]
    #[test_case(Rule::CollapsibleElseIf, Path::new("collapsible_else_if.py"))]
    #[test_case(Rule::CompareToEmptyString, Path::new("compare_to_empty_string.py"))]
    #[test_case(Rule::ComparisonOfConstant, Path::new("comparison_of_constant.py"))]
    #[test_case(
        Rule::RepeatedIsinstanceCalls,
        Path::new("repeated_isinstance_calls.py")
    )]
    #[test_case(Rule::ComparisonWithItself, Path::new("comparison_with_itself.py"))]
    #[test_case(Rule::EqWithoutHash, Path::new("eq_without_hash.py"))]
    #[test_case(Rule::ManualFromImport, Path::new("import_aliasing.py"))]
    #[test_case(Rule::SingleStringSlots, Path::new("single_string_slots.py"))]
    #[test_case(Rule::SysExitAlias, Path::new("sys_exit_alias_0.py"))]
    #[test_case(Rule::SysExitAlias, Path::new("sys_exit_alias_1.py"))]
    #[test_case(Rule::SysExitAlias, Path::new("sys_exit_alias_2.py"))]
    #[test_case(Rule::SysExitAlias, Path::new("sys_exit_alias_3.py"))]
    #[test_case(Rule::SysExitAlias, Path::new("sys_exit_alias_4.py"))]
    #[test_case(Rule::SysExitAlias, Path::new("sys_exit_alias_5.py"))]
    #[test_case(Rule::SysExitAlias, Path::new("sys_exit_alias_6.py"))]
    #[test_case(Rule::SysExitAlias, Path::new("sys_exit_alias_7.py"))]
    #[test_case(Rule::SysExitAlias, Path::new("sys_exit_alias_8.py"))]
    #[test_case(Rule::SysExitAlias, Path::new("sys_exit_alias_9.py"))]
    #[test_case(Rule::SysExitAlias, Path::new("sys_exit_alias_10.py"))]
    #[test_case(Rule::SysExitAlias, Path::new("sys_exit_alias_11.py"))]
    #[test_case(Rule::SysExitAlias, Path::new("sys_exit_alias_12.py"))]
    #[test_case(Rule::ContinueInFinally, Path::new("continue_in_finally.py"))]
    #[test_case(Rule::GlobalStatement, Path::new("global_statement.py"))]
    #[test_case(
        Rule::GlobalVariableNotAssigned,
        Path::new("global_variable_not_assigned.py")
    )]
    #[test_case(Rule::ImportSelf, Path::new("import_self/module.py"))]
    #[test_case(Rule::InvalidAllFormat, Path::new("invalid_all_format.py"))]
    #[test_case(Rule::InvalidAllObject, Path::new("invalid_all_object.py"))]
    #[test_case(Rule::InvalidStrReturnType, Path::new("invalid_return_type_str.py"))]
    #[test_case(Rule::DuplicateBases, Path::new("duplicate_bases.py"))]
    #[test_case(Rule::InvalidCharacterBackspace, Path::new("invalid_characters.py"))]
    #[test_case(Rule::InvalidCharacterEsc, Path::new("invalid_characters.py"))]
    #[test_case(Rule::InvalidCharacterNul, Path::new("invalid_characters.py"))]
    #[test_case(Rule::InvalidCharacterSub, Path::new("invalid_characters.py"))]
    #[test_case(
        Rule::InvalidCharacterZeroWidthSpace,
        Path::new("invalid_characters.py")
    )]
    #[test_case(Rule::InvalidEnvvarDefault, Path::new("invalid_envvar_default.py"))]
    #[test_case(Rule::InvalidEnvvarValue, Path::new("invalid_envvar_value.py"))]
    #[test_case(Rule::IterationOverSet, Path::new("iteration_over_set.py"))]
    #[test_case(Rule::LoggingTooFewArgs, Path::new("logging_too_few_args.py"))]
    #[test_case(Rule::LoggingTooManyArgs, Path::new("logging_too_many_args.py"))]
    #[test_case(Rule::MagicValueComparison, Path::new("magic_value_comparison.py"))]
    #[test_case(
        Rule::NamedExprWithoutContext,
        Path::new("named_expr_without_context.py")
    )]
    #[test_case(Rule::NonlocalWithoutBinding, Path::new("nonlocal_without_binding.py"))]
    #[test_case(Rule::PropertyWithParameters, Path::new("property_with_parameters.py"))]
    #[test_case(Rule::RedefinedLoopName, Path::new("redefined_loop_name.py"))]
    #[test_case(Rule::ReturnInInit, Path::new("return_in_init.py"))]
    #[test_case(Rule::TooManyArguments, Path::new("too_many_arguments.py"))]
    #[test_case(Rule::TooManyBranches, Path::new("too_many_branches.py"))]
    #[test_case(
        Rule::TooManyReturnStatements,
        Path::new("too_many_return_statements.py")
    )]
    #[test_case(Rule::TooManyStatements, Path::new("too_many_statements.py"))]
    #[test_case(Rule::TypeBivariance, Path::new("type_bivariance.py"))]
    #[test_case(
        Rule::TypeNameIncorrectVariance,
        Path::new("type_name_incorrect_variance.py")
    )]
    #[test_case(Rule::TypeParamNameMismatch, Path::new("type_param_name_mismatch.py"))]
    #[test_case(
        Rule::UnexpectedSpecialMethodSignature,
        Path::new("unexpected_special_method_signature.py")
    )]
    #[test_case(
        Rule::UnnecessaryDirectLambdaCall,
        Path::new("unnecessary_direct_lambda_call.py")
    )]
    #[test_case(
        Rule::LoadBeforeGlobalDeclaration,
        Path::new("load_before_global_declaration.py")
    )]
    #[test_case(Rule::UselessElseOnLoop, Path::new("useless_else_on_loop.py"))]
    #[test_case(Rule::UselessImportAlias, Path::new("import_aliasing.py"))]
    #[test_case(Rule::UselessReturn, Path::new("useless_return.py"))]
    #[test_case(
        Rule::YieldFromInAsyncFunction,
        Path::new("yield_from_in_async_function.py")
    )]
    #[test_case(Rule::YieldInInit, Path::new("yield_in_init.py"))]
    #[test_case(Rule::NestedMinMax, Path::new("nested_min_max.py"))]
    #[test_case(
        Rule::RepeatedEqualityComparison,
        Path::new("repeated_equality_comparison.py")
    )]
    #[test_case(Rule::SelfAssigningVariable, Path::new("self_assigning_variable.py"))]
    #[test_case(
        Rule::SubprocessPopenPreexecFn,
        Path::new("subprocess_popen_preexec_fn.py")
    )]
    #[test_case(
        Rule::SubprocessRunWithoutCheck,
        Path::new("subprocess_run_without_check.py")
    )]
    #[test_case(Rule::UnspecifiedEncoding, Path::new("unspecified_encoding.py"))]
    #[test_case(Rule::BadDunderMethodName, Path::new("bad_dunder_method_name.py"))]
    #[test_case(Rule::NoSelfUse, Path::new("no_self_use.py"))]
<<<<<<< HEAD
    #[test_case(Rule::SetMembership, Path::new("set_membership.py"))]
=======
    #[test_case(Rule::MisplacedBareRaise, Path::new("misplaced_bare_raise.py"))]
>>>>>>> 73049df3
    fn rules(rule_code: Rule, path: &Path) -> Result<()> {
        let snapshot = format!("{}_{}", rule_code.noqa_code(), path.to_string_lossy());
        let diagnostics = test_path(
            Path::new("pylint").join(path).as_path(),
            &LinterSettings::for_rule(rule_code),
        )?;
        assert_messages!(snapshot, diagnostics);
        Ok(())
    }

    #[test]
    fn repeated_isinstance_calls() -> Result<()> {
        let diagnostics = test_path(
            Path::new("pylint/repeated_isinstance_calls.py"),
            &LinterSettings::for_rule(Rule::RepeatedIsinstanceCalls)
                .with_target_version(PythonVersion::Py39),
        )?;
        assert_messages!(diagnostics);
        Ok(())
    }

    #[test]
    fn continue_in_finally() -> Result<()> {
        let diagnostics = test_path(
            Path::new("pylint/continue_in_finally.py"),
            &LinterSettings::for_rule(Rule::ContinueInFinally)
                .with_target_version(PythonVersion::Py37),
        )?;
        assert_messages!(diagnostics);
        Ok(())
    }

    #[test]
    fn allow_magic_value_types() -> Result<()> {
        let diagnostics = test_path(
            Path::new("pylint/magic_value_comparison.py"),
            &LinterSettings {
                pylint: pylint::settings::Settings {
                    allow_magic_value_types: vec![pylint::settings::ConstantType::Int],
                    ..pylint::settings::Settings::default()
                },
                ..LinterSettings::for_rule(Rule::MagicValueComparison)
            },
        )?;
        assert_messages!(diagnostics);
        Ok(())
    }

    #[test]
    fn max_args() -> Result<()> {
        let diagnostics = test_path(
            Path::new("pylint/too_many_arguments_params.py"),
            &LinterSettings {
                pylint: pylint::settings::Settings {
                    max_args: 4,
                    ..pylint::settings::Settings::default()
                },
                ..LinterSettings::for_rule(Rule::TooManyArguments)
            },
        )?;
        assert_messages!(diagnostics);
        Ok(())
    }

    #[test]
    fn max_args_with_dummy_variables() -> Result<()> {
        let diagnostics = test_path(
            Path::new("pylint/too_many_arguments_params.py"),
            &LinterSettings {
                dummy_variable_rgx: Regex::new(r"skip_.*").unwrap(),
                ..LinterSettings::for_rule(Rule::TooManyArguments)
            },
        )?;
        assert_messages!(diagnostics);
        Ok(())
    }

    #[test]
    fn max_branches() -> Result<()> {
        let diagnostics = test_path(
            Path::new("pylint/too_many_branches_params.py"),
            &LinterSettings {
                pylint: pylint::settings::Settings {
                    max_branches: 1,
                    ..pylint::settings::Settings::default()
                },
                ..LinterSettings::for_rule(Rule::TooManyBranches)
            },
        )?;
        assert_messages!(diagnostics);
        Ok(())
    }

    #[test]
    fn max_statements() -> Result<()> {
        let diagnostics = test_path(
            Path::new("pylint/too_many_statements_params.py"),
            &LinterSettings {
                pylint: pylint::settings::Settings {
                    max_statements: 1,
                    ..pylint::settings::Settings::default()
                },
                ..LinterSettings::for_rule(Rule::TooManyStatements)
            },
        )?;
        assert_messages!(diagnostics);
        Ok(())
    }

    #[test]
    fn max_return_statements() -> Result<()> {
        let diagnostics = test_path(
            Path::new("pylint/too_many_return_statements_params.py"),
            &LinterSettings {
                pylint: pylint::settings::Settings {
                    max_returns: 1,
                    ..pylint::settings::Settings::default()
                },
                ..LinterSettings::for_rule(Rule::TooManyReturnStatements)
            },
        )?;
        assert_messages!(diagnostics);
        Ok(())
    }

    #[test]
    fn too_many_public_methods() -> Result<()> {
        let diagnostics = test_path(
            Path::new("pylint/too_many_public_methods.py"),
            &LinterSettings {
                pylint: pylint::settings::Settings {
                    max_public_methods: 7,
                    ..pylint::settings::Settings::default()
                },
                ..LinterSettings::for_rules(vec![Rule::TooManyPublicMethods])
            },
        )?;
        assert_messages!(diagnostics);
        Ok(())
    }
}<|MERGE_RESOLUTION|>--- conflicted
+++ resolved
@@ -136,11 +136,8 @@
     #[test_case(Rule::UnspecifiedEncoding, Path::new("unspecified_encoding.py"))]
     #[test_case(Rule::BadDunderMethodName, Path::new("bad_dunder_method_name.py"))]
     #[test_case(Rule::NoSelfUse, Path::new("no_self_use.py"))]
-<<<<<<< HEAD
+    #[test_case(Rule::MisplacedBareRaise, Path::new("misplaced_bare_raise.py"))]
     #[test_case(Rule::SetMembership, Path::new("set_membership.py"))]
-=======
-    #[test_case(Rule::MisplacedBareRaise, Path::new("misplaced_bare_raise.py"))]
->>>>>>> 73049df3
     fn rules(rule_code: Rule, path: &Path) -> Result<()> {
         let snapshot = format!("{}_{}", rule_code.noqa_code(), path.to_string_lossy());
         let diagnostics = test_path(
