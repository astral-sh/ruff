--- conflicted
+++ resolved
@@ -138,12 +138,9 @@
     #[test_case(Rule::NoSelfUse, Path::new("no_self_use.py"))]
     #[test_case(Rule::MisplacedBareRaise, Path::new("misplaced_bare_raise.py"))]
     #[test_case(Rule::LiteralMembership, Path::new("literal_membership.py"))]
-<<<<<<< HEAD
-    #[test_case(Rule::NonAsciiImportName, Path::new("non_ascii_import_name.py"))]
-=======
     #[test_case(Rule::GlobalAtModuleLevel, Path::new("global_at_module_level.py"))]
     #[test_case(Rule::UnnecessaryLambda, Path::new("unnecessary_lambda.py"))]
->>>>>>> b1072049
+    #[test_case(Rule::NonAsciiImportName, Path::new("non_ascii_import_name.py"))]
     fn rules(rule_code: Rule, path: &Path) -> Result<()> {
         let snapshot = format!("{}_{}", rule_code.noqa_code(), path.to_string_lossy());
         let diagnostics = test_path(
