--- conflicted
+++ resolved
@@ -78,13 +78,12 @@
     #[test_case(Rule::InvalidAllObject, Path::new("invalid_all_object.py"))]
     #[test_case(Rule::InvalidBoolReturnType, Path::new("invalid_return_type_bool.py"))]
     #[test_case(
-<<<<<<< HEAD
         Rule::InvalidLengthReturnType,
         Path::new("invalid_return_type_length.py")
-=======
+    )]
+    #[test_case(
         Rule::InvalidBytesReturnType,
         Path::new("invalid_return_type_bytes.py")
->>>>>>> 1480d726
     )]
     #[test_case(Rule::InvalidStrReturnType, Path::new("invalid_return_type_str.py"))]
     #[test_case(Rule::DuplicateBases, Path::new("duplicate_bases.py"))]
