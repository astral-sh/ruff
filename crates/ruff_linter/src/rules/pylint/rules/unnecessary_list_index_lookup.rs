--- conflicted
+++ resolved
@@ -261,35 +261,4 @@
             _ => visitor::walk_expr(self, expr),
         }
     }
-<<<<<<< HEAD
-
-    let Expr::Tuple(ast::ExprTuple { elts, .. }) = tuple_expr else {
-        return None;
-    };
-    let [index, value] = elts.as_slice() else {
-        return None;
-    };
-
-    // Grab the variable names
-    let Expr::Name(ast::ExprName { id: index_name, .. }) = index else {
-        return None;
-    };
-
-    let Expr::Name(ast::ExprName { id: value_name, .. }) = value else {
-        return None;
-    };
-
-    // If either of the variable names are intentionally ignored by naming them `_`, then don't emit.
-    if index_name == "_" || value_name == "_" {
-        return None;
-    }
-
-    // Get the first argument of the enumerate call
-    let Some(Expr::Name(ast::ExprName { id: sequence, .. })) = arguments.args.first() else {
-        return None;
-    };
-
-    Some((sequence.clone(), index_name.clone(), value_name.clone()))
-=======
->>>>>>> 69dfe0a2
 }