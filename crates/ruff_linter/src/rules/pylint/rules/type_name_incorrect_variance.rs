--- conflicted
+++ resolved
@@ -1,17 +1,13 @@
 use std::fmt;
 
-<<<<<<< HEAD
-=======
-use ruff_diagnostics::Violation;
->>>>>>> a3ee6bb3
 use ruff_macros::{ViolationMetadata, derive_message_formats};
 use ruff_python_ast::helpers::is_const_true;
 use ruff_python_ast::{self as ast, Expr};
 use ruff_text_size::Ranged;
 
+use crate::Violation;
 use crate::checkers::ast::Checker;
 use crate::rules::pylint::helpers::type_param_name;
-use crate::{Diagnostic, Violation};
 
 /// ## What it does
 /// Checks for type names that do not match the variance of their associated
