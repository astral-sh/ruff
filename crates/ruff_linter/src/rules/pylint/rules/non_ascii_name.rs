use std::fmt;

<<<<<<< HEAD
=======
use ruff_diagnostics::Violation;
>>>>>>> a3ee6bb3
use ruff_macros::{ViolationMetadata, derive_message_formats};
use ruff_python_semantic::{Binding, BindingKind};
use ruff_text_size::Ranged;

<<<<<<< HEAD
use crate::Locator;
use crate::{Diagnostic, Violation};
=======
use crate::checkers::ast::Checker;
>>>>>>> a3ee6bb3

/// ## What it does
/// Checks for the use of non-ASCII characters in variable names.
///
/// ## Why is this bad?
/// The use of non-ASCII characters in variable names can cause confusion
/// and compatibility issues (see: [PEP 672]).
///
/// ## Example
/// ```python
/// ápple_count: int
/// ```
///
/// Use instead:
/// ```python
/// apple_count: int
/// ```
///
/// [PEP 672]: https://peps.python.org/pep-0672/
#[derive(ViolationMetadata)]
pub(crate) struct NonAsciiName {
    name: String,
    kind: Kind,
}

impl Violation for NonAsciiName {
    #[derive_message_formats]
    fn message(&self) -> String {
        let Self { name, kind } = self;
        format!("{kind} name `{name}` contains a non-ASCII character")
    }

    fn fix_title(&self) -> Option<String> {
        Some("Rename the variable using ASCII characters".to_string())
    }
}

/// PLC2401
pub(crate) fn non_ascii_name(checker: &Checker, binding: &Binding) {
    let locator = checker.locator();
    let name = binding.name(locator.contents());
    if name.is_ascii() {
        return;
    }

    let kind = match binding.kind {
        BindingKind::Annotation => Kind::Annotation,
        BindingKind::Argument => Kind::Argument,
        BindingKind::NamedExprAssignment => Kind::NamedExprAssignment,
        BindingKind::Assignment => Kind::Assignment,
        BindingKind::TypeParam => Kind::TypeParam,
        BindingKind::LoopVar => Kind::LoopVar,
        BindingKind::WithItemVar => Kind::WithItemVar,
        BindingKind::Global(_) => Kind::Global,
        BindingKind::Nonlocal(_, _) => Kind::Nonlocal,
        BindingKind::ClassDefinition(_) => Kind::ClassDefinition,
        BindingKind::FunctionDefinition(_) => Kind::FunctionDefinition,
        BindingKind::BoundException => Kind::BoundException,

        BindingKind::Builtin
        | BindingKind::Export(_)
        | BindingKind::FutureImport
        | BindingKind::Import(_)
        | BindingKind::FromImport(_)
        | BindingKind::SubmoduleImport(_)
        | BindingKind::Deletion
        | BindingKind::ConditionalDeletion(_)
        | BindingKind::UnboundException(_) => {
            return;
        }
    };

    checker.report_diagnostic(
        NonAsciiName {
            name: name.to_string(),
            kind,
        },
        binding.range(),
    );
}

#[derive(Debug, PartialEq, Eq, Copy, Clone)]
enum Kind {
    Annotation,
    Argument,
    NamedExprAssignment,
    Assignment,
    TypeParam,
    LoopVar,
    WithItemVar,
    Global,
    Nonlocal,
    ClassDefinition,
    FunctionDefinition,
    BoundException,
}

impl fmt::Display for Kind {
    fn fmt(&self, f: &mut fmt::Formatter<'_>) -> fmt::Result {
        match self {
            Kind::Annotation => f.write_str("Annotation"),
            Kind::Argument => f.write_str("Argument"),
            Kind::NamedExprAssignment => f.write_str("Variable"),
            Kind::Assignment => f.write_str("Variable"),
            Kind::TypeParam => f.write_str("Type parameter"),
            Kind::LoopVar => f.write_str("Variable"),
            Kind::WithItemVar => f.write_str("Variable"),
            Kind::Global => f.write_str("Global"),
            Kind::Nonlocal => f.write_str("Nonlocal"),
            Kind::ClassDefinition => f.write_str("Class"),
            Kind::FunctionDefinition => f.write_str("Function"),
            Kind::BoundException => f.write_str("Exception"),
        }
    }
}<|MERGE_RESOLUTION|>--- conflicted
+++ resolved
@@ -1,19 +1,11 @@
 use std::fmt;
 
-<<<<<<< HEAD
-=======
-use ruff_diagnostics::Violation;
->>>>>>> a3ee6bb3
 use ruff_macros::{ViolationMetadata, derive_message_formats};
 use ruff_python_semantic::{Binding, BindingKind};
 use ruff_text_size::Ranged;
 
-<<<<<<< HEAD
-use crate::Locator;
-use crate::{Diagnostic, Violation};
-=======
+use crate::Violation;
 use crate::checkers::ast::Checker;
->>>>>>> a3ee6bb3
 
 /// ## What it does
 /// Checks for the use of non-ASCII characters in variable names.
