use std::collections::HashMap;

<<<<<<< HEAD
=======
use ruff_diagnostics::{AlwaysFixableViolation, Edit, Fix};
>>>>>>> a3ee6bb3
use ruff_macros::{ViolationMetadata, derive_message_formats};
use ruff_python_ast::name::Name;
use ruff_python_ast::{self as ast, Expr, Stmt};
use ruff_python_trivia::indentation_at_offset;
use ruff_text_size::{Ranged, TextRange};

use crate::checkers::ast::Checker;
use crate::fix;
use crate::{AlwaysFixableViolation, Diagnostic, Edit, Fix};

/// ## What it does
/// Checks for the use of a classmethod being made without the decorator.
///
/// ## Why is this bad?
/// When it comes to consistency and readability, it's preferred to use the decorator.
///
/// ## Example
///
/// ```python
/// class Foo:
///     def bar(cls): ...
///
///     bar = classmethod(bar)
/// ```
///
/// Use instead:
///
/// ```python
/// class Foo:
///     @classmethod
///     def bar(cls): ...
/// ```
#[derive(ViolationMetadata)]
pub(crate) struct NoClassmethodDecorator;

impl AlwaysFixableViolation for NoClassmethodDecorator {
    #[derive_message_formats]
    fn message(&self) -> String {
        "Class method defined without decorator".to_string()
    }

    fn fix_title(&self) -> String {
        "Add @classmethod decorator".to_string()
    }
}

/// ## What it does
/// Checks for the use of a staticmethod being made without the decorator.
///
/// ## Why is this bad?
/// When it comes to consistency and readability, it's preferred to use the decorator.
///
/// ## Example
///
/// ```python
/// class Foo:
///     def bar(arg1, arg2): ...
///
///     bar = staticmethod(bar)
/// ```
///
/// Use instead:
///
/// ```python
/// class Foo:
///     @staticmethod
///     def bar(arg1, arg2): ...
/// ```
#[derive(ViolationMetadata)]
pub(crate) struct NoStaticmethodDecorator;

impl AlwaysFixableViolation for NoStaticmethodDecorator {
    #[derive_message_formats]
    fn message(&self) -> String {
        "Static method defined without decorator".to_string()
    }

    fn fix_title(&self) -> String {
        "Add @staticmethod decorator".to_string()
    }
}

enum MethodType {
    Classmethod,
    Staticmethod,
}

/// PLR0202
pub(crate) fn no_classmethod_decorator(checker: &Checker, stmt: &Stmt) {
    get_undecorated_methods(checker, stmt, &MethodType::Classmethod);
}

/// PLR0203
pub(crate) fn no_staticmethod_decorator(checker: &Checker, stmt: &Stmt) {
    get_undecorated_methods(checker, stmt, &MethodType::Staticmethod);
}

fn get_undecorated_methods(checker: &Checker, class_stmt: &Stmt, method_type: &MethodType) {
    let Stmt::ClassDef(class_def) = class_stmt else {
        return;
    };

    let mut explicit_decorator_calls: HashMap<Name, &Stmt> = HashMap::default();

    let method_name = match method_type {
        MethodType::Classmethod => "classmethod",
        MethodType::Staticmethod => "staticmethod",
    };

    // gather all explicit *method calls
    for stmt in &class_def.body {
        if let Stmt::Assign(ast::StmtAssign { targets, value, .. }) = stmt {
            if let Expr::Call(ast::ExprCall {
                func, arguments, ..
            }) = value.as_ref()
            {
                if let Expr::Name(ast::ExprName { id, .. }) = func.as_ref() {
                    if id == method_name && checker.semantic().has_builtin_binding(method_name) {
                        if arguments.args.len() != 1 {
                            continue;
                        }

                        if targets.len() != 1 {
                            continue;
                        }

                        let target_name = match targets.first() {
                            Some(Expr::Name(ast::ExprName { id, .. })) => id.to_string(),
                            _ => continue,
                        };

                        if let Expr::Name(ast::ExprName { id, .. }) = &arguments.args[0] {
                            if target_name == *id {
                                explicit_decorator_calls.insert(id.clone(), stmt);
                            }
                        }
                    }
                }
            }
        }
    }

    if explicit_decorator_calls.is_empty() {
        return;
    }

    for stmt in &class_def.body {
        if let Stmt::FunctionDef(ast::StmtFunctionDef {
            name,
            decorator_list,
            ..
        }) = stmt
        {
            let Some(decorator_call_statement) = explicit_decorator_calls.get(name.id()) else {
                continue;
            };

            // if we find the decorator we're looking for, skip
            if decorator_list.iter().any(|decorator| {
                if let Expr::Name(ast::ExprName { id, .. }) = &decorator.expression {
                    if id == method_name && checker.semantic().has_builtin_binding(method_name) {
                        return true;
                    }
                }

                false
            }) {
                continue;
            }

            let range = TextRange::new(stmt.range().start(), stmt.range().start());
            let mut diagnostic = match method_type {
                MethodType::Classmethod => checker.report_diagnostic(NoClassmethodDecorator, range),
                MethodType::Staticmethod => {
                    checker.report_diagnostic(NoStaticmethodDecorator, range)
                }
            };

            let indentation = indentation_at_offset(stmt.range().start(), checker.source());

            match indentation {
                Some(indentation) => {
                    diagnostic.set_fix(Fix::safe_edits(
                        Edit::insertion(
                            format!("@{method_name}\n{indentation}"),
                            stmt.range().start(),
                        ),
                        [fix::edits::delete_stmt(
                            decorator_call_statement,
                            Some(class_stmt),
                            checker.locator(),
                            checker.indexer(),
                        )],
                    ));
                }
                None => {
                    continue;
                }
            }
        }
    }
}<|MERGE_RESOLUTION|>--- conflicted
+++ resolved
@@ -1,9 +1,5 @@
 use std::collections::HashMap;
 
-<<<<<<< HEAD
-=======
-use ruff_diagnostics::{AlwaysFixableViolation, Edit, Fix};
->>>>>>> a3ee6bb3
 use ruff_macros::{ViolationMetadata, derive_message_formats};
 use ruff_python_ast::name::Name;
 use ruff_python_ast::{self as ast, Expr, Stmt};
@@ -12,7 +8,7 @@
 
 use crate::checkers::ast::Checker;
 use crate::fix;
-use crate::{AlwaysFixableViolation, Diagnostic, Edit, Fix};
+use crate::{AlwaysFixableViolation, Edit, Fix};
 
 /// ## What it does
 /// Checks for the use of a classmethod being made without the decorator.
