--- conflicted
+++ resolved
@@ -1,7 +1,3 @@
-<<<<<<< HEAD
-=======
-use ruff_diagnostics::Violation;
->>>>>>> a3ee6bb3
 use ruff_macros::{ViolationMetadata, derive_message_formats};
 use ruff_python_ast::{
     Expr, ExprName, Identifier, StmtAnnAssign, StmtAssign, StmtClassDef, StmtFunctionDef,
@@ -12,8 +8,8 @@
 use ruff_text_size::Ranged;
 use std::ops::BitOr;
 
+use crate::Violation;
 use crate::checkers::ast::Checker;
-use crate::{Diagnostic, Violation};
 
 /// ## What it does
 /// Checks for classes that implement `__eq__` but not `__hash__`.
