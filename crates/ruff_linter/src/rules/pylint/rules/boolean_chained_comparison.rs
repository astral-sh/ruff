use itertools::Itertools;
<<<<<<< HEAD
=======
use ruff_diagnostics::{AlwaysFixableViolation, Edit, Fix};
>>>>>>> a3ee6bb3
use ruff_macros::{ViolationMetadata, derive_message_formats};
use ruff_python_ast::{
    BoolOp, CmpOp, Expr, ExprBoolOp, ExprCompare,
    parenthesize::{parentheses_iterator, parenthesized_range},
};
use ruff_text_size::{Ranged, TextRange};

use crate::checkers::ast::Checker;
use crate::{AlwaysFixableViolation, Diagnostic, Edit, Fix};

/// ## What it does
/// Check for chained boolean operations that can be simplified.
///
/// ## Why is this bad?
/// Refactoring the code will improve readability for these cases.
///
/// ## Example
///
/// ```python
/// a = int(input())
/// b = int(input())
/// c = int(input())
/// if a < b and b < c:
///     pass
/// ```
///
/// Use instead:
///
/// ```python
/// a = int(input())
/// b = int(input())
/// c = int(input())
/// if a < b < c:
///     pass
/// ```
#[derive(ViolationMetadata)]
pub(crate) struct BooleanChainedComparison;

impl AlwaysFixableViolation for BooleanChainedComparison {
    #[derive_message_formats]
    fn message(&self) -> String {
        "Contains chained boolean comparison that can be simplified".to_string()
    }

    fn fix_title(&self) -> String {
        "Use a single compare expression".to_string()
    }
}

/// PLR1716
pub(crate) fn boolean_chained_comparison(checker: &Checker, expr_bool_op: &ExprBoolOp) {
    // early exit for non `and` boolean operations
    if expr_bool_op.op != BoolOp::And {
        return;
    }

    // early exit when not all expressions are compare expressions
    if !expr_bool_op.values.iter().all(Expr::is_compare_expr) {
        return;
    }

    let locator = checker.locator();
    let comment_ranges = checker.comment_ranges();

    // retrieve all compare expressions from boolean expression
    let compare_expressions = expr_bool_op
        .values
        .iter()
        .map(|expr| expr.as_compare_expr().unwrap());

    for (left_compare, right_compare) in
        compare_expressions
            .tuple_windows()
            .filter(|(left_compare, right_compare)| {
                are_compare_expr_simplifiable(left_compare, right_compare)
            })
    {
        let Some(Expr::Name(left_compare_right)) = left_compare.comparators.last() else {
            continue;
        };

        let Expr::Name(right_compare_left) = &*right_compare.left else {
            continue;
        };

        if left_compare_right.id() != right_compare_left.id() {
            continue;
        }

        let left_paren_count = parentheses_iterator(
            left_compare.into(),
            Some(expr_bool_op.into()),
            comment_ranges,
            locator.contents(),
        )
        .count();

        let right_paren_count = parentheses_iterator(
            right_compare.into(),
            Some(expr_bool_op.into()),
            comment_ranges,
            locator.contents(),
        )
        .count();

        // Create the edit that removes the comparison operator

        // In `a<(b) and ((b))<c`, we need to handle the
        // parentheses when specifying the fix range.
        let left_compare_right_range = parenthesized_range(
            left_compare_right.into(),
            left_compare.into(),
            comment_ranges,
            locator.contents(),
        )
        .unwrap_or(left_compare_right.range());
        let right_compare_left_range = parenthesized_range(
            right_compare_left.into(),
            right_compare.into(),
            comment_ranges,
            locator.contents(),
        )
        .unwrap_or(right_compare_left.range());
        let edit = Edit::range_replacement(
            locator.slice(left_compare_right_range).to_string(),
            TextRange::new(
                left_compare_right_range.start(),
                right_compare_left_range.end(),
            ),
        );

        // Balance left and right parentheses
        let fix = match left_paren_count.cmp(&right_paren_count) {
            std::cmp::Ordering::Less => {
                let balance_parens_edit = Edit::insertion(
                    "(".repeat(right_paren_count - left_paren_count),
                    left_compare.start(),
                );
                Fix::safe_edits(edit, [balance_parens_edit])
            }
            std::cmp::Ordering::Equal => Fix::safe_edit(edit),
            std::cmp::Ordering::Greater => {
                let balance_parens_edit = Edit::insertion(
                    ")".repeat(left_paren_count - right_paren_count),
                    right_compare.end(),
                );
                Fix::safe_edits(edit, [balance_parens_edit])
            }
        };

        let mut diagnostic = checker.report_diagnostic(
            BooleanChainedComparison,
            TextRange::new(left_compare.start(), right_compare.end()),
        );

        diagnostic.set_fix(fix);
    }
}

/// Checks whether two compare expressions are simplifiable
fn are_compare_expr_simplifiable(left: &ExprCompare, right: &ExprCompare) -> bool {
    left.ops
        .iter()
        .chain(right.ops.iter())
        .tuple_windows::<(_, _)>()
        .all(|(left_operator, right_operator)| {
            matches!(
                (left_operator, right_operator),
                (CmpOp::Lt | CmpOp::LtE, CmpOp::Lt | CmpOp::LtE)
                    | (CmpOp::Gt | CmpOp::GtE, CmpOp::Gt | CmpOp::GtE)
            )
        })
}<|MERGE_RESOLUTION|>--- conflicted
+++ resolved
@@ -1,8 +1,4 @@
 use itertools::Itertools;
-<<<<<<< HEAD
-=======
-use ruff_diagnostics::{AlwaysFixableViolation, Edit, Fix};
->>>>>>> a3ee6bb3
 use ruff_macros::{ViolationMetadata, derive_message_formats};
 use ruff_python_ast::{
     BoolOp, CmpOp, Expr, ExprBoolOp, ExprCompare,
@@ -11,7 +7,7 @@
 use ruff_text_size::{Ranged, TextRange};
 
 use crate::checkers::ast::Checker;
-use crate::{AlwaysFixableViolation, Diagnostic, Edit, Fix};
+use crate::{AlwaysFixableViolation, Edit, Fix};
 
 /// ## What it does
 /// Check for chained boolean operations that can be simplified.
