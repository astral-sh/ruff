//! Rules from [flake8-trio](https://pypi.org/project/flake8-trio/).
pub(super) mod method_name;
pub(crate) mod rules;

#[cfg(test)]
mod tests {
    use std::path::Path;

    use anyhow::Result;
    use test_case::test_case;

    use crate::assert_messages;
    use crate::registry::Rule;
    use crate::settings::LinterSettings;
    use crate::test::test_path;

    #[test_case(Rule::TrioTimeoutWithoutAwait, Path::new("TRIO100.py"))]
    #[test_case(Rule::TrioSyncCall, Path::new("TRIO105.py"))]
<<<<<<< HEAD
    #[test_case(Rule::TrioAsyncFunctionWithTimeout, Path::new("TRIO109.py"))]
=======
    #[test_case(Rule::TrioUnneededSleep, Path::new("TRIO110.py"))]
>>>>>>> 621e98f4
    #[test_case(Rule::TrioZeroSleepCall, Path::new("TRIO115.py"))]
    fn rules(rule_code: Rule, path: &Path) -> Result<()> {
        let snapshot = format!("{}_{}", rule_code.noqa_code(), path.to_string_lossy());
        let diagnostics = test_path(
            Path::new("flake8_trio").join(path).as_path(),
            &LinterSettings::for_rule(rule_code),
        )?;
        assert_messages!(snapshot, diagnostics);
        Ok(())
    }
}<|MERGE_RESOLUTION|>--- conflicted
+++ resolved
@@ -16,11 +16,8 @@
 
     #[test_case(Rule::TrioTimeoutWithoutAwait, Path::new("TRIO100.py"))]
     #[test_case(Rule::TrioSyncCall, Path::new("TRIO105.py"))]
-<<<<<<< HEAD
     #[test_case(Rule::TrioAsyncFunctionWithTimeout, Path::new("TRIO109.py"))]
-=======
     #[test_case(Rule::TrioUnneededSleep, Path::new("TRIO110.py"))]
->>>>>>> 621e98f4
     #[test_case(Rule::TrioZeroSleepCall, Path::new("TRIO115.py"))]
     fn rules(rule_code: Rule, path: &Path) -> Result<()> {
         let snapshot = format!("{}_{}", rule_code.noqa_code(), path.to_string_lossy());
