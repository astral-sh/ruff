--- conflicted
+++ resolved
@@ -85,7 +85,6 @@
 19 19 |     bar = "bar"
 20 20 |     trio.sleep(bar)
 
-<<<<<<< HEAD
 TRIO115.py:23:5: TRIO115 [*] Use `trio.lowlevel.checkpoint()` instead of `trio.sleep(0)`
    |
 22 |     x, y = 0, 2000
@@ -100,7 +99,7 @@
 21 21 | 
 22 22 |     x, y = 0, 2000
 23    |-    trio.sleep(x)  # TRIO115
-   23 |+    trio.lowlevel.checkpoint  # TRIO115
+   23 |+    trio.lowlevel.checkpoint()  # TRIO115
 24 24 |     trio.sleep(y)  # OK
 25 25 | 
 26 26 |     (a, b, [c, (d, e)]) = (1, 2, (0, [4, 0]))
@@ -112,23 +111,15 @@
    |     ^^^^^^^^^^^^^ TRIO115
 28 |     trio.sleep(d)  # OK
 29 |     trio.sleep(e)  # TRIO115
-=======
-TRIO115.py:31:5: TRIO115 [*] Use `trio.lowlevel.checkpoint()` instead of `trio.sleep(0)`
-   |
-30 | def func():
-31 |     sleep(0)  # TRIO115
-   |     ^^^^^^^^ TRIO115
->>>>>>> 6c0068ee
    |
    = help: Replace with `trio.lowlevel.checkpoint()`
 
 ℹ Safe fix
 24 24 |     trio.sleep(y)  # OK
 25 25 | 
-<<<<<<< HEAD
 26 26 |     (a, b, [c, (d, e)]) = (1, 2, (0, [4, 0]))
 27    |-    trio.sleep(c)  # TRIO115
-   27 |+    trio.lowlevel.checkpoint  # TRIO115
+   27 |+    trio.lowlevel.checkpoint()  # TRIO115
 28 28 |     trio.sleep(d)  # OK
 29 29 |     trio.sleep(e)  # TRIO115
 30 30 | 
@@ -149,7 +140,7 @@
 27 27 |     trio.sleep(c)  # TRIO115
 28 28 |     trio.sleep(d)  # OK
 29    |-    trio.sleep(e)  # TRIO115
-   29 |+    trio.lowlevel.checkpoint  # TRIO115
+   29 |+    trio.lowlevel.checkpoint()  # TRIO115
 30 30 | 
 31 31 |     m_x, m_y = 0
 32 32 |     trio.sleep(m_y)  # TRIO115
@@ -168,7 +159,7 @@
 30 30 | 
 31 31 |     m_x, m_y = 0
 32    |-    trio.sleep(m_y)  # TRIO115
-   32 |+    trio.lowlevel.checkpoint  # TRIO115
+   32 |+    trio.lowlevel.checkpoint()  # TRIO115
 33 33 |     trio.sleep(m_x)  # TRIO115
 34 34 | 
 35 35 |     m_a = m_b = 0
@@ -189,7 +180,7 @@
 31 31 |     m_x, m_y = 0
 32 32 |     trio.sleep(m_y)  # TRIO115
 33    |-    trio.sleep(m_x)  # TRIO115
-   33 |+    trio.lowlevel.checkpoint  # TRIO115
+   33 |+    trio.lowlevel.checkpoint()  # TRIO115
 34 34 | 
 35 35 |     m_a = m_b = 0
 36 36 |     trio.sleep(m_a)  # TRIO115
@@ -208,7 +199,7 @@
 34 34 | 
 35 35 |     m_a = m_b = 0
 36    |-    trio.sleep(m_a)  # TRIO115
-   36 |+    trio.lowlevel.checkpoint  # TRIO115
+   36 |+    trio.lowlevel.checkpoint()  # TRIO115
 37 37 |     trio.sleep(m_b)  # TRIO115
 38 38 | 
 39 39 |     m_c = (m_d, m_e) = (0, 0)
@@ -229,7 +220,7 @@
 35 35 |     m_a = m_b = 0
 36 36 |     trio.sleep(m_a)  # TRIO115
 37    |-    trio.sleep(m_b)  # TRIO115
-   37 |+    trio.lowlevel.checkpoint  # TRIO115
+   37 |+    trio.lowlevel.checkpoint()  # TRIO115
 38 38 | 
 39 39 |     m_c = (m_d, m_e) = (0, 0)
 40 40 |     trio.sleep(m_c)  # OK
@@ -239,30 +230,10 @@
 52 | def func():
 53 |     sleep(0)  # TRIO115
    |     ^^^^^^^^ TRIO115
-=======
-26 26 | 
-27    |-from trio import Event, sleep
-   27 |+from trio import Event, sleep, lowlevel
-28 28 | 
-29 29 | 
-30 30 | def func():
-31    |-    sleep(0)  # TRIO115
-   31 |+    lowlevel.checkpoint()  # TRIO115
-32 32 | 
-33 33 | 
-34 34 | async def func():
-
-TRIO115.py:35:11: TRIO115 [*] Use `trio.lowlevel.checkpoint()` instead of `trio.sleep(0)`
-   |
-34 | async def func():
-35 |     await sleep(seconds=0)  # TRIO115
-   |           ^^^^^^^^^^^^^^^^ TRIO115
->>>>>>> 6c0068ee
-   |
-   = help: Replace with `trio.lowlevel.checkpoint()`
-
-ℹ Safe fix
-<<<<<<< HEAD
+   |
+   = help: Replace with `trio.lowlevel.checkpoint()`
+
+ℹ Safe fix
 46 46 |     trio.run(trio.sleep(0))  # TRIO115
 47 47 | 
 48 48 | 
@@ -272,21 +243,32 @@
 51 51 | 
 52 52 | def func():
 53    |-    sleep(0)  # TRIO115
-   53 |+    lowlevel.checkpoint  # TRIO115
-=======
-24 24 |     trio.run(trio.sleep(0))  # TRIO115
-25 25 | 
-26 26 | 
-27    |-from trio import Event, sleep
-   27 |+from trio import Event, sleep, lowlevel
-28 28 | 
-29 29 | 
-30 30 | def func():
+   53 |+    lowlevel.checkpoint()  # TRIO115
+54 54 | 
+55 55 | 
+56 56 | async def func():
+
+TRIO115.py:57:11: TRIO115 [*] Use `trio.lowlevel.checkpoint()` instead of `trio.sleep(0)`
+   |
+56 | async def func():
+57 |     await sleep(seconds=0)  # TRIO115
+   |           ^^^^^^^^^^^^^^^^ TRIO115
+   |
+   = help: Replace with `trio.lowlevel.checkpoint()`
+
+ℹ Safe fix
+46 46 |     trio.run(trio.sleep(0))  # TRIO115
+47 47 | 
+48 48 | 
+49    |-from trio import Event, sleep
+   49 |+from trio import Event, sleep, lowlevel
+50 50 | 
+51 51 | 
+52 52 | def func():
 --------------------------------------------------------------------------------
-32 32 | 
-33 33 | 
-34 34 | async def func():
-35    |-    await sleep(seconds=0)  # TRIO115
-   35 |+    await lowlevel.checkpoint()  # TRIO115
->>>>>>> 6c0068ee
-
+54 54 | 
+55 55 | 
+56 56 | async def func():
+57    |-    await sleep(seconds=0)  # TRIO115
+   57 |+    await lowlevel.checkpoint()  # TRIO115
+
