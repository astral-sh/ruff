--- conflicted
+++ resolved
@@ -58,8 +58,8 @@
 }
 
 impl Method {
-    fn is_split(self) -> bool {
-        matches!(self, Method::Split)
+    fn is_rsplit(self) -> bool {
+        matches!(self, Method::RSplit)
     }
 }
 
@@ -208,56 +208,12 @@
             let Ok(max_split) = usize::try_from(max_split) else {
                 return None;
             };
-<<<<<<< HEAD
-            let list_items = split_whitespace_with_maxsplit(string_val, max_split, direction);
-=======
-            let list_items: Vec<&str> = if method.is_split() {
-                string_val
-                    .trim_start_matches(py_unicode_is_whitespace)
-                    .splitn(max_split + 1, py_unicode_is_whitespace)
-                    .filter(|s| !s.is_empty())
-                    .collect()
-            } else {
-                let mut items: Vec<&str> = string_val
-                    .trim_end_matches(py_unicode_is_whitespace)
-                    .rsplitn(max_split + 1, py_unicode_is_whitespace)
-                    .filter(|s| !s.is_empty())
-                    .collect();
-                items.reverse();
-                items
-            };
->>>>>>> 706be0a6
+            let list_items = split_whitespace_with_maxsplit(string_val, max_split, method);
             Some(construct_replacement(
                 &list_items,
                 str_value.first_literal_flags(),
             ))
         }
-<<<<<<< HEAD
-=======
-        Ordering::Equal => {
-            // Behavior for maxsplit = 0 when sep is None:
-            // - If the string is empty or all whitespace, result is [].
-            // - Otherwise:
-            //   - " x ".split(maxsplit=0)  -> ['x ']
-            //   - " x ".rsplit(maxsplit=0) -> [' x']
-            //   - "".split(maxsplit=0) -> []
-            //   - " ".split(maxsplit=0) -> []
-            let processed_str = if method.is_split() {
-                string_val.trim_start_matches(py_unicode_is_whitespace)
-            } else {
-                string_val.trim_end_matches(py_unicode_is_whitespace)
-            };
-            let list_items: &[_] = if processed_str.is_empty() {
-                &[]
-            } else {
-                &[processed_str]
-            };
-            Some(construct_replacement(
-                list_items,
-                str_value.first_literal_flags(),
-            ))
-        }
->>>>>>> 706be0a6
         Ordering::Less => {
             let list_items: Vec<&str> = string_val
                 .split(py_unicode_is_whitespace)
@@ -370,21 +326,21 @@
     remaining: &'a str,
     max_split: usize,
     splits: usize,
-    direction: Direction,
+    method: Method,
 }
 
 impl<'a> WhitespaceMaxSplitIterator<'a> {
-    fn new(s: &'a str, max_split: usize, direction: Direction) -> Self {
-        let remaining = match direction {
-            Direction::Left => s.trim_start_matches(py_unicode_is_whitespace),
-            Direction::Right => s.trim_end_matches(py_unicode_is_whitespace),
+    fn new(s: &'a str, max_split: usize, method: Method) -> Self {
+        let remaining = match method {
+            Method::Split => s.trim_start_matches(py_unicode_is_whitespace),
+            Method::RSplit => s.trim_end_matches(py_unicode_is_whitespace),
         };
 
         Self {
             remaining,
             max_split,
             splits: 0,
-            direction,
+            method,
         }
     }
 }
@@ -404,15 +360,15 @@
         }
 
         self.splits += 1;
-        match self.direction {
-            Direction::Left => match self.remaining.split_once(py_unicode_is_whitespace) {
+        match self.method {
+            Method::Split => match self.remaining.split_once(py_unicode_is_whitespace) {
                 Some((s, remaining)) => {
                     self.remaining = remaining.trim_start_matches(py_unicode_is_whitespace);
                     Some(s)
                 }
                 None => Some(std::mem::take(&mut self.remaining)),
             },
-            Direction::Right => match self.remaining.rsplit_once(py_unicode_is_whitespace) {
+            Method::RSplit => match self.remaining.rsplit_once(py_unicode_is_whitespace) {
                 Some((remaining, s)) => {
                     self.remaining = remaining.trim_end_matches(py_unicode_is_whitespace);
                     Some(s)
@@ -430,9 +386,9 @@
 // > Consequently, splitting an empty string or a string consisting of just whitespace with
 // > a None separator returns [].
 // https://docs.python.org/3/library/stdtypes.html#str.split
-fn split_whitespace_with_maxsplit(s: &str, max_split: usize, direction: Direction) -> Vec<&str> {
-    let mut result: Vec<_> = WhitespaceMaxSplitIterator::new(s, max_split, direction).collect();
-    if direction == Direction::Right {
+fn split_whitespace_with_maxsplit(s: &str, max_split: usize, method: Method) -> Vec<&str> {
+    let mut result: Vec<_> = WhitespaceMaxSplitIterator::new(s, max_split, method).collect();
+    if method.is_rsplit() {
         result.reverse();
     }
     result
@@ -440,7 +396,7 @@
 
 #[cfg(test)]
 mod tests {
-    use super::{Direction, split_whitespace_with_maxsplit};
+    use super::{Method, split_whitespace_with_maxsplit};
     use test_case::test_case;
 
     #[test_case("  ", 1, &[])]
@@ -452,7 +408,7 @@
     #[test_case(" ", 0, &[])]
     #[test_case("a\u{3000}b", 1, &["a", "b"])]
     fn test_split_whitespace_with_maxsplit(s: &str, max_split: usize, expected: &[&str]) {
-        let parts = split_whitespace_with_maxsplit(s, max_split, Direction::Left);
+        let parts = split_whitespace_with_maxsplit(s, max_split, Method::Split);
         assert_eq!(parts, expected);
     }
 
@@ -465,7 +421,7 @@
     #[test_case(" ", 0, &[])]
     #[test_case("a\u{3000}b", 1, &["a", "b"])]
     fn test_rsplit_whitespace_with_maxsplit(s: &str, max_split: usize, expected: &[&str]) {
-        let parts = split_whitespace_with_maxsplit(s, max_split, Direction::Right);
+        let parts = split_whitespace_with_maxsplit(s, max_split, Method::RSplit);
         assert_eq!(parts, expected);
     }
 }