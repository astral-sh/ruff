--- conflicted
+++ resolved
@@ -1343,21 +1343,6 @@
 165 |   # https://github.com/astral-sh/ruff/issues/19845
     |
 help: Replace with list literal
-<<<<<<< HEAD
-
-ℹ Safe fix
-157 157 | "Joe.\\Blow"@example.com""".split("\n")
-158 158 | 
-159 159 | 
-160     |-r"""first
-161     |-'no need' to escape
-162     |-"swap" quote style
-163     |-"use' ugly triple quotes""".split("\n")
-    160 |+[r"first", r"'no need' to escape", r'"swap" quote style', '"use\' ugly triple quotes']
-164 161 | 
-165 162 | # https://github.com/astral-sh/ruff/issues/19845
-166 163 | print("S\x1cP\x1dL\x1eI\x1fT".split())
-=======
 157 | "Joe.\\Blow"@example.com""".split("\n")
 158 | 
 159 | 
@@ -1369,7 +1354,6 @@
 161 | 
 162 | # https://github.com/astral-sh/ruff/issues/19845
 163 | print("S\x1cP\x1dL\x1eI\x1fT".split())
->>>>>>> 28aed61a
 
 SIM905 [*] Consider using a list literal instead of `str.split`
    --> SIM905.py:166:7
@@ -1447,33 +1431,14 @@
 172 | " a b c d ".rsplit(maxsplit=2)  # [" a b", "c", "d"]
 173 | "a  b".split(maxsplit=1)  # ["a", "b"]
 
-<<<<<<< HEAD
-ℹ Safe fix
-168 168 | print("<\x1c\x1d\x1e\x1f".rsplit(maxsplit=0))
-169 169 | 
-170 170 | # leading/trailing whitespace should not count towards maxsplit
-171     |-" a b c d ".split(maxsplit=2)  # ["a", "b", "c d "]
-    171 |+["a", "b", "c d "]  # ["a", "b", "c d "]
-172 172 | " a b c d ".rsplit(maxsplit=2)  # [" a b", "c", "d"]
-173 173 | 
-174 174 | # https://github.com/astral-sh/ruff/issues/19610
-
-SIM905 [*] Consider using a list literal instead of `str.split`
-=======
 SIM905 [*] Consider using a list literal instead of `str.rsplit`
->>>>>>> 28aed61a
    --> SIM905.py:172:1
     |
 170 | # leading/trailing whitespace should not count towards maxsplit
 171 | " a b c d ".split(maxsplit=2)  # ["a", "b", "c d "]
 172 | " a b c d ".rsplit(maxsplit=2)  # [" a b", "c", "d"]
     | ^^^^^^^^^^^^^^^^^^^^^^^^^^^^^^
-<<<<<<< HEAD
-173 |
-174 | # https://github.com/astral-sh/ruff/issues/19610
-=======
 173 | "a  b".split(maxsplit=1)  # ["a", "b"]
->>>>>>> 28aed61a
     |
 help: Replace with list literal
 169 | 
@@ -1483,98 +1448,6 @@
 172 + [" a b", "c", "d"]  # [" a b", "c", "d"]
 173 | "a  b".split(maxsplit=1)  # ["a", "b"]
 
-<<<<<<< HEAD
-ℹ Safe fix
-169 169 | 
-170 170 | # leading/trailing whitespace should not count towards maxsplit
-171 171 | " a b c d ".split(maxsplit=2)  # ["a", "b", "c d "]
-172     |-" a b c d ".rsplit(maxsplit=2)  # [" a b", "c", "d"]
-    172 |+[" a b", "c", "d"]  # [" a b", "c", "d"]
-173 173 | 
-174 174 | # https://github.com/astral-sh/ruff/issues/19610
-175 175 | r"1" "\n".split("1")  # [r"", "\n"]
-
-SIM905 [*] Consider using a list literal instead of `str.split`
-   --> SIM905.py:175:1
-    |
-174 | # https://github.com/astral-sh/ruff/issues/19610
-175 | r"1" "\n".split("1")  # [r"", "\n"]
-    | ^^^^^^^^^^^^^^^^^^^^
-176 | r"" "\"".split("1")  # ['"']
-177 | r"1" """
-    |
-help: Replace with list literal
-
-ℹ Safe fix
-172 172 | " a b c d ".rsplit(maxsplit=2)  # [" a b", "c", "d"]
-173 173 | 
-174 174 | # https://github.com/astral-sh/ruff/issues/19610
-175     |-r"1" "\n".split("1")  # [r"", "\n"]
-    175 |+[r"", '\n']  # [r"", "\n"]
-176 176 | r"" "\"".split("1")  # ['"']
-177 177 | r"1" """
-178 178 | """.split("1")  # [r"", "\n"]
-
-SIM905 [*] Consider using a list literal instead of `str.split`
-   --> SIM905.py:176:1
-    |
-174 | # https://github.com/astral-sh/ruff/issues/19610
-175 | r"1" "\n".split("1")  # [r"", "\n"]
-176 | r"" "\"".split("1")  # ['"']
-    | ^^^^^^^^^^^^^^^^^^^
-177 | r"1" """
-178 | """.split("1")  # [r"", "\n"]
-    |
-help: Replace with list literal
-
-ℹ Safe fix
-173 173 | 
-174 174 | # https://github.com/astral-sh/ruff/issues/19610
-175 175 | r"1" "\n".split("1")  # [r"", "\n"]
-176     |-r"" "\"".split("1")  # ['"']
-    176 |+[r'"']  # ['"']
-177 177 | r"1" """
-178 178 | """.split("1")  # [r"", "\n"]
-179 179 | r"\n" "\n'\"".split("1")  # ["\\n\n'\""]
-
-SIM905 [*] Consider using a list literal instead of `str.split`
-   --> SIM905.py:177:1
-    |
-175 |   r"1" "\n".split("1")  # [r"", "\n"]
-176 |   r"" "\"".split("1")  # ['"']
-177 | / r"1" """
-178 | | """.split("1")  # [r"", "\n"]
-    | |______________^
-179 |   r"\n" "\n'\"".split("1")  # ["\\n\n'\""]
-    |
-help: Replace with list literal
-
-ℹ Safe fix
-174 174 | # https://github.com/astral-sh/ruff/issues/19610
-175 175 | r"1" "\n".split("1")  # [r"", "\n"]
-176 176 | r"" "\"".split("1")  # ['"']
-177     |-r"1" """
-178     |-""".split("1")  # [r"", "\n"]
-    177 |+[r"", '\n']  # [r"", "\n"]
-179 178 | r"\n" "\n'\"".split("1")  # ["\\n\n'\""]
-
-SIM905 [*] Consider using a list literal instead of `str.split`
-   --> SIM905.py:179:1
-    |
-177 | r"1" """
-178 | """.split("1")  # [r"", "\n"]
-179 | r"\n" "\n'\"".split("1")  # ["\\n\n'\""]
-    | ^^^^^^^^^^^^^^^^^^^^^^^^
-    |
-help: Replace with list literal
-
-ℹ Safe fix
-176 176 | r"" "\"".split("1")  # ['"']
-177 177 | r"1" """
-178 178 | """.split("1")  # [r"", "\n"]
-179     |-r"\n" "\n'\"".split("1")  # ["\\n\n'\""]
-    179 |+['\\n\n\'"']  # ["\\n\n'\""]
-=======
 SIM905 [*] Consider using a list literal instead of `str.split`
    --> SIM905.py:173:1
     |
@@ -1588,5 +1461,4 @@
 171 | " a b c d ".split(maxsplit=2)  # ["a", "b", "c d "]
 172 | " a b c d ".rsplit(maxsplit=2)  # [" a b", "c", "d"]
     - "a  b".split(maxsplit=1)  # ["a", "b"]
-173 + ["a", "b"]  # ["a", "b"]
->>>>>>> 28aed61a
+173 + ["a", "b"]  # ["a", "b"]