--- conflicted
+++ resolved
@@ -167,7 +167,6 @@
 14 14 | # OK
 15 15 | math.log2(1)
 
-<<<<<<< HEAD
 FURB163.py:49:11: FURB163 [*] Prefer `math.log(yield)` over `math.log` with a redundant base
    |
 47 | # https://github.com/astral-sh/ruff/issues/18747
@@ -201,7 +200,7 @@
 52 52 | def log():
 53    |-    yield math.log((yield from x), math.e)
    53 |+    yield math.log((yield from x))
-=======
+
 FURB163.py:49:1: FURB163 [*] Prefer `math.log10(1)` over `math.log` with a redundant base
    |
 48 |   # see: https://github.com/astral-sh/ruff/issues/18639
@@ -361,5 +360,4 @@
 73    |-        print(math.log(*args, math.e))
    73 |+        print(math.log(*args))
 74 74 |     except TypeError as e:
-75 75 |         print(repr(e))
->>>>>>> 2a425e43
+75 75 |         print(repr(e))