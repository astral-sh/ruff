---
source: crates/ruff_linter/src/rules/refurb/mod.rs
---
FURB180.py:11:10: FURB180 [*] Use of `metaclass=abc.ABCMeta` to define abstract base class
   |
 9 | # Errors
10 |
11 | class A0(metaclass=abc.ABCMeta):
   |          ^^^^^^^^^^^^^^^^^^^^^ FURB180
12 |     @abstractmethod
13 |     def foo(self): pass
   |
   = help: Replace with `abc.ABC`

ℹ Safe fix
8  8  | 
9  9  | # Errors
10 10 | 
11    |-class A0(metaclass=abc.ABCMeta):
   11 |+class A0(abc.ABC):
12 12 |     @abstractmethod
13 13 |     def foo(self): pass
14 14 | 

FURB180.py:16:10: FURB180 [*] Use of `metaclass=abc.ABCMeta` to define abstract base class
   |
16 | class A1(metaclass=ABCMeta):
   |          ^^^^^^^^^^^^^^^^^ FURB180
17 |     @abstractmethod
18 |     def foo(self): pass
   |
   = help: Replace with `abc.ABC`

ℹ Safe fix
13 13 |     def foo(self): pass
14 14 | 
15 15 | 
16    |-class A1(metaclass=ABCMeta):
   16 |+class A1(abc.ABC):
17 17 |     @abstractmethod
18 18 |     def foo(self): pass
19 19 | 

FURB180.py:30:18: FURB180 [*] Use of `metaclass=abc.ABCMeta` to define abstract base class
   |
30 | class A2(B0, B1, metaclass=ABCMeta):
   |                  ^^^^^^^^^^^^^^^^^ FURB180
31 |     @abstractmethod
32 |     def foo(self): pass
   |
   = help: Replace with `abc.ABC`

<<<<<<< HEAD
ℹ Safe fix
27 27 |     pass
28 28 | 
=======
ℹ Unsafe fix
23 23 |     pass
24 24 | 
25 25 | 
26    |-class A2(B0, B1, metaclass=ABCMeta):
   26 |+class A2(B0, B1, abc.ABC):
27 27 |     @abstractmethod
28 28 |     def foo(self): pass
>>>>>>> 2289187b
29 29 | 
30    |-class A2(B0, B1, metaclass=ABCMeta):
   30 |+class A2(B0, B1, abc.ABC):
31 31 |     @abstractmethod
32 32 |     def foo(self): pass
33 33 | 

FURB180.py:35:34: FURB180 [*] Use of `metaclass=abc.ABCMeta` to define abstract base class
   |
35 | class A3(B0, before_metaclass=1, metaclass=abc.ABCMeta):
   |                                  ^^^^^^^^^^^^^^^^^^^^^ FURB180
36 |     pass
   |
   = help: Replace with `abc.ABC`

<<<<<<< HEAD
ℹ Safe fix
32 32 |     def foo(self): pass
=======
ℹ Unsafe fix
28 28 |     def foo(self): pass
29 29 | 
30 30 | 
31    |-class A3(B0, before_metaclass=1, metaclass=abc.ABCMeta):
   31 |+class A3(B0, abc.ABC, before_metaclass=1):
32 32 |     pass
>>>>>>> 2289187b
33 33 | 
34 34 | 
35    |-class A3(B0, before_metaclass=1, metaclass=abc.ABCMeta):
   35 |+class A3(B0, abc.ABC, before_metaclass=1):
36 36 |     pass
37 37 | 
38 38 | 

FURB180.py:43:20: FURB180 [*] Use of `metaclass=abc.ABCMeta` to define abstract base class
   |
43 | class C1(Protocol, metaclass=ABCMeta):
   |                    ^^^^^^^^^^^^^^^^^ FURB180
44 |     pass
   |
   = help: Replace with `abc.ABC`

ℹ Safe fix
40 40 |     pass
41 41 | 
42 42 | 
43    |-class C1(Protocol, metaclass=ABCMeta):
   43 |+class C1(Protocol, abc.ABC):
44 44 |     pass
45 45 | 
46 46 |<|MERGE_RESOLUTION|>--- conflicted
+++ resolved
@@ -1,5 +1,6 @@
 ---
 source: crates/ruff_linter/src/rules/refurb/mod.rs
+assertion_line: 62
 ---
 FURB180.py:11:10: FURB180 [*] Use of `metaclass=abc.ABCMeta` to define abstract base class
    |
@@ -50,20 +51,9 @@
    |
    = help: Replace with `abc.ABC`
 
-<<<<<<< HEAD
-ℹ Safe fix
+ℹ Unsafe fix
 27 27 |     pass
 28 28 | 
-=======
-ℹ Unsafe fix
-23 23 |     pass
-24 24 | 
-25 25 | 
-26    |-class A2(B0, B1, metaclass=ABCMeta):
-   26 |+class A2(B0, B1, abc.ABC):
-27 27 |     @abstractmethod
-28 28 |     def foo(self): pass
->>>>>>> 2289187b
 29 29 | 
 30    |-class A2(B0, B1, metaclass=ABCMeta):
    30 |+class A2(B0, B1, abc.ABC):
@@ -79,18 +69,8 @@
    |
    = help: Replace with `abc.ABC`
 
-<<<<<<< HEAD
-ℹ Safe fix
+ℹ Unsafe fix
 32 32 |     def foo(self): pass
-=======
-ℹ Unsafe fix
-28 28 |     def foo(self): pass
-29 29 | 
-30 30 | 
-31    |-class A3(B0, before_metaclass=1, metaclass=abc.ABCMeta):
-   31 |+class A3(B0, abc.ABC, before_metaclass=1):
-32 32 |     pass
->>>>>>> 2289187b
 33 33 | 
 34 34 | 
 35    |-class A3(B0, before_metaclass=1, metaclass=abc.ABCMeta):
@@ -107,7 +87,7 @@
    |
    = help: Replace with `abc.ABC`
 
-ℹ Safe fix
+ℹ Unsafe fix
 40 40 |     pass
 41 41 | 
 42 42 | 
