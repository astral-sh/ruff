--- conflicted
+++ resolved
@@ -1,9 +1,5 @@
 use std::fmt;
 
-<<<<<<< HEAD
-=======
-use ruff_diagnostics::{Edit, Fix, FixAvailability, Violation};
->>>>>>> a3ee6bb3
 use ruff_macros::{ViolationMetadata, derive_message_formats};
 use ruff_python_ast as ast;
 use ruff_python_ast::name::Name;
@@ -15,7 +11,7 @@
 
 use crate::checkers::ast::Checker;
 use crate::fix::edits::pad;
-use crate::{Diagnostic, Edit, Fix, FixAvailability, Violation};
+use crate::{Edit, Fix, FixAvailability, Violation};
 
 /// ## What it does
 /// Checks for uses of `enumerate` that discard either the index or the value
