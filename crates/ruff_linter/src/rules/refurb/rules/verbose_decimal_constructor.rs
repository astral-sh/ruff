<<<<<<< HEAD
=======
use ruff_diagnostics::{Edit, Fix, FixAvailability, Violation};
>>>>>>> a3ee6bb3
use ruff_macros::{ViolationMetadata, derive_message_formats};
use ruff_python_ast::{self as ast, Expr};
use ruff_python_trivia::PythonWhitespace;
use ruff_text_size::Ranged;
use std::borrow::Cow;

use crate::checkers::ast::Checker;
use crate::{Diagnostic, Edit, Fix, FixAvailability, Violation};

/// ## What it does
/// Checks for unnecessary string literal or float casts in `Decimal`
/// constructors.
///
/// ## Why is this bad?
/// The `Decimal` constructor accepts a variety of arguments, including
/// integers, floats, and strings. However, it's not necessary to cast
/// integer literals to strings when passing them to the `Decimal`.
///
/// Similarly, `Decimal` accepts `inf`, `-inf`, and `nan` as string literals,
/// so there's no need to wrap those values in a `float` call when passing
/// them to the `Decimal` constructor.
///
/// Prefer the more concise form of argument passing for `Decimal`
/// constructors, as it's more readable and idiomatic.
///
/// ## Example
/// ```python
/// Decimal("0")
/// Decimal(float("Infinity"))
/// ```
///
/// Use instead:
/// ```python
/// Decimal(0)
/// Decimal("Infinity")
/// ```
///
/// ## References
/// - [Python documentation: `decimal`](https://docs.python.org/3/library/decimal.html)
#[derive(ViolationMetadata)]
pub(crate) struct VerboseDecimalConstructor {
    replacement: String,
}

impl Violation for VerboseDecimalConstructor {
    const FIX_AVAILABILITY: FixAvailability = FixAvailability::Always;

    #[derive_message_formats]
    fn message(&self) -> String {
        "Verbose expression in `Decimal` constructor".to_string()
    }

    fn fix_title(&self) -> Option<String> {
        let VerboseDecimalConstructor { replacement } = self;
        Some(format!("Replace with `{replacement}`"))
    }
}

/// FURB157
pub(crate) fn verbose_decimal_constructor(checker: &Checker, call: &ast::ExprCall) {
    if !checker
        .semantic()
        .resolve_qualified_name(&call.func)
        .is_some_and(|qualified_name| matches!(qualified_name.segments(), ["decimal", "Decimal"]))
    {
        return;
    }

    // Decimal accepts arguments of the form: `Decimal(value='0', context=None)`
    let Some(value) = call.arguments.find_argument_value("value", 0) else {
        return;
    };

    match value {
        Expr::StringLiteral(ast::ExprStringLiteral {
            value: str_literal, ..
        }) => {
            // Parse the inner string as an integer.
            //
            // For reference, a string argument to `Decimal` is parsed in CPython
            // using this regex:
            // https://github.com/python/cpython/blob/ac556a2ad1213b8bb81372fe6fb762f5fcb076de/Lib/_pydecimal.py#L6060-L6077
            // _after_ trimming whitespace from the string and removing all occurrences of "_".
            let mut trimmed = Cow::from(str_literal.to_str().trim_whitespace());
            if memchr::memchr(b'_', trimmed.as_bytes()).is_some() {
                trimmed = Cow::from(trimmed.replace('_', ""));
            }
            // Extract the unary sign, if any.
            let (unary, rest) = if let Some(trimmed) = trimmed.strip_prefix('+') {
                ("+", Cow::from(trimmed))
            } else if let Some(trimmed) = trimmed.strip_prefix('-') {
                ("-", Cow::from(trimmed))
            } else {
                ("", trimmed)
            };

            // Early return if we now have an empty string
            // or a very long string:
            if (rest.len() > PYTHONINTMAXSTRDIGITS) || (rest.is_empty()) {
                return;
            }

            // Skip leading zeros.
            let rest = rest.trim_start_matches('0');

            // Verify that the rest of the string is a valid integer.
            if !rest.bytes().all(|c| c.is_ascii_digit()) {
                return;
            }

            // If all the characters are zeros, then the value is zero.
            let rest = match (unary, rest.is_empty()) {
                // `Decimal("-0")` is not the same as `Decimal("0")`
                // so we return early.
                ("-", true) => {
                    return;
                }
                (_, true) => "0",
                _ => rest,
            };

            let replacement = format!("{unary}{rest}");
            let mut diagnostic = checker.report_diagnostic(
                VerboseDecimalConstructor {
                    replacement: replacement.clone(),
                },
                value.range(),
            );

            diagnostic.set_fix(Fix::safe_edit(Edit::range_replacement(
                replacement,
                value.range(),
            )));
        }
        Expr::Call(ast::ExprCall {
            func, arguments, ..
        }) => {
            // Must be a call to the `float` builtin.
            if !checker.semantic().match_builtin_expr(func, "float") {
                return;
            }

            // Must have exactly one argument, which is a string literal.
            if !arguments.keywords.is_empty() {
                return;
            }
            let [float] = arguments.args.as_ref() else {
                return;
            };
            let Some(float) = float.as_string_literal_expr() else {
                return;
            };

            let trimmed = float.value.to_str().trim();
            let mut matches_non_finite_keyword = false;
            for non_finite_keyword in [
                "inf",
                "+inf",
                "-inf",
                "infinity",
                "+infinity",
                "-infinity",
                "nan",
                "+nan",
                "-nan",
            ] {
                if trimmed.eq_ignore_ascii_case(non_finite_keyword) {
                    matches_non_finite_keyword = true;
                    break;
                }
            }
            if !matches_non_finite_keyword {
                return;
            }

            let mut replacement = checker.locator().slice(float).to_string();
            // `Decimal(float("-nan")) == Decimal("nan")`
            if trimmed.eq_ignore_ascii_case("-nan") {
                // Here we do not attempt to remove just the '-' character.
                // It may have been encoded (e.g. as '\N{hyphen-minus}')
                // in the original source slice, and the added complexity
                // does not make sense for this edge case.
                replacement = "\"nan\"".to_string();
            }
            let mut diagnostic = checker.report_diagnostic(
                VerboseDecimalConstructor {
                    replacement: replacement.clone(),
                },
                value.range(),
            );

            diagnostic.set_fix(Fix::safe_edit(Edit::range_replacement(
                replacement,
                value.range(),
            )));
        }
        _ => {}
    }
}

// ```console
// $ python
// >>> import sys
// >>> sys.int_info.str_digits_check_threshold
// 640
// ```
const PYTHONINTMAXSTRDIGITS: usize = 640;<|MERGE_RESOLUTION|>--- conflicted
+++ resolved
@@ -1,7 +1,3 @@
-<<<<<<< HEAD
-=======
-use ruff_diagnostics::{Edit, Fix, FixAvailability, Violation};
->>>>>>> a3ee6bb3
 use ruff_macros::{ViolationMetadata, derive_message_formats};
 use ruff_python_ast::{self as ast, Expr};
 use ruff_python_trivia::PythonWhitespace;
@@ -9,7 +5,7 @@
 use std::borrow::Cow;
 
 use crate::checkers::ast::Checker;
-use crate::{Diagnostic, Edit, Fix, FixAvailability, Violation};
+use crate::{Edit, Fix, FixAvailability, Violation};
 
 /// ## What it does
 /// Checks for unnecessary string literal or float casts in `Decimal`
