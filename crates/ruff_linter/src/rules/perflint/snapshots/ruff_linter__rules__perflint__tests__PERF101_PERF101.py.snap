--- conflicted
+++ resolved
@@ -182,32 +182,16 @@
 
 PERF101.py:57:10: PERF101 [*] Do not cast an iterable to `list` before iterating over it
    |
-<<<<<<< HEAD
-55 | x, y, nested_tuple = (1, 2, (3, 4, 5))
-56 | 
-57 | for i in list(nested_tuple):  # PERF101
-   |          ^^^^^^^^^^^^^^^^^^ PERF101
-58 |     pass
-=======
 55 |     foo_list.append(i + 1)
 56 | 
 57 | for i in list(foo_list):  # PERF101
    |          ^^^^^^^^^^^^^^ PERF101
 58 |     # Make sure we match the correct list
 59 |     other_list.append(i + 1)
->>>>>>> 948094e6
-   |
-   = help: Remove `list()` cast
-
-ℹ Safe fix
-<<<<<<< HEAD
-54 54 | 
-55 55 | x, y, nested_tuple = (1, 2, (3, 4, 5))
-56 56 | 
-57    |-for i in list(nested_tuple):  # PERF101
-   57 |+for i in nested_tuple:  # PERF101
-58 58 |     pass
-=======
+   |
+   = help: Remove `list()` cast
+
+ℹ Safe fix
 54 54 | for i in list(foo_list):  # Ok
 55 55 |     foo_list.append(i + 1)
 56 56 | 
@@ -216,5 +200,22 @@
 58 58 |     # Make sure we match the correct list
 59 59 |     other_list.append(i + 1)
 60 60 | 
->>>>>>> 948094e6
-
+
+PERF101.py:69:10: PERF101 [*] Do not cast an iterable to `list` before iterating over it
+   |
+67 | x, y, nested_tuple = (1, 2, (3, 4, 5))
+68 | 
+69 | for i in list(nested_tuple):  # PERF101
+   |          ^^^^^^^^^^^^^^^^^^ PERF101
+70 |     pass
+   |
+   = help: Remove `list()` cast
+
+ℹ Safe fix
+66 66 | 
+67 67 | x, y, nested_tuple = (1, 2, (3, 4, 5))
+68 68 | 
+69    |-for i in list(nested_tuple):  # PERF101
+   69 |+for i in nested_tuple:  # PERF101
+70 70 |     pass
+
