---
source: crates/ruff_linter/src/rules/perflint/mod.rs
snapshot_kind: text
---
PERF401.py:6:13: PERF401 Use a list comprehension to create a transformed list
  |
4 |     for i in items:
5 |         if i % 2:
6 |             result.append(i)  # PERF401
  |             ^^^^^^^^^^^^^^^^ PERF401
  |
  = help: Replace for loop with list comprehension

PERF401.py:13:9: PERF401 Use a list comprehension to create a transformed list
   |
11 |     result = []
12 |     for i in items:
13 |         result.append(i * i)  # PERF401
   |         ^^^^^^^^^^^^^^^^^^^^ PERF401
   |
   = help: Replace for loop with list comprehension

PERF401.py:82:13: PERF401 Use an async list comprehension to create a transformed list
   |
80 |     async for i in items:
81 |         if i % 2:
82 |             result.append(i)  # PERF401
   |             ^^^^^^^^^^^^^^^^ PERF401
   |
   = help: Replace for loop with list comprehension

PERF401.py:89:9: PERF401 Use an async list comprehension to create a transformed list
   |
87 |     result = []
88 |     async for i in items:
89 |         result.append(i)  # PERF401
   |         ^^^^^^^^^^^^^^^^ PERF401
   |
   = help: Replace for loop with list comprehension

PERF401.py:95:9: PERF401 Use `list.extend` to create a transformed list
   |
93 |     result, _ = [1,2,3,4], ...
94 |     for i in range(10):
95 |         result.append(i*2)  # PERF401
   |         ^^^^^^^^^^^^^^^^^^ PERF401
   |
   = help: Replace for loop with list.extend

PERF401.py:104:17: PERF401 Use `list.extend` to create a transformed list
    |
102 |             # single-line comment 2 should be protected
103 |             if i % 2: # single-line comment 3 should be protected 
104 |                 result.append(i) # PERF401
    |                 ^^^^^^^^^^^^^^^^ PERF401
    |
    = help: Replace for loop with list.extend

PERF401.py:112:13: PERF401 Use a list comprehension to create a transformed list
    |
110 |         # single-line comment 2 should be protected
111 |         if i % 2: # single-line comment 3 should be protected 
112 |             result.append(i) # PERF401
    |             ^^^^^^^^^^^^^^^^ PERF401
    |
<<<<<<< HEAD

PERF401.py:127:13: PERF401 Use a list comprehension to create a transformed list
    |
125 |         new_layers = []
126 |         for value in param:
127 |             new_layers.append(value * 3)
    |             ^^^^^^^^^^^^^^^^^^^^^^^^^^^^ PERF401
    |
=======
    = help: Replace for loop with list comprehension
>>>>>>> 37e1e81f
<|MERGE_RESOLUTION|>--- conflicted
+++ resolved
@@ -63,7 +63,6 @@
 112 |             result.append(i) # PERF401
     |             ^^^^^^^^^^^^^^^^ PERF401
     |
-<<<<<<< HEAD
 
 PERF401.py:127:13: PERF401 Use a list comprehension to create a transformed list
     |
@@ -71,7 +70,4 @@
 126 |         for value in param:
 127 |             new_layers.append(value * 3)
     |             ^^^^^^^^^^^^^^^^^^^^^^^^^^^^ PERF401
-    |
-=======
-    = help: Replace for loop with list comprehension
->>>>>>> 37e1e81f
+    |