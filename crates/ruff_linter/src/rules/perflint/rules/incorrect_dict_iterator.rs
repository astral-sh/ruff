--- conflicted
+++ resolved
@@ -1,9 +1,5 @@
 use std::fmt;
 
-<<<<<<< HEAD
-=======
-use ruff_diagnostics::{AlwaysFixableViolation, Edit, Fix};
->>>>>>> a3ee6bb3
 use ruff_macros::{ViolationMetadata, derive_message_formats};
 use ruff_python_ast as ast;
 use ruff_python_ast::{Arguments, Expr};
@@ -11,7 +7,7 @@
 
 use crate::checkers::ast::Checker;
 use crate::fix::edits::pad;
-use crate::{AlwaysFixableViolation, Diagnostic, Edit, Fix};
+use crate::{AlwaysFixableViolation, Edit, Fix};
 
 /// ## What it does
 /// Checks for uses of `dict.items()` that discard either the key or the value
