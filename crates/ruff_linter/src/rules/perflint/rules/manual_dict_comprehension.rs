--- conflicted
+++ resolved
@@ -81,14 +81,10 @@
 }
 
 /// PERF403
-<<<<<<< HEAD
 pub(crate) fn manual_dict_comprehension(checker: &mut Checker, for_stmt: &ast::StmtFor) {
     let ast::StmtFor { body, target, .. } = for_stmt;
     let body = body.as_slice();
     let target = target.as_ref();
-=======
-pub(crate) fn manual_dict_comprehension(checker: &Checker, target: &Expr, body: &[Stmt]) {
->>>>>>> 2382fe1f
     let (stmt, if_test) = match body {
         // ```python
         // for idx, name in enumerate(names):
@@ -305,7 +301,7 @@
             checker,
         ));
     }
-    checker.diagnostics.push(diagnostic);
+    checker.report_diagnostic(diagnostic);
 }
 
 fn convert_to_dict_comprehension(
@@ -448,12 +444,8 @@
     }
 }
 
-<<<<<<< HEAD
 #[derive(Clone, Copy, Debug, PartialEq, Eq)]
 enum DictComprehensionType {
     Update,
     Comprehension,
-=======
-    checker.report_diagnostic(Diagnostic::new(ManualDictComprehension, *range));
->>>>>>> 2382fe1f
 }