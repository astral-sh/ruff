--- conflicted
+++ resolved
@@ -1,9 +1,5 @@
 use ruff_python_ast::{self as ast, ExceptHandler, Stmt};
 
-<<<<<<< HEAD
-=======
-use ruff_diagnostics::Violation;
->>>>>>> a3ee6bb3
 use ruff_macros::{ViolationMetadata, derive_message_formats};
 use ruff_python_ast::{
     comparable::ComparableExpr,
@@ -12,8 +8,8 @@
 };
 use ruff_text_size::Ranged;
 
+use crate::Violation;
 use crate::checkers::ast::Checker;
-use crate::{Diagnostic, Violation};
 
 /// ## What it does
 /// Checks for `raise` statements within `try` blocks. The only `raise`s
