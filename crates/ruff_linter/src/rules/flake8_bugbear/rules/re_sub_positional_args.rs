--- conflicted
+++ resolved
@@ -2,16 +2,12 @@
 
 use ruff_python_ast::{self as ast};
 
-<<<<<<< HEAD
-=======
-use ruff_diagnostics::Violation;
->>>>>>> a3ee6bb3
 use ruff_macros::{ViolationMetadata, derive_message_formats};
 use ruff_python_semantic::Modules;
 use ruff_text_size::Ranged;
 
+use crate::Violation;
 use crate::checkers::ast::Checker;
-use crate::{Diagnostic, Violation};
 
 /// ## What it does
 /// Checks for calls to `re.sub`, `re.subn`, and `re.split` that pass `count`,
