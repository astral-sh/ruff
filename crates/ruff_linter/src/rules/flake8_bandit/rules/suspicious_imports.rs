//! Check for imports of or from suspicious modules.
//!
//! See: <https://bandit.readthedocs.io/en/latest/blacklists/blacklist_imports.html>
<<<<<<< HEAD
=======
use ruff_diagnostics::Violation;
>>>>>>> a3ee6bb3
use ruff_macros::{ViolationMetadata, derive_message_formats};
use ruff_python_ast::{self as ast, Stmt};
use ruff_text_size::Ranged;

use crate::checkers::ast::Checker;
<<<<<<< HEAD
use crate::registry::AsRule;
use crate::{Diagnostic, Violation};
=======
>>>>>>> a3ee6bb3

/// ## What it does
/// Checks for imports of the `telnetlib` module.
///
/// ## Why is this bad?
/// Telnet is considered insecure. It is deprecated since version 3.11, and
/// was removed in version 3.13. Instead, use SSH or another encrypted
/// protocol.
///
/// ## Example
/// ```python
/// import telnetlib
/// ```
///
/// ## References
/// - [Python documentation: `telnetlib` - Telnet client](https://docs.python.org/3.12/library/telnetlib.html#module-telnetlib)
/// - [PEP 594: `telnetlib`](https://peps.python.org/pep-0594/#telnetlib)
#[derive(ViolationMetadata)]
pub(crate) struct SuspiciousTelnetlibImport;

impl Violation for SuspiciousTelnetlibImport {
    #[derive_message_formats]
    fn message(&self) -> String {
        "`telnetlib` and related modules are considered insecure. Use SSH or another encrypted protocol.".to_string()
    }
}

/// ## What it does
/// Checks for imports of the `ftplib` module.
///
/// ## Why is this bad?
/// FTP is considered insecure. Instead, use SSH, SFTP, SCP, or another
/// encrypted protocol.
///
/// ## Example
/// ```python
/// import ftplib
/// ```
///
/// ## References
/// - [Python documentation: `ftplib` - FTP protocol client](https://docs.python.org/3/library/ftplib.html)
#[derive(ViolationMetadata)]
pub(crate) struct SuspiciousFtplibImport;

impl Violation for SuspiciousFtplibImport {
    #[derive_message_formats]
    fn message(&self) -> String {
        "`ftplib` and related modules are considered insecure. Use SSH, SFTP, SCP, or another encrypted protocol.".to_string()
    }
}

/// ## What it does
/// Checks for imports of the `pickle`, `cPickle`, `dill`, and `shelve` modules.
///
/// ## Why is this bad?
/// It is possible to construct malicious pickle data which will execute
/// arbitrary code during unpickling. Consider possible security implications
/// associated with these modules.
///
/// ## Example
/// ```python
/// import pickle
/// ```
///
/// ## References
/// - [Python documentation: `pickle` — Python object serialization](https://docs.python.org/3/library/pickle.html)
#[derive(ViolationMetadata)]
pub(crate) struct SuspiciousPickleImport;

impl Violation for SuspiciousPickleImport {
    #[derive_message_formats]
    fn message(&self) -> String {
        "`pickle`, `cPickle`, `dill`, and `shelve` modules are possibly insecure".to_string()
    }
}

/// ## What it does
/// Checks for imports of the `subprocess` module.
///
/// ## Why is this bad?
/// It is possible to inject malicious commands into subprocess calls. Consider
/// possible security implications associated with this module.
///
/// ## Example
/// ```python
/// import subprocess
/// ```
#[derive(ViolationMetadata)]
pub(crate) struct SuspiciousSubprocessImport;

impl Violation for SuspiciousSubprocessImport {
    #[derive_message_formats]
    fn message(&self) -> String {
        "`subprocess` module is possibly insecure".to_string()
    }
}

/// ## What it does
/// Checks for imports of the `xml.etree.cElementTree` and `xml.etree.ElementTree` modules
///
/// ## Why is this bad?
/// Using various methods from these modules to parse untrusted XML data is
/// known to be vulnerable to XML attacks. Replace vulnerable imports with the
/// equivalent `defusedxml` package, or make sure `defusedxml.defuse_stdlib()` is
/// called before parsing XML data.
///
/// ## Example
/// ```python
/// import xml.etree.cElementTree
/// ```
#[derive(ViolationMetadata)]
pub(crate) struct SuspiciousXmlEtreeImport;

impl Violation for SuspiciousXmlEtreeImport {
    #[derive_message_formats]
    fn message(&self) -> String {
        "`xml.etree` methods are vulnerable to XML attacks".to_string()
    }
}

/// ## What it does
/// Checks for imports of the `xml.sax` module.
///
/// ## Why is this bad?
/// Using various methods from these modules to parse untrusted XML data is
/// known to be vulnerable to XML attacks. Replace vulnerable imports with the
/// equivalent `defusedxml` package, or make sure `defusedxml.defuse_stdlib()` is
/// called before parsing XML data.
///
/// ## Example
/// ```python
/// import xml.sax
/// ```
#[derive(ViolationMetadata)]
pub(crate) struct SuspiciousXmlSaxImport;

impl Violation for SuspiciousXmlSaxImport {
    #[derive_message_formats]
    fn message(&self) -> String {
        "`xml.sax` methods are vulnerable to XML attacks".to_string()
    }
}

/// ## What it does
/// Checks for imports of the `xml.dom.expatbuilder` module.
///
/// ## Why is this bad?
/// Using various methods from these modules to parse untrusted XML data is
/// known to be vulnerable to XML attacks. Replace vulnerable imports with the
/// equivalent `defusedxml` package, or make sure `defusedxml.defuse_stdlib()` is
/// called before parsing XML data.
///
/// ## Example
/// ```python
/// import xml.dom.expatbuilder
/// ```
#[derive(ViolationMetadata)]
pub(crate) struct SuspiciousXmlExpatImport;

impl Violation for SuspiciousXmlExpatImport {
    #[derive_message_formats]
    fn message(&self) -> String {
        "`xml.dom.expatbuilder` is vulnerable to XML attacks".to_string()
    }
}

/// ## What it does
/// Checks for imports of the `xml.dom.minidom` module.
///
/// ## Why is this bad?
/// Using various methods from these modules to parse untrusted XML data is
/// known to be vulnerable to XML attacks. Replace vulnerable imports with the
/// equivalent `defusedxml` package, or make sure `defusedxml.defuse_stdlib()` is
/// called before parsing XML data.
///
/// ## Example
/// ```python
/// import xml.dom.minidom
/// ```
#[derive(ViolationMetadata)]
pub(crate) struct SuspiciousXmlMinidomImport;

impl Violation for SuspiciousXmlMinidomImport {
    #[derive_message_formats]
    fn message(&self) -> String {
        "`xml.dom.minidom` is vulnerable to XML attacks".to_string()
    }
}

/// ## What it does
/// Checks for imports of the `xml.dom.pulldom` module.
///
/// ## Why is this bad?
/// Using various methods from these modules to parse untrusted XML data is
/// known to be vulnerable to XML attacks. Replace vulnerable imports with the
/// equivalent `defusedxml` package, or make sure `defusedxml.defuse_stdlib()` is
/// called before parsing XML data.
///
/// ## Example
/// ```python
/// import xml.dom.pulldom
/// ```
#[derive(ViolationMetadata)]
pub(crate) struct SuspiciousXmlPulldomImport;

impl Violation for SuspiciousXmlPulldomImport {
    #[derive_message_formats]
    fn message(&self) -> String {
        "`xml.dom.pulldom` is vulnerable to XML attacks".to_string()
    }
}

/// ## Removed
/// This rule was removed as the `lxml` library has been modified to address
/// known vulnerabilities and unsafe defaults. As such, the `defusedxml`
/// library is no longer necessary, `defusedxml` has [deprecated] its `lxml`
/// module.
///
/// ## What it does
/// Checks for imports of the `lxml` module.
///
/// ## Why is this bad?
/// Using various methods from the `lxml` module to parse untrusted XML data is
/// known to be vulnerable to XML attacks. Replace vulnerable imports with the
/// equivalent `defusedxml` package.
///
/// ## Example
/// ```python
/// import lxml
/// ```
///
/// [deprecated]: https://github.com/tiran/defusedxml/blob/c7445887f5e1bcea470a16f61369d29870cfcfe1/README.md#defusedxmllxml
#[derive(ViolationMetadata)]
pub(crate) struct SuspiciousLxmlImport;

impl Violation for SuspiciousLxmlImport {
    #[derive_message_formats]
    fn message(&self) -> String {
        "`lxml` is vulnerable to XML attacks".to_string()
    }
}

/// ## What it does
/// Checks for imports of the `xmlrpc` module.
///
/// ## Why is this bad?
/// XMLRPC is a particularly dangerous XML module, as it is also concerned with
/// communicating data over a network. Use the `defused.xmlrpc.monkey_patch()`
/// function to monkey-patch the `xmlrpclib` module and mitigate remote XML
/// attacks.
///
/// ## Example
/// ```python
/// import xmlrpc
/// ```
#[derive(ViolationMetadata)]
pub(crate) struct SuspiciousXmlrpcImport;

impl Violation for SuspiciousXmlrpcImport {
    #[derive_message_formats]
    fn message(&self) -> String {
        "XMLRPC is vulnerable to remote XML attacks".to_string()
    }
}

/// ## What it does
/// Checks for imports of `wsgiref.handlers.CGIHandler` and
/// `twisted.web.twcgi.CGIScript`.
///
/// ## Why is this bad?
/// httpoxy is a set of vulnerabilities that affect application code running in
/// CGI or CGI-like environments. The use of CGI for web applications should be
/// avoided to prevent this class of attack.
///
/// ## Example
/// ```python
/// import wsgiref.handlers.CGIHandler
/// ```
///
/// ## References
/// - [httpoxy website](https://httpoxy.org/)
#[derive(ViolationMetadata)]
pub(crate) struct SuspiciousHttpoxyImport;

impl Violation for SuspiciousHttpoxyImport {
    #[derive_message_formats]
    fn message(&self) -> String {
        "`httpoxy` is a set of vulnerabilities that affect application code running inCGI, or CGI-like environments. The use of CGI for web applications should be avoided".to_string()
    }
}

/// ## What it does
/// Checks for imports of several unsafe cryptography modules.
///
/// ## Why is this bad?
/// The `pycrypto` library is known to have a publicly disclosed buffer
/// overflow vulnerability. It is no longer actively maintained and has been
/// deprecated in favor of the `pyca/cryptography` library.
///
/// ## Example
/// ```python
/// import Crypto.Random
/// ```
///
/// ## References
/// - [Buffer Overflow Issue](https://github.com/pycrypto/pycrypto/issues/176)
#[derive(ViolationMetadata)]
pub(crate) struct SuspiciousPycryptoImport;

impl Violation for SuspiciousPycryptoImport {
    #[derive_message_formats]
    fn message(&self) -> String {
        "`pycrypto` library is known to have publicly disclosed buffer overflow vulnerability"
            .to_string()
    }
}

/// ## What it does
/// Checks for imports of the `pyghmi` module.
///
/// ## Why is this bad?
/// `pyghmi` is an IPMI-related module, but IPMI is considered insecure.
/// Instead, use an encrypted protocol.
///
/// ## Example
/// ```python
/// import pyghmi
/// ```
///
/// ## References
/// - [Buffer Overflow Issue](https://github.com/pycrypto/pycrypto/issues/176)
#[derive(ViolationMetadata)]
pub(crate) struct SuspiciousPyghmiImport;

impl Violation for SuspiciousPyghmiImport {
    #[derive_message_formats]
    fn message(&self) -> String {
        "An IPMI-related module is being imported. Prefer an encrypted protocol over IPMI."
            .to_string()
    }
}

/// S401, S402, S403, S404, S405, S406, S407, S408, S409, S410, S411, S412, S413, S415
pub(crate) fn suspicious_imports(checker: &Checker, stmt: &Stmt) {
    // Skip stub files.
    if checker.source_type.is_stub() {
        return;
    }

    match stmt {
        Stmt::Import(ast::StmtImport { names, .. }) => {
            for name in names {
                match name.name.as_str() {
                    "telnetlib" => {
                        checker.report_diagnostic_if_enabled(SuspiciousTelnetlibImport, name.range);
                    }
                    "ftplib" => {
                        checker.report_diagnostic_if_enabled(SuspiciousFtplibImport, name.range);
                    }
                    "pickle" | "cPickle" | "dill" | "shelve" => {
                        checker.report_diagnostic_if_enabled(SuspiciousPickleImport, name.range);
                    }
                    "subprocess" => {
                        checker
                            .report_diagnostic_if_enabled(SuspiciousSubprocessImport, name.range);
                    }
                    "xml.etree.cElementTree" | "xml.etree.ElementTree" => {
                        checker.report_diagnostic_if_enabled(SuspiciousXmlEtreeImport, name.range);
                    }
                    "xml.sax" => {
                        checker.report_diagnostic_if_enabled(SuspiciousXmlSaxImport, name.range);
                    }
                    "xml.dom.expatbuilder" => {
                        checker.report_diagnostic_if_enabled(SuspiciousXmlExpatImport, name.range);
                    }
                    "xml.dom.minidom" => {
                        checker
                            .report_diagnostic_if_enabled(SuspiciousXmlMinidomImport, name.range);
                    }
                    "xml.dom.pulldom" => {
                        checker
                            .report_diagnostic_if_enabled(SuspiciousXmlPulldomImport, name.range);
                    }
                    "lxml" => {
                        checker.report_diagnostic_if_enabled(SuspiciousLxmlImport, name.range);
                    }
                    "xmlrpc" => {
                        checker.report_diagnostic_if_enabled(SuspiciousXmlrpcImport, name.range);
                    }
                    "Crypto.Cipher" | "Crypto.Hash" | "Crypto.IO" | "Crypto.Protocol"
                    | "Crypto.PublicKey" | "Crypto.Random" | "Crypto.Signature" | "Crypto.Util" => {
                        checker.report_diagnostic_if_enabled(SuspiciousPycryptoImport, name.range);
                    }
                    "pyghmi" => {
                        checker.report_diagnostic_if_enabled(SuspiciousPyghmiImport, name.range);
                    }
                    _ => {}
                }
            }
        }
        Stmt::ImportFrom(ast::StmtImportFrom { module, names, .. }) => {
            let Some(identifier) = module else { return };
            match identifier.as_str() {
                "telnetlib" => {
                    checker.report_diagnostic_if_enabled(
                        SuspiciousTelnetlibImport,
                        identifier.range(),
                    );
                }
                "ftplib" => {
                    checker
                        .report_diagnostic_if_enabled(SuspiciousFtplibImport, identifier.range());
                }
                "pickle" | "cPickle" | "dill" | "shelve" => {
                    checker
                        .report_diagnostic_if_enabled(SuspiciousPickleImport, identifier.range());
                }
                "subprocess" => {
                    checker.report_diagnostic_if_enabled(
                        SuspiciousSubprocessImport,
                        identifier.range(),
                    );
                }
                "xml.etree" => {
                    for name in names {
                        if matches!(name.name.as_str(), "cElementTree" | "ElementTree") {
                            checker.report_diagnostic_if_enabled(
                                SuspiciousXmlEtreeImport,
                                identifier.range(),
                            );
                        }
                    }
                }
                "xml.etree.cElementTree" | "xml.etree.ElementTree" => {
                    checker
                        .report_diagnostic_if_enabled(SuspiciousXmlEtreeImport, identifier.range());
                }
                "xml" => {
                    for name in names {
                        if name.name.as_str() == "sax" {
                            checker.report_diagnostic_if_enabled(
                                SuspiciousXmlSaxImport,
                                identifier.range(),
                            );
                        }
                    }
                }
                "xml.sax" => {
                    checker
                        .report_diagnostic_if_enabled(SuspiciousXmlSaxImport, identifier.range());
                }
                "xml.dom" => {
                    for name in names {
                        match name.name.as_str() {
                            "expatbuilder" => {
                                checker.report_diagnostic_if_enabled(
                                    SuspiciousXmlExpatImport,
                                    identifier.range(),
                                );
                            }
                            "minidom" => {
                                checker.report_diagnostic_if_enabled(
                                    SuspiciousXmlMinidomImport,
                                    identifier.range(),
                                );
                            }
                            "pulldom" => {
                                checker.report_diagnostic_if_enabled(
                                    SuspiciousXmlPulldomImport,
                                    identifier.range(),
                                );
                            }
                            _ => {}
                        }
                    }
                }
                "xml.dom.expatbuilder" => {
                    checker
                        .report_diagnostic_if_enabled(SuspiciousXmlExpatImport, identifier.range());
                }
                "xml.dom.minidom" => {
                    checker.report_diagnostic_if_enabled(
                        SuspiciousXmlMinidomImport,
                        identifier.range(),
                    );
                }
                "xml.dom.pulldom" => {
                    checker.report_diagnostic_if_enabled(
                        SuspiciousXmlPulldomImport,
                        identifier.range(),
                    );
                }
                "lxml" => {
                    checker.report_diagnostic_if_enabled(SuspiciousLxmlImport, identifier.range());
                }
                "xmlrpc" => {
                    checker
                        .report_diagnostic_if_enabled(SuspiciousXmlrpcImport, identifier.range());
                }
                "wsgiref.handlers" => {
                    for name in names {
                        if name.name.as_str() == "CGIHandler" {
                            checker.report_diagnostic_if_enabled(
                                SuspiciousHttpoxyImport,
                                identifier.range(),
                            );
                        }
                    }
                }
                "twisted.web.twcgi" => {
                    for name in names {
                        if name.name.as_str() == "CGIScript" {
                            checker.report_diagnostic_if_enabled(
                                SuspiciousHttpoxyImport,
                                identifier.range(),
                            );
                        }
                    }
                }
                "Crypto" => {
                    for name in names {
                        if matches!(
                            name.name.as_str(),
                            "Cipher"
                                | "Hash"
                                | "IO"
                                | "Protocol"
                                | "PublicKey"
                                | "Random"
                                | "Signature"
                                | "Util"
                        ) {
                            checker.report_diagnostic_if_enabled(
                                SuspiciousPycryptoImport,
                                identifier.range(),
                            );
                        }
                    }
                }
                "Crypto.Cipher" | "Crypto.Hash" | "Crypto.IO" | "Crypto.Protocol"
                | "Crypto.PublicKey" | "Crypto.Random" | "Crypto.Signature" | "Crypto.Util" => {
                    checker
                        .report_diagnostic_if_enabled(SuspiciousPycryptoImport, identifier.range());
                }
                "pyghmi" => {
                    checker
                        .report_diagnostic_if_enabled(SuspiciousPyghmiImport, identifier.range());
                }
                _ => {}
            }
        }
        _ => panic!("Expected Stmt::Import | Stmt::ImportFrom"),
    }
}<|MERGE_RESOLUTION|>--- conflicted
+++ resolved
@@ -1,20 +1,12 @@
 //! Check for imports of or from suspicious modules.
 //!
 //! See: <https://bandit.readthedocs.io/en/latest/blacklists/blacklist_imports.html>
-<<<<<<< HEAD
-=======
-use ruff_diagnostics::Violation;
->>>>>>> a3ee6bb3
 use ruff_macros::{ViolationMetadata, derive_message_formats};
 use ruff_python_ast::{self as ast, Stmt};
 use ruff_text_size::Ranged;
 
+use crate::Violation;
 use crate::checkers::ast::Checker;
-<<<<<<< HEAD
-use crate::registry::AsRule;
-use crate::{Diagnostic, Violation};
-=======
->>>>>>> a3ee6bb3
 
 /// ## What it does
 /// Checks for imports of the `telnetlib` module.
