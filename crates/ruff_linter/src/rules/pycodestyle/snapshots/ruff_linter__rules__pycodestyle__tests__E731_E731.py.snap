--- conflicted
+++ resolved
@@ -105,12 +105,8 @@
 26 27 | 
 27 28 | def scope():
 
-<<<<<<< HEAD
-E731.py:57:5: E731 [*] Do not assign a `lambda` expression, use a `def`
-=======
-E731 Do not assign a `lambda` expression, use a `def`
+E731 [*] Do not assign a `lambda` expression, use a `def`
   --> E731.py:57:5
->>>>>>> 26d6c383
    |
 55 | class Scope:
 56 |     # E731
@@ -322,12 +318,8 @@
 137 138 | 
 138 139 | class TemperatureScales(Enum):
 
-<<<<<<< HEAD
-E731.py:139:5: E731 [*] Do not assign a `lambda` expression, use a `def`
-=======
-E731 Do not assign a `lambda` expression, use a `def`
+E731 [*] Do not assign a `lambda` expression, use a `def`
    --> E731.py:139:5
->>>>>>> 26d6c383
     |
 138 | class TemperatureScales(Enum):
 139 |     CELSIUS = (lambda deg_c: deg_c)
@@ -347,12 +339,8 @@
 141 142 | 
 142 143 | 
 
-<<<<<<< HEAD
-E731.py:140:5: E731 [*] Do not assign a `lambda` expression, use a `def`
-=======
-E731 Do not assign a `lambda` expression, use a `def`
+E731 [*] Do not assign a `lambda` expression, use a `def`
    --> E731.py:140:5
->>>>>>> 26d6c383
     |
 138 | class TemperatureScales(Enum):
 139 |     CELSIUS = (lambda deg_c: deg_c)
