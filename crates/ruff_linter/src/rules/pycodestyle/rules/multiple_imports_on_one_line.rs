--- conflicted
+++ resolved
@@ -1,9 +1,5 @@
 use itertools::Itertools;
 
-<<<<<<< HEAD
-=======
-use ruff_diagnostics::{Edit, Fix, FixAvailability, Violation};
->>>>>>> a3ee6bb3
 use ruff_macros::{ViolationMetadata, derive_message_formats};
 use ruff_python_ast::{Alias, Stmt};
 use ruff_python_codegen::Stylist;
@@ -14,7 +10,7 @@
 
 use crate::Locator;
 use crate::checkers::ast::Checker;
-use crate::{Diagnostic, Edit, Fix, FixAvailability, Violation};
+use crate::{Edit, Fix, FixAvailability, Violation};
 
 /// ## What it does
 /// Check for multiple imports on one line.
