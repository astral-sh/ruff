use itertools::Itertools;
<<<<<<< HEAD
=======
use ruff_diagnostics::Violation;
>>>>>>> a3ee6bb3
use ruff_macros::{ViolationMetadata, derive_message_formats};

use ruff_python_ast::{self as ast, CmpOp, Expr};
use ruff_python_semantic::SemanticModel;
use ruff_text_size::Ranged;

use crate::checkers::ast::Checker;
use crate::{Diagnostic, Violation};

/// ## What it does
/// Checks for object type comparisons using `==` and other comparison
/// operators.
///
/// ## Why is this bad?
/// Unlike a direct type comparison, `isinstance` will also check if an object
/// is an instance of a class or a subclass thereof.
///
/// If you want to check for an exact type match, use `is` or `is not`.
///
/// ## Known problems
/// When using libraries that override the `==` (`__eq__`) operator (such as NumPy,
/// Pandas, and SQLAlchemy), this rule may produce false positives, as converting
/// from `==` to `is` or `is not` will change the behavior of the code.
///
/// For example, the following operations are _not_ equivalent:
/// ```python
/// import numpy as np
///
/// np.array([True, False]) == False
/// # array([False,  True])
///
/// np.array([True, False]) is False
/// # False
/// ```
///
/// ## Example
/// ```python
/// if type(obj) == type(1):
///     pass
///
/// if type(obj) == int:
///     pass
/// ```
///
/// Use instead:
/// ```python
/// if isinstance(obj, int):
///     pass
/// ```
#[derive(ViolationMetadata)]
pub(crate) struct TypeComparison;

impl Violation for TypeComparison {
    #[derive_message_formats]
    fn message(&self) -> String {
        "Use `is` and `is not` for type comparisons, or `isinstance()` for isinstance checks"
            .to_string()
    }
}

/// E721
pub(crate) fn type_comparison(checker: &Checker, compare: &ast::ExprCompare) {
    for (left, right) in std::iter::once(&*compare.left)
        .chain(&compare.comparators)
        .tuple_windows()
        .zip(&compare.ops)
        .filter(|(_, op)| matches!(op, CmpOp::Eq | CmpOp::NotEq))
        .map(|((left, right), _)| (left, right))
    {
        // If either expression is a type...
        if is_type(left, checker.semantic()) || is_type(right, checker.semantic()) {
            // And neither is a `dtype`...
            if is_dtype(left, checker.semantic()) || is_dtype(right, checker.semantic()) {
                continue;
            }

            // Disallow the comparison.
            checker.report_diagnostic(TypeComparison, compare.range());
        }
    }
}

/// Returns `true` if the [`Expr`] is known to evaluate to a type (e.g., `int`, or `type(1)`).
fn is_type(expr: &Expr, semantic: &SemanticModel) -> bool {
    match expr {
        Expr::Call(ast::ExprCall { func, .. }) => {
            // Ex) `type(obj) == type(1)`
            semantic.match_builtin_expr(func, "type")
        }
        Expr::Name(ast::ExprName { id, .. }) => {
            // Ex) `type(obj) == int`
            matches!(
                id.as_str(),
                "bool"
                    | "bytearray"
                    | "bytes"
                    | "classmethod"
                    | "complex"
                    | "dict"
                    | "enumerate"
                    | "filter"
                    | "float"
                    | "frozenset"
                    | "int"
                    | "list"
                    | "map"
                    | "memoryview"
                    | "object"
                    | "property"
                    | "range"
                    | "reversed"
                    | "set"
                    | "slice"
                    | "staticmethod"
                    | "str"
                    | "super"
                    | "tuple"
                    | "type"
                    | "zip"
                    | "ArithmeticError"
                    | "AssertionError"
                    | "AttributeError"
                    | "BaseException"
                    | "BlockingIOError"
                    | "BrokenPipeError"
                    | "BufferError"
                    | "BytesWarning"
                    | "ChildProcessError"
                    | "ConnectionAbortedError"
                    | "ConnectionError"
                    | "ConnectionRefusedError"
                    | "ConnectionResetError"
                    | "DeprecationWarning"
                    | "EnvironmentError"
                    | "EOFError"
                    | "Exception"
                    | "FileExistsError"
                    | "FileNotFoundError"
                    | "FloatingPointError"
                    | "FutureWarning"
                    | "GeneratorExit"
                    | "ImportError"
                    | "ImportWarning"
                    | "IndentationError"
                    | "IndexError"
                    | "InterruptedError"
                    | "IOError"
                    | "IsADirectoryError"
                    | "KeyboardInterrupt"
                    | "KeyError"
                    | "LookupError"
                    | "MemoryError"
                    | "ModuleNotFoundError"
                    | "NameError"
                    | "NotADirectoryError"
                    | "NotImplementedError"
                    | "OSError"
                    | "OverflowError"
                    | "PendingDeprecationWarning"
                    | "PermissionError"
                    | "ProcessLookupError"
                    | "RecursionError"
                    | "ReferenceError"
                    | "ResourceWarning"
                    | "RuntimeError"
                    | "RuntimeWarning"
                    | "StopAsyncIteration"
                    | "StopIteration"
                    | "SyntaxError"
                    | "SyntaxWarning"
                    | "SystemError"
                    | "SystemExit"
                    | "TabError"
                    | "TimeoutError"
                    | "TypeError"
                    | "UnboundLocalError"
                    | "UnicodeDecodeError"
                    | "UnicodeEncodeError"
                    | "UnicodeError"
                    | "UnicodeTranslateError"
                    | "UnicodeWarning"
                    | "UserWarning"
                    | "ValueError"
                    | "Warning"
                    | "ZeroDivisionError"
            ) && semantic.has_builtin_binding(id)
        }
        _ => false,
    }
}

/// Returns `true` if the [`Expr`] appears to be a reference to a NumPy dtype, since:
/// > `dtype` are a bit of a strange beast, but definitely best thought of as instances, not
/// > classes, and they are meant to be comparable not just to their own class, but also to the
/// > corresponding scalar types (e.g., `x.dtype == np.float32`) and strings (e.g.,
/// > `x.dtype == ['i1,i4']`; basically, __eq__ always tries to do `dtype(other)`).
fn is_dtype(expr: &Expr, semantic: &SemanticModel) -> bool {
    match expr {
        // Ex) `np.dtype(obj)`
        Expr::Call(ast::ExprCall { func, .. }) => semantic
            .resolve_qualified_name(func)
            .is_some_and(|qualified_name| matches!(qualified_name.segments(), ["numpy", "dtype"])),
        // Ex) `obj.dtype`
        Expr::Attribute(ast::ExprAttribute { attr, .. }) => {
            // Ex) `obj.dtype`
            attr.as_str() == "dtype"
        }
        _ => false,
    }
}<|MERGE_RESOLUTION|>--- conflicted
+++ resolved
@@ -1,16 +1,12 @@
 use itertools::Itertools;
-<<<<<<< HEAD
-=======
-use ruff_diagnostics::Violation;
->>>>>>> a3ee6bb3
 use ruff_macros::{ViolationMetadata, derive_message_formats};
 
 use ruff_python_ast::{self as ast, CmpOp, Expr};
 use ruff_python_semantic::SemanticModel;
 use ruff_text_size::Ranged;
 
+use crate::Violation;
 use crate::checkers::ast::Checker;
-use crate::{Diagnostic, Violation};
 
 /// ## What it does
 /// Checks for object type comparisons using `==` and other comparison
