use itertools::Itertools;
use ruff_notebook::CellOffsets;
use std::cmp::Ordering;
use std::iter::Peekable;
use std::num::NonZeroU32;
use std::slice::Iter;

use ruff_diagnostics::AlwaysFixableViolation;
use ruff_diagnostics::Diagnostic;
use ruff_diagnostics::Edit;
use ruff_diagnostics::Fix;
use ruff_macros::{derive_message_formats, violation};
use ruff_python_ast::PySourceType;
use ruff_python_codegen::Stylist;
use ruff_python_parser::lexer::LexResult;
use ruff_python_parser::lexer::LexicalError;
use ruff_python_parser::Tok;
use ruff_python_parser::TokenKind;
use ruff_source_file::{Locator, UniversalNewlines};
use ruff_text_size::TextRange;
use ruff_text_size::TextSize;

use crate::checkers::logical_lines::expand_indent;
use crate::line_width::IndentWidth;
use ruff_python_trivia::PythonWhitespace;

/// Number of blank lines around top level classes and functions.
const BLANK_LINES_TOP_LEVEL: u32 = 2;
/// Number of blank lines around methods and nested classes and functions.
const BLANK_LINES_NESTED_LEVEL: u32 = 1;

/// ## What it does
/// Checks for missing blank lines between methods of a class.
///
/// ## Why is this bad?
/// PEP 8 recommends exactly one blank line between methods of a class.
///
/// ## Example
/// ```python
/// class MyClass(object):
///     def func1():
///         pass
///     def func2():
///         pass
/// ```
///
/// Use instead:
/// ```python
/// class MyClass(object):
///     def func1():
///         pass
///
///     def func2():
///         pass
/// ```
///
/// ## Typing stub files (`.pyi`)
/// The typing style guide recommends to not use blank lines between methods except to group
/// them. That's why this rule is not enabled in typing stub files.
///
/// ## References
/// - [PEP 8](https://peps.python.org/pep-0008/#blank-lines)
/// - [Flake 8 rule](https://www.flake8rules.com/rules/E301.html)
/// - [Typing Style Guide](https://typing.readthedocs.io/en/latest/source/stubs.html#blank-lines)
#[violation]
pub struct BlankLineBetweenMethods;

impl AlwaysFixableViolation for BlankLineBetweenMethods {
    #[derive_message_formats]
    fn message(&self) -> String {
        format!("Expected {BLANK_LINES_NESTED_LEVEL:?} blank line, found 0")
    }

    fn fix_title(&self) -> String {
        "Add missing blank line".to_string()
    }
}

/// ## What it does
/// Checks for missing blank lines between top level functions and classes.
///
/// ## Why is this bad?
/// PEP 8 recommends exactly two blank lines between top level functions and classes.
///
/// Note: The rule respects the [`lint.isort.lines-after-imports`] setting when determining
/// the required number of blank lines between top-level `import` statements and function or class definitions
/// for compatibility with isort.
///
/// ## Example
/// ```python
/// def func1():
///     pass
/// def func2():
///     pass
/// ```
///
/// Use instead:
/// ```python
/// def func1():
///     pass
///
///
/// def func2():
///     pass
/// ```
///
/// ## Typing stub files (`.pyi`)
/// The typing style guide recommends to not use blank lines between classes and functions except to group
/// them. That's why this rule is not enabled in typing stub files.
///
/// ## References
/// - [PEP 8](https://peps.python.org/pep-0008/#blank-lines)
/// - [Flake 8 rule](https://www.flake8rules.com/rules/E302.html)
/// - [Typing Style Guide](https://typing.readthedocs.io/en/latest/source/stubs.html#blank-lines)
#[violation]
pub struct BlankLinesTopLevel {
    actual_blank_lines: u32,
    expected_blank_lines: u32,
}

impl AlwaysFixableViolation for BlankLinesTopLevel {
    #[derive_message_formats]
    fn message(&self) -> String {
        let BlankLinesTopLevel {
            actual_blank_lines,
            expected_blank_lines,
        } = self;

        format!("Expected {expected_blank_lines:?} blank lines, found {actual_blank_lines}")
    }

    fn fix_title(&self) -> String {
        "Add missing blank line(s)".to_string()
    }
}

/// ## What it does
/// Checks for extraneous blank lines.
///
/// ## Why is this bad?
/// PEP 8 recommends using blank lines as follows:
/// - No more than two blank lines between top-level statements.
/// - No more than one blank line between non-top-level statements.
///
/// ## Example
/// ```python
/// def func1():
///     pass
///
///
///
/// def func2():
///     pass
/// ```
///
/// Use instead:
/// ```python
/// def func1():
///     pass
///
///
/// def func2():
///     pass
/// ```
///
/// ## Typing stub files (`.pyi`)
/// The rule allows at most one blank line in typing stub files in accordance to the typing style guide recommendation.
///
/// Note: The rule respects the following `isort` settings when determining the maximum number of blank lines allowed between two statements:
/// * [`lint.isort.lines-after-imports`]: For top-level statements directly following an import statement.
/// * [`lint.isort.lines-between-types`]: For `import` statements directly following a `from ... import ...` statement or vice versa.
///
/// ## References
/// - [PEP 8](https://peps.python.org/pep-0008/#blank-lines)
/// - [Flake 8 rule](https://www.flake8rules.com/rules/E303.html)
/// - [Typing Style Guide](https://typing.readthedocs.io/en/latest/source/stubs.html#blank-lines)
#[violation]
pub struct TooManyBlankLines {
    actual_blank_lines: u32,
}

impl AlwaysFixableViolation for TooManyBlankLines {
    #[derive_message_formats]
    fn message(&self) -> String {
        let TooManyBlankLines { actual_blank_lines } = self;

        format!("Too many blank lines ({actual_blank_lines})")
    }

    fn fix_title(&self) -> String {
        "Remove extraneous blank line(s)".to_string()
    }
}

/// ## What it does
/// Checks for extraneous blank line(s) after function decorators.
///
/// ## Why is this bad?
/// There should be no blank lines between a decorator and the object it is decorating.
///
/// ## Example
/// ```python
/// class User(object):
///
///     @property
///
///     def name(self):
///         pass
/// ```
///
/// Use instead:
/// ```python
/// class User(object):
///
///     @property
///     def name(self):
///         pass
/// ```
///
/// ## References
/// - [PEP 8](https://peps.python.org/pep-0008/#blank-lines)
/// - [Flake 8 rule](https://www.flake8rules.com/rules/E304.html)
#[violation]
pub struct BlankLineAfterDecorator {
    actual_blank_lines: u32,
}

impl AlwaysFixableViolation for BlankLineAfterDecorator {
    #[derive_message_formats]
    fn message(&self) -> String {
        format!(
            "Blank lines found after function decorator ({lines})",
            lines = self.actual_blank_lines
        )
    }

    fn fix_title(&self) -> String {
        "Remove extraneous blank line(s)".to_string()
    }
}

/// ## What it does
/// Checks for missing blank lines after the end of function or class.
///
/// ## Why is this bad?
/// PEP 8 recommends using blank lines as follows:
/// - Two blank lines are expected between functions and classes
/// - One blank line is expected between methods of a class.
///
/// ## Example
/// ```python
/// class User(object):
///     pass
/// user = User()
/// ```
///
/// Use instead:
/// ```python
/// class User(object):
///     pass
///
///
/// user = User()
/// ```
///
/// ## Typing stub files (`.pyi`)
/// The typing style guide recommends to not use blank lines between statements except to group
/// them. That's why this rule is not enabled in typing stub files.
///
/// ## References
/// - [PEP 8](https://peps.python.org/pep-0008/#blank-lines)
/// - [Flake 8 rule](https://www.flake8rules.com/rules/E305.html)
/// - [Typing Style Guide](https://typing.readthedocs.io/en/latest/source/stubs.html#blank-lines)
#[violation]
pub struct BlankLinesAfterFunctionOrClass {
    actual_blank_lines: u32,
}

impl AlwaysFixableViolation for BlankLinesAfterFunctionOrClass {
    #[derive_message_formats]
    fn message(&self) -> String {
        let BlankLinesAfterFunctionOrClass {
            actual_blank_lines: blank_lines,
        } = self;
        format!("Expected 2 blank lines after class or function definition, found ({blank_lines})")
    }

    fn fix_title(&self) -> String {
        "Add missing blank line(s)".to_string()
    }
}

/// ## What it does
/// Checks for 1 blank line between nested function or class definitions.
///
/// ## Why is this bad?
/// PEP 8 recommends using blank lines as follows:
/// - Two blank lines are expected between functions and classes
/// - One blank line is expected between methods of a class.
///
/// ## Example
/// ```python
/// def outer():
///     def inner():
///         pass
///     def inner2():
///         pass
/// ```
///
/// Use instead:
/// ```python
/// def outer():
///     def inner():
///         pass
///
///     def inner2():
///         pass
/// ```
///
/// ## Typing stub files (`.pyi`)
/// The typing style guide recommends to not use blank lines between classes and functions except to group
/// them. That's why this rule is not enabled in typing stub files.
///
/// ## References
/// - [PEP 8](https://peps.python.org/pep-0008/#blank-lines)
/// - [Flake 8 rule](https://www.flake8rules.com/rules/E306.html)
/// - [Typing Style Guide](https://typing.readthedocs.io/en/latest/source/stubs.html#blank-lines)
#[violation]
pub struct BlankLinesBeforeNestedDefinition;

impl AlwaysFixableViolation for BlankLinesBeforeNestedDefinition {
    #[derive_message_formats]
    fn message(&self) -> String {
        format!("Expected 1 blank line before a nested definition, found 0")
    }

    fn fix_title(&self) -> String {
        "Add missing blank line".to_string()
    }
}

#[derive(Debug)]
struct LogicalLineInfo {
    kind: LogicalLineKind,
    first_token_range: TextRange,

    // The token's kind right before the newline ending the logical line.
    last_token: TokenKind,

    // The end of the logical line including the newline.
    logical_line_end: TextSize,

    // `true` if this is not a blank but only consists of a comment.
    is_comment_only: bool,

    /// If running on a notebook, whether the line is the first logical line (or a comment preceding it) of its cell.
    is_beginning_of_cell: bool,

    /// `true` if the line is a string only (including trivia tokens) line, which is a docstring if coming right after a class/function definition.
    is_docstring: bool,

    /// The indentation length in columns. See [`expand_indent`] for the computation of the indent.
    indent_length: usize,

    /// The number of blank lines preceding the current line.
    blank_lines: BlankLines,

    /// The maximum number of consecutive blank lines between the current line
    /// and the previous non-comment logical line.
    /// One of its main uses is to allow a comments to directly precede or follow a class/function definition.
    /// As such, `preceding_blank_lines` is used for rules that cannot trigger on comments (all rules except E303),
    /// and `blank_lines` is used for the rule that can trigger on comments (E303).
    preceding_blank_lines: BlankLines,
}

/// Iterator that processes tokens until a full logical line (or comment line) is "built".
/// It then returns characteristics of that logical line (see `LogicalLineInfo`).
struct LinePreprocessor<'a> {
    tokens: Iter<'a, Result<(Tok, TextRange), LexicalError>>,
    locator: &'a Locator<'a>,
    indent_width: IndentWidth,
    /// The start position of the next logical line.
    line_start: TextSize,
    /// Maximum number of consecutive blank lines between the current line and the previous non-comment logical line.
    /// One of its main uses is to allow a comment to directly precede a class/function definition.
    max_preceding_blank_lines: BlankLines,
    /// The cell offsets of the notebook (if running on a notebook).
    cell_offsets: Option<Peekable<Iter<'a, TextSize>>>,
    /// If running on a notebook, whether the line is the first logical line (or a comment preceding it) of its cell.
    is_beginning_of_cell: bool,
}

impl<'a> LinePreprocessor<'a> {
    fn new(
        tokens: &'a [LexResult],
        locator: &'a Locator,
        indent_width: IndentWidth,
        cell_offsets: Option<&'a CellOffsets>,
    ) -> LinePreprocessor<'a> {
        LinePreprocessor {
            tokens: tokens.iter(),
            locator,
            line_start: TextSize::new(0),
            max_preceding_blank_lines: BlankLines::Zero,
            indent_width,
            is_beginning_of_cell: cell_offsets.is_some(),
            cell_offsets: cell_offsets
                .map(|cell_offsets| cell_offsets.get(1..).unwrap_or_default().iter().peekable()),
        }
    }
}

impl<'a> Iterator for LinePreprocessor<'a> {
    type Item = LogicalLineInfo;

    fn next(&mut self) -> Option<LogicalLineInfo> {
        let mut line_is_comment_only = true;
        let mut is_docstring = false;
        // Number of consecutive blank lines directly preceding this logical line.
        let mut blank_lines = BlankLines::Zero;
        let mut first_logical_line_token: Option<(LogicalLineKind, TextRange)> = None;
        let mut last_token: TokenKind = TokenKind::EndOfFile;
        let mut parens = 0u32;

        while let Some(result) = self.tokens.next() {
            let Ok((token, range)) = result else {
                continue;
            };

            if matches!(token, Tok::Indent | Tok::Dedent) {
                continue;
            }

            let token_kind = TokenKind::from_token(token);

            let (logical_line_kind, first_token_range) = if let Some(first_token_range) =
                first_logical_line_token
            {
                first_token_range
            }
            // At the start of the line...
            else {
                // An empty line
                if token_kind == TokenKind::NonLogicalNewline {
                    blank_lines.add(*range);

                    self.line_start = range.end();

                    continue;
                }

                is_docstring = token_kind == TokenKind::String;

                let logical_line_kind = match token_kind {
                    TokenKind::Class => LogicalLineKind::Class,
                    TokenKind::Comment => LogicalLineKind::Comment,
                    TokenKind::At => LogicalLineKind::Decorator,
                    TokenKind::Def => LogicalLineKind::Function,
                    // Lookahead to distinguish `async def` from `async with`.
                    TokenKind::Async
                        if matches!(self.tokens.as_slice().first(), Some(Ok((Tok::Def, _)))) =>
                    {
                        LogicalLineKind::Function
                    }
                    TokenKind::Import => LogicalLineKind::Import,
                    TokenKind::From => LogicalLineKind::FromImport,
                    _ => LogicalLineKind::Other,
                };

                first_logical_line_token = Some((logical_line_kind, *range));

                (logical_line_kind, *range)
            };

            if !token_kind.is_trivia() {
                line_is_comment_only = false;
            }

            // A docstring line is composed only of the docstring (TokenKind::String) and trivia tokens.
            // (If a comment follows a docstring, we still count the line as a docstring)
            if token_kind != TokenKind::String && !token_kind.is_trivia() {
                is_docstring = false;
            }

            match token_kind {
                TokenKind::Lbrace | TokenKind::Lpar | TokenKind::Lsqb => {
                    parens = parens.saturating_add(1);
                }
                TokenKind::Rbrace | TokenKind::Rpar | TokenKind::Rsqb => {
                    parens = parens.saturating_sub(1);
                }
                TokenKind::Newline | TokenKind::NonLogicalNewline if parens == 0 => {
                    let indent_range = TextRange::new(self.line_start, first_token_range.start());

                    let indent_length =
                        expand_indent(self.locator.slice(indent_range), self.indent_width);

                    self.max_preceding_blank_lines =
                        self.max_preceding_blank_lines.max(blank_lines);

                    let logical_line = LogicalLineInfo {
                        kind: logical_line_kind,
                        first_token_range,
                        last_token,
                        logical_line_end: range.end(),
                        is_comment_only: line_is_comment_only,
                        is_beginning_of_cell: self.is_beginning_of_cell,
                        is_docstring,
                        indent_length,
                        blank_lines,
                        preceding_blank_lines: self.max_preceding_blank_lines,
                    };

                    // Reset the blank lines after a non-comment only line.
                    if !line_is_comment_only {
                        self.max_preceding_blank_lines = BlankLines::Zero;
                    }

                    // Set the start for the next logical line.
                    self.line_start = range.end();

                    if let Some(ref mut cell_offsets) = self.cell_offsets {
                        if cell_offsets
                            .peek()
                            .is_some_and(|offset| offset == &&self.line_start)
                        {
                            self.is_beginning_of_cell = true;
                            cell_offsets.next();
                        } else if !line_is_comment_only {
                            self.is_beginning_of_cell = false;
                        }
                    }

                    return Some(logical_line);
                }
                _ => {}
            }

            last_token = token_kind;
        }

        None
    }
}

#[derive(Clone, Copy, Debug, Default)]
enum BlankLines {
    /// No blank lines
    #[default]
    Zero,

    /// One or more blank lines
    Many { count: NonZeroU32, range: TextRange },
}

impl BlankLines {
    fn add(&mut self, line_range: TextRange) {
        match self {
            BlankLines::Zero => {
                *self = BlankLines::Many {
                    count: NonZeroU32::MIN,
                    range: line_range,
                }
            }
            BlankLines::Many { count, range } => {
                *count = count.saturating_add(1);
                *range = TextRange::new(range.start(), line_range.end());
            }
        }
    }

    fn count(&self) -> u32 {
        match self {
            BlankLines::Zero => 0,
            BlankLines::Many { count, .. } => count.get(),
        }
    }

    fn range(&self) -> Option<TextRange> {
        match self {
            BlankLines::Zero => None,
            BlankLines::Many { range, .. } => Some(*range),
        }
    }
}

impl PartialEq<u32> for BlankLines {
    fn eq(&self, other: &u32) -> bool {
        self.partial_cmp(other) == Some(Ordering::Equal)
    }
}

impl PartialOrd<u32> for BlankLines {
    fn partial_cmp(&self, other: &u32) -> Option<Ordering> {
        self.count().partial_cmp(other)
    }
}

impl PartialOrd for BlankLines {
    fn partial_cmp(&self, other: &Self) -> Option<Ordering> {
        Some(self.cmp(other))
    }
}

impl Ord for BlankLines {
    fn cmp(&self, other: &Self) -> Ordering {
        self.count().cmp(&other.count())
    }
}

impl PartialEq for BlankLines {
    fn eq(&self, other: &Self) -> bool {
        self.count() == other.count()
    }
}

impl Eq for BlankLines {}

#[derive(Copy, Clone, Debug, Default)]
enum Follows {
    #[default]
    Other,
    Decorator,
    Def,
    Import,
    FromImport,
    Docstring,
}

impl Follows {
    const fn is_any_import(self) -> bool {
        matches!(self, Follows::Import | Follows::FromImport)
    }
}

#[derive(Copy, Clone, Debug, Default)]
enum Status {
    /// Stores the indent level where the nesting started.
    Inside(usize),
    /// This is used to rectify a Inside switched to a Outside because of a dedented comment.
    CommentAfter(usize),
    #[default]
    Outside,
}

impl Status {
    fn update(&mut self, line: &LogicalLineInfo) {
        match *self {
            Status::Inside(nesting_indent) => {
                if line.indent_length <= nesting_indent {
                    if line.is_comment_only {
                        *self = Status::CommentAfter(nesting_indent);
                    } else {
                        *self = Status::Outside;
                    }
                }
            }
            Status::CommentAfter(indent) => {
                if !line.is_comment_only {
                    if line.indent_length > indent {
                        *self = Status::Inside(indent);
                    } else {
                        *self = Status::Outside;
                    }
                }
            }
            Status::Outside => {
                // Nothing to do
            }
        }
    }
}

/// Contains variables used for the linting of blank lines.
#[derive(Debug)]
pub(crate) struct BlankLinesChecker<'a> {
    stylist: &'a Stylist<'a>,
    locator: &'a Locator<'a>,
    indent_width: IndentWidth,
    lines_after_imports: isize,
    lines_between_types: usize,
    source_type: PySourceType,
    cell_offsets: Option<&'a CellOffsets>,
}

impl<'a> BlankLinesChecker<'a> {
    pub(crate) fn new(
        locator: &'a Locator<'a>,
        stylist: &'a Stylist<'a>,
        settings: &crate::settings::LinterSettings,
        source_type: PySourceType,
        cell_offsets: Option<&'a CellOffsets>,
    ) -> BlankLinesChecker<'a> {
        BlankLinesChecker {
            stylist,
            locator,
            indent_width: settings.tab_size,
            lines_after_imports: settings.isort.lines_after_imports,
            lines_between_types: settings.isort.lines_between_types,
            source_type,
            cell_offsets,
        }
    }

    /// E301, E302, E303, E304, E305, E306
    pub(crate) fn check_lines(&self, tokens: &[LexResult], diagnostics: &mut Vec<Diagnostic>) {
        let mut prev_indent_length: Option<usize> = None;
        let mut state = BlankLinesState::default();
        let line_preprocessor =
            LinePreprocessor::new(tokens, self.locator, self.indent_width, self.cell_offsets);

        for logical_line in line_preprocessor {
            // Reset `follows` after a dedent:
            // ```python
            // if True:
            //      import test
            // a = 10
            // ```
            // The `a` statement doesn't follow the `import` statement but the `if` statement.
            if let Some(prev_indent_length) = prev_indent_length {
                if prev_indent_length > logical_line.indent_length {
                    state.follows = Follows::Other;
                }
            }

            state.class_status.update(&logical_line);
            state.fn_status.update(&logical_line);

<<<<<<< HEAD
            if state.is_not_first_logical_line
                // Ignore the first logical line (and any comment preceding it) of each cell in notebooks.
                && !logical_line.is_beginning_of_cell
            {
                self.check_line(&logical_line, &state, prev_indent_length, diagnostics);
            }
=======
            self.check_line(&logical_line, &state, prev_indent_length, diagnostics);
>>>>>>> 92e60264

            match logical_line.kind {
                LogicalLineKind::Class => {
                    if matches!(state.class_status, Status::Outside) {
                        state.class_status = Status::Inside(logical_line.indent_length);
                    }
                    state.follows = Follows::Other;
                }
                LogicalLineKind::Decorator => {
                    state.follows = Follows::Decorator;
                }
                LogicalLineKind::Function => {
                    if matches!(state.fn_status, Status::Outside) {
                        state.fn_status = Status::Inside(logical_line.indent_length);
                    }
                    state.follows = Follows::Def;
                }
                LogicalLineKind::Comment => {}
                LogicalLineKind::Import => {
                    state.follows = Follows::Import;
                }
                LogicalLineKind::FromImport => {
                    state.follows = Follows::FromImport;
                }
                LogicalLineKind::Other => {
                    state.follows = Follows::Other;
                }
            }

            if logical_line.is_docstring {
                state.follows = Follows::Docstring;
            }

            if !logical_line.is_comment_only {
                state.is_not_first_logical_line = true;

                state.last_non_comment_line_end = logical_line.logical_line_end;

                if logical_line.indent_length == 0 {
                    state.previous_unindented_line_kind = Some(logical_line.kind);
                }
            }

            if !logical_line.is_comment_only {
                prev_indent_length = Some(logical_line.indent_length);
            }
        }
    }

    #[allow(clippy::nonminimal_bool)]
    fn check_line(
        &self,
        line: &LogicalLineInfo,
        state: &BlankLinesState,
        prev_indent_length: Option<usize>,
        diagnostics: &mut Vec<Diagnostic>,
    ) {
        if line.preceding_blank_lines == 0
            // Only applies to methods.
            && matches!(line.kind,  LogicalLineKind::Function | LogicalLineKind::Decorator)
            // Allow groups of one-liners.
            && !(matches!(state.follows, Follows::Def) && !matches!(line.last_token, TokenKind::Colon))
            && matches!(state.class_status, Status::Inside(_))
            // The class/parent method's docstring can directly precede the def.
            // Allow following a decorator (if there is an error it will be triggered on the first decorator).
            && !matches!(state.follows, Follows::Docstring | Follows::Decorator)
            // Do not trigger when the def follows an if/while/etc...
            && prev_indent_length.is_some_and(|prev_indent_length| prev_indent_length >= line.indent_length)
            // Blank lines in stub files are only used for grouping. Don't enforce blank lines.
            && !self.source_type.is_stub()
        {
            // E301
            let mut diagnostic = Diagnostic::new(BlankLineBetweenMethods, line.first_token_range);
            diagnostic.set_fix(Fix::safe_edit(Edit::insertion(
                self.stylist.line_ending().to_string(),
                self.locator.line_start(state.last_non_comment_line_end),
            )));

            diagnostics.push(diagnostic);
        }

        // Blank lines in stub files are used to group definitions. Don't enforce blank lines.
        let max_lines_level = if self.source_type.is_stub() {
            1
        } else {
            if line.indent_length == 0 {
                BLANK_LINES_TOP_LEVEL
            } else {
                BLANK_LINES_NESTED_LEVEL
            }
        };

        let expected_blank_lines_before_definition = if line.indent_length == 0 {
            // Mimic the isort rules for the number of blank lines before classes and functions
            if state.follows.is_any_import() {
                // Fallback to the default if the value is too large for an u32 or if it is negative.
                // A negative value means that isort should determine the blank lines automatically.
                // `isort` defaults to 2 if before a class or function definition (except in stubs where it is one) and 1 otherwise.
                // Defaulting to 2 (or 1 in stubs) here is correct because the variable is only used when testing the
                // blank lines before a class or function definition.
                u32::try_from(self.lines_after_imports).unwrap_or(max_lines_level)
            } else {
                max_lines_level
            }
        } else {
            max_lines_level
        };

        if line.preceding_blank_lines < expected_blank_lines_before_definition
            // Allow following a decorator (if there is an error it will be triggered on the first decorator).
            && !matches!(state.follows, Follows::Decorator)
            // Allow groups of one-liners.
            && !(matches!(state.follows, Follows::Def) && !matches!(line.last_token, TokenKind::Colon))
            // Only trigger on non-indented classes and functions (for example functions within an if are ignored)
            && line.indent_length == 0
            // Only apply to functions or classes.
            && line.kind.is_class_function_or_decorator()
            // Blank lines in stub files are used to group definitions. Don't enforce blank lines.
            && !self.source_type.is_stub()
            // Do not expect blank lines before the first logical line.
            && state.is_not_first_logical_line
        {
            // E302
            let mut diagnostic = Diagnostic::new(
                BlankLinesTopLevel {
                    actual_blank_lines: line.preceding_blank_lines.count(),
                    expected_blank_lines: expected_blank_lines_before_definition,
                },
                line.first_token_range,
            );

            if let Some(blank_lines_range) = line.blank_lines.range() {
                diagnostic.set_fix(Fix::safe_edit(Edit::range_replacement(
                    self.stylist
                        .line_ending()
                        .repeat(expected_blank_lines_before_definition as usize),
                    blank_lines_range,
                )));
            } else {
                diagnostic.set_fix(Fix::safe_edit(Edit::insertion(
                    self.stylist
                        .line_ending()
                        .repeat(expected_blank_lines_before_definition as usize),
                    self.locator.line_start(state.last_non_comment_line_end),
                )));
            }

            diagnostics.push(diagnostic);
        }

        // If between `import` and `from .. import ..` or the other way round,
        // allow up to `lines_between_types` newlines for isort compatibility.
        // We let `isort` remove extra blank lines when the imports belong
        // to different sections.
        let max_blank_lines = if matches!(
            (line.kind, state.follows),
            (LogicalLineKind::Import, Follows::FromImport)
                | (LogicalLineKind::FromImport, Follows::Import)
        ) {
            max_lines_level.max(u32::try_from(self.lines_between_types).unwrap_or(u32::MAX))
        } else {
            expected_blank_lines_before_definition
        };

        if line.blank_lines > max_blank_lines {
            // E303
            let mut diagnostic = Diagnostic::new(
                TooManyBlankLines {
                    actual_blank_lines: line.blank_lines.count(),
                },
                line.first_token_range,
            );

            if let Some(blank_lines_range) = line.blank_lines.range() {
                if max_blank_lines == 0 {
                    diagnostic.set_fix(Fix::safe_edit(Edit::range_deletion(blank_lines_range)));
                } else {
                    diagnostic.set_fix(Fix::safe_edit(Edit::range_replacement(
                        self.stylist.line_ending().repeat(max_blank_lines as usize),
                        blank_lines_range,
                    )));
                }
            }

            diagnostics.push(diagnostic);
        }

        if matches!(state.follows, Follows::Decorator)
            && !line.is_comment_only
            && line.preceding_blank_lines > 0
        {
            // E304
            let mut diagnostic = Diagnostic::new(
                BlankLineAfterDecorator {
                    actual_blank_lines: line.preceding_blank_lines.count(),
                },
                line.first_token_range,
            );

            // Get all the lines between the last decorator line (included) and the current line (included).
            // Then remove all blank lines.
            let trivia_range = TextRange::new(
                state.last_non_comment_line_end,
                self.locator.line_start(line.first_token_range.start()),
            );
            let trivia_text = self.locator.slice(trivia_range);
            let mut trivia_without_blank_lines = trivia_text
                .universal_newlines()
                .filter_map(|line| (!line.trim_whitespace().is_empty()).then_some(line.as_str()))
                .join(&self.stylist.line_ending());

            let fix = if trivia_without_blank_lines.is_empty() {
                Fix::safe_edit(Edit::range_deletion(trivia_range))
            } else {
                trivia_without_blank_lines.push_str(&self.stylist.line_ending());
                Fix::safe_edit(Edit::range_replacement(
                    trivia_without_blank_lines,
                    trivia_range,
                ))
            };

            diagnostic.set_fix(fix);

            diagnostics.push(diagnostic);
        }

        if line.preceding_blank_lines < BLANK_LINES_TOP_LEVEL
            && state
                .previous_unindented_line_kind
                .is_some_and(LogicalLineKind::is_class_function_or_decorator)
            && line.indent_length == 0
            && !line.is_comment_only
            && !line.kind.is_class_function_or_decorator()
            // Blank lines in stub files are used for grouping, don't enforce blank lines.
            && !self.source_type.is_stub()
        {
            // E305
            let mut diagnostic = Diagnostic::new(
                BlankLinesAfterFunctionOrClass {
                    actual_blank_lines: line.preceding_blank_lines.count(),
                },
                line.first_token_range,
            );

            if let Some(blank_lines_range) = line.blank_lines.range() {
                diagnostic.set_fix(Fix::safe_edit(Edit::range_replacement(
                    self.stylist
                        .line_ending()
                        .repeat(BLANK_LINES_TOP_LEVEL as usize),
                    blank_lines_range,
                )));
            } else {
                diagnostic.set_fix(Fix::safe_edit(Edit::insertion(
                    self.stylist
                        .line_ending()
                        .repeat(BLANK_LINES_TOP_LEVEL as usize),
                    self.locator.line_start(line.first_token_range.start()),
                )));
            }

            diagnostics.push(diagnostic);
        }

        if line.preceding_blank_lines == 0
            // Only apply to nested functions.
            && matches!(state.fn_status, Status::Inside(_))
            && line.kind.is_class_function_or_decorator()
            // Allow following a decorator (if there is an error it will be triggered on the first decorator).
            && !matches!(state.follows, Follows::Decorator)
            // The class's docstring can directly precede the first function.
            && !matches!(state.follows, Follows::Docstring)
            // Do not trigger when the def/class follows an "indenting token" (if/while/etc...).
            && prev_indent_length.is_some_and(|prev_indent_length| prev_indent_length >= line.indent_length)
            // Allow groups of one-liners.
            && !(matches!(state.follows, Follows::Def) && line.last_token != TokenKind::Colon)
            // Blank lines in stub files are only used for grouping. Don't enforce blank lines.
            && !self.source_type.is_stub()
        {
            // E306
            let mut diagnostic =
                Diagnostic::new(BlankLinesBeforeNestedDefinition, line.first_token_range);

            diagnostic.set_fix(Fix::safe_edit(Edit::insertion(
                self.stylist.line_ending().to_string(),
                self.locator.line_start(line.first_token_range.start()),
            )));

            diagnostics.push(diagnostic);
        }
    }
}

#[derive(Clone, Debug, Default)]
struct BlankLinesState {
    follows: Follows,
    fn_status: Status,
    class_status: Status,
    /// First line that is not a comment.
    is_not_first_logical_line: bool,
    /// Used for the fix in case a comment separates two non-comment logical lines to make the comment "stick"
    /// to the second line instead of the first.
    last_non_comment_line_end: TextSize,
    previous_unindented_line_kind: Option<LogicalLineKind>,
}

#[derive(Copy, Clone, Debug)]
enum LogicalLineKind {
    /// The clause header of a class definition
    Class,
    /// A decorator
    Decorator,
    /// The clause header of a function
    Function,
    /// A comment only line
    Comment,
    /// An import statement
    Import,
    /// A from.. import statement
    FromImport,
    /// Any other statement or clause header
    Other,
}

impl LogicalLineKind {
    fn is_class_function_or_decorator(self) -> bool {
        matches!(
            self,
            LogicalLineKind::Class | LogicalLineKind::Function | LogicalLineKind::Decorator
        )
    }
}<|MERGE_RESOLUTION|>--- conflicted
+++ resolved
@@ -726,16 +726,10 @@
             state.class_status.update(&logical_line);
             state.fn_status.update(&logical_line);
 
-<<<<<<< HEAD
-            if state.is_not_first_logical_line
-                // Ignore the first logical line (and any comment preceding it) of each cell in notebooks.
-                && !logical_line.is_beginning_of_cell
-            {
+            // Ignore the first logical line (and any comment preceding it) of each cell in notebooks.
+            if !logical_line.is_beginning_of_cell {
                 self.check_line(&logical_line, &state, prev_indent_length, diagnostics);
             }
-=======
-            self.check_line(&logical_line, &state, prev_indent_length, diagnostics);
->>>>>>> 92e60264
 
             match logical_line.kind {
                 LogicalLineKind::Class => {
