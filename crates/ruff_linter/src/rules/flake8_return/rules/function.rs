use std::ops::Add;

use anyhow::Result;

use ruff_macros::{ViolationMetadata, derive_message_formats};
use ruff_python_ast::helpers::{is_const_false, is_const_true};
use ruff_python_ast::stmt_if::elif_else_range;
use ruff_python_ast::visitor::Visitor;
use ruff_python_ast::whitespace::indentation;
use ruff_python_ast::{self as ast, Decorator, ElifElseClause, Expr, Stmt};
use ruff_python_semantic::SemanticModel;
use ruff_python_semantic::analyze::visibility::is_property;
use ruff_python_trivia::{SimpleTokenKind, SimpleTokenizer, is_python_whitespace};
use ruff_source_file::LineRanges;
use ruff_text_size::{Ranged, TextRange, TextSize};

use crate::checkers::ast::Checker;
use crate::fix::edits;
use crate::fix::edits::adjust_indentation;
use crate::preview::is_only_add_return_none_at_end_enabled;
use crate::registry::Rule;
use crate::rules::flake8_return::helpers::end_of_last_statement;
use crate::{AlwaysFixableViolation, FixAvailability, Violation};
use crate::{Edit, Fix};

use super::super::branch::Branch;
use super::super::helpers::result_exists;
use super::super::visitor::{ReturnVisitor, Stack};

/// ## What it does
/// Checks for the presence of a `return None` statement when `None` is the only
/// possible return value.
///
/// ## Why is this bad?
/// Python implicitly assumes `return None` if an explicit `return` value is
/// omitted. Therefore, explicitly returning `None` is redundant and should be
/// avoided when it is the only possible `return` value across all code paths
/// in a given function.
///
/// ## Example
/// ```python
/// def foo(bar):
///     if not bar:
///         return
///     return None
/// ```
///
/// Use instead:
/// ```python
/// def foo(bar):
///     if not bar:
///         return
///     return
/// ```
#[derive(ViolationMetadata)]
pub(crate) struct UnnecessaryReturnNone;

impl AlwaysFixableViolation for UnnecessaryReturnNone {
    #[derive_message_formats]
    fn message(&self) -> String {
        "Do not explicitly `return None` in function if it is the only possible return value"
            .to_string()
    }

    fn fix_title(&self) -> String {
        "Remove explicit `return None`".to_string()
    }
}

/// ## What it does
/// Checks for the presence of a `return` statement with no explicit value,
/// for functions that return non-`None` values elsewhere.
///
/// ## Why is this bad?
/// Including a `return` statement with no explicit value can cause confusion
/// when other `return` statements in the function return non-`None` values.
/// Python implicitly assumes return `None` if no other return value is present.
/// Adding an explicit `return None` can make the code more readable by clarifying
/// intent.
///
/// ## Example
/// ```python
/// def foo(bar):
///     if not bar:
///         return
///     return 1
/// ```
///
/// Use instead:
/// ```python
/// def foo(bar):
///     if not bar:
///         return None
///     return 1
/// ```
#[derive(ViolationMetadata)]
pub(crate) struct ImplicitReturnValue;

impl AlwaysFixableViolation for ImplicitReturnValue {
    #[derive_message_formats]
    fn message(&self) -> String {
        "Do not implicitly `return None` in function able to return non-`None` value".to_string()
    }

    fn fix_title(&self) -> String {
        "Add explicit `None` return value".to_string()
    }
}

/// ## What it does
/// Checks for missing explicit `return` statements at the end of functions
/// that can return non-`None` values.
///
/// ## Why is this bad?
/// The lack of an explicit `return` statement at the end of a function that
/// can return non-`None` values can cause confusion. Python implicitly returns
/// `None` if no other return value is present. Adding an explicit
/// `return None` can make the code more readable by clarifying intent.
///
/// ## Example
/// ```python
/// def foo(bar):
///     if not bar:
///         return 1
/// ```
///
/// Use instead:
/// ```python
/// def foo(bar):
///     if not bar:
///         return 1
///     return None
/// ```
#[derive(ViolationMetadata)]
pub(crate) struct ImplicitReturn;

impl AlwaysFixableViolation for ImplicitReturn {
    #[derive_message_formats]
    fn message(&self) -> String {
        "Missing explicit `return` at the end of function able to return non-`None` value"
            .to_string()
    }

    fn fix_title(&self) -> String {
        "Add explicit `return` statement".to_string()
    }
}

/// ## What it does
/// Checks for variable assignments that immediately precede a `return` of the
/// assigned variable.
///
/// ## Why is this bad?
/// The variable assignment is not necessary, as the value can be returned
/// directly.
///
/// ## Example
/// ```python
/// def foo():
///     bar = 1
///     return bar
/// ```
///
/// Use instead:
/// ```python
/// def foo():
///     return 1
/// ```
#[derive(ViolationMetadata)]
pub(crate) struct UnnecessaryAssign {
    name: String,
}

impl AlwaysFixableViolation for UnnecessaryAssign {
    #[derive_message_formats]
    fn message(&self) -> String {
        let UnnecessaryAssign { name } = self;
        format!("Unnecessary assignment to `{name}` before `return` statement")
    }

    fn fix_title(&self) -> String {
        "Remove unnecessary assignment".to_string()
    }
}

/// ## What it does
/// Checks for `else` statements with a `return` statement in the preceding
/// `if` block.
///
/// ## Why is this bad?
/// The `else` statement is not needed as the `return` statement will always
/// break out of the enclosing function. Removing the `else` will reduce
/// nesting and make the code more readable.
///
/// ## Example
/// ```python
/// def foo(bar, baz):
///     if bar:
///         return 1
///     else:
///         return baz
/// ```
///
/// Use instead:
/// ```python
/// def foo(bar, baz):
///     if bar:
///         return 1
///     return baz
/// ```
#[derive(ViolationMetadata)]
pub(crate) struct SuperfluousElseReturn {
    branch: Branch,
}

impl Violation for SuperfluousElseReturn {
    const FIX_AVAILABILITY: FixAvailability = FixAvailability::Sometimes;
    #[derive_message_formats]
    fn message(&self) -> String {
        let SuperfluousElseReturn { branch } = self;
        format!("Unnecessary `{branch}` after `return` statement")
    }

    fn fix_title(&self) -> Option<String> {
        let SuperfluousElseReturn { branch } = self;
        Some(format!("Remove unnecessary `{branch}`"))
    }
}

/// ## What it does
/// Checks for `else` statements with a `raise` statement in the preceding `if`
/// block.
///
/// ## Why is this bad?
/// The `else` statement is not needed as the `raise` statement will always
/// break out of the current scope. Removing the `else` will reduce nesting
/// and make the code more readable.
///
/// ## Example
/// ```python
/// def foo(bar, baz):
///     if bar == "Specific Error":
///         raise Exception(bar)
///     else:
///         raise Exception(baz)
/// ```
///
/// Use instead:
/// ```python
/// def foo(bar, baz):
///     if bar == "Specific Error":
///         raise Exception(bar)
///     raise Exception(baz)
/// ```
#[derive(ViolationMetadata)]
pub(crate) struct SuperfluousElseRaise {
    branch: Branch,
}

impl Violation for SuperfluousElseRaise {
    const FIX_AVAILABILITY: FixAvailability = FixAvailability::Sometimes;
    #[derive_message_formats]
    fn message(&self) -> String {
        let SuperfluousElseRaise { branch } = self;
        format!("Unnecessary `{branch}` after `raise` statement")
    }

    fn fix_title(&self) -> Option<String> {
        let SuperfluousElseRaise { branch } = self;
        Some(format!("Remove unnecessary `{branch}`"))
    }
}

/// ## What it does
/// Checks for `else` statements with a `continue` statement in the preceding
/// `if` block.
///
/// ## Why is this bad?
/// The `else` statement is not needed, as the `continue` statement will always
/// continue onto the next iteration of a loop. Removing the `else` will reduce
/// nesting and make the code more readable.
///
/// ## Example
/// ```python
/// def foo(bar, baz):
///     for i in bar:
///         if i < baz:
///             continue
///         else:
///             x = 0
/// ```
///
/// Use instead:
/// ```python
/// def foo(bar, baz):
///     for i in bar:
///         if i < baz:
///             continue
///         x = 0
/// ```
#[derive(ViolationMetadata)]
pub(crate) struct SuperfluousElseContinue {
    branch: Branch,
}

impl Violation for SuperfluousElseContinue {
    const FIX_AVAILABILITY: FixAvailability = FixAvailability::Sometimes;
    #[derive_message_formats]
    fn message(&self) -> String {
        let SuperfluousElseContinue { branch } = self;
        format!("Unnecessary `{branch}` after `continue` statement")
    }

    fn fix_title(&self) -> Option<String> {
        let SuperfluousElseContinue { branch } = self;
        Some(format!("Remove unnecessary `{branch}`"))
    }
}

/// ## What it does
/// Checks for `else` statements with a `break` statement in the preceding `if`
/// block.
///
/// ## Why is this bad?
/// The `else` statement is not needed, as the `break` statement will always
/// break out of the loop. Removing the `else` will reduce nesting and make the
/// code more readable.
///
/// ## Example
/// ```python
/// def foo(bar, baz):
///     for i in bar:
///         if i > baz:
///             break
///         else:
///             x = 0
/// ```
///
/// Use instead:
/// ```python
/// def foo(bar, baz):
///     for i in bar:
///         if i > baz:
///             break
///         x = 0
/// ```
#[derive(ViolationMetadata)]
pub(crate) struct SuperfluousElseBreak {
    branch: Branch,
}

impl Violation for SuperfluousElseBreak {
    const FIX_AVAILABILITY: FixAvailability = FixAvailability::Sometimes;
    #[derive_message_formats]
    fn message(&self) -> String {
        let SuperfluousElseBreak { branch } = self;
        format!("Unnecessary `{branch}` after `break` statement")
    }

    fn fix_title(&self) -> Option<String> {
        let SuperfluousElseBreak { branch } = self;
        Some(format!("Remove unnecessary `{branch}`"))
    }
}

/// RET501
fn unnecessary_return_none(checker: &Checker, decorator_list: &[Decorator], stack: &Stack) {
    for stmt in &stack.returns {
        let Some(expr) = stmt.value.as_deref() else {
            continue;
        };
        if !expr.is_none_literal_expr() {
            continue;
        }

        // Skip property functions
        if is_property(
            decorator_list,
            checker.settings.pydocstyle.property_decorators(),
            checker.semantic(),
        ) {
            return;
        }

        let mut diagnostic = checker.report_diagnostic(UnnecessaryReturnNone, stmt.range());
        diagnostic.set_fix(Fix::safe_edit(Edit::range_replacement(
            "return".to_string(),
            stmt.range(),
        )));
    }
}

/// RET502
fn implicit_return_value(checker: &Checker, stack: &Stack) {
    for stmt in &stack.returns {
        if stmt.value.is_some() {
            continue;
        }
        let mut diagnostic = checker.report_diagnostic(ImplicitReturnValue, stmt.range());
        diagnostic.set_fix(Fix::safe_edit(Edit::range_replacement(
            "return None".to_string(),
            stmt.range(),
        )));
    }
}

/// Return `true` if the `func` appears to be non-returning.
fn is_noreturn_func(func: &Expr, semantic: &SemanticModel) -> bool {
    // First, look for known functions that never return from the standard library and popular
    // libraries.
    if semantic
        .resolve_qualified_name(func)
        .is_some_and(|qualified_name| {
            matches!(
                qualified_name.segments(),
                ["" | "builtins" | "sys" | "_thread" | "pytest", "exit"]
                    | ["" | "builtins", "quit"]
                    | ["os" | "posix", "_exit" | "abort"]
                    | ["_winapi", "ExitProcess"]
                    | ["pytest", "fail" | "skip" | "xfail"]
            ) || semantic.match_typing_qualified_name(&qualified_name, "assert_never")
        })
    {
        return true;
    }

    // Second, look for `NoReturn` annotations on the return type.
    let Some(func_binding) = semantic.lookup_attribute(func) else {
        return false;
    };
    let Some(node_id) = semantic.binding(func_binding).source else {
        return false;
    };

    let Stmt::FunctionDef(ast::StmtFunctionDef { returns, .. }) = semantic.statement(node_id)
    else {
        return false;
    };

    let Some(returns) = returns.as_ref() else {
        return false;
    };

    let Some(qualified_name) = semantic.resolve_qualified_name(returns) else {
        return false;
    };

    semantic.match_typing_qualified_name(&qualified_name, "NoReturn")
        || semantic.match_typing_qualified_name(&qualified_name, "Never")
}

fn add_return_none(checker: &Checker, stmt: &Stmt, range: TextRange) {
    let mut diagnostic = checker.report_diagnostic(ImplicitReturn, range);
    if let Some(indent) = indentation(checker.source(), stmt) {
        let mut content = String::new();
        content.push_str(checker.stylist().line_ending().as_str());
        content.push_str(indent);
        content.push_str("return None");
        diagnostic.set_fix(Fix::unsafe_edit(Edit::insertion(
            content,
            end_of_last_statement(stmt, checker.locator()),
        )));
    }
}

/// Returns a list of all implicit returns in the given statement.
///
/// Note: The function should be refactored to `has_implicit_return` with an early return (when seeing the first implicit return)
/// when removing the preview gating.
fn implicit_returns<'a>(checker: &Checker, stmt: &'a Stmt) -> Vec<&'a Stmt> {
    match stmt {
        Stmt::If(ast::StmtIf {
            body,
            elif_else_clauses,
            ..
        }) => {
            let mut implicit_stmts = body
                .last()
                .map(|last| implicit_returns(checker, last))
                .unwrap_or_default();

            for clause in elif_else_clauses {
                implicit_stmts.extend(
                    clause
                        .body
                        .last()
                        .iter()
                        .flat_map(|last| implicit_returns(checker, last)),
                );
            }

            // Check if we don't have an else clause
            if matches!(
                elif_else_clauses.last(),
                None | Some(ast::ElifElseClause { test: Some(_), .. })
            ) {
                implicit_stmts.push(stmt);
            }
            implicit_stmts
        }
        Stmt::Assert(ast::StmtAssert { test, .. }) if is_const_false(test) => vec![],
        Stmt::While(ast::StmtWhile { test, .. }) if is_const_true(test) => vec![],
        Stmt::For(ast::StmtFor { orelse, .. }) | Stmt::While(ast::StmtWhile { orelse, .. }) => {
            if let Some(last_stmt) = orelse.last() {
                implicit_returns(checker, last_stmt)
            } else {
                vec![stmt]
            }
        }
        Stmt::Match(ast::StmtMatch { cases, .. }) => {
            let mut implicit_stmts = vec![];
            for case in cases {
                implicit_stmts.extend(
                    case.body
                        .last()
                        .into_iter()
                        .flat_map(|last_stmt| implicit_returns(checker, last_stmt)),
                );
            }
            implicit_stmts
        }
        Stmt::With(ast::StmtWith { body, .. }) => body
            .last()
            .map(|last_stmt| implicit_returns(checker, last_stmt))
            .unwrap_or_default(),
        Stmt::Return(_) | Stmt::Raise(_) | Stmt::Try(_) => vec![],
        Stmt::Expr(ast::StmtExpr { value, .. })
            if matches!(
                value.as_ref(),
                Expr::Call(ast::ExprCall { func, ..  })
                    if is_noreturn_func(func, checker.semantic())
            ) =>
        {
            vec![]
        }
        _ => {
            vec![stmt]
        }
    }
}

/// RET503
fn implicit_return(checker: &Checker, function_def: &ast::StmtFunctionDef, stmt: &Stmt) {
    let implicit_stmts = implicit_returns(checker, stmt);

    if implicit_stmts.is_empty() {
        return;
    }

    if is_only_add_return_none_at_end_enabled(checker.settings) {
        add_return_none(checker, stmt, function_def.range());
    } else {
        for implicit_stmt in implicit_stmts {
            add_return_none(checker, implicit_stmt, implicit_stmt.range());
        }
    }
}

/// RET504
pub(crate) fn unnecessary_assign(checker: &Checker, function_stmt: &Stmt) {
    let Stmt::FunctionDef(function_def) = function_stmt else {
        unreachable!();
    };
    let Some(stack) = create_stack(checker, function_def) else {
        return;
    };

    if !result_exists(&stack.returns) {
        return;
    }

    for (assign, return_, stmt) in &stack.assignment_return {
        // Identify, e.g., `return x`.
        let Some(value) = return_.value.as_ref() else {
            continue;
        };

        let Expr::Name(ast::ExprName {
            id: returned_id, ..
        }) = value.as_ref()
        else {
            continue;
        };

        // Identify, e.g., `x = 1`.
        if assign.targets.len() > 1 {
            continue;
        }

        let Some(target) = assign.targets.first() else {
            continue;
        };

        let Expr::Name(ast::ExprName {
            id: assigned_id, ..
        }) = target
        else {
            continue;
        };

        if returned_id != assigned_id {
            continue;
        }

        // Ignore variables that have an annotation defined elsewhere.
        if stack.annotations.contains(assigned_id.as_str()) {
            continue;
        }

        // Ignore `nonlocal` and `global` variables.
        if stack.non_locals.contains(assigned_id.as_str()) {
            continue;
        }

<<<<<<< HEAD
        let Some(assigned_binding) = checker
            .semantic()
            .bindings
            .iter()
            .filter(|binding| binding.kind.is_assignment())
            .find(|binding| binding.name(checker.source()) == assigned_id.as_str())
        else {
            continue;
        };
        // Check if there's any reference made to `assigned_binding` in another scope, e.g, nested
        // functions. If there is, ignore them.
        if assigned_binding
            .references()
            .map(|reference_id| checker.semantic().reference(reference_id))
            .any(|reference| reference.scope_id() != assigned_binding.scope)
        {
            continue;
        }

        let mut diagnostic = Diagnostic::new(
=======
        let mut diagnostic = checker.report_diagnostic(
>>>>>>> e6778637
            UnnecessaryAssign {
                name: assigned_id.to_string(),
            },
            value.range(),
        );
        diagnostic.try_set_fix(|| {
            // Delete the `return` statement. There's no need to treat this as an isolated
            // edit, since we're editing the preceding statement, so no conflicting edit would
            // be allowed to remove that preceding statement.
            let delete_return =
                edits::delete_stmt(stmt, None, checker.locator(), checker.indexer());

            // Replace the `x = 1` statement with `return 1`.
            let content = checker.locator().slice(assign);
            let equals_index = content
                .find('=')
                .ok_or(anyhow::anyhow!("expected '=' in assignment statement"))?;
            let after_equals = equals_index + 1;

            let replace_assign = Edit::range_replacement(
                // If necessary, add whitespace after the `return` keyword.
                // Ex) Convert `x=y` to `return y` (instead of `returny`).
                if content[after_equals..]
                    .chars()
                    .next()
                    .is_some_and(is_python_whitespace)
                {
                    "return".to_string()
                } else {
                    "return ".to_string()
                },
                // Replace from the start of the assignment statement to the end of the equals
                // sign.
                TextRange::new(
                    assign.start(),
                    assign
                        .range()
                        .start()
                        .add(TextSize::try_from(after_equals)?),
                ),
            );

            Ok(Fix::unsafe_edits(replace_assign, [delete_return]))
        });
    }
}

/// RET505, RET506, RET507, RET508
fn superfluous_else_node(
    checker: &Checker,
    if_elif_body: &[Stmt],
    elif_else: &ElifElseClause,
) -> bool {
    let branch = if elif_else.test.is_some() {
        Branch::Elif
    } else {
        Branch::Else
    };
    let range = elif_else_range(elif_else, checker.locator().contents())
        .unwrap_or_else(|| elif_else.range());
    for child in if_elif_body {
        let diagnostic = if child.is_return_stmt() {
            checker.report_diagnostic_if_enabled(SuperfluousElseReturn { branch }, range)
        } else if child.is_break_stmt() {
            checker.report_diagnostic_if_enabled(SuperfluousElseBreak { branch }, range)
        } else if child.is_raise_stmt() {
            checker.report_diagnostic_if_enabled(SuperfluousElseRaise { branch }, range)
        } else if child.is_continue_stmt() {
            checker.report_diagnostic_if_enabled(SuperfluousElseContinue { branch }, range)
        } else {
            continue;
        };
        if let Some(mut d) = diagnostic {
            d.try_set_fix(|| remove_else(checker, elif_else));
        }
        return true;
    }
    false
}

/// RET505, RET506, RET507, RET508
fn superfluous_elif_else(checker: &Checker, stack: &Stack) {
    for (if_elif_body, elif_else) in &stack.elifs_elses {
        superfluous_else_node(checker, if_elif_body, elif_else);
    }
}

fn create_stack<'a>(
    checker: &'a Checker,
    function_def: &'a ast::StmtFunctionDef,
) -> Option<Stack<'a>> {
    let ast::StmtFunctionDef { body, .. } = function_def;

    // Find the last statement in the function.
    let Some(last_stmt) = body.last() else {
        // Skip empty functions.
        return None;
    };

    // Skip functions that consist of a single return statement.
    if body.len() == 1 && matches!(last_stmt, Stmt::Return(_)) {
        return None;
    }

    // Traverse the function body, to collect the stack.
    let stack = {
        let mut visitor = ReturnVisitor::new(checker.semantic());
        for stmt in body {
            visitor.visit_stmt(stmt);
        }
        visitor.stack
    };

    // Avoid false positives for generators.
    if stack.is_generator {
        return None;
    }

    Some(stack)
}

/// Run all checks from the `flake8-return` plugin, but `RET504` which is ran
/// after the semantic model is fully built.
pub(crate) fn function(checker: &Checker, function_def: &ast::StmtFunctionDef) {
    let ast::StmtFunctionDef {
        decorator_list,
        returns,
        body,
        ..
    } = function_def;

    let Some(stack) = create_stack(checker, function_def) else {
        return;
    };

    // SAFETY: `create_stack` checks if the function has the last statement.
    let last_stmt = body.last().unwrap();

    if checker.any_enabled(&[
        Rule::SuperfluousElseReturn,
        Rule::SuperfluousElseRaise,
        Rule::SuperfluousElseContinue,
        Rule::SuperfluousElseBreak,
    ]) {
        superfluous_elif_else(checker, &stack);
    }

    // Skip any functions without return statements.
    if stack.returns.is_empty() {
        return;
    }

    // If we have at least one non-`None` return...
    if result_exists(&stack.returns) {
        if checker.enabled(Rule::ImplicitReturnValue) {
            implicit_return_value(checker, &stack);
        }
        if checker.enabled(Rule::ImplicitReturn) {
            implicit_return(checker, function_def, last_stmt);
        }
    } else {
        if checker.enabled(Rule::UnnecessaryReturnNone) {
            // Skip functions that have a return annotation that is not `None`.
            if returns.as_deref().is_none_or(Expr::is_none_literal_expr) {
                unnecessary_return_none(checker, decorator_list, &stack);
            }
        }
    }
}

/// Generate a [`Fix`] to remove an `else` or `elif` clause.
fn remove_else(checker: &Checker, elif_else: &ElifElseClause) -> Result<Fix> {
    let locator = checker.locator();
    let indexer = checker.indexer();
    let stylist = checker.stylist();

    if elif_else.test.is_some() {
        // Ex) `elif` -> `if`
        Ok(Fix::safe_edit(Edit::deletion(
            elif_else.start(),
            elif_else.start() + TextSize::from(2),
        )))
    } else {
        // the start of the line where the `else`` is
        let else_line_start = locator.line_start(elif_else.start());

        // making a tokenizer to find the Colon for the `else`, not always on the same line!
        let mut else_line_tokenizer =
            SimpleTokenizer::starts_at(elif_else.start(), locator.contents());

        // find the Colon for the `else`
        let Some(else_colon) =
            else_line_tokenizer.find(|token| token.kind == SimpleTokenKind::Colon)
        else {
            return Err(anyhow::anyhow!("Cannot find `:` in `else` statement"));
        };

        // get the indentation of the `else`, since that is the indent level we want to end with
        let Some(desired_indentation) = indentation(locator.contents(), elif_else) else {
            return Err(anyhow::anyhow!("Compound statement cannot be inlined"));
        };

        // If the statement is on the same line as the `else`, just remove the `else: `.
        // Ex) `else: return True` -> `return True`
        if let Some(first) = elif_else.body.first() {
            if indexer.preceded_by_multi_statement_line(first, locator.contents()) {
                return Ok(Fix::safe_edit(Edit::deletion(
                    elif_else.start(),
                    first.start(),
                )));
            }
        }

        // we're deleting the `else`, and it's Colon, and the rest of the line(s) they're on,
        // so here we get the last position of the line the Colon is on
        let else_colon_end = locator.full_line_end(else_colon.end());

        // if there is a comment on the same line as the Colon, let's keep it
        // and give it the proper indentation once we unindent it
        let else_comment_after_colon = else_line_tokenizer
            .find(|token| token.kind.is_comment())
            .and_then(|token| {
                if token.kind == SimpleTokenKind::Comment && token.start() < else_colon_end {
                    return Some(format!(
                        "{desired_indentation}{}{}",
                        locator.slice(token),
                        stylist.line_ending().as_str(),
                    ));
                }
                None
            })
            .unwrap_or(String::new());

        let indented = adjust_indentation(
            TextRange::new(else_colon_end, elif_else.end()),
            desired_indentation,
            locator,
            indexer,
            stylist,
        )?;

        Ok(Fix::safe_edit(Edit::replacement(
            format!("{else_comment_after_colon}{indented}"),
            else_line_start,
            elif_else.end(),
        )))
    }
}<|MERGE_RESOLUTION|>--- conflicted
+++ resolved
@@ -612,7 +612,6 @@
             continue;
         }
 
-<<<<<<< HEAD
         let Some(assigned_binding) = checker
             .semantic()
             .bindings
@@ -632,10 +631,7 @@
             continue;
         }
 
-        let mut diagnostic = Diagnostic::new(
-=======
         let mut diagnostic = checker.report_diagnostic(
->>>>>>> e6778637
             UnnecessaryAssign {
                 name: assigned_id.to_string(),
             },
