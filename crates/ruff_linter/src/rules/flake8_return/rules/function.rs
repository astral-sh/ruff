use anyhow::Result;

use ruff_diagnostics::Applicability;
use ruff_macros::{ViolationMetadata, derive_message_formats};
use ruff_python_ast::helpers::{is_const_false, is_const_true};
use ruff_python_ast::stmt_if::elif_else_range;
use ruff_python_ast::visitor::Visitor;
use ruff_python_ast::whitespace::indentation;
use ruff_python_ast::{self as ast, Decorator, ElifElseClause, Expr, Stmt};
use ruff_python_parser::TokenKind;
use ruff_python_semantic::SemanticModel;
use ruff_python_semantic::analyze::visibility::is_property;
use ruff_python_trivia::{SimpleTokenKind, SimpleTokenizer, is_python_whitespace};
use ruff_source_file::LineRanges;
use ruff_text_size::{Ranged, TextRange, TextSize};

use crate::checkers::ast::Checker;
use crate::fix::edits;
use crate::fix::edits::adjust_indentation;
use crate::registry::Rule;
use crate::rules::flake8_return::helpers::end_of_last_statement;
use crate::{AlwaysFixableViolation, FixAvailability, Violation};
use crate::{Edit, Fix};

use crate::rules::flake8_return::branch::Branch;
use crate::rules::flake8_return::helpers::result_exists;
use crate::rules::flake8_return::visitor::{ReturnVisitor, Stack};

/// ## What it does
/// Checks for the presence of a `return None` statement when `None` is the only
/// possible return value.
///
/// ## Why is this bad?
/// Python implicitly assumes `return None` if an explicit `return` value is
/// omitted. Therefore, explicitly returning `None` is redundant and should be
/// avoided when it is the only possible `return` value across all code paths
/// in a given function.
///
/// ## Example
/// ```python
/// def foo(bar):
///     if not bar:
///         return
///     return None
/// ```
///
/// Use instead:
/// ```python
/// def foo(bar):
///     if not bar:
///         return
///     return
/// ```
///
/// ## Fix safety
/// This rule's fix is marked as unsafe for cases in which comments would be
/// dropped from the `return` statement.
#[derive(ViolationMetadata)]
pub(crate) struct UnnecessaryReturnNone;

impl AlwaysFixableViolation for UnnecessaryReturnNone {
    #[derive_message_formats]
    fn message(&self) -> String {
        "Do not explicitly `return None` in function if it is the only possible return value"
            .to_string()
    }

    fn fix_title(&self) -> String {
        "Remove explicit `return None`".to_string()
    }
}

/// ## What it does
/// Checks for the presence of a `return` statement with no explicit value,
/// for functions that return non-`None` values elsewhere.
///
/// ## Why is this bad?
/// Including a `return` statement with no explicit value can cause confusion
/// when other `return` statements in the function return non-`None` values.
/// Python implicitly assumes return `None` if no other return value is present.
/// Adding an explicit `return None` can make the code more readable by clarifying
/// intent.
///
/// ## Example
/// ```python
/// def foo(bar):
///     if not bar:
///         return
///     return 1
/// ```
///
/// Use instead:
/// ```python
/// def foo(bar):
///     if not bar:
///         return None
///     return 1
/// ```
#[derive(ViolationMetadata)]
pub(crate) struct ImplicitReturnValue;

impl AlwaysFixableViolation for ImplicitReturnValue {
    #[derive_message_formats]
    fn message(&self) -> String {
        "Do not implicitly `return None` in function able to return non-`None` value".to_string()
    }

    fn fix_title(&self) -> String {
        "Add explicit `None` return value".to_string()
    }
}

/// ## What it does
/// Checks for missing explicit `return` statements at the end of functions
/// that can return non-`None` values.
///
/// ## Why is this bad?
/// The lack of an explicit `return` statement at the end of a function that
/// can return non-`None` values can cause confusion. Python implicitly returns
/// `None` if no other return value is present. Adding an explicit
/// `return None` can make the code more readable by clarifying intent.
///
/// ## Example
/// ```python
/// def foo(bar):
///     if not bar:
///         return 1
/// ```
///
/// Use instead:
/// ```python
/// def foo(bar):
///     if not bar:
///         return 1
///     return None
/// ```
#[derive(ViolationMetadata)]
pub(crate) struct ImplicitReturn;

impl AlwaysFixableViolation for ImplicitReturn {
    #[derive_message_formats]
    fn message(&self) -> String {
        "Missing explicit `return` at the end of function able to return non-`None` value"
            .to_string()
    }

    fn fix_title(&self) -> String {
        "Add explicit `return` statement".to_string()
    }
}

/// ## What it does
/// Checks for variable assignments that immediately precede a `return` of the
/// assigned variable.
///
/// ## Why is this bad?
/// The variable assignment is not necessary, as the value can be returned
/// directly.
///
/// ## Example
/// ```python
/// def foo():
///     bar = 1
///     return bar
/// ```
///
/// Use instead:
/// ```python
/// def foo():
///     return 1
/// ```
#[derive(ViolationMetadata)]
pub(crate) struct UnnecessaryAssign {
    name: String,
}

impl AlwaysFixableViolation for UnnecessaryAssign {
    #[derive_message_formats]
    fn message(&self) -> String {
        let UnnecessaryAssign { name } = self;
        format!("Unnecessary assignment to `{name}` before `return` statement")
    }

    fn fix_title(&self) -> String {
        "Remove unnecessary assignment".to_string()
    }
}

/// ## What it does
/// Checks for `else` statements with a `return` statement in the preceding
/// `if` block.
///
/// ## Why is this bad?
/// The `else` statement is not needed as the `return` statement will always
/// break out of the enclosing function. Removing the `else` will reduce
/// nesting and make the code more readable.
///
/// ## Example
/// ```python
/// def foo(bar, baz):
///     if bar:
///         return 1
///     else:
///         return baz
/// ```
///
/// Use instead:
/// ```python
/// def foo(bar, baz):
///     if bar:
///         return 1
///     return baz
/// ```
#[derive(ViolationMetadata)]
pub(crate) struct SuperfluousElseReturn {
    branch: Branch,
}

impl Violation for SuperfluousElseReturn {
    const FIX_AVAILABILITY: FixAvailability = FixAvailability::Sometimes;
    #[derive_message_formats]
    fn message(&self) -> String {
        let SuperfluousElseReturn { branch } = self;
        format!("Unnecessary `{branch}` after `return` statement")
    }

    fn fix_title(&self) -> Option<String> {
        let SuperfluousElseReturn { branch } = self;
        Some(format!("Remove unnecessary `{branch}`"))
    }
}

/// ## What it does
/// Checks for `else` statements with a `raise` statement in the preceding `if`
/// block.
///
/// ## Why is this bad?
/// The `else` statement is not needed as the `raise` statement will always
/// break out of the current scope. Removing the `else` will reduce nesting
/// and make the code more readable.
///
/// ## Example
/// ```python
/// def foo(bar, baz):
///     if bar == "Specific Error":
///         raise Exception(bar)
///     else:
///         raise Exception(baz)
/// ```
///
/// Use instead:
/// ```python
/// def foo(bar, baz):
///     if bar == "Specific Error":
///         raise Exception(bar)
///     raise Exception(baz)
/// ```
#[derive(ViolationMetadata)]
pub(crate) struct SuperfluousElseRaise {
    branch: Branch,
}

impl Violation for SuperfluousElseRaise {
    const FIX_AVAILABILITY: FixAvailability = FixAvailability::Sometimes;
    #[derive_message_formats]
    fn message(&self) -> String {
        let SuperfluousElseRaise { branch } = self;
        format!("Unnecessary `{branch}` after `raise` statement")
    }

    fn fix_title(&self) -> Option<String> {
        let SuperfluousElseRaise { branch } = self;
        Some(format!("Remove unnecessary `{branch}`"))
    }
}

/// ## What it does
/// Checks for `else` statements with a `continue` statement in the preceding
/// `if` block.
///
/// ## Why is this bad?
/// The `else` statement is not needed, as the `continue` statement will always
/// continue onto the next iteration of a loop. Removing the `else` will reduce
/// nesting and make the code more readable.
///
/// ## Example
/// ```python
/// def foo(bar, baz):
///     for i in bar:
///         if i < baz:
///             continue
///         else:
///             x = 0
/// ```
///
/// Use instead:
/// ```python
/// def foo(bar, baz):
///     for i in bar:
///         if i < baz:
///             continue
///         x = 0
/// ```
#[derive(ViolationMetadata)]
pub(crate) struct SuperfluousElseContinue {
    branch: Branch,
}

impl Violation for SuperfluousElseContinue {
    const FIX_AVAILABILITY: FixAvailability = FixAvailability::Sometimes;
    #[derive_message_formats]
    fn message(&self) -> String {
        let SuperfluousElseContinue { branch } = self;
        format!("Unnecessary `{branch}` after `continue` statement")
    }

    fn fix_title(&self) -> Option<String> {
        let SuperfluousElseContinue { branch } = self;
        Some(format!("Remove unnecessary `{branch}`"))
    }
}

/// ## What it does
/// Checks for `else` statements with a `break` statement in the preceding `if`
/// block.
///
/// ## Why is this bad?
/// The `else` statement is not needed, as the `break` statement will always
/// break out of the loop. Removing the `else` will reduce nesting and make the
/// code more readable.
///
/// ## Example
/// ```python
/// def foo(bar, baz):
///     for i in bar:
///         if i > baz:
///             break
///         else:
///             x = 0
/// ```
///
/// Use instead:
/// ```python
/// def foo(bar, baz):
///     for i in bar:
///         if i > baz:
///             break
///         x = 0
/// ```
#[derive(ViolationMetadata)]
pub(crate) struct SuperfluousElseBreak {
    branch: Branch,
}

impl Violation for SuperfluousElseBreak {
    const FIX_AVAILABILITY: FixAvailability = FixAvailability::Sometimes;
    #[derive_message_formats]
    fn message(&self) -> String {
        let SuperfluousElseBreak { branch } = self;
        format!("Unnecessary `{branch}` after `break` statement")
    }

    fn fix_title(&self) -> Option<String> {
        let SuperfluousElseBreak { branch } = self;
        Some(format!("Remove unnecessary `{branch}`"))
    }
}

/// RET501
fn unnecessary_return_none(checker: &Checker, decorator_list: &[Decorator], stack: &Stack) {
    for stmt in &stack.returns {
        let Some(expr) = stmt.value.as_deref() else {
            continue;
        };
        if !expr.is_none_literal_expr() {
            continue;
        }

        // Skip property functions
        if is_property(
            decorator_list,
            checker.settings().pydocstyle.property_decorators(),
            checker.semantic(),
        ) {
            return;
        }

        let mut diagnostic = checker.report_diagnostic(UnnecessaryReturnNone, stmt.range());
        let edit = Edit::range_replacement("return".to_string(), stmt.range());
        diagnostic.set_fix(Fix::applicable_edit(
            edit,
            if checker.comment_ranges().intersects(stmt.range()) {
                Applicability::Unsafe
            } else {
                Applicability::Safe
            },
        ));
    }
}

/// RET502
fn implicit_return_value(checker: &Checker, stack: &Stack) {
    for stmt in &stack.returns {
        if stmt.value.is_some() {
            continue;
        }
        let mut diagnostic = checker.report_diagnostic(ImplicitReturnValue, stmt.range());
        diagnostic.set_fix(Fix::safe_edit(Edit::range_replacement(
            "return None".to_string(),
            stmt.range(),
        )));
    }
}

/// Return `true` if the `func` appears to be non-returning.
fn is_noreturn_func(func: &Expr, semantic: &SemanticModel) -> bool {
    // First, look for known functions that never return from the standard library and popular
    // libraries.
    if semantic
        .resolve_qualified_name(func)
        .is_some_and(|qualified_name| {
            matches!(
                qualified_name.segments(),
                ["" | "builtins" | "sys" | "_thread" | "pytest", "exit"]
                    | ["" | "builtins", "quit"]
                    | ["os" | "posix", "_exit" | "abort"]
                    | ["_winapi", "ExitProcess"]
                    | ["pytest", "fail" | "skip" | "xfail"]
            ) || semantic.match_typing_qualified_name(&qualified_name, "assert_never")
        })
    {
        return true;
    }

    // Second, look for `NoReturn` annotations on the return type.
    let Some(func_binding) = semantic.lookup_attribute(func) else {
        return false;
    };
    let Some(node_id) = semantic.binding(func_binding).source else {
        return false;
    };

    let Stmt::FunctionDef(ast::StmtFunctionDef { returns, .. }) = semantic.statement(node_id)
    else {
        return false;
    };

    let Some(returns) = returns.as_ref() else {
        return false;
    };

    let Some(qualified_name) = semantic.resolve_qualified_name(returns) else {
        return false;
    };

    semantic.match_typing_qualified_name(&qualified_name, "NoReturn")
        || semantic.match_typing_qualified_name(&qualified_name, "Never")
}

fn add_return_none(checker: &Checker, stmt: &Stmt, range: TextRange) {
    let mut diagnostic = checker.report_diagnostic(ImplicitReturn, range);
    if let Some(indent) = indentation(checker.source(), stmt) {
        let mut content = String::new();
        content.push_str(checker.stylist().line_ending().as_str());
        content.push_str(indent);
        content.push_str("return None");
        diagnostic.set_fix(Fix::unsafe_edit(Edit::insertion(
            content,
            end_of_last_statement(stmt, checker.locator()),
        )));
    }
}

fn has_implicit_return(checker: &Checker, stmt: &Stmt) -> bool {
    match stmt {
        Stmt::If(ast::StmtIf {
            body,
            elif_else_clauses,
            ..
        }) => {
            if body
                .last()
                .is_some_and(|last| has_implicit_return(checker, last))
            {
                return true;
            }

            if elif_else_clauses.iter().any(|clause| {
                clause
                    .body
                    .last()
                    .is_some_and(|last| has_implicit_return(checker, last))
            }) {
                return true;
            }

            // Check if we don't have an else clause
            matches!(
                elif_else_clauses.last(),
                None | Some(ast::ElifElseClause { test: Some(_), .. })
            )
        }
        Stmt::Assert(ast::StmtAssert { test, .. }) if is_const_false(test) => false,
        Stmt::While(ast::StmtWhile { test, .. }) if is_const_true(test) => false,
        Stmt::For(ast::StmtFor { orelse, .. }) | Stmt::While(ast::StmtWhile { orelse, .. }) => {
            if let Some(last_stmt) = orelse.last() {
                has_implicit_return(checker, last_stmt)
            } else {
                true
            }
        }
        Stmt::Match(ast::StmtMatch { cases, .. }) => cases.iter().any(|case| {
            case.body
                .last()
                .is_some_and(|last| has_implicit_return(checker, last))
        }),
        Stmt::With(ast::StmtWith { body, .. }) => body
            .last()
            .is_some_and(|last_stmt| has_implicit_return(checker, last_stmt)),
        Stmt::Return(_) | Stmt::Raise(_) | Stmt::Try(_) => false,
        Stmt::Expr(ast::StmtExpr { value, .. })
            if matches!(
                value.as_ref(),
                Expr::Call(ast::ExprCall { func, ..  })
                    if is_noreturn_func(func, checker.semantic())
            ) =>
        {
            false
        }
        _ => true,
    }
}

/// RET503
fn implicit_return(checker: &Checker, function_def: &ast::StmtFunctionDef, stmt: &Stmt) {
    if has_implicit_return(checker, stmt) {
        add_return_none(checker, stmt, function_def.range());
    }
}

/// RET504
pub(crate) fn unnecessary_assign(checker: &Checker, function_stmt: &Stmt) {
    let Stmt::FunctionDef(function_def) = function_stmt else {
        unreachable!();
    };
    let Some(stack) = create_stack(checker, function_def) else {
        return;
    };

    if !result_exists(&stack.returns) {
        return;
    }

    for (assign, return_, stmt) in &stack.assignment_return {
        // Identify, e.g., `return x`.
        let Some(value) = return_.value.as_ref() else {
            continue;
        };

        let Expr::Name(ast::ExprName {
            id: returned_id, ..
        }) = value.as_ref()
        else {
            continue;
        };

        // Identify, e.g., `x = 1`.
        if assign.targets.len() > 1 {
            continue;
        }

        let Some(target) = assign.targets.first() else {
            continue;
        };

        let Expr::Name(ast::ExprName {
            id: assigned_id, ..
        }) = target
        else {
            continue;
        };

        if returned_id != assigned_id {
            continue;
        }

        // Ignore variables that have an annotation defined elsewhere.
        if stack.annotations.contains(assigned_id.as_str()) {
            continue;
        }

        // Ignore `nonlocal` and `global` variables.
        if stack.non_locals.contains(assigned_id.as_str()) {
            continue;
        }

        let Some(assigned_binding) = checker
            .semantic()
            .bindings
            .iter()
            .filter(|binding| binding.kind.is_assignment())
            .find(|binding| binding.name(checker.source()) == assigned_id.as_str())
        else {
            continue;
        };
        // Check if there's any reference made to `assigned_binding` in another scope, e.g, nested
        // functions. If there is, ignore them.
        if assigned_binding
            .references()
            .map(|reference_id| checker.semantic().reference(reference_id))
            .any(|reference| reference.scope_id() != assigned_binding.scope)
        {
            continue;
        }

        let mut diagnostic = checker.report_diagnostic(
            UnnecessaryAssign {
                name: assigned_id.to_string(),
            },
            value.range(),
        );
        diagnostic.try_set_fix(|| {
            // Delete the `return` statement. There's no need to treat this as an isolated
            // edit, since we're editing the preceding statement, so no conflicting edit would
            // be allowed to remove that preceding statement.
            let delete_return =
                edits::delete_stmt(stmt, None, checker.locator(), checker.indexer());

            let eq_token = checker
                .tokens()
                .before(assign.value.start())
                .iter()
                .rfind(|token| token.kind() == TokenKind::Equal)
                .unwrap();

            let content = checker.source();
            // Replace the `x = 1` statement with `return 1`.
            let replace_assign = Edit::range_replacement(
                if content[eq_token.end().to_usize()..]
                    .chars()
                    .next()
                    .is_some_and(is_python_whitespace)
                {
                    "return".to_string()
                } else {
                    "return ".to_string()
                },
                // Replace from the start of the assignment statement to the end of the equals
                // sign.
                TextRange::new(assign.start(), eq_token.range().end()),
            );

            Ok(Fix::unsafe_edits(replace_assign, [delete_return]))
        });
    }
}

/// RET505, RET506, RET507, RET508
fn superfluous_else_node(
    checker: &Checker,
    if_elif_body: &[Stmt],
    elif_else: &ElifElseClause,
) -> bool {
    let branch = if elif_else.test.is_some() {
        Branch::Elif
    } else {
        Branch::Else
    };
    let range = elif_else_range(elif_else, checker.locator().contents())
        .unwrap_or_else(|| elif_else.range());
    for child in if_elif_body {
        let diagnostic = if child.is_return_stmt() {
            checker.report_diagnostic_if_enabled(SuperfluousElseReturn { branch }, range)
        } else if child.is_break_stmt() {
            checker.report_diagnostic_if_enabled(SuperfluousElseBreak { branch }, range)
        } else if child.is_raise_stmt() {
            checker.report_diagnostic_if_enabled(SuperfluousElseRaise { branch }, range)
        } else if child.is_continue_stmt() {
            checker.report_diagnostic_if_enabled(SuperfluousElseContinue { branch }, range)
        } else {
            continue;
        };
        if let Some(mut d) = diagnostic {
            d.try_set_fix(|| remove_else(checker, elif_else));
        }
        return true;
    }
    false
}

/// RET505, RET506, RET507, RET508
fn superfluous_elif_else(checker: &Checker, stack: &Stack) {
    for (if_elif_body, elif_else) in &stack.elifs_elses {
        superfluous_else_node(checker, if_elif_body, elif_else);
    }
}

fn create_stack<'a>(
    checker: &'a Checker,
    function_def: &'a ast::StmtFunctionDef,
) -> Option<Stack<'a>> {
    let ast::StmtFunctionDef { body, .. } = function_def;

    // Find the last statement in the function.
    let Some(last_stmt) = body.last() else {
        // Skip empty functions.
        return None;
    };

    // Skip functions that consist of a single return statement.
    if body.len() == 1 && matches!(last_stmt, Stmt::Return(_)) {
        return None;
    }

    // Traverse the function body, to collect the stack.
    let stack = {
        let mut visitor = ReturnVisitor::new(checker.semantic());
        for stmt in body {
            visitor.visit_stmt(stmt);
        }
        visitor.stack
    };

    // Avoid false positives for generators.
    if stack.is_generator {
        return None;
    }

<<<<<<< HEAD
    Some(stack)
}

/// Run all checks from the `flake8-return` plugin, but `RET504` which is ran
/// after the semantic model is fully built.
pub(crate) fn function(checker: &Checker, function_def: &ast::StmtFunctionDef) {
    let ast::StmtFunctionDef {
        decorator_list,
        returns,
        body,
        ..
    } = function_def;

    let Some(stack) = create_stack(checker, function_def) else {
        return;
    };

    // SAFETY: `create_stack` checks if the function has the last statement.
    let last_stmt = body.last().unwrap();

    if checker.any_enabled(&[
=======
    if checker.any_rule_enabled(&[
>>>>>>> 9d8cba4e
        Rule::SuperfluousElseReturn,
        Rule::SuperfluousElseRaise,
        Rule::SuperfluousElseContinue,
        Rule::SuperfluousElseBreak,
    ]) {
        superfluous_elif_else(checker, &stack);
    }

    // Skip any functions without return statements.
    if stack.returns.is_empty() {
        return;
    }

    // If we have at least one non-`None` return...
    if result_exists(&stack.returns) {
        if checker.is_rule_enabled(Rule::ImplicitReturnValue) {
            implicit_return_value(checker, &stack);
        }
        if checker.is_rule_enabled(Rule::ImplicitReturn) {
            implicit_return(checker, function_def, last_stmt);
        }
<<<<<<< HEAD
=======

        if checker.is_rule_enabled(Rule::UnnecessaryAssign) {
            unnecessary_assign(checker, &stack);
        }
>>>>>>> 9d8cba4e
    } else {
        if checker.is_rule_enabled(Rule::UnnecessaryReturnNone) {
            // Skip functions that have a return annotation that is not `None`.
            if returns.as_deref().is_none_or(Expr::is_none_literal_expr) {
                unnecessary_return_none(checker, decorator_list, &stack);
            }
        }
    }
}

/// Generate a [`Fix`] to remove an `else` or `elif` clause.
fn remove_else(checker: &Checker, elif_else: &ElifElseClause) -> Result<Fix> {
    let locator = checker.locator();
    let indexer = checker.indexer();
    let stylist = checker.stylist();

    if elif_else.test.is_some() {
        // Ex) `elif` -> `if`
        Ok(Fix::safe_edit(Edit::deletion(
            elif_else.start(),
            elif_else.start() + TextSize::from(2),
        )))
    } else {
        // the start of the line where the `else`` is
        let else_line_start = locator.line_start(elif_else.start());

        // making a tokenizer to find the Colon for the `else`, not always on the same line!
        let mut else_line_tokenizer =
            SimpleTokenizer::starts_at(elif_else.start(), locator.contents());

        // find the Colon for the `else`
        let Some(else_colon) =
            else_line_tokenizer.find(|token| token.kind == SimpleTokenKind::Colon)
        else {
            return Err(anyhow::anyhow!("Cannot find `:` in `else` statement"));
        };

        // get the indentation of the `else`, since that is the indent level we want to end with
        let Some(desired_indentation) = indentation(locator.contents(), elif_else) else {
            return Err(anyhow::anyhow!("Compound statement cannot be inlined"));
        };

        // If the statement is on the same line as the `else`, just remove the `else: `.
        // Ex) `else: return True` -> `return True`
        if let Some(first) = elif_else.body.first() {
            if indexer.preceded_by_multi_statement_line(first, locator.contents()) {
                return Ok(Fix::safe_edit(Edit::deletion(
                    elif_else.start(),
                    first.start(),
                )));
            }
        }

        // we're deleting the `else`, and it's Colon, and the rest of the line(s) they're on,
        // so here we get the last position of the line the Colon is on
        let else_colon_end = locator.full_line_end(else_colon.end());

        // if there is a comment on the same line as the Colon, let's keep it
        // and give it the proper indentation once we unindent it
        let else_comment_after_colon = else_line_tokenizer
            .find(|token| token.kind.is_comment())
            .and_then(|token| {
                if token.kind == SimpleTokenKind::Comment && token.start() < else_colon_end {
                    return Some(format!(
                        "{desired_indentation}{}{}",
                        locator.slice(token),
                        stylist.line_ending().as_str(),
                    ));
                }
                None
            })
            .unwrap_or(String::new());

        let indented = adjust_indentation(
            TextRange::new(else_colon_end, elif_else.end()),
            desired_indentation,
            locator,
            indexer,
            stylist,
        )?;

        Ok(Fix::safe_edit(Edit::replacement(
            format!("{else_comment_after_colon}{indented}"),
            else_line_start,
            elif_else.end(),
        )))
    }
}<|MERGE_RESOLUTION|>--- conflicted
+++ resolved
@@ -726,7 +726,6 @@
         return None;
     }
 
-<<<<<<< HEAD
     Some(stack)
 }
 
@@ -747,10 +746,7 @@
     // SAFETY: `create_stack` checks if the function has the last statement.
     let last_stmt = body.last().unwrap();
 
-    if checker.any_enabled(&[
-=======
     if checker.any_rule_enabled(&[
->>>>>>> 9d8cba4e
         Rule::SuperfluousElseReturn,
         Rule::SuperfluousElseRaise,
         Rule::SuperfluousElseContinue,
@@ -772,13 +768,6 @@
         if checker.is_rule_enabled(Rule::ImplicitReturn) {
             implicit_return(checker, function_def, last_stmt);
         }
-<<<<<<< HEAD
-=======
-
-        if checker.is_rule_enabled(Rule::UnnecessaryAssign) {
-            unnecessary_assign(checker, &stack);
-        }
->>>>>>> 9d8cba4e
     } else {
         if checker.is_rule_enabled(Rule::UnnecessaryReturnNone) {
             // Skip functions that have a return annotation that is not `None`.
