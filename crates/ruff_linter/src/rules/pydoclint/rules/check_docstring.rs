--- conflicted
+++ resolved
@@ -20,7 +20,6 @@
 use crate::rules::pydocstyle::settings::Convention;
 
 /// ## What it does
-<<<<<<< HEAD
 /// Checks for function docstrings that do not include documentation for all
 /// parameters.
 ///
@@ -153,12 +152,8 @@
 }
 
 /// ## What it does
-/// Checks for functions with explicit returns missing a "returns" section in
-/// their docstring.
-=======
 /// Checks for functions with `return` statements that do not have "Returns"
 /// sections in their docstrings.
->>>>>>> 1ba8e618
 ///
 /// ## Why is this bad?
 /// A missing "Returns" section is a sign of incomplete documentation.
@@ -1095,7 +1090,6 @@
         .is_some_and(GeneratorOrIteratorArguments::indicates_none_returned)
 }
 
-<<<<<<< HEAD
 fn parameters_from_signature<'a>(
     docstring: &'a Docstring,
     semantic: &'a SemanticModel,
@@ -1116,7 +1110,8 @@
         }
     }
     parameters
-=======
+}
+
 fn is_one_line(docstring: &Docstring) -> bool {
     let mut non_empty_line_count = 0;
     for line in NewlineWithTrailingNewline::from(docstring.body().as_str()) {
@@ -1128,7 +1123,6 @@
         }
     }
     true
->>>>>>> 1ba8e618
 }
 
 /// DOC201, DOC202, DOC402, DOC403, DOC501, DOC502
