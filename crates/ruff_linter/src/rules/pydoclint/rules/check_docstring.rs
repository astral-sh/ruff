use itertools::Itertools;
<<<<<<< HEAD
use regex::Regex;
use ruff_diagnostics::{Diagnostic, Violation};
use ruff_macros::{derive_message_formats, ViolationMetadata};
use ruff_python_ast::helpers::{map_callable, map_subscript};
use ruff_python_ast::name::QualifiedName;
use ruff_python_ast::visitor::Visitor;
use ruff_python_ast::{self as ast, visitor, Expr, Stmt};
use ruff_python_semantic::analyze::visibility::is_staticmethod;
=======
use ruff_macros::{ViolationMetadata, derive_message_formats};
use ruff_python_ast::helpers::map_callable;
use ruff_python_ast::helpers::map_subscript;
use ruff_python_ast::name::QualifiedName;
use ruff_python_ast::visitor::Visitor;
use ruff_python_ast::{self as ast, Expr, Stmt, visitor};
>>>>>>> ec86a4e9
use ruff_python_semantic::analyze::{function_type, visibility};
use ruff_python_semantic::{Definition, SemanticModel};
use ruff_source_file::NewlineWithTrailingNewline;
use ruff_text_size::{Ranged, TextRange};

use crate::Violation;
use crate::checkers::ast::Checker;
use crate::docstrings::Docstring;
use crate::docstrings::sections::{SectionContext, SectionContexts, SectionKind};
use crate::docstrings::styles::SectionStyle;
use crate::registry::Rule;
use crate::rules::pydocstyle::settings::Convention;

/// ## What it does
/// Checks for function docstrings that do not include documentation for all
/// parameters.
///
/// ## Why is this bad?
/// If a function accepts a parameter without documenting it in its docstring,
/// it can be misleading to users and/or a sign of incomplete documentation or
/// refactors.
///
/// ## Example
/// ```python
/// def calculate_speed(distance: float, time: float) -> float:
///     """Calculate speed as distance divided by time.
///
///     Args:
///         distance: Distance traveled.
///
///     Returns:
///         Speed as distance divided by time.
///     """
///     return distance / time
/// ```
///
/// Use instead:
/// ```python
/// def calculate_speed(distance: float, time: float) -> float:
///     """Calculate speed as distance divided by time.
///
///     Args:
///         distance: Distance traveled.
///         time: Time spent travelling.
///
///     Returns:
///         Speed as distance divided by time.
///     """
///     return distance / time
/// ```
#[derive(ViolationMetadata)]
pub(crate) struct DocstringMissingParameter {
    ids: Vec<String>,
}

impl Violation for DocstringMissingParameter {
    #[derive_message_formats]
    fn message(&self) -> String {
        let DocstringMissingParameter { ids } = self;

        if let [id] = ids.as_slice() {
            format!("Parameter `{id}` missing from the docstring")
        } else {
            format!(
                "These parameters are missing from the docstring: {}",
                ids.iter().map(|id| format!("`{id}`")).join(", ")
            )
        }
    }

    fn fix_title(&self) -> Option<String> {
        let DocstringMissingParameter { ids } = self;
        let s = if ids.len() == 1 { "" } else { "s" };
        Some(format!("Add the missing parameter{s} to the docstring"))
    }
}

/// ## What it does
/// Checks for function docstrings that include parameters which are not
/// in the function signature.
///
/// ## Why is this bad?
/// If a docstring documents a parameter which is not in the function signature,
/// it can be misleading to users and/or a sign of incomplete documentation or
/// refactors.
///
/// ## Example
/// ```python
/// def calculate_speed(distance: float, time: float) -> float:
///     """Calculate speed as distance divided by time.
///
///     Args:
///         distance: Distance traveled.
///         time: Time spent traveling.
///         acceleration: Rate of change of speed.
///
///     Returns:
///         Speed as distance divided by time.
///     """
///     return distance / time
/// ```
///
/// Use instead:
/// ```python
/// def calculate_speed(distance: float, time: float) -> float:
///     """Calculate speed as distance divided by time.
///
///     Args:
///         distance: Distance traveled.
///         time: Time spent traveling.
///
///     Returns:
///         Speed as distance divided by time.
///     """
///     return distance / time
/// ```
#[derive(ViolationMetadata)]
pub(crate) struct DocstringExtraneousParameter {
    ids: Vec<String>,
}

impl Violation for DocstringExtraneousParameter {
    #[derive_message_formats]
    fn message(&self) -> String {
        let DocstringExtraneousParameter { ids } = self;

        if let [id] = ids.as_slice() {
            format!("Documented parameter `{id}` is not in the function's signature")
        } else {
            format!(
                "These documented parameters are not in the function's signature: {}",
                ids.iter().map(|id| format!("`{id}`")).join(", ")
            )
        }
    }

    fn fix_title(&self) -> Option<String> {
        let DocstringExtraneousParameter { ids } = self;
        let s = if ids.len() == 1 { "" } else { "s" };
        Some(format!(
            "Remove the extraneous parameter{s} from the docstring"
        ))
    }
}

/// ## What it does
/// Checks for functions with `return` statements that do not have "Returns"
/// sections in their docstrings.
///
/// ## Why is this bad?
/// A missing "Returns" section is a sign of incomplete documentation.
///
/// This rule is not enforced for abstract methods or functions that only return
/// `None`. It is also ignored for "stub functions": functions where the body only
/// consists of `pass`, `...`, `raise NotImplementedError`, or similar.
///
/// ## Example
/// ```python
/// def calculate_speed(distance: float, time: float) -> float:
///     """Calculate speed as distance divided by time.
///
///     Args:
///         distance: Distance traveled.
///         time: Time spent traveling.
///     """
///     return distance / time
/// ```
///
/// Use instead:
/// ```python
/// def calculate_speed(distance: float, time: float) -> float:
///     """Calculate speed as distance divided by time.
///
///     Args:
///         distance: Distance traveled.
///         time: Time spent traveling.
///
///     Returns:
///         Speed as distance divided by time.
///     """
///     return distance / time
/// ```
#[derive(ViolationMetadata)]
pub(crate) struct DocstringMissingReturns;

impl Violation for DocstringMissingReturns {
    #[derive_message_formats]
    fn message(&self) -> String {
        "`return` is not documented in docstring".to_string()
    }

    fn fix_title(&self) -> Option<String> {
        Some("Add a \"Returns\" section to the docstring".to_string())
    }
}

/// ## What it does
/// Checks for function docstrings with unnecessary "Returns" sections.
///
/// ## Why is this bad?
/// A function without an explicit `return` statement should not have a
/// "Returns" section in its docstring.
///
/// This rule is not enforced for abstract methods. It is also ignored for
/// "stub functions": functions where the body only consists of `pass`, `...`,
/// `raise NotImplementedError`, or similar.
///
/// ## Example
/// ```python
/// def say_hello(n: int) -> None:
///     """Says hello to the user.
///
///     Args:
///         n: Number of times to say hello.
///
///     Returns:
///         Doesn't return anything.
///     """
///     for _ in range(n):
///         print("Hello!")
/// ```
///
/// Use instead:
/// ```python
/// def say_hello(n: int) -> None:
///     """Says hello to the user.
///
///     Args:
///         n: Number of times to say hello.
///     """
///     for _ in range(n):
///         print("Hello!")
/// ```
#[derive(ViolationMetadata)]
pub(crate) struct DocstringExtraneousReturns;

impl Violation for DocstringExtraneousReturns {
    #[derive_message_formats]
    fn message(&self) -> String {
        "Docstring should not have a returns section because the function doesn't return anything"
            .to_string()
    }

    fn fix_title(&self) -> Option<String> {
        Some("Remove the \"Returns\" section".to_string())
    }
}

/// ## What it does
/// Checks for functions with `yield` statements that do not have "Yields" sections in
/// their docstrings.
///
/// ## Why is this bad?
/// A missing "Yields" section is a sign of incomplete documentation.
///
/// This rule is not enforced for abstract methods or functions that only yield `None`.
/// It is also ignored for "stub functions": functions where the body only consists
/// of `pass`, `...`, `raise NotImplementedError`, or similar.
///
/// ## Example
/// ```python
/// def count_to_n(n: int) -> int:
///     """Generate integers up to *n*.
///
///     Args:
///         n: The number at which to stop counting.
///     """
///     for i in range(1, n + 1):
///         yield i
/// ```
///
/// Use instead:
/// ```python
/// def count_to_n(n: int) -> int:
///     """Generate integers up to *n*.
///
///     Args:
///         n: The number at which to stop counting.
///
///     Yields:
///         int: The number we're at in the count.
///     """
///     for i in range(1, n + 1):
///         yield i
/// ```
#[derive(ViolationMetadata)]
pub(crate) struct DocstringMissingYields;

impl Violation for DocstringMissingYields {
    #[derive_message_formats]
    fn message(&self) -> String {
        "`yield` is not documented in docstring".to_string()
    }

    fn fix_title(&self) -> Option<String> {
        Some("Add a \"Yields\" section to the docstring".to_string())
    }
}

/// ## What it does
/// Checks for function docstrings with unnecessary "Yields" sections.
///
/// ## Why is this bad?
/// A function that doesn't yield anything should not have a "Yields" section
/// in its docstring.
///
/// This rule is not enforced for abstract methods. It is also ignored for
/// "stub functions": functions where the body only consists of `pass`, `...`,
/// `raise NotImplementedError`, or similar.
///
/// ## Example
/// ```python
/// def say_hello(n: int) -> None:
///     """Says hello to the user.
///
///     Args:
///         n: Number of times to say hello.
///
///     Yields:
///         Doesn't yield anything.
///     """
///     for _ in range(n):
///         print("Hello!")
/// ```
///
/// Use instead:
/// ```python
/// def say_hello(n: int) -> None:
///     """Says hello to the user.
///
///     Args:
///         n: Number of times to say hello.
///     """
///     for _ in range(n):
///         print("Hello!")
/// ```
#[derive(ViolationMetadata)]
pub(crate) struct DocstringExtraneousYields;

impl Violation for DocstringExtraneousYields {
    #[derive_message_formats]
    fn message(&self) -> String {
        "Docstring has a \"Yields\" section but the function doesn't yield anything".to_string()
    }

    fn fix_title(&self) -> Option<String> {
        Some("Remove the \"Yields\" section".to_string())
    }
}

/// ## What it does
/// Checks for function docstrings that do not document all explicitly raised
/// exceptions.
///
/// ## Why is this bad?
/// A function should document all exceptions that are directly raised in some
/// circumstances. Failing to document an exception that could be raised
/// can be misleading to users and/or a sign of incomplete documentation.
///
/// This rule is not enforced for abstract methods. It is also ignored for
/// "stub functions": functions where the body only consists of `pass`, `...`,
/// `raise NotImplementedError`, or similar.
///
/// ## Example
/// ```python
/// class FasterThanLightError(ArithmeticError): ...
///
///
/// def calculate_speed(distance: float, time: float) -> float:
///     """Calculate speed as distance divided by time.
///
///     Args:
///         distance: Distance traveled.
///         time: Time spent traveling.
///
///     Returns:
///         Speed as distance divided by time.
///     """
///     try:
///         return distance / time
///     except ZeroDivisionError as exc:
///         raise FasterThanLightError from exc
/// ```
///
/// Use instead:
/// ```python
/// class FasterThanLightError(ArithmeticError): ...
///
///
/// def calculate_speed(distance: float, time: float) -> float:
///     """Calculate speed as distance divided by time.
///
///     Args:
///         distance: Distance traveled.
///         time: Time spent traveling.
///
///     Returns:
///         Speed as distance divided by time.
///
///     Raises:
///         FasterThanLightError: If speed is greater than the speed of light.
///     """
///     try:
///         return distance / time
///     except ZeroDivisionError as exc:
///         raise FasterThanLightError from exc
/// ```
#[derive(ViolationMetadata)]
pub(crate) struct DocstringMissingException {
    id: String,
}

impl Violation for DocstringMissingException {
    #[derive_message_formats]
    fn message(&self) -> String {
        let DocstringMissingException { id } = self;
        format!("Raised exception `{id}` missing from docstring")
    }

    fn fix_title(&self) -> Option<String> {
        let DocstringMissingException { id } = self;
        Some(format!("Add `{id}` to the docstring"))
    }
}

/// ## What it does
/// Checks for function docstrings that state that exceptions could be raised
/// even though they are not directly raised in the function body.
///
/// ## Why is this bad?
/// Some conventions prefer non-explicit exceptions be omitted from the
/// docstring.
///
/// This rule is not enforced for abstract methods. It is also ignored for
/// "stub functions": functions where the body only consists of `pass`, `...`,
/// `raise NotImplementedError`, or similar.
///
/// ## Example
/// ```python
/// def calculate_speed(distance: float, time: float) -> float:
///     """Calculate speed as distance divided by time.
///
///     Args:
///         distance: Distance traveled.
///         time: Time spent traveling.
///
///     Returns:
///         Speed as distance divided by time.
///
///     Raises:
///         ZeroDivisionError: Divided by zero.
///     """
///     return distance / time
/// ```
///
/// Use instead:
/// ```python
/// def calculate_speed(distance: float, time: float) -> float:
///     """Calculate speed as distance divided by time.
///
///     Args:
///         distance: Distance traveled.
///         time: Time spent traveling.
///
///     Returns:
///         Speed as distance divided by time.
///     """
///     return distance / time
/// ```
///
/// ## Known issues
/// It may often be desirable to document *all* exceptions that a function
/// could possibly raise, even those which are not explicitly raised using
/// `raise` statements in the function body.
#[derive(ViolationMetadata)]
pub(crate) struct DocstringExtraneousException {
    ids: Vec<String>,
}

impl Violation for DocstringExtraneousException {
    #[derive_message_formats]
    fn message(&self) -> String {
        let DocstringExtraneousException { ids } = self;

        if let [id] = ids.as_slice() {
            format!("Raised exception is not explicitly raised: `{id}`")
        } else {
            format!(
                "Raised exceptions are not explicitly raised: {}",
                ids.iter().map(|id| format!("`{id}`")).join(", ")
            )
        }
    }

    fn fix_title(&self) -> Option<String> {
        let DocstringExtraneousException { ids } = self;
        Some(format!(
            "Remove {} from the docstring",
            ids.iter().map(|id| format!("`{id}`")).join(", ")
        ))
    }
}

/// A generic docstring section.
#[derive(Debug)]
struct GenericSection {
    range: TextRange,
}

impl Ranged for GenericSection {
    fn range(&self) -> TextRange {
        self.range
    }
}

impl GenericSection {
    fn from_section(section: &SectionContext) -> Self {
        Self {
            range: section.range(),
        }
    }
}

/// A "Raises" section in a docstring.
#[derive(Debug)]
struct RaisesSection<'a> {
    raised_exceptions: Vec<QualifiedName<'a>>,
    range: TextRange,
}

impl Ranged for RaisesSection<'_> {
    fn range(&self) -> TextRange {
        self.range
    }
}

impl<'a> RaisesSection<'a> {
    /// Return the raised exceptions for the docstring, or `None` if the docstring does not contain
    /// a "Raises" section.
    fn from_section(section: &SectionContext<'a>, style: Option<SectionStyle>) -> Self {
        Self {
            raised_exceptions: parse_raises(section.following_lines_str(), style),
            range: section.range(),
        }
    }
}

/// An "Args" or "Parameters" section in a docstring.
#[derive(Debug)]
struct ParametersSection<'a> {
    parameters: Vec<&'a str>,
    range: TextRange,
}

impl Ranged for ParametersSection<'_> {
    fn range(&self) -> TextRange {
        self.range
    }
}

impl<'a> ParametersSection<'a> {
    /// Return the parameters for the docstring, or `None` if the docstring does not contain
    /// an "Args" or "Parameters" section.
    fn from_section(section: &SectionContext<'a>, style: Option<SectionStyle>) -> Self {
        Self {
            parameters: parse_parameters(section.following_lines_str(), style),
            range: section.section_name_range(),
        }
    }
}

#[derive(Debug, Default)]
struct DocstringSections<'a> {
    returns: Option<GenericSection>,
    yields: Option<GenericSection>,
    raises: Option<RaisesSection<'a>>,
    parameters: Option<ParametersSection<'a>>,
}

impl<'a> DocstringSections<'a> {
    fn from_sections(sections: &'a SectionContexts, style: Option<SectionStyle>) -> Self {
        let mut docstring_sections = Self::default();
        for section in sections {
            match section.kind() {
                SectionKind::Args | SectionKind::Arguments | SectionKind::Parameters => {
                    docstring_sections.parameters =
                        Some(ParametersSection::from_section(&section, style));
                }
                SectionKind::Raises => {
                    docstring_sections.raises = Some(RaisesSection::from_section(&section, style));
                }
                SectionKind::Returns => {
                    docstring_sections.returns = Some(GenericSection::from_section(&section));
                }
                SectionKind::Yields => {
                    docstring_sections.yields = Some(GenericSection::from_section(&section));
                }
                _ => continue,
            }
        }
        docstring_sections
    }
}

/// Parse the entries in a "Parameters" section of a docstring.
///
/// Attempts to parse using the specified [`SectionStyle`], falling back to the other style if no
/// entries are found.
fn parse_parameters(content: &str, style: Option<SectionStyle>) -> Vec<&str> {
    match style {
        Some(SectionStyle::Google) => parse_parameters_google(content),
        Some(SectionStyle::Numpy) => parse_parameters_numpy(content),
        None => {
            let entries = parse_parameters_google(content);
            if entries.is_empty() {
                parse_parameters_numpy(content)
            } else {
                entries
            }
        }
    }
}

/// Parses Google-style "Args" sections of the form:
///
/// ```python
/// Args:
///     a (int): The first number to add.
///     b (int): The second number to add.
/// ```
fn parse_parameters_google(content: &str) -> Vec<&str> {
    let mut entries: Vec<&str> = Vec::new();
    // Find first entry to determine indentation
    let Some(first_arg) = content.lines().next() else {
        return entries;
    };
    let indentation = &first_arg[..first_arg.len() - first_arg.trim_start().len()];
    for potential in content.lines() {
        if let Some(entry) = potential.strip_prefix(indentation) {
            if entry
                .chars()
                .next()
                .is_some_and(|first_char| !first_char.is_whitespace())
            {
                let Some((before_colon, _)) = entry.split_once(':') else {
                    continue;
                };
                if let Some(param) = before_colon.split_whitespace().next() {
                    entries.push(param.trim_start_matches('*'));
                }
            }
        }
    }
    entries
}

/// Parses NumPy-style "Parameters" sections of the form:
///
/// ```python
/// Parameters
/// ----------
/// a : int
///     The first number to add.
/// b : int
///     The second number to add.
/// ```
fn parse_parameters_numpy(content: &str) -> Vec<&str> {
    let mut entries: Vec<&str> = Vec::new();
    let mut lines = content.lines();
    let Some(dashes) = lines.next() else {
        return entries;
    };
    let indentation = &dashes[..dashes.len() - dashes.trim_start().len()];
    for potential in lines {
        if let Some(entry) = potential.strip_prefix(indentation) {
            if entry
                .chars()
                .next()
                .is_some_and(|first_char| !first_char.is_whitespace())
            {
                if let Some(param) = entry.split(':').next() {
                    entries.push(param.trim_end().trim_start_matches('*'));
                }
            }
        }
    }
    entries
}

/// Parse the entries in a "Raises" section of a docstring.
///
/// Attempts to parse using the specified [`SectionStyle`], falling back to the other style if no
/// entries are found.
<<<<<<< HEAD
fn parse_raises(content: &str, style: Option<SectionStyle>) -> Vec<QualifiedName> {
=======
fn parse_entries(content: &str, style: Option<SectionStyle>) -> Vec<QualifiedName<'_>> {
>>>>>>> ec86a4e9
    match style {
        Some(SectionStyle::Google) => parse_raises_google(content),
        Some(SectionStyle::Numpy) => parse_raises_numpy(content),
        None => {
            let entries = parse_raises_google(content);
            if entries.is_empty() {
                parse_raises_numpy(content)
            } else {
                entries
            }
        }
    }
}

/// Parses Google-style "Raises" section of the form:
///
/// ```python
/// Raises:
///     FasterThanLightError: If speed is greater than the speed of light.
///     DivisionByZero: If attempting to divide by zero.
/// ```
<<<<<<< HEAD
fn parse_raises_google(content: &str) -> Vec<QualifiedName> {
=======
fn parse_entries_google(content: &str) -> Vec<QualifiedName<'_>> {
>>>>>>> ec86a4e9
    let mut entries: Vec<QualifiedName> = Vec::new();
    for potential in content.lines() {
        let Some(colon_idx) = potential.find(':') else {
            continue;
        };
        let entry = potential[..colon_idx].trim();
        entries.push(QualifiedName::user_defined(entry));
    }
    entries
}

/// Parses NumPy-style "Raises" section of the form:
///
/// ```python
/// Raises
/// ------
/// FasterThanLightError
///     If speed is greater than the speed of light.
/// DivisionByZero
///     If attempting to divide by zero.
/// ```
<<<<<<< HEAD
fn parse_raises_numpy(content: &str) -> Vec<QualifiedName> {
=======
fn parse_entries_numpy(content: &str) -> Vec<QualifiedName<'_>> {
>>>>>>> ec86a4e9
    let mut entries: Vec<QualifiedName> = Vec::new();
    let mut lines = content.lines();
    let Some(dashes) = lines.next() else {
        return entries;
    };
    let indentation = &dashes[..dashes.len() - dashes.trim_start().len()];
    for potential in lines {
        if let Some(entry) = potential.strip_prefix(indentation) {
            if let Some(first_char) = entry.chars().next() {
                if !first_char.is_whitespace() {
                    entries.push(QualifiedName::user_defined(entry.trim_end()));
                }
            }
        }
    }
    entries
}

/// An individual `yield` expression in a function body.
#[derive(Debug)]
struct YieldEntry {
    range: TextRange,
    is_none_yield: bool,
}

impl Ranged for YieldEntry {
    fn range(&self) -> TextRange {
        self.range
    }
}

#[expect(clippy::enum_variant_names)]
#[derive(Debug, Clone, Copy, PartialEq, Eq)]
enum ReturnEntryKind {
    NotNone,
    ImplicitNone,
    ExplicitNone,
}

/// An individual `return` statement in a function body.
#[derive(Debug)]
struct ReturnEntry {
    range: TextRange,
    kind: ReturnEntryKind,
}

impl ReturnEntry {
    const fn is_none_return(&self) -> bool {
        matches!(
            &self.kind,
            ReturnEntryKind::ExplicitNone | ReturnEntryKind::ImplicitNone
        )
    }

    const fn is_implicit(&self) -> bool {
        matches!(&self.kind, ReturnEntryKind::ImplicitNone)
    }
}

impl Ranged for ReturnEntry {
    fn range(&self) -> TextRange {
        self.range
    }
}

/// An individual exception raised in a function body.
#[derive(Debug)]
struct ExceptionEntry<'a> {
    qualified_name: QualifiedName<'a>,
    range: TextRange,
}

impl Ranged for ExceptionEntry<'_> {
    fn range(&self) -> TextRange {
        self.range
    }
}

/// A summary of documentable statements from the function body
#[derive(Debug)]
struct BodyEntries<'a> {
    returns: Vec<ReturnEntry>,
    yields: Vec<YieldEntry>,
    raised_exceptions: Vec<ExceptionEntry<'a>>,
}

/// An AST visitor to extract a summary of documentable statements from a function body.
struct BodyVisitor<'a> {
    returns: Vec<ReturnEntry>,
    yields: Vec<YieldEntry>,
    currently_suspended_exceptions: Option<&'a ast::Expr>,
    raised_exceptions: Vec<ExceptionEntry<'a>>,
    semantic: &'a SemanticModel<'a>,
}

impl<'a> BodyVisitor<'a> {
    fn new(semantic: &'a SemanticModel) -> Self {
        Self {
            returns: Vec::new(),
            yields: Vec::new(),
            currently_suspended_exceptions: None,
            raised_exceptions: Vec::new(),
            semantic,
        }
    }

    fn finish(self) -> BodyEntries<'a> {
        let BodyVisitor {
            returns,
            yields,
            mut raised_exceptions,
            ..
        } = self;

        // Deduplicate exceptions collected:
        // no need to complain twice about `raise TypeError` not being documented
        // just because there are two separate `raise TypeError` statements in the function
        raised_exceptions.sort_unstable_by(|left, right| {
            left.qualified_name
                .segments()
                .cmp(right.qualified_name.segments())
                .then_with(|| left.start().cmp(&right.start()))
                .then_with(|| left.end().cmp(&right.end()))
        });
        raised_exceptions.dedup_by(|left, right| {
            left.qualified_name.segments() == right.qualified_name.segments()
        });

        BodyEntries {
            returns,
            yields,
            raised_exceptions,
        }
    }
}

impl<'a> Visitor<'a> for BodyVisitor<'a> {
    fn visit_except_handler(&mut self, handler: &'a ast::ExceptHandler) {
        let ast::ExceptHandler::ExceptHandler(handler_inner) = handler;
        self.currently_suspended_exceptions = handler_inner.type_.as_deref();
        visitor::walk_except_handler(self, handler);
        self.currently_suspended_exceptions = None;
    }

    fn visit_stmt(&mut self, stmt: &'a Stmt) {
        match stmt {
            Stmt::Raise(ast::StmtRaise { exc, .. }) => {
                if let Some(exc) = exc.as_ref() {
                    if let Some(qualified_name) =
                        self.semantic.resolve_qualified_name(map_callable(exc))
                    {
                        self.raised_exceptions.push(ExceptionEntry {
                            qualified_name,
                            range: exc.range(),
                        });
                    }
                } else if let Some(exceptions) = self.currently_suspended_exceptions {
                    let mut maybe_store_exception = |exception| {
                        let Some(qualified_name) = self.semantic.resolve_qualified_name(exception)
                        else {
                            return;
                        };
                        if is_exception_or_base_exception(&qualified_name) {
                            return;
                        }
                        self.raised_exceptions.push(ExceptionEntry {
                            qualified_name,
                            range: stmt.range(),
                        });
                    };

                    if let ast::Expr::Tuple(tuple) = exceptions {
                        for exception in tuple {
                            maybe_store_exception(exception);
                        }
                    } else {
                        maybe_store_exception(exceptions);
                    }
                }
            }
            Stmt::Return(ast::StmtReturn {
                range,
                node_index: _,
                value: Some(value),
            }) => {
                self.returns.push(ReturnEntry {
                    range: *range,
                    kind: if value.is_none_literal_expr() {
                        ReturnEntryKind::ExplicitNone
                    } else {
                        ReturnEntryKind::NotNone
                    },
                });
            }
            Stmt::Return(ast::StmtReturn {
                range,
                node_index: _,
                value: None,
            }) => {
                self.returns.push(ReturnEntry {
                    range: *range,
                    kind: ReturnEntryKind::ImplicitNone,
                });
            }
            Stmt::FunctionDef(_) | Stmt::ClassDef(_) => return,
            _ => {}
        }

        visitor::walk_stmt(self, stmt);
    }

    fn visit_expr(&mut self, expr: &'a Expr) {
        match expr {
            Expr::Yield(ast::ExprYield {
                range,
                node_index: _,
                value: Some(value),
            }) => {
                self.yields.push(YieldEntry {
                    range: *range,
                    is_none_yield: value.is_none_literal_expr(),
                });
            }
            Expr::Yield(ast::ExprYield {
                range,
                node_index: _,
                value: None,
            }) => {
                self.yields.push(YieldEntry {
                    range: *range,
                    is_none_yield: true,
                });
            }
            Expr::YieldFrom(ast::ExprYieldFrom { range, .. }) => {
                self.yields.push(YieldEntry {
                    range: *range,
                    is_none_yield: false,
                });
            }
            Expr::Lambda(_) => return,
            _ => {}
        }
        visitor::walk_expr(self, expr);
    }
}

fn is_exception_or_base_exception(qualified_name: &QualifiedName) -> bool {
    matches!(
        qualified_name.segments(),
        [
            "" | "builtins",
            "BaseException" | "Exception" | "BaseExceptionGroup" | "ExceptionGroup"
        ]
    )
}

fn starts_with_returns(docstring: &Docstring) -> bool {
    if let Some(first_word) = docstring.body().as_str().split(' ').next() {
        return matches!(first_word, "Return" | "Returns");
    }
    false
}

fn returns_documented(
    docstring: &Docstring,
    docstring_sections: &DocstringSections,
    convention: Option<Convention>,
) -> bool {
    docstring_sections.returns.is_some()
        || (matches!(convention, Some(Convention::Google)) && starts_with_returns(docstring))
}

fn should_document_returns(function_def: &ast::StmtFunctionDef) -> bool {
    !matches!(function_def.name.as_str(), "__new__")
}

fn starts_with_yields(docstring: &Docstring) -> bool {
    if let Some(first_word) = docstring.body().as_str().split(' ').next() {
        return matches!(first_word, "Yield" | "Yields");
    }
    false
}

fn yields_documented(
    docstring: &Docstring,
    docstring_sections: &DocstringSections,
    convention: Option<Convention>,
) -> bool {
    docstring_sections.yields.is_some()
        || (matches!(convention, Some(Convention::Google)) && starts_with_yields(docstring))
}

#[derive(Debug, Copy, Clone)]
enum GeneratorOrIteratorArguments<'a> {
    Unparameterized,
    Single(&'a Expr),
    Several(&'a [Expr]),
}

impl<'a> GeneratorOrIteratorArguments<'a> {
    fn first(self) -> Option<&'a Expr> {
        match self {
            Self::Unparameterized => None,
            Self::Single(element) => Some(element),
            Self::Several(elements) => elements.first(),
        }
    }

    fn indicates_none_returned(self) -> bool {
        match self {
            Self::Unparameterized => true,
            Self::Single(_) => true,
            Self::Several(elements) => elements.get(2).is_none_or(Expr::is_none_literal_expr),
        }
    }
}

/// Returns the arguments to a generator annotation, if it exists.
fn generator_annotation_arguments<'a>(
    expr: &'a Expr,
    semantic: &'a SemanticModel,
) -> Option<GeneratorOrIteratorArguments<'a>> {
    let qualified_name = semantic.resolve_qualified_name(map_subscript(expr))?;
    match qualified_name.segments() {
        [
            "typing" | "typing_extensions",
            "Iterable" | "AsyncIterable" | "Iterator" | "AsyncIterator",
        ]
        | [
            "collections",
            "abc",
            "Iterable" | "AsyncIterable" | "Iterator" | "AsyncIterator",
        ] => match expr {
            Expr::Subscript(ast::ExprSubscript { slice, .. }) => {
                Some(GeneratorOrIteratorArguments::Single(slice))
            }
            _ => Some(GeneratorOrIteratorArguments::Unparameterized),
        },
        [
            "typing" | "typing_extensions",
            "Generator" | "AsyncGenerator",
        ]
        | ["collections", "abc", "Generator" | "AsyncGenerator"] => match expr {
            Expr::Subscript(ast::ExprSubscript { slice, .. }) => {
                if let Expr::Tuple(tuple) = &**slice {
                    Some(GeneratorOrIteratorArguments::Several(tuple.elts.as_slice()))
                } else {
                    // `Generator[int]` implies `Generator[int, None, None]`
                    // as it uses a PEP-696 TypeVar with default values
                    Some(GeneratorOrIteratorArguments::Single(slice))
                }
            }
            _ => Some(GeneratorOrIteratorArguments::Unparameterized),
        },
        _ => None,
    }
}

fn is_generator_function_annotated_as_returning_none(
    entries: &BodyEntries,
    return_annotations: &Expr,
    semantic: &SemanticModel,
) -> bool {
    if entries.yields.is_empty() {
        return false;
    }
    generator_annotation_arguments(return_annotations, semantic)
        .is_some_and(GeneratorOrIteratorArguments::indicates_none_returned)
}

fn parameters_from_signature<'a>(
    docstring: &'a Docstring,
    semantic: &'a SemanticModel,
    dummy_variable_rgx: &'a Regex,
) -> Vec<&'a str> {
    let mut parameters = Vec::new();
    let Some(function) = docstring.definition.as_function_def() else {
        return parameters;
    };
    // Here we check if the function is a method (and not a staticmethod)
    // in which case we skip the first argument which should be `self` or
    // `cls`.
    for param in function.parameters.iter().skip(usize::from(
        docstring.definition.is_method() && !is_staticmethod(&function.decorator_list, semantic),
    )) {
        if !dummy_variable_rgx.is_match(param.name()) {
            parameters.push(param.name());
        }
    }
    parameters
}

fn is_one_line(docstring: &Docstring) -> bool {
    let mut non_empty_line_count = 0;
    for line in NewlineWithTrailingNewline::from(docstring.body().as_str()) {
        if !line.trim().is_empty() {
            non_empty_line_count += 1;
        }
        if non_empty_line_count > 1 {
            return false;
        }
    }
    true
}

/// DOC201, DOC202, DOC402, DOC403, DOC501, DOC502
pub(crate) fn check_docstring(
    checker: &Checker,
    definition: &Definition,
    docstring: &Docstring,
    section_contexts: &SectionContexts,
    convention: Option<Convention>,
) {
    // Only check function docstrings.
    let Some(function_def) = definition.as_function_def() else {
        return;
    };

    if checker.settings().pydoclint.ignore_one_line_docstrings && is_one_line(docstring) {
        return;
    }

    let semantic = checker.semantic();

    if function_type::is_stub(function_def, semantic) {
        return;
    }

    // Prioritize the specified convention over the determined style.
    let docstring_sections = match convention {
        Some(Convention::Google) => {
            DocstringSections::from_sections(section_contexts, Some(SectionStyle::Google))
        }
        Some(Convention::Numpy) => {
            DocstringSections::from_sections(section_contexts, Some(SectionStyle::Numpy))
        }
        Some(Convention::Pep257) | None => DocstringSections::from_sections(section_contexts, None),
    };

    let body_entries = {
        let mut visitor = BodyVisitor::new(semantic);
        visitor.visit_body(&function_def.body);
        visitor.finish()
    };

    let signature_parameters =
        parameters_from_signature(docstring, semantic, &checker.settings.dummy_variable_rgx);

    // DOC101
    if checker.enabled(Rule::DocstringMissingParameter) {
        let mut missing_parameters = Vec::new();
        for signature_param in &signature_parameters {
            if !docstring_sections
                .parameters
                .as_ref()
                .is_some_and(|section| {
                    section
                        .parameters
                        .iter()
                        .any(|param| param == signature_param)
                })
            {
                missing_parameters.push((*signature_param).to_string());
            }
        }
        if !missing_parameters.is_empty() {
            let range = if let Some(ref docstring_params) = docstring_sections.parameters {
                docstring_params.range()
            } else {
                docstring.range()
            };
            let diagnostic = Diagnostic::new(
                DocstringMissingParameter {
                    ids: missing_parameters,
                },
                range,
            );
            diagnostics.push(diagnostic);
        }
    }

    // DOC201
    if checker.is_rule_enabled(Rule::DocstringMissingReturns) {
        if should_document_returns(function_def)
            && !returns_documented(docstring, &docstring_sections, convention)
        {
            let extra_property_decorators = checker.settings().pydocstyle.property_decorators();
            if !definition.is_property(extra_property_decorators, semantic) {
                if !body_entries.returns.is_empty() {
                    match function_def.returns.as_deref() {
                        Some(returns) => {
                            // Ignore it if it's annotated as returning `None`
                            // or it's a generator function annotated as returning `None`,
                            // i.e. any of `-> None`, `-> Iterator[...]` or `-> Generator[..., ..., None]`
                            if !returns.is_none_literal_expr()
                                && !is_generator_function_annotated_as_returning_none(
                                    &body_entries,
                                    returns,
                                    semantic,
                                )
                            {
                                checker
                                    .report_diagnostic(DocstringMissingReturns, docstring.range());
                            }
                        }
                        None if body_entries
                            .returns
                            .iter()
                            .any(|entry| !entry.is_none_return()) =>
                        {
                            checker.report_diagnostic(DocstringMissingReturns, docstring.range());
                        }
                        _ => {}
                    }
                }
            }
        }
    }

    // DOC402
    if checker.is_rule_enabled(Rule::DocstringMissingYields) {
        if !yields_documented(docstring, &docstring_sections, convention) {
            if !body_entries.yields.is_empty() {
                match function_def.returns.as_deref() {
                    Some(returns)
                        if !generator_annotation_arguments(returns, semantic).is_some_and(
                            |arguments| arguments.first().is_none_or(Expr::is_none_literal_expr),
                        ) =>
                    {
                        checker.report_diagnostic(DocstringMissingYields, docstring.range());
                    }
                    None if body_entries.yields.iter().any(|entry| !entry.is_none_yield) => {
                        checker.report_diagnostic(DocstringMissingYields, docstring.range());
                    }
                    _ => {}
                }
            }
        }
    }

    // DOC501
    if checker.is_rule_enabled(Rule::DocstringMissingException) {
        for body_raise in &body_entries.raised_exceptions {
            let Some(name) = body_raise.qualified_name.segments().last() else {
                continue;
            };

            if *name == "NotImplementedError" {
                continue;
            }

            if !docstring_sections.raises.as_ref().is_some_and(|section| {
                section.raised_exceptions.iter().any(|exception| {
                    body_raise
                        .qualified_name
                        .segments()
                        .ends_with(exception.segments())
                })
            }) {
                checker.report_diagnostic(
                    DocstringMissingException {
                        id: (*name).to_string(),
                    },
                    docstring.range(),
                );
            }
        }
    }

    // Avoid applying "extraneous" rules to abstract methods. An abstract method's docstring _could_
    // document that it raises an exception without including the exception in the implementation.
    if !visibility::is_abstract(&function_def.decorator_list, semantic) {
        // DOC102
        if checker.enabled(Rule::DocstringExtraneousParameter) {
            if let Some(docstring_params) = docstring_sections.parameters {
                let mut extraneous_parameters = Vec::new();
                for docstring_param in &docstring_params.parameters {
                    if !signature_parameters
                        .iter()
                        .any(|param| param == docstring_param)
                    {
                        extraneous_parameters.push((*docstring_param).to_string());
                    }
                }
                if !extraneous_parameters.is_empty() {
                    let diagnostic = Diagnostic::new(
                        DocstringExtraneousParameter {
                            ids: extraneous_parameters,
                        },
                        docstring_params.range(),
                    );
                    diagnostics.push(diagnostic);
                }
            }
        }

        // DOC202
        if checker.is_rule_enabled(Rule::DocstringExtraneousReturns) {
            if docstring_sections.returns.is_some() {
                if body_entries.returns.is_empty()
                    || body_entries.returns.iter().all(ReturnEntry::is_implicit)
                {
                    checker.report_diagnostic(DocstringExtraneousReturns, docstring.range());
                }
            }
        }

        // DOC403
        if checker.is_rule_enabled(Rule::DocstringExtraneousYields) {
            if docstring_sections.yields.is_some() {
                if body_entries.yields.is_empty() {
                    checker.report_diagnostic(DocstringExtraneousYields, docstring.range());
                }
            }
        }

        // DOC502
        if checker.is_rule_enabled(Rule::DocstringExtraneousException) {
            if let Some(docstring_raises) = docstring_sections.raises {
                let mut extraneous_exceptions = Vec::new();
                for docstring_raise in &docstring_raises.raised_exceptions {
                    if !body_entries.raised_exceptions.iter().any(|exception| {
                        exception
                            .qualified_name
                            .segments()
                            .ends_with(docstring_raise.segments())
                    }) {
                        extraneous_exceptions.push(docstring_raise.to_string());
                    }
                }
                if !extraneous_exceptions.is_empty() {
                    checker.report_diagnostic(
                        DocstringExtraneousException {
                            ids: extraneous_exceptions,
                        },
                        docstring.range(),
                    );
                }
            }
        }
    }
}<|MERGE_RESOLUTION|>--- conflicted
+++ resolved
@@ -1,21 +1,11 @@
 use itertools::Itertools;
-<<<<<<< HEAD
 use regex::Regex;
-use ruff_diagnostics::{Diagnostic, Violation};
-use ruff_macros::{derive_message_formats, ViolationMetadata};
+use ruff_macros::{ViolationMetadata, derive_message_formats};
 use ruff_python_ast::helpers::{map_callable, map_subscript};
 use ruff_python_ast::name::QualifiedName;
 use ruff_python_ast::visitor::Visitor;
-use ruff_python_ast::{self as ast, visitor, Expr, Stmt};
+use ruff_python_ast::{self as ast, Expr, Stmt, visitor};
 use ruff_python_semantic::analyze::visibility::is_staticmethod;
-=======
-use ruff_macros::{ViolationMetadata, derive_message_formats};
-use ruff_python_ast::helpers::map_callable;
-use ruff_python_ast::helpers::map_subscript;
-use ruff_python_ast::name::QualifiedName;
-use ruff_python_ast::visitor::Visitor;
-use ruff_python_ast::{self as ast, Expr, Stmt, visitor};
->>>>>>> ec86a4e9
 use ruff_python_semantic::analyze::{function_type, visibility};
 use ruff_python_semantic::{Definition, SemanticModel};
 use ruff_source_file::NewlineWithTrailingNewline;
@@ -709,11 +699,7 @@
 ///
 /// Attempts to parse using the specified [`SectionStyle`], falling back to the other style if no
 /// entries are found.
-<<<<<<< HEAD
-fn parse_raises(content: &str, style: Option<SectionStyle>) -> Vec<QualifiedName> {
-=======
-fn parse_entries(content: &str, style: Option<SectionStyle>) -> Vec<QualifiedName<'_>> {
->>>>>>> ec86a4e9
+fn parse_raises(content: &str, style: Option<SectionStyle>) -> Vec<QualifiedName<'_>> {
     match style {
         Some(SectionStyle::Google) => parse_raises_google(content),
         Some(SectionStyle::Numpy) => parse_raises_numpy(content),
@@ -735,11 +721,7 @@
 ///     FasterThanLightError: If speed is greater than the speed of light.
 ///     DivisionByZero: If attempting to divide by zero.
 /// ```
-<<<<<<< HEAD
-fn parse_raises_google(content: &str) -> Vec<QualifiedName> {
-=======
-fn parse_entries_google(content: &str) -> Vec<QualifiedName<'_>> {
->>>>>>> ec86a4e9
+fn parse_raises_google(content: &str) -> Vec<QualifiedName<'_>> {
     let mut entries: Vec<QualifiedName> = Vec::new();
     for potential in content.lines() {
         let Some(colon_idx) = potential.find(':') else {
@@ -761,11 +743,7 @@
 /// DivisionByZero
 ///     If attempting to divide by zero.
 /// ```
-<<<<<<< HEAD
-fn parse_raises_numpy(content: &str) -> Vec<QualifiedName> {
-=======
-fn parse_entries_numpy(content: &str) -> Vec<QualifiedName<'_>> {
->>>>>>> ec86a4e9
+fn parse_raises_numpy(content: &str) -> Vec<QualifiedName<'_>> {
     let mut entries: Vec<QualifiedName> = Vec::new();
     let mut lines = content.lines();
     let Some(dashes) = lines.next() else {
@@ -1212,10 +1190,10 @@
     };
 
     let signature_parameters =
-        parameters_from_signature(docstring, semantic, &checker.settings.dummy_variable_rgx);
+        parameters_from_signature(docstring, semantic, &checker.settings().dummy_variable_rgx);
 
     // DOC101
-    if checker.enabled(Rule::DocstringMissingParameter) {
+    if checker.is_rule_enabled(Rule::DocstringMissingParameter) {
         let mut missing_parameters = Vec::new();
         for signature_param in &signature_parameters {
             if !docstring_sections
@@ -1237,13 +1215,12 @@
             } else {
                 docstring.range()
             };
-            let diagnostic = Diagnostic::new(
+            checker.report_diagnostic(
                 DocstringMissingParameter {
                     ids: missing_parameters,
                 },
                 range,
             );
-            diagnostics.push(diagnostic);
         }
     }
 
@@ -1339,7 +1316,7 @@
     // document that it raises an exception without including the exception in the implementation.
     if !visibility::is_abstract(&function_def.decorator_list, semantic) {
         // DOC102
-        if checker.enabled(Rule::DocstringExtraneousParameter) {
+        if checker.is_rule_enabled(Rule::DocstringExtraneousParameter) {
             if let Some(docstring_params) = docstring_sections.parameters {
                 let mut extraneous_parameters = Vec::new();
                 for docstring_param in &docstring_params.parameters {
@@ -1351,13 +1328,12 @@
                     }
                 }
                 if !extraneous_parameters.is_empty() {
-                    let diagnostic = Diagnostic::new(
+                    checker.report_diagnostic(
                         DocstringExtraneousParameter {
                             ids: extraneous_parameters,
                         },
                         docstring_params.range(),
                     );
-                    diagnostics.push(diagnostic);
                 }
             }
         }
