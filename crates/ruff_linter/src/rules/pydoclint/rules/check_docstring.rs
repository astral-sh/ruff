--- conflicted
+++ resolved
@@ -372,15 +372,8 @@
 
 impl<'a> DocstringSections<'a> {
     fn from_sections(sections: &'a SectionContexts, style: SectionStyle) -> Self {
-<<<<<<< HEAD
         let mut docstring_sections = Self::default();
-        for section in sections.iter() {
-=======
-        let mut returns: Option<GenericSection> = None;
-        let mut yields: Option<GenericSection> = None;
-        let mut raises: Option<RaisesSection> = None;
         for section in sections {
->>>>>>> 2b1209e3
             match section.kind() {
                 SectionKind::Raises => {
                     docstring_sections.raises = Some(RaisesSection::from_section(&section, style))
