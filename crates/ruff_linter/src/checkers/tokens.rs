//! Lint rules based on token traversal.

use std::path::Path;

use ruff_notebook::CellOffsets;
use ruff_python_ast::PySourceType;
use ruff_python_codegen::Stylist;
use ruff_python_parser::lexer::LexResult;

use ruff_diagnostics::Diagnostic;
use ruff_python_index::Indexer;
use ruff_source_file::Locator;

use crate::directives::TodoComment;
use crate::registry::{AsRule, Rule};
use crate::rules::pycodestyle::rules::BlankLinesChecker;
use crate::rules::{
    eradicate, flake8_commas, flake8_executable, flake8_fixme, flake8_implicit_str_concat,
    flake8_noqa, flake8_pyi, flake8_quotes, flake8_todos, pycodestyle, pygrep_hooks, pylint,
    pyupgrade, ruff,
};
use crate::settings::LinterSettings;

#[allow(clippy::too_many_arguments)]
pub(crate) fn check_tokens(
    tokens: &[LexResult],
    path: &Path,
    locator: &Locator,
    indexer: &Indexer,
    stylist: &Stylist,
    settings: &LinterSettings,
    source_type: PySourceType,
    cell_offsets: Option<&CellOffsets>,
) -> Vec<Diagnostic> {
    let mut diagnostics: Vec<Diagnostic> = vec![];

    if settings.rules.any_enabled(&[
        Rule::BlankLineBetweenMethods,
        Rule::BlankLinesTopLevel,
        Rule::TooManyBlankLines,
        Rule::BlankLineAfterDecorator,
        Rule::BlankLinesAfterFunctionOrClass,
        Rule::BlankLinesBeforeNestedDefinition,
    ]) {
        BlankLinesChecker::new(locator, stylist, settings, source_type)
            .check_lines(tokens, &mut diagnostics);
    }

    if settings.rules.enabled(Rule::BlanketNOQA) {
        pygrep_hooks::rules::blanket_noqa(&mut diagnostics, indexer, locator);
    }

    if settings.rules.enabled(Rule::BlanketTypeIgnore) {
        pygrep_hooks::rules::blanket_type_ignore(&mut diagnostics, indexer, locator);
    }

    if settings.rules.enabled(Rule::EmptyComment) {
        pylint::rules::empty_comments(&mut diagnostics, indexer, locator);
    }

    if settings
        .rules
        .enabled(Rule::AmbiguousUnicodeCharacterComment)
    {
        for range in indexer.comment_ranges() {
            ruff::rules::ambiguous_unicode_character_comment(
                &mut diagnostics,
                locator,
                *range,
                settings,
            );
        }
    }

    if settings.rules.enabled(Rule::CommentedOutCode) {
        eradicate::rules::commented_out_code(&mut diagnostics, locator, indexer, settings);
    }

    if settings.rules.enabled(Rule::UTF8EncodingDeclaration) {
        pyupgrade::rules::unnecessary_coding_comment(&mut diagnostics, locator, indexer);
    }

    if settings.rules.enabled(Rule::InvalidEscapeSequence) {
        for (tok, range) in tokens.iter().flatten() {
            pycodestyle::rules::invalid_escape_sequence(
                &mut diagnostics,
                locator,
                indexer,
                tok,
                *range,
            );
        }
    }

    if settings.rules.enabled(Rule::TabIndentation) {
        pycodestyle::rules::tab_indentation(&mut diagnostics, locator, indexer);
    }

    if settings.rules.any_enabled(&[
        Rule::InvalidCharacterBackspace,
        Rule::InvalidCharacterSub,
        Rule::InvalidCharacterEsc,
        Rule::InvalidCharacterNul,
        Rule::InvalidCharacterZeroWidthSpace,
    ]) {
        for (tok, range) in tokens.iter().flatten() {
            pylint::rules::invalid_string_characters(&mut diagnostics, tok, *range, locator);
        }
    }

    if settings.rules.any_enabled(&[
        Rule::MultipleStatementsOnOneLineColon,
        Rule::MultipleStatementsOnOneLineSemicolon,
        Rule::UselessSemicolon,
    ]) {
        pycodestyle::rules::compound_statements(
            &mut diagnostics,
            tokens,
            locator,
            indexer,
            source_type,
            cell_offsets,
        );
    }

    if settings.rules.enabled(Rule::AvoidableEscapedQuote) && settings.flake8_quotes.avoid_escape {
        flake8_quotes::rules::avoidable_escaped_quote(&mut diagnostics, tokens, locator, settings);
    }

    if settings.rules.enabled(Rule::UnnecessaryEscapedQuote) {
        flake8_quotes::rules::unnecessary_escaped_quote(&mut diagnostics, tokens, locator);
    }

    if settings.rules.any_enabled(&[
        Rule::BadQuotesInlineString,
        Rule::BadQuotesMultilineString,
        Rule::BadQuotesDocstring,
    ]) {
        flake8_quotes::rules::check_string_quotes(&mut diagnostics, tokens, locator, settings);
    }

    if settings.rules.any_enabled(&[
        Rule::SingleLineImplicitStringConcatenation,
        Rule::MultiLineImplicitStringConcatenation,
    ]) {
        flake8_implicit_str_concat::rules::implicit(
            &mut diagnostics,
            tokens,
            settings,
            locator,
            indexer,
        );
    }

    if settings.rules.any_enabled(&[
        Rule::MissingTrailingComma,
        Rule::TrailingCommaOnBareTuple,
        Rule::ProhibitedTrailingComma,
    ]) {
        flake8_commas::rules::trailing_commas(&mut diagnostics, tokens, locator, indexer);
    }

    if settings.rules.enabled(Rule::ExtraneousParentheses) {
        pyupgrade::rules::extraneous_parentheses(&mut diagnostics, tokens, locator);
    }

    if source_type.is_stub() && settings.rules.enabled(Rule::TypeCommentInStub) {
        flake8_pyi::rules::type_comment_in_stub(&mut diagnostics, locator, indexer);
    }

    if settings.rules.any_enabled(&[
        Rule::ShebangNotExecutable,
        Rule::ShebangMissingExecutableFile,
        Rule::ShebangLeadingWhitespace,
        Rule::ShebangNotFirstLine,
        Rule::ShebangMissingPython,
    ]) {
        flake8_executable::rules::from_tokens(&mut diagnostics, path, locator, indexer);
    }

    if settings.rules.any_enabled(&[
        Rule::InvalidTodoTag,
        Rule::MissingTodoAuthor,
        Rule::MissingTodoLink,
        Rule::MissingTodoColon,
        Rule::MissingTodoDescription,
        Rule::InvalidTodoCapitalization,
        Rule::MissingSpaceAfterTodoColon,
        Rule::LineContainsFixme,
        Rule::LineContainsXxx,
        Rule::LineContainsTodo,
        Rule::LineContainsHack,
    ]) {
        let todo_comments: Vec<TodoComment> = indexer
            .comment_ranges()
            .iter()
            .enumerate()
            .filter_map(|(i, comment_range)| {
                let comment = locator.slice(*comment_range);
                TodoComment::from_comment(comment, *comment_range, i)
            })
            .collect();
        flake8_todos::rules::todos(&mut diagnostics, &todo_comments, locator, indexer);
        flake8_fixme::rules::todos(&mut diagnostics, &todo_comments);
    }

<<<<<<< HEAD
    if settings.rules.any_enabled(&[
        Rule::NOQAMissingColon,
        Rule::NOQASpaceBeforeColon,
        Rule::NOQAMultipleSpacesBeforeCode,
        Rule::NOQADuplicateCodes,
    ]) {
        flake8_noqa::rules::noqa_formatting(&mut diagnostics, indexer, locator);
=======
    if settings.rules.enabled(Rule::TooManyNewlinesAtEndOfFile) {
        pycodestyle::rules::too_many_newlines_at_end_of_file(&mut diagnostics, tokens);
>>>>>>> 87afe36c
    }

    diagnostics.retain(|diagnostic| settings.rules.enabled(diagnostic.kind.rule()));

    diagnostics
}<|MERGE_RESOLUTION|>--- conflicted
+++ resolved
@@ -204,7 +204,10 @@
         flake8_fixme::rules::todos(&mut diagnostics, &todo_comments);
     }
 
-<<<<<<< HEAD
+    if settings.rules.enabled(Rule::TooManyNewlinesAtEndOfFile) {
+        pycodestyle::rules::too_many_newlines_at_end_of_file(&mut diagnostics, tokens);
+    }
+
     if settings.rules.any_enabled(&[
         Rule::NOQAMissingColon,
         Rule::NOQASpaceBeforeColon,
@@ -212,10 +215,6 @@
         Rule::NOQADuplicateCodes,
     ]) {
         flake8_noqa::rules::noqa_formatting(&mut diagnostics, indexer, locator);
-=======
-    if settings.rules.enabled(Rule::TooManyNewlinesAtEndOfFile) {
-        pycodestyle::rules::too_many_newlines_at_end_of_file(&mut diagnostics, tokens);
->>>>>>> 87afe36c
     }
 
     diagnostics.retain(|diagnostic| settings.rules.enabled(diagnostic.kind.rule()));
