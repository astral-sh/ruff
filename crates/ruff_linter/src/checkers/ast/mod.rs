//! [`Checker`] for AST-based lint rules.
//!
//! The [`Checker`] is responsible for traversing over the AST, building up the [`SemanticModel`],
//! and running any enabled [`Rule`]s at the appropriate place and time.
//!
//! The [`Checker`] is structured as a single pass over the AST that proceeds in "evaluation" order.
//! That is: the [`Checker`] typically iterates over nodes in the order in which they're evaluated
//! by the Python interpreter. This includes, e.g., deferring function body traversal until after
//! parent scopes have been fully traversed. Individual rules may also perform internal traversals
//! of the AST.
//!
//! The individual [`Visitor`] implementations within the [`Checker`] typically proceed in four
//! steps:
//!
//! 1. Binding: Bind any names introduced by the current node.
//! 2. Traversal: Recurse into the children of the current node.
//! 3. Clean-up: Perform any necessary clean-up after the current node has been fully traversed.
//! 4. Analysis: Run any relevant lint rules on the current node.
//!
//! The first three steps together compose the semantic analysis phase, while the last step
//! represents the lint-rule analysis phase. In the future, these steps may be separated into
//! distinct passes over the AST.

use std::cell::RefCell;
use std::path::Path;

use itertools::Itertools;
use log::debug;
use ruff_python_parser::semantic_errors::{
    SemanticSyntaxChecker, SemanticSyntaxContext, SemanticSyntaxError, SemanticSyntaxErrorKind,
};
use rustc_hash::{FxHashMap, FxHashSet};

use ruff_diagnostics::{Diagnostic, IsolationLevel};
use ruff_notebook::{CellOffsets, NotebookIndex};
use ruff_python_ast::helpers::{collect_import_from_member, is_docstring_stmt, to_module_path};
use ruff_python_ast::identifier::Identifier;
use ruff_python_ast::name::QualifiedName;
use ruff_python_ast::str::Quote;
use ruff_python_ast::visitor::{walk_except_handler, walk_pattern, Visitor};
use ruff_python_ast::{
    self as ast, AnyParameterRef, ArgOrKeyword, Comprehension, ElifElseClause, ExceptHandler, Expr,
    ExprContext, FStringElement, Keyword, MatchCase, ModModule, Parameter, Parameters, Pattern,
    PythonVersion, Stmt, Suite, UnaryOp,
};
use ruff_python_ast::{helpers, str, visitor, PySourceType};
use ruff_python_codegen::{Generator, Stylist};
use ruff_python_index::Indexer;
use ruff_python_parser::typing::{parse_type_annotation, AnnotationKind, ParsedAnnotation};
use ruff_python_parser::{ParseError, Parsed, Tokens};
use ruff_python_semantic::all::{DunderAllDefinition, DunderAllFlags};
use ruff_python_semantic::analyze::{imports, typing};
use ruff_python_semantic::{
    BindingFlags, BindingId, BindingKind, Exceptions, Export, FromImport, GeneratorKind, Globals,
    Import, Module, ModuleKind, ModuleSource, NodeId, ScopeId, ScopeKind, SemanticModel,
    SemanticModelFlags, StarImport, SubmoduleImport,
};
use ruff_python_stdlib::builtins::{python_builtins, MAGIC_GLOBALS};
use ruff_python_trivia::CommentRanges;
use ruff_source_file::{OneIndexed, SourceRow};
use ruff_text_size::{Ranged, TextRange, TextSize};

use crate::checkers::ast::annotation::AnnotationContext;
use crate::docstrings::extraction::ExtractionTarget;
use crate::importer::Importer;
use crate::noqa::NoqaMapping;
use crate::package::PackageRoot;
use crate::registry::Rule;
use crate::rules::pyflakes::rules::LateFutureImport;
use crate::rules::{flake8_pyi, flake8_type_checking, pyflakes, pyupgrade};
use crate::settings::{flags, LinterSettings};
use crate::{docstrings, noqa, Locator};

mod analyze;
mod annotation;
mod deferred;

/// State representing whether a docstring is expected or not for the next statement.
#[derive(Debug, Copy, Clone, PartialEq)]
enum DocstringState {
    /// The next statement is expected to be a docstring, but not necessarily so.
    ///
    /// For example, in the following code:
    ///
    /// ```python
    /// class Foo:
    ///     pass
    ///
    ///
    /// def bar(x, y):
    ///     """Docstring."""
    ///     return x +  y
    /// ```
    ///
    /// For `Foo`, the state is expected when the checker is visiting the class
    /// body but isn't going to be present. While, for `bar` function, the docstring
    /// is expected and present.
    Expected(ExpectedDocstringKind),
    Other,
}

impl Default for DocstringState {
    /// Returns the default docstring state which is to expect a module-level docstring.
    fn default() -> Self {
        Self::Expected(ExpectedDocstringKind::Module)
    }
}

impl DocstringState {
    /// Returns the docstring kind if the state is expecting a docstring.
    const fn expected_kind(self) -> Option<ExpectedDocstringKind> {
        match self {
            DocstringState::Expected(kind) => Some(kind),
            DocstringState::Other => None,
        }
    }
}

/// The kind of an expected docstring.
#[derive(Debug, Copy, Clone, PartialEq)]
enum ExpectedDocstringKind {
    /// A module-level docstring.
    ///
    /// For example,
    /// ```python
    /// """This is a module-level docstring."""
    ///
    /// a = 1
    /// ```
    Module,

    /// A class-level docstring.
    ///
    /// For example,
    /// ```python
    /// class Foo:
    ///     """This is the docstring for `Foo` class."""
    ///
    ///     def __init__(self) -> None:
    ///         ...
    /// ```
    Class,

    /// A function-level docstring.
    ///
    /// For example,
    /// ```python
    /// def foo():
    ///     """This is the docstring for `foo` function."""
    ///     pass
    /// ```
    Function,

    /// An attribute-level docstring.
    ///
    /// For example,
    /// ```python
    /// a = 1
    /// """This is the docstring for `a` variable."""
    ///
    ///
    /// class Foo:
    ///     b = 1
    ///     """This is the docstring for `Foo.b` class variable."""
    /// ```
    Attribute,
}

impl ExpectedDocstringKind {
    /// Returns the semantic model flag that represents the current docstring state.
    const fn as_flag(self) -> SemanticModelFlags {
        match self {
            ExpectedDocstringKind::Attribute => SemanticModelFlags::ATTRIBUTE_DOCSTRING,
            _ => SemanticModelFlags::PEP_257_DOCSTRING,
        }
    }
}

pub(crate) struct Checker<'a> {
    /// The [`Parsed`] output for the source code.
    parsed: &'a Parsed<ModModule>,
    /// An internal cache for parsed string annotations
    parsed_annotations_cache: ParsedAnnotationsCache<'a>,
    /// The [`Parsed`] output for the type annotation the checker is currently in.
    parsed_type_annotation: Option<&'a ParsedAnnotation>,
    /// The [`Path`] to the file under analysis.
    path: &'a Path,
    /// The [`Path`] to the package containing the current file.
    package: Option<PackageRoot<'a>>,
    /// The module representation of the current file (e.g., `foo.bar`).
    pub(crate) module: Module<'a>,
    /// The [`PySourceType`] of the current file.
    pub(crate) source_type: PySourceType,
    /// The [`CellOffsets`] for the current file, if it's a Jupyter notebook.
    cell_offsets: Option<&'a CellOffsets>,
    /// The [`NotebookIndex`] for the current file, if it's a Jupyter notebook.
    notebook_index: Option<&'a NotebookIndex>,
    /// The [`flags::Noqa`] for the current analysis (i.e., whether to respect suppression
    /// comments).
    noqa: flags::Noqa,
    /// The [`NoqaMapping`] for the current analysis (i.e., the mapping from line number to
    /// suppression commented line number).
    noqa_line_for: &'a NoqaMapping,
    /// The [`LinterSettings`] for the current analysis, including the enabled rules.
    pub(crate) settings: &'a LinterSettings,
    /// The [`Locator`] for the current file, which enables extraction of source code from byte
    /// offsets.
    locator: &'a Locator<'a>,
    /// The [`Stylist`] for the current file, which detects the current line ending, quote, and
    /// indentation style.
    stylist: &'a Stylist<'a>,
    /// The [`Indexer`] for the current file, which contains the offsets of all comments and more.
    indexer: &'a Indexer,
    /// The [`Importer`] for the current file, which enables importing of other modules.
    importer: Importer<'a>,
    /// The [`SemanticModel`], built up over the course of the AST traversal.
    semantic: SemanticModel<'a>,
    /// A set of deferred nodes to be visited after the current traversal (e.g., function bodies).
    visit: deferred::Visit<'a>,
    /// A set of deferred nodes to be analyzed after the AST traversal (e.g., `for` loops).
    analyze: deferred::Analyze,
    /// The cumulative set of diagnostics computed across all lint rules.
    diagnostics: RefCell<Vec<Diagnostic>>,
    /// The list of names already seen by flake8-bugbear diagnostics, to avoid duplicate violations.
    flake8_bugbear_seen: RefCell<FxHashSet<TextRange>>,
    /// The end offset of the last visited statement.
    last_stmt_end: TextSize,
    /// A state describing if a docstring is expected or not.
    docstring_state: DocstringState,
    /// The target [`PythonVersion`] for version-dependent checks.
    target_version: PythonVersion,
    /// Helper visitor for detecting semantic syntax errors.
    #[allow(clippy::struct_field_names)]
    semantic_checker: SemanticSyntaxChecker,
    /// Errors collected by the `semantic_checker`.
    semantic_errors: RefCell<Vec<SemanticSyntaxError>>,
}

impl<'a> Checker<'a> {
    #[allow(clippy::too_many_arguments)]
    pub(crate) fn new(
        parsed: &'a Parsed<ModModule>,
        parsed_annotations_arena: &'a typed_arena::Arena<Result<ParsedAnnotation, ParseError>>,
        settings: &'a LinterSettings,
        noqa_line_for: &'a NoqaMapping,
        noqa: flags::Noqa,
        path: &'a Path,
        package: Option<PackageRoot<'a>>,
        module: Module<'a>,
        locator: &'a Locator,
        stylist: &'a Stylist,
        indexer: &'a Indexer,
        source_type: PySourceType,
        cell_offsets: Option<&'a CellOffsets>,
        notebook_index: Option<&'a NotebookIndex>,
        target_version: PythonVersion,
    ) -> Checker<'a> {
        let semantic = SemanticModel::new(&settings.typing_modules, path, module);
        Self {
            parsed,
            parsed_type_annotation: None,
            parsed_annotations_cache: ParsedAnnotationsCache::new(parsed_annotations_arena),
            settings,
            noqa_line_for,
            noqa,
            path,
            package,
            module,
            source_type,
            locator,
            stylist,
            indexer,
            importer: Importer::new(parsed, locator, stylist),
            semantic,
            visit: deferred::Visit::default(),
            analyze: deferred::Analyze::default(),
            diagnostics: RefCell::default(),
            flake8_bugbear_seen: RefCell::default(),
            cell_offsets,
            notebook_index,
            last_stmt_end: TextSize::default(),
            docstring_state: DocstringState::default(),
            target_version,
            semantic_checker: SemanticSyntaxChecker::new(),
            semantic_errors: RefCell::default(),
        }
    }
}

impl<'a> Checker<'a> {
    /// Return `true` if a [`Rule`] is disabled by a `noqa` directive.
    pub(crate) fn rule_is_ignored(&self, code: Rule, offset: TextSize) -> bool {
        // TODO(charlie): `noqa` directives are mostly enforced in `check_lines.rs`.
        // However, in rare cases, we need to check them here. For example, when
        // removing unused imports, we create a single fix that's applied to all
        // unused members on a single import. We need to preemptively omit any
        // members from the fix that will eventually be excluded by a `noqa`.
        // Unfortunately, we _do_ want to register a `Diagnostic` for each
        // eventually-ignored import, so that our `noqa` counts are accurate.
        if !self.noqa.is_enabled() {
            return false;
        }

        noqa::rule_is_ignored(
            code,
            offset,
            self.noqa_line_for,
            self.comment_ranges(),
            self.locator,
        )
    }

    /// Create a [`Generator`] to generate source code based on the current AST state.
    pub(crate) fn generator(&self) -> Generator {
        Generator::new(self.stylist.indentation(), self.stylist.line_ending())
    }

    /// Return the preferred quote for a generated `StringLiteral` node, given where we are in the
    /// AST.
    fn preferred_quote(&self) -> Quote {
        self.f_string_quote_style().unwrap_or(self.stylist.quote())
    }

    /// Return the default string flags a generated `StringLiteral` node should use, given where we
    /// are in the AST.
    pub(crate) fn default_string_flags(&self) -> ast::StringLiteralFlags {
        ast::StringLiteralFlags::empty().with_quote_style(self.preferred_quote())
    }

    /// Return the default bytestring flags a generated `ByteStringLiteral` node should use, given
    /// where we are in the AST.
    pub(crate) fn default_bytes_flags(&self) -> ast::BytesLiteralFlags {
        ast::BytesLiteralFlags::empty().with_quote_style(self.preferred_quote())
    }

    /// Return the default f-string flags a generated `FString` node should use, given where we are
    /// in the AST.
    pub(crate) fn default_fstring_flags(&self) -> ast::FStringFlags {
        ast::FStringFlags::empty().with_quote_style(self.preferred_quote())
    }

    /// Returns the appropriate quoting for f-string by reversing the one used outside of
    /// the f-string.
    ///
    /// If the current expression in the context is not an f-string, returns ``None``.
    pub(crate) fn f_string_quote_style(&self) -> Option<Quote> {
        if !self.semantic.in_f_string() {
            return None;
        }

        // Find the quote character used to start the containing f-string.
        let ast::ExprFString { value, .. } = self
            .semantic
            .current_expressions()
            .find_map(|expr| expr.as_f_string_expr())?;
        Some(value.iter().next()?.quote_style().opposite())
    }

    /// Returns the [`SourceRow`] for the given offset.
    pub(crate) fn compute_source_row(&self, offset: TextSize) -> SourceRow {
        #[allow(deprecated)]
        let line = self.locator.compute_line_index(offset);

        if let Some(notebook_index) = self.notebook_index {
            let cell = notebook_index.cell(line).unwrap_or(OneIndexed::MIN);
            let line = notebook_index.cell_row(line).unwrap_or(OneIndexed::MIN);
            SourceRow::Notebook { cell, line }
        } else {
            SourceRow::SourceFile { line }
        }
    }

    /// Returns the [`CommentRanges`] for the parsed source code.
    pub(crate) fn comment_ranges(&self) -> &'a CommentRanges {
        self.indexer.comment_ranges()
    }

    /// Push a new [`Diagnostic`] to the collection in the [`Checker`]
    pub(crate) fn report_diagnostic(&self, diagnostic: Diagnostic) {
        let mut diagnostics = self.diagnostics.borrow_mut();
        diagnostics.push(diagnostic);
    }

    /// Extend the collection of [`Diagnostic`] objects in the [`Checker`]
    pub(crate) fn report_diagnostics<I>(&self, diagnostics: I)
    where
        I: IntoIterator<Item = Diagnostic>,
    {
        let mut checker_diagnostics = self.diagnostics.borrow_mut();
        checker_diagnostics.extend(diagnostics);
    }

    /// Adds a [`TextRange`] to the set of ranges of variable names
    /// flagged in `flake8-bugbear` violations so far.
    ///
    /// Returns whether the value was newly inserted.
    pub(crate) fn insert_flake8_bugbear_range(&self, range: TextRange) -> bool {
        let mut ranges = self.flake8_bugbear_seen.borrow_mut();
        ranges.insert(range)
    }

    /// Returns the [`Tokens`] for the parsed type annotation if the checker is in a typing context
    /// or the parsed source code.
    pub(crate) fn tokens(&self) -> &'a Tokens {
        if let Some(type_annotation) = self.parsed_type_annotation {
            type_annotation.parsed().tokens()
        } else {
            self.parsed.tokens()
        }
    }

    /// The [`Locator`] for the current file, which enables extraction of source code from byte
    /// offsets.
    pub(crate) const fn locator(&self) -> &'a Locator<'a> {
        self.locator
    }

    pub(crate) const fn source(&self) -> &'a str {
        self.locator.contents()
    }

    /// The [`Stylist`] for the current file, which detects the current line ending, quote, and
    /// indentation style.
    pub(crate) const fn stylist(&self) -> &'a Stylist<'a> {
        self.stylist
    }

    /// The [`Indexer`] for the current file, which contains the offsets of all comments and more.
    pub(crate) const fn indexer(&self) -> &'a Indexer {
        self.indexer
    }

    /// The [`Importer`] for the current file, which enables importing of other modules.
    pub(crate) const fn importer(&self) -> &Importer<'a> {
        &self.importer
    }

    /// The [`SemanticModel`], built up over the course of the AST traversal.
    pub(crate) const fn semantic(&self) -> &SemanticModel<'a> {
        &self.semantic
    }

    /// The [`Path`] to the file under analysis.
    pub(crate) const fn path(&self) -> &'a Path {
        self.path
    }

    /// The [`Path`] to the package containing the current file.
    pub(crate) const fn package(&self) -> Option<PackageRoot<'_>> {
        self.package
    }

    /// The [`CellOffsets`] for the current file, if it's a Jupyter notebook.
    pub(crate) const fn cell_offsets(&self) -> Option<&'a CellOffsets> {
        self.cell_offsets
    }

    /// Returns whether the given rule should be checked.
    #[inline]
    pub(crate) const fn enabled(&self, rule: Rule) -> bool {
        self.settings.rules.enabled(rule)
    }

    /// Returns whether any of the given rules should be checked.
    #[inline]
    pub(crate) const fn any_enabled(&self, rules: &[Rule]) -> bool {
        self.settings.rules.any_enabled(rules)
    }

    /// Returns the [`IsolationLevel`] to isolate fixes for a given node.
    ///
    /// The primary use-case for fix isolation is to ensure that we don't delete all statements
    /// in a given indented block, which would cause a syntax error. We therefore need to ensure
    /// that we delete at most one statement per indented block per fixer pass. Fix isolation should
    /// thus be applied whenever we delete a statement, but can otherwise be omitted.
    pub(crate) fn isolation(node_id: Option<NodeId>) -> IsolationLevel {
        node_id
            .map(|node_id| IsolationLevel::Group(node_id.into()))
            .unwrap_or_default()
    }

    /// Parse a stringified type annotation as an AST expression,
    /// e.g. `"List[str]"` in `x: "List[str]"`
    ///
    /// This method is a wrapper around [`ruff_python_parser::typing::parse_type_annotation`]
    /// that adds caching.
    pub(crate) fn parse_type_annotation(
        &self,
        annotation: &ast::ExprStringLiteral,
    ) -> Result<&'a ParsedAnnotation, &'a ParseError> {
        self.parsed_annotations_cache
            .lookup_or_parse(annotation, self.locator.contents())
    }

    /// Apply a test to an annotation expression,
    /// abstracting over the fact that the annotation expression might be "stringized".
    ///
    /// A stringized annotation is one enclosed in string quotes:
    /// `foo: "typing.Any"` means the same thing to a type checker as `foo: typing.Any`.
    pub(crate) fn match_maybe_stringized_annotation(
        &self,
        expr: &ast::Expr,
        match_fn: impl FnOnce(&ast::Expr) -> bool,
    ) -> bool {
        if let ast::Expr::StringLiteral(string_annotation) = expr {
            let Some(parsed_annotation) = self.parse_type_annotation(string_annotation).ok() else {
                return false;
            };
            match_fn(parsed_annotation.expression())
        } else {
            match_fn(expr)
        }
    }

    /// Push `diagnostic` if the checker is not in a `@no_type_check` context.
    pub(crate) fn report_type_diagnostic(&self, diagnostic: Diagnostic) {
        if !self.semantic.in_no_type_check() {
            self.report_diagnostic(diagnostic);
        }
    }

    /// Return the [`PythonVersion`] to use for version-related checks.
    pub(crate) const fn target_version(&self) -> PythonVersion {
        self.target_version
    }

    fn with_semantic_checker(&mut self, f: impl FnOnce(&mut SemanticSyntaxChecker, &Checker)) {
        let mut checker = std::mem::take(&mut self.semantic_checker);
        f(&mut checker, self);
        self.semantic_checker = checker;
    }
}

impl SemanticSyntaxContext for Checker<'_> {
    fn seen_docstring_boundary(&self) -> bool {
        self.semantic.seen_module_docstring_boundary()
    }

    fn python_version(&self) -> PythonVersion {
        self.target_version
    }

    fn report_semantic_error(&self, error: SemanticSyntaxError) {
        match error.kind {
            SemanticSyntaxErrorKind::LateFutureImport => {
                if self.settings.rules.enabled(Rule::LateFutureImport) {
                    self.report_diagnostic(Diagnostic::new(LateFutureImport, error.range));
                }
            }
            SemanticSyntaxErrorKind::ReboundComprehensionVariable
            | SemanticSyntaxErrorKind::DuplicateTypeParameter
            | SemanticSyntaxErrorKind::MultipleCaseAssignment(_)
            | SemanticSyntaxErrorKind::IrrefutableCasePattern(_)
<<<<<<< HEAD
            | SemanticSyntaxErrorKind::SingleStarredAssignment => {
                if self.settings.preview.is_enabled() {
                    self.semantic_errors.borrow_mut().push(error);
                }
            }
=======
            | SemanticSyntaxErrorKind::WriteToDebug(_)
                if self.settings.preview.is_enabled() =>
            {
                self.semantic_errors.borrow_mut().push(error);
            }
            SemanticSyntaxErrorKind::ReboundComprehensionVariable
            | SemanticSyntaxErrorKind::DuplicateTypeParameter
            | SemanticSyntaxErrorKind::MultipleCaseAssignment(_)
            | SemanticSyntaxErrorKind::IrrefutableCasePattern(_)
            | SemanticSyntaxErrorKind::WriteToDebug(_) => {}
>>>>>>> a0819f0c
        }
    }
}

impl<'a> Visitor<'a> for Checker<'a> {
    fn visit_stmt(&mut self, stmt: &'a Stmt) {
        self.with_semantic_checker(|semantic, context| semantic.visit_stmt(stmt, context));

        // Step 0: Pre-processing
        self.semantic.push_node(stmt);

        // For Jupyter Notebooks, we'll reset the `IMPORT_BOUNDARY` flag when
        // we encounter a cell boundary.
        if self.source_type.is_ipynb()
            && self.semantic.at_top_level()
            && self.semantic.seen_import_boundary()
            && self.cell_offsets.is_some_and(|cell_offsets| {
                cell_offsets.has_cell_boundary(TextRange::new(self.last_stmt_end, stmt.start()))
            })
        {
            self.semantic.flags -= SemanticModelFlags::IMPORT_BOUNDARY;
        }

        // Track whether we've seen module docstrings, non-imports, etc.
        match stmt {
            Stmt::Expr(ast::StmtExpr { value, .. })
                if !self.semantic.seen_module_docstring_boundary()
                    && value.is_string_literal_expr() =>
            {
                self.semantic.flags |= SemanticModelFlags::MODULE_DOCSTRING_BOUNDARY;
            }
            Stmt::ImportFrom(ast::StmtImportFrom { module, names, .. }) => {
                self.semantic.flags |= SemanticModelFlags::MODULE_DOCSTRING_BOUNDARY;

                // Allow __future__ imports until we see a non-__future__ import.
                if let Some("__future__") = module.as_deref() {
                    if names
                        .iter()
                        .any(|alias| alias.name.as_str() == "annotations")
                    {
                        self.semantic.flags |= SemanticModelFlags::FUTURE_ANNOTATIONS;
                    }
                }
            }
            Stmt::Import(_) => {
                self.semantic.flags |= SemanticModelFlags::MODULE_DOCSTRING_BOUNDARY;
            }
            _ => {
                self.semantic.flags |= SemanticModelFlags::MODULE_DOCSTRING_BOUNDARY;
                if !(self.semantic.seen_import_boundary()
                    || stmt.is_ipy_escape_command_stmt()
                    || helpers::is_assignment_to_a_dunder(stmt)
                    || helpers::in_nested_block(self.semantic.current_statements())
                    || imports::is_matplotlib_activation(stmt, self.semantic())
                    || imports::is_sys_path_modification(stmt, self.semantic())
                    || imports::is_os_environ_modification(stmt, self.semantic())
                    || imports::is_pytest_importorskip(stmt, self.semantic())
                    || imports::is_site_sys_path_modification(stmt, self.semantic()))
                {
                    self.semantic.flags |= SemanticModelFlags::IMPORT_BOUNDARY;
                }
            }
        }

        // Store the flags prior to any further descent, so that we can restore them after visiting
        // the node.
        let flags_snapshot = self.semantic.flags;

        // Update the semantic model if it is in a docstring. This should be done after the
        // flags snapshot to ensure that it gets reset once the statement is analyzed.
        if let Some(kind) = self.docstring_state.expected_kind() {
            if is_docstring_stmt(stmt) {
                self.semantic.flags |= kind.as_flag();
            }
            // Reset the state irrespective of whether the statement is a docstring or not.
            self.docstring_state = DocstringState::Other;
        }

        // Step 1: Binding
        match stmt {
            Stmt::AugAssign(ast::StmtAugAssign {
                target,
                op: _,
                value: _,
                range: _,
            }) => {
                self.handle_node_load(target);
            }
            Stmt::Import(ast::StmtImport { names, range: _ }) => {
                if self.semantic.at_top_level() {
                    self.importer.visit_import(stmt);
                }

                for alias in names {
                    // Given `import foo.bar`, `module` would be "foo", and `call_path` would be
                    // `["foo", "bar"]`.
                    let module = alias.name.split('.').next().unwrap();

                    // Mark the top-level module as "seen" by the semantic model.
                    self.semantic.add_module(module);

                    if alias.asname.is_none() && alias.name.contains('.') {
                        let qualified_name = QualifiedName::user_defined(&alias.name);
                        self.add_binding(
                            module,
                            alias.identifier(),
                            BindingKind::SubmoduleImport(SubmoduleImport {
                                qualified_name: Box::new(qualified_name),
                            }),
                            BindingFlags::EXTERNAL,
                        );
                    } else {
                        let mut flags = BindingFlags::EXTERNAL;
                        if alias.asname.is_some() {
                            flags |= BindingFlags::ALIAS;
                        }
                        if alias
                            .asname
                            .as_ref()
                            .is_some_and(|asname| asname.as_str() == alias.name.as_str())
                        {
                            flags |= BindingFlags::EXPLICIT_EXPORT;
                        }

                        let name = alias.asname.as_ref().unwrap_or(&alias.name);
                        let qualified_name = QualifiedName::user_defined(&alias.name);
                        self.add_binding(
                            name,
                            alias.identifier(),
                            BindingKind::Import(Import {
                                qualified_name: Box::new(qualified_name),
                            }),
                            flags,
                        );
                    }
                }
            }
            Stmt::ImportFrom(ast::StmtImportFrom {
                names,
                module,
                level,
                range: _,
            }) => {
                if self.semantic.at_top_level() {
                    self.importer.visit_import(stmt);
                }

                let module = module.as_deref();
                let level = *level;

                // Mark the top-level module as "seen" by the semantic model.
                if level == 0 {
                    if let Some(module) = module.and_then(|module| module.split('.').next()) {
                        self.semantic.add_module(module);
                    }
                }

                for alias in names {
                    if let Some("__future__") = module {
                        let name = alias.asname.as_ref().unwrap_or(&alias.name);
                        self.add_binding(
                            name,
                            alias.identifier(),
                            BindingKind::FutureImport,
                            BindingFlags::empty(),
                        );
                    } else if &alias.name == "*" {
                        self.semantic
                            .current_scope_mut()
                            .add_star_import(StarImport { level, module });
                    } else {
                        let mut flags = BindingFlags::EXTERNAL;
                        if alias.asname.is_some() {
                            flags |= BindingFlags::ALIAS;
                        }
                        if alias
                            .asname
                            .as_ref()
                            .is_some_and(|asname| asname.as_str() == alias.name.as_str())
                        {
                            flags |= BindingFlags::EXPLICIT_EXPORT;
                        }

                        // Given `from foo import bar`, `name` would be "bar" and `qualified_name` would
                        // be "foo.bar". Given `from foo import bar as baz`, `name` would be "baz"
                        // and `qualified_name` would be "foo.bar".
                        let name = alias.asname.as_ref().unwrap_or(&alias.name);

                        // Attempt to resolve any relative imports; but if we don't know the current
                        // module path, or the relative import extends beyond the package root,
                        // fallback to a literal representation (e.g., `[".", "foo"]`).
                        let qualified_name = collect_import_from_member(level, module, &alias.name);
                        self.add_binding(
                            name,
                            alias.identifier(),
                            BindingKind::FromImport(FromImport {
                                qualified_name: Box::new(qualified_name),
                            }),
                            flags,
                        );
                    }
                }
            }
            Stmt::Global(ast::StmtGlobal { names, range: _ }) => {
                if !self.semantic.scope_id.is_global() {
                    for name in names {
                        let binding_id = self.semantic.global_scope().get(name);

                        // Mark the binding in the global scope as "rebound" in the current scope.
                        if let Some(binding_id) = binding_id {
                            self.semantic
                                .add_rebinding_scope(binding_id, self.semantic.scope_id);
                        }

                        // Add a binding to the current scope.
                        let binding_id = self.semantic.push_binding(
                            name.range(),
                            BindingKind::Global(binding_id),
                            BindingFlags::GLOBAL,
                        );
                        let scope = self.semantic.current_scope_mut();
                        scope.add(name, binding_id);
                    }
                }
            }
            Stmt::Nonlocal(ast::StmtNonlocal { names, range: _ }) => {
                if !self.semantic.scope_id.is_global() {
                    for name in names {
                        if let Some((scope_id, binding_id)) = self.semantic.nonlocal(name) {
                            // Mark the binding as "used", since the `nonlocal` requires an existing
                            // binding.
                            self.semantic.add_local_reference(
                                binding_id,
                                ExprContext::Load,
                                name.range(),
                            );

                            // Mark the binding in the enclosing scope as "rebound" in the current
                            // scope.
                            self.semantic
                                .add_rebinding_scope(binding_id, self.semantic.scope_id);

                            // Add a binding to the current scope.
                            let binding_id = self.semantic.push_binding(
                                name.range(),
                                BindingKind::Nonlocal(binding_id, scope_id),
                                BindingFlags::NONLOCAL,
                            );
                            let scope = self.semantic.current_scope_mut();
                            scope.add(name, binding_id);
                        }
                    }
                }
            }
            _ => {}
        }

        // Step 2: Traversal
        match stmt {
            Stmt::FunctionDef(
                function_def @ ast::StmtFunctionDef {
                    name,
                    body,
                    parameters,
                    decorator_list,
                    returns,
                    type_params,
                    ..
                },
            ) => {
                // Visit the decorators and arguments, but avoid the body, which will be
                // deferred.
                for decorator in decorator_list {
                    self.visit_decorator(decorator);

                    if self
                        .semantic
                        .match_typing_expr(&decorator.expression, "no_type_check")
                    {
                        self.semantic.flags |= SemanticModelFlags::NO_TYPE_CHECK;
                    }
                }

                // Function annotations are always evaluated at runtime, unless future annotations
                // are enabled.
                let annotation =
                    AnnotationContext::from_function(function_def, &self.semantic, self.settings);

                // The first parameter may be a single dispatch.
                let singledispatch =
                    flake8_type_checking::helpers::is_singledispatch_implementation(
                        function_def,
                        self.semantic(),
                    );

                // The default values of the parameters needs to be evaluated in the enclosing
                // scope.
                for parameter in parameters {
                    if let Some(expr) = parameter.default() {
                        self.visit_expr(expr);
                    }
                }

                self.semantic.push_scope(ScopeKind::Type);

                if let Some(type_params) = type_params {
                    self.visit_type_params(type_params);
                }

                for parameter in parameters {
                    if let Some(expr) = parameter.annotation() {
                        if singledispatch && !parameter.is_variadic() {
                            self.visit_runtime_required_annotation(expr);
                        } else {
                            match annotation {
                                AnnotationContext::RuntimeRequired => {
                                    self.visit_runtime_required_annotation(expr);
                                }
                                AnnotationContext::RuntimeEvaluated => {
                                    self.visit_runtime_evaluated_annotation(expr);
                                }
                                AnnotationContext::TypingOnly => {
                                    self.visit_annotation(expr);
                                }
                            }
                        }
                    }
                }
                if let Some(expr) = returns {
                    if singledispatch {
                        self.visit_runtime_required_annotation(expr);
                    } else {
                        match annotation {
                            AnnotationContext::RuntimeRequired => {
                                self.visit_runtime_required_annotation(expr);
                            }
                            AnnotationContext::RuntimeEvaluated => {
                                self.visit_runtime_evaluated_annotation(expr);
                            }
                            AnnotationContext::TypingOnly => {
                                self.visit_annotation(expr);
                            }
                        }
                    }
                }

                let definition = docstrings::extraction::extract_definition(
                    ExtractionTarget::Function(function_def),
                    self.semantic.definition_id,
                    &self.semantic.definitions,
                );
                self.semantic.push_definition(definition);
                self.semantic.push_scope(ScopeKind::Function(function_def));
                self.semantic.flags -= SemanticModelFlags::EXCEPTION_HANDLER;

                self.visit.functions.push(self.semantic.snapshot());

                // Extract any global bindings from the function body.
                if let Some(globals) = Globals::from_body(body) {
                    self.semantic.set_globals(globals);
                }
                let scope_id = self.semantic.scope_id;
                self.analyze.scopes.push(scope_id);
                self.semantic.pop_scope(); // Function scope
                self.semantic.pop_definition();
                self.semantic.pop_scope(); // Type parameter scope
                self.add_binding(
                    name,
                    stmt.identifier(),
                    BindingKind::FunctionDefinition(scope_id),
                    BindingFlags::empty(),
                );
            }
            Stmt::ClassDef(
                class_def @ ast::StmtClassDef {
                    name,
                    body,
                    arguments,
                    decorator_list,
                    type_params,
                    ..
                },
            ) => {
                for decorator in decorator_list {
                    self.visit_decorator(decorator);
                }

                self.semantic.push_scope(ScopeKind::Type);

                if let Some(type_params) = type_params {
                    self.visit_type_params(type_params);
                }

                if let Some(arguments) = arguments {
                    self.semantic.flags |= SemanticModelFlags::CLASS_BASE;
                    self.visit_arguments(arguments);
                    self.semantic.flags -= SemanticModelFlags::CLASS_BASE;
                }

                let definition = docstrings::extraction::extract_definition(
                    ExtractionTarget::Class(class_def),
                    self.semantic.definition_id,
                    &self.semantic.definitions,
                );
                self.semantic.push_definition(definition);
                self.semantic.push_scope(ScopeKind::Class(class_def));
                self.semantic.flags -= SemanticModelFlags::EXCEPTION_HANDLER;

                // Extract any global bindings from the class body.
                if let Some(globals) = Globals::from_body(body) {
                    self.semantic.set_globals(globals);
                }

                // Set the docstring state before visiting the class body.
                self.docstring_state = DocstringState::Expected(ExpectedDocstringKind::Class);
                self.visit_body(body);

                let scope_id = self.semantic.scope_id;
                self.analyze.scopes.push(scope_id);
                self.semantic.pop_scope(); // Class scope
                self.semantic.pop_definition();
                self.semantic.pop_scope(); // Type parameter scope
                self.add_binding(
                    name,
                    stmt.identifier(),
                    BindingKind::ClassDefinition(scope_id),
                    BindingFlags::empty(),
                );
            }
            Stmt::TypeAlias(ast::StmtTypeAlias {
                range: _,
                name,
                type_params,
                value,
            }) => {
                self.semantic.push_scope(ScopeKind::Type);
                if let Some(type_params) = type_params {
                    self.visit_type_params(type_params);
                }
                self.visit_deferred_type_alias_value(value);
                self.semantic.pop_scope();
                self.visit_expr(name);
            }
            Stmt::Try(
                try_node @ ast::StmtTry {
                    body,
                    handlers,
                    orelse,
                    finalbody,
                    ..
                },
            ) => {
                // Iterate over the `body`, then the `handlers`, then the `orelse`, then the
                // `finalbody`, but treat the body and the `orelse` as a single branch for
                // flow analysis purposes.
                let branch = self.semantic.push_branch();
                self.semantic
                    .handled_exceptions
                    .push(Exceptions::from_try_stmt(try_node, &self.semantic));
                self.visit_body(body);
                self.semantic.handled_exceptions.pop();
                self.semantic.pop_branch();

                for except_handler in handlers {
                    self.semantic.push_branch();
                    self.visit_except_handler(except_handler);
                    self.semantic.pop_branch();
                }

                self.semantic.set_branch(branch);
                self.visit_body(orelse);
                self.semantic.pop_branch();

                self.semantic.push_branch();
                self.visit_body(finalbody);
                self.semantic.pop_branch();
            }
            Stmt::AnnAssign(ast::StmtAnnAssign {
                target,
                annotation,
                value,
                ..
            }) => {
                match AnnotationContext::from_model(&self.semantic, self.settings) {
                    AnnotationContext::RuntimeRequired => {
                        self.visit_runtime_required_annotation(annotation);
                    }
                    AnnotationContext::RuntimeEvaluated => {
                        self.visit_runtime_evaluated_annotation(annotation);
                    }
                    AnnotationContext::TypingOnly
                        if flake8_type_checking::helpers::is_dataclass_meta_annotation(
                            annotation,
                            self.semantic(),
                        ) =>
                    {
                        if let Expr::Subscript(subscript) = &**annotation {
                            // Ex) `InitVar[str]`
                            self.visit_runtime_required_annotation(&subscript.value);
                            self.visit_annotation(&subscript.slice);
                        } else {
                            // Ex) `InitVar`
                            self.visit_runtime_required_annotation(annotation);
                        }
                    }
                    AnnotationContext::TypingOnly => self.visit_annotation(annotation),
                }

                if let Some(expr) = value {
                    if self.semantic.match_typing_expr(annotation, "TypeAlias") {
                        self.visit_annotated_type_alias_value(expr);
                    } else {
                        self.visit_expr(expr);
                    }
                }
                self.visit_expr(target);
            }
            Stmt::Assert(ast::StmtAssert {
                test,
                msg,
                range: _,
            }) => {
                let snapshot = self.semantic.flags;
                self.semantic.flags |= SemanticModelFlags::ASSERT_STATEMENT;
                self.visit_boolean_test(test);
                if let Some(expr) = msg {
                    self.visit_expr(expr);
                }
                self.semantic.flags = snapshot;
            }
            Stmt::With(ast::StmtWith {
                items,
                body,
                is_async: _,
                range: _,
            }) => {
                for item in items {
                    self.visit_with_item(item);
                }
                self.semantic.push_branch();
                self.visit_body(body);
                self.semantic.pop_branch();
            }
            Stmt::While(ast::StmtWhile {
                test,
                body,
                orelse,
                range: _,
            }) => {
                self.visit_boolean_test(test);
                self.visit_body(body);
                self.visit_body(orelse);
            }
            Stmt::If(
                stmt_if @ ast::StmtIf {
                    test,
                    body,
                    elif_else_clauses,
                    range: _,
                },
            ) => {
                self.visit_boolean_test(test);

                self.semantic.push_branch();
                if typing::is_type_checking_block(stmt_if, &self.semantic) {
                    if self.semantic.at_top_level() {
                        self.importer.visit_type_checking_block(stmt);
                    }
                    self.visit_type_checking_block(body);
                } else {
                    self.visit_body(body);
                }
                self.semantic.pop_branch();

                for clause in elif_else_clauses {
                    self.semantic.push_branch();
                    self.visit_elif_else_clause(clause);
                    self.semantic.pop_branch();
                }
            }
            _ => visitor::walk_stmt(self, stmt),
        };

        if self.semantic().at_top_level() || self.semantic().current_scope().kind.is_class() {
            match stmt {
                Stmt::Assign(ast::StmtAssign { targets, .. }) => {
                    if let [Expr::Name(_)] = targets.as_slice() {
                        self.docstring_state =
                            DocstringState::Expected(ExpectedDocstringKind::Attribute);
                    }
                }
                Stmt::AnnAssign(ast::StmtAnnAssign { target, .. }) => {
                    if target.is_name_expr() {
                        self.docstring_state =
                            DocstringState::Expected(ExpectedDocstringKind::Attribute);
                    }
                }
                _ => {}
            }
        }

        // Step 3: Clean-up

        // Step 4: Analysis
        analyze::statement(stmt, self);

        self.semantic.flags = flags_snapshot;
        self.semantic.pop_node();
        self.last_stmt_end = stmt.end();
    }

    fn visit_annotation(&mut self, expr: &'a Expr) {
        let flags_snapshot = self.semantic.flags;
        self.semantic.flags |= SemanticModelFlags::TYPING_ONLY_ANNOTATION;
        self.visit_type_definition(expr);
        self.semantic.flags = flags_snapshot;
    }

    fn visit_expr(&mut self, expr: &'a Expr) {
        self.with_semantic_checker(|semantic, context| semantic.visit_expr(expr, context));

        // Step 0: Pre-processing
        if self.source_type.is_stub()
            && self.semantic.in_class_base()
            && !self.semantic.in_deferred_class_base()
        {
            self.visit
                .class_bases
                .push((expr, self.semantic.snapshot()));
            return;
        }

        if !self.semantic.in_typing_literal()
            // `in_deferred_type_definition()` will only be `true` if we're now visiting the deferred nodes
            // after having already traversed the source tree once. If we're now visiting the deferred nodes,
            // we can't defer again, or we'll infinitely recurse!
            && !self.semantic.in_deferred_type_definition()
            && self.semantic.in_type_definition()
            && self.semantic.future_annotations_or_stub()
            && (self.semantic.in_annotation() || self.source_type.is_stub())
        {
            if let Expr::StringLiteral(string_literal) = expr {
                self.visit
                    .string_type_definitions
                    .push((string_literal, self.semantic.snapshot()));
            } else {
                self.visit
                    .future_type_definitions
                    .push((expr, self.semantic.snapshot()));
            }
            return;
        }

        self.semantic.push_node(expr);

        // Store the flags prior to any further descent, so that we can restore them after visiting
        // the node.
        let flags_snapshot = self.semantic.flags;

        // If we're in a boolean test (e.g., the `test` of a `Stmt::If`), but now within a
        // subexpression (e.g., `a` in `f(a)`), then we're no longer in a boolean test.
        if !matches!(
            expr,
            Expr::BoolOp(_)
                | Expr::UnaryOp(ast::ExprUnaryOp {
                    op: UnaryOp::Not,
                    ..
                })
        ) {
            self.semantic.flags -= SemanticModelFlags::BOOLEAN_TEST;
        }

        // Step 1: Binding
        match expr {
            Expr::Call(ast::ExprCall {
                func,
                arguments: _,
                range: _,
            }) => {
                if let Expr::Name(ast::ExprName { id, ctx, range: _ }) = func.as_ref() {
                    if id == "locals" && ctx.is_load() {
                        let scope = self.semantic.current_scope_mut();
                        scope.set_uses_locals();
                    }
                }
            }
            Expr::Name(ast::ExprName { id, ctx, range: _ }) => match ctx {
                ExprContext::Load => self.handle_node_load(expr),
                ExprContext::Store => self.handle_node_store(id, expr),
                ExprContext::Del => self.handle_node_delete(expr),
                ExprContext::Invalid => {}
            },
            _ => {}
        }

        // Step 2: Traversal
        match expr {
            Expr::ListComp(ast::ExprListComp {
                elt,
                generators,
                range: _,
            }) => {
                self.visit_generators(GeneratorKind::ListComprehension, generators);
                self.visit_expr(elt);
            }
            Expr::SetComp(ast::ExprSetComp {
                elt,
                generators,
                range: _,
            }) => {
                self.visit_generators(GeneratorKind::SetComprehension, generators);
                self.visit_expr(elt);
            }
            Expr::Generator(ast::ExprGenerator {
                elt,
                generators,
                range: _,
                parenthesized: _,
            }) => {
                self.visit_generators(GeneratorKind::Generator, generators);
                self.visit_expr(elt);
            }
            Expr::DictComp(ast::ExprDictComp {
                key,
                value,
                generators,
                range: _,
            }) => {
                self.visit_generators(GeneratorKind::DictComprehension, generators);
                self.visit_expr(key);
                self.visit_expr(value);
            }
            Expr::Lambda(
                lambda @ ast::ExprLambda {
                    parameters,
                    body: _,
                    range: _,
                },
            ) => {
                // Visit the default arguments, but avoid the body, which will be deferred.
                if let Some(parameters) = parameters {
                    for default in parameters
                        .iter_non_variadic_params()
                        .filter_map(|param| param.default.as_deref())
                    {
                        self.visit_expr(default);
                    }
                }

                self.semantic.push_scope(ScopeKind::Lambda(lambda));
                self.visit.lambdas.push(self.semantic.snapshot());
                self.analyze.lambdas.push(self.semantic.snapshot());
            }
            Expr::If(ast::ExprIf {
                test,
                body,
                orelse,
                range: _,
            }) => {
                self.visit_boolean_test(test);
                self.visit_expr(body);
                self.visit_expr(orelse);
            }
            Expr::UnaryOp(ast::ExprUnaryOp {
                op: UnaryOp::Not,
                operand,
                range: _,
            }) => {
                self.visit_boolean_test(operand);
            }
            Expr::Call(ast::ExprCall {
                func,
                arguments,
                range: _,
            }) => {
                self.visit_expr(func);

                let callable =
                    self.semantic
                        .resolve_qualified_name(func)
                        .and_then(|qualified_name| {
                            if self
                                .semantic
                                .match_typing_qualified_name(&qualified_name, "cast")
                            {
                                Some(typing::Callable::Cast)
                            } else if self
                                .semantic
                                .match_typing_qualified_name(&qualified_name, "NewType")
                            {
                                Some(typing::Callable::NewType)
                            } else if self
                                .semantic
                                .match_typing_qualified_name(&qualified_name, "TypeVar")
                            {
                                Some(typing::Callable::TypeVar)
                            } else if self
                                .semantic
                                .match_typing_qualified_name(&qualified_name, "TypeAliasType")
                            {
                                Some(typing::Callable::TypeAliasType)
                            } else if self
                                .semantic
                                .match_typing_qualified_name(&qualified_name, "NamedTuple")
                            {
                                Some(typing::Callable::NamedTuple)
                            } else if self
                                .semantic
                                .match_typing_qualified_name(&qualified_name, "TypedDict")
                            {
                                Some(typing::Callable::TypedDict)
                            } else if matches!(
                                qualified_name.segments(),
                                [
                                    "mypy_extensions",
                                    "Arg"
                                        | "DefaultArg"
                                        | "NamedArg"
                                        | "DefaultNamedArg"
                                        | "VarArg"
                                        | "KwArg"
                                ]
                            ) {
                                Some(typing::Callable::MypyExtension)
                            } else if matches!(qualified_name.segments(), ["" | "builtins", "bool"])
                            {
                                Some(typing::Callable::Bool)
                            } else {
                                None
                            }
                        });
                match callable {
                    Some(typing::Callable::Bool) => {
                        let mut args = arguments.args.iter();
                        if let Some(arg) = args.next() {
                            self.visit_boolean_test(arg);
                        }
                        for arg in args {
                            self.visit_expr(arg);
                        }
                    }
                    Some(typing::Callable::Cast) => {
                        let mut args = arguments.args.iter();
                        if let Some(arg) = args.next() {
                            self.visit_type_definition(arg);

                            if !self.source_type.is_stub() && self.enabled(Rule::RuntimeCastValue) {
                                flake8_type_checking::rules::runtime_cast_value(self, arg);
                            }
                        }
                        for arg in args {
                            self.visit_expr(arg);
                        }
                    }
                    Some(typing::Callable::NewType) => {
                        let mut args = arguments.args.iter();
                        if let Some(arg) = args.next() {
                            self.visit_non_type_definition(arg);
                        }
                        for arg in args {
                            self.visit_type_definition(arg);
                        }
                    }
                    Some(typing::Callable::TypeVar) => {
                        let mut args = arguments.args.iter();
                        if let Some(arg) = args.next() {
                            self.visit_non_type_definition(arg);
                        }
                        for arg in args {
                            self.visit_type_definition(arg);
                        }
                        for keyword in &*arguments.keywords {
                            let Keyword {
                                arg,
                                value,
                                range: _,
                            } = keyword;
                            if let Some(id) = arg {
                                if matches!(&**id, "bound" | "default") {
                                    self.visit_type_definition(value);
                                } else {
                                    self.visit_non_type_definition(value);
                                }
                            }
                        }
                    }
                    Some(typing::Callable::TypeAliasType) => {
                        // Ex) TypeAliasType("Json", "Union[dict[str, Json]]", type_params=())
                        for (i, arg) in arguments.arguments_source_order().enumerate() {
                            match (i, arg) {
                                (1, ArgOrKeyword::Arg(arg)) => self.visit_type_definition(arg),
                                (_, ArgOrKeyword::Arg(arg)) => self.visit_non_type_definition(arg),
                                (_, ArgOrKeyword::Keyword(Keyword { arg, value, .. })) => {
                                    if let Some(id) = arg {
                                        if matches!(&**id, "value" | "type_params") {
                                            self.visit_type_definition(value);
                                        } else {
                                            self.visit_non_type_definition(value);
                                        }
                                    }
                                }
                            }
                        }
                    }
                    Some(typing::Callable::NamedTuple) => {
                        // Ex) NamedTuple("a", [("a", int)])
                        let mut args = arguments.args.iter();
                        if let Some(arg) = args.next() {
                            self.visit_non_type_definition(arg);
                        }

                        for arg in args {
                            match arg {
                                // Ex) NamedTuple("a", [("a", int)])
                                Expr::List(ast::ExprList { elts, .. })
                                | Expr::Tuple(ast::ExprTuple { elts, .. }) => {
                                    for elt in elts {
                                        match elt {
                                            Expr::List(ast::ExprList { elts, .. })
                                            | Expr::Tuple(ast::ExprTuple { elts, .. })
                                                if elts.len() == 2 =>
                                            {
                                                self.visit_non_type_definition(&elts[0]);
                                                self.visit_type_definition(&elts[1]);
                                            }
                                            _ => {
                                                self.visit_non_type_definition(elt);
                                            }
                                        }
                                    }
                                }
                                _ => self.visit_non_type_definition(arg),
                            }
                        }

                        for keyword in &*arguments.keywords {
                            let Keyword { arg, value, .. } = keyword;
                            match (arg.as_ref(), value) {
                                // Ex) NamedTuple("a", **{"a": int})
                                (None, Expr::Dict(dict)) => {
                                    for ast::DictItem { key, value } in dict {
                                        if let Some(key) = key.as_ref() {
                                            self.visit_non_type_definition(key);
                                            self.visit_type_definition(value);
                                        } else {
                                            self.visit_non_type_definition(value);
                                        }
                                    }
                                }
                                // Ex) NamedTuple("a", **obj)
                                (None, _) => {
                                    self.visit_non_type_definition(value);
                                }
                                // Ex) NamedTuple("a", a=int)
                                _ => {
                                    self.visit_type_definition(value);
                                }
                            }
                        }
                    }
                    Some(typing::Callable::TypedDict) => {
                        // Ex) TypedDict("a", {"a": int})
                        let mut args = arguments.args.iter();
                        if let Some(arg) = args.next() {
                            self.visit_non_type_definition(arg);
                        }
                        for arg in args {
                            if let Expr::Dict(ast::ExprDict { items, range: _ }) = arg {
                                for ast::DictItem { key, value } in items {
                                    if let Some(key) = key {
                                        self.visit_non_type_definition(key);
                                    }
                                    self.visit_type_definition(value);
                                }
                            } else {
                                self.visit_non_type_definition(arg);
                            }
                        }

                        // Ex) TypedDict("a", a=int)
                        for keyword in &*arguments.keywords {
                            let Keyword { value, .. } = keyword;
                            self.visit_type_definition(value);
                        }
                    }
                    Some(typing::Callable::MypyExtension) => {
                        let mut args = arguments.args.iter();
                        if let Some(arg) = args.next() {
                            // Ex) DefaultNamedArg(bool | None, name="some_prop_name")
                            self.visit_type_definition(arg);

                            for arg in args {
                                self.visit_non_type_definition(arg);
                            }
                            for keyword in &*arguments.keywords {
                                let Keyword { value, .. } = keyword;
                                self.visit_non_type_definition(value);
                            }
                        } else {
                            // Ex) DefaultNamedArg(type="bool", name="some_prop_name")
                            for keyword in &*arguments.keywords {
                                let Keyword {
                                    value,
                                    arg,
                                    range: _,
                                } = keyword;
                                if arg.as_ref().is_some_and(|arg| arg == "type") {
                                    self.visit_type_definition(value);
                                } else {
                                    self.visit_non_type_definition(value);
                                }
                            }
                        }
                    }
                    None => {
                        // If we're in a type definition, we need to treat the arguments to any
                        // other callables as non-type definitions (i.e., we don't want to treat
                        // any strings as deferred type definitions).
                        for arg in &*arguments.args {
                            self.visit_non_type_definition(arg);
                        }
                        for keyword in &*arguments.keywords {
                            let Keyword { value, .. } = keyword;
                            self.visit_non_type_definition(value);
                        }
                    }
                }
            }
            Expr::Subscript(ast::ExprSubscript {
                value,
                slice,
                ctx,
                range: _,
            }) => {
                // Only allow annotations in `ExprContext::Load`. If we have, e.g.,
                // `obj["foo"]["bar"]`, we need to avoid treating the `obj["foo"]`
                // portion as an annotation, despite having `ExprContext::Load`. Thus, we track
                // the `ExprContext` at the top-level.
                if self.semantic.in_subscript() {
                    visitor::walk_expr(self, expr);
                } else if matches!(ctx, ExprContext::Store | ExprContext::Del) {
                    self.semantic.flags |= SemanticModelFlags::SUBSCRIPT;
                    visitor::walk_expr(self, expr);
                } else {
                    self.visit_expr(value);

                    match typing::match_annotated_subscript(
                        value,
                        &self.semantic,
                        self.settings.typing_modules.iter().map(String::as_str),
                        &self.settings.pyflakes.extend_generics,
                    ) {
                        // Ex) Literal["Class"]
                        Some(typing::SubscriptKind::Literal) => {
                            self.semantic.flags |= SemanticModelFlags::TYPING_LITERAL;

                            self.visit_expr(slice);
                            self.visit_expr_context(ctx);
                        }
                        // Ex) Optional[int]
                        Some(typing::SubscriptKind::Generic) => {
                            self.visit_type_definition(slice);
                            self.visit_expr_context(ctx);
                        }
                        // Ex) Annotated[int, "Hello, world!"]
                        Some(typing::SubscriptKind::PEP593Annotation) => {
                            // First argument is a type (including forward references); the
                            // rest are arbitrary Python objects.
                            if let Expr::Tuple(ast::ExprTuple {
                                elts,
                                ctx,
                                range: _,
                                parenthesized: _,
                            }) = slice.as_ref()
                            {
                                let mut iter = elts.iter();
                                if let Some(expr) = iter.next() {
                                    self.visit_type_definition(expr);
                                }
                                for expr in iter {
                                    self.visit_non_type_definition(expr);
                                }
                                self.visit_expr_context(ctx);
                            } else {
                                debug!("Found non-Expr::Tuple argument to PEP 593 Annotation.");
                            }
                        }
                        Some(typing::SubscriptKind::TypedDict) => {
                            if let Expr::Dict(ast::ExprDict { items, range: _ }) = slice.as_ref() {
                                for item in items {
                                    if let Some(key) = &item.key {
                                        self.visit_non_type_definition(key);
                                        self.visit_type_definition(&item.value);
                                    } else {
                                        self.visit_non_type_definition(&item.value);
                                    }
                                }
                            } else {
                                self.visit_non_type_definition(slice);
                            }
                        }
                        None => {
                            self.visit_expr(slice);
                            self.visit_expr_context(ctx);
                        }
                    }
                }
            }
            Expr::StringLiteral(string_literal) => {
                if self.semantic.in_type_definition() && !self.semantic.in_typing_literal() {
                    self.visit
                        .string_type_definitions
                        .push((string_literal, self.semantic.snapshot()));
                }
            }
            Expr::FString(_) => {
                self.semantic.flags |= SemanticModelFlags::F_STRING;
                visitor::walk_expr(self, expr);
            }
            Expr::Named(ast::ExprNamed {
                target,
                value,
                range: _,
            }) => {
                self.visit_expr(value);

                self.semantic.flags |= SemanticModelFlags::NAMED_EXPRESSION_ASSIGNMENT;
                self.visit_expr(target);
            }
            _ => visitor::walk_expr(self, expr),
        }

        // Step 3: Clean-up
        match expr {
            Expr::Lambda(_)
            | Expr::Generator(_)
            | Expr::ListComp(_)
            | Expr::DictComp(_)
            | Expr::SetComp(_) => {
                self.analyze.scopes.push(self.semantic.scope_id);
                self.semantic.pop_scope();
            }
            _ => {}
        };

        // Step 4: Analysis
        match expr {
            Expr::StringLiteral(string_literal) => {
                analyze::string_like(string_literal.into(), self);
            }
            Expr::BytesLiteral(bytes_literal) => analyze::string_like(bytes_literal.into(), self),
            Expr::FString(f_string) => analyze::string_like(f_string.into(), self),
            _ => {}
        }

        self.semantic.flags = flags_snapshot;
        analyze::expression(expr, self);
        self.semantic.pop_node();
    }

    fn visit_except_handler(&mut self, except_handler: &'a ExceptHandler) {
        let flags_snapshot = self.semantic.flags;
        self.semantic.flags |= SemanticModelFlags::EXCEPTION_HANDLER;

        // Step 1: Binding
        let binding = match except_handler {
            ExceptHandler::ExceptHandler(ast::ExceptHandlerExceptHandler {
                type_: _,
                name,
                body: _,
                range: _,
            }) => {
                if let Some(name) = name {
                    // Store the existing binding, if any.
                    let binding_id = self.semantic.lookup_symbol(name.as_str());

                    // Add the bound exception name to the scope.
                    self.add_binding(
                        name.as_str(),
                        name.range(),
                        BindingKind::BoundException,
                        BindingFlags::empty(),
                    );

                    Some((name, binding_id))
                } else {
                    None
                }
            }
        };

        // Step 2: Traversal
        walk_except_handler(self, except_handler);

        // Step 3: Clean-up
        if let Some((name, binding_id)) = binding {
            self.add_binding(
                name.as_str(),
                name.range(),
                BindingKind::UnboundException(binding_id),
                BindingFlags::empty(),
            );
        }

        // Step 4: Analysis
        analyze::except_handler(except_handler, self);

        self.semantic.flags = flags_snapshot;
    }

    fn visit_parameters(&mut self, parameters: &'a Parameters) {
        // Step 1: Binding.
        // Bind, but intentionally avoid walking default expressions, as we handle them
        // upstream.
        for parameter in parameters.iter().map(AnyParameterRef::as_parameter) {
            self.visit_parameter(parameter);
        }

        // Step 4: Analysis
        analyze::parameters(parameters, self);
    }

    fn visit_parameter(&mut self, parameter: &'a Parameter) {
        // Step 1: Binding.
        // Bind, but intentionally avoid walking the annotation, as we handle it
        // upstream.
        self.add_binding(
            &parameter.name,
            parameter.identifier(),
            BindingKind::Argument,
            BindingFlags::empty(),
        );

        // Step 4: Analysis
        analyze::parameter(parameter, self);
    }

    fn visit_pattern(&mut self, pattern: &'a Pattern) {
        // Step 1: Binding
        if let Pattern::MatchAs(ast::PatternMatchAs {
            name: Some(name), ..
        })
        | Pattern::MatchStar(ast::PatternMatchStar {
            name: Some(name),
            range: _,
        })
        | Pattern::MatchMapping(ast::PatternMatchMapping {
            rest: Some(name), ..
        }) = pattern
        {
            self.add_binding(
                name,
                name.range(),
                BindingKind::Assignment,
                BindingFlags::empty(),
            );
        }

        // Step 2: Traversal
        walk_pattern(self, pattern);
    }

    fn visit_body(&mut self, body: &'a [Stmt]) {
        // Step 4: Analysis
        analyze::suite(body, self);

        // Step 2: Traversal
        for stmt in body {
            self.visit_stmt(stmt);
        }
    }

    fn visit_match_case(&mut self, match_case: &'a MatchCase) {
        self.visit_pattern(&match_case.pattern);
        if let Some(expr) = &match_case.guard {
            self.visit_boolean_test(expr);
        }

        self.semantic.push_branch();
        self.visit_body(&match_case.body);
        self.semantic.pop_branch();
    }

    fn visit_type_param(&mut self, type_param: &'a ast::TypeParam) {
        // Step 1: Binding
        match type_param {
            ast::TypeParam::TypeVar(ast::TypeParamTypeVar { name, .. })
            | ast::TypeParam::TypeVarTuple(ast::TypeParamTypeVarTuple { name, .. })
            | ast::TypeParam::ParamSpec(ast::TypeParamParamSpec { name, .. }) => {
                self.add_binding(
                    name.as_str(),
                    name.range(),
                    BindingKind::TypeParam,
                    BindingFlags::empty(),
                );
            }
        }
        // Step 2: Traversal
        match type_param {
            ast::TypeParam::TypeVar(ast::TypeParamTypeVar {
                bound,
                default,
                name: _,
                range: _,
            }) => {
                if let Some(expr) = bound {
                    self.visit
                        .type_param_definitions
                        .push((expr, self.semantic.snapshot()));
                }
                if let Some(expr) = default {
                    self.visit
                        .type_param_definitions
                        .push((expr, self.semantic.snapshot()));
                }
            }
            ast::TypeParam::TypeVarTuple(ast::TypeParamTypeVarTuple {
                default,
                name: _,
                range: _,
            }) => {
                if let Some(expr) = default {
                    self.visit
                        .type_param_definitions
                        .push((expr, self.semantic.snapshot()));
                }
            }
            ast::TypeParam::ParamSpec(ast::TypeParamParamSpec {
                default,
                name: _,
                range: _,
            }) => {
                if let Some(expr) = default {
                    self.visit
                        .type_param_definitions
                        .push((expr, self.semantic.snapshot()));
                }
            }
        }
    }

    fn visit_f_string_element(&mut self, f_string_element: &'a FStringElement) {
        let snapshot = self.semantic.flags;
        if f_string_element.is_expression() {
            self.semantic.flags |= SemanticModelFlags::F_STRING_REPLACEMENT_FIELD;
        }
        visitor::walk_f_string_element(self, f_string_element);
        self.semantic.flags = snapshot;
    }
}

impl<'a> Checker<'a> {
    /// Visit a [`Module`]. Returns `true` if the module contains a module-level docstring.
    fn visit_module(&mut self, python_ast: &'a Suite) {
        analyze::module(python_ast, self);
    }

    /// Visit a list of [`Comprehension`] nodes, assumed to be the comprehensions that compose a
    /// generator expression, like a list or set comprehension.
    fn visit_generators(&mut self, kind: GeneratorKind, generators: &'a [Comprehension]) {
        let mut iterator = generators.iter();

        let Some(generator) = iterator.next() else {
            unreachable!("Generator expression must contain at least one generator");
        };

        let flags = self.semantic.flags;

        // Generators are compiled as nested functions. (This may change with PEP 709.)
        // As such, the `iter` of the first generator is evaluated in the outer scope, while all
        // subsequent nodes are evaluated in the inner scope.
        //
        // For example, given:
        // ```python
        // class A:
        //     T = range(10)
        //
        //     L = [x for x in T for y in T]
        // ```
        //
        // Conceptually, this is compiled as:
        // ```python
        // class A:
        //     T = range(10)
        //
        //     def foo(x=T):
        //         def bar(y=T):
        //             pass
        //         return bar()
        //     foo()
        // ```
        //
        // Following Python's scoping rules, the `T` in `x=T` is thus evaluated in the outer scope,
        // while all subsequent reads and writes are evaluated in the inner scope. In particular,
        // `x` is local to `foo`, and the `T` in `y=T` skips the class scope when resolving.
        self.visit_expr(&generator.iter);
        self.semantic.push_scope(ScopeKind::Generator(kind));

        self.visit_expr(&generator.target);
        self.semantic.flags = flags;

        for expr in &generator.ifs {
            self.visit_boolean_test(expr);
        }

        for generator in iterator {
            self.visit_expr(&generator.iter);

            self.visit_expr(&generator.target);
            self.semantic.flags = flags;

            for expr in &generator.ifs {
                self.visit_boolean_test(expr);
            }
        }

        // Step 4: Analysis
        for generator in generators {
            analyze::comprehension(generator, self);
        }
    }

    /// Visit an body of [`Stmt`] nodes within a type-checking block.
    fn visit_type_checking_block(&mut self, body: &'a [Stmt]) {
        let snapshot = self.semantic.flags;
        self.semantic.flags |= SemanticModelFlags::TYPE_CHECKING_BLOCK;
        self.visit_body(body);
        self.semantic.flags = snapshot;
    }

    /// Visit an [`Expr`], and treat it as a runtime-evaluated type annotation.
    fn visit_runtime_evaluated_annotation(&mut self, expr: &'a Expr) {
        let snapshot = self.semantic.flags;
        self.semantic.flags |= SemanticModelFlags::RUNTIME_EVALUATED_ANNOTATION;
        self.visit_type_definition(expr);
        self.semantic.flags = snapshot;
    }

    /// Visit an [`Expr`], and treat it as a runtime-required type annotation.
    fn visit_runtime_required_annotation(&mut self, expr: &'a Expr) {
        let snapshot = self.semantic.flags;
        self.semantic.flags |= SemanticModelFlags::RUNTIME_REQUIRED_ANNOTATION;
        self.visit_type_definition(expr);
        self.semantic.flags = snapshot;
    }

    /// Visit an [`Expr`], and treat it as the value expression
    /// of a [PEP 613] type alias.
    ///
    /// For example:
    /// ```python
    /// from typing import TypeAlias
    ///
    /// OptStr: TypeAlias = str | None  # We're visiting the RHS
    /// ```
    ///
    /// [PEP 613]: https://peps.python.org/pep-0613/
    fn visit_annotated_type_alias_value(&mut self, expr: &'a Expr) {
        let snapshot = self.semantic.flags;
        self.semantic.flags |= SemanticModelFlags::ANNOTATED_TYPE_ALIAS;
        self.visit_type_definition(expr);
        self.semantic.flags = snapshot;
    }

    /// Visit an [`Expr`], and treat it as the value expression
    /// of a [PEP 695] type alias.
    ///
    /// For example:
    /// ```python
    /// type OptStr = str | None  # We're visiting the RHS
    /// ```
    ///
    /// [PEP 695]: https://peps.python.org/pep-0695/#generic-type-alias
    fn visit_deferred_type_alias_value(&mut self, expr: &'a Expr) {
        let snapshot = self.semantic.flags;
        // even though we don't visit these nodes immediately we need to
        // modify the semantic flags before we push the expression and its
        // corresponding semantic snapshot
        self.semantic.flags |= SemanticModelFlags::DEFERRED_TYPE_ALIAS;
        self.visit
            .type_param_definitions
            .push((expr, self.semantic.snapshot()));
        self.semantic.flags = snapshot;
    }

    /// Visit an [`Expr`], and treat it as a type definition.
    fn visit_type_definition(&mut self, expr: &'a Expr) {
        let snapshot = self.semantic.flags;
        self.semantic.flags |= SemanticModelFlags::TYPE_DEFINITION;
        self.visit_expr(expr);
        self.semantic.flags = snapshot;
    }

    /// Visit an [`Expr`], and treat it as _not_ a type definition.
    fn visit_non_type_definition(&mut self, expr: &'a Expr) {
        let snapshot = self.semantic.flags;
        self.semantic.flags -= SemanticModelFlags::TYPE_DEFINITION;
        self.visit_expr(expr);
        self.semantic.flags = snapshot;
    }

    /// Visit an [`Expr`], and treat it as a boolean test. This is useful for detecting whether an
    /// expressions return value is significant, or whether the calling context only relies on
    /// its truthiness.
    fn visit_boolean_test(&mut self, expr: &'a Expr) {
        let snapshot = self.semantic.flags;
        self.semantic.flags |= SemanticModelFlags::BOOLEAN_TEST;
        self.visit_expr(expr);
        self.semantic.flags = snapshot;
    }

    /// Visit an [`ElifElseClause`]
    fn visit_elif_else_clause(&mut self, clause: &'a ElifElseClause) {
        if let Some(test) = &clause.test {
            self.visit_boolean_test(test);
        }
        self.visit_body(&clause.body);
    }

    /// Add a [`Binding`] to the current scope, bound to the given name.
    fn add_binding(
        &mut self,
        name: &'a str,
        range: TextRange,
        kind: BindingKind<'a>,
        mut flags: BindingFlags,
    ) -> BindingId {
        // Determine the scope to which the binding belongs.
        // Per [PEP 572](https://peps.python.org/pep-0572/#scope-of-the-target), named
        // expressions in generators and comprehensions bind to the scope that contains the
        // outermost comprehension.
        let scope_id = if kind.is_named_expr_assignment() {
            self.semantic
                .scopes
                .ancestor_ids(self.semantic.scope_id)
                .find_or_last(|scope_id| !self.semantic.scopes[*scope_id].kind.is_generator())
                .unwrap_or(self.semantic.scope_id)
        } else {
            self.semantic.scope_id
        };

        if self.semantic.in_exception_handler() {
            flags |= BindingFlags::IN_EXCEPT_HANDLER;
        }
        if self.semantic.in_assert_statement() {
            flags |= BindingFlags::IN_ASSERT_STATEMENT;
        }

        // Create the `Binding`.
        let binding_id = self.semantic.push_binding(range, kind, flags);

        // If the name is private, mark is as such.
        if name.starts_with('_') {
            self.semantic.bindings[binding_id].flags |= BindingFlags::PRIVATE_DECLARATION;
        }

        // If there's an existing binding in this scope, copy its references.
        if let Some(shadowed_id) = self.semantic.scopes[scope_id].get(name) {
            // If this is an annotation, and we already have an existing value in the same scope,
            // don't treat it as an assignment, but track it as a delayed annotation.
            if self.semantic.binding(binding_id).kind.is_annotation() {
                self.semantic
                    .add_delayed_annotation(shadowed_id, binding_id);
                return binding_id;
            }

            // Avoid shadowing builtins.
            let shadowed = &self.semantic.bindings[shadowed_id];
            if !matches!(
                shadowed.kind,
                BindingKind::Builtin | BindingKind::Deletion | BindingKind::UnboundException(_)
            ) {
                let references = shadowed.references.clone();
                let is_global = shadowed.is_global();
                let is_nonlocal = shadowed.is_nonlocal();

                // If the shadowed binding was global, then this one is too.
                if is_global {
                    self.semantic.bindings[binding_id].flags |= BindingFlags::GLOBAL;
                }

                // If the shadowed binding was non-local, then this one is too.
                if is_nonlocal {
                    self.semantic.bindings[binding_id].flags |= BindingFlags::NONLOCAL;
                }

                self.semantic.bindings[binding_id].references = references;
            }
        } else if let Some(shadowed_id) = self
            .semantic
            .scopes
            .ancestors(scope_id)
            .skip(1)
            .filter(|scope| scope.kind.is_function() || scope.kind.is_module())
            .find_map(|scope| scope.get(name))
        {
            // Otherwise, if there's an existing binding in a parent scope, mark it as shadowed.
            self.semantic
                .shadowed_bindings
                .insert(binding_id, shadowed_id);
        }

        // Add the binding to the scope.
        let scope = &mut self.semantic.scopes[scope_id];
        scope.add(name, binding_id);

        binding_id
    }

    fn bind_builtins(&mut self) {
        let target_version = self.target_version();
        let mut bind_builtin = |builtin| {
            // Add the builtin to the scope.
            let binding_id = self.semantic.push_builtin();
            let scope = self.semantic.global_scope_mut();
            scope.add(builtin, binding_id);
        };
        let standard_builtins = python_builtins(target_version.minor, self.source_type.is_ipynb());
        for builtin in standard_builtins {
            bind_builtin(builtin);
        }
        for builtin in MAGIC_GLOBALS {
            bind_builtin(builtin);
        }
        for builtin in &self.settings.builtins {
            bind_builtin(builtin);
        }
    }

    fn handle_node_load(&mut self, expr: &Expr) {
        let Expr::Name(expr) = expr else {
            return;
        };
        self.semantic.resolve_load(expr);
    }

    fn handle_node_store(&mut self, id: &'a str, expr: &Expr) {
        let parent = self.semantic.current_statement();

        let mut flags = BindingFlags::empty();
        if helpers::is_unpacking_assignment(parent, expr) {
            flags.insert(BindingFlags::UNPACKED_ASSIGNMENT);
        }

        match parent {
            Stmt::TypeAlias(_) => flags.insert(BindingFlags::DEFERRED_TYPE_ALIAS),
            Stmt::AnnAssign(ast::StmtAnnAssign { annotation, .. }) => {
                // TODO: It is a bit unfortunate that we do this check twice
                //       maybe we should change how we visit this statement
                //       so the semantic flag for the type alias sticks around
                //       until after we've handled this store, so we can check
                //       the flag instead of duplicating this check
                if self.semantic.match_typing_expr(annotation, "TypeAlias") {
                    flags.insert(BindingFlags::ANNOTATED_TYPE_ALIAS);
                }
            }
            _ => {}
        }

        let scope = self.semantic.current_scope();

        if scope.kind.is_module()
            && match parent {
                Stmt::Assign(ast::StmtAssign { targets, .. }) => {
                    if let Some(Expr::Name(ast::ExprName { id, .. })) = targets.first() {
                        id == "__all__"
                    } else {
                        false
                    }
                }
                Stmt::AugAssign(ast::StmtAugAssign { target, .. }) => {
                    if let Expr::Name(ast::ExprName { id, .. }) = target.as_ref() {
                        id == "__all__"
                    } else {
                        false
                    }
                }
                Stmt::AnnAssign(ast::StmtAnnAssign { target, .. }) => {
                    if let Expr::Name(ast::ExprName { id, .. }) = target.as_ref() {
                        id == "__all__"
                    } else {
                        false
                    }
                }
                _ => false,
            }
        {
            let (all_names, all_flags) = self.semantic.extract_dunder_all_names(parent);

            if all_flags.intersects(DunderAllFlags::INVALID_OBJECT) {
                flags |= BindingFlags::INVALID_ALL_OBJECT;
            }
            if all_flags.intersects(DunderAllFlags::INVALID_FORMAT) {
                flags |= BindingFlags::INVALID_ALL_FORMAT;
            }

            self.add_binding(
                id,
                expr.range(),
                BindingKind::Export(Export {
                    names: all_names.into_boxed_slice(),
                }),
                flags,
            );
            return;
        }

        // If the expression is the left-hand side of a walrus operator, then it's a named
        // expression assignment, as in:
        // ```python
        // if (x := 10) > 5:
        //     ...
        // ```
        if self.semantic.in_named_expression_assignment() {
            self.add_binding(id, expr.range(), BindingKind::NamedExprAssignment, flags);
            return;
        }

        // Match the left-hand side of an annotated assignment without a value,
        // like `x` in `x: int`. N.B. In stub files, these should be viewed
        // as assignments on par with statements such as `x: int = 5`.
        if matches!(
            parent,
            Stmt::AnnAssign(ast::StmtAnnAssign { value: None, .. })
        ) && !self.semantic.in_annotation()
        {
            self.add_binding(id, expr.range(), BindingKind::Annotation, flags);
            return;
        }

        // A binding within a `for` must be a loop variable, as in:
        // ```python
        // for x in range(10):
        //     ...
        // ```
        if parent.is_for_stmt() {
            self.add_binding(id, expr.range(), BindingKind::LoopVar, flags);
            return;
        }

        // A binding within a `with` must be an item, as in:
        // ```python
        // with open("file.txt") as fp:
        //     ...
        // ```
        if parent.is_with_stmt() {
            self.add_binding(id, expr.range(), BindingKind::WithItemVar, flags);
            return;
        }

        self.add_binding(id, expr.range(), BindingKind::Assignment, flags);
    }

    fn handle_node_delete(&mut self, expr: &'a Expr) {
        let Expr::Name(ast::ExprName { id, .. }) = expr else {
            return;
        };

        self.semantic.resolve_del(id, expr.range());

        if helpers::on_conditional_branch(&mut self.semantic.current_statements()) {
            return;
        }

        // Create a binding to model the deletion.
        let binding_id =
            self.semantic
                .push_binding(expr.range(), BindingKind::Deletion, BindingFlags::empty());
        let scope = self.semantic.current_scope_mut();
        scope.add(id, binding_id);
    }

    /// After initial traversal of the AST, visit all class bases that were deferred.
    ///
    /// This method should only be relevant in stub files, where forward references are
    /// legal in class bases. For other kinds of Python files, using a forward reference
    /// in a class base is never legal, so `self.visit.class_bases` should always be empty.
    ///
    /// For example, in a stub file:
    /// ```python
    /// class Foo(list[Bar]): ...  # <-- `Bar` is a forward reference in a class base
    /// class Bar: ...
    /// ```
    fn visit_deferred_class_bases(&mut self) {
        let snapshot = self.semantic.snapshot();
        let deferred_bases = std::mem::take(&mut self.visit.class_bases);
        debug_assert!(
            self.source_type.is_stub() || deferred_bases.is_empty(),
            "Class bases should never be deferred outside of stub files"
        );
        for (expr, snapshot) in deferred_bases {
            self.semantic.restore(snapshot);
            // Set this flag to avoid infinite recursion, or we'll just defer it again:
            self.semantic.flags |= SemanticModelFlags::DEFERRED_CLASS_BASE;
            self.visit_expr(expr);
        }
        self.semantic.restore(snapshot);
    }

    /// After initial traversal of the AST, visit all "future type definitions".
    ///
    /// A "future type definition" is a type definition where [PEP 563] semantics
    /// apply (i.e., an annotation in a module that has `from __future__ import annotations`
    /// at the top of the file, or an annotation in a stub file). These type definitions
    /// support forward references, so they are deferred on initial traversal
    /// of the source tree.
    ///
    /// For example:
    /// ```python
    /// from __future__ import annotations
    ///
    /// def foo() -> Bar:  # <-- return annotation is a "future type definition"
    ///     return Bar()
    ///
    /// class Bar: pass
    /// ```
    ///
    /// [PEP 563]: https://peps.python.org/pep-0563/
    fn visit_deferred_future_type_definitions(&mut self) {
        let snapshot = self.semantic.snapshot();
        while !self.visit.future_type_definitions.is_empty() {
            let type_definitions = std::mem::take(&mut self.visit.future_type_definitions);
            for (expr, snapshot) in type_definitions {
                self.semantic.restore(snapshot);

                // Type definitions should only be considered "`__future__` type definitions"
                // if they are annotations in a module where `from __future__ import
                // annotations` is active, or they are type definitions in a stub file.
                debug_assert!(
                    self.semantic.future_annotations_or_stub()
                        && (self.source_type.is_stub() || self.semantic.in_annotation())
                );

                self.semantic.flags |= SemanticModelFlags::TYPE_DEFINITION
                    | SemanticModelFlags::FUTURE_TYPE_DEFINITION;
                self.visit_expr(expr);
            }
        }
        self.semantic.restore(snapshot);
    }

    /// After initial traversal of the AST, visit all [type parameter definitions].
    ///
    /// Type parameters natively support forward references,
    /// so are always deferred during initial traversal of the source tree.
    ///
    /// For example:
    /// ```python
    /// class Foo[T: Bar]: pass  # <-- Forward reference used in definition of type parameter `T`
    /// type X[T: Bar] = Foo[T]  # <-- Ditto
    /// class Bar: pass
    /// ```
    ///
    /// [type parameter definitions]: https://docs.python.org/3/reference/executionmodel.html#annotation-scopes
    fn visit_deferred_type_param_definitions(&mut self) {
        let snapshot = self.semantic.snapshot();
        while !self.visit.type_param_definitions.is_empty() {
            let type_params = std::mem::take(&mut self.visit.type_param_definitions);
            for (type_param, snapshot) in type_params {
                self.semantic.restore(snapshot);

                self.semantic.flags |=
                    SemanticModelFlags::TYPE_PARAM_DEFINITION | SemanticModelFlags::TYPE_DEFINITION;
                self.visit_expr(type_param);
            }
        }
        self.semantic.restore(snapshot);
    }

    /// After initial traversal of the AST, visit all "string type definitions",
    /// i.e., type definitions that are enclosed within quotes so as to allow
    /// the type definition to use forward references.
    ///
    /// For example:
    /// ```python
    /// def foo() -> "Bar":  # <-- return annotation is a "string type definition"
    ///     return Bar()
    ///
    /// class Bar: pass
    /// ```
    fn visit_deferred_string_type_definitions(&mut self) {
        let snapshot = self.semantic.snapshot();
        while !self.visit.string_type_definitions.is_empty() {
            let type_definitions = std::mem::take(&mut self.visit.string_type_definitions);
            for (string_expr, snapshot) in type_definitions {
                match self.parse_type_annotation(string_expr) {
                    Ok(parsed_annotation) => {
                        self.parsed_type_annotation = Some(parsed_annotation);

                        let annotation = string_expr.value.to_str();
                        let range = string_expr.range();

                        self.semantic.restore(snapshot);

                        if self.semantic.in_annotation()
                            && self.semantic.in_typing_only_annotation()
                        {
                            if self.enabled(Rule::QuotedAnnotation) {
                                pyupgrade::rules::quoted_annotation(self, annotation, range);
                            }
                        }
                        if self.source_type.is_stub() {
                            if self.enabled(Rule::QuotedAnnotationInStub) {
                                flake8_pyi::rules::quoted_annotation_in_stub(
                                    self, annotation, range,
                                );
                            }
                        }

                        let type_definition_flag = match parsed_annotation.kind() {
                            AnnotationKind::Simple => {
                                SemanticModelFlags::SIMPLE_STRING_TYPE_DEFINITION
                            }
                            AnnotationKind::Complex => {
                                SemanticModelFlags::COMPLEX_STRING_TYPE_DEFINITION
                            }
                        };

                        self.semantic.flags |=
                            SemanticModelFlags::TYPE_DEFINITION | type_definition_flag;
                        let parsed_expr = parsed_annotation.expression();
                        self.visit_expr(parsed_expr);
                        if self.semantic.in_type_alias_value() {
                            // stub files are covered by PYI020
                            if !self.source_type.is_stub() && self.enabled(Rule::QuotedTypeAlias) {
                                flake8_type_checking::rules::quoted_type_alias(
                                    self,
                                    parsed_expr,
                                    string_expr,
                                );
                            }
                        }
                        self.parsed_type_annotation = None;
                    }
                    Err(parse_error) => {
                        self.semantic.restore(snapshot);

                        if self.enabled(Rule::ForwardAnnotationSyntaxError) {
                            self.report_type_diagnostic(Diagnostic::new(
                                pyflakes::rules::ForwardAnnotationSyntaxError {
                                    parse_error: parse_error.error.to_string(),
                                },
                                string_expr.range(),
                            ));
                        }
                    }
                }
            }

            // If we're parsing string annotations inside string annotations
            // (which is the only reason we might enter a second iteration of this loop),
            // the cache is no longer valid. We must invalidate it to avoid an infinite loop.
            //
            // For example, consider the following annotation:
            // ```python
            // x: "list['str']"
            // ```
            //
            // The first time we visit the AST, we see `"list['str']"`
            // and identify it as a stringified annotation.
            // We store it in `self.visit.string_type_definitions` to be analyzed later.
            //
            // After the entire tree has been visited, we look through
            // `self.visit.string_type_definitions` and find `"list['str']"`.
            // We parse it, and it becomes `list['str']`.
            // After parsing it, we call `self.visit_expr()` on the `list['str']` node,
            // and that `visit_expr` call is going to find `'str'` inside that node and
            // identify it as a string type definition, appending it to
            // `self.visit.string_type_definitions`, ensuring that there will be one
            // more iteration of this loop.
            //
            // Unfortunately, the `TextRange` of `'str'`
            // here will be *relative to the parsed `list['str']` node* rather than
            // *relative to the original module*, meaning the cache
            // (which uses `TextSize` as the key) becomes invalid on the second
            // iteration of this loop.
            self.parsed_annotations_cache.clear();
        }
        self.semantic.restore(snapshot);
    }

    /// After initial traversal of the AST, visit all function bodies.
    ///
    /// Function bodies are always deferred on initial traversal of the source tree,
    /// as the body of a function may validly contain references to global-scope symbols
    /// that were not yet defined at the point when the function was defined.
    fn visit_deferred_functions(&mut self) {
        let snapshot = self.semantic.snapshot();
        while !self.visit.functions.is_empty() {
            let deferred_functions = std::mem::take(&mut self.visit.functions);
            for snapshot in deferred_functions {
                self.semantic.restore(snapshot);

                let Stmt::FunctionDef(ast::StmtFunctionDef {
                    body, parameters, ..
                }) = self.semantic.current_statement()
                else {
                    unreachable!("Expected Stmt::FunctionDef")
                };

                self.visit_parameters(parameters);
                // Set the docstring state before visiting the function body.
                self.docstring_state = DocstringState::Expected(ExpectedDocstringKind::Function);
                self.visit_body(body);
            }
        }
        self.semantic.restore(snapshot);
    }

    /// After initial traversal of the source tree has been completed,
    /// visit all lambdas. Lambdas are deferred during the initial traversal
    /// for the same reason as function bodies.
    fn visit_deferred_lambdas(&mut self) {
        let snapshot = self.semantic.snapshot();
        while !self.visit.lambdas.is_empty() {
            let lambdas = std::mem::take(&mut self.visit.lambdas);
            for snapshot in lambdas {
                self.semantic.restore(snapshot);

                let Some(Expr::Lambda(ast::ExprLambda {
                    parameters,
                    body,
                    range: _,
                })) = self.semantic.current_expression()
                else {
                    unreachable!("Expected Expr::Lambda");
                };

                if let Some(parameters) = parameters {
                    self.visit_parameters(parameters);
                }
                self.visit_expr(body);
            }
        }
        self.semantic.restore(snapshot);
    }

    /// After initial traversal of the source tree has been completed,
    /// recursively visit all AST nodes that were deferred on the first pass.
    /// This includes lambdas, functions, type parameters, and type annotations.
    fn visit_deferred(&mut self) {
        while !self.visit.is_empty() {
            self.visit_deferred_class_bases();
            self.visit_deferred_functions();
            self.visit_deferred_type_param_definitions();
            self.visit_deferred_lambdas();
            self.visit_deferred_future_type_definitions();
            self.visit_deferred_string_type_definitions();
        }
    }

    /// Run any lint rules that operate over the module exports (i.e., members of `__all__`).
    fn visit_exports(&mut self) {
        let snapshot = self.semantic.snapshot();

        let definitions: Vec<DunderAllDefinition> = self
            .semantic
            .global_scope()
            .get_all("__all__")
            .map(|binding_id| &self.semantic.bindings[binding_id])
            .filter_map(|binding| match &binding.kind {
                BindingKind::Export(Export { names }) => {
                    Some(DunderAllDefinition::new(binding.range(), names.to_vec()))
                }
                _ => None,
            })
            .collect();

        for definition in definitions {
            for export in definition.names() {
                let (name, range) = (export.name(), export.range());
                if let Some(binding_id) = self.semantic.global_scope().get(name) {
                    self.semantic.flags |= SemanticModelFlags::DUNDER_ALL_DEFINITION;
                    // Mark anything referenced in `__all__` as used.
                    self.semantic
                        .add_global_reference(binding_id, ExprContext::Load, range);
                    self.semantic.flags -= SemanticModelFlags::DUNDER_ALL_DEFINITION;
                } else {
                    if self.semantic.global_scope().uses_star_imports() {
                        if self.enabled(Rule::UndefinedLocalWithImportStarUsage) {
                            self.diagnostics.get_mut().push(
                                Diagnostic::new(
                                    pyflakes::rules::UndefinedLocalWithImportStarUsage {
                                        name: name.to_string(),
                                    },
                                    range,
                                )
                                .with_parent(definition.start()),
                            );
                        }
                    } else {
                        if self.enabled(Rule::UndefinedExport) {
                            if self.settings.preview.is_enabled()
                                || !self.path.ends_with("__init__.py")
                            {
                                self.diagnostics.get_mut().push(
                                    Diagnostic::new(
                                        pyflakes::rules::UndefinedExport {
                                            name: name.to_string(),
                                        },
                                        range,
                                    )
                                    .with_parent(definition.start()),
                                );
                            }
                        }
                    }
                }
            }
        }

        self.semantic.restore(snapshot);
    }
}

struct ParsedAnnotationsCache<'a> {
    arena: &'a typed_arena::Arena<Result<ParsedAnnotation, ParseError>>,
    by_offset: RefCell<FxHashMap<TextSize, Result<&'a ParsedAnnotation, &'a ParseError>>>,
}

impl<'a> ParsedAnnotationsCache<'a> {
    fn new(arena: &'a typed_arena::Arena<Result<ParsedAnnotation, ParseError>>) -> Self {
        Self {
            arena,
            by_offset: RefCell::default(),
        }
    }

    fn lookup_or_parse(
        &self,
        annotation: &ast::ExprStringLiteral,
        source: &str,
    ) -> Result<&'a ParsedAnnotation, &'a ParseError> {
        *self
            .by_offset
            .borrow_mut()
            .entry(annotation.start())
            .or_insert_with(|| {
                self.arena
                    .alloc(parse_type_annotation(annotation, source))
                    .as_ref()
            })
    }

    fn clear(&self) {
        self.by_offset.borrow_mut().clear();
    }
}

#[allow(clippy::too_many_arguments)]
pub(crate) fn check_ast(
    parsed: &Parsed<ModModule>,
    locator: &Locator,
    stylist: &Stylist,
    indexer: &Indexer,
    noqa_line_for: &NoqaMapping,
    settings: &LinterSettings,
    noqa: flags::Noqa,
    path: &Path,
    package: Option<PackageRoot<'_>>,
    source_type: PySourceType,
    cell_offsets: Option<&CellOffsets>,
    notebook_index: Option<&NotebookIndex>,
    target_version: PythonVersion,
) -> (Vec<Diagnostic>, Vec<SemanticSyntaxError>) {
    let module_path = package
        .map(PackageRoot::path)
        .and_then(|package| to_module_path(package, path));
    let module = Module {
        kind: if path.ends_with("__init__.py") {
            ModuleKind::Package
        } else {
            ModuleKind::Module
        },
        name: if let Some(module_path) = &module_path {
            module_path.last().map(String::as_str)
        } else {
            path.file_stem().and_then(std::ffi::OsStr::to_str)
        },
        source: if let Some(module_path) = module_path.as_ref() {
            ModuleSource::Path(module_path)
        } else {
            ModuleSource::File(path)
        },
        python_ast: parsed.suite(),
    };

    let allocator = typed_arena::Arena::new();
    let mut checker = Checker::new(
        parsed,
        &allocator,
        settings,
        noqa_line_for,
        noqa,
        path,
        package,
        module,
        locator,
        stylist,
        indexer,
        source_type,
        cell_offsets,
        notebook_index,
        target_version,
    );
    checker.bind_builtins();

    // Iterate over the AST.
    checker.visit_module(parsed.suite());
    checker.visit_body(parsed.suite());

    // Visit any deferred syntax nodes. Take care to visit in order, such that we avoid adding
    // new deferred nodes after visiting nodes of that kind. For example, visiting a deferred
    // function can add a deferred lambda, but the opposite is not true.
    checker.visit_deferred();
    checker.visit_exports();

    // Check docstrings, bindings, and unresolved references.
    analyze::deferred_lambdas(&mut checker);
    analyze::deferred_for_loops(&mut checker);
    analyze::definitions(&mut checker);
    analyze::bindings(&checker);
    analyze::unresolved_references(&checker);

    // Reset the scope to module-level, and check all consumed scopes.
    checker.semantic.scope_id = ScopeId::global();
    checker.analyze.scopes.push(ScopeId::global());
    analyze::deferred_scopes(&checker);

    let Checker {
        diagnostics,
        semantic_errors,
        ..
    } = checker;

    (diagnostics.into_inner(), semantic_errors.into_inner())
}<|MERGE_RESOLUTION|>--- conflicted
+++ resolved
@@ -551,24 +551,12 @@
             | SemanticSyntaxErrorKind::DuplicateTypeParameter
             | SemanticSyntaxErrorKind::MultipleCaseAssignment(_)
             | SemanticSyntaxErrorKind::IrrefutableCasePattern(_)
-<<<<<<< HEAD
-            | SemanticSyntaxErrorKind::SingleStarredAssignment => {
+            | SemanticSyntaxErrorKind::SingleStarredAssignment
+            | SemanticSyntaxErrorKind::WriteToDebug(_) => {
                 if self.settings.preview.is_enabled() {
                     self.semantic_errors.borrow_mut().push(error);
                 }
             }
-=======
-            | SemanticSyntaxErrorKind::WriteToDebug(_)
-                if self.settings.preview.is_enabled() =>
-            {
-                self.semantic_errors.borrow_mut().push(error);
-            }
-            SemanticSyntaxErrorKind::ReboundComprehensionVariable
-            | SemanticSyntaxErrorKind::DuplicateTypeParameter
-            | SemanticSyntaxErrorKind::MultipleCaseAssignment(_)
-            | SemanticSyntaxErrorKind::IrrefutableCasePattern(_)
-            | SemanticSyntaxErrorKind::WriteToDebug(_) => {}
->>>>>>> a0819f0c
         }
     }
 }
