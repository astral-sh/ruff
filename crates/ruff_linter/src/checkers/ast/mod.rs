--- conflicted
+++ resolved
@@ -573,12 +573,9 @@
             | SemanticSyntaxErrorKind::IrrefutableCasePattern(_)
             | SemanticSyntaxErrorKind::SingleStarredAssignment
             | SemanticSyntaxErrorKind::WriteToDebug(_)
-<<<<<<< HEAD
-            | SemanticSyntaxErrorKind::InvalidExpression(..) => {
-=======
+            | SemanticSyntaxErrorKind::InvalidExpression(..)
             | SemanticSyntaxErrorKind::DuplicateMatchKey(_)
             | SemanticSyntaxErrorKind::InvalidStarExpression => {
->>>>>>> 6e2b8f96
                 if self.settings.preview.is_enabled() {
                     self.semantic_errors.borrow_mut().push(error);
                 }
