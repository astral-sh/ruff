--- conflicted
+++ resolved
@@ -578,16 +578,11 @@
             | SemanticSyntaxErrorKind::IrrefutableCasePattern(_)
             | SemanticSyntaxErrorKind::SingleStarredAssignment
             | SemanticSyntaxErrorKind::WriteToDebug(_)
-<<<<<<< HEAD
-            | SemanticSyntaxErrorKind::InvalidStarExpression
-            | SemanticSyntaxErrorKind::AsyncComprehensionOutsideAsyncFunction(_)
-            | SemanticSyntaxErrorKind::DuplicateMatchKey(_) => {
-=======
             | SemanticSyntaxErrorKind::InvalidExpression(..)
             | SemanticSyntaxErrorKind::DuplicateMatchKey(_)
             | SemanticSyntaxErrorKind::DuplicateMatchClassAttribute(_)
-            | SemanticSyntaxErrorKind::InvalidStarExpression => {
->>>>>>> 4f924bb9
+            | SemanticSyntaxErrorKind::InvalidStarExpression
+            | SemanticSyntaxErrorKind::AsyncComprehensionOutsideAsyncFunction(_) => {
                 if self.settings.preview.is_enabled() {
                     self.semantic_errors.borrow_mut().push(error);
                 }
