--- conflicted
+++ resolved
@@ -615,12 +615,8 @@
             | SemanticSyntaxErrorKind::DuplicateMatchKey(_)
             | SemanticSyntaxErrorKind::DuplicateMatchClassAttribute(_)
             | SemanticSyntaxErrorKind::InvalidStarExpression
-<<<<<<< HEAD
-            | SemanticSyntaxErrorKind::AsyncComprehensionInSyncComprehension(_) => {
-=======
-            | SemanticSyntaxErrorKind::AsyncComprehensionOutsideAsyncFunction(_)
+            | SemanticSyntaxErrorKind::AsyncComprehensionInSyncComprehension(_)
             | SemanticSyntaxErrorKind::DuplicateParameter(_) => {
->>>>>>> 8d2c7927
                 if self.settings.preview.is_enabled() {
                     self.semantic_errors.borrow_mut().push(error);
                 }
