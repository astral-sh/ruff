//! [`Checker`] for AST-based lint rules.
//!
//! The [`Checker`] is responsible for traversing over the AST, building up the [`SemanticModel`],
//! and running any enabled [`Rule`]s at the appropriate place and time.
//!
//! The [`Checker`] is structured as a single pass over the AST that proceeds in "evaluation" order.
//! That is: the [`Checker`] typically iterates over nodes in the order in which they're evaluated
//! by the Python interpreter. This includes, e.g., deferring function body traversal until after
//! parent scopes have been fully traversed. Individual rules may also perform internal traversals
//! of the AST.
//!
//! The individual [`Visitor`] implementations within the [`Checker`] typically proceed in four
//! steps:
//!
//! 1. Binding: Bind any names introduced by the current node.
//! 2. Traversal: Recurse into the children of the current node.
//! 3. Clean-up: Perform any necessary clean-up after the current node has been fully traversed.
//! 4. Analysis: Run any relevant lint rules on the current node.
//!
//! The first three steps together compose the semantic analysis phase, while the last step
//! represents the lint-rule analysis phase. In the future, these steps may be separated into
//! distinct passes over the AST.

use std::cell::RefCell;
use std::path::Path;

use itertools::Itertools;
use log::debug;
use ruff_python_parser::semantic_errors::{
    SemanticSyntaxChecker, SemanticSyntaxContext, SemanticSyntaxError, SemanticSyntaxErrorKind,
};
use rustc_hash::{FxHashMap, FxHashSet};

use ruff_diagnostics::{Diagnostic, IsolationLevel};
use ruff_notebook::{CellOffsets, NotebookIndex};
use ruff_python_ast::helpers::{collect_import_from_member, is_docstring_stmt, to_module_path};
use ruff_python_ast::identifier::Identifier;
use ruff_python_ast::name::QualifiedName;
use ruff_python_ast::str::Quote;
use ruff_python_ast::visitor::{walk_except_handler, walk_pattern, Visitor};
use ruff_python_ast::{
    self as ast, AnyParameterRef, ArgOrKeyword, Comprehension, ElifElseClause, ExceptHandler, Expr,
    ExprContext, FStringElement, Keyword, MatchCase, ModModule, Parameter, Parameters, Pattern,
    PythonVersion, Stmt, Suite, UnaryOp,
};
use ruff_python_ast::{helpers, str, visitor, PySourceType};
use ruff_python_codegen::{Generator, Stylist};
use ruff_python_index::Indexer;
use ruff_python_parser::typing::{parse_type_annotation, AnnotationKind, ParsedAnnotation};
use ruff_python_parser::{ParseError, Parsed, Tokens};
use ruff_python_semantic::all::{DunderAllDefinition, DunderAllFlags};
use ruff_python_semantic::analyze::{imports, typing};
use ruff_python_semantic::{
    BindingFlags, BindingId, BindingKind, Exceptions, Export, FromImport, GeneratorKind, Globals,
    Import, Module, ModuleKind, ModuleSource, NodeId, ScopeId, ScopeKind, SemanticModel,
    SemanticModelFlags, StarImport, SubmoduleImport,
};
use ruff_python_stdlib::builtins::{python_builtins, MAGIC_GLOBALS};
use ruff_python_trivia::CommentRanges;
use ruff_source_file::{OneIndexed, SourceRow};
use ruff_text_size::{Ranged, TextRange, TextSize};

use crate::checkers::ast::annotation::AnnotationContext;
use crate::docstrings::extraction::ExtractionTarget;
use crate::importer::Importer;
use crate::noqa::NoqaMapping;
use crate::package::PackageRoot;
use crate::registry::Rule;
use crate::rules::pyflakes::rules::LateFutureImport;
use crate::rules::pylint::rules::LoadBeforeGlobalDeclaration;
use crate::rules::{flake8_pyi, flake8_type_checking, pyflakes, pyupgrade};
use crate::settings::{flags, LinterSettings};
use crate::{docstrings, noqa, Locator};

mod analyze;
mod annotation;
mod deferred;

/// State representing whether a docstring is expected or not for the next statement.
#[derive(Debug, Copy, Clone, PartialEq)]
enum DocstringState {
    /// The next statement is expected to be a docstring, but not necessarily so.
    ///
    /// For example, in the following code:
    ///
    /// ```python
    /// class Foo:
    ///     pass
    ///
    ///
    /// def bar(x, y):
    ///     """Docstring."""
    ///     return x +  y
    /// ```
    ///
    /// For `Foo`, the state is expected when the checker is visiting the class
    /// body but isn't going to be present. While, for `bar` function, the docstring
    /// is expected and present.
    Expected(ExpectedDocstringKind),
    Other,
}

impl Default for DocstringState {
    /// Returns the default docstring state which is to expect a module-level docstring.
    fn default() -> Self {
        Self::Expected(ExpectedDocstringKind::Module)
    }
}

impl DocstringState {
    /// Returns the docstring kind if the state is expecting a docstring.
    const fn expected_kind(self) -> Option<ExpectedDocstringKind> {
        match self {
            DocstringState::Expected(kind) => Some(kind),
            DocstringState::Other => None,
        }
    }
}

/// The kind of an expected docstring.
#[derive(Debug, Copy, Clone, PartialEq)]
enum ExpectedDocstringKind {
    /// A module-level docstring.
    ///
    /// For example,
    /// ```python
    /// """This is a module-level docstring."""
    ///
    /// a = 1
    /// ```
    Module,

    /// A class-level docstring.
    ///
    /// For example,
    /// ```python
    /// class Foo:
    ///     """This is the docstring for `Foo` class."""
    ///
    ///     def __init__(self) -> None:
    ///         ...
    /// ```
    Class,

    /// A function-level docstring.
    ///
    /// For example,
    /// ```python
    /// def foo():
    ///     """This is the docstring for `foo` function."""
    ///     pass
    /// ```
    Function,

    /// An attribute-level docstring.
    ///
    /// For example,
    /// ```python
    /// a = 1
    /// """This is the docstring for `a` variable."""
    ///
    ///
    /// class Foo:
    ///     b = 1
    ///     """This is the docstring for `Foo.b` class variable."""
    /// ```
    Attribute,
}

impl ExpectedDocstringKind {
    /// Returns the semantic model flag that represents the current docstring state.
    const fn as_flag(self) -> SemanticModelFlags {
        match self {
            ExpectedDocstringKind::Attribute => SemanticModelFlags::ATTRIBUTE_DOCSTRING,
            _ => SemanticModelFlags::PEP_257_DOCSTRING,
        }
    }
}

pub(crate) struct Checker<'a> {
    /// The [`Parsed`] output for the source code.
    parsed: &'a Parsed<ModModule>,
    /// An internal cache for parsed string annotations
    parsed_annotations_cache: ParsedAnnotationsCache<'a>,
    /// The [`Parsed`] output for the type annotation the checker is currently in.
    parsed_type_annotation: Option<&'a ParsedAnnotation>,
    /// The [`Path`] to the file under analysis.
    path: &'a Path,
    /// The [`Path`] to the package containing the current file.
    package: Option<PackageRoot<'a>>,
    /// The module representation of the current file (e.g., `foo.bar`).
    pub(crate) module: Module<'a>,
    /// The [`PySourceType`] of the current file.
    pub(crate) source_type: PySourceType,
    /// The [`CellOffsets`] for the current file, if it's a Jupyter notebook.
    cell_offsets: Option<&'a CellOffsets>,
    /// The [`NotebookIndex`] for the current file, if it's a Jupyter notebook.
    notebook_index: Option<&'a NotebookIndex>,
    /// The [`flags::Noqa`] for the current analysis (i.e., whether to respect suppression
    /// comments).
    noqa: flags::Noqa,
    /// The [`NoqaMapping`] for the current analysis (i.e., the mapping from line number to
    /// suppression commented line number).
    noqa_line_for: &'a NoqaMapping,
    /// The [`LinterSettings`] for the current analysis, including the enabled rules.
    pub(crate) settings: &'a LinterSettings,
    /// The [`Locator`] for the current file, which enables extraction of source code from byte
    /// offsets.
    locator: &'a Locator<'a>,
    /// The [`Stylist`] for the current file, which detects the current line ending, quote, and
    /// indentation style.
    stylist: &'a Stylist<'a>,
    /// The [`Indexer`] for the current file, which contains the offsets of all comments and more.
    indexer: &'a Indexer,
    /// The [`Importer`] for the current file, which enables importing of other modules.
    importer: Importer<'a>,
    /// The [`SemanticModel`], built up over the course of the AST traversal.
    semantic: SemanticModel<'a>,
    /// A set of deferred nodes to be visited after the current traversal (e.g., function bodies).
    visit: deferred::Visit<'a>,
    /// A set of deferred nodes to be analyzed after the AST traversal (e.g., `for` loops).
    analyze: deferred::Analyze,
    /// The cumulative set of diagnostics computed across all lint rules.
    diagnostics: RefCell<Vec<Diagnostic>>,
    /// The list of names already seen by flake8-bugbear diagnostics, to avoid duplicate violations.
    flake8_bugbear_seen: RefCell<FxHashSet<TextRange>>,
    /// The end offset of the last visited statement.
    last_stmt_end: TextSize,
    /// A state describing if a docstring is expected or not.
    docstring_state: DocstringState,
    /// The target [`PythonVersion`] for version-dependent checks.
    target_version: PythonVersion,
    /// Helper visitor for detecting semantic syntax errors.
    #[allow(clippy::struct_field_names)]
    semantic_checker: SemanticSyntaxChecker,
    /// Errors collected by the `semantic_checker`.
    semantic_errors: RefCell<Vec<SemanticSyntaxError>>,
}

impl<'a> Checker<'a> {
    #[allow(clippy::too_many_arguments)]
    pub(crate) fn new(
        parsed: &'a Parsed<ModModule>,
        parsed_annotations_arena: &'a typed_arena::Arena<Result<ParsedAnnotation, ParseError>>,
        settings: &'a LinterSettings,
        noqa_line_for: &'a NoqaMapping,
        noqa: flags::Noqa,
        path: &'a Path,
        package: Option<PackageRoot<'a>>,
        module: Module<'a>,
        locator: &'a Locator,
        stylist: &'a Stylist,
        indexer: &'a Indexer,
        source_type: PySourceType,
        cell_offsets: Option<&'a CellOffsets>,
        notebook_index: Option<&'a NotebookIndex>,
        target_version: PythonVersion,
    ) -> Checker<'a> {
        let semantic = SemanticModel::new(&settings.typing_modules, path, module);
        Self {
            parsed,
            parsed_type_annotation: None,
            parsed_annotations_cache: ParsedAnnotationsCache::new(parsed_annotations_arena),
            settings,
            noqa_line_for,
            noqa,
            path,
            package,
            module,
            source_type,
            locator,
            stylist,
            indexer,
            importer: Importer::new(parsed, locator, stylist),
            semantic,
            visit: deferred::Visit::default(),
            analyze: deferred::Analyze::default(),
            diagnostics: RefCell::default(),
            flake8_bugbear_seen: RefCell::default(),
            cell_offsets,
            notebook_index,
            last_stmt_end: TextSize::default(),
            docstring_state: DocstringState::default(),
            target_version,
            semantic_checker: SemanticSyntaxChecker::new(),
            semantic_errors: RefCell::default(),
        }
    }
}

impl<'a> Checker<'a> {
    /// Return `true` if a [`Rule`] is disabled by a `noqa` directive.
    pub(crate) fn rule_is_ignored(&self, code: Rule, offset: TextSize) -> bool {
        // TODO(charlie): `noqa` directives are mostly enforced in `check_lines.rs`.
        // However, in rare cases, we need to check them here. For example, when
        // removing unused imports, we create a single fix that's applied to all
        // unused members on a single import. We need to preemptively omit any
        // members from the fix that will eventually be excluded by a `noqa`.
        // Unfortunately, we _do_ want to register a `Diagnostic` for each
        // eventually-ignored import, so that our `noqa` counts are accurate.
        if !self.noqa.is_enabled() {
            return false;
        }

        noqa::rule_is_ignored(
            code,
            offset,
            self.noqa_line_for,
            self.comment_ranges(),
            self.locator,
        )
    }

    /// Create a [`Generator`] to generate source code based on the current AST state.
    pub(crate) fn generator(&self) -> Generator {
        Generator::new(self.stylist.indentation(), self.stylist.line_ending())
    }

    /// Return the preferred quote for a generated `StringLiteral` node, given where we are in the
    /// AST.
    fn preferred_quote(&self) -> Quote {
        self.f_string_quote_style().unwrap_or(self.stylist.quote())
    }

    /// Return the default string flags a generated `StringLiteral` node should use, given where we
    /// are in the AST.
    pub(crate) fn default_string_flags(&self) -> ast::StringLiteralFlags {
        ast::StringLiteralFlags::empty().with_quote_style(self.preferred_quote())
    }

    /// Return the default bytestring flags a generated `ByteStringLiteral` node should use, given
    /// where we are in the AST.
    pub(crate) fn default_bytes_flags(&self) -> ast::BytesLiteralFlags {
        ast::BytesLiteralFlags::empty().with_quote_style(self.preferred_quote())
    }

    /// Return the default f-string flags a generated `FString` node should use, given where we are
    /// in the AST.
    pub(crate) fn default_fstring_flags(&self) -> ast::FStringFlags {
        ast::FStringFlags::empty().with_quote_style(self.preferred_quote())
    }

    /// Returns the appropriate quoting for f-string by reversing the one used outside of
    /// the f-string.
    ///
    /// If the current expression in the context is not an f-string, returns ``None``.
    pub(crate) fn f_string_quote_style(&self) -> Option<Quote> {
        if !self.semantic.in_f_string() {
            return None;
        }

        // Find the quote character used to start the containing f-string.
        let ast::ExprFString { value, .. } = self
            .semantic
            .current_expressions()
            .find_map(|expr| expr.as_f_string_expr())?;
        Some(value.iter().next()?.quote_style().opposite())
    }

    /// Returns the [`SourceRow`] for the given offset.
    pub(crate) fn compute_source_row(&self, offset: TextSize) -> SourceRow {
        #[allow(deprecated)]
        let line = self.locator.compute_line_index(offset);

        if let Some(notebook_index) = self.notebook_index {
            let cell = notebook_index.cell(line).unwrap_or(OneIndexed::MIN);
            let line = notebook_index.cell_row(line).unwrap_or(OneIndexed::MIN);
            SourceRow::Notebook { cell, line }
        } else {
            SourceRow::SourceFile { line }
        }
    }

    /// Returns the [`CommentRanges`] for the parsed source code.
    pub(crate) fn comment_ranges(&self) -> &'a CommentRanges {
        self.indexer.comment_ranges()
    }

    /// Push a new [`Diagnostic`] to the collection in the [`Checker`]
    pub(crate) fn report_diagnostic(&self, diagnostic: Diagnostic) {
        let mut diagnostics = self.diagnostics.borrow_mut();
        diagnostics.push(diagnostic);
    }

    /// Extend the collection of [`Diagnostic`] objects in the [`Checker`]
    pub(crate) fn report_diagnostics<I>(&self, diagnostics: I)
    where
        I: IntoIterator<Item = Diagnostic>,
    {
        let mut checker_diagnostics = self.diagnostics.borrow_mut();
        checker_diagnostics.extend(diagnostics);
    }

    /// Adds a [`TextRange`] to the set of ranges of variable names
    /// flagged in `flake8-bugbear` violations so far.
    ///
    /// Returns whether the value was newly inserted.
    pub(crate) fn insert_flake8_bugbear_range(&self, range: TextRange) -> bool {
        let mut ranges = self.flake8_bugbear_seen.borrow_mut();
        ranges.insert(range)
    }

    /// Returns the [`Tokens`] for the parsed type annotation if the checker is in a typing context
    /// or the parsed source code.
    pub(crate) fn tokens(&self) -> &'a Tokens {
        if let Some(type_annotation) = self.parsed_type_annotation {
            type_annotation.parsed().tokens()
        } else {
            self.parsed.tokens()
        }
    }

    /// The [`Locator`] for the current file, which enables extraction of source code from byte
    /// offsets.
    pub(crate) const fn locator(&self) -> &'a Locator<'a> {
        self.locator
    }

    pub(crate) const fn source(&self) -> &'a str {
        self.locator.contents()
    }

    /// The [`Stylist`] for the current file, which detects the current line ending, quote, and
    /// indentation style.
    pub(crate) const fn stylist(&self) -> &'a Stylist<'a> {
        self.stylist
    }

    /// The [`Indexer`] for the current file, which contains the offsets of all comments and more.
    pub(crate) const fn indexer(&self) -> &'a Indexer {
        self.indexer
    }

    /// The [`Importer`] for the current file, which enables importing of other modules.
    pub(crate) const fn importer(&self) -> &Importer<'a> {
        &self.importer
    }

    /// The [`SemanticModel`], built up over the course of the AST traversal.
    pub(crate) const fn semantic(&self) -> &SemanticModel<'a> {
        &self.semantic
    }

    /// The [`Path`] to the file under analysis.
    pub(crate) const fn path(&self) -> &'a Path {
        self.path
    }

    /// The [`Path`] to the package containing the current file.
    pub(crate) const fn package(&self) -> Option<PackageRoot<'_>> {
        self.package
    }

    /// The [`CellOffsets`] for the current file, if it's a Jupyter notebook.
    pub(crate) const fn cell_offsets(&self) -> Option<&'a CellOffsets> {
        self.cell_offsets
    }

    /// Returns whether the given rule should be checked.
    #[inline]
    pub(crate) const fn enabled(&self, rule: Rule) -> bool {
        self.settings.rules.enabled(rule)
    }

    /// Returns whether any of the given rules should be checked.
    #[inline]
    pub(crate) const fn any_enabled(&self, rules: &[Rule]) -> bool {
        self.settings.rules.any_enabled(rules)
    }

    /// Returns the [`IsolationLevel`] to isolate fixes for a given node.
    ///
    /// The primary use-case for fix isolation is to ensure that we don't delete all statements
    /// in a given indented block, which would cause a syntax error. We therefore need to ensure
    /// that we delete at most one statement per indented block per fixer pass. Fix isolation should
    /// thus be applied whenever we delete a statement, but can otherwise be omitted.
    pub(crate) fn isolation(node_id: Option<NodeId>) -> IsolationLevel {
        node_id
            .map(|node_id| IsolationLevel::Group(node_id.into()))
            .unwrap_or_default()
    }

    /// Parse a stringified type annotation as an AST expression,
    /// e.g. `"List[str]"` in `x: "List[str]"`
    ///
    /// This method is a wrapper around [`ruff_python_parser::typing::parse_type_annotation`]
    /// that adds caching.
    pub(crate) fn parse_type_annotation(
        &self,
        annotation: &ast::ExprStringLiteral,
    ) -> Result<&'a ParsedAnnotation, &'a ParseError> {
        self.parsed_annotations_cache
            .lookup_or_parse(annotation, self.locator.contents())
    }

    /// Apply a test to an annotation expression,
    /// abstracting over the fact that the annotation expression might be "stringized".
    ///
    /// A stringized annotation is one enclosed in string quotes:
    /// `foo: "typing.Any"` means the same thing to a type checker as `foo: typing.Any`.
    pub(crate) fn match_maybe_stringized_annotation(
        &self,
        expr: &ast::Expr,
        match_fn: impl FnOnce(&ast::Expr) -> bool,
    ) -> bool {
        if let ast::Expr::StringLiteral(string_annotation) = expr {
            let Some(parsed_annotation) = self.parse_type_annotation(string_annotation).ok() else {
                return false;
            };
            match_fn(parsed_annotation.expression())
        } else {
            match_fn(expr)
        }
    }

    /// Push `diagnostic` if the checker is not in a `@no_type_check` context.
    pub(crate) fn report_type_diagnostic(&self, diagnostic: Diagnostic) {
        if !self.semantic.in_no_type_check() {
            self.report_diagnostic(diagnostic);
        }
    }

    /// Return the [`PythonVersion`] to use for version-related checks.
    pub(crate) const fn target_version(&self) -> PythonVersion {
        self.target_version
    }

    fn with_semantic_checker(&mut self, f: impl FnOnce(&mut SemanticSyntaxChecker, &Checker)) {
        let mut checker = std::mem::take(&mut self.semantic_checker);
        f(&mut checker, self);
        self.semantic_checker = checker;
    }
}

impl SemanticSyntaxContext for Checker<'_> {
    fn seen_docstring_boundary(&self) -> bool {
        self.semantic.seen_module_docstring_boundary()
    }

    fn python_version(&self) -> PythonVersion {
        self.target_version
    }

    fn global(&self, name: &str) -> Option<TextRange> {
        self.semantic.global(name)
    }

    fn report_semantic_error(&self, error: SemanticSyntaxError) {
        match error.kind {
            SemanticSyntaxErrorKind::LateFutureImport => {
                if self.settings.rules.enabled(Rule::LateFutureImport) {
                    self.report_diagnostic(Diagnostic::new(LateFutureImport, error.range));
                }
            }
            SemanticSyntaxErrorKind::LoadBeforeGlobalDeclaration { name, start } => {
                if self
                    .settings
                    .rules
                    .enabled(Rule::LoadBeforeGlobalDeclaration)
                {
                    self.report_diagnostic(Diagnostic::new(
                        LoadBeforeGlobalDeclaration {
                            name,
                            row: self.compute_source_row(start),
                        },
                        error.range,
                    ));
                }
            }
            SemanticSyntaxErrorKind::ReboundComprehensionVariable
            | SemanticSyntaxErrorKind::DuplicateTypeParameter
            | SemanticSyntaxErrorKind::MultipleCaseAssignment(_)
            | SemanticSyntaxErrorKind::IrrefutableCasePattern(_)
            | SemanticSyntaxErrorKind::SingleStarredAssignment
            | SemanticSyntaxErrorKind::WriteToDebug(_)
<<<<<<< HEAD
            | SemanticSyntaxErrorKind::InvalidStarExpression
            | SemanticSyntaxErrorKind::AsyncComprehensionOutsideAsyncFunction(_) => {
=======
            | SemanticSyntaxErrorKind::DuplicateMatchKey(_)
            | SemanticSyntaxErrorKind::InvalidStarExpression => {
>>>>>>> 45c43735
                if self.settings.preview.is_enabled() {
                    self.semantic_errors.borrow_mut().push(error);
                }
            }
        }
    }

    fn source(&self) -> &str {
        self.source()
    }
}

impl<'a> Visitor<'a> for Checker<'a> {
    fn visit_stmt(&mut self, stmt: &'a Stmt) {
        // For functions, defer semantic syntax error checks until the body of the function is
        // visited
        let is_function_def_stmt = stmt.is_function_def_stmt();
        if !is_function_def_stmt {
            self.with_semantic_checker(|semantic, context| semantic.enter_stmt(stmt, context));
        }

        // Step 0: Pre-processing
        self.semantic.push_node(stmt);

        // For Jupyter Notebooks, we'll reset the `IMPORT_BOUNDARY` flag when
        // we encounter a cell boundary.
        if self.source_type.is_ipynb()
            && self.semantic.at_top_level()
            && self.semantic.seen_import_boundary()
            && self.cell_offsets.is_some_and(|cell_offsets| {
                cell_offsets.has_cell_boundary(TextRange::new(self.last_stmt_end, stmt.start()))
            })
        {
            self.semantic.flags -= SemanticModelFlags::IMPORT_BOUNDARY;
        }

        // Track whether we've seen module docstrings, non-imports, etc.
        match stmt {
            Stmt::Expr(ast::StmtExpr { value, .. })
                if !self.semantic.seen_module_docstring_boundary()
                    && value.is_string_literal_expr() =>
            {
                self.semantic.flags |= SemanticModelFlags::MODULE_DOCSTRING_BOUNDARY;
            }
            Stmt::ImportFrom(ast::StmtImportFrom { module, names, .. }) => {
                self.semantic.flags |= SemanticModelFlags::MODULE_DOCSTRING_BOUNDARY;

                // Allow __future__ imports until we see a non-__future__ import.
                if let Some("__future__") = module.as_deref() {
                    if names
                        .iter()
                        .any(|alias| alias.name.as_str() == "annotations")
                    {
                        self.semantic.flags |= SemanticModelFlags::FUTURE_ANNOTATIONS;
                    }
                }
            }
            Stmt::Import(_) => {
                self.semantic.flags |= SemanticModelFlags::MODULE_DOCSTRING_BOUNDARY;
            }
            _ => {
                self.semantic.flags |= SemanticModelFlags::MODULE_DOCSTRING_BOUNDARY;
                if !(self.semantic.seen_import_boundary()
                    || stmt.is_ipy_escape_command_stmt()
                    || helpers::is_assignment_to_a_dunder(stmt)
                    || helpers::in_nested_block(self.semantic.current_statements())
                    || imports::is_matplotlib_activation(stmt, self.semantic())
                    || imports::is_sys_path_modification(stmt, self.semantic())
                    || imports::is_os_environ_modification(stmt, self.semantic())
                    || imports::is_pytest_importorskip(stmt, self.semantic())
                    || imports::is_site_sys_path_modification(stmt, self.semantic()))
                {
                    self.semantic.flags |= SemanticModelFlags::IMPORT_BOUNDARY;
                }
            }
        }

        // Store the flags prior to any further descent, so that we can restore them after visiting
        // the node.
        let flags_snapshot = self.semantic.flags;

        // Update the semantic model if it is in a docstring. This should be done after the
        // flags snapshot to ensure that it gets reset once the statement is analyzed.
        if let Some(kind) = self.docstring_state.expected_kind() {
            if is_docstring_stmt(stmt) {
                self.semantic.flags |= kind.as_flag();
            }
            // Reset the state irrespective of whether the statement is a docstring or not.
            self.docstring_state = DocstringState::Other;
        }

        // Step 1: Binding
        match stmt {
            Stmt::AugAssign(ast::StmtAugAssign {
                target,
                op: _,
                value: _,
                range: _,
            }) => {
                self.handle_node_load(target);
            }
            Stmt::Import(ast::StmtImport { names, range: _ }) => {
                if self.semantic.at_top_level() {
                    self.importer.visit_import(stmt);
                }

                for alias in names {
                    // Given `import foo.bar`, `module` would be "foo", and `call_path` would be
                    // `["foo", "bar"]`.
                    let module = alias.name.split('.').next().unwrap();

                    // Mark the top-level module as "seen" by the semantic model.
                    self.semantic.add_module(module);

                    if alias.asname.is_none() && alias.name.contains('.') {
                        let qualified_name = QualifiedName::user_defined(&alias.name);
                        self.add_binding(
                            module,
                            alias.identifier(),
                            BindingKind::SubmoduleImport(SubmoduleImport {
                                qualified_name: Box::new(qualified_name),
                            }),
                            BindingFlags::EXTERNAL,
                        );
                    } else {
                        let mut flags = BindingFlags::EXTERNAL;
                        if alias.asname.is_some() {
                            flags |= BindingFlags::ALIAS;
                        }
                        if alias
                            .asname
                            .as_ref()
                            .is_some_and(|asname| asname.as_str() == alias.name.as_str())
                        {
                            flags |= BindingFlags::EXPLICIT_EXPORT;
                        }

                        let name = alias.asname.as_ref().unwrap_or(&alias.name);
                        let qualified_name = QualifiedName::user_defined(&alias.name);
                        self.add_binding(
                            name,
                            alias.identifier(),
                            BindingKind::Import(Import {
                                qualified_name: Box::new(qualified_name),
                            }),
                            flags,
                        );
                    }
                }
            }
            Stmt::ImportFrom(ast::StmtImportFrom {
                names,
                module,
                level,
                range: _,
            }) => {
                if self.semantic.at_top_level() {
                    self.importer.visit_import(stmt);
                }

                let module = module.as_deref();
                let level = *level;

                // Mark the top-level module as "seen" by the semantic model.
                if level == 0 {
                    if let Some(module) = module.and_then(|module| module.split('.').next()) {
                        self.semantic.add_module(module);
                    }
                }

                for alias in names {
                    if let Some("__future__") = module {
                        let name = alias.asname.as_ref().unwrap_or(&alias.name);
                        self.add_binding(
                            name,
                            alias.identifier(),
                            BindingKind::FutureImport,
                            BindingFlags::empty(),
                        );
                    } else if &alias.name == "*" {
                        self.semantic
                            .current_scope_mut()
                            .add_star_import(StarImport { level, module });
                    } else {
                        let mut flags = BindingFlags::EXTERNAL;
                        if alias.asname.is_some() {
                            flags |= BindingFlags::ALIAS;
                        }
                        if alias
                            .asname
                            .as_ref()
                            .is_some_and(|asname| asname.as_str() == alias.name.as_str())
                        {
                            flags |= BindingFlags::EXPLICIT_EXPORT;
                        }

                        // Given `from foo import bar`, `name` would be "bar" and `qualified_name` would
                        // be "foo.bar". Given `from foo import bar as baz`, `name` would be "baz"
                        // and `qualified_name` would be "foo.bar".
                        let name = alias.asname.as_ref().unwrap_or(&alias.name);

                        // Attempt to resolve any relative imports; but if we don't know the current
                        // module path, or the relative import extends beyond the package root,
                        // fallback to a literal representation (e.g., `[".", "foo"]`).
                        let qualified_name = collect_import_from_member(level, module, &alias.name);
                        self.add_binding(
                            name,
                            alias.identifier(),
                            BindingKind::FromImport(FromImport {
                                qualified_name: Box::new(qualified_name),
                            }),
                            flags,
                        );
                    }
                }
            }
            Stmt::Global(ast::StmtGlobal { names, range: _ }) => {
                if !self.semantic.scope_id.is_global() {
                    for name in names {
                        let binding_id = self.semantic.global_scope().get(name);

                        // Mark the binding in the global scope as "rebound" in the current scope.
                        if let Some(binding_id) = binding_id {
                            self.semantic
                                .add_rebinding_scope(binding_id, self.semantic.scope_id);
                        }

                        // Add a binding to the current scope.
                        let binding_id = self.semantic.push_binding(
                            name.range(),
                            BindingKind::Global(binding_id),
                            BindingFlags::GLOBAL,
                        );
                        let scope = self.semantic.current_scope_mut();
                        scope.add(name, binding_id);
                    }
                }
            }
            Stmt::Nonlocal(ast::StmtNonlocal { names, range: _ }) => {
                if !self.semantic.scope_id.is_global() {
                    for name in names {
                        if let Some((scope_id, binding_id)) = self.semantic.nonlocal(name) {
                            // Mark the binding as "used", since the `nonlocal` requires an existing
                            // binding.
                            self.semantic.add_local_reference(
                                binding_id,
                                ExprContext::Load,
                                name.range(),
                            );

                            // Mark the binding in the enclosing scope as "rebound" in the current
                            // scope.
                            self.semantic
                                .add_rebinding_scope(binding_id, self.semantic.scope_id);

                            // Add a binding to the current scope.
                            let binding_id = self.semantic.push_binding(
                                name.range(),
                                BindingKind::Nonlocal(binding_id, scope_id),
                                BindingFlags::NONLOCAL,
                            );
                            let scope = self.semantic.current_scope_mut();
                            scope.add(name, binding_id);
                        }
                    }
                }
            }
            _ => {}
        }

        // Step 2: Traversal
        match stmt {
            Stmt::FunctionDef(
                function_def @ ast::StmtFunctionDef {
                    name,
                    body,
                    parameters,
                    decorator_list,
                    returns,
                    type_params,
                    ..
                },
            ) => {
                // Visit the decorators and arguments, but avoid the body, which will be
                // deferred.
                for decorator in decorator_list {
                    self.visit_decorator(decorator);

                    if self
                        .semantic
                        .match_typing_expr(&decorator.expression, "no_type_check")
                    {
                        self.semantic.flags |= SemanticModelFlags::NO_TYPE_CHECK;
                    }
                }

                // Function annotations are always evaluated at runtime, unless future annotations
                // are enabled.
                let annotation =
                    AnnotationContext::from_function(function_def, &self.semantic, self.settings);

                // The first parameter may be a single dispatch.
                let singledispatch =
                    flake8_type_checking::helpers::is_singledispatch_implementation(
                        function_def,
                        self.semantic(),
                    );

                // The default values of the parameters needs to be evaluated in the enclosing
                // scope.
                for parameter in parameters {
                    if let Some(expr) = parameter.default() {
                        self.visit_expr(expr);
                    }
                }

                self.semantic.push_scope(ScopeKind::Type);

                if let Some(type_params) = type_params {
                    self.visit_type_params(type_params);
                }

                for parameter in parameters {
                    if let Some(expr) = parameter.annotation() {
                        if singledispatch && !parameter.is_variadic() {
                            self.visit_runtime_required_annotation(expr);
                        } else {
                            match annotation {
                                AnnotationContext::RuntimeRequired => {
                                    self.visit_runtime_required_annotation(expr);
                                }
                                AnnotationContext::RuntimeEvaluated => {
                                    self.visit_runtime_evaluated_annotation(expr);
                                }
                                AnnotationContext::TypingOnly => {
                                    self.visit_annotation(expr);
                                }
                            }
                        }
                    }
                }
                if let Some(expr) = returns {
                    if singledispatch {
                        self.visit_runtime_required_annotation(expr);
                    } else {
                        match annotation {
                            AnnotationContext::RuntimeRequired => {
                                self.visit_runtime_required_annotation(expr);
                            }
                            AnnotationContext::RuntimeEvaluated => {
                                self.visit_runtime_evaluated_annotation(expr);
                            }
                            AnnotationContext::TypingOnly => {
                                self.visit_annotation(expr);
                            }
                        }
                    }
                }

                let definition = docstrings::extraction::extract_definition(
                    ExtractionTarget::Function(function_def),
                    self.semantic.definition_id,
                    &self.semantic.definitions,
                );
                self.semantic.push_definition(definition);
                self.semantic.push_scope(ScopeKind::Function(function_def));
                self.semantic.flags -= SemanticModelFlags::EXCEPTION_HANDLER;

                self.visit.functions.push(self.semantic.snapshot());

                // Extract any global bindings from the function body.
                if let Some(globals) = Globals::from_body(body) {
                    self.semantic.set_globals(globals);
                }
                let scope_id = self.semantic.scope_id;
                self.analyze.scopes.push(scope_id);
                self.semantic.pop_scope(); // Function scope
                self.semantic.pop_definition();
                self.semantic.pop_scope(); // Type parameter scope
                self.add_binding(
                    name,
                    stmt.identifier(),
                    BindingKind::FunctionDefinition(scope_id),
                    BindingFlags::empty(),
                );
            }
            Stmt::ClassDef(
                class_def @ ast::StmtClassDef {
                    name,
                    body,
                    arguments,
                    decorator_list,
                    type_params,
                    ..
                },
            ) => {
                for decorator in decorator_list {
                    self.visit_decorator(decorator);
                }

                self.semantic.push_scope(ScopeKind::Type);

                if let Some(type_params) = type_params {
                    self.visit_type_params(type_params);
                }

                if let Some(arguments) = arguments {
                    self.semantic.flags |= SemanticModelFlags::CLASS_BASE;
                    self.visit_arguments(arguments);
                    self.semantic.flags -= SemanticModelFlags::CLASS_BASE;
                }

                let definition = docstrings::extraction::extract_definition(
                    ExtractionTarget::Class(class_def),
                    self.semantic.definition_id,
                    &self.semantic.definitions,
                );
                self.semantic.push_definition(definition);
                self.semantic.push_scope(ScopeKind::Class(class_def));
                self.semantic.flags -= SemanticModelFlags::EXCEPTION_HANDLER;

                // Extract any global bindings from the class body.
                if let Some(globals) = Globals::from_body(body) {
                    self.semantic.set_globals(globals);
                }

                // Set the docstring state before visiting the class body.
                self.docstring_state = DocstringState::Expected(ExpectedDocstringKind::Class);
                self.visit_body(body);

                let scope_id = self.semantic.scope_id;
                self.analyze.scopes.push(scope_id);
                self.semantic.pop_scope(); // Class scope
                self.semantic.pop_definition();
                self.semantic.pop_scope(); // Type parameter scope
                self.add_binding(
                    name,
                    stmt.identifier(),
                    BindingKind::ClassDefinition(scope_id),
                    BindingFlags::empty(),
                );
            }
            Stmt::TypeAlias(ast::StmtTypeAlias {
                range: _,
                name,
                type_params,
                value,
            }) => {
                self.semantic.push_scope(ScopeKind::Type);
                if let Some(type_params) = type_params {
                    self.visit_type_params(type_params);
                }
                self.visit_deferred_type_alias_value(value);
                self.semantic.pop_scope();
                self.visit_expr(name);
            }
            Stmt::Try(
                try_node @ ast::StmtTry {
                    body,
                    handlers,
                    orelse,
                    finalbody,
                    ..
                },
            ) => {
                // Iterate over the `body`, then the `handlers`, then the `orelse`, then the
                // `finalbody`, but treat the body and the `orelse` as a single branch for
                // flow analysis purposes.
                let branch = self.semantic.push_branch();
                self.semantic
                    .handled_exceptions
                    .push(Exceptions::from_try_stmt(try_node, &self.semantic));
                self.visit_body(body);
                self.semantic.handled_exceptions.pop();
                self.semantic.pop_branch();

                for except_handler in handlers {
                    self.semantic.push_branch();
                    self.visit_except_handler(except_handler);
                    self.semantic.pop_branch();
                }

                self.semantic.set_branch(branch);
                self.visit_body(orelse);
                self.semantic.pop_branch();

                self.semantic.push_branch();
                self.visit_body(finalbody);
                self.semantic.pop_branch();
            }
            Stmt::AnnAssign(ast::StmtAnnAssign {
                target,
                annotation,
                value,
                ..
            }) => {
                match AnnotationContext::from_model(&self.semantic, self.settings) {
                    AnnotationContext::RuntimeRequired => {
                        self.visit_runtime_required_annotation(annotation);
                    }
                    AnnotationContext::RuntimeEvaluated => {
                        self.visit_runtime_evaluated_annotation(annotation);
                    }
                    AnnotationContext::TypingOnly
                        if flake8_type_checking::helpers::is_dataclass_meta_annotation(
                            annotation,
                            self.semantic(),
                        ) =>
                    {
                        if let Expr::Subscript(subscript) = &**annotation {
                            // Ex) `InitVar[str]`
                            self.visit_runtime_required_annotation(&subscript.value);
                            self.visit_annotation(&subscript.slice);
                        } else {
                            // Ex) `InitVar`
                            self.visit_runtime_required_annotation(annotation);
                        }
                    }
                    AnnotationContext::TypingOnly => self.visit_annotation(annotation),
                }

                if let Some(expr) = value {
                    if self.semantic.match_typing_expr(annotation, "TypeAlias") {
                        self.visit_annotated_type_alias_value(expr);
                    } else {
                        self.visit_expr(expr);
                    }
                }
                self.visit_expr(target);
            }
            Stmt::Assert(ast::StmtAssert {
                test,
                msg,
                range: _,
            }) => {
                let snapshot = self.semantic.flags;
                self.semantic.flags |= SemanticModelFlags::ASSERT_STATEMENT;
                self.visit_boolean_test(test);
                if let Some(expr) = msg {
                    self.visit_expr(expr);
                }
                self.semantic.flags = snapshot;
            }
            Stmt::With(ast::StmtWith {
                items,
                body,
                is_async: _,
                range: _,
            }) => {
                for item in items {
                    self.visit_with_item(item);
                }
                self.semantic.push_branch();
                self.visit_body(body);
                self.semantic.pop_branch();
            }
            Stmt::While(ast::StmtWhile {
                test,
                body,
                orelse,
                range: _,
            }) => {
                self.visit_boolean_test(test);
                self.visit_body(body);
                self.visit_body(orelse);
            }
            Stmt::If(
                stmt_if @ ast::StmtIf {
                    test,
                    body,
                    elif_else_clauses,
                    range: _,
                },
            ) => {
                self.visit_boolean_test(test);

                self.semantic.push_branch();
                if typing::is_type_checking_block(stmt_if, &self.semantic) {
                    if self.semantic.at_top_level() {
                        self.importer.visit_type_checking_block(stmt);
                    }
                    self.visit_type_checking_block(body);
                } else {
                    self.visit_body(body);
                }
                self.semantic.pop_branch();

                for clause in elif_else_clauses {
                    self.semantic.push_branch();
                    self.visit_elif_else_clause(clause);
                    self.semantic.pop_branch();
                }
            }
            _ => visitor::walk_stmt(self, stmt),
        }

        if self.semantic().at_top_level() || self.semantic().current_scope().kind.is_class() {
            match stmt {
                Stmt::Assign(ast::StmtAssign { targets, .. }) => {
                    if let [Expr::Name(_)] = targets.as_slice() {
                        self.docstring_state =
                            DocstringState::Expected(ExpectedDocstringKind::Attribute);
                    }
                }
                Stmt::AnnAssign(ast::StmtAnnAssign { target, .. }) => {
                    if target.is_name_expr() {
                        self.docstring_state =
                            DocstringState::Expected(ExpectedDocstringKind::Attribute);
                    }
                }
                _ => {}
            }
        }

        // Step 3: Clean-up

        // Step 4: Analysis
        analyze::statement(stmt, self);

        self.semantic.flags = flags_snapshot;
        self.semantic.pop_node();
        self.last_stmt_end = stmt.end();

        if !is_function_def_stmt {
            self.semantic_checker.exit_stmt();
        }
    }

    fn visit_annotation(&mut self, expr: &'a Expr) {
        let flags_snapshot = self.semantic.flags;
        self.semantic.flags |= SemanticModelFlags::TYPING_ONLY_ANNOTATION;
        self.visit_type_definition(expr);
        self.semantic.flags = flags_snapshot;
    }

    fn visit_expr(&mut self, expr: &'a Expr) {
        self.with_semantic_checker(|semantic, context| semantic.enter_expr(expr, context));

        // Step 0: Pre-processing
        if self.source_type.is_stub()
            && self.semantic.in_class_base()
            && !self.semantic.in_deferred_class_base()
        {
            self.visit
                .class_bases
                .push((expr, self.semantic.snapshot()));
            return;
        }

        if !self.semantic.in_typing_literal()
            // `in_deferred_type_definition()` will only be `true` if we're now visiting the deferred nodes
            // after having already traversed the source tree once. If we're now visiting the deferred nodes,
            // we can't defer again, or we'll infinitely recurse!
            && !self.semantic.in_deferred_type_definition()
            && self.semantic.in_type_definition()
            && self.semantic.future_annotations_or_stub()
            && (self.semantic.in_annotation() || self.source_type.is_stub())
        {
            if let Expr::StringLiteral(string_literal) = expr {
                self.visit
                    .string_type_definitions
                    .push((string_literal, self.semantic.snapshot()));
            } else {
                self.visit
                    .future_type_definitions
                    .push((expr, self.semantic.snapshot()));
            }
            return;
        }

        self.semantic.push_node(expr);

        // Store the flags prior to any further descent, so that we can restore them after visiting
        // the node.
        let flags_snapshot = self.semantic.flags;

        // If we're in a boolean test (e.g., the `test` of a `Stmt::If`), but now within a
        // subexpression (e.g., `a` in `f(a)`), then we're no longer in a boolean test.
        if !matches!(
            expr,
            Expr::BoolOp(_)
                | Expr::UnaryOp(ast::ExprUnaryOp {
                    op: UnaryOp::Not,
                    ..
                })
        ) {
            self.semantic.flags -= SemanticModelFlags::BOOLEAN_TEST;
        }

        // Step 1: Binding
        match expr {
            Expr::Call(ast::ExprCall {
                func,
                arguments: _,
                range: _,
            }) => {
                if let Expr::Name(ast::ExprName { id, ctx, range: _ }) = func.as_ref() {
                    if id == "locals" && ctx.is_load() {
                        let scope = self.semantic.current_scope_mut();
                        scope.set_uses_locals();
                    }
                }
            }
            Expr::Name(ast::ExprName { id, ctx, range: _ }) => match ctx {
                ExprContext::Load => self.handle_node_load(expr),
                ExprContext::Store => self.handle_node_store(id, expr),
                ExprContext::Del => self.handle_node_delete(expr),
                ExprContext::Invalid => {}
            },
            _ => {}
        }

        // Step 2: Traversal
        match expr {
            Expr::ListComp(ast::ExprListComp {
                elt,
                generators,
                range: _,
            }) => {
                self.visit_generators(GeneratorKind::ListComprehension, generators);
                self.visit_expr(elt);
            }
            Expr::SetComp(ast::ExprSetComp {
                elt,
                generators,
                range: _,
            }) => {
                self.visit_generators(GeneratorKind::SetComprehension, generators);
                self.visit_expr(elt);
            }
            Expr::Generator(ast::ExprGenerator {
                elt,
                generators,
                range: _,
                parenthesized: _,
            }) => {
                self.visit_generators(GeneratorKind::Generator, generators);
                self.visit_expr(elt);
            }
            Expr::DictComp(ast::ExprDictComp {
                key,
                value,
                generators,
                range: _,
            }) => {
                self.visit_generators(GeneratorKind::DictComprehension, generators);
                self.visit_expr(key);
                self.visit_expr(value);
            }
            Expr::Lambda(
                lambda @ ast::ExprLambda {
                    parameters,
                    body: _,
                    range: _,
                },
            ) => {
                // Visit the default arguments, but avoid the body, which will be deferred.
                if let Some(parameters) = parameters {
                    for default in parameters
                        .iter_non_variadic_params()
                        .filter_map(|param| param.default.as_deref())
                    {
                        self.visit_expr(default);
                    }
                }

                self.semantic.push_scope(ScopeKind::Lambda(lambda));
                self.visit.lambdas.push(self.semantic.snapshot());
                self.analyze.lambdas.push(self.semantic.snapshot());
            }
            Expr::If(ast::ExprIf {
                test,
                body,
                orelse,
                range: _,
            }) => {
                self.visit_boolean_test(test);
                self.visit_expr(body);
                self.visit_expr(orelse);
            }
            Expr::UnaryOp(ast::ExprUnaryOp {
                op: UnaryOp::Not,
                operand,
                range: _,
            }) => {
                self.visit_boolean_test(operand);
            }
            Expr::Call(ast::ExprCall {
                func,
                arguments,
                range: _,
            }) => {
                self.visit_expr(func);

                let callable =
                    self.semantic
                        .resolve_qualified_name(func)
                        .and_then(|qualified_name| {
                            if self
                                .semantic
                                .match_typing_qualified_name(&qualified_name, "cast")
                            {
                                Some(typing::Callable::Cast)
                            } else if self
                                .semantic
                                .match_typing_qualified_name(&qualified_name, "NewType")
                            {
                                Some(typing::Callable::NewType)
                            } else if self
                                .semantic
                                .match_typing_qualified_name(&qualified_name, "TypeVar")
                            {
                                Some(typing::Callable::TypeVar)
                            } else if self
                                .semantic
                                .match_typing_qualified_name(&qualified_name, "TypeAliasType")
                            {
                                Some(typing::Callable::TypeAliasType)
                            } else if self
                                .semantic
                                .match_typing_qualified_name(&qualified_name, "NamedTuple")
                            {
                                Some(typing::Callable::NamedTuple)
                            } else if self
                                .semantic
                                .match_typing_qualified_name(&qualified_name, "TypedDict")
                            {
                                Some(typing::Callable::TypedDict)
                            } else if matches!(
                                qualified_name.segments(),
                                [
                                    "mypy_extensions",
                                    "Arg"
                                        | "DefaultArg"
                                        | "NamedArg"
                                        | "DefaultNamedArg"
                                        | "VarArg"
                                        | "KwArg"
                                ]
                            ) {
                                Some(typing::Callable::MypyExtension)
                            } else if matches!(qualified_name.segments(), ["" | "builtins", "bool"])
                            {
                                Some(typing::Callable::Bool)
                            } else {
                                None
                            }
                        });
                match callable {
                    Some(typing::Callable::Bool) => {
                        let mut args = arguments.args.iter();
                        if let Some(arg) = args.next() {
                            self.visit_boolean_test(arg);
                        }
                        for arg in args {
                            self.visit_expr(arg);
                        }
                    }
                    Some(typing::Callable::Cast) => {
                        let mut args = arguments.args.iter();
                        if let Some(arg) = args.next() {
                            self.visit_type_definition(arg);

                            if !self.source_type.is_stub() && self.enabled(Rule::RuntimeCastValue) {
                                flake8_type_checking::rules::runtime_cast_value(self, arg);
                            }
                        }
                        for arg in args {
                            self.visit_expr(arg);
                        }
                    }
                    Some(typing::Callable::NewType) => {
                        let mut args = arguments.args.iter();
                        if let Some(arg) = args.next() {
                            self.visit_non_type_definition(arg);
                        }
                        for arg in args {
                            self.visit_type_definition(arg);
                        }
                    }
                    Some(typing::Callable::TypeVar) => {
                        let mut args = arguments.args.iter();
                        if let Some(arg) = args.next() {
                            self.visit_non_type_definition(arg);
                        }
                        for arg in args {
                            self.visit_type_definition(arg);
                        }
                        for keyword in &*arguments.keywords {
                            let Keyword {
                                arg,
                                value,
                                range: _,
                            } = keyword;
                            if let Some(id) = arg {
                                if matches!(&**id, "bound" | "default") {
                                    self.visit_type_definition(value);
                                } else {
                                    self.visit_non_type_definition(value);
                                }
                            }
                        }
                    }
                    Some(typing::Callable::TypeAliasType) => {
                        // Ex) TypeAliasType("Json", "Union[dict[str, Json]]", type_params=())
                        for (i, arg) in arguments.arguments_source_order().enumerate() {
                            match (i, arg) {
                                (1, ArgOrKeyword::Arg(arg)) => self.visit_type_definition(arg),
                                (_, ArgOrKeyword::Arg(arg)) => self.visit_non_type_definition(arg),
                                (_, ArgOrKeyword::Keyword(Keyword { arg, value, .. })) => {
                                    if let Some(id) = arg {
                                        if matches!(&**id, "value" | "type_params") {
                                            self.visit_type_definition(value);
                                        } else {
                                            self.visit_non_type_definition(value);
                                        }
                                    }
                                }
                            }
                        }
                    }
                    Some(typing::Callable::NamedTuple) => {
                        // Ex) NamedTuple("a", [("a", int)])
                        let mut args = arguments.args.iter();
                        if let Some(arg) = args.next() {
                            self.visit_non_type_definition(arg);
                        }

                        for arg in args {
                            match arg {
                                // Ex) NamedTuple("a", [("a", int)])
                                Expr::List(ast::ExprList { elts, .. })
                                | Expr::Tuple(ast::ExprTuple { elts, .. }) => {
                                    for elt in elts {
                                        match elt {
                                            Expr::List(ast::ExprList { elts, .. })
                                            | Expr::Tuple(ast::ExprTuple { elts, .. })
                                                if elts.len() == 2 =>
                                            {
                                                self.visit_non_type_definition(&elts[0]);
                                                self.visit_type_definition(&elts[1]);
                                            }
                                            _ => {
                                                self.visit_non_type_definition(elt);
                                            }
                                        }
                                    }
                                }
                                _ => self.visit_non_type_definition(arg),
                            }
                        }

                        for keyword in &*arguments.keywords {
                            let Keyword { arg, value, .. } = keyword;
                            match (arg.as_ref(), value) {
                                // Ex) NamedTuple("a", **{"a": int})
                                (None, Expr::Dict(dict)) => {
                                    for ast::DictItem { key, value } in dict {
                                        if let Some(key) = key.as_ref() {
                                            self.visit_non_type_definition(key);
                                            self.visit_type_definition(value);
                                        } else {
                                            self.visit_non_type_definition(value);
                                        }
                                    }
                                }
                                // Ex) NamedTuple("a", **obj)
                                (None, _) => {
                                    self.visit_non_type_definition(value);
                                }
                                // Ex) NamedTuple("a", a=int)
                                _ => {
                                    self.visit_type_definition(value);
                                }
                            }
                        }
                    }
                    Some(typing::Callable::TypedDict) => {
                        // Ex) TypedDict("a", {"a": int})
                        let mut args = arguments.args.iter();
                        if let Some(arg) = args.next() {
                            self.visit_non_type_definition(arg);
                        }
                        for arg in args {
                            if let Expr::Dict(ast::ExprDict { items, range: _ }) = arg {
                                for ast::DictItem { key, value } in items {
                                    if let Some(key) = key {
                                        self.visit_non_type_definition(key);
                                    }
                                    self.visit_type_definition(value);
                                }
                            } else {
                                self.visit_non_type_definition(arg);
                            }
                        }

                        // Ex) TypedDict("a", a=int)
                        for keyword in &*arguments.keywords {
                            let Keyword { value, .. } = keyword;
                            self.visit_type_definition(value);
                        }
                    }
                    Some(typing::Callable::MypyExtension) => {
                        let mut args = arguments.args.iter();
                        if let Some(arg) = args.next() {
                            // Ex) DefaultNamedArg(bool | None, name="some_prop_name")
                            self.visit_type_definition(arg);

                            for arg in args {
                                self.visit_non_type_definition(arg);
                            }
                            for keyword in &*arguments.keywords {
                                let Keyword { value, .. } = keyword;
                                self.visit_non_type_definition(value);
                            }
                        } else {
                            // Ex) DefaultNamedArg(type="bool", name="some_prop_name")
                            for keyword in &*arguments.keywords {
                                let Keyword {
                                    value,
                                    arg,
                                    range: _,
                                } = keyword;
                                if arg.as_ref().is_some_and(|arg| arg == "type") {
                                    self.visit_type_definition(value);
                                } else {
                                    self.visit_non_type_definition(value);
                                }
                            }
                        }
                    }
                    None => {
                        // If we're in a type definition, we need to treat the arguments to any
                        // other callables as non-type definitions (i.e., we don't want to treat
                        // any strings as deferred type definitions).
                        for arg in &*arguments.args {
                            self.visit_non_type_definition(arg);
                        }
                        for keyword in &*arguments.keywords {
                            let Keyword { value, .. } = keyword;
                            self.visit_non_type_definition(value);
                        }
                    }
                }
            }
            Expr::Subscript(ast::ExprSubscript {
                value,
                slice,
                ctx,
                range: _,
            }) => {
                // Only allow annotations in `ExprContext::Load`. If we have, e.g.,
                // `obj["foo"]["bar"]`, we need to avoid treating the `obj["foo"]`
                // portion as an annotation, despite having `ExprContext::Load`. Thus, we track
                // the `ExprContext` at the top-level.
                if self.semantic.in_subscript() {
                    visitor::walk_expr(self, expr);
                } else if matches!(ctx, ExprContext::Store | ExprContext::Del) {
                    self.semantic.flags |= SemanticModelFlags::SUBSCRIPT;
                    visitor::walk_expr(self, expr);
                } else {
                    self.visit_expr(value);

                    match typing::match_annotated_subscript(
                        value,
                        &self.semantic,
                        self.settings.typing_modules.iter().map(String::as_str),
                        &self.settings.pyflakes.extend_generics,
                    ) {
                        // Ex) Literal["Class"]
                        Some(typing::SubscriptKind::Literal) => {
                            self.semantic.flags |= SemanticModelFlags::TYPING_LITERAL;

                            self.visit_expr(slice);
                            self.visit_expr_context(ctx);
                        }
                        // Ex) Optional[int]
                        Some(typing::SubscriptKind::Generic) => {
                            self.visit_type_definition(slice);
                            self.visit_expr_context(ctx);
                        }
                        // Ex) Annotated[int, "Hello, world!"]
                        Some(typing::SubscriptKind::PEP593Annotation) => {
                            // First argument is a type (including forward references); the
                            // rest are arbitrary Python objects.
                            if let Expr::Tuple(ast::ExprTuple {
                                elts,
                                ctx,
                                range: _,
                                parenthesized: _,
                            }) = slice.as_ref()
                            {
                                let mut iter = elts.iter();
                                if let Some(expr) = iter.next() {
                                    self.visit_type_definition(expr);
                                }
                                for expr in iter {
                                    self.visit_non_type_definition(expr);
                                }
                                self.visit_expr_context(ctx);
                            } else {
                                debug!("Found non-Expr::Tuple argument to PEP 593 Annotation.");
                            }
                        }
                        Some(typing::SubscriptKind::TypedDict) => {
                            if let Expr::Dict(ast::ExprDict { items, range: _ }) = slice.as_ref() {
                                for item in items {
                                    if let Some(key) = &item.key {
                                        self.visit_non_type_definition(key);
                                        self.visit_type_definition(&item.value);
                                    } else {
                                        self.visit_non_type_definition(&item.value);
                                    }
                                }
                            } else {
                                self.visit_non_type_definition(slice);
                            }
                        }
                        None => {
                            self.visit_expr(slice);
                            self.visit_expr_context(ctx);
                        }
                    }
                }
            }
            Expr::StringLiteral(string_literal) => {
                if self.semantic.in_type_definition() && !self.semantic.in_typing_literal() {
                    self.visit
                        .string_type_definitions
                        .push((string_literal, self.semantic.snapshot()));
                }
            }
            Expr::FString(_) => {
                self.semantic.flags |= SemanticModelFlags::F_STRING;
                visitor::walk_expr(self, expr);
            }
            Expr::Named(ast::ExprNamed {
                target,
                value,
                range: _,
            }) => {
                self.visit_expr(value);

                self.semantic.flags |= SemanticModelFlags::NAMED_EXPRESSION_ASSIGNMENT;
                self.visit_expr(target);
            }
            _ => visitor::walk_expr(self, expr),
        }

        // Step 3: Clean-up
        match expr {
            Expr::Lambda(_)
            | Expr::Generator(_)
            | Expr::ListComp(_)
            | Expr::DictComp(_)
            | Expr::SetComp(_) => {
                self.analyze.scopes.push(self.semantic.scope_id);
                self.semantic.pop_scope();
            }
            _ => {}
        }

        // Step 4: Analysis
        match expr {
            Expr::StringLiteral(string_literal) => {
                analyze::string_like(string_literal.into(), self);
            }
            Expr::BytesLiteral(bytes_literal) => analyze::string_like(bytes_literal.into(), self),
            Expr::FString(f_string) => analyze::string_like(f_string.into(), self),
            _ => {}
        }

        self.semantic.flags = flags_snapshot;
        analyze::expression(expr, self);
        self.semantic.pop_node();

        self.semantic_checker.exit_expr();
    }

    fn visit_except_handler(&mut self, except_handler: &'a ExceptHandler) {
        let flags_snapshot = self.semantic.flags;
        self.semantic.flags |= SemanticModelFlags::EXCEPTION_HANDLER;

        // Step 1: Binding
        let binding = match except_handler {
            ExceptHandler::ExceptHandler(ast::ExceptHandlerExceptHandler {
                type_: _,
                name,
                body: _,
                range: _,
            }) => {
                if let Some(name) = name {
                    // Store the existing binding, if any.
                    let binding_id = self.semantic.lookup_symbol(name.as_str());

                    // Add the bound exception name to the scope.
                    self.add_binding(
                        name.as_str(),
                        name.range(),
                        BindingKind::BoundException,
                        BindingFlags::empty(),
                    );

                    Some((name, binding_id))
                } else {
                    None
                }
            }
        };

        // Step 2: Traversal
        walk_except_handler(self, except_handler);

        // Step 3: Clean-up
        if let Some((name, binding_id)) = binding {
            self.add_binding(
                name.as_str(),
                name.range(),
                BindingKind::UnboundException(binding_id),
                BindingFlags::empty(),
            );
        }

        // Step 4: Analysis
        analyze::except_handler(except_handler, self);

        self.semantic.flags = flags_snapshot;
    }

    fn visit_parameters(&mut self, parameters: &'a Parameters) {
        // Step 1: Binding.
        // Bind, but intentionally avoid walking default expressions, as we handle them
        // upstream.
        for parameter in parameters.iter().map(AnyParameterRef::as_parameter) {
            self.visit_parameter(parameter);
        }

        // Step 4: Analysis
        analyze::parameters(parameters, self);
    }

    fn visit_parameter(&mut self, parameter: &'a Parameter) {
        // Step 1: Binding.
        // Bind, but intentionally avoid walking the annotation, as we handle it
        // upstream.
        self.add_binding(
            &parameter.name,
            parameter.identifier(),
            BindingKind::Argument,
            BindingFlags::empty(),
        );

        // Step 4: Analysis
        analyze::parameter(parameter, self);
    }

    fn visit_pattern(&mut self, pattern: &'a Pattern) {
        // Step 1: Binding
        if let Pattern::MatchAs(ast::PatternMatchAs {
            name: Some(name), ..
        })
        | Pattern::MatchStar(ast::PatternMatchStar {
            name: Some(name),
            range: _,
        })
        | Pattern::MatchMapping(ast::PatternMatchMapping {
            rest: Some(name), ..
        }) = pattern
        {
            self.add_binding(
                name,
                name.range(),
                BindingKind::Assignment,
                BindingFlags::empty(),
            );
        }

        // Step 2: Traversal
        walk_pattern(self, pattern);
    }

    fn visit_body(&mut self, body: &'a [Stmt]) {
        // Step 4: Analysis
        analyze::suite(body, self);

        // Step 2: Traversal
        for stmt in body {
            self.visit_stmt(stmt);
        }
    }

    fn visit_match_case(&mut self, match_case: &'a MatchCase) {
        self.visit_pattern(&match_case.pattern);
        if let Some(expr) = &match_case.guard {
            self.visit_boolean_test(expr);
        }

        self.semantic.push_branch();
        self.visit_body(&match_case.body);
        self.semantic.pop_branch();
    }

    fn visit_type_param(&mut self, type_param: &'a ast::TypeParam) {
        // Step 1: Binding
        match type_param {
            ast::TypeParam::TypeVar(ast::TypeParamTypeVar { name, .. })
            | ast::TypeParam::TypeVarTuple(ast::TypeParamTypeVarTuple { name, .. })
            | ast::TypeParam::ParamSpec(ast::TypeParamParamSpec { name, .. }) => {
                self.add_binding(
                    name.as_str(),
                    name.range(),
                    BindingKind::TypeParam,
                    BindingFlags::empty(),
                );
            }
        }
        // Step 2: Traversal
        match type_param {
            ast::TypeParam::TypeVar(ast::TypeParamTypeVar {
                bound,
                default,
                name: _,
                range: _,
            }) => {
                if let Some(expr) = bound {
                    self.visit
                        .type_param_definitions
                        .push((expr, self.semantic.snapshot()));
                }
                if let Some(expr) = default {
                    self.visit
                        .type_param_definitions
                        .push((expr, self.semantic.snapshot()));
                }
            }
            ast::TypeParam::TypeVarTuple(ast::TypeParamTypeVarTuple {
                default,
                name: _,
                range: _,
            }) => {
                if let Some(expr) = default {
                    self.visit
                        .type_param_definitions
                        .push((expr, self.semantic.snapshot()));
                }
            }
            ast::TypeParam::ParamSpec(ast::TypeParamParamSpec {
                default,
                name: _,
                range: _,
            }) => {
                if let Some(expr) = default {
                    self.visit
                        .type_param_definitions
                        .push((expr, self.semantic.snapshot()));
                }
            }
        }
    }

    fn visit_f_string_element(&mut self, f_string_element: &'a FStringElement) {
        let snapshot = self.semantic.flags;
        if f_string_element.is_expression() {
            self.semantic.flags |= SemanticModelFlags::F_STRING_REPLACEMENT_FIELD;
        }
        visitor::walk_f_string_element(self, f_string_element);
        self.semantic.flags = snapshot;
    }
}

impl<'a> Checker<'a> {
    /// Visit a [`Module`]. Returns `true` if the module contains a module-level docstring.
    fn visit_module(&mut self, python_ast: &'a Suite) {
        analyze::module(python_ast, self);
    }

    /// Visit a list of [`Comprehension`] nodes, assumed to be the comprehensions that compose a
    /// generator expression, like a list or set comprehension.
    fn visit_generators(&mut self, kind: GeneratorKind, generators: &'a [Comprehension]) {
        let mut iterator = generators.iter();

        let Some(generator) = iterator.next() else {
            unreachable!("Generator expression must contain at least one generator");
        };

        let flags = self.semantic.flags;

        // Generators are compiled as nested functions. (This may change with PEP 709.)
        // As such, the `iter` of the first generator is evaluated in the outer scope, while all
        // subsequent nodes are evaluated in the inner scope.
        //
        // For example, given:
        // ```python
        // class A:
        //     T = range(10)
        //
        //     L = [x for x in T for y in T]
        // ```
        //
        // Conceptually, this is compiled as:
        // ```python
        // class A:
        //     T = range(10)
        //
        //     def foo(x=T):
        //         def bar(y=T):
        //             pass
        //         return bar()
        //     foo()
        // ```
        //
        // Following Python's scoping rules, the `T` in `x=T` is thus evaluated in the outer scope,
        // while all subsequent reads and writes are evaluated in the inner scope. In particular,
        // `x` is local to `foo`, and the `T` in `y=T` skips the class scope when resolving.
        self.visit_expr(&generator.iter);
        self.semantic.push_scope(ScopeKind::Generator(kind));

        self.visit_expr(&generator.target);
        self.semantic.flags = flags;

        for expr in &generator.ifs {
            self.visit_boolean_test(expr);
        }

        for generator in iterator {
            self.visit_expr(&generator.iter);

            self.visit_expr(&generator.target);
            self.semantic.flags = flags;

            for expr in &generator.ifs {
                self.visit_boolean_test(expr);
            }
        }

        // Step 4: Analysis
        for generator in generators {
            analyze::comprehension(generator, self);
        }
    }

    /// Visit an body of [`Stmt`] nodes within a type-checking block.
    fn visit_type_checking_block(&mut self, body: &'a [Stmt]) {
        let snapshot = self.semantic.flags;
        self.semantic.flags |= SemanticModelFlags::TYPE_CHECKING_BLOCK;
        self.visit_body(body);
        self.semantic.flags = snapshot;
    }

    /// Visit an [`Expr`], and treat it as a runtime-evaluated type annotation.
    fn visit_runtime_evaluated_annotation(&mut self, expr: &'a Expr) {
        let snapshot = self.semantic.flags;
        self.semantic.flags |= SemanticModelFlags::RUNTIME_EVALUATED_ANNOTATION;
        self.visit_type_definition(expr);
        self.semantic.flags = snapshot;
    }

    /// Visit an [`Expr`], and treat it as a runtime-required type annotation.
    fn visit_runtime_required_annotation(&mut self, expr: &'a Expr) {
        let snapshot = self.semantic.flags;
        self.semantic.flags |= SemanticModelFlags::RUNTIME_REQUIRED_ANNOTATION;
        self.visit_type_definition(expr);
        self.semantic.flags = snapshot;
    }

    /// Visit an [`Expr`], and treat it as the value expression
    /// of a [PEP 613] type alias.
    ///
    /// For example:
    /// ```python
    /// from typing import TypeAlias
    ///
    /// OptStr: TypeAlias = str | None  # We're visiting the RHS
    /// ```
    ///
    /// [PEP 613]: https://peps.python.org/pep-0613/
    fn visit_annotated_type_alias_value(&mut self, expr: &'a Expr) {
        let snapshot = self.semantic.flags;
        self.semantic.flags |= SemanticModelFlags::ANNOTATED_TYPE_ALIAS;
        self.visit_type_definition(expr);
        self.semantic.flags = snapshot;
    }

    /// Visit an [`Expr`], and treat it as the value expression
    /// of a [PEP 695] type alias.
    ///
    /// For example:
    /// ```python
    /// type OptStr = str | None  # We're visiting the RHS
    /// ```
    ///
    /// [PEP 695]: https://peps.python.org/pep-0695/#generic-type-alias
    fn visit_deferred_type_alias_value(&mut self, expr: &'a Expr) {
        let snapshot = self.semantic.flags;
        // even though we don't visit these nodes immediately we need to
        // modify the semantic flags before we push the expression and its
        // corresponding semantic snapshot
        self.semantic.flags |= SemanticModelFlags::DEFERRED_TYPE_ALIAS;
        self.visit
            .type_param_definitions
            .push((expr, self.semantic.snapshot()));
        self.semantic.flags = snapshot;
    }

    /// Visit an [`Expr`], and treat it as a type definition.
    fn visit_type_definition(&mut self, expr: &'a Expr) {
        let snapshot = self.semantic.flags;
        self.semantic.flags |= SemanticModelFlags::TYPE_DEFINITION;
        self.visit_expr(expr);
        self.semantic.flags = snapshot;
    }

    /// Visit an [`Expr`], and treat it as _not_ a type definition.
    fn visit_non_type_definition(&mut self, expr: &'a Expr) {
        let snapshot = self.semantic.flags;
        self.semantic.flags -= SemanticModelFlags::TYPE_DEFINITION;
        self.visit_expr(expr);
        self.semantic.flags = snapshot;
    }

    /// Visit an [`Expr`], and treat it as a boolean test. This is useful for detecting whether an
    /// expressions return value is significant, or whether the calling context only relies on
    /// its truthiness.
    fn visit_boolean_test(&mut self, expr: &'a Expr) {
        let snapshot = self.semantic.flags;
        self.semantic.flags |= SemanticModelFlags::BOOLEAN_TEST;
        self.visit_expr(expr);
        self.semantic.flags = snapshot;
    }

    /// Visit an [`ElifElseClause`]
    fn visit_elif_else_clause(&mut self, clause: &'a ElifElseClause) {
        if let Some(test) = &clause.test {
            self.visit_boolean_test(test);
        }
        self.visit_body(&clause.body);
    }

    /// Add a [`Binding`] to the current scope, bound to the given name.
    fn add_binding(
        &mut self,
        name: &'a str,
        range: TextRange,
        kind: BindingKind<'a>,
        mut flags: BindingFlags,
    ) -> BindingId {
        // Determine the scope to which the binding belongs.
        // Per [PEP 572](https://peps.python.org/pep-0572/#scope-of-the-target), named
        // expressions in generators and comprehensions bind to the scope that contains the
        // outermost comprehension.
        let scope_id = if kind.is_named_expr_assignment() {
            self.semantic
                .scopes
                .ancestor_ids(self.semantic.scope_id)
                .find_or_last(|scope_id| !self.semantic.scopes[*scope_id].kind.is_generator())
                .unwrap_or(self.semantic.scope_id)
        } else {
            self.semantic.scope_id
        };

        if self.semantic.in_exception_handler() {
            flags |= BindingFlags::IN_EXCEPT_HANDLER;
        }
        if self.semantic.in_assert_statement() {
            flags |= BindingFlags::IN_ASSERT_STATEMENT;
        }

        // Create the `Binding`.
        let binding_id = self.semantic.push_binding(range, kind, flags);

        // If the name is private, mark is as such.
        if name.starts_with('_') {
            self.semantic.bindings[binding_id].flags |= BindingFlags::PRIVATE_DECLARATION;
        }

        // If there's an existing binding in this scope, copy its references.
        if let Some(shadowed_id) = self.semantic.scopes[scope_id].get(name) {
            // If this is an annotation, and we already have an existing value in the same scope,
            // don't treat it as an assignment, but track it as a delayed annotation.
            if self.semantic.binding(binding_id).kind.is_annotation() {
                self.semantic
                    .add_delayed_annotation(shadowed_id, binding_id);
                return binding_id;
            }

            // Avoid shadowing builtins.
            let shadowed = &self.semantic.bindings[shadowed_id];
            if !matches!(
                shadowed.kind,
                BindingKind::Builtin | BindingKind::Deletion | BindingKind::UnboundException(_)
            ) {
                let references = shadowed.references.clone();
                let is_global = shadowed.is_global();
                let is_nonlocal = shadowed.is_nonlocal();

                // If the shadowed binding was global, then this one is too.
                if is_global {
                    self.semantic.bindings[binding_id].flags |= BindingFlags::GLOBAL;
                }

                // If the shadowed binding was non-local, then this one is too.
                if is_nonlocal {
                    self.semantic.bindings[binding_id].flags |= BindingFlags::NONLOCAL;
                }

                self.semantic.bindings[binding_id].references = references;
            }
        } else if let Some(shadowed_id) = self
            .semantic
            .scopes
            .ancestors(scope_id)
            .skip(1)
            .filter(|scope| scope.kind.is_function() || scope.kind.is_module())
            .find_map(|scope| scope.get(name))
        {
            // Otherwise, if there's an existing binding in a parent scope, mark it as shadowed.
            self.semantic
                .shadowed_bindings
                .insert(binding_id, shadowed_id);
        }

        // Add the binding to the scope.
        let scope = &mut self.semantic.scopes[scope_id];
        scope.add(name, binding_id);

        binding_id
    }

    fn bind_builtins(&mut self) {
        let target_version = self.target_version();
        let mut bind_builtin = |builtin| {
            // Add the builtin to the scope.
            let binding_id = self.semantic.push_builtin();
            let scope = self.semantic.global_scope_mut();
            scope.add(builtin, binding_id);
        };
        let standard_builtins = python_builtins(target_version.minor, self.source_type.is_ipynb());
        for builtin in standard_builtins {
            bind_builtin(builtin);
        }
        for builtin in MAGIC_GLOBALS {
            bind_builtin(builtin);
        }
        for builtin in &self.settings.builtins {
            bind_builtin(builtin);
        }
    }

    fn handle_node_load(&mut self, expr: &Expr) {
        let Expr::Name(expr) = expr else {
            return;
        };
        self.semantic.resolve_load(expr);
    }

    fn handle_node_store(&mut self, id: &'a str, expr: &Expr) {
        let parent = self.semantic.current_statement();

        let mut flags = BindingFlags::empty();
        if helpers::is_unpacking_assignment(parent, expr) {
            flags.insert(BindingFlags::UNPACKED_ASSIGNMENT);
        }

        match parent {
            Stmt::TypeAlias(_) => flags.insert(BindingFlags::DEFERRED_TYPE_ALIAS),
            Stmt::AnnAssign(ast::StmtAnnAssign { annotation, .. }) => {
                // TODO: It is a bit unfortunate that we do this check twice
                //       maybe we should change how we visit this statement
                //       so the semantic flag for the type alias sticks around
                //       until after we've handled this store, so we can check
                //       the flag instead of duplicating this check
                if self.semantic.match_typing_expr(annotation, "TypeAlias") {
                    flags.insert(BindingFlags::ANNOTATED_TYPE_ALIAS);
                }
            }
            _ => {}
        }

        let scope = self.semantic.current_scope();

        if scope.kind.is_module()
            && match parent {
                Stmt::Assign(ast::StmtAssign { targets, .. }) => {
                    if let Some(Expr::Name(ast::ExprName { id, .. })) = targets.first() {
                        id == "__all__"
                    } else {
                        false
                    }
                }
                Stmt::AugAssign(ast::StmtAugAssign { target, .. }) => {
                    if let Expr::Name(ast::ExprName { id, .. }) = target.as_ref() {
                        id == "__all__"
                    } else {
                        false
                    }
                }
                Stmt::AnnAssign(ast::StmtAnnAssign { target, .. }) => {
                    if let Expr::Name(ast::ExprName { id, .. }) = target.as_ref() {
                        id == "__all__"
                    } else {
                        false
                    }
                }
                _ => false,
            }
        {
            let (all_names, all_flags) = self.semantic.extract_dunder_all_names(parent);

            if all_flags.intersects(DunderAllFlags::INVALID_OBJECT) {
                flags |= BindingFlags::INVALID_ALL_OBJECT;
            }
            if all_flags.intersects(DunderAllFlags::INVALID_FORMAT) {
                flags |= BindingFlags::INVALID_ALL_FORMAT;
            }

            self.add_binding(
                id,
                expr.range(),
                BindingKind::Export(Export {
                    names: all_names.into_boxed_slice(),
                }),
                flags,
            );
            return;
        }

        // If the expression is the left-hand side of a walrus operator, then it's a named
        // expression assignment, as in:
        // ```python
        // if (x := 10) > 5:
        //     ...
        // ```
        if self.semantic.in_named_expression_assignment() {
            self.add_binding(id, expr.range(), BindingKind::NamedExprAssignment, flags);
            return;
        }

        // Match the left-hand side of an annotated assignment without a value,
        // like `x` in `x: int`. N.B. In stub files, these should be viewed
        // as assignments on par with statements such as `x: int = 5`.
        if matches!(
            parent,
            Stmt::AnnAssign(ast::StmtAnnAssign { value: None, .. })
        ) && !self.semantic.in_annotation()
        {
            self.add_binding(id, expr.range(), BindingKind::Annotation, flags);
            return;
        }

        // A binding within a `for` must be a loop variable, as in:
        // ```python
        // for x in range(10):
        //     ...
        // ```
        if parent.is_for_stmt() {
            self.add_binding(id, expr.range(), BindingKind::LoopVar, flags);
            return;
        }

        // A binding within a `with` must be an item, as in:
        // ```python
        // with open("file.txt") as fp:
        //     ...
        // ```
        if parent.is_with_stmt() {
            self.add_binding(id, expr.range(), BindingKind::WithItemVar, flags);
            return;
        }

        self.add_binding(id, expr.range(), BindingKind::Assignment, flags);
    }

    fn handle_node_delete(&mut self, expr: &'a Expr) {
        let Expr::Name(ast::ExprName { id, .. }) = expr else {
            return;
        };

        self.semantic.resolve_del(id, expr.range());

        if helpers::on_conditional_branch(&mut self.semantic.current_statements()) {
            return;
        }

        // Create a binding to model the deletion.
        let binding_id =
            self.semantic
                .push_binding(expr.range(), BindingKind::Deletion, BindingFlags::empty());
        let scope = self.semantic.current_scope_mut();
        scope.add(id, binding_id);
    }

    /// After initial traversal of the AST, visit all class bases that were deferred.
    ///
    /// This method should only be relevant in stub files, where forward references are
    /// legal in class bases. For other kinds of Python files, using a forward reference
    /// in a class base is never legal, so `self.visit.class_bases` should always be empty.
    ///
    /// For example, in a stub file:
    /// ```python
    /// class Foo(list[Bar]): ...  # <-- `Bar` is a forward reference in a class base
    /// class Bar: ...
    /// ```
    fn visit_deferred_class_bases(&mut self) {
        let snapshot = self.semantic.snapshot();
        let deferred_bases = std::mem::take(&mut self.visit.class_bases);
        debug_assert!(
            self.source_type.is_stub() || deferred_bases.is_empty(),
            "Class bases should never be deferred outside of stub files"
        );
        for (expr, snapshot) in deferred_bases {
            self.semantic.restore(snapshot);
            // Set this flag to avoid infinite recursion, or we'll just defer it again:
            self.semantic.flags |= SemanticModelFlags::DEFERRED_CLASS_BASE;
            self.visit_expr(expr);
        }
        self.semantic.restore(snapshot);
    }

    /// After initial traversal of the AST, visit all "future type definitions".
    ///
    /// A "future type definition" is a type definition where [PEP 563] semantics
    /// apply (i.e., an annotation in a module that has `from __future__ import annotations`
    /// at the top of the file, or an annotation in a stub file). These type definitions
    /// support forward references, so they are deferred on initial traversal
    /// of the source tree.
    ///
    /// For example:
    /// ```python
    /// from __future__ import annotations
    ///
    /// def foo() -> Bar:  # <-- return annotation is a "future type definition"
    ///     return Bar()
    ///
    /// class Bar: pass
    /// ```
    ///
    /// [PEP 563]: https://peps.python.org/pep-0563/
    fn visit_deferred_future_type_definitions(&mut self) {
        let snapshot = self.semantic.snapshot();
        while !self.visit.future_type_definitions.is_empty() {
            let type_definitions = std::mem::take(&mut self.visit.future_type_definitions);
            for (expr, snapshot) in type_definitions {
                self.semantic.restore(snapshot);

                // Type definitions should only be considered "`__future__` type definitions"
                // if they are annotations in a module where `from __future__ import
                // annotations` is active, or they are type definitions in a stub file.
                debug_assert!(
                    self.semantic.future_annotations_or_stub()
                        && (self.source_type.is_stub() || self.semantic.in_annotation())
                );

                self.semantic.flags |= SemanticModelFlags::TYPE_DEFINITION
                    | SemanticModelFlags::FUTURE_TYPE_DEFINITION;
                self.visit_expr(expr);
            }
        }
        self.semantic.restore(snapshot);
    }

    /// After initial traversal of the AST, visit all [type parameter definitions].
    ///
    /// Type parameters natively support forward references,
    /// so are always deferred during initial traversal of the source tree.
    ///
    /// For example:
    /// ```python
    /// class Foo[T: Bar]: pass  # <-- Forward reference used in definition of type parameter `T`
    /// type X[T: Bar] = Foo[T]  # <-- Ditto
    /// class Bar: pass
    /// ```
    ///
    /// [type parameter definitions]: https://docs.python.org/3/reference/executionmodel.html#annotation-scopes
    fn visit_deferred_type_param_definitions(&mut self) {
        let snapshot = self.semantic.snapshot();
        while !self.visit.type_param_definitions.is_empty() {
            let type_params = std::mem::take(&mut self.visit.type_param_definitions);
            for (type_param, snapshot) in type_params {
                self.semantic.restore(snapshot);

                self.semantic.flags |=
                    SemanticModelFlags::TYPE_PARAM_DEFINITION | SemanticModelFlags::TYPE_DEFINITION;
                self.visit_expr(type_param);
            }
        }
        self.semantic.restore(snapshot);
    }

    /// After initial traversal of the AST, visit all "string type definitions",
    /// i.e., type definitions that are enclosed within quotes so as to allow
    /// the type definition to use forward references.
    ///
    /// For example:
    /// ```python
    /// def foo() -> "Bar":  # <-- return annotation is a "string type definition"
    ///     return Bar()
    ///
    /// class Bar: pass
    /// ```
    fn visit_deferred_string_type_definitions(&mut self) {
        let snapshot = self.semantic.snapshot();
        while !self.visit.string_type_definitions.is_empty() {
            let type_definitions = std::mem::take(&mut self.visit.string_type_definitions);
            for (string_expr, snapshot) in type_definitions {
                match self.parse_type_annotation(string_expr) {
                    Ok(parsed_annotation) => {
                        self.parsed_type_annotation = Some(parsed_annotation);

                        let annotation = string_expr.value.to_str();
                        let range = string_expr.range();

                        self.semantic.restore(snapshot);

                        if self.semantic.in_annotation()
                            && self.semantic.in_typing_only_annotation()
                        {
                            if self.enabled(Rule::QuotedAnnotation) {
                                pyupgrade::rules::quoted_annotation(self, annotation, range);
                            }
                        }
                        if self.source_type.is_stub() {
                            if self.enabled(Rule::QuotedAnnotationInStub) {
                                flake8_pyi::rules::quoted_annotation_in_stub(
                                    self, annotation, range,
                                );
                            }
                        }

                        let type_definition_flag = match parsed_annotation.kind() {
                            AnnotationKind::Simple => {
                                SemanticModelFlags::SIMPLE_STRING_TYPE_DEFINITION
                            }
                            AnnotationKind::Complex => {
                                SemanticModelFlags::COMPLEX_STRING_TYPE_DEFINITION
                            }
                        };

                        self.semantic.flags |=
                            SemanticModelFlags::TYPE_DEFINITION | type_definition_flag;
                        let parsed_expr = parsed_annotation.expression();
                        self.visit_expr(parsed_expr);
                        if self.semantic.in_type_alias_value() {
                            // stub files are covered by PYI020
                            if !self.source_type.is_stub() && self.enabled(Rule::QuotedTypeAlias) {
                                flake8_type_checking::rules::quoted_type_alias(
                                    self,
                                    parsed_expr,
                                    string_expr,
                                );
                            }
                        }
                        self.parsed_type_annotation = None;
                    }
                    Err(parse_error) => {
                        self.semantic.restore(snapshot);

                        if self.enabled(Rule::ForwardAnnotationSyntaxError) {
                            self.report_type_diagnostic(Diagnostic::new(
                                pyflakes::rules::ForwardAnnotationSyntaxError {
                                    parse_error: parse_error.error.to_string(),
                                },
                                string_expr.range(),
                            ));
                        }
                    }
                }
            }

            // If we're parsing string annotations inside string annotations
            // (which is the only reason we might enter a second iteration of this loop),
            // the cache is no longer valid. We must invalidate it to avoid an infinite loop.
            //
            // For example, consider the following annotation:
            // ```python
            // x: "list['str']"
            // ```
            //
            // The first time we visit the AST, we see `"list['str']"`
            // and identify it as a stringified annotation.
            // We store it in `self.visit.string_type_definitions` to be analyzed later.
            //
            // After the entire tree has been visited, we look through
            // `self.visit.string_type_definitions` and find `"list['str']"`.
            // We parse it, and it becomes `list['str']`.
            // After parsing it, we call `self.visit_expr()` on the `list['str']` node,
            // and that `visit_expr` call is going to find `'str'` inside that node and
            // identify it as a string type definition, appending it to
            // `self.visit.string_type_definitions`, ensuring that there will be one
            // more iteration of this loop.
            //
            // Unfortunately, the `TextRange` of `'str'`
            // here will be *relative to the parsed `list['str']` node* rather than
            // *relative to the original module*, meaning the cache
            // (which uses `TextSize` as the key) becomes invalid on the second
            // iteration of this loop.
            self.parsed_annotations_cache.clear();
        }
        self.semantic.restore(snapshot);
    }

    /// After initial traversal of the AST, visit all function bodies.
    ///
    /// Function bodies are always deferred on initial traversal of the source tree,
    /// as the body of a function may validly contain references to global-scope symbols
    /// that were not yet defined at the point when the function was defined.
    fn visit_deferred_functions(&mut self) {
        let snapshot = self.semantic.snapshot();
        while !self.visit.functions.is_empty() {
            let deferred_functions = std::mem::take(&mut self.visit.functions);
            for snapshot in deferred_functions {
                self.semantic.restore(snapshot);

                let stmt = self.semantic.current_statement();

                let Stmt::FunctionDef(ast::StmtFunctionDef {
                    body, parameters, ..
                }) = stmt
                else {
                    unreachable!("Expected Stmt::FunctionDef")
                };

                self.with_semantic_checker(|semantic, context| semantic.enter_stmt(stmt, context));

                self.visit_parameters(parameters);
                // Set the docstring state before visiting the function body.
                self.docstring_state = DocstringState::Expected(ExpectedDocstringKind::Function);
                self.visit_body(body);

                self.semantic_checker.exit_stmt();
            }
        }
        self.semantic.restore(snapshot);
    }

    /// After initial traversal of the source tree has been completed,
    /// visit all lambdas. Lambdas are deferred during the initial traversal
    /// for the same reason as function bodies.
    fn visit_deferred_lambdas(&mut self) {
        let snapshot = self.semantic.snapshot();
        while !self.visit.lambdas.is_empty() {
            let lambdas = std::mem::take(&mut self.visit.lambdas);
            for snapshot in lambdas {
                self.semantic.restore(snapshot);

                let Some(Expr::Lambda(ast::ExprLambda {
                    parameters,
                    body,
                    range: _,
                })) = self.semantic.current_expression()
                else {
                    unreachable!("Expected Expr::Lambda");
                };

                if let Some(parameters) = parameters {
                    self.visit_parameters(parameters);
                }
                self.visit_expr(body);
            }
        }
        self.semantic.restore(snapshot);
    }

    /// After initial traversal of the source tree has been completed,
    /// recursively visit all AST nodes that were deferred on the first pass.
    /// This includes lambdas, functions, type parameters, and type annotations.
    fn visit_deferred(&mut self) {
        while !self.visit.is_empty() {
            self.visit_deferred_class_bases();
            self.visit_deferred_functions();
            self.visit_deferred_type_param_definitions();
            self.visit_deferred_lambdas();
            self.visit_deferred_future_type_definitions();
            self.visit_deferred_string_type_definitions();
        }
    }

    /// Run any lint rules that operate over the module exports (i.e., members of `__all__`).
    fn visit_exports(&mut self) {
        let snapshot = self.semantic.snapshot();

        let definitions: Vec<DunderAllDefinition> = self
            .semantic
            .global_scope()
            .get_all("__all__")
            .map(|binding_id| &self.semantic.bindings[binding_id])
            .filter_map(|binding| match &binding.kind {
                BindingKind::Export(Export { names }) => {
                    Some(DunderAllDefinition::new(binding.range(), names.to_vec()))
                }
                _ => None,
            })
            .collect();

        for definition in definitions {
            for export in definition.names() {
                let (name, range) = (export.name(), export.range());
                if let Some(binding_id) = self.semantic.global_scope().get(name) {
                    self.semantic.flags |= SemanticModelFlags::DUNDER_ALL_DEFINITION;
                    // Mark anything referenced in `__all__` as used.
                    self.semantic
                        .add_global_reference(binding_id, ExprContext::Load, range);
                    self.semantic.flags -= SemanticModelFlags::DUNDER_ALL_DEFINITION;
                } else {
                    if self.semantic.global_scope().uses_star_imports() {
                        if self.enabled(Rule::UndefinedLocalWithImportStarUsage) {
                            self.diagnostics.get_mut().push(
                                Diagnostic::new(
                                    pyflakes::rules::UndefinedLocalWithImportStarUsage {
                                        name: name.to_string(),
                                    },
                                    range,
                                )
                                .with_parent(definition.start()),
                            );
                        }
                    } else {
                        if self.enabled(Rule::UndefinedExport) {
                            if self.settings.preview.is_enabled()
                                || !self.path.ends_with("__init__.py")
                            {
                                self.diagnostics.get_mut().push(
                                    Diagnostic::new(
                                        pyflakes::rules::UndefinedExport {
                                            name: name.to_string(),
                                        },
                                        range,
                                    )
                                    .with_parent(definition.start()),
                                );
                            }
                        }
                    }
                }
            }
        }

        self.semantic.restore(snapshot);
    }
}

struct ParsedAnnotationsCache<'a> {
    arena: &'a typed_arena::Arena<Result<ParsedAnnotation, ParseError>>,
    by_offset: RefCell<FxHashMap<TextSize, Result<&'a ParsedAnnotation, &'a ParseError>>>,
}

impl<'a> ParsedAnnotationsCache<'a> {
    fn new(arena: &'a typed_arena::Arena<Result<ParsedAnnotation, ParseError>>) -> Self {
        Self {
            arena,
            by_offset: RefCell::default(),
        }
    }

    fn lookup_or_parse(
        &self,
        annotation: &ast::ExprStringLiteral,
        source: &str,
    ) -> Result<&'a ParsedAnnotation, &'a ParseError> {
        *self
            .by_offset
            .borrow_mut()
            .entry(annotation.start())
            .or_insert_with(|| {
                self.arena
                    .alloc(parse_type_annotation(annotation, source))
                    .as_ref()
            })
    }

    fn clear(&self) {
        self.by_offset.borrow_mut().clear();
    }
}

#[allow(clippy::too_many_arguments)]
pub(crate) fn check_ast(
    parsed: &Parsed<ModModule>,
    locator: &Locator,
    stylist: &Stylist,
    indexer: &Indexer,
    noqa_line_for: &NoqaMapping,
    settings: &LinterSettings,
    noqa: flags::Noqa,
    path: &Path,
    package: Option<PackageRoot<'_>>,
    source_type: PySourceType,
    cell_offsets: Option<&CellOffsets>,
    notebook_index: Option<&NotebookIndex>,
    target_version: PythonVersion,
) -> (Vec<Diagnostic>, Vec<SemanticSyntaxError>) {
    let module_path = package
        .map(PackageRoot::path)
        .and_then(|package| to_module_path(package, path));
    let module = Module {
        kind: if path.ends_with("__init__.py") {
            ModuleKind::Package
        } else {
            ModuleKind::Module
        },
        name: if let Some(module_path) = &module_path {
            module_path.last().map(String::as_str)
        } else {
            path.file_stem().and_then(std::ffi::OsStr::to_str)
        },
        source: if let Some(module_path) = module_path.as_ref() {
            ModuleSource::Path(module_path)
        } else {
            ModuleSource::File(path)
        },
        python_ast: parsed.suite(),
    };

    let allocator = typed_arena::Arena::new();
    let mut checker = Checker::new(
        parsed,
        &allocator,
        settings,
        noqa_line_for,
        noqa,
        path,
        package,
        module,
        locator,
        stylist,
        indexer,
        source_type,
        cell_offsets,
        notebook_index,
        target_version,
    );
    checker.bind_builtins();

    // Iterate over the AST.
    checker.visit_module(parsed.suite());
    checker.visit_body(parsed.suite());

    // Visit any deferred syntax nodes. Take care to visit in order, such that we avoid adding
    // new deferred nodes after visiting nodes of that kind. For example, visiting a deferred
    // function can add a deferred lambda, but the opposite is not true.
    checker.visit_deferred();
    checker.visit_exports();

    // Check docstrings, bindings, and unresolved references.
    analyze::deferred_lambdas(&mut checker);
    analyze::deferred_for_loops(&mut checker);
    analyze::definitions(&mut checker);
    analyze::bindings(&checker);
    analyze::unresolved_references(&checker);

    // Reset the scope to module-level, and check all consumed scopes.
    checker.semantic.scope_id = ScopeId::global();
    checker.analyze.scopes.push(ScopeId::global());
    analyze::deferred_scopes(&checker);

    let Checker {
        diagnostics,
        semantic_errors,
        ..
    } = checker;

    (diagnostics.into_inner(), semantic_errors.into_inner())
}<|MERGE_RESOLUTION|>--- conflicted
+++ resolved
@@ -573,13 +573,9 @@
             | SemanticSyntaxErrorKind::IrrefutableCasePattern(_)
             | SemanticSyntaxErrorKind::SingleStarredAssignment
             | SemanticSyntaxErrorKind::WriteToDebug(_)
-<<<<<<< HEAD
             | SemanticSyntaxErrorKind::InvalidStarExpression
-            | SemanticSyntaxErrorKind::AsyncComprehensionOutsideAsyncFunction(_) => {
-=======
-            | SemanticSyntaxErrorKind::DuplicateMatchKey(_)
-            | SemanticSyntaxErrorKind::InvalidStarExpression => {
->>>>>>> 45c43735
+            | SemanticSyntaxErrorKind::AsyncComprehensionOutsideAsyncFunction(_)
+            | SemanticSyntaxErrorKind::DuplicateMatchKey(_) => {
                 if self.settings.preview.is_enabled() {
                     self.semantic_errors.borrow_mut().push(error);
                 }
