use ruff_diagnostics::Diagnostic;
use ruff_python_ast::helpers;
use ruff_python_ast::types::Node;
use ruff_python_ast::{self as ast, Expr, Stmt};
use ruff_python_semantic::ScopeKind;
use ruff_text_size::Ranged;

use crate::checkers::ast::Checker;
use crate::registry::Rule;
use crate::rules::{
    airflow, fastapi, flake8_async, flake8_bandit, flake8_boolean_trap, flake8_bugbear,
    flake8_builtins, flake8_debugger, flake8_django, flake8_errmsg, flake8_import_conventions,
    flake8_pie, flake8_pyi, flake8_pytest_style, flake8_raise, flake8_return, flake8_simplify,
    flake8_slots, flake8_tidy_imports, flake8_type_checking, mccabe, pandas_vet, pep8_naming,
    perflint, pycodestyle, pyflakes, pygrep_hooks, pylint, pyupgrade, refurb, ruff, tryceratops,
};
use ruff_python_ast::PythonVersion;

/// Run lint rules over a [`Stmt`] syntax node.
pub(crate) fn statement(stmt: &Stmt, checker: &mut Checker) {
    match stmt {
        Stmt::Global(ast::StmtGlobal { names, range: _ }) => {
            if checker.enabled(Rule::GlobalAtModuleLevel) {
                pylint::rules::global_at_module_level(checker, stmt);
            }
            if checker.enabled(Rule::AmbiguousVariableName) {
                for name in names {
                    pycodestyle::rules::ambiguous_variable_name(checker, name, name.range());
                }
            }
        }
        Stmt::Nonlocal(nonlocal @ ast::StmtNonlocal { names, range: _ }) => {
            if checker.enabled(Rule::AmbiguousVariableName) {
                for name in names {
                    pycodestyle::rules::ambiguous_variable_name(checker, name, name.range());
                }
            }
            if checker.enabled(Rule::NonlocalWithoutBinding) {
                if !checker.semantic.scope_id.is_global() {
                    for name in names {
                        if checker.semantic.nonlocal(name).is_none() {
                            checker.report_diagnostic(Diagnostic::new(
                                pylint::rules::NonlocalWithoutBinding {
                                    name: name.to_string(),
                                },
                                name.range(),
                            ));
                        }
                    }
                }
            }
            if checker.enabled(Rule::NonlocalAndGlobal) {
                pylint::rules::nonlocal_and_global(checker, nonlocal);
            }
        }
        Stmt::Break(_) => {
            if checker.enabled(Rule::BreakOutsideLoop) {
                if let Some(diagnostic) = pyflakes::rules::break_outside_loop(
                    stmt,
                    &mut checker.semantic.current_statements().skip(1),
                ) {
                    checker.report_diagnostic(diagnostic);
                }
            }
        }
        Stmt::Continue(_) => {
            if checker.enabled(Rule::ContinueOutsideLoop) {
                if let Some(diagnostic) = pyflakes::rules::continue_outside_loop(
                    stmt,
                    &mut checker.semantic.current_statements().skip(1),
                ) {
                    checker.report_diagnostic(diagnostic);
                }
            }
        }
        Stmt::FunctionDef(
            function_def @ ast::StmtFunctionDef {
                is_async,
                name,
                decorator_list,
                returns,
                parameters,
                body,
                type_params: _,
                range: _,
            },
        ) => {
            if checker.enabled(Rule::DjangoNonLeadingReceiverDecorator) {
                flake8_django::rules::non_leading_receiver_decorator(checker, decorator_list);
            }
            if checker.enabled(Rule::FastApiRedundantResponseModel) {
                fastapi::rules::fastapi_redundant_response_model(checker, function_def);
            }
            if checker.enabled(Rule::FastApiNonAnnotatedDependency) {
                fastapi::rules::fastapi_non_annotated_dependency(checker, function_def);
            }
            if checker.enabled(Rule::FastApiUnusedPathParameter) {
                fastapi::rules::fastapi_unused_path_parameter(checker, function_def);
            }
            if checker.enabled(Rule::AmbiguousFunctionName) {
                if let Some(diagnostic) = pycodestyle::rules::ambiguous_function_name(name) {
                    checker.report_diagnostic(diagnostic);
                }
            }
            if checker.enabled(Rule::InvalidBoolReturnType) {
                pylint::rules::invalid_bool_return(checker, function_def);
            }
            if checker.enabled(Rule::InvalidLengthReturnType) {
                pylint::rules::invalid_length_return(checker, function_def);
            }
            if checker.enabled(Rule::InvalidBytesReturnType) {
                pylint::rules::invalid_bytes_return(checker, function_def);
            }
            if checker.enabled(Rule::InvalidIndexReturnType) {
                pylint::rules::invalid_index_return(checker, function_def);
            }
            if checker.enabled(Rule::InvalidHashReturnType) {
                pylint::rules::invalid_hash_return(checker, function_def);
            }
            if checker.enabled(Rule::InvalidStrReturnType) {
                pylint::rules::invalid_str_return(checker, function_def);
            }
            if checker.enabled(Rule::InvalidFunctionName) {
                if let Some(diagnostic) = pep8_naming::rules::invalid_function_name(
                    stmt,
                    name,
                    decorator_list,
                    &checker.settings.pep8_naming.ignore_names,
                    &checker.semantic,
                ) {
                    checker.report_diagnostic(diagnostic);
                }
            }
            if checker.source_type.is_stub() {
                if checker.enabled(Rule::PassStatementStubBody) {
                    flake8_pyi::rules::pass_statement_stub_body(checker, body);
                }
                if checker.enabled(Rule::NonEmptyStubBody) {
                    flake8_pyi::rules::non_empty_stub_body(checker, body);
                }
                if checker.enabled(Rule::StubBodyMultipleStatements) {
                    flake8_pyi::rules::stub_body_multiple_statements(checker, stmt, body);
                }
            }
            if checker.enabled(Rule::AnyEqNeAnnotation) {
                flake8_pyi::rules::any_eq_ne_annotation(checker, name, parameters);
            }
            if checker.enabled(Rule::NonSelfReturnType) {
                flake8_pyi::rules::non_self_return_type(
                    checker,
                    stmt,
                    *is_async,
                    name,
                    decorator_list,
                    returns.as_ref().map(AsRef::as_ref),
                    parameters,
                );
            }
            if checker.enabled(Rule::GeneratorReturnFromIterMethod) {
                flake8_pyi::rules::bad_generator_return_type(function_def, checker);
            }
            if checker.source_type.is_stub() {
                if checker.enabled(Rule::StrOrReprDefinedInStub) {
                    flake8_pyi::rules::str_or_repr_defined_in_stub(checker, stmt);
                }
            }
            if checker.source_type.is_stub() || checker.target_version() >= PythonVersion::PY311 {
                if checker.enabled(Rule::NoReturnArgumentAnnotationInStub) {
                    flake8_pyi::rules::no_return_argument_annotation(checker, parameters);
                }
            }
            if checker.enabled(Rule::BadExitAnnotation) {
                flake8_pyi::rules::bad_exit_annotation(checker, function_def);
            }
            if checker.enabled(Rule::RedundantNumericUnion) {
                flake8_pyi::rules::redundant_numeric_union(checker, parameters);
            }
            if checker.enabled(Rule::Pep484StylePositionalOnlyParameter) {
                flake8_pyi::rules::pep_484_positional_parameter(checker, function_def);
            }
            if checker.enabled(Rule::DunderFunctionName) {
                if let Some(diagnostic) = pep8_naming::rules::dunder_function_name(
                    checker.semantic.current_scope(),
                    stmt,
                    name,
                    &checker.settings.pep8_naming.ignore_names,
                ) {
                    checker.report_diagnostic(diagnostic);
                }
            }
            if checker.enabled(Rule::GlobalStatement) {
                pylint::rules::global_statement(checker, name);
            }
            if checker.enabled(Rule::LRUCacheWithoutParameters) {
                if checker.target_version() >= PythonVersion::PY38 {
                    pyupgrade::rules::lru_cache_without_parameters(checker, decorator_list);
                }
            }
            if checker.enabled(Rule::LRUCacheWithMaxsizeNone) {
                if checker.target_version() >= PythonVersion::PY39 {
                    pyupgrade::rules::lru_cache_with_maxsize_none(checker, decorator_list);
                }
            }
            if checker.enabled(Rule::CachedInstanceMethod) {
                flake8_bugbear::rules::cached_instance_method(checker, function_def);
            }
            if checker.enabled(Rule::MutableArgumentDefault) {
                flake8_bugbear::rules::mutable_argument_default(checker, function_def);
            }
            if checker.enabled(Rule::ReturnInGenerator) {
                flake8_bugbear::rules::return_in_generator(checker, function_def);
            }
            if checker.any_enabled(&[
                Rule::UnnecessaryReturnNone,
                Rule::ImplicitReturnValue,
                Rule::ImplicitReturn,
                Rule::UnnecessaryAssign,
                Rule::SuperfluousElseReturn,
                Rule::SuperfluousElseRaise,
                Rule::SuperfluousElseContinue,
                Rule::SuperfluousElseBreak,
            ]) {
                flake8_return::rules::function(checker, function_def);
            }
            if checker.enabled(Rule::UselessReturn) {
                pylint::rules::useless_return(
                    checker,
                    stmt,
                    body,
                    returns.as_ref().map(AsRef::as_ref),
                );
            }
            if checker.enabled(Rule::ComplexStructure) {
                if let Some(diagnostic) = mccabe::rules::function_is_too_complex(
                    stmt,
                    name,
                    body,
                    checker.settings.mccabe.max_complexity,
                ) {
                    checker.report_diagnostic(diagnostic);
                }
            }
            if checker.enabled(Rule::HardcodedPasswordDefault) {
                flake8_bandit::rules::hardcoded_password_default(checker, parameters);
            }
            if checker.enabled(Rule::SuspiciousMarkSafeUsage) {
                for decorator in decorator_list {
                    flake8_bandit::rules::suspicious_function_decorator(checker, decorator);
                }
            }
            if checker.enabled(Rule::PropertyWithParameters) {
                pylint::rules::property_with_parameters(checker, stmt, decorator_list, parameters);
            }
            if checker.enabled(Rule::TooManyArguments) {
                pylint::rules::too_many_arguments(checker, function_def);
            }
            if checker.enabled(Rule::TooManyPositionalArguments) {
                pylint::rules::too_many_positional_arguments(checker, function_def);
            }
            if checker.enabled(Rule::TooManyReturnStatements) {
                if let Some(diagnostic) = pylint::rules::too_many_return_statements(
                    stmt,
                    body,
                    checker.settings.pylint.max_returns,
                ) {
                    checker.report_diagnostic(diagnostic);
                }
            }
            if checker.enabled(Rule::TooManyBranches) {
                if let Some(diagnostic) = pylint::rules::too_many_branches(
                    stmt,
                    body,
                    checker.settings.pylint.max_branches,
                ) {
                    checker.report_diagnostic(diagnostic);
                }
            }
            if checker.enabled(Rule::TooManyStatements) {
                if let Some(diagnostic) = pylint::rules::too_many_statements(
                    stmt,
                    body,
                    checker.settings.pylint.max_statements,
                ) {
                    checker.report_diagnostic(diagnostic);
                }
            }
            if checker.any_enabled(&[
                Rule::PytestFixtureIncorrectParenthesesStyle,
                Rule::PytestFixturePositionalArgs,
                Rule::PytestExtraneousScopeFunction,
                Rule::PytestFixtureParamWithoutValue,
                Rule::PytestDeprecatedYieldFixture,
                Rule::PytestFixtureFinalizerCallback,
                Rule::PytestUselessYieldFixture,
                Rule::PytestUnnecessaryAsyncioMarkOnFixture,
                Rule::PytestErroneousUseFixturesOnFixture,
            ]) {
                flake8_pytest_style::rules::fixture(
                    checker,
                    name,
                    parameters,
                    returns.as_deref(),
                    decorator_list,
                    body,
                );
            }

            if checker.any_enabled(&[
                Rule::PytestIncorrectMarkParenthesesStyle,
                Rule::PytestUseFixturesWithoutParameters,
            ]) {
                flake8_pytest_style::rules::marks(checker, decorator_list);
            }
            if checker.enabled(Rule::BooleanTypeHintPositionalArgument) {
                flake8_boolean_trap::rules::boolean_type_hint_positional_argument(
                    checker,
                    name,
                    decorator_list,
                    parameters,
                );
            }
            if checker.enabled(Rule::BooleanDefaultValuePositionalArgument) {
                flake8_boolean_trap::rules::boolean_default_value_positional_argument(
                    checker,
                    name,
                    decorator_list,
                    parameters,
                );
            }
            if checker.enabled(Rule::UnexpectedSpecialMethodSignature) {
                pylint::rules::unexpected_special_method_signature(
                    checker,
                    stmt,
                    name,
                    decorator_list,
                    parameters,
                );
            }
            if checker.enabled(Rule::FStringDocstring) {
                flake8_bugbear::rules::f_string_docstring(checker, body);
            }
            if !checker.semantic.current_scope().kind.is_class() {
                if checker.enabled(Rule::BuiltinVariableShadowing) {
                    flake8_builtins::rules::builtin_variable_shadowing(checker, name, name.range());
                }
            }
            if checker.enabled(Rule::AsyncFunctionWithTimeout) {
                flake8_async::rules::async_function_with_timeout(checker, function_def);
            }
            #[cfg(any(feature = "test-rules", test))]
            if checker.enabled(Rule::UnreachableCode) {
                pylint::rules::in_function(checker, name, body);
            }
            if checker.enabled(Rule::ReimplementedOperator) {
                refurb::rules::reimplemented_operator(checker, &function_def.into());
            }
            if checker.enabled(Rule::SslWithBadDefaults) {
                flake8_bandit::rules::ssl_with_bad_defaults(checker, function_def);
            }
            if checker.enabled(Rule::UnusedAsync) {
                ruff::rules::unused_async(checker, function_def);
            }
            if checker.enabled(Rule::WhitespaceAfterDecorator) {
                pycodestyle::rules::whitespace_after_decorator(checker, decorator_list);
            }
            if checker.enabled(Rule::PostInitDefault) {
                ruff::rules::post_init_default(checker, function_def);
            }
            if checker.enabled(Rule::PytestParameterWithDefaultArgument) {
                flake8_pytest_style::rules::parameter_with_default_argument(checker, function_def);
            }
            if checker.enabled(Rule::Airflow3Removal) {
                airflow::rules::airflow_3_removal_function_def(checker, function_def);
            }
            if checker.enabled(Rule::NonPEP695GenericFunction) {
                pyupgrade::rules::non_pep695_generic_function(checker, function_def);
            }
            if checker.enabled(Rule::InvalidArgumentName) {
                pep8_naming::rules::invalid_argument_name_function(checker, function_def);
            }
        }
        Stmt::Return(_) => {
            if checker.enabled(Rule::ReturnInInit) {
                pylint::rules::return_in_init(checker, stmt);
            }
        }
        Stmt::ClassDef(
            class_def @ ast::StmtClassDef {
                name,
                arguments,
                type_params: _,
                decorator_list,
                body,
                range: _,
            },
        ) => {
            if checker.enabled(Rule::NoClassmethodDecorator) {
                pylint::rules::no_classmethod_decorator(checker, stmt);
            }
            if checker.enabled(Rule::NoStaticmethodDecorator) {
                pylint::rules::no_staticmethod_decorator(checker, stmt);
            }
            if checker.enabled(Rule::DjangoNullableModelStringField) {
                flake8_django::rules::nullable_model_string_field(checker, body);
            }
            if checker.enabled(Rule::DjangoExcludeWithModelForm) {
                flake8_django::rules::exclude_with_model_form(checker, class_def);
            }
            if checker.enabled(Rule::DjangoAllWithModelForm) {
                flake8_django::rules::all_with_model_form(checker, class_def);
            }
            if checker.enabled(Rule::DjangoUnorderedBodyContentInModel) {
                flake8_django::rules::unordered_body_content_in_model(checker, class_def);
            }
            if !checker.source_type.is_stub() {
                if checker.enabled(Rule::DjangoModelWithoutDunderStr) {
                    flake8_django::rules::model_without_dunder_str(checker, class_def);
                }
            }
            if checker.enabled(Rule::EqWithoutHash) {
                pylint::rules::object_without_hash_method(checker, class_def);
            }
            if checker.enabled(Rule::ClassAsDataStructure) {
                flake8_bugbear::rules::class_as_data_structure(checker, class_def);
            }
            if checker.enabled(Rule::RedefinedSlotsInSubclass) {
                pylint::rules::redefined_slots_in_subclass(checker, class_def);
            }
            if checker.enabled(Rule::TooManyPublicMethods) {
                pylint::rules::too_many_public_methods(
                    checker,
                    class_def,
                    checker.settings.pylint.max_public_methods,
                );
            }
            if checker.enabled(Rule::GlobalStatement) {
                pylint::rules::global_statement(checker, name);
            }
            if checker.enabled(Rule::UselessObjectInheritance) {
                pyupgrade::rules::useless_object_inheritance(checker, class_def);
            }
            if checker.enabled(Rule::ReplaceStrEnum) {
                if checker.target_version() >= PythonVersion::PY311 {
                    pyupgrade::rules::replace_str_enum(checker, class_def);
                }
            }
            if checker.enabled(Rule::UnnecessaryClassParentheses) {
                pyupgrade::rules::unnecessary_class_parentheses(checker, class_def);
            }
            if checker.enabled(Rule::AmbiguousClassName) {
                if let Some(diagnostic) = pycodestyle::rules::ambiguous_class_name(name) {
                    checker.report_diagnostic(diagnostic);
                }
            }
            if checker.enabled(Rule::InvalidClassName) {
                if let Some(diagnostic) = pep8_naming::rules::invalid_class_name(
                    stmt,
                    name,
                    &checker.settings.pep8_naming.ignore_names,
                ) {
                    checker.report_diagnostic(diagnostic);
                }
            }
            if checker.enabled(Rule::ErrorSuffixOnExceptionName) {
                if let Some(diagnostic) = pep8_naming::rules::error_suffix_on_exception_name(
                    stmt,
                    arguments.as_deref(),
                    name,
                    &checker.settings.pep8_naming.ignore_names,
                ) {
                    checker.report_diagnostic(diagnostic);
                }
            }
            if !checker.source_type.is_stub() {
                if checker.any_enabled(&[
                    Rule::AbstractBaseClassWithoutAbstractMethod,
                    Rule::EmptyMethodWithoutAbstractDecorator,
                ]) {
                    flake8_bugbear::rules::abstract_base_class(
                        checker,
                        stmt,
                        name,
                        arguments.as_deref(),
                        body,
                    );
                }
            }
            if checker.source_type.is_stub() {
                if checker.enabled(Rule::PassStatementStubBody) {
                    flake8_pyi::rules::pass_statement_stub_body(checker, body);
                }
                if checker.enabled(Rule::PassInClassBody) {
                    flake8_pyi::rules::pass_in_class_body(checker, class_def);
                }
            }
            if checker.enabled(Rule::EllipsisInNonEmptyClassBody) {
                flake8_pyi::rules::ellipsis_in_non_empty_class_body(checker, body);
            }
            if checker.enabled(Rule::GenericNotLastBaseClass) {
                flake8_pyi::rules::generic_not_last_base_class(checker, class_def);
            }
            if checker.enabled(Rule::PytestIncorrectMarkParenthesesStyle) {
                flake8_pytest_style::rules::marks(checker, decorator_list);
            }
            if checker.enabled(Rule::DuplicateClassFieldDefinition) {
                flake8_pie::rules::duplicate_class_field_definition(checker, body);
            }
            if checker.enabled(Rule::NonUniqueEnums) {
                flake8_pie::rules::non_unique_enums(checker, stmt, body);
            }
            if checker.enabled(Rule::FStringDocstring) {
                flake8_bugbear::rules::f_string_docstring(checker, body);
            }
            if checker.enabled(Rule::BuiltinVariableShadowing) {
                flake8_builtins::rules::builtin_variable_shadowing(checker, name, name.range());
            }
            if checker.enabled(Rule::DuplicateBases) {
                pylint::rules::duplicate_bases(checker, name, arguments.as_deref());
            }
            if checker.enabled(Rule::NoSlotsInStrSubclass) {
                flake8_slots::rules::no_slots_in_str_subclass(checker, stmt, class_def);
            }
            if checker.enabled(Rule::NoSlotsInTupleSubclass) {
                flake8_slots::rules::no_slots_in_tuple_subclass(checker, stmt, class_def);
            }
            if checker.enabled(Rule::NoSlotsInNamedtupleSubclass) {
                flake8_slots::rules::no_slots_in_namedtuple_subclass(checker, stmt, class_def);
            }
            if checker.enabled(Rule::NonSlotAssignment) {
                pylint::rules::non_slot_assignment(checker, class_def);
            }
            if checker.enabled(Rule::SingleStringSlots) {
                pylint::rules::single_string_slots(checker, class_def);
            }
            if checker.enabled(Rule::MetaClassABCMeta) {
                refurb::rules::metaclass_abcmeta(checker, class_def);
            }
            if checker.enabled(Rule::WhitespaceAfterDecorator) {
                pycodestyle::rules::whitespace_after_decorator(checker, decorator_list);
            }
            if checker.enabled(Rule::SubclassBuiltin) {
                refurb::rules::subclass_builtin(checker, class_def);
            }
            if checker.enabled(Rule::DataclassEnum) {
                ruff::rules::dataclass_enum(checker, class_def);
            }
            if checker.enabled(Rule::NonPEP695GenericClass) {
                pyupgrade::rules::non_pep695_generic_class(checker, class_def);
            }
            if checker.enabled(Rule::ClassWithMixedTypeVars) {
                ruff::rules::class_with_mixed_type_vars(checker, class_def);
            }
<<<<<<< HEAD
            if checker.enabled(Rule::AbstractMethodInNormalClass) {
                ruff::rules::abstract_method_in_normal_class(checker, class_def);
=======
            if checker.enabled(Rule::ImplicitClassVarInDataclass) {
                ruff::rules::implicit_class_var_in_dataclass(checker, class_def);
>>>>>>> a1399656
            }
        }
        Stmt::Import(ast::StmtImport { names, range: _ }) => {
            if checker.enabled(Rule::MultipleImportsOnOneLine) {
                pycodestyle::rules::multiple_imports_on_one_line(checker, stmt, names);
            }
            if checker.enabled(Rule::ModuleImportNotAtTopOfFile) {
                pycodestyle::rules::module_import_not_at_top_of_file(checker, stmt);
            }
            if checker.enabled(Rule::ImportOutsideTopLevel) {
                pylint::rules::import_outside_top_level(checker, stmt);
            }
            if checker.enabled(Rule::GlobalStatement) {
                for name in names {
                    if let Some(asname) = name.asname.as_ref() {
                        pylint::rules::global_statement(checker, asname);
                    } else {
                        pylint::rules::global_statement(checker, &name.name);
                    }
                }
            }
            if checker.enabled(Rule::DeprecatedCElementTree) {
                pyupgrade::rules::deprecated_c_element_tree(checker, stmt);
            }
            if checker.enabled(Rule::DeprecatedMockImport) {
                pyupgrade::rules::deprecated_mock_import(checker, stmt);
            }
            if checker.any_enabled(&[
                Rule::SuspiciousTelnetlibImport,
                Rule::SuspiciousFtplibImport,
                Rule::SuspiciousPickleImport,
                Rule::SuspiciousSubprocessImport,
                Rule::SuspiciousXmlEtreeImport,
                Rule::SuspiciousXmlSaxImport,
                Rule::SuspiciousXmlExpatImport,
                Rule::SuspiciousXmlMinidomImport,
                Rule::SuspiciousXmlPulldomImport,
                Rule::SuspiciousLxmlImport,
                Rule::SuspiciousXmlrpcImport,
                Rule::SuspiciousHttpoxyImport,
                Rule::SuspiciousPycryptoImport,
                Rule::SuspiciousPyghmiImport,
            ]) {
                flake8_bandit::rules::suspicious_imports(checker, stmt);
            }

            if checker.enabled(Rule::BannedModuleLevelImports) {
                flake8_tidy_imports::rules::banned_module_level_imports(checker, stmt);
            }

            for alias in names {
                if checker.enabled(Rule::NonAsciiImportName) {
                    pylint::rules::non_ascii_module_import(checker, alias);
                }

                if checker.enabled(Rule::Debugger) {
                    if let Some(diagnostic) =
                        flake8_debugger::rules::debugger_import(stmt, None, &alias.name)
                    {
                        checker.report_diagnostic(diagnostic);
                    }
                }
                if checker.enabled(Rule::BannedApi) {
                    flake8_tidy_imports::rules::banned_api(
                        checker,
                        &flake8_tidy_imports::matchers::NameMatchPolicy::MatchNameOrParent(
                            flake8_tidy_imports::matchers::MatchNameOrParent {
                                module: &alias.name,
                            },
                        ),
                        &alias,
                    );
                }

                if !checker.source_type.is_stub() {
                    if checker.enabled(Rule::UselessImportAlias) {
                        pylint::rules::useless_import_alias(checker, alias);
                    }
                }
                if checker.enabled(Rule::ManualFromImport) {
                    pylint::rules::manual_from_import(checker, stmt, alias, names);
                }
                if checker.enabled(Rule::ImportSelf) {
                    if let Some(diagnostic) =
                        pylint::rules::import_self(alias, checker.module.qualified_name())
                    {
                        checker.report_diagnostic(diagnostic);
                    }
                }
                if let Some(asname) = &alias.asname {
                    let name = alias.name.split('.').next_back().unwrap();
                    if checker.enabled(Rule::ConstantImportedAsNonConstant) {
                        if let Some(diagnostic) =
                            pep8_naming::rules::constant_imported_as_non_constant(
                                name,
                                asname,
                                alias,
                                stmt,
                                &checker.settings.pep8_naming.ignore_names,
                            )
                        {
                            checker.report_diagnostic(diagnostic);
                        }
                    }
                    if checker.enabled(Rule::LowercaseImportedAsNonLowercase) {
                        if let Some(diagnostic) =
                            pep8_naming::rules::lowercase_imported_as_non_lowercase(
                                name,
                                asname,
                                alias,
                                stmt,
                                &checker.settings.pep8_naming.ignore_names,
                            )
                        {
                            checker.report_diagnostic(diagnostic);
                        }
                    }
                    if checker.enabled(Rule::CamelcaseImportedAsLowercase) {
                        if let Some(diagnostic) =
                            pep8_naming::rules::camelcase_imported_as_lowercase(
                                name,
                                asname,
                                alias,
                                stmt,
                                &checker.settings.pep8_naming.ignore_names,
                            )
                        {
                            checker.report_diagnostic(diagnostic);
                        }
                    }
                    if checker.enabled(Rule::CamelcaseImportedAsConstant) {
                        if let Some(diagnostic) = pep8_naming::rules::camelcase_imported_as_constant(
                            name,
                            asname,
                            alias,
                            stmt,
                            &checker.settings.pep8_naming.ignore_names,
                        ) {
                            checker.report_diagnostic(diagnostic);
                        }
                    }
                    if checker.enabled(Rule::CamelcaseImportedAsAcronym) {
                        if let Some(diagnostic) = pep8_naming::rules::camelcase_imported_as_acronym(
                            name, asname, alias, stmt, checker,
                        ) {
                            checker.report_diagnostic(diagnostic);
                        }
                    }
                }
                if checker.enabled(Rule::BannedImportAlias) {
                    if let Some(asname) = &alias.asname {
                        if let Some(diagnostic) =
                            flake8_import_conventions::rules::banned_import_alias(
                                stmt,
                                &alias.name,
                                asname,
                                &checker.settings.flake8_import_conventions.banned_aliases,
                            )
                        {
                            checker.report_diagnostic(diagnostic);
                        }
                    }
                }
                if checker.enabled(Rule::PytestIncorrectPytestImport) {
                    if let Some(diagnostic) = flake8_pytest_style::rules::import(
                        stmt,
                        &alias.name,
                        alias.asname.as_deref(),
                    ) {
                        checker.report_diagnostic(diagnostic);
                    }
                }
                if checker.enabled(Rule::BuiltinImportShadowing) {
                    flake8_builtins::rules::builtin_import_shadowing(checker, alias);
                }
            }
        }
        Stmt::ImportFrom(
            import_from @ ast::StmtImportFrom {
                names,
                module,
                level,
                range: _,
            },
        ) => {
            let level = *level;
            let module = module.as_deref();
            if checker.enabled(Rule::ModuleImportNotAtTopOfFile) {
                pycodestyle::rules::module_import_not_at_top_of_file(checker, stmt);
            }
            if checker.enabled(Rule::ImportOutsideTopLevel) {
                pylint::rules::import_outside_top_level(checker, stmt);
            }
            if checker.enabled(Rule::GlobalStatement) {
                for name in names {
                    if let Some(asname) = name.asname.as_ref() {
                        pylint::rules::global_statement(checker, asname);
                    } else {
                        pylint::rules::global_statement(checker, &name.name);
                    }
                }
            }
            if checker.enabled(Rule::NonAsciiImportName) {
                for alias in names {
                    pylint::rules::non_ascii_module_import(checker, alias);
                }
            }
            if checker.enabled(Rule::UnnecessaryFutureImport) {
                if checker.target_version() >= PythonVersion::PY37 {
                    if let Some("__future__") = module {
                        pyupgrade::rules::unnecessary_future_import(checker, stmt, names);
                    }
                }
            }
            if checker.enabled(Rule::DeprecatedMockImport) {
                pyupgrade::rules::deprecated_mock_import(checker, stmt);
            }
            if checker.enabled(Rule::DeprecatedCElementTree) {
                pyupgrade::rules::deprecated_c_element_tree(checker, stmt);
            }
            if checker.enabled(Rule::DeprecatedImport) {
                pyupgrade::rules::deprecated_import(checker, import_from);
            }
            if checker.enabled(Rule::UnnecessaryBuiltinImport) {
                if let Some(module) = module {
                    pyupgrade::rules::unnecessary_builtin_import(checker, stmt, module, names);
                }
            }
            if checker.any_enabled(&[
                Rule::SuspiciousTelnetlibImport,
                Rule::SuspiciousFtplibImport,
                Rule::SuspiciousPickleImport,
                Rule::SuspiciousSubprocessImport,
                Rule::SuspiciousXmlEtreeImport,
                Rule::SuspiciousXmlSaxImport,
                Rule::SuspiciousXmlExpatImport,
                Rule::SuspiciousXmlMinidomImport,
                Rule::SuspiciousXmlPulldomImport,
                Rule::SuspiciousLxmlImport,
                Rule::SuspiciousXmlrpcImport,
                Rule::SuspiciousHttpoxyImport,
                Rule::SuspiciousPycryptoImport,
                Rule::SuspiciousPyghmiImport,
            ]) {
                flake8_bandit::rules::suspicious_imports(checker, stmt);
            }
            if checker.enabled(Rule::BannedApi) {
                if let Some(module) = helpers::resolve_imported_module_path(
                    level,
                    module,
                    checker.module.qualified_name(),
                ) {
                    flake8_tidy_imports::rules::banned_api(
                        checker,
                        &flake8_tidy_imports::matchers::NameMatchPolicy::MatchNameOrParent(
                            flake8_tidy_imports::matchers::MatchNameOrParent { module: &module },
                        ),
                        &stmt,
                    );

                    for alias in names {
                        if &alias.name == "*" {
                            continue;
                        }
                        flake8_tidy_imports::rules::banned_api(
                            checker,
                            &flake8_tidy_imports::matchers::NameMatchPolicy::MatchName(
                                flake8_tidy_imports::matchers::MatchName {
                                    module: &module,
                                    member: &alias.name,
                                },
                            ),
                            &alias,
                        );
                    }
                }
            }
            if checker.enabled(Rule::BannedModuleLevelImports) {
                flake8_tidy_imports::rules::banned_module_level_imports(checker, stmt);
            }

            if checker.enabled(Rule::PytestIncorrectPytestImport) {
                if let Some(diagnostic) =
                    flake8_pytest_style::rules::import_from(stmt, module, level)
                {
                    checker.report_diagnostic(diagnostic);
                }
            }
            if checker.source_type.is_stub() {
                if checker.enabled(Rule::FutureAnnotationsInStub) {
                    flake8_pyi::rules::from_future_import(checker, import_from);
                }
            }
            for alias in names {
                if let Some("__future__") = module {
                    if checker.enabled(Rule::FutureFeatureNotDefined) {
                        pyflakes::rules::future_feature_not_defined(checker, alias);
                    }
                } else if &alias.name == "*" {
                    if checker.enabled(Rule::UndefinedLocalWithNestedImportStarUsage) {
                        if !matches!(checker.semantic.current_scope().kind, ScopeKind::Module) {
                            checker.report_diagnostic(Diagnostic::new(
                                pyflakes::rules::UndefinedLocalWithNestedImportStarUsage {
                                    name: helpers::format_import_from(level, module).to_string(),
                                },
                                stmt.range(),
                            ));
                        }
                    }
                    if checker.enabled(Rule::UndefinedLocalWithImportStar) {
                        checker.report_diagnostic(Diagnostic::new(
                            pyflakes::rules::UndefinedLocalWithImportStar {
                                name: helpers::format_import_from(level, module).to_string(),
                            },
                            stmt.range(),
                        ));
                    }
                }
                if checker.enabled(Rule::RelativeImports) {
                    if let Some(diagnostic) = flake8_tidy_imports::rules::banned_relative_import(
                        checker,
                        stmt,
                        level,
                        module,
                        checker.module.qualified_name(),
                        checker.settings.flake8_tidy_imports.ban_relative_imports,
                    ) {
                        checker.report_diagnostic(diagnostic);
                    }
                }
                if checker.enabled(Rule::Debugger) {
                    if let Some(diagnostic) =
                        flake8_debugger::rules::debugger_import(stmt, module, &alias.name)
                    {
                        checker.report_diagnostic(diagnostic);
                    }
                }
                if checker.enabled(Rule::BannedImportAlias) {
                    if let Some(asname) = &alias.asname {
                        let qualified_name =
                            helpers::format_import_from_member(level, module, &alias.name);
                        if let Some(diagnostic) =
                            flake8_import_conventions::rules::banned_import_alias(
                                stmt,
                                &qualified_name,
                                asname,
                                &checker.settings.flake8_import_conventions.banned_aliases,
                            )
                        {
                            checker.report_diagnostic(diagnostic);
                        }
                    }
                }
                if let Some(asname) = &alias.asname {
                    if checker.enabled(Rule::ConstantImportedAsNonConstant) {
                        if let Some(diagnostic) =
                            pep8_naming::rules::constant_imported_as_non_constant(
                                &alias.name,
                                asname,
                                alias,
                                stmt,
                                &checker.settings.pep8_naming.ignore_names,
                            )
                        {
                            checker.report_diagnostic(diagnostic);
                        }
                    }
                    if checker.enabled(Rule::LowercaseImportedAsNonLowercase) {
                        if let Some(diagnostic) =
                            pep8_naming::rules::lowercase_imported_as_non_lowercase(
                                &alias.name,
                                asname,
                                alias,
                                stmt,
                                &checker.settings.pep8_naming.ignore_names,
                            )
                        {
                            checker.report_diagnostic(diagnostic);
                        }
                    }
                    if checker.enabled(Rule::CamelcaseImportedAsLowercase) {
                        if let Some(diagnostic) =
                            pep8_naming::rules::camelcase_imported_as_lowercase(
                                &alias.name,
                                asname,
                                alias,
                                stmt,
                                &checker.settings.pep8_naming.ignore_names,
                            )
                        {
                            checker.report_diagnostic(diagnostic);
                        }
                    }
                    if checker.enabled(Rule::CamelcaseImportedAsConstant) {
                        if let Some(diagnostic) = pep8_naming::rules::camelcase_imported_as_constant(
                            &alias.name,
                            asname,
                            alias,
                            stmt,
                            &checker.settings.pep8_naming.ignore_names,
                        ) {
                            checker.report_diagnostic(diagnostic);
                        }
                    }
                    if checker.enabled(Rule::CamelcaseImportedAsAcronym) {
                        if let Some(diagnostic) = pep8_naming::rules::camelcase_imported_as_acronym(
                            &alias.name,
                            asname,
                            alias,
                            stmt,
                            checker,
                        ) {
                            checker.report_diagnostic(diagnostic);
                        }
                    }
                    if !checker.source_type.is_stub() {
                        if checker.enabled(Rule::UselessImportAlias) {
                            pylint::rules::useless_import_from_alias(checker, alias, module, level);
                        }
                    }
                }
                if checker.enabled(Rule::BuiltinImportShadowing) {
                    flake8_builtins::rules::builtin_import_shadowing(checker, alias);
                }
            }
            if checker.enabled(Rule::ImportSelf) {
                if let Some(diagnostic) = pylint::rules::import_from_self(
                    level,
                    module,
                    names,
                    checker.module.qualified_name(),
                ) {
                    checker.report_diagnostic(diagnostic);
                }
            }
            if checker.enabled(Rule::BannedImportFrom) {
                if let Some(diagnostic) = flake8_import_conventions::rules::banned_import_from(
                    stmt,
                    &helpers::format_import_from(level, module),
                    &checker.settings.flake8_import_conventions.banned_from,
                ) {
                    checker.report_diagnostic(diagnostic);
                }
            }
            if checker.enabled(Rule::ByteStringUsage) {
                flake8_pyi::rules::bytestring_import(checker, import_from);
            }
        }
        Stmt::Raise(raise @ ast::StmtRaise { exc, .. }) => {
            if checker.enabled(Rule::RaiseNotImplemented) {
                if let Some(expr) = exc {
                    pyflakes::rules::raise_not_implemented(checker, expr);
                }
            }
            if checker.enabled(Rule::RaiseLiteral) {
                if let Some(exc) = exc {
                    flake8_bugbear::rules::raise_literal(checker, exc);
                }
            }
            if checker.any_enabled(&[
                Rule::RawStringInException,
                Rule::FStringInException,
                Rule::DotFormatInException,
            ]) {
                if let Some(exc) = exc {
                    flake8_errmsg::rules::string_in_exception(checker, stmt, exc);
                }
            }
            if checker.enabled(Rule::OSErrorAlias) {
                if let Some(item) = exc {
                    pyupgrade::rules::os_error_alias_raise(checker, item);
                }
            }
            if checker.enabled(Rule::TimeoutErrorAlias) {
                if checker.target_version() >= PythonVersion::PY310 {
                    if let Some(item) = exc {
                        pyupgrade::rules::timeout_error_alias_raise(checker, item);
                    }
                }
            }
            if checker.enabled(Rule::RaiseVanillaClass) {
                if let Some(expr) = exc {
                    tryceratops::rules::raise_vanilla_class(checker, expr);
                }
            }
            if checker.enabled(Rule::RaiseVanillaArgs) {
                if let Some(expr) = exc {
                    tryceratops::rules::raise_vanilla_args(checker, expr);
                }
            }
            if checker.enabled(Rule::UnnecessaryParenOnRaiseException) {
                if let Some(expr) = exc {
                    flake8_raise::rules::unnecessary_paren_on_raise_exception(checker, expr);
                }
            }
            if checker.enabled(Rule::MisplacedBareRaise) {
                pylint::rules::misplaced_bare_raise(checker, raise);
            }
        }
        Stmt::AugAssign(aug_assign @ ast::StmtAugAssign { target, .. }) => {
            if checker.enabled(Rule::GlobalStatement) {
                if let Expr::Name(ast::ExprName { id, .. }) = target.as_ref() {
                    pylint::rules::global_statement(checker, id);
                }
            }
            if checker.enabled(Rule::UnsortedDunderAll) {
                ruff::rules::sort_dunder_all_aug_assign(checker, aug_assign);
            }
        }
        Stmt::If(
            if_ @ ast::StmtIf {
                test,
                elif_else_clauses,
                ..
            },
        ) => {
            if checker.enabled(Rule::TooManyNestedBlocks) {
                pylint::rules::too_many_nested_blocks(checker, stmt);
            }
            if checker.enabled(Rule::EmptyTypeCheckingBlock) {
                flake8_type_checking::rules::empty_type_checking_block(checker, if_);
            }
            if checker.enabled(Rule::IfTuple) {
                pyflakes::rules::if_tuple(checker, if_);
            }
            if checker.enabled(Rule::CollapsibleIf) {
                flake8_simplify::rules::nested_if_statements(
                    checker,
                    if_,
                    checker.semantic.current_statement_parent(),
                );
            }
            if checker.enabled(Rule::IfWithSameArms) {
                flake8_simplify::rules::if_with_same_arms(checker, if_);
            }
            if checker.enabled(Rule::NeedlessBool) {
                flake8_simplify::rules::needless_bool(checker, stmt);
            }
            if checker.enabled(Rule::IfElseBlockInsteadOfDictLookup) {
                flake8_simplify::rules::if_else_block_instead_of_dict_lookup(checker, if_);
            }
            if checker.enabled(Rule::IfElseBlockInsteadOfIfExp) {
                flake8_simplify::rules::if_else_block_instead_of_if_exp(checker, if_);
            }
            if checker.enabled(Rule::IfElseBlockInsteadOfDictGet) {
                flake8_simplify::rules::if_else_block_instead_of_dict_get(checker, if_);
            }
            if checker.enabled(Rule::TypeCheckWithoutTypeError) {
                tryceratops::rules::type_check_without_type_error(
                    checker,
                    if_,
                    checker.semantic.current_statement_parent(),
                );
            }
            if checker.enabled(Rule::OutdatedVersionBlock) {
                pyupgrade::rules::outdated_version_block(checker, if_);
            }
            if checker.enabled(Rule::CollapsibleElseIf) {
                pylint::rules::collapsible_else_if(checker, stmt);
            }
            if checker.enabled(Rule::CheckAndRemoveFromSet) {
                refurb::rules::check_and_remove_from_set(checker, if_);
            }
            if checker.enabled(Rule::SliceToRemovePrefixOrSuffix) {
                refurb::rules::slice_to_remove_affix_stmt(checker, if_);
            }
            if checker.enabled(Rule::TooManyBooleanExpressions) {
                pylint::rules::too_many_boolean_expressions(checker, if_);
            }
            if checker.enabled(Rule::IfStmtMinMax) {
                pylint::rules::if_stmt_min_max(checker, if_);
            }
            if checker.source_type.is_stub() {
                if checker.any_enabled(&[
                    Rule::UnrecognizedVersionInfoCheck,
                    Rule::PatchVersionComparison,
                    Rule::WrongTupleLengthVersionComparison,
                ]) {
                    if let Expr::BoolOp(ast::ExprBoolOp { values, .. }) = test.as_ref() {
                        for value in values {
                            flake8_pyi::rules::unrecognized_version_info(checker, value);
                        }
                    } else {
                        flake8_pyi::rules::unrecognized_version_info(checker, test);
                    }
                }
                if checker.any_enabled(&[
                    Rule::UnrecognizedPlatformCheck,
                    Rule::UnrecognizedPlatformName,
                ]) {
                    if let Expr::BoolOp(ast::ExprBoolOp { values, .. }) = test.as_ref() {
                        for value in values {
                            flake8_pyi::rules::unrecognized_platform(checker, value);
                        }
                    } else {
                        flake8_pyi::rules::unrecognized_platform(checker, test);
                    }
                }
                if checker.enabled(Rule::ComplexIfStatementInStub) {
                    if let Expr::BoolOp(ast::ExprBoolOp { values, .. }) = test.as_ref() {
                        for value in values {
                            flake8_pyi::rules::complex_if_statement_in_stub(checker, value);
                        }
                    } else {
                        flake8_pyi::rules::complex_if_statement_in_stub(checker, test);
                    }
                }
            }
            if checker.any_enabled(&[Rule::BadVersionInfoComparison, Rule::BadVersionInfoOrder]) {
                fn bad_version_info_comparison(
                    checker: &Checker,
                    test: &Expr,
                    has_else_clause: bool,
                ) {
                    if let Expr::BoolOp(ast::ExprBoolOp { values, .. }) = test {
                        for value in values {
                            flake8_pyi::rules::bad_version_info_comparison(
                                checker,
                                value,
                                has_else_clause,
                            );
                        }
                    } else {
                        flake8_pyi::rules::bad_version_info_comparison(
                            checker,
                            test,
                            has_else_clause,
                        );
                    }
                }

                let has_else_clause = elif_else_clauses.iter().any(|clause| clause.test.is_none());

                bad_version_info_comparison(checker, test.as_ref(), has_else_clause);
                for clause in elif_else_clauses {
                    if let Some(test) = clause.test.as_ref() {
                        bad_version_info_comparison(checker, test, has_else_clause);
                    }
                }
            }

            if checker.enabled(Rule::IfKeyInDictDel) {
                ruff::rules::if_key_in_dict_del(checker, if_);
            }
            if checker.enabled(Rule::NeedlessElse) {
                ruff::rules::needless_else(checker, if_.into());
            }
        }
        Stmt::Assert(
            assert_stmt @ ast::StmtAssert {
                test,
                msg,
                range: _,
            },
        ) => {
            if !checker.semantic.in_type_checking_block() {
                if checker.enabled(Rule::Assert) {
                    checker.report_diagnostic(flake8_bandit::rules::assert_used(stmt));
                }
            }
            if checker.enabled(Rule::AssertTuple) {
                pyflakes::rules::assert_tuple(checker, stmt, test);
            }
            if checker.enabled(Rule::AssertFalse) {
                flake8_bugbear::rules::assert_false(checker, stmt, test, msg.as_deref());
            }
            if checker.enabled(Rule::PytestAssertAlwaysFalse) {
                flake8_pytest_style::rules::assert_falsy(checker, stmt, test);
            }
            if checker.enabled(Rule::PytestCompositeAssertion) {
                flake8_pytest_style::rules::composite_condition(
                    checker,
                    stmt,
                    test,
                    msg.as_deref(),
                );
            }
            if checker.enabled(Rule::AssertOnStringLiteral) {
                pylint::rules::assert_on_string_literal(checker, test);
            }
            if checker.enabled(Rule::InvalidMockAccess) {
                pygrep_hooks::rules::non_existent_mock_method(checker, test);
            }
            if checker.enabled(Rule::AssertWithPrintMessage) {
                ruff::rules::assert_with_print_message(checker, assert_stmt);
            }
            if checker.enabled(Rule::InvalidAssertMessageLiteralArgument) {
                ruff::rules::invalid_assert_message_literal_argument(checker, assert_stmt);
            }
        }
        Stmt::With(with_stmt @ ast::StmtWith { items, body, .. }) => {
            if checker.enabled(Rule::TooManyNestedBlocks) {
                pylint::rules::too_many_nested_blocks(checker, stmt);
            }
            if checker.enabled(Rule::AssertRaisesException) {
                flake8_bugbear::rules::assert_raises_exception(checker, items);
            }
            if checker.enabled(Rule::PytestRaisesWithMultipleStatements) {
                flake8_pytest_style::rules::complex_raises(checker, stmt, items, body);
            }
            if checker.enabled(Rule::PytestWarnsWithMultipleStatements) {
                flake8_pytest_style::rules::complex_warns(checker, stmt, items, body);
            }
            if checker.enabled(Rule::MultipleWithStatements) {
                flake8_simplify::rules::multiple_with_statements(
                    checker,
                    with_stmt,
                    checker.semantic.current_statement_parent(),
                );
            }
            if checker.enabled(Rule::RedefinedLoopName) {
                pylint::rules::redefined_loop_name(checker, stmt);
            }
            if checker.enabled(Rule::ReadWholeFile) {
                refurb::rules::read_whole_file(checker, with_stmt);
            }
            if checker.enabled(Rule::WriteWholeFile) {
                refurb::rules::write_whole_file(checker, with_stmt);
            }
            if checker.enabled(Rule::UselessWithLock) {
                pylint::rules::useless_with_lock(checker, with_stmt);
            }
            if checker.enabled(Rule::CancelScopeNoCheckpoint) {
                flake8_async::rules::cancel_scope_no_checkpoint(checker, with_stmt, items);
            }
        }
        Stmt::While(while_stmt @ ast::StmtWhile { body, orelse, .. }) => {
            if checker.enabled(Rule::TooManyNestedBlocks) {
                pylint::rules::too_many_nested_blocks(checker, stmt);
            }
            if checker.enabled(Rule::FunctionUsesLoopVariable) {
                flake8_bugbear::rules::function_uses_loop_variable(checker, &Node::Stmt(stmt));
            }
            if checker.enabled(Rule::UselessElseOnLoop) {
                pylint::rules::useless_else_on_loop(checker, stmt, body, orelse);
            }
            if checker.enabled(Rule::TryExceptInLoop) {
                perflint::rules::try_except_in_loop(checker, body);
            }
            if checker.enabled(Rule::AsyncBusyWait) {
                flake8_async::rules::async_busy_wait(checker, while_stmt);
            }
            if checker.enabled(Rule::NeedlessElse) {
                ruff::rules::needless_else(checker, while_stmt.into());
            }
        }
        Stmt::For(
            for_stmt @ ast::StmtFor {
                target,
                body,
                iter,
                orelse,
                is_async,
                range: _,
            },
        ) => {
            if checker.enabled(Rule::TooManyNestedBlocks) {
                pylint::rules::too_many_nested_blocks(checker, stmt);
            }
            if checker.any_enabled(&[
                Rule::DictIndexMissingItems,
                Rule::EnumerateForLoop,
                Rule::IncorrectDictIterator,
                Rule::LoopIteratorMutation,
                Rule::UnnecessaryEnumerate,
                Rule::UnusedLoopControlVariable,
                Rule::YieldInForLoop,
                Rule::ManualDictComprehension,
                Rule::ManualListComprehension,
            ]) {
                checker.analyze.for_loops.push(checker.semantic.snapshot());
            }
            if checker.enabled(Rule::LoopVariableOverridesIterator) {
                flake8_bugbear::rules::loop_variable_overrides_iterator(checker, target, iter);
            }
            if checker.enabled(Rule::FunctionUsesLoopVariable) {
                flake8_bugbear::rules::function_uses_loop_variable(checker, &Node::Stmt(stmt));
            }
            if checker.enabled(Rule::ReuseOfGroupbyGenerator) {
                flake8_bugbear::rules::reuse_of_groupby_generator(checker, target, body, iter);
            }
            if checker.enabled(Rule::UselessElseOnLoop) {
                pylint::rules::useless_else_on_loop(checker, stmt, body, orelse);
            }
            if checker.enabled(Rule::RedefinedLoopName) {
                pylint::rules::redefined_loop_name(checker, stmt);
            }
            if checker.enabled(Rule::IterationOverSet) {
                pylint::rules::iteration_over_set(checker, iter);
            }
            if checker.enabled(Rule::DictIterMissingItems) {
                pylint::rules::dict_iter_missing_items(checker, target, iter);
            }
            if checker.enabled(Rule::ManualListCopy) {
                perflint::rules::manual_list_copy(checker, for_stmt);
            }

            if checker.enabled(Rule::ModifiedIteratingSet) {
                pylint::rules::modified_iterating_set(checker, for_stmt);
            }
            if checker.enabled(Rule::UnnecessaryListCast) {
                perflint::rules::unnecessary_list_cast(checker, iter, body);
            }
            if checker.enabled(Rule::UnnecessaryListIndexLookup) {
                pylint::rules::unnecessary_list_index_lookup(checker, for_stmt);
            }
            if checker.enabled(Rule::UnnecessaryDictIndexLookup) {
                pylint::rules::unnecessary_dict_index_lookup(checker, for_stmt);
            }
            if checker.enabled(Rule::ReadlinesInFor) {
                refurb::rules::readlines_in_for(checker, for_stmt);
            }
            if !*is_async {
                if checker.enabled(Rule::ReimplementedBuiltin) {
                    flake8_simplify::rules::convert_for_loop_to_any_all(checker, stmt);
                }
                if checker.enabled(Rule::InDictKeys) {
                    flake8_simplify::rules::key_in_dict_for(checker, for_stmt);
                }
                if checker.enabled(Rule::TryExceptInLoop) {
                    perflint::rules::try_except_in_loop(checker, body);
                }
                if checker.enabled(Rule::ForLoopSetMutations) {
                    refurb::rules::for_loop_set_mutations(checker, for_stmt);
                }
                if checker.enabled(Rule::ForLoopWrites) {
                    refurb::rules::for_loop_writes_stmt(checker, for_stmt);
                }
            }
            if checker.enabled(Rule::NeedlessElse) {
                ruff::rules::needless_else(checker, for_stmt.into());
            }
        }
        Stmt::Try(
            try_stmt @ ast::StmtTry {
                body,
                handlers,
                orelse,
                finalbody,
                ..
            },
        ) => {
            if checker.enabled(Rule::TooManyNestedBlocks) {
                pylint::rules::too_many_nested_blocks(checker, stmt);
            }
            if checker.enabled(Rule::JumpStatementInFinally) {
                flake8_bugbear::rules::jump_statement_in_finally(checker, finalbody);
            }
            if checker.enabled(Rule::ContinueInFinally) {
                if checker.target_version() <= PythonVersion::PY38 {
                    pylint::rules::continue_in_finally(checker, finalbody);
                }
            }
            if checker.enabled(Rule::DefaultExceptNotLast) {
                if let Some(diagnostic) =
                    pyflakes::rules::default_except_not_last(handlers, checker.locator)
                {
                    checker.report_diagnostic(diagnostic);
                }
            }
            if checker.any_enabled(&[
                Rule::DuplicateHandlerException,
                Rule::DuplicateTryBlockException,
            ]) {
                flake8_bugbear::rules::duplicate_exceptions(checker, handlers);
            }
            if checker.enabled(Rule::RedundantTupleInExceptionHandler) {
                flake8_bugbear::rules::redundant_tuple_in_exception_handler(checker, handlers);
            }
            if checker.enabled(Rule::OSErrorAlias) {
                pyupgrade::rules::os_error_alias_handlers(checker, handlers);
            }
            if checker.enabled(Rule::TimeoutErrorAlias) {
                if checker.target_version() >= PythonVersion::PY310 {
                    pyupgrade::rules::timeout_error_alias_handlers(checker, handlers);
                }
            }
            if checker.enabled(Rule::PytestAssertInExcept) {
                flake8_pytest_style::rules::assert_in_exception_handler(checker, handlers);
            }
            if checker.enabled(Rule::SuppressibleException) {
                flake8_simplify::rules::suppressible_exception(
                    checker, stmt, body, handlers, orelse, finalbody,
                );
            }
            if checker.enabled(Rule::ReturnInTryExceptFinally) {
                flake8_simplify::rules::return_in_try_except_finally(
                    checker, body, handlers, finalbody,
                );
            }
            if checker.enabled(Rule::TryConsiderElse) {
                tryceratops::rules::try_consider_else(checker, body, orelse, handlers);
            }
            if checker.enabled(Rule::VerboseRaise) {
                tryceratops::rules::verbose_raise(checker, handlers);
            }
            if checker.enabled(Rule::VerboseLogMessage) {
                tryceratops::rules::verbose_log_message(checker, handlers);
            }
            if checker.enabled(Rule::RaiseWithinTry) {
                tryceratops::rules::raise_within_try(checker, body, handlers);
            }
            if checker.enabled(Rule::UselessTryExcept) {
                tryceratops::rules::useless_try_except(checker, handlers);
            }
            if checker.enabled(Rule::ErrorInsteadOfException) {
                tryceratops::rules::error_instead_of_exception(checker, handlers);
            }
            if checker.enabled(Rule::NeedlessElse) {
                ruff::rules::needless_else(checker, try_stmt.into());
            }
        }
        Stmt::Assign(assign @ ast::StmtAssign { targets, value, .. }) => {
            if checker.enabled(Rule::SelfOrClsAssignment) {
                for target in targets {
                    pylint::rules::self_or_cls_assignment(checker, target);
                }
            }
            if checker.enabled(Rule::RedeclaredAssignedName) {
                pylint::rules::redeclared_assigned_name(checker, targets);
            }
            if checker.enabled(Rule::LambdaAssignment) {
                if let [target] = &targets[..] {
                    pycodestyle::rules::lambda_assignment(checker, target, value, None, stmt);
                }
            }
            if checker.enabled(Rule::AssignmentToOsEnviron) {
                flake8_bugbear::rules::assignment_to_os_environ(checker, targets);
            }
            if checker.enabled(Rule::HardcodedPasswordString) {
                flake8_bandit::rules::assign_hardcoded_password_string(checker, value, targets);
            }
            if checker.enabled(Rule::GlobalStatement) {
                for target in targets {
                    if let Expr::Name(ast::ExprName { id, .. }) = target {
                        pylint::rules::global_statement(checker, id);
                    }
                }
            }
            if checker.enabled(Rule::UselessMetaclassType) {
                pyupgrade::rules::useless_metaclass_type(checker, stmt, value, targets);
            }
            if checker.enabled(Rule::ConvertTypedDictFunctionalToClass) {
                pyupgrade::rules::convert_typed_dict_functional_to_class(
                    checker, stmt, targets, value,
                );
            }
            if checker.enabled(Rule::ConvertNamedTupleFunctionalToClass) {
                pyupgrade::rules::convert_named_tuple_functional_to_class(
                    checker, stmt, targets, value,
                );
            }
            if checker.enabled(Rule::PandasDfVariableName) {
                if let Some(diagnostic) = pandas_vet::rules::assignment_to_df(targets) {
                    checker.report_diagnostic(diagnostic);
                }
            }
            if checker
                .settings
                .rules
                .enabled(Rule::AirflowVariableNameTaskIdMismatch)
            {
                airflow::rules::variable_name_task_id(checker, targets, value);
            }
            if checker.settings.rules.enabled(Rule::SelfAssigningVariable) {
                pylint::rules::self_assignment(checker, assign);
            }
            if checker.settings.rules.enabled(Rule::TypeParamNameMismatch) {
                pylint::rules::type_param_name_mismatch(checker, value, targets);
            }
            if checker
                .settings
                .rules
                .enabled(Rule::TypeNameIncorrectVariance)
            {
                pylint::rules::type_name_incorrect_variance(checker, value);
            }
            if checker.settings.rules.enabled(Rule::TypeBivariance) {
                pylint::rules::type_bivariance(checker, value);
            }
            if checker.enabled(Rule::NonAugmentedAssignment) {
                pylint::rules::non_augmented_assignment(checker, assign);
            }
            if checker.settings.rules.enabled(Rule::UnsortedDunderAll) {
                ruff::rules::sort_dunder_all_assign(checker, assign);
            }
            if checker.source_type.is_stub() {
                if checker.any_enabled(&[
                    Rule::UnprefixedTypeParam,
                    Rule::AssignmentDefaultInStub,
                    Rule::UnannotatedAssignmentInStub,
                    Rule::ComplexAssignmentInStub,
                    Rule::TypeAliasWithoutAnnotation,
                ]) {
                    // Ignore assignments in function bodies; those are covered by other rules.
                    if !checker
                        .semantic
                        .current_scopes()
                        .any(|scope| scope.kind.is_function())
                    {
                        if checker.enabled(Rule::UnprefixedTypeParam) {
                            flake8_pyi::rules::prefix_type_params(checker, value, targets);
                        }
                        if checker.enabled(Rule::AssignmentDefaultInStub) {
                            flake8_pyi::rules::assignment_default_in_stub(checker, targets, value);
                        }
                        if checker.enabled(Rule::UnannotatedAssignmentInStub) {
                            flake8_pyi::rules::unannotated_assignment_in_stub(
                                checker, targets, value,
                            );
                        }
                        if checker.enabled(Rule::ComplexAssignmentInStub) {
                            flake8_pyi::rules::complex_assignment_in_stub(checker, assign);
                        }
                        if checker.enabled(Rule::TypeAliasWithoutAnnotation) {
                            flake8_pyi::rules::type_alias_without_annotation(
                                checker, value, targets,
                            );
                        }
                    }
                }
            }
            if checker.enabled(Rule::ListReverseCopy) {
                refurb::rules::list_assign_reversed(checker, assign);
            }
            if checker.enabled(Rule::NonPEP695TypeAlias) {
                pyupgrade::rules::non_pep695_type_alias_type(checker, assign);
            }
        }
        Stmt::AnnAssign(
            assign_stmt @ ast::StmtAnnAssign {
                target,
                value,
                annotation,
                ..
            },
        ) => {
            if let Some(value) = value {
                if checker.enabled(Rule::LambdaAssignment) {
                    pycodestyle::rules::lambda_assignment(
                        checker,
                        target,
                        value,
                        Some(annotation),
                        stmt,
                    );
                }
            }
            if checker.enabled(Rule::SelfOrClsAssignment) {
                pylint::rules::self_or_cls_assignment(checker, target);
            }
            if checker.enabled(Rule::SelfAssigningVariable) {
                pylint::rules::self_annotated_assignment(checker, assign_stmt);
            }
            if checker.enabled(Rule::UnintentionalTypeAnnotation) {
                flake8_bugbear::rules::unintentional_type_annotation(
                    checker,
                    target,
                    value.as_deref(),
                    stmt,
                );
            }
            if checker.enabled(Rule::NonPEP695TypeAlias) {
                pyupgrade::rules::non_pep695_type_alias(checker, assign_stmt);
            }
            if checker.enabled(Rule::HardcodedPasswordString) {
                if let Some(value) = value.as_deref() {
                    flake8_bandit::rules::assign_hardcoded_password_string(
                        checker,
                        value,
                        std::slice::from_ref(target),
                    );
                }
            }
            if checker.settings.rules.enabled(Rule::UnsortedDunderAll) {
                ruff::rules::sort_dunder_all_ann_assign(checker, assign_stmt);
            }
            if checker.source_type.is_stub() {
                if let Some(value) = value {
                    if checker.enabled(Rule::AssignmentDefaultInStub) {
                        // Ignore assignments in function bodies; those are covered by other rules.
                        if !checker
                            .semantic
                            .current_scopes()
                            .any(|scope| scope.kind.is_function())
                        {
                            flake8_pyi::rules::annotated_assignment_default_in_stub(
                                checker, target, value, annotation,
                            );
                        }
                    }
                } else {
                    if checker.enabled(Rule::UnassignedSpecialVariableInStub) {
                        flake8_pyi::rules::unassigned_special_variable_in_stub(
                            checker, target, stmt,
                        );
                    }
                }
            }
            if checker.semantic.match_typing_expr(annotation, "TypeAlias") {
                if checker.enabled(Rule::SnakeCaseTypeAlias) {
                    flake8_pyi::rules::snake_case_type_alias(checker, target);
                }
                if checker.enabled(Rule::TSuffixedTypeAlias) {
                    flake8_pyi::rules::t_suffixed_type_alias(checker, target);
                }
            } else if checker
                .semantic
                .match_typing_expr(helpers::map_subscript(annotation), "Final")
            {
                if checker.enabled(Rule::RedundantFinalLiteral) {
                    flake8_pyi::rules::redundant_final_literal(checker, assign_stmt);
                }
            }
        }
        Stmt::TypeAlias(ast::StmtTypeAlias { name, .. }) => {
            if checker.enabled(Rule::SnakeCaseTypeAlias) {
                flake8_pyi::rules::snake_case_type_alias(checker, name);
            }
            if checker.enabled(Rule::TSuffixedTypeAlias) {
                flake8_pyi::rules::t_suffixed_type_alias(checker, name);
            }
        }
        Stmt::Delete(delete @ ast::StmtDelete { targets, range: _ }) => {
            if checker.enabled(Rule::GlobalStatement) {
                for target in targets {
                    if let Expr::Name(ast::ExprName { id, .. }) = target {
                        pylint::rules::global_statement(checker, id);
                    }
                }
            }
            if checker.enabled(Rule::DeleteFullSlice) {
                refurb::rules::delete_full_slice(checker, delete);
            }
        }
        Stmt::Expr(expr @ ast::StmtExpr { value, range: _ }) => {
            if checker.enabled(Rule::UselessComparison) {
                flake8_bugbear::rules::useless_comparison(checker, value);
            }
            if checker.enabled(Rule::UselessExpression) {
                flake8_bugbear::rules::useless_expression(checker, value);
            }
            if checker.enabled(Rule::InvalidMockAccess) {
                pygrep_hooks::rules::uncalled_mock_method(checker, value);
            }
            if checker.enabled(Rule::NamedExprWithoutContext) {
                pylint::rules::named_expr_without_context(checker, value);
            }
            if checker.enabled(Rule::AsyncioDanglingTask) {
                if let Some(diagnostic) =
                    ruff::rules::asyncio_dangling_task(value, checker.semantic())
                {
                    checker.report_diagnostic(diagnostic);
                }
            }
            if checker.enabled(Rule::RepeatedAppend) {
                refurb::rules::repeated_append(checker, stmt);
            }
            if checker.enabled(Rule::UselessExceptionStatement) {
                pylint::rules::useless_exception_statement(checker, expr);
            }
        }
        Stmt::Match(ast::StmtMatch {
            subject: _,
            cases,
            range: _,
        }) => {
            if checker.enabled(Rule::NanComparison) {
                pylint::rules::nan_comparison_match(checker, cases);
            }
        }
        _ => {}
    }
}<|MERGE_RESOLUTION|>--- conflicted
+++ resolved
@@ -550,13 +550,11 @@
             if checker.enabled(Rule::ClassWithMixedTypeVars) {
                 ruff::rules::class_with_mixed_type_vars(checker, class_def);
             }
-<<<<<<< HEAD
+            if checker.enabled(Rule::ImplicitClassVarInDataclass) {
+                ruff::rules::implicit_class_var_in_dataclass(checker, class_def);
+            }
             if checker.enabled(Rule::AbstractMethodInNormalClass) {
                 ruff::rules::abstract_method_in_normal_class(checker, class_def);
-=======
-            if checker.enabled(Rule::ImplicitClassVarInDataclass) {
-                ruff::rules::implicit_class_var_in_dataclass(checker, class_def);
->>>>>>> a1399656
             }
         }
         Stmt::Import(ast::StmtImport { names, range: _ }) => {
