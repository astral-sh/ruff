use ruff_python_ast::helpers;
use ruff_python_ast::types::Node;
use ruff_python_ast::{self as ast, Expr, Stmt};
use ruff_python_semantic::ScopeKind;
use ruff_text_size::Ranged;

use crate::checkers::ast::Checker;
use crate::registry::Rule;
use crate::rules::{
    airflow, fastapi, flake8_async, flake8_bandit, flake8_boolean_trap, flake8_bugbear,
    flake8_builtins, flake8_debugger, flake8_django, flake8_errmsg, flake8_import_conventions,
    flake8_pie, flake8_pyi, flake8_pytest_style, flake8_raise, flake8_return, flake8_simplify,
    flake8_slots, flake8_tidy_imports, flake8_type_checking, mccabe, pandas_vet, pep8_naming,
    perflint, pycodestyle, pyflakes, pygrep_hooks, pylint, pyupgrade, refurb, ruff, tryceratops,
};
use ruff_python_ast::PythonVersion;

/// Run lint rules over a [`Stmt`] syntax node.
pub(crate) fn statement(stmt: &Stmt, checker: &mut Checker) {
    match stmt {
        Stmt::Global(ast::StmtGlobal {
            names,
            range: _,
            node_index: _,
        }) => {
            if checker.is_rule_enabled(Rule::GlobalAtModuleLevel) {
                pylint::rules::global_at_module_level(checker, stmt);
            }
            if checker.is_rule_enabled(Rule::AmbiguousVariableName) {
                for name in names {
                    pycodestyle::rules::ambiguous_variable_name(checker, name, name.range());
                }
            }
        }
        Stmt::Nonlocal(
            nonlocal @ ast::StmtNonlocal {
                names,
                range: _,
                node_index: _,
            },
        ) => {
            if checker.is_rule_enabled(Rule::AmbiguousVariableName) {
                for name in names {
                    pycodestyle::rules::ambiguous_variable_name(checker, name, name.range());
                }
            }
            if checker.is_rule_enabled(Rule::NonlocalWithoutBinding) {
                pylint::rules::nonlocal_without_binding(checker, nonlocal);
            }
            if checker.is_rule_enabled(Rule::NonlocalAndGlobal) {
                pylint::rules::nonlocal_and_global(checker, nonlocal);
            }
        }
        Stmt::Break(_) => {
            if checker.is_rule_enabled(Rule::BreakOutsideLoop) {
                pyflakes::rules::break_outside_loop(
                    checker,
                    stmt,
                    &mut checker.semantic.current_statements().skip(1),
                );
            }
        }
        Stmt::Continue(_) => {
            if checker.is_rule_enabled(Rule::ContinueOutsideLoop) {
                pyflakes::rules::continue_outside_loop(
                    checker,
                    stmt,
                    &mut checker.semantic.current_statements().skip(1),
                );
            }
        }
        Stmt::FunctionDef(
            function_def @ ast::StmtFunctionDef {
                is_async,
                name,
                decorator_list,
                returns,
                parameters,
                body,
                type_params: _,
                range: _,
                node_index: _,
            },
        ) => {
            if checker.is_rule_enabled(Rule::DjangoNonLeadingReceiverDecorator) {
                flake8_django::rules::non_leading_receiver_decorator(checker, decorator_list);
            }
            if checker.is_rule_enabled(Rule::FastApiRedundantResponseModel) {
                fastapi::rules::fastapi_redundant_response_model(checker, function_def);
            }
            if checker.is_rule_enabled(Rule::FastApiNonAnnotatedDependency) {
                fastapi::rules::fastapi_non_annotated_dependency(checker, function_def);
            }
            if checker.is_rule_enabled(Rule::FastApiUnusedPathParameter) {
                fastapi::rules::fastapi_unused_path_parameter(checker, function_def);
            }
            if checker.is_rule_enabled(Rule::AmbiguousFunctionName) {
                pycodestyle::rules::ambiguous_function_name(checker, name);
            }
            if checker.is_rule_enabled(Rule::InvalidBoolReturnType) {
                pylint::rules::invalid_bool_return(checker, function_def);
            }
            if checker.is_rule_enabled(Rule::InvalidLengthReturnType) {
                pylint::rules::invalid_length_return(checker, function_def);
            }
            if checker.is_rule_enabled(Rule::InvalidBytesReturnType) {
                pylint::rules::invalid_bytes_return(checker, function_def);
            }
            if checker.is_rule_enabled(Rule::InvalidIndexReturnType) {
                pylint::rules::invalid_index_return(checker, function_def);
            }
            if checker.is_rule_enabled(Rule::InvalidHashReturnType) {
                pylint::rules::invalid_hash_return(checker, function_def);
            }
            if checker.is_rule_enabled(Rule::InvalidStrReturnType) {
                pylint::rules::invalid_str_return(checker, function_def);
            }
            if checker.is_rule_enabled(Rule::InvalidFunctionName) {
                pep8_naming::rules::invalid_function_name(
                    checker,
                    stmt,
                    name,
                    decorator_list,
                    &checker.settings().pep8_naming.ignore_names,
                    &checker.semantic,
                );
            }
            if checker.source_type.is_stub() {
                if checker.is_rule_enabled(Rule::PassStatementStubBody) {
                    flake8_pyi::rules::pass_statement_stub_body(checker, body);
                }
                if checker.is_rule_enabled(Rule::NonEmptyStubBody) {
                    flake8_pyi::rules::non_empty_stub_body(checker, body);
                }
                if checker.is_rule_enabled(Rule::StubBodyMultipleStatements) {
                    flake8_pyi::rules::stub_body_multiple_statements(checker, stmt, body);
                }
            }
            if checker.is_rule_enabled(Rule::AnyEqNeAnnotation) {
                flake8_pyi::rules::any_eq_ne_annotation(checker, name, parameters);
            }
            if checker.is_rule_enabled(Rule::NonSelfReturnType) {
                flake8_pyi::rules::non_self_return_type(
                    checker,
                    stmt,
                    *is_async,
                    name,
                    decorator_list,
                    returns.as_ref().map(AsRef::as_ref),
                    parameters,
                );
            }
            if checker.is_rule_enabled(Rule::GeneratorReturnFromIterMethod) {
                flake8_pyi::rules::bad_generator_return_type(function_def, checker);
            }
            if checker.source_type.is_stub() {
                if checker.is_rule_enabled(Rule::StrOrReprDefinedInStub) {
                    flake8_pyi::rules::str_or_repr_defined_in_stub(checker, stmt);
                }
            }
            if checker.source_type.is_stub() || checker.target_version() >= PythonVersion::PY311 {
                if checker.is_rule_enabled(Rule::NoReturnArgumentAnnotationInStub) {
                    flake8_pyi::rules::no_return_argument_annotation(checker, parameters);
                }
            }
            if checker.is_rule_enabled(Rule::BadExitAnnotation) {
                flake8_pyi::rules::bad_exit_annotation(checker, function_def);
            }
            if checker.is_rule_enabled(Rule::RedundantNumericUnion) {
                flake8_pyi::rules::redundant_numeric_union(checker, parameters);
            }
            if checker.is_rule_enabled(Rule::Pep484StylePositionalOnlyParameter) {
                flake8_pyi::rules::pep_484_positional_parameter(checker, function_def);
            }
            if checker.is_rule_enabled(Rule::DunderFunctionName) {
                pep8_naming::rules::dunder_function_name(
                    checker,
                    checker.semantic.current_scope(),
                    stmt,
                    name,
                    &checker.settings().pep8_naming.ignore_names,
                );
            }
            if checker.is_rule_enabled(Rule::GlobalStatement) {
                pylint::rules::global_statement(checker, name);
            }
            if checker.is_rule_enabled(Rule::LRUCacheWithoutParameters) {
                if checker.target_version() >= PythonVersion::PY38 {
                    pyupgrade::rules::lru_cache_without_parameters(checker, decorator_list);
                }
            }
            if checker.is_rule_enabled(Rule::LRUCacheWithMaxsizeNone) {
                if checker.target_version() >= PythonVersion::PY39 {
                    pyupgrade::rules::lru_cache_with_maxsize_none(checker, decorator_list);
                }
            }
            if checker.is_rule_enabled(Rule::CachedInstanceMethod) {
                flake8_bugbear::rules::cached_instance_method(checker, function_def);
            }
            if checker.is_rule_enabled(Rule::MutableArgumentDefault) {
                flake8_bugbear::rules::mutable_argument_default(checker, function_def);
            }
            if checker.is_rule_enabled(Rule::ReturnInGenerator) {
                flake8_bugbear::rules::return_in_generator(checker, function_def);
            }
            if checker.any_rule_enabled(&[
                Rule::UnnecessaryReturnNone,
                Rule::ImplicitReturnValue,
                Rule::ImplicitReturn,
                Rule::SuperfluousElseReturn,
                Rule::SuperfluousElseRaise,
                Rule::SuperfluousElseContinue,
                Rule::SuperfluousElseBreak,
            ]) {
                flake8_return::rules::function(checker, function_def);
            }
            if checker.is_rule_enabled(Rule::UselessReturn) {
                pylint::rules::useless_return(
                    checker,
                    stmt,
                    body,
                    returns.as_ref().map(AsRef::as_ref),
                );
            }
            if checker.is_rule_enabled(Rule::ComplexStructure) {
                mccabe::rules::function_is_too_complex(
                    checker,
                    stmt,
                    name,
                    body,
                    checker.settings().mccabe.max_complexity,
                );
            }
            if checker.is_rule_enabled(Rule::HardcodedPasswordDefault) {
                flake8_bandit::rules::hardcoded_password_default(checker, parameters);
            }
            if checker.is_rule_enabled(Rule::SuspiciousMarkSafeUsage) {
                for decorator in decorator_list {
                    flake8_bandit::rules::suspicious_function_decorator(checker, decorator);
                }
            }
            if checker.is_rule_enabled(Rule::PropertyWithParameters) {
                pylint::rules::property_with_parameters(checker, stmt, decorator_list, parameters);
            }
            if checker.is_rule_enabled(Rule::TooManyArguments) {
                pylint::rules::too_many_arguments(checker, function_def);
            }
            if checker.is_rule_enabled(Rule::TooManyPositionalArguments) {
                pylint::rules::too_many_positional_arguments(checker, function_def);
            }
            if checker.is_rule_enabled(Rule::TooManyReturnStatements) {
                pylint::rules::too_many_return_statements(
                    checker,
                    stmt,
                    body,
                    checker.settings().pylint.max_returns,
                );
            }
            if checker.is_rule_enabled(Rule::TooManyBranches) {
                pylint::rules::too_many_branches(
                    checker,
                    stmt,
                    body,
                    checker.settings().pylint.max_branches,
                );
            }
            if checker.is_rule_enabled(Rule::TooManyStatements) {
                pylint::rules::too_many_statements(
                    checker,
                    stmt,
                    body,
                    checker.settings().pylint.max_statements,
                );
            }
            if checker.any_rule_enabled(&[
                Rule::PytestFixtureIncorrectParenthesesStyle,
                Rule::PytestFixturePositionalArgs,
                Rule::PytestExtraneousScopeFunction,
                Rule::PytestFixtureParamWithoutValue,
                Rule::PytestDeprecatedYieldFixture,
                Rule::PytestFixtureFinalizerCallback,
                Rule::PytestUselessYieldFixture,
                Rule::PytestUnnecessaryAsyncioMarkOnFixture,
                Rule::PytestErroneousUseFixturesOnFixture,
            ]) {
                flake8_pytest_style::rules::fixture(
                    checker,
                    name,
                    parameters,
                    returns.as_deref(),
                    decorator_list,
                    body,
                );
            }

            if checker.any_rule_enabled(&[
                Rule::PytestIncorrectMarkParenthesesStyle,
                Rule::PytestUseFixturesWithoutParameters,
            ]) {
                flake8_pytest_style::rules::marks(checker, decorator_list);
            }
            if checker.is_rule_enabled(Rule::BooleanTypeHintPositionalArgument) {
                flake8_boolean_trap::rules::boolean_type_hint_positional_argument(
                    checker,
                    name,
                    decorator_list,
                    parameters,
                );
            }
            if checker.is_rule_enabled(Rule::BooleanDefaultValuePositionalArgument) {
                flake8_boolean_trap::rules::boolean_default_value_positional_argument(
                    checker,
                    name,
                    decorator_list,
                    parameters,
                );
            }
            if checker.is_rule_enabled(Rule::UnexpectedSpecialMethodSignature) {
                pylint::rules::unexpected_special_method_signature(
                    checker,
                    stmt,
                    name,
                    decorator_list,
                    parameters,
                );
            }
            if checker.is_rule_enabled(Rule::FStringDocstring) {
                flake8_bugbear::rules::f_string_docstring(checker, body);
            }
            if !checker.semantic.current_scope().kind.is_class() {
                if checker.is_rule_enabled(Rule::BuiltinVariableShadowing) {
                    flake8_builtins::rules::builtin_variable_shadowing(checker, name, name.range());
                }
            }
            if checker.is_rule_enabled(Rule::AsyncFunctionWithTimeout) {
                flake8_async::rules::async_function_with_timeout(checker, function_def);
            }
            #[cfg(any(feature = "test-rules", test))]
            if checker.is_rule_enabled(Rule::UnreachableCode) {
                pylint::rules::in_function(checker, name, body);
            }
            if checker.is_rule_enabled(Rule::ReimplementedOperator) {
                refurb::rules::reimplemented_operator(checker, &function_def.into());
            }
            if checker.is_rule_enabled(Rule::SslWithBadDefaults) {
                flake8_bandit::rules::ssl_with_bad_defaults(checker, function_def);
            }
            if checker.is_rule_enabled(Rule::UnusedAsync) {
                ruff::rules::unused_async(checker, function_def);
            }
<<<<<<< HEAD
            if checker.enabled(Rule::MultipleYieldsInContextManager) {
                ruff::rules::multiple_yields_in_contextmanager(checker, function_def);
            }
            if checker.enabled(Rule::WhitespaceAfterDecorator) {
=======
            if checker.is_rule_enabled(Rule::WhitespaceAfterDecorator) {
>>>>>>> 045cba38
                pycodestyle::rules::whitespace_after_decorator(checker, decorator_list);
            }
            if checker.is_rule_enabled(Rule::PostInitDefault) {
                ruff::rules::post_init_default(checker, function_def);
            }
            if checker.is_rule_enabled(Rule::PytestParameterWithDefaultArgument) {
                flake8_pytest_style::rules::parameter_with_default_argument(checker, function_def);
            }
            if checker.is_rule_enabled(Rule::Airflow3Removal) {
                airflow::rules::airflow_3_removal_function_def(checker, function_def);
            }
            if checker.is_rule_enabled(Rule::NonPEP695GenericFunction) {
                pyupgrade::rules::non_pep695_generic_function(checker, function_def);
            }
            if checker.is_rule_enabled(Rule::InvalidArgumentName) {
                pep8_naming::rules::invalid_argument_name_function(checker, function_def);
            }
        }
        Stmt::Return(_) => {
            if checker.is_rule_enabled(Rule::ReturnInInit) {
                pylint::rules::return_in_init(checker, stmt);
            }
        }
        Stmt::ClassDef(
            class_def @ ast::StmtClassDef {
                name,
                arguments,
                type_params: _,
                decorator_list,
                body,
                range: _,
                node_index: _,
            },
        ) => {
            if checker.is_rule_enabled(Rule::NoClassmethodDecorator) {
                pylint::rules::no_classmethod_decorator(checker, stmt);
            }
            if checker.is_rule_enabled(Rule::NoStaticmethodDecorator) {
                pylint::rules::no_staticmethod_decorator(checker, stmt);
            }
            if checker.is_rule_enabled(Rule::DjangoNullableModelStringField) {
                flake8_django::rules::nullable_model_string_field(checker, body);
            }
            if checker.is_rule_enabled(Rule::DjangoExcludeWithModelForm) {
                flake8_django::rules::exclude_with_model_form(checker, class_def);
            }
            if checker.is_rule_enabled(Rule::DjangoAllWithModelForm) {
                flake8_django::rules::all_with_model_form(checker, class_def);
            }
            if checker.is_rule_enabled(Rule::DjangoUnorderedBodyContentInModel) {
                flake8_django::rules::unordered_body_content_in_model(checker, class_def);
            }
            if !checker.source_type.is_stub() {
                if checker.is_rule_enabled(Rule::DjangoModelWithoutDunderStr) {
                    flake8_django::rules::model_without_dunder_str(checker, class_def);
                }
            }
            if checker.is_rule_enabled(Rule::EqWithoutHash) {
                pylint::rules::object_without_hash_method(checker, class_def);
            }
            if checker.is_rule_enabled(Rule::ClassAsDataStructure) {
                flake8_bugbear::rules::class_as_data_structure(checker, class_def);
            }
            if checker.is_rule_enabled(Rule::RedefinedSlotsInSubclass) {
                pylint::rules::redefined_slots_in_subclass(checker, class_def);
            }
            if checker.is_rule_enabled(Rule::TooManyPublicMethods) {
                pylint::rules::too_many_public_methods(
                    checker,
                    class_def,
                    checker.settings().pylint.max_public_methods,
                );
            }
            if checker.is_rule_enabled(Rule::GlobalStatement) {
                pylint::rules::global_statement(checker, name);
            }
            if checker.is_rule_enabled(Rule::UselessObjectInheritance) {
                pyupgrade::rules::useless_object_inheritance(checker, class_def);
            }
            if checker.is_rule_enabled(Rule::UselessClassMetaclassType) {
                pyupgrade::rules::useless_class_metaclass_type(checker, class_def);
            }
            if checker.is_rule_enabled(Rule::ReplaceStrEnum) {
                if checker.target_version() >= PythonVersion::PY311 {
                    pyupgrade::rules::replace_str_enum(checker, class_def);
                }
            }
            if checker.is_rule_enabled(Rule::UnnecessaryClassParentheses) {
                pyupgrade::rules::unnecessary_class_parentheses(checker, class_def);
            }
            if checker.is_rule_enabled(Rule::AmbiguousClassName) {
                pycodestyle::rules::ambiguous_class_name(checker, name);
            }
            if checker.is_rule_enabled(Rule::InvalidClassName) {
                pep8_naming::rules::invalid_class_name(
                    checker,
                    stmt,
                    name,
                    &checker.settings().pep8_naming.ignore_names,
                );
            }
            if checker.is_rule_enabled(Rule::ErrorSuffixOnExceptionName) {
                pep8_naming::rules::error_suffix_on_exception_name(
                    checker,
                    stmt,
                    arguments.as_deref(),
                    name,
                    &checker.settings().pep8_naming.ignore_names,
                );
            }
            if !checker.source_type.is_stub() {
                if checker.any_rule_enabled(&[
                    Rule::AbstractBaseClassWithoutAbstractMethod,
                    Rule::EmptyMethodWithoutAbstractDecorator,
                ]) {
                    flake8_bugbear::rules::abstract_base_class(
                        checker,
                        stmt,
                        name,
                        arguments.as_deref(),
                        body,
                    );
                }
            }
            if checker.source_type.is_stub() {
                if checker.is_rule_enabled(Rule::PassStatementStubBody) {
                    flake8_pyi::rules::pass_statement_stub_body(checker, body);
                }
                if checker.is_rule_enabled(Rule::PassInClassBody) {
                    flake8_pyi::rules::pass_in_class_body(checker, class_def);
                }
            }
            if checker.is_rule_enabled(Rule::EllipsisInNonEmptyClassBody) {
                flake8_pyi::rules::ellipsis_in_non_empty_class_body(checker, body);
            }
            if checker.is_rule_enabled(Rule::GenericNotLastBaseClass) {
                flake8_pyi::rules::generic_not_last_base_class(checker, class_def);
            }
            if checker.is_rule_enabled(Rule::PytestIncorrectMarkParenthesesStyle) {
                flake8_pytest_style::rules::marks(checker, decorator_list);
            }
            if checker.is_rule_enabled(Rule::DuplicateClassFieldDefinition) {
                flake8_pie::rules::duplicate_class_field_definition(checker, body);
            }
            if checker.is_rule_enabled(Rule::NonUniqueEnums) {
                flake8_pie::rules::non_unique_enums(checker, stmt, body);
            }
            if checker.is_rule_enabled(Rule::FStringDocstring) {
                flake8_bugbear::rules::f_string_docstring(checker, body);
            }
            if checker.is_rule_enabled(Rule::BuiltinVariableShadowing) {
                flake8_builtins::rules::builtin_variable_shadowing(checker, name, name.range());
            }
            if checker.is_rule_enabled(Rule::DuplicateBases) {
                pylint::rules::duplicate_bases(checker, name, arguments.as_deref());
            }
            if checker.is_rule_enabled(Rule::NoSlotsInStrSubclass) {
                flake8_slots::rules::no_slots_in_str_subclass(checker, stmt, class_def);
            }
            if checker.is_rule_enabled(Rule::NoSlotsInTupleSubclass) {
                flake8_slots::rules::no_slots_in_tuple_subclass(checker, stmt, class_def);
            }
            if checker.is_rule_enabled(Rule::NoSlotsInNamedtupleSubclass) {
                flake8_slots::rules::no_slots_in_namedtuple_subclass(checker, stmt, class_def);
            }
            if checker.is_rule_enabled(Rule::NonSlotAssignment) {
                pylint::rules::non_slot_assignment(checker, class_def);
            }
            if checker.is_rule_enabled(Rule::SingleStringSlots) {
                pylint::rules::single_string_slots(checker, class_def);
            }
            if checker.is_rule_enabled(Rule::MetaClassABCMeta) {
                refurb::rules::metaclass_abcmeta(checker, class_def);
            }
            if checker.is_rule_enabled(Rule::WhitespaceAfterDecorator) {
                pycodestyle::rules::whitespace_after_decorator(checker, decorator_list);
            }
            if checker.is_rule_enabled(Rule::SubclassBuiltin) {
                refurb::rules::subclass_builtin(checker, class_def);
            }
            if checker.is_rule_enabled(Rule::DataclassEnum) {
                ruff::rules::dataclass_enum(checker, class_def);
            }
            if checker.is_rule_enabled(Rule::NonPEP695GenericClass) {
                pyupgrade::rules::non_pep695_generic_class(checker, class_def);
            }
            if checker.is_rule_enabled(Rule::ClassWithMixedTypeVars) {
                ruff::rules::class_with_mixed_type_vars(checker, class_def);
            }
            if checker.is_rule_enabled(Rule::ImplicitClassVarInDataclass) {
                ruff::rules::implicit_class_var_in_dataclass(checker, class_def);
            }
        }
        Stmt::Import(ast::StmtImport {
            names,
            range: _,
            node_index: _,
        }) => {
            if checker.is_rule_enabled(Rule::MultipleImportsOnOneLine) {
                pycodestyle::rules::multiple_imports_on_one_line(checker, stmt, names);
            }
            if checker.is_rule_enabled(Rule::ModuleImportNotAtTopOfFile) {
                pycodestyle::rules::module_import_not_at_top_of_file(checker, stmt);
            }
            if checker.is_rule_enabled(Rule::ImportOutsideTopLevel) {
                pylint::rules::import_outside_top_level(checker, stmt);
            }
            if checker.is_rule_enabled(Rule::GlobalStatement) {
                for name in names {
                    if let Some(asname) = name.asname.as_ref() {
                        pylint::rules::global_statement(checker, asname);
                    } else {
                        pylint::rules::global_statement(checker, &name.name);
                    }
                }
            }
            if checker.is_rule_enabled(Rule::DeprecatedCElementTree) {
                pyupgrade::rules::deprecated_c_element_tree(checker, stmt);
            }
            if checker.is_rule_enabled(Rule::DeprecatedMockImport) {
                pyupgrade::rules::deprecated_mock_import(checker, stmt);
            }
            if checker.any_rule_enabled(&[
                Rule::SuspiciousTelnetlibImport,
                Rule::SuspiciousFtplibImport,
                Rule::SuspiciousPickleImport,
                Rule::SuspiciousSubprocessImport,
                Rule::SuspiciousXmlEtreeImport,
                Rule::SuspiciousXmlSaxImport,
                Rule::SuspiciousXmlExpatImport,
                Rule::SuspiciousXmlMinidomImport,
                Rule::SuspiciousXmlPulldomImport,
                Rule::SuspiciousLxmlImport,
                Rule::SuspiciousXmlrpcImport,
                Rule::SuspiciousHttpoxyImport,
                Rule::SuspiciousPycryptoImport,
                Rule::SuspiciousPyghmiImport,
            ]) {
                flake8_bandit::rules::suspicious_imports(checker, stmt);
            }

            if checker.is_rule_enabled(Rule::BannedModuleLevelImports) {
                flake8_tidy_imports::rules::banned_module_level_imports(checker, stmt);
            }

            for alias in names {
                if checker.is_rule_enabled(Rule::NonAsciiImportName) {
                    pylint::rules::non_ascii_module_import(checker, alias);
                }

                if checker.is_rule_enabled(Rule::Debugger) {
                    flake8_debugger::rules::debugger_import(checker, stmt, None, &alias.name);
                }
                if checker.is_rule_enabled(Rule::BannedApi) {
                    flake8_tidy_imports::rules::banned_api(
                        checker,
                        &flake8_tidy_imports::matchers::NameMatchPolicy::MatchNameOrParent(
                            flake8_tidy_imports::matchers::MatchNameOrParent {
                                module: &alias.name,
                            },
                        ),
                        &alias,
                    );
                }

                if !checker.source_type.is_stub() {
                    if checker.is_rule_enabled(Rule::UselessImportAlias) {
                        pylint::rules::useless_import_alias(checker, alias);
                    }
                }
                if checker.is_rule_enabled(Rule::ManualFromImport) {
                    pylint::rules::manual_from_import(checker, stmt, alias, names);
                }
                if checker.is_rule_enabled(Rule::ImportSelf) {
                    pylint::rules::import_self(checker, alias, checker.module.qualified_name());
                }
                if let Some(asname) = &alias.asname {
                    let name = alias.name.split('.').next_back().unwrap();
                    if checker.is_rule_enabled(Rule::ConstantImportedAsNonConstant) {
                        pep8_naming::rules::constant_imported_as_non_constant(
                            checker,
                            name,
                            asname,
                            alias,
                            stmt,
                            &checker.settings().pep8_naming.ignore_names,
                        );
                    }
                    if checker.is_rule_enabled(Rule::LowercaseImportedAsNonLowercase) {
                        pep8_naming::rules::lowercase_imported_as_non_lowercase(
                            checker,
                            name,
                            asname,
                            alias,
                            stmt,
                            &checker.settings().pep8_naming.ignore_names,
                        );
                    }
                    if checker.is_rule_enabled(Rule::CamelcaseImportedAsLowercase) {
                        pep8_naming::rules::camelcase_imported_as_lowercase(
                            checker,
                            name,
                            asname,
                            alias,
                            stmt,
                            &checker.settings().pep8_naming.ignore_names,
                        );
                    }
                    if checker.is_rule_enabled(Rule::CamelcaseImportedAsConstant) {
                        pep8_naming::rules::camelcase_imported_as_constant(
                            checker,
                            name,
                            asname,
                            alias,
                            stmt,
                            &checker.settings().pep8_naming.ignore_names,
                        );
                    }
                    if checker.is_rule_enabled(Rule::CamelcaseImportedAsAcronym) {
                        pep8_naming::rules::camelcase_imported_as_acronym(
                            name, asname, alias, stmt, checker,
                        );
                    }
                }
                if checker.is_rule_enabled(Rule::BannedImportAlias) {
                    if let Some(asname) = &alias.asname {
                        flake8_import_conventions::rules::banned_import_alias(
                            checker,
                            stmt,
                            &alias.name,
                            asname,
                            &checker.settings().flake8_import_conventions.banned_aliases,
                        );
                    }
                }
                if checker.is_rule_enabled(Rule::PytestIncorrectPytestImport) {
                    flake8_pytest_style::rules::import(
                        checker,
                        stmt,
                        &alias.name,
                        alias.asname.as_deref(),
                    );
                }
                if checker.is_rule_enabled(Rule::BuiltinImportShadowing) {
                    flake8_builtins::rules::builtin_import_shadowing(checker, alias);
                }
            }
        }
        Stmt::ImportFrom(
            import_from @ ast::StmtImportFrom {
                names,
                module,
                level,
                range: _,
                node_index: _,
            },
        ) => {
            let level = *level;
            let module = module.as_deref();
            if checker.is_rule_enabled(Rule::ModuleImportNotAtTopOfFile) {
                pycodestyle::rules::module_import_not_at_top_of_file(checker, stmt);
            }
            if checker.is_rule_enabled(Rule::ImportOutsideTopLevel) {
                pylint::rules::import_outside_top_level(checker, stmt);
            }
            if checker.is_rule_enabled(Rule::GlobalStatement) {
                for name in names {
                    if let Some(asname) = name.asname.as_ref() {
                        pylint::rules::global_statement(checker, asname);
                    } else {
                        pylint::rules::global_statement(checker, &name.name);
                    }
                }
            }
            if checker.is_rule_enabled(Rule::NonAsciiImportName) {
                for alias in names {
                    pylint::rules::non_ascii_module_import(checker, alias);
                }
            }
            if checker.is_rule_enabled(Rule::DeprecatedMockImport) {
                pyupgrade::rules::deprecated_mock_import(checker, stmt);
            }
            if checker.is_rule_enabled(Rule::DeprecatedCElementTree) {
                pyupgrade::rules::deprecated_c_element_tree(checker, stmt);
            }
            if checker.is_rule_enabled(Rule::DeprecatedImport) {
                pyupgrade::rules::deprecated_import(checker, import_from);
            }
            if checker.is_rule_enabled(Rule::UnnecessaryBuiltinImport) {
                if let Some(module) = module {
                    pyupgrade::rules::unnecessary_builtin_import(checker, stmt, module, names);
                }
            }
            if checker.any_rule_enabled(&[
                Rule::SuspiciousTelnetlibImport,
                Rule::SuspiciousFtplibImport,
                Rule::SuspiciousPickleImport,
                Rule::SuspiciousSubprocessImport,
                Rule::SuspiciousXmlEtreeImport,
                Rule::SuspiciousXmlSaxImport,
                Rule::SuspiciousXmlExpatImport,
                Rule::SuspiciousXmlMinidomImport,
                Rule::SuspiciousXmlPulldomImport,
                Rule::SuspiciousLxmlImport,
                Rule::SuspiciousXmlrpcImport,
                Rule::SuspiciousHttpoxyImport,
                Rule::SuspiciousPycryptoImport,
                Rule::SuspiciousPyghmiImport,
            ]) {
                flake8_bandit::rules::suspicious_imports(checker, stmt);
            }
            if checker.is_rule_enabled(Rule::BannedApi) {
                if let Some(module) = helpers::resolve_imported_module_path(
                    level,
                    module,
                    checker.module.qualified_name(),
                ) {
                    flake8_tidy_imports::rules::banned_api(
                        checker,
                        &flake8_tidy_imports::matchers::NameMatchPolicy::MatchNameOrParent(
                            flake8_tidy_imports::matchers::MatchNameOrParent { module: &module },
                        ),
                        &stmt,
                    );

                    for alias in names {
                        if &alias.name == "*" {
                            continue;
                        }
                        flake8_tidy_imports::rules::banned_api(
                            checker,
                            &flake8_tidy_imports::matchers::NameMatchPolicy::MatchName(
                                flake8_tidy_imports::matchers::MatchName {
                                    module: &module,
                                    member: &alias.name,
                                },
                            ),
                            &alias,
                        );
                    }
                }
            }
            if checker.is_rule_enabled(Rule::BannedModuleLevelImports) {
                flake8_tidy_imports::rules::banned_module_level_imports(checker, stmt);
            }

            if checker.is_rule_enabled(Rule::PytestIncorrectPytestImport) {
                flake8_pytest_style::rules::import_from(checker, stmt, module, level);
            }
            if checker.source_type.is_stub() {
                if checker.is_rule_enabled(Rule::FutureAnnotationsInStub) {
                    flake8_pyi::rules::from_future_import(checker, import_from);
                }
            }
            for alias in names {
                if let Some("__future__") = module {
                    if checker.is_rule_enabled(Rule::FutureFeatureNotDefined) {
                        pyflakes::rules::future_feature_not_defined(checker, alias);
                    }
                } else if &alias.name == "*" {
                    // F406
                    if checker.is_rule_enabled(Rule::UndefinedLocalWithNestedImportStarUsage) {
                        if !matches!(checker.semantic.current_scope().kind, ScopeKind::Module) {
                            checker.report_diagnostic(
                                pyflakes::rules::UndefinedLocalWithNestedImportStarUsage {
                                    name: helpers::format_import_from(level, module).to_string(),
                                },
                                stmt.range(),
                            );
                        }
                    }
                    // F403
                    checker.report_diagnostic_if_enabled(
                        pyflakes::rules::UndefinedLocalWithImportStar {
                            name: helpers::format_import_from(level, module).to_string(),
                        },
                        stmt.range(),
                    );
                }
                if checker.is_rule_enabled(Rule::RelativeImports) {
                    flake8_tidy_imports::rules::banned_relative_import(
                        checker,
                        stmt,
                        level,
                        module,
                        checker.module.qualified_name(),
                        checker.settings().flake8_tidy_imports.ban_relative_imports,
                    );
                }
                if checker.is_rule_enabled(Rule::Debugger) {
                    flake8_debugger::rules::debugger_import(checker, stmt, module, &alias.name);
                }
                if checker.is_rule_enabled(Rule::BannedImportAlias) {
                    if let Some(asname) = &alias.asname {
                        let qualified_name =
                            helpers::format_import_from_member(level, module, &alias.name);
                        flake8_import_conventions::rules::banned_import_alias(
                            checker,
                            stmt,
                            &qualified_name,
                            asname,
                            &checker.settings().flake8_import_conventions.banned_aliases,
                        );
                    }
                }
                if let Some(asname) = &alias.asname {
                    if checker.is_rule_enabled(Rule::ConstantImportedAsNonConstant) {
                        pep8_naming::rules::constant_imported_as_non_constant(
                            checker,
                            &alias.name,
                            asname,
                            alias,
                            stmt,
                            &checker.settings().pep8_naming.ignore_names,
                        );
                    }
                    if checker.is_rule_enabled(Rule::LowercaseImportedAsNonLowercase) {
                        pep8_naming::rules::lowercase_imported_as_non_lowercase(
                            checker,
                            &alias.name,
                            asname,
                            alias,
                            stmt,
                            &checker.settings().pep8_naming.ignore_names,
                        );
                    }
                    if checker.is_rule_enabled(Rule::CamelcaseImportedAsLowercase) {
                        pep8_naming::rules::camelcase_imported_as_lowercase(
                            checker,
                            &alias.name,
                            asname,
                            alias,
                            stmt,
                            &checker.settings().pep8_naming.ignore_names,
                        );
                    }
                    if checker.is_rule_enabled(Rule::CamelcaseImportedAsConstant) {
                        pep8_naming::rules::camelcase_imported_as_constant(
                            checker,
                            &alias.name,
                            asname,
                            alias,
                            stmt,
                            &checker.settings().pep8_naming.ignore_names,
                        );
                    }
                    if checker.is_rule_enabled(Rule::CamelcaseImportedAsAcronym) {
                        pep8_naming::rules::camelcase_imported_as_acronym(
                            &alias.name,
                            asname,
                            alias,
                            stmt,
                            checker,
                        );
                    }
                    if !checker.source_type.is_stub() {
                        if checker.is_rule_enabled(Rule::UselessImportAlias) {
                            pylint::rules::useless_import_from_alias(checker, alias, module, level);
                        }
                    }
                }
                if checker.is_rule_enabled(Rule::BuiltinImportShadowing) {
                    flake8_builtins::rules::builtin_import_shadowing(checker, alias);
                }
            }
            if checker.is_rule_enabled(Rule::ImportSelf) {
                pylint::rules::import_from_self(
                    checker,
                    level,
                    module,
                    names,
                    checker.module.qualified_name(),
                );
            }
            if checker.is_rule_enabled(Rule::BannedImportFrom) {
                flake8_import_conventions::rules::banned_import_from(
                    checker,
                    stmt,
                    &helpers::format_import_from(level, module),
                    &checker.settings().flake8_import_conventions.banned_from,
                );
            }
            if checker.is_rule_enabled(Rule::ByteStringUsage) {
                flake8_pyi::rules::bytestring_import(checker, import_from);
            }
        }
        Stmt::Raise(raise @ ast::StmtRaise { exc, .. }) => {
            if checker.is_rule_enabled(Rule::RaiseNotImplemented) {
                if let Some(expr) = exc {
                    pyflakes::rules::raise_not_implemented(checker, expr);
                }
            }
            if checker.is_rule_enabled(Rule::RaiseLiteral) {
                if let Some(exc) = exc {
                    flake8_bugbear::rules::raise_literal(checker, exc);
                }
            }
            if checker.any_rule_enabled(&[
                Rule::RawStringInException,
                Rule::FStringInException,
                Rule::DotFormatInException,
            ]) {
                if let Some(exc) = exc {
                    flake8_errmsg::rules::string_in_exception(checker, stmt, exc);
                }
            }
            if checker.is_rule_enabled(Rule::OSErrorAlias) {
                if let Some(item) = exc {
                    pyupgrade::rules::os_error_alias_raise(checker, item);
                }
            }
            if checker.is_rule_enabled(Rule::TimeoutErrorAlias) {
                if checker.target_version() >= PythonVersion::PY310 {
                    if let Some(item) = exc {
                        pyupgrade::rules::timeout_error_alias_raise(checker, item);
                    }
                }
            }
            if checker.is_rule_enabled(Rule::RaiseVanillaClass) {
                if let Some(expr) = exc {
                    tryceratops::rules::raise_vanilla_class(checker, expr);
                }
            }
            if checker.is_rule_enabled(Rule::RaiseVanillaArgs) {
                if let Some(expr) = exc {
                    tryceratops::rules::raise_vanilla_args(checker, expr);
                }
            }
            if checker.is_rule_enabled(Rule::UnnecessaryParenOnRaiseException) {
                if let Some(expr) = exc {
                    flake8_raise::rules::unnecessary_paren_on_raise_exception(checker, expr);
                }
            }
            if checker.is_rule_enabled(Rule::MisplacedBareRaise) {
                pylint::rules::misplaced_bare_raise(checker, raise);
            }
        }
        Stmt::AugAssign(aug_assign @ ast::StmtAugAssign { target, .. }) => {
            if checker.is_rule_enabled(Rule::GlobalStatement) {
                if let Expr::Name(ast::ExprName { id, .. }) = target.as_ref() {
                    pylint::rules::global_statement(checker, id);
                }
            }
            if checker.is_rule_enabled(Rule::UnsortedDunderAll) {
                ruff::rules::sort_dunder_all_aug_assign(checker, aug_assign);
            }
        }
        Stmt::If(
            if_ @ ast::StmtIf {
                test,
                elif_else_clauses,
                ..
            },
        ) => {
            if checker.is_rule_enabled(Rule::TooManyNestedBlocks) {
                pylint::rules::too_many_nested_blocks(checker, stmt);
            }
            if checker.is_rule_enabled(Rule::EmptyTypeCheckingBlock) {
                flake8_type_checking::rules::empty_type_checking_block(checker, if_);
            }
            if checker.is_rule_enabled(Rule::IfTuple) {
                pyflakes::rules::if_tuple(checker, if_);
            }
            if checker.is_rule_enabled(Rule::CollapsibleIf) {
                flake8_simplify::rules::nested_if_statements(
                    checker,
                    if_,
                    checker.semantic.current_statement_parent(),
                );
            }
            if checker.is_rule_enabled(Rule::IfWithSameArms) {
                flake8_simplify::rules::if_with_same_arms(checker, if_);
            }
            if checker.is_rule_enabled(Rule::NeedlessBool) {
                flake8_simplify::rules::needless_bool(checker, stmt);
            }
            if checker.is_rule_enabled(Rule::IfElseBlockInsteadOfDictLookup) {
                flake8_simplify::rules::if_else_block_instead_of_dict_lookup(checker, if_);
            }
            if checker.is_rule_enabled(Rule::IfElseBlockInsteadOfIfExp) {
                flake8_simplify::rules::if_else_block_instead_of_if_exp(checker, if_);
            }
            if checker.is_rule_enabled(Rule::IfElseBlockInsteadOfDictGet) {
                flake8_simplify::rules::if_else_block_instead_of_dict_get(checker, if_);
            }
            if checker.is_rule_enabled(Rule::TypeCheckWithoutTypeError) {
                tryceratops::rules::type_check_without_type_error(
                    checker,
                    if_,
                    checker.semantic.current_statement_parent(),
                );
            }
            if checker.is_rule_enabled(Rule::OutdatedVersionBlock) {
                pyupgrade::rules::outdated_version_block(checker, if_);
            }
            if checker.is_rule_enabled(Rule::CollapsibleElseIf) {
                pylint::rules::collapsible_else_if(checker, stmt);
            }
            if checker.is_rule_enabled(Rule::CheckAndRemoveFromSet) {
                refurb::rules::check_and_remove_from_set(checker, if_);
            }
            if checker.is_rule_enabled(Rule::SliceToRemovePrefixOrSuffix) {
                refurb::rules::slice_to_remove_affix_stmt(checker, if_);
            }
            if checker.is_rule_enabled(Rule::TooManyBooleanExpressions) {
                pylint::rules::too_many_boolean_expressions(checker, if_);
            }
            if checker.is_rule_enabled(Rule::IfStmtMinMax) {
                pylint::rules::if_stmt_min_max(checker, if_);
            }
            if checker.source_type.is_stub() {
                if checker.any_rule_enabled(&[
                    Rule::UnrecognizedVersionInfoCheck,
                    Rule::PatchVersionComparison,
                    Rule::WrongTupleLengthVersionComparison,
                ]) {
                    if let Expr::BoolOp(ast::ExprBoolOp { values, .. }) = test.as_ref() {
                        for value in values {
                            flake8_pyi::rules::unrecognized_version_info(checker, value);
                        }
                    } else {
                        flake8_pyi::rules::unrecognized_version_info(checker, test);
                    }
                }
                if checker.any_rule_enabled(&[
                    Rule::UnrecognizedPlatformCheck,
                    Rule::UnrecognizedPlatformName,
                ]) {
                    if let Expr::BoolOp(ast::ExprBoolOp { values, .. }) = test.as_ref() {
                        for value in values {
                            flake8_pyi::rules::unrecognized_platform(checker, value);
                        }
                    } else {
                        flake8_pyi::rules::unrecognized_platform(checker, test);
                    }
                }
                if checker.is_rule_enabled(Rule::ComplexIfStatementInStub) {
                    if let Expr::BoolOp(ast::ExprBoolOp { values, .. }) = test.as_ref() {
                        for value in values {
                            flake8_pyi::rules::complex_if_statement_in_stub(checker, value);
                        }
                    } else {
                        flake8_pyi::rules::complex_if_statement_in_stub(checker, test);
                    }
                }
            }
            if checker
                .any_rule_enabled(&[Rule::BadVersionInfoComparison, Rule::BadVersionInfoOrder])
            {
                fn bad_version_info_comparison(
                    checker: &Checker,
                    test: &Expr,
                    has_else_clause: bool,
                ) {
                    if let Expr::BoolOp(ast::ExprBoolOp { values, .. }) = test {
                        for value in values {
                            flake8_pyi::rules::bad_version_info_comparison(
                                checker,
                                value,
                                has_else_clause,
                            );
                        }
                    } else {
                        flake8_pyi::rules::bad_version_info_comparison(
                            checker,
                            test,
                            has_else_clause,
                        );
                    }
                }

                let has_else_clause = elif_else_clauses.iter().any(|clause| clause.test.is_none());

                bad_version_info_comparison(checker, test.as_ref(), has_else_clause);
                for clause in elif_else_clauses {
                    if let Some(test) = clause.test.as_ref() {
                        bad_version_info_comparison(checker, test, has_else_clause);
                    }
                }
            }

            if checker.is_rule_enabled(Rule::IfKeyInDictDel) {
                ruff::rules::if_key_in_dict_del(checker, if_);
            }
            if checker.is_rule_enabled(Rule::NeedlessElse) {
                ruff::rules::needless_else(checker, if_.into());
            }
        }
        Stmt::Assert(
            assert_stmt @ ast::StmtAssert {
                test,
                msg,
                range: _,
                node_index: _,
            },
        ) => {
            if !checker.semantic.in_type_checking_block() {
                if checker.is_rule_enabled(Rule::Assert) {
                    flake8_bandit::rules::assert_used(checker, stmt);
                }
            }
            if checker.is_rule_enabled(Rule::AssertTuple) {
                pyflakes::rules::assert_tuple(checker, stmt, test);
            }
            if checker.is_rule_enabled(Rule::AssertFalse) {
                flake8_bugbear::rules::assert_false(checker, stmt, test, msg.as_deref());
            }
            if checker.is_rule_enabled(Rule::PytestAssertAlwaysFalse) {
                flake8_pytest_style::rules::assert_falsy(checker, stmt, test);
            }
            if checker.is_rule_enabled(Rule::PytestCompositeAssertion) {
                flake8_pytest_style::rules::composite_condition(
                    checker,
                    stmt,
                    test,
                    msg.as_deref(),
                );
            }
            if checker.is_rule_enabled(Rule::AssertOnStringLiteral) {
                pylint::rules::assert_on_string_literal(checker, test);
            }
            if checker.is_rule_enabled(Rule::InvalidMockAccess) {
                pygrep_hooks::rules::non_existent_mock_method(checker, test);
            }
            if checker.is_rule_enabled(Rule::AssertWithPrintMessage) {
                ruff::rules::assert_with_print_message(checker, assert_stmt);
            }
            if checker.is_rule_enabled(Rule::InvalidAssertMessageLiteralArgument) {
                ruff::rules::invalid_assert_message_literal_argument(checker, assert_stmt);
            }
        }
        Stmt::With(with_stmt @ ast::StmtWith { items, body, .. }) => {
            if checker.is_rule_enabled(Rule::TooManyNestedBlocks) {
                pylint::rules::too_many_nested_blocks(checker, stmt);
            }
            if checker.is_rule_enabled(Rule::AssertRaisesException) {
                flake8_bugbear::rules::assert_raises_exception(checker, items);
            }
            if checker.is_rule_enabled(Rule::PytestRaisesWithMultipleStatements) {
                flake8_pytest_style::rules::complex_raises(checker, stmt, items, body);
            }
            if checker.is_rule_enabled(Rule::PytestWarnsWithMultipleStatements) {
                flake8_pytest_style::rules::complex_warns(checker, stmt, items, body);
            }
            if checker.is_rule_enabled(Rule::MultipleWithStatements) {
                flake8_simplify::rules::multiple_with_statements(
                    checker,
                    with_stmt,
                    checker.semantic.current_statement_parent(),
                );
            }
            if checker.is_rule_enabled(Rule::RedefinedLoopName) {
                pylint::rules::redefined_loop_name(checker, stmt);
            }
            if checker.is_rule_enabled(Rule::ReadWholeFile) {
                refurb::rules::read_whole_file(checker, with_stmt);
            }
            if checker.is_rule_enabled(Rule::WriteWholeFile) {
                refurb::rules::write_whole_file(checker, with_stmt);
            }
            if checker.is_rule_enabled(Rule::UselessWithLock) {
                pylint::rules::useless_with_lock(checker, with_stmt);
            }
            if checker.is_rule_enabled(Rule::CancelScopeNoCheckpoint) {
                flake8_async::rules::cancel_scope_no_checkpoint(checker, with_stmt, items);
            }
        }
        Stmt::While(while_stmt @ ast::StmtWhile { body, orelse, .. }) => {
            if checker.is_rule_enabled(Rule::TooManyNestedBlocks) {
                pylint::rules::too_many_nested_blocks(checker, stmt);
            }
            if checker.is_rule_enabled(Rule::FunctionUsesLoopVariable) {
                flake8_bugbear::rules::function_uses_loop_variable(checker, &Node::Stmt(stmt));
            }
            if checker.is_rule_enabled(Rule::UselessElseOnLoop) {
                pylint::rules::useless_else_on_loop(checker, stmt, body, orelse);
            }
            if checker.is_rule_enabled(Rule::TryExceptInLoop) {
                perflint::rules::try_except_in_loop(checker, body);
            }
            if checker.is_rule_enabled(Rule::AsyncBusyWait) {
                flake8_async::rules::async_busy_wait(checker, while_stmt);
            }
            if checker.is_rule_enabled(Rule::NeedlessElse) {
                ruff::rules::needless_else(checker, while_stmt.into());
            }
        }
        Stmt::For(
            for_stmt @ ast::StmtFor {
                target,
                body,
                iter,
                orelse,
                is_async,
                range: _,
                node_index: _,
            },
        ) => {
            if checker.is_rule_enabled(Rule::TooManyNestedBlocks) {
                pylint::rules::too_many_nested_blocks(checker, stmt);
            }
            if checker.any_rule_enabled(&[
                Rule::DictIndexMissingItems,
                Rule::EnumerateForLoop,
                Rule::IncorrectDictIterator,
                Rule::LoopIteratorMutation,
                Rule::UnnecessaryEnumerate,
                Rule::UnusedLoopControlVariable,
                Rule::YieldInForLoop,
                Rule::ManualDictComprehension,
                Rule::ManualListComprehension,
            ]) {
                checker.analyze.for_loops.push(checker.semantic.snapshot());
            }
            if checker.is_rule_enabled(Rule::LoopVariableOverridesIterator) {
                flake8_bugbear::rules::loop_variable_overrides_iterator(checker, target, iter);
            }
            if checker.is_rule_enabled(Rule::FunctionUsesLoopVariable) {
                flake8_bugbear::rules::function_uses_loop_variable(checker, &Node::Stmt(stmt));
            }
            if checker.is_rule_enabled(Rule::ReuseOfGroupbyGenerator) {
                flake8_bugbear::rules::reuse_of_groupby_generator(checker, target, body, iter);
            }
            if checker.is_rule_enabled(Rule::UselessElseOnLoop) {
                pylint::rules::useless_else_on_loop(checker, stmt, body, orelse);
            }
            if checker.is_rule_enabled(Rule::RedefinedLoopName) {
                pylint::rules::redefined_loop_name(checker, stmt);
            }
            if checker.is_rule_enabled(Rule::IterationOverSet) {
                pylint::rules::iteration_over_set(checker, iter);
            }
            if checker.is_rule_enabled(Rule::DictIterMissingItems) {
                pylint::rules::dict_iter_missing_items(checker, target, iter);
            }
            if checker.is_rule_enabled(Rule::ManualListCopy) {
                perflint::rules::manual_list_copy(checker, for_stmt);
            }

            if checker.is_rule_enabled(Rule::ModifiedIteratingSet) {
                pylint::rules::modified_iterating_set(checker, for_stmt);
            }
            if checker.is_rule_enabled(Rule::UnnecessaryListCast) {
                perflint::rules::unnecessary_list_cast(checker, iter, body);
            }
            if checker.is_rule_enabled(Rule::UnnecessaryListIndexLookup) {
                pylint::rules::unnecessary_list_index_lookup(checker, for_stmt);
            }
            if checker.is_rule_enabled(Rule::UnnecessaryDictIndexLookup) {
                pylint::rules::unnecessary_dict_index_lookup(checker, for_stmt);
            }
            if checker.is_rule_enabled(Rule::ReadlinesInFor) {
                refurb::rules::readlines_in_for(checker, for_stmt);
            }
            if !*is_async {
                if checker.is_rule_enabled(Rule::ReimplementedBuiltin) {
                    flake8_simplify::rules::convert_for_loop_to_any_all(checker, stmt);
                }
                if checker.is_rule_enabled(Rule::InDictKeys) {
                    flake8_simplify::rules::key_in_dict_for(checker, for_stmt);
                }
                if checker.is_rule_enabled(Rule::TryExceptInLoop) {
                    perflint::rules::try_except_in_loop(checker, body);
                }
                if checker.is_rule_enabled(Rule::ForLoopSetMutations) {
                    refurb::rules::for_loop_set_mutations(checker, for_stmt);
                }
                if checker.is_rule_enabled(Rule::ForLoopWrites) {
                    refurb::rules::for_loop_writes_stmt(checker, for_stmt);
                }
            }
            if checker.is_rule_enabled(Rule::NeedlessElse) {
                ruff::rules::needless_else(checker, for_stmt.into());
            }
        }
        Stmt::Try(
            try_stmt @ ast::StmtTry {
                body,
                handlers,
                orelse,
                finalbody,
                ..
            },
        ) => {
            if checker.is_rule_enabled(Rule::TooManyNestedBlocks) {
                pylint::rules::too_many_nested_blocks(checker, stmt);
            }
            if checker.is_rule_enabled(Rule::JumpStatementInFinally) {
                flake8_bugbear::rules::jump_statement_in_finally(checker, finalbody);
            }
            if checker.is_rule_enabled(Rule::ContinueInFinally) {
                if checker.target_version() <= PythonVersion::PY38 {
                    pylint::rules::continue_in_finally(checker, finalbody);
                }
            }
            if checker.is_rule_enabled(Rule::DefaultExceptNotLast) {
                pyflakes::rules::default_except_not_last(checker, handlers, checker.locator);
            }
            if checker.any_rule_enabled(&[
                Rule::DuplicateHandlerException,
                Rule::DuplicateTryBlockException,
            ]) {
                flake8_bugbear::rules::duplicate_exceptions(checker, handlers);
            }
            if checker.is_rule_enabled(Rule::RedundantTupleInExceptionHandler) {
                flake8_bugbear::rules::redundant_tuple_in_exception_handler(checker, handlers);
            }
            if checker.is_rule_enabled(Rule::OSErrorAlias) {
                pyupgrade::rules::os_error_alias_handlers(checker, handlers);
            }
            if checker.is_rule_enabled(Rule::TimeoutErrorAlias) {
                if checker.target_version() >= PythonVersion::PY310 {
                    pyupgrade::rules::timeout_error_alias_handlers(checker, handlers);
                }
            }
            if checker.is_rule_enabled(Rule::PytestAssertInExcept) {
                flake8_pytest_style::rules::assert_in_exception_handler(checker, handlers);
            }
            if checker.is_rule_enabled(Rule::SuppressibleException) {
                flake8_simplify::rules::suppressible_exception(
                    checker, stmt, body, handlers, orelse, finalbody,
                );
            }
            if checker.is_rule_enabled(Rule::ReturnInTryExceptFinally) {
                flake8_simplify::rules::return_in_try_except_finally(
                    checker, body, handlers, finalbody,
                );
            }
            if checker.is_rule_enabled(Rule::TryConsiderElse) {
                tryceratops::rules::try_consider_else(checker, body, orelse, handlers);
            }
            if checker.is_rule_enabled(Rule::VerboseRaise) {
                tryceratops::rules::verbose_raise(checker, handlers);
            }
            if checker.is_rule_enabled(Rule::VerboseLogMessage) {
                tryceratops::rules::verbose_log_message(checker, handlers);
            }
            if checker.is_rule_enabled(Rule::RaiseWithinTry) {
                tryceratops::rules::raise_within_try(checker, body, handlers);
            }
            if checker.is_rule_enabled(Rule::UselessTryExcept) {
                tryceratops::rules::useless_try_except(checker, handlers);
            }
            if checker.is_rule_enabled(Rule::ErrorInsteadOfException) {
                tryceratops::rules::error_instead_of_exception(checker, handlers);
            }
            if checker.is_rule_enabled(Rule::NeedlessElse) {
                ruff::rules::needless_else(checker, try_stmt.into());
            }
        }
        Stmt::Assign(assign @ ast::StmtAssign { targets, value, .. }) => {
            if checker.is_rule_enabled(Rule::SelfOrClsAssignment) {
                for target in targets {
                    pylint::rules::self_or_cls_assignment(checker, target);
                }
            }
            if checker.is_rule_enabled(Rule::RedeclaredAssignedName) {
                pylint::rules::redeclared_assigned_name(checker, targets);
            }
            if checker.is_rule_enabled(Rule::LambdaAssignment) {
                if let [target] = &targets[..] {
                    pycodestyle::rules::lambda_assignment(checker, target, value, None, stmt);
                }
            }
            if checker.is_rule_enabled(Rule::AssignmentToOsEnviron) {
                flake8_bugbear::rules::assignment_to_os_environ(checker, targets);
            }
            if checker.is_rule_enabled(Rule::HardcodedPasswordString) {
                flake8_bandit::rules::assign_hardcoded_password_string(checker, value, targets);
            }
            if checker.is_rule_enabled(Rule::GlobalStatement) {
                for target in targets {
                    if let Expr::Name(ast::ExprName { id, .. }) = target {
                        pylint::rules::global_statement(checker, id);
                    }
                }
            }
            if checker.is_rule_enabled(Rule::UselessMetaclassType) {
                pyupgrade::rules::useless_metaclass_type(checker, stmt, value, targets);
            }
            if checker.is_rule_enabled(Rule::ConvertTypedDictFunctionalToClass) {
                pyupgrade::rules::convert_typed_dict_functional_to_class(
                    checker, stmt, targets, value,
                );
            }
            if checker.is_rule_enabled(Rule::ConvertNamedTupleFunctionalToClass) {
                pyupgrade::rules::convert_named_tuple_functional_to_class(
                    checker, stmt, targets, value,
                );
            }
            if checker.is_rule_enabled(Rule::PandasDfVariableName) {
                pandas_vet::rules::assignment_to_df(checker, targets);
            }
            if checker.is_rule_enabled(Rule::AirflowVariableNameTaskIdMismatch) {
                airflow::rules::variable_name_task_id(checker, targets, value);
            }
            if checker.is_rule_enabled(Rule::SelfAssigningVariable) {
                pylint::rules::self_assignment(checker, assign);
            }
            if checker.is_rule_enabled(Rule::TypeParamNameMismatch) {
                pylint::rules::type_param_name_mismatch(checker, value, targets);
            }
            if checker.is_rule_enabled(Rule::TypeNameIncorrectVariance) {
                pylint::rules::type_name_incorrect_variance(checker, value);
            }
            if checker.is_rule_enabled(Rule::TypeBivariance) {
                pylint::rules::type_bivariance(checker, value);
            }
            if checker.is_rule_enabled(Rule::NonAugmentedAssignment) {
                pylint::rules::non_augmented_assignment(checker, assign);
            }
            if checker.is_rule_enabled(Rule::UnsortedDunderAll) {
                ruff::rules::sort_dunder_all_assign(checker, assign);
            }
            if checker.source_type.is_stub() {
                if checker.any_rule_enabled(&[
                    Rule::UnprefixedTypeParam,
                    Rule::AssignmentDefaultInStub,
                    Rule::UnannotatedAssignmentInStub,
                    Rule::ComplexAssignmentInStub,
                    Rule::TypeAliasWithoutAnnotation,
                ]) {
                    // Ignore assignments in function bodies; those are covered by other rules.
                    if !checker
                        .semantic
                        .current_scopes()
                        .any(|scope| scope.kind.is_function())
                    {
                        if checker.is_rule_enabled(Rule::UnprefixedTypeParam) {
                            flake8_pyi::rules::prefix_type_params(checker, value, targets);
                        }
                        if checker.is_rule_enabled(Rule::AssignmentDefaultInStub) {
                            flake8_pyi::rules::assignment_default_in_stub(checker, targets, value);
                        }
                        if checker.is_rule_enabled(Rule::UnannotatedAssignmentInStub) {
                            flake8_pyi::rules::unannotated_assignment_in_stub(
                                checker, targets, value,
                            );
                        }
                        if checker.is_rule_enabled(Rule::ComplexAssignmentInStub) {
                            flake8_pyi::rules::complex_assignment_in_stub(checker, assign);
                        }
                        if checker.is_rule_enabled(Rule::TypeAliasWithoutAnnotation) {
                            flake8_pyi::rules::type_alias_without_annotation(
                                checker, value, targets,
                            );
                        }
                    }
                }
            }
            if checker.is_rule_enabled(Rule::ListReverseCopy) {
                refurb::rules::list_assign_reversed(checker, assign);
            }
            if checker.is_rule_enabled(Rule::NonPEP695TypeAlias) {
                pyupgrade::rules::non_pep695_type_alias_type(checker, assign);
            }
        }
        Stmt::AnnAssign(
            assign_stmt @ ast::StmtAnnAssign {
                target,
                value,
                annotation,
                ..
            },
        ) => {
            if let Some(value) = value {
                if checker.is_rule_enabled(Rule::LambdaAssignment) {
                    pycodestyle::rules::lambda_assignment(
                        checker,
                        target,
                        value,
                        Some(annotation),
                        stmt,
                    );
                }
            }
            if checker.is_rule_enabled(Rule::SelfOrClsAssignment) {
                pylint::rules::self_or_cls_assignment(checker, target);
            }
            if checker.is_rule_enabled(Rule::SelfAssigningVariable) {
                pylint::rules::self_annotated_assignment(checker, assign_stmt);
            }
            if checker.is_rule_enabled(Rule::UnintentionalTypeAnnotation) {
                flake8_bugbear::rules::unintentional_type_annotation(
                    checker,
                    target,
                    value.as_deref(),
                    stmt,
                );
            }
            if checker.is_rule_enabled(Rule::NonPEP695TypeAlias) {
                pyupgrade::rules::non_pep695_type_alias(checker, assign_stmt);
            }
            if checker.is_rule_enabled(Rule::HardcodedPasswordString) {
                if let Some(value) = value.as_deref() {
                    flake8_bandit::rules::assign_hardcoded_password_string(
                        checker,
                        value,
                        std::slice::from_ref(target),
                    );
                }
            }
            if checker.is_rule_enabled(Rule::UnsortedDunderAll) {
                ruff::rules::sort_dunder_all_ann_assign(checker, assign_stmt);
            }
            if checker.source_type.is_stub() {
                if let Some(value) = value {
                    if checker.is_rule_enabled(Rule::AssignmentDefaultInStub) {
                        // Ignore assignments in function bodies; those are covered by other rules.
                        if !checker
                            .semantic
                            .current_scopes()
                            .any(|scope| scope.kind.is_function())
                        {
                            flake8_pyi::rules::annotated_assignment_default_in_stub(
                                checker, target, value, annotation,
                            );
                        }
                    }
                } else {
                    if checker.is_rule_enabled(Rule::UnassignedSpecialVariableInStub) {
                        flake8_pyi::rules::unassigned_special_variable_in_stub(
                            checker, target, stmt,
                        );
                    }
                }
            }
            if checker.semantic.match_typing_expr(annotation, "TypeAlias") {
                if checker.is_rule_enabled(Rule::SnakeCaseTypeAlias) {
                    flake8_pyi::rules::snake_case_type_alias(checker, target);
                }
                if checker.is_rule_enabled(Rule::TSuffixedTypeAlias) {
                    flake8_pyi::rules::t_suffixed_type_alias(checker, target);
                }
            } else if checker
                .semantic
                .match_typing_expr(helpers::map_subscript(annotation), "Final")
            {
                if checker.is_rule_enabled(Rule::RedundantFinalLiteral) {
                    flake8_pyi::rules::redundant_final_literal(checker, assign_stmt);
                }
            }
        }
        Stmt::TypeAlias(ast::StmtTypeAlias { name, .. }) => {
            if checker.is_rule_enabled(Rule::SnakeCaseTypeAlias) {
                flake8_pyi::rules::snake_case_type_alias(checker, name);
            }
            if checker.is_rule_enabled(Rule::TSuffixedTypeAlias) {
                flake8_pyi::rules::t_suffixed_type_alias(checker, name);
            }
        }
        Stmt::Delete(
            delete @ ast::StmtDelete {
                targets,
                range: _,
                node_index: _,
            },
        ) => {
            if checker.is_rule_enabled(Rule::GlobalStatement) {
                for target in targets {
                    if let Expr::Name(ast::ExprName { id, .. }) = target {
                        pylint::rules::global_statement(checker, id);
                    }
                }
            }
            if checker.is_rule_enabled(Rule::DeleteFullSlice) {
                refurb::rules::delete_full_slice(checker, delete);
            }
        }
        Stmt::Expr(
            expr @ ast::StmtExpr {
                value,
                range: _,
                node_index: _,
            },
        ) => {
            if checker.is_rule_enabled(Rule::UselessComparison) {
                flake8_bugbear::rules::useless_comparison(checker, value);
            }
            if checker.is_rule_enabled(Rule::UselessExpression) {
                flake8_bugbear::rules::useless_expression(checker, value);
            }
            if checker.is_rule_enabled(Rule::InvalidMockAccess) {
                pygrep_hooks::rules::uncalled_mock_method(checker, value);
            }
            if checker.is_rule_enabled(Rule::NamedExprWithoutContext) {
                pylint::rules::named_expr_without_context(checker, value);
            }
            if checker.is_rule_enabled(Rule::AsyncioDanglingTask) {
                ruff::rules::asyncio_dangling_task(checker, value, checker.semantic());
            }
            if checker.is_rule_enabled(Rule::RepeatedAppend) {
                refurb::rules::repeated_append(checker, stmt);
            }
            if checker.is_rule_enabled(Rule::UselessExceptionStatement) {
                pylint::rules::useless_exception_statement(checker, expr);
            }
        }
        Stmt::Match(ast::StmtMatch {
            subject: _,
            cases,
            range: _,
            node_index: _,
        }) => {
            if checker.is_rule_enabled(Rule::NanComparison) {
                pylint::rules::nan_comparison_match(checker, cases);
            }
        }
        _ => {}
    }
}<|MERGE_RESOLUTION|>--- conflicted
+++ resolved
@@ -348,14 +348,10 @@
             if checker.is_rule_enabled(Rule::UnusedAsync) {
                 ruff::rules::unused_async(checker, function_def);
             }
-<<<<<<< HEAD
-            if checker.enabled(Rule::MultipleYieldsInContextManager) {
+            if checker.is_rule_enabled(Rule::MultipleYieldsInContextManager) {
                 ruff::rules::multiple_yields_in_contextmanager(checker, function_def);
             }
-            if checker.enabled(Rule::WhitespaceAfterDecorator) {
-=======
             if checker.is_rule_enabled(Rule::WhitespaceAfterDecorator) {
->>>>>>> 045cba38
                 pycodestyle::rules::whitespace_after_decorator(checker, decorator_list);
             }
             if checker.is_rule_enabled(Rule::PostInitDefault) {
