--- conflicted
+++ resolved
@@ -103,13 +103,11 @@
             if checker.enabled(Rule::InvalidBytesReturnType) {
                 pylint::rules::invalid_bytes_return(checker, function_def);
             }
-<<<<<<< HEAD
             if checker.enabled(Rule::InvalidIndexReturnType) {
                 pylint::rules::invalid_index_return(checker, function_def);
-=======
+            }
             if checker.enabled(Rule::InvalidHashReturnType) {
                 pylint::rules::invalid_hash_return(checker, function_def);
->>>>>>> adf63d90
             }
             if checker.enabled(Rule::InvalidStrReturnType) {
                 pylint::rules::invalid_str_return(checker, function_def);
