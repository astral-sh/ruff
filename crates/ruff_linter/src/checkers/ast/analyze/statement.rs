--- conflicted
+++ resolved
@@ -1183,13 +1183,11 @@
             if checker.enabled(Rule::RedefinedLoopName) {
                 pylint::rules::redefined_loop_name(checker, stmt);
             }
-<<<<<<< HEAD
+            if checker.enabled(Rule::ReadWholeFile) {
+                refurb::rules::read_whole_file(checker, with_stmt);
+            }
             if checker.enabled(Rule::RedefinedArgumentFromLocal) {
                 pylint::rules::redefined_argument_from_local(checker, stmt);
-=======
-            if checker.enabled(Rule::ReadWholeFile) {
-                refurb::rules::read_whole_file(checker, with_stmt);
->>>>>>> 7f4ea669
             }
         }
         Stmt::While(ast::StmtWhile { body, orelse, .. }) => {
