--- conflicted
+++ resolved
@@ -1039,16 +1039,15 @@
                 flake8_simplify::rules::zip_dict_keys_and_values(checker, call);
             }
             if checker.any_rule_enabled(&[
+                Rule::OsChmod,
                 Rule::OsMkdir,
                 Rule::OsMakedirs,
-<<<<<<< HEAD
                 Rule::OsGetcwd,
-=======
                 Rule::OsRename,
                 Rule::OsReplace,
->>>>>>> 5d78b311
                 Rule::OsStat,
                 Rule::OsPathJoin,
+                Rule::OsPathSamefile,
                 Rule::OsPathSplitext,
                 Rule::BuiltinOpen,
                 Rule::PyPath,
@@ -1111,7 +1110,9 @@
                 if checker.is_rule_enabled(Rule::OsReadlink) {
                     flake8_use_pathlib::rules::os_readlink(checker, call, segments);
                 }
-<<<<<<< HEAD
+                if checker.is_rule_enabled(Rule::OsGetcwd) {
+                    flake8_use_pathlib::rules::os_getcwd(checker, call, segments);
+                }
                 if checker.is_rule_enabled(Rule::OsChmod) {
                     flake8_use_pathlib::rules::os_chmod(checker, call, segments);
                 }
@@ -1123,10 +1124,6 @@
                 }
                 if checker.is_rule_enabled(Rule::OsPathSamefile) {
                     flake8_use_pathlib::rules::os_path_samefile(checker, call, segments);
-=======
-                if checker.is_rule_enabled(Rule::OsGetcwd) {
-                    flake8_use_pathlib::rules::os_getcwd(checker, call, segments);
->>>>>>> 5d78b311
                 }
                 if checker.is_rule_enabled(Rule::PathConstructorCurrentDirectory) {
                     flake8_use_pathlib::rules::path_constructor_current_directory(
