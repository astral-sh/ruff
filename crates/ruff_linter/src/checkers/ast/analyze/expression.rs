use ruff_python_ast::{self as ast, Arguments, Expr, ExprContext, Operator};
use ruff_python_literal::cformat::{CFormatError, CFormatErrorType};

use ruff_python_ast::types::Node;
use ruff_python_semantic::ScopeKind;
use ruff_python_semantic::analyze::typing;
use ruff_text_size::Ranged;

use crate::checkers::ast::Checker;
use crate::registry::Rule;
use crate::rules::{
    airflow, flake8_2020, flake8_async, flake8_bandit, flake8_boolean_trap, flake8_bugbear,
    flake8_builtins, flake8_comprehensions, flake8_datetimez, flake8_debugger, flake8_django,
    flake8_future_annotations, flake8_gettext, flake8_implicit_str_concat, flake8_logging,
    flake8_logging_format, flake8_pie, flake8_print, flake8_pyi, flake8_pytest_style, flake8_self,
    flake8_simplify, flake8_tidy_imports, flake8_type_checking, flake8_use_pathlib, flynt, numpy,
    pandas_vet, pep8_naming, pycodestyle, pyflakes, pylint, pyupgrade, refurb, ruff,
};
use ruff_python_ast::PythonVersion;

/// Run lint rules over an [`Expr`] syntax node.
pub(crate) fn expression(expr: &Expr, checker: &Checker) {
    match expr {
        Expr::Subscript(subscript @ ast::ExprSubscript { value, slice, .. }) => {
            // Ex) Optional[...], Union[...]
            if checker.any_rule_enabled(&[
                Rule::FutureRewritableTypeAnnotation,
                Rule::NonPEP604AnnotationUnion,
                Rule::NonPEP604AnnotationOptional,
            ]) {
                if let Some(operator) = typing::to_pep604_operator(value, slice, &checker.semantic)
                {
                    if checker.is_rule_enabled(Rule::FutureRewritableTypeAnnotation) {
                        if !checker.semantic.future_annotations_or_stub()
                            && checker.target_version() < PythonVersion::PY310
                            && checker.target_version() >= PythonVersion::PY37
                            && checker.semantic.in_annotation()
                            && !checker.settings.pyupgrade.keep_runtime_typing
                        {
                            flake8_future_annotations::rules::future_rewritable_type_annotation(
                                checker, value,
                            );
                        }
                    }
                    if checker.any_rule_enabled(&[
                        Rule::NonPEP604AnnotationUnion,
                        Rule::NonPEP604AnnotationOptional,
                    ]) {
                        if checker.source_type.is_stub()
                            || checker.target_version() >= PythonVersion::PY310
                            || (checker.target_version() >= PythonVersion::PY37
                                && checker.semantic.future_annotations_or_stub()
                                && checker.semantic.in_annotation()
                                && !checker.settings.pyupgrade.keep_runtime_typing)
                        {
                            pyupgrade::rules::non_pep604_annotation(checker, expr, slice, operator);
                        }
                    }
                }
            }

            // Ex) list[...]
            if checker.is_rule_enabled(Rule::FutureRequiredTypeAnnotation) {
                if !checker.semantic.future_annotations_or_stub()
                    && checker.target_version() < PythonVersion::PY39
                    && checker.semantic.in_annotation()
                    && checker.semantic.in_runtime_evaluated_annotation()
                    && !checker.semantic.in_string_type_definition()
                    && typing::is_pep585_generic(value, &checker.semantic)
                {
                    flake8_future_annotations::rules::future_required_type_annotation(
                        checker,
                        expr,
                        flake8_future_annotations::rules::Reason::PEP585,
                    );
                }
            }

            // Ex) Union[...]
            if checker.any_rule_enabled(&[
                Rule::UnnecessaryLiteralUnion,
                Rule::DuplicateUnionMember,
                Rule::RedundantLiteralUnion,
                Rule::UnnecessaryTypeUnion,
                Rule::NoneNotAtEndOfUnion,
            ]) {
                // Avoid duplicate checks if the parent is a union, since these rules already
                // traverse nested unions.
                if !checker.semantic.in_nested_union() {
                    if checker.is_rule_enabled(Rule::UnnecessaryLiteralUnion) {
                        flake8_pyi::rules::unnecessary_literal_union(checker, expr);
                    }
                    if checker.is_rule_enabled(Rule::DuplicateUnionMember) {
                        flake8_pyi::rules::duplicate_union_member(checker, expr);
                    }
                    if checker.is_rule_enabled(Rule::RedundantLiteralUnion) {
                        flake8_pyi::rules::redundant_literal_union(checker, expr);
                    }
                    if checker.is_rule_enabled(Rule::UnnecessaryTypeUnion) {
                        flake8_pyi::rules::unnecessary_type_union(checker, expr);
                    }
                    if checker.is_rule_enabled(Rule::NoneNotAtEndOfUnion) {
                        ruff::rules::none_not_at_end_of_union(checker, expr);
                    }
                }
            }

            // Ex) Literal[...]
            if checker.any_rule_enabled(&[
                Rule::DuplicateLiteralMember,
                Rule::RedundantBoolLiteral,
                Rule::RedundantNoneLiteral,
                Rule::UnnecessaryNestedLiteral,
            ]) {
                if !checker.semantic.in_nested_literal() {
                    if checker.is_rule_enabled(Rule::DuplicateLiteralMember) {
                        flake8_pyi::rules::duplicate_literal_member(checker, expr);
                    }
                    if checker.is_rule_enabled(Rule::RedundantBoolLiteral) {
                        ruff::rules::redundant_bool_literal(checker, expr);
                    }
                    if checker.is_rule_enabled(Rule::RedundantNoneLiteral) {
                        flake8_pyi::rules::redundant_none_literal(checker, expr);
                    }
                    if checker.is_rule_enabled(Rule::UnnecessaryNestedLiteral) {
                        ruff::rules::unnecessary_nested_literal(checker, expr);
                    }
                }
            }

            if checker.is_rule_enabled(Rule::NeverUnion) {
                ruff::rules::never_union(checker, expr);
            }

            if checker.is_rule_enabled(Rule::UnnecessaryDefaultTypeArgs) {
                if checker.target_version() >= PythonVersion::PY313 {
                    pyupgrade::rules::unnecessary_default_type_args(checker, expr);
                }
            }

            if checker.any_rule_enabled(&[
                Rule::SysVersionSlice3,
                Rule::SysVersion2,
                Rule::SysVersion0,
                Rule::SysVersionSlice1,
            ]) {
                flake8_2020::rules::subscript(checker, value, slice);
            }
            if checker.is_rule_enabled(Rule::UncapitalizedEnvironmentVariables) {
                flake8_simplify::rules::use_capital_environment_variables(checker, expr);
            }
            if checker.is_rule_enabled(Rule::UnnecessaryIterableAllocationForFirstElement) {
                ruff::rules::unnecessary_iterable_allocation_for_first_element(checker, expr);
            }
            if checker.is_rule_enabled(Rule::InvalidIndexType) {
                ruff::rules::invalid_index_type(checker, subscript);
            }
            if checker.is_rule_enabled(Rule::SliceCopy) {
                refurb::rules::slice_copy(checker, subscript);
            }
            if checker.is_rule_enabled(Rule::PotentialIndexError) {
                pylint::rules::potential_index_error(checker, value, slice);
            }
            if checker.is_rule_enabled(Rule::SortedMinMax) {
                refurb::rules::sorted_min_max(checker, subscript);
            }
            if checker.is_rule_enabled(Rule::FStringNumberFormat) {
                refurb::rules::fstring_number_format(checker, subscript);
            }
            if checker.is_rule_enabled(Rule::IncorrectlyParenthesizedTupleInSubscript) {
                ruff::rules::subscript_with_parenthesized_tuple(checker, subscript);
            }
            if checker.is_rule_enabled(Rule::NonPEP646Unpack) {
                pyupgrade::rules::use_pep646_unpack(checker, subscript);
            }
            if checker.is_rule_enabled(Rule::Airflow3Removal) {
                airflow::rules::airflow_3_removal_expr(checker, expr);
            }
            if checker.is_rule_enabled(Rule::MissingMaxsplitArg) {
                pylint::rules::missing_maxsplit_arg(checker, value, slice, expr);
            }
            if checker.is_rule_enabled(Rule::AccessAnnotationsFromClassDict) {
                ruff::rules::access_annotations_from_class_dict_by_key(checker, subscript);
            }
            pandas_vet::rules::subscript(checker, value, expr);
        }
        Expr::Tuple(ast::ExprTuple {
            elts,
            ctx,
            range: _,
            node_index: _,
            parenthesized: _,
        })
        | Expr::List(ast::ExprList {
            elts,
            ctx,
            range: _,
            node_index: _,
        }) => {
            if ctx.is_store() {
                let check_too_many_expressions =
                    checker.is_rule_enabled(Rule::ExpressionsInStarAssignment);
                let check_two_starred_expressions =
                    checker.is_rule_enabled(Rule::MultipleStarredExpressions);
                pyflakes::rules::starred_expressions(
                    checker,
                    elts,
                    check_too_many_expressions,
                    check_two_starred_expressions,
                    expr.range(),
                );
            }
        }
        Expr::Name(ast::ExprName {
            id,
            ctx,
            range,
            node_index: _,
        }) => {
            match ctx {
                ExprContext::Load => {
                    if checker.is_rule_enabled(Rule::TypingTextStrAlias) {
                        pyupgrade::rules::typing_text_str_alias(checker, expr);
                    }
                    if checker.is_rule_enabled(Rule::NumpyDeprecatedTypeAlias) {
                        numpy::rules::deprecated_type_alias(checker, expr);
                    }
                    if checker.is_rule_enabled(Rule::NumpyDeprecatedFunction) {
                        numpy::rules::deprecated_function(checker, expr);
                    }
                    if checker.is_rule_enabled(Rule::Numpy2Deprecation) {
                        numpy::rules::numpy_2_0_deprecation(checker, expr);
                    }
                    if checker.is_rule_enabled(Rule::CollectionsNamedTuple) {
                        flake8_pyi::rules::collections_named_tuple(checker, expr);
                    }
                    if checker.is_rule_enabled(Rule::RegexFlagAlias) {
                        refurb::rules::regex_flag_alias(checker, expr);
                    }
                    if checker.is_rule_enabled(Rule::Airflow3Removal) {
                        airflow::rules::airflow_3_removal_expr(checker, expr);
                    }
                    if checker.is_rule_enabled(Rule::Airflow3SuggestedUpdate) {
                        airflow::rules::airflow_3_0_suggested_update_expr(checker, expr);
                    }
                    if checker.is_rule_enabled(Rule::Airflow3MovedToProvider) {
                        airflow::rules::moved_to_provider_in_3(checker, expr);
                    }
                    if checker.is_rule_enabled(Rule::Airflow3SuggestedToMoveToProvider) {
                        airflow::rules::suggested_to_move_to_provider_in_3(checker, expr);
                    }
                    if checker.any_rule_enabled(&[
                        Rule::SuspiciousPickleUsage,
                        Rule::SuspiciousMarshalUsage,
                        Rule::SuspiciousInsecureHashUsage,
                        Rule::SuspiciousInsecureCipherUsage,
                        Rule::SuspiciousInsecureCipherModeUsage,
                        Rule::SuspiciousMktempUsage,
                        Rule::SuspiciousEvalUsage,
                        Rule::SuspiciousMarkSafeUsage,
                        Rule::SuspiciousURLOpenUsage,
                        Rule::SuspiciousNonCryptographicRandomUsage,
                        Rule::SuspiciousTelnetUsage,
                        Rule::SuspiciousXMLCElementTreeUsage,
                        Rule::SuspiciousXMLElementTreeUsage,
                        Rule::SuspiciousXMLExpatReaderUsage,
                        Rule::SuspiciousXMLExpatBuilderUsage,
                        Rule::SuspiciousXMLSaxUsage,
                        Rule::SuspiciousXMLMiniDOMUsage,
                        Rule::SuspiciousXMLPullDOMUsage,
                        Rule::SuspiciousXMLETreeUsage,
                        Rule::SuspiciousFTPLibUsage,
                        Rule::SuspiciousUnverifiedContextUsage,
                    ]) {
                        flake8_bandit::rules::suspicious_function_reference(checker, expr);
                    }

                    // Ex) List[...]
                    if checker.any_rule_enabled(&[
                        Rule::FutureRewritableTypeAnnotation,
                        Rule::NonPEP585Annotation,
                    ]) {
                        if let Some(replacement) =
                            typing::to_pep585_generic(expr, &checker.semantic)
                        {
                            if checker.is_rule_enabled(Rule::FutureRewritableTypeAnnotation) {
                                if !checker.semantic.future_annotations_or_stub()
                                    && checker.target_version() < PythonVersion::PY39
                                    && checker.target_version() >= PythonVersion::PY37
                                    && checker.semantic.in_annotation()
                                    && !checker.settings.pyupgrade.keep_runtime_typing
                                {
                                    flake8_future_annotations::rules::future_rewritable_type_annotation(checker, expr);
                                }
                            }
                            if checker.is_rule_enabled(Rule::NonPEP585Annotation) {
                                if checker.source_type.is_stub()
                                    || checker.target_version() >= PythonVersion::PY39
                                    || (checker.target_version() >= PythonVersion::PY37
                                        && checker.semantic.future_annotations_or_stub()
                                        && checker.semantic.in_annotation()
                                        && !checker.settings.pyupgrade.keep_runtime_typing)
                                {
                                    pyupgrade::rules::use_pep585_annotation(
                                        checker,
                                        expr,
                                        &replacement,
                                    );
                                }
                            }
                        }
                    }
                }
                ExprContext::Store => {
                    if checker.is_rule_enabled(Rule::NonLowercaseVariableInFunction) {
                        if checker.semantic.current_scope().kind.is_function() {
                            pep8_naming::rules::non_lowercase_variable_in_function(
                                checker, expr, id,
                            );
                        }
                    }
                    if checker.is_rule_enabled(Rule::MixedCaseVariableInClassScope) {
                        if let ScopeKind::Class(class_def) = &checker.semantic.current_scope().kind
                        {
                            pep8_naming::rules::mixed_case_variable_in_class_scope(
                                checker, expr, id, class_def,
                            );
                        }
                    }
                    if checker.is_rule_enabled(Rule::Airflow3Removal) {
                        airflow::rules::airflow_3_removal_expr(checker, expr);
                    }
                    if checker.is_rule_enabled(Rule::MixedCaseVariableInGlobalScope) {
                        if matches!(checker.semantic.current_scope().kind, ScopeKind::Module) {
                            pep8_naming::rules::mixed_case_variable_in_global_scope(
                                checker, expr, id,
                            );
                        }
                    }
                    if checker.is_rule_enabled(Rule::AmbiguousVariableName) {
                        pycodestyle::rules::ambiguous_variable_name(checker, id, expr.range());
                    }
                    if !checker.semantic.current_scope().kind.is_class() {
                        if checker.is_rule_enabled(Rule::BuiltinVariableShadowing) {
                            flake8_builtins::rules::builtin_variable_shadowing(checker, id, *range);
                        }
                    }
                }
                _ => {}
            }
            if checker.is_rule_enabled(Rule::SixPY3) {
                flake8_2020::rules::name_or_attribute(checker, expr);
            }
            if checker.is_rule_enabled(Rule::UndocumentedWarn) {
                flake8_logging::rules::undocumented_warn(checker, expr);
            }
        }
        Expr::Attribute(attribute) => {
            if attribute.ctx == ExprContext::Load {
                if checker.any_rule_enabled(&[
                    Rule::SuspiciousPickleUsage,
                    Rule::SuspiciousMarshalUsage,
                    Rule::SuspiciousInsecureHashUsage,
                    Rule::SuspiciousInsecureCipherUsage,
                    Rule::SuspiciousInsecureCipherModeUsage,
                    Rule::SuspiciousMktempUsage,
                    Rule::SuspiciousEvalUsage,
                    Rule::SuspiciousMarkSafeUsage,
                    Rule::SuspiciousURLOpenUsage,
                    Rule::SuspiciousNonCryptographicRandomUsage,
                    Rule::SuspiciousTelnetUsage,
                    Rule::SuspiciousXMLCElementTreeUsage,
                    Rule::SuspiciousXMLElementTreeUsage,
                    Rule::SuspiciousXMLExpatReaderUsage,
                    Rule::SuspiciousXMLExpatBuilderUsage,
                    Rule::SuspiciousXMLSaxUsage,
                    Rule::SuspiciousXMLMiniDOMUsage,
                    Rule::SuspiciousXMLPullDOMUsage,
                    Rule::SuspiciousXMLETreeUsage,
                    Rule::SuspiciousFTPLibUsage,
                    Rule::SuspiciousUnverifiedContextUsage,
                ]) {
                    flake8_bandit::rules::suspicious_function_reference(checker, expr);
                }
            }

            // Ex) typing.List[...]
            if checker.any_rule_enabled(&[
                Rule::FutureRewritableTypeAnnotation,
                Rule::NonPEP585Annotation,
            ]) {
                if let Some(replacement) = typing::to_pep585_generic(expr, &checker.semantic) {
                    if checker.is_rule_enabled(Rule::FutureRewritableTypeAnnotation) {
                        if !checker.semantic.future_annotations_or_stub()
                            && checker.target_version() < PythonVersion::PY39
                            && checker.target_version() >= PythonVersion::PY37
                            && checker.semantic.in_annotation()
                            && !checker.settings.pyupgrade.keep_runtime_typing
                        {
                            flake8_future_annotations::rules::future_rewritable_type_annotation(
                                checker, expr,
                            );
                        }
                    }
                    if checker.is_rule_enabled(Rule::NonPEP585Annotation) {
                        if checker.source_type.is_stub()
                            || checker.target_version() >= PythonVersion::PY39
                            || (checker.target_version() >= PythonVersion::PY37
                                && checker.semantic.future_annotations_or_stub()
                                && checker.semantic.in_annotation()
                                && !checker.settings.pyupgrade.keep_runtime_typing)
                        {
                            pyupgrade::rules::use_pep585_annotation(checker, expr, &replacement);
                        }
                    }
                }
            }
            if checker.is_rule_enabled(Rule::RegexFlagAlias) {
                refurb::rules::regex_flag_alias(checker, expr);
            }
            if checker.is_rule_enabled(Rule::DatetimeTimezoneUTC) {
                if checker.target_version() >= PythonVersion::PY311 {
                    pyupgrade::rules::datetime_utc_alias(checker, expr);
                }
            }
            if checker.is_rule_enabled(Rule::TypingTextStrAlias) {
                pyupgrade::rules::typing_text_str_alias(checker, expr);
            }
            if checker.is_rule_enabled(Rule::NumpyDeprecatedTypeAlias) {
                numpy::rules::deprecated_type_alias(checker, expr);
            }
            if checker.is_rule_enabled(Rule::NumpyDeprecatedFunction) {
                numpy::rules::deprecated_function(checker, expr);
            }
            if checker.is_rule_enabled(Rule::Numpy2Deprecation) {
                numpy::rules::numpy_2_0_deprecation(checker, expr);
            }
            if checker.is_rule_enabled(Rule::DeprecatedMockImport) {
                pyupgrade::rules::deprecated_mock_attribute(checker, attribute);
            }
            if checker.is_rule_enabled(Rule::SixPY3) {
                flake8_2020::rules::name_or_attribute(checker, expr);
            }
            if checker.is_rule_enabled(Rule::DatetimeMinMax) {
                flake8_datetimez::rules::datetime_min_max(checker, expr);
            }
            if checker.is_rule_enabled(Rule::BannedApi) {
                flake8_tidy_imports::rules::banned_attribute_access(checker, expr);
            }
            if checker.is_rule_enabled(Rule::PrivateMemberAccess) {
                flake8_self::rules::private_member_access(checker, expr);
            }
            if checker.is_rule_enabled(Rule::CollectionsNamedTuple) {
                flake8_pyi::rules::collections_named_tuple(checker, expr);
            }
            if checker.is_rule_enabled(Rule::UndocumentedWarn) {
                flake8_logging::rules::undocumented_warn(checker, expr);
            }
            if checker.is_rule_enabled(Rule::PandasUseOfDotValues) {
                pandas_vet::rules::attr(checker, attribute);
            }
            if checker.is_rule_enabled(Rule::ByteStringUsage) {
                flake8_pyi::rules::bytestring_attribute(checker, expr);
            }
            if checker.is_rule_enabled(Rule::Airflow3Removal) {
                airflow::rules::airflow_3_removal_expr(checker, expr);
            }
            if checker.is_rule_enabled(Rule::Airflow3SuggestedUpdate) {
                airflow::rules::airflow_3_0_suggested_update_expr(checker, expr);
            }
            if checker.is_rule_enabled(Rule::Airflow3MovedToProvider) {
                airflow::rules::moved_to_provider_in_3(checker, expr);
            }
            if checker.is_rule_enabled(Rule::Airflow3SuggestedToMoveToProvider) {
                airflow::rules::suggested_to_move_to_provider_in_3(checker, expr);
            }
        }
        Expr::Call(
            call @ ast::ExprCall {
                func,
                arguments:
                    Arguments {
                        args,
                        keywords,
                        range: _,
                        node_index: _,
                    },
                range: _,
                node_index: _,
            },
        ) => {
            if checker.any_rule_enabled(&[
                // pylint
                Rule::BadStringFormatCharacter,
                // pyflakes
                Rule::StringDotFormatInvalidFormat,
                Rule::StringDotFormatExtraNamedArguments,
                Rule::StringDotFormatExtraPositionalArguments,
                Rule::StringDotFormatMissingArguments,
                Rule::StringDotFormatMixingAutomatic,
                // pyupgrade
                Rule::FormatLiterals,
                Rule::FString,
                // flynt
                Rule::StaticJoinToFString,
                // refurb
                Rule::HashlibDigestHex,
                // flake8-simplify
                Rule::SplitStaticString,
            ]) {
                if let Expr::Attribute(ast::ExprAttribute { value, attr, .. }) = func.as_ref() {
                    let attr = attr.as_str();
                    if let Expr::StringLiteral(ast::ExprStringLiteral {
                        value: string_value,
                        ..
                    }) = value.as_ref()
                    {
                        if attr == "join" {
                            // "...".join(...) call
                            if checker.is_rule_enabled(Rule::StaticJoinToFString) {
                                flynt::rules::static_join_to_fstring(
                                    checker,
                                    expr,
                                    string_value.to_str(),
                                );
                            }
                        } else if matches!(attr, "split" | "rsplit") {
                            // "...".split(...) call
                            if checker.is_rule_enabled(Rule::SplitStaticString) {
                                flake8_simplify::rules::split_static_string(
                                    checker,
                                    attr,
                                    call,
                                    string_value,
                                );
                            }
                        } else if attr == "format" {
                            // "...".format(...) call
                            let location = expr.range();
                            match pyflakes::format::FormatSummary::try_from(string_value.to_str()) {
                                Err(e) => {
                                    if checker.is_rule_enabled(Rule::StringDotFormatInvalidFormat) {
                                        checker.report_diagnostic(
                                            pyflakes::rules::StringDotFormatInvalidFormat {
                                                message: pyflakes::format::error_to_string(&e),
                                            },
                                            location,
                                        );
                                    }
                                }
                                Ok(summary) => {
                                    if checker
                                        .is_rule_enabled(Rule::StringDotFormatExtraNamedArguments)
                                    {
                                        pyflakes::rules::string_dot_format_extra_named_arguments(
                                            checker, call, &summary, keywords,
                                        );
                                    }
                                    if checker.is_rule_enabled(
                                        Rule::StringDotFormatExtraPositionalArguments,
                                    ) {
                                        pyflakes::rules::string_dot_format_extra_positional_arguments(
                                            checker, call, &summary, args,
                                        );
                                    }
                                    if checker
                                        .is_rule_enabled(Rule::StringDotFormatMissingArguments)
                                    {
                                        pyflakes::rules::string_dot_format_missing_argument(
                                            checker, call, &summary, args, keywords,
                                        );
                                    }
                                    if checker.is_rule_enabled(Rule::StringDotFormatMixingAutomatic)
                                    {
                                        pyflakes::rules::string_dot_format_mixing_automatic(
                                            checker, call, &summary,
                                        );
                                    }
                                    if checker.is_rule_enabled(Rule::FormatLiterals) {
                                        pyupgrade::rules::format_literals(checker, call, &summary);
                                    }
                                    if checker.is_rule_enabled(Rule::FString) {
                                        pyupgrade::rules::f_strings(checker, call, &summary);
                                    }
                                }
                            }

                            if checker.is_rule_enabled(Rule::BadStringFormatCharacter) {
                                pylint::rules::bad_string_format_character::call(
                                    checker,
                                    string_value.to_str(),
                                    location,
                                );
                            }
                        }
                    }
                }
            }
            if checker.is_rule_enabled(Rule::SuperWithoutBrackets) {
                pylint::rules::super_without_brackets(checker, func);
            }
            if checker.is_rule_enabled(Rule::LenTest) {
                pylint::rules::len_test(checker, call);
            }
            if checker.is_rule_enabled(Rule::BitCount) {
                refurb::rules::bit_count(checker, call);
            }
            if checker.is_rule_enabled(Rule::TypeOfPrimitive) {
                pyupgrade::rules::type_of_primitive(checker, expr, func, args);
            }
            if checker.is_rule_enabled(Rule::DeprecatedUnittestAlias) {
                pyupgrade::rules::deprecated_unittest_alias(checker, func);
            }
            if checker.is_rule_enabled(Rule::SuperCallWithParameters) {
                pyupgrade::rules::super_call_with_parameters(checker, call);
            }
            if checker.is_rule_enabled(Rule::UnnecessaryEncodeUTF8) {
                pyupgrade::rules::unnecessary_encode_utf8(checker, call);
            }
            if checker.is_rule_enabled(Rule::RedundantOpenModes) {
                pyupgrade::rules::redundant_open_modes(checker, call);
            }
            if checker.is_rule_enabled(Rule::NativeLiterals) {
                pyupgrade::rules::native_literals(
                    checker,
                    call,
                    checker.semantic().current_expression_parent(),
                );
            }
            if checker.is_rule_enabled(Rule::OpenAlias) {
                pyupgrade::rules::open_alias(checker, expr, func);
            }
            if checker.is_rule_enabled(Rule::ReplaceUniversalNewlines) {
                pyupgrade::rules::replace_universal_newlines(checker, call);
            }
            if checker.is_rule_enabled(Rule::ReplaceStdoutStderr) {
                pyupgrade::rules::replace_stdout_stderr(checker, call);
            }
            if checker.is_rule_enabled(Rule::OSErrorAlias) {
                pyupgrade::rules::os_error_alias_call(checker, func);
            }
            if checker.is_rule_enabled(Rule::TimeoutErrorAlias) {
                if checker.target_version() >= PythonVersion::PY310 {
                    pyupgrade::rules::timeout_error_alias_call(checker, func);
                }
            }
            if checker.is_rule_enabled(Rule::NonPEP604Isinstance) {
                if checker.target_version() >= PythonVersion::PY310 {
                    pyupgrade::rules::use_pep604_isinstance(checker, expr, func, args);
                }
            }
            if checker.is_rule_enabled(Rule::BlockingHttpCallInAsyncFunction) {
                flake8_async::rules::blocking_http_call(checker, call);
            }
            if checker.is_rule_enabled(Rule::BlockingOpenCallInAsyncFunction) {
                flake8_async::rules::blocking_open_call(checker, call);
            }
            if checker.any_rule_enabled(&[
                Rule::CreateSubprocessInAsyncFunction,
                Rule::RunProcessInAsyncFunction,
                Rule::WaitForProcessInAsyncFunction,
            ]) {
                flake8_async::rules::blocking_process_invocation(checker, call);
            }
            if checker.is_rule_enabled(Rule::BlockingSleepInAsyncFunction) {
                flake8_async::rules::blocking_sleep(checker, call);
            }
            if checker.is_rule_enabled(Rule::LongSleepNotForever) {
                flake8_async::rules::long_sleep_not_forever(checker, call);
            }
            if checker.any_rule_enabled(&[Rule::Print, Rule::PPrint]) {
                flake8_print::rules::print_call(checker, call);
            }
            if checker.any_rule_enabled(&[
                Rule::SuspiciousPickleUsage,
                Rule::SuspiciousMarshalUsage,
                Rule::SuspiciousInsecureHashUsage,
                Rule::SuspiciousInsecureCipherUsage,
                Rule::SuspiciousInsecureCipherModeUsage,
                Rule::SuspiciousMktempUsage,
                Rule::SuspiciousEvalUsage,
                Rule::SuspiciousMarkSafeUsage,
                Rule::SuspiciousURLOpenUsage,
                Rule::SuspiciousNonCryptographicRandomUsage,
                Rule::SuspiciousXMLCElementTreeUsage,
                Rule::SuspiciousXMLElementTreeUsage,
                Rule::SuspiciousXMLExpatReaderUsage,
                Rule::SuspiciousXMLExpatBuilderUsage,
                Rule::SuspiciousXMLSaxUsage,
                Rule::SuspiciousXMLMiniDOMUsage,
                Rule::SuspiciousXMLPullDOMUsage,
                Rule::SuspiciousXMLETreeUsage,
                Rule::SuspiciousUnverifiedContextUsage,
                Rule::SuspiciousTelnetUsage,
                Rule::SuspiciousFTPLibUsage,
            ]) {
                flake8_bandit::rules::suspicious_function_call(checker, call);
            }
            if checker.is_rule_enabled(Rule::ReSubPositionalArgs) {
                flake8_bugbear::rules::re_sub_positional_args(checker, call);
            }
            if checker.is_rule_enabled(Rule::UnreliableCallableCheck) {
                flake8_bugbear::rules::unreliable_callable_check(checker, expr, func, args);
            }
            if checker.is_rule_enabled(Rule::StripWithMultiCharacters) {
                flake8_bugbear::rules::strip_with_multi_characters(checker, expr, func, args);
            }
            if checker.is_rule_enabled(Rule::GetAttrWithConstant) {
                flake8_bugbear::rules::getattr_with_constant(checker, expr, func, args);
            }
            if checker.is_rule_enabled(Rule::SetAttrWithConstant) {
                flake8_bugbear::rules::setattr_with_constant(checker, expr, func, args);
            }
            if checker.is_rule_enabled(Rule::UselessContextlibSuppress) {
                flake8_bugbear::rules::useless_contextlib_suppress(checker, expr, func, args);
            }
            if checker.is_rule_enabled(Rule::StarArgUnpackingAfterKeywordArg) {
                flake8_bugbear::rules::star_arg_unpacking_after_keyword_arg(
                    checker, args, keywords,
                );
            }
            if checker.is_rule_enabled(Rule::ZipWithoutExplicitStrict) {
                if checker.target_version() >= PythonVersion::PY310 {
                    flake8_bugbear::rules::zip_without_explicit_strict(checker, call);
                }
            }
            if checker.is_rule_enabled(Rule::NoExplicitStacklevel) {
                flake8_bugbear::rules::no_explicit_stacklevel(checker, call);
            }
            if checker.is_rule_enabled(Rule::MutableContextvarDefault) {
                flake8_bugbear::rules::mutable_contextvar_default(checker, call);
            }
            if checker.is_rule_enabled(Rule::UnnecessaryDictKwargs) {
                flake8_pie::rules::unnecessary_dict_kwargs(checker, call);
            }
            if checker.is_rule_enabled(Rule::UnnecessaryRangeStart) {
                flake8_pie::rules::unnecessary_range_start(checker, call);
            }
            if checker.is_rule_enabled(Rule::ExecBuiltin) {
                flake8_bandit::rules::exec_used(checker, func);
            }
            if checker.is_rule_enabled(Rule::BadFilePermissions) {
                flake8_bandit::rules::bad_file_permissions(checker, call);
            }
            if checker.is_rule_enabled(Rule::RequestWithNoCertValidation) {
                flake8_bandit::rules::request_with_no_cert_validation(checker, call);
            }
            if checker.is_rule_enabled(Rule::UnsafeYAMLLoad) {
                flake8_bandit::rules::unsafe_yaml_load(checker, call);
            }
            if checker.is_rule_enabled(Rule::SnmpInsecureVersion) {
                flake8_bandit::rules::snmp_insecure_version(checker, call);
            }
            if checker.is_rule_enabled(Rule::SnmpWeakCryptography) {
                flake8_bandit::rules::snmp_weak_cryptography(checker, call);
            }
            if checker.is_rule_enabled(Rule::Jinja2AutoescapeFalse) {
                flake8_bandit::rules::jinja2_autoescape_false(checker, call);
            }
            if checker.is_rule_enabled(Rule::MakoTemplates) {
                flake8_bandit::rules::mako_templates(checker, call);
            }
            if checker.is_rule_enabled(Rule::HardcodedPasswordFuncArg) {
                flake8_bandit::rules::hardcoded_password_func_arg(checker, keywords);
            }
            if checker.is_rule_enabled(Rule::HardcodedSQLExpression) {
                flake8_bandit::rules::hardcoded_sql_expression(checker, expr);
            }
            if checker.is_rule_enabled(Rule::HashlibInsecureHashFunction) {
                flake8_bandit::rules::hashlib_insecure_hash_functions(checker, call);
            }
            if checker.is_rule_enabled(Rule::HashlibDigestHex) {
                refurb::rules::hashlib_digest_hex(checker, call);
            }
            if checker.is_rule_enabled(Rule::RequestWithoutTimeout) {
                flake8_bandit::rules::request_without_timeout(checker, call);
            }
            if checker.is_rule_enabled(Rule::ParamikoCall) {
                flake8_bandit::rules::paramiko_call(checker, func);
            }
            if checker.is_rule_enabled(Rule::SSHNoHostKeyVerification) {
                flake8_bandit::rules::ssh_no_host_key_verification(checker, call);
            }
            if checker.is_rule_enabled(Rule::LoggingConfigInsecureListen) {
                flake8_bandit::rules::logging_config_insecure_listen(checker, call);
            }
            if checker.is_rule_enabled(Rule::FlaskDebugTrue) {
                flake8_bandit::rules::flask_debug_true(checker, call);
            }
            if checker.is_rule_enabled(Rule::WeakCryptographicKey) {
                flake8_bandit::rules::weak_cryptographic_key(checker, call);
            }
            if checker.any_rule_enabled(&[
                Rule::SubprocessWithoutShellEqualsTrue,
                Rule::SubprocessPopenWithShellEqualsTrue,
                Rule::CallWithShellEqualsTrue,
                Rule::StartProcessWithAShell,
                Rule::StartProcessWithNoShell,
                Rule::StartProcessWithPartialPath,
                Rule::UnixCommandWildcardInjection,
            ]) {
                flake8_bandit::rules::shell_injection(checker, call);
            }
            if checker.is_rule_enabled(Rule::DjangoExtra) {
                flake8_bandit::rules::django_extra(checker, call);
            }
            if checker.is_rule_enabled(Rule::DjangoRawSql) {
                flake8_bandit::rules::django_raw_sql(checker, call);
            }
            if checker.is_rule_enabled(Rule::TarfileUnsafeMembers) {
                flake8_bandit::rules::tarfile_unsafe_members(checker, call);
            }
            if checker.is_rule_enabled(Rule::UnnecessaryGeneratorList) {
                flake8_comprehensions::rules::unnecessary_generator_list(checker, call);
            }
            if checker.is_rule_enabled(Rule::UnnecessaryGeneratorSet) {
                flake8_comprehensions::rules::unnecessary_generator_set(checker, call);
            }
            if checker.is_rule_enabled(Rule::UnnecessaryGeneratorDict) {
                flake8_comprehensions::rules::unnecessary_generator_dict(
                    checker, expr, func, args, keywords,
                );
            }
            if checker.is_rule_enabled(Rule::UnnecessaryListComprehensionSet) {
                flake8_comprehensions::rules::unnecessary_list_comprehension_set(checker, call);
            }
            if checker.is_rule_enabled(Rule::UnnecessaryListComprehensionDict) {
                flake8_comprehensions::rules::unnecessary_list_comprehension_dict(
                    checker, expr, func, args, keywords,
                );
            }
            if checker.is_rule_enabled(Rule::UnnecessaryLiteralSet) {
                flake8_comprehensions::rules::unnecessary_literal_set(checker, call);
            }
            if checker.is_rule_enabled(Rule::UnnecessaryLiteralDict) {
                flake8_comprehensions::rules::unnecessary_literal_dict(
                    checker, expr, func, args, keywords,
                );
            }
            if checker.is_rule_enabled(Rule::UnnecessaryCollectionCall) {
                flake8_comprehensions::rules::unnecessary_collection_call(
                    checker,
                    call,
                    &checker.settings.flake8_comprehensions,
                );
            }
            if checker.is_rule_enabled(Rule::UnnecessaryLiteralWithinTupleCall) {
                flake8_comprehensions::rules::unnecessary_literal_within_tuple_call(
                    checker, expr, call,
                );
            }
            if checker.is_rule_enabled(Rule::UnnecessaryLiteralWithinListCall) {
                flake8_comprehensions::rules::unnecessary_literal_within_list_call(checker, call);
            }
            if checker.is_rule_enabled(Rule::UnnecessaryLiteralWithinDictCall) {
                flake8_comprehensions::rules::unnecessary_literal_within_dict_call(checker, call);
            }
            if checker.is_rule_enabled(Rule::UnnecessaryListCall) {
                flake8_comprehensions::rules::unnecessary_list_call(checker, expr, call);
            }
            if checker.is_rule_enabled(Rule::UnnecessaryCallAroundSorted) {
                flake8_comprehensions::rules::unnecessary_call_around_sorted(
                    checker, expr, func, args,
                );
            }
            if checker.is_rule_enabled(Rule::UnnecessaryDoubleCastOrProcess) {
                flake8_comprehensions::rules::unnecessary_double_cast_or_process(
                    checker, expr, func, args, keywords,
                );
            }
            if checker.is_rule_enabled(Rule::UnnecessarySubscriptReversal) {
                flake8_comprehensions::rules::unnecessary_subscript_reversal(checker, call);
            }
            if checker.is_rule_enabled(Rule::UnnecessaryMap) {
                flake8_comprehensions::rules::unnecessary_map(checker, call);
            }
            if checker.is_rule_enabled(Rule::UnnecessaryComprehensionInCall) {
                flake8_comprehensions::rules::unnecessary_comprehension_in_call(
                    checker, expr, func, args, keywords,
                );
            }
            if checker.is_rule_enabled(Rule::BooleanPositionalValueInCall) {
                flake8_boolean_trap::rules::boolean_positional_value_in_call(checker, call);
            }
            if checker.is_rule_enabled(Rule::Debugger) {
                flake8_debugger::rules::debugger_call(checker, expr, func);
            }
            if checker.is_rule_enabled(Rule::PandasUseOfInplaceArgument) {
                pandas_vet::rules::inplace_argument(checker, call);
            }
            pandas_vet::rules::call(checker, func);
            if checker.is_rule_enabled(Rule::PandasUseOfDotReadTable) {
                pandas_vet::rules::use_of_read_table(checker, call);
            }
            if checker.is_rule_enabled(Rule::PandasUseOfPdMerge) {
                pandas_vet::rules::use_of_pd_merge(checker, func);
            }
            if checker.is_rule_enabled(Rule::CallDatetimeWithoutTzinfo) {
                flake8_datetimez::rules::call_datetime_without_tzinfo(checker, call);
            }
            if checker.is_rule_enabled(Rule::CallDatetimeToday) {
                flake8_datetimez::rules::call_datetime_today(checker, func, expr.range());
            }
            if checker.is_rule_enabled(Rule::CallDatetimeUtcnow) {
                flake8_datetimez::rules::call_datetime_utcnow(checker, func, expr.range());
            }
            if checker.is_rule_enabled(Rule::CallDatetimeUtcfromtimestamp) {
                flake8_datetimez::rules::call_datetime_utcfromtimestamp(
                    checker,
                    func,
                    expr.range(),
                );
            }
            if checker.is_rule_enabled(Rule::CallDatetimeNowWithoutTzinfo) {
                flake8_datetimez::rules::call_datetime_now_without_tzinfo(checker, call);
            }
            if checker.is_rule_enabled(Rule::CallDatetimeFromtimestamp) {
                flake8_datetimez::rules::call_datetime_fromtimestamp(checker, call);
            }
            if checker.is_rule_enabled(Rule::CallDatetimeStrptimeWithoutZone) {
                flake8_datetimez::rules::call_datetime_strptime_without_zone(checker, call);
            }
            if checker.is_rule_enabled(Rule::CallDateToday) {
                flake8_datetimez::rules::call_date_today(checker, func, expr.range());
            }
            if checker.is_rule_enabled(Rule::CallDateFromtimestamp) {
                flake8_datetimez::rules::call_date_fromtimestamp(checker, func, expr.range());
            }
            if checker.is_rule_enabled(Rule::UnnecessaryDirectLambdaCall) {
                pylint::rules::unnecessary_direct_lambda_call(checker, expr, func);
            }
            if checker.is_rule_enabled(Rule::SysExitAlias) {
                pylint::rules::sys_exit_alias(checker, call);
            }
            if checker.is_rule_enabled(Rule::BadOpenMode) {
                pylint::rules::bad_open_mode(checker, call);
            }
            if checker.is_rule_enabled(Rule::BadStrStripCall) {
                pylint::rules::bad_str_strip_call(checker, call);
            }
            if checker.is_rule_enabled(Rule::ShallowCopyEnviron) {
                pylint::rules::shallow_copy_environ(checker, call);
            }
            if checker.is_rule_enabled(Rule::InvalidEnvvarDefault) {
                pylint::rules::invalid_envvar_default(checker, call);
            }
            if checker.is_rule_enabled(Rule::InvalidEnvvarValue) {
                pylint::rules::invalid_envvar_value(checker, call);
            }
            if checker.is_rule_enabled(Rule::NestedMinMax) {
                pylint::rules::nested_min_max(checker, expr, func, args, keywords);
            }
            if checker.is_rule_enabled(Rule::RepeatedKeywordArgument) {
                pylint::rules::repeated_keyword_argument(checker, call);
            }
            if checker.is_rule_enabled(Rule::PytestPatchWithLambda) {
                flake8_pytest_style::rules::patch_with_lambda(checker, call);
            }
            if checker.any_rule_enabled(&[
                Rule::PytestParametrizeNamesWrongType,
                Rule::PytestParametrizeValuesWrongType,
                Rule::PytestDuplicateParametrizeTestCases,
            ]) {
                flake8_pytest_style::rules::parametrize(checker, call);
            }
            if checker.is_rule_enabled(Rule::PytestUnittestAssertion) {
                flake8_pytest_style::rules::unittest_assertion(checker, expr, func, args, keywords);
            }
            if checker.is_rule_enabled(Rule::PytestUnittestRaisesAssertion) {
                flake8_pytest_style::rules::unittest_raises_assertion_call(checker, call);
            }
            if checker.is_rule_enabled(Rule::SubprocessPopenPreexecFn) {
                pylint::rules::subprocess_popen_preexec_fn(checker, call);
            }
            if checker.is_rule_enabled(Rule::SubprocessRunWithoutCheck) {
                pylint::rules::subprocess_run_without_check(checker, call);
            }
            if checker.is_rule_enabled(Rule::UnspecifiedEncoding) {
                pylint::rules::unspecified_encoding(checker, call);
            }
            if checker.any_rule_enabled(&[
                Rule::PytestRaisesWithoutException,
                Rule::PytestRaisesTooBroad,
            ]) {
                flake8_pytest_style::rules::raises_call(checker, call);
            }
            if checker.is_rule_enabled(Rule::LegacyFormPytestRaises) {
                ruff::rules::legacy_raises_warns_deprecated_call(checker, call);
            }
            if checker
                .any_rule_enabled(&[Rule::PytestWarnsWithoutWarning, Rule::PytestWarnsTooBroad])
            {
                flake8_pytest_style::rules::warns_call(checker, call);
            }
            if checker.is_rule_enabled(Rule::PytestFailWithoutMessage) {
                flake8_pytest_style::rules::fail_call(checker, call);
            }
            if checker.is_rule_enabled(Rule::ZipInsteadOfPairwise) {
                if checker.target_version() >= PythonVersion::PY310 {
                    ruff::rules::zip_instead_of_pairwise(checker, call);
                }
            }
            if checker.any_rule_enabled(&[
                Rule::FStringInGetTextFuncCall,
                Rule::FormatInGetTextFuncCall,
                Rule::PrintfInGetTextFuncCall,
            ]) && flake8_gettext::is_gettext_func_call(
                func,
                &checker.settings.flake8_gettext.functions_names,
            ) {
                if checker.is_rule_enabled(Rule::FStringInGetTextFuncCall) {
                    flake8_gettext::rules::f_string_in_gettext_func_call(checker, args);
                }
                if checker.is_rule_enabled(Rule::FormatInGetTextFuncCall) {
                    flake8_gettext::rules::format_in_gettext_func_call(checker, args);
                }
                if checker.is_rule_enabled(Rule::PrintfInGetTextFuncCall) {
                    flake8_gettext::rules::printf_in_gettext_func_call(checker, args);
                }
            }
            if checker.is_rule_enabled(Rule::UncapitalizedEnvironmentVariables) {
                flake8_simplify::rules::use_capital_environment_variables(checker, expr);
            }
            if checker.is_rule_enabled(Rule::OpenFileWithContextHandler) {
                flake8_simplify::rules::open_file_with_context_handler(checker, call);
            }
            if checker.is_rule_enabled(Rule::DictGetWithNoneDefault) {
                flake8_simplify::rules::dict_get_with_none_default(checker, expr);
            }
            if checker.is_rule_enabled(Rule::ZipDictKeysAndValues) {
                flake8_simplify::rules::zip_dict_keys_and_values(checker, call);
            }
            if checker.any_rule_enabled(&[
                Rule::OsPathAbspath,
                Rule::OsChmod,
                Rule::OsMkdir,
                Rule::OsMakedirs,
                Rule::OsRename,
                Rule::OsReplace,
                Rule::OsRmdir,
                Rule::OsRemove,
                Rule::OsUnlink,
                Rule::OsGetcwd,
                Rule::OsPathExists,
                Rule::OsPathExpanduser,
                Rule::OsPathIsdir,
                Rule::OsPathIsfile,
                Rule::OsPathIslink,
                Rule::OsReadlink,
                Rule::OsStat,
                Rule::OsPathIsabs,
                Rule::OsPathJoin,
                Rule::OsPathBasename,
                Rule::OsPathDirname,
                Rule::OsPathSamefile,
                Rule::OsPathSplitext,
                Rule::BuiltinOpen,
                Rule::PyPath,
                Rule::OsPathGetatime,
                Rule::OsPathGetmtime,
                Rule::OsPathGetctime,
                Rule::Glob,
                Rule::OsListdir,
                Rule::OsSymlink,
            ]) {
                flake8_use_pathlib::rules::replaceable_by_pathlib(checker, call);
            }
<<<<<<< HEAD
            if checker.enabled(Rule::OsPathGetsize) {
                flake8_use_pathlib::rules::os_path_getsize(checker, call);
            }
            if checker.enabled(Rule::PathConstructorCurrentDirectory) {
=======
            if checker.is_rule_enabled(Rule::PathConstructorCurrentDirectory) {
>>>>>>> e36611c4
                flake8_use_pathlib::rules::path_constructor_current_directory(checker, call);
            }
            if checker.is_rule_enabled(Rule::OsSepSplit) {
                flake8_use_pathlib::rules::os_sep_split(checker, call);
            }
            if checker.is_rule_enabled(Rule::NumpyLegacyRandom) {
                numpy::rules::legacy_random(checker, func);
            }
            if checker.any_rule_enabled(&[
                Rule::LoggingStringFormat,
                Rule::LoggingPercentFormat,
                Rule::LoggingStringConcat,
                Rule::LoggingFString,
                Rule::LoggingWarn,
                Rule::LoggingExtraAttrClash,
                Rule::LoggingExcInfo,
                Rule::LoggingRedundantExcInfo,
            ]) {
                flake8_logging_format::rules::logging_call(checker, call);
            }
            if checker.any_rule_enabled(&[Rule::LoggingTooFewArgs, Rule::LoggingTooManyArgs]) {
                pylint::rules::logging_call(checker, call);
            }
            if checker.is_rule_enabled(Rule::DjangoLocalsInRenderFunction) {
                flake8_django::rules::locals_in_render_function(checker, call);
            }
            if checker.is_rule_enabled(Rule::UnsupportedMethodCallOnAll) {
                flake8_pyi::rules::unsupported_method_call_on_all(checker, func);
            }
            if checker.is_rule_enabled(Rule::PrintEmptyString) {
                refurb::rules::print_empty_string(checker, call);
            }
            if checker.is_rule_enabled(Rule::RedundantLogBase) {
                refurb::rules::redundant_log_base(checker, call);
            }
            if checker.is_rule_enabled(Rule::VerboseDecimalConstructor) {
                refurb::rules::verbose_decimal_constructor(checker, call);
            }
            if checker.is_rule_enabled(Rule::UnnecessaryFromFloat) {
                refurb::rules::unnecessary_from_float(checker, call);
            }
            if checker.is_rule_enabled(Rule::QuadraticListSummation) {
                ruff::rules::quadratic_list_summation(checker, call);
            }
            if checker.is_rule_enabled(Rule::DirectLoggerInstantiation) {
                flake8_logging::rules::direct_logger_instantiation(checker, call);
            }
            if checker.is_rule_enabled(Rule::InvalidGetLoggerArgument) {
                flake8_logging::rules::invalid_get_logger_argument(checker, call);
            }
            if checker.is_rule_enabled(Rule::ExceptionWithoutExcInfo) {
                flake8_logging::rules::exception_without_exc_info(checker, call);
            }
            if checker.is_rule_enabled(Rule::RootLoggerCall) {
                flake8_logging::rules::root_logger_call(checker, call);
            }
            if checker.is_rule_enabled(Rule::IsinstanceTypeNone) {
                refurb::rules::isinstance_type_none(checker, call);
            }
            if checker.is_rule_enabled(Rule::ImplicitCwd) {
                refurb::rules::no_implicit_cwd(checker, call);
            }
            if checker.is_rule_enabled(Rule::TrioSyncCall) {
                flake8_async::rules::sync_call(checker, call);
            }
            if checker.is_rule_enabled(Rule::AsyncZeroSleep) {
                flake8_async::rules::async_zero_sleep(checker, call);
            }
            if checker.is_rule_enabled(Rule::UnnecessaryDunderCall) {
                pylint::rules::unnecessary_dunder_call(checker, call);
            }
            if checker.is_rule_enabled(Rule::SslWithNoVersion) {
                flake8_bandit::rules::ssl_with_no_version(checker, call);
            }
            if checker.is_rule_enabled(Rule::SslInsecureVersion) {
                flake8_bandit::rules::ssl_insecure_version(checker, call);
            }
            if checker.is_rule_enabled(Rule::MutableFromkeysValue) {
                ruff::rules::mutable_fromkeys_value(checker, call);
            }
            if checker.is_rule_enabled(Rule::UnsortedDunderAll) {
                ruff::rules::sort_dunder_all_extend_call(checker, call);
            }
            if checker.is_rule_enabled(Rule::DefaultFactoryKwarg) {
                ruff::rules::default_factory_kwarg(checker, call);
            }
            if checker.is_rule_enabled(Rule::UnnecessaryIterableAllocationForFirstElement) {
                ruff::rules::unnecessary_iterable_allocation_for_first_element(checker, expr);
            }
            if checker.is_rule_enabled(Rule::DecimalFromFloatLiteral) {
                ruff::rules::decimal_from_float_literal_syntax(checker, call);
            }
            if checker.is_rule_enabled(Rule::IntOnSlicedStr) {
                refurb::rules::int_on_sliced_str(checker, call);
            }
            if checker.is_rule_enabled(Rule::UnsafeMarkupUse) {
                flake8_bandit::rules::unsafe_markup_call(checker, call);
            }
            if checker.is_rule_enabled(Rule::MapIntVersionParsing) {
                ruff::rules::map_int_version_parsing(checker, call);
            }
            if checker.is_rule_enabled(Rule::UnrawRePattern) {
                ruff::rules::unraw_re_pattern(checker, call);
            }
            if checker.is_rule_enabled(Rule::AirflowDagNoScheduleArgument) {
                airflow::rules::dag_no_schedule_argument(checker, expr);
            }
            if checker.is_rule_enabled(Rule::UnnecessaryRegularExpression) {
                ruff::rules::unnecessary_regular_expression(checker, call);
            }
            if checker.is_rule_enabled(Rule::Airflow3Removal) {
                airflow::rules::airflow_3_removal_expr(checker, expr);
            }
            if checker.is_rule_enabled(Rule::Airflow3SuggestedUpdate) {
                airflow::rules::airflow_3_0_suggested_update_expr(checker, expr);
            }
            if checker.is_rule_enabled(Rule::UnnecessaryCastToInt) {
                ruff::rules::unnecessary_cast_to_int(checker, call);
            }
            if checker.is_rule_enabled(Rule::InvalidPathlibWithSuffix) {
                flake8_use_pathlib::rules::invalid_pathlib_with_suffix(checker, call);
            }
            if checker.is_rule_enabled(Rule::BatchedWithoutExplicitStrict) {
                flake8_bugbear::rules::batched_without_explicit_strict(checker, call);
            }
            if checker.is_rule_enabled(Rule::PytestRaisesAmbiguousPattern) {
                ruff::rules::pytest_raises_ambiguous_pattern(checker, call);
            }
            if checker.is_rule_enabled(Rule::FalsyDictGetFallback) {
                ruff::rules::falsy_dict_get_fallback(checker, expr);
            }
            if checker.is_rule_enabled(Rule::UnnecessaryRound) {
                ruff::rules::unnecessary_round(checker, call);
            }
            if checker.is_rule_enabled(Rule::UnnecessaryEmptyIterableWithinDequeCall) {
                ruff::rules::unnecessary_literal_within_deque_call(checker, call);
            }
            if checker.is_rule_enabled(Rule::StarmapZip) {
                ruff::rules::starmap_zip(checker, call);
            }
            if checker.is_rule_enabled(Rule::AccessAnnotationsFromClassDict) {
                ruff::rules::access_annotations_from_class_dict_with_get(checker, call);
            }
            if checker.is_rule_enabled(Rule::LogExceptionOutsideExceptHandler) {
                flake8_logging::rules::log_exception_outside_except_handler(checker, call);
            }
            if checker.is_rule_enabled(Rule::ExcInfoOutsideExceptHandler) {
                flake8_logging::rules::exc_info_outside_except_handler(checker, call);
            }
            if checker.is_rule_enabled(Rule::FromisoformatReplaceZ) {
                refurb::rules::fromisoformat_replace_z(checker, call);
            }
            if checker.is_rule_enabled(Rule::NonOctalPermissions) {
                ruff::rules::non_octal_permissions(checker, call);
            }
        }
        Expr::Dict(dict) => {
            if checker.any_rule_enabled(&[
                Rule::MultiValueRepeatedKeyLiteral,
                Rule::MultiValueRepeatedKeyVariable,
            ]) {
                pyflakes::rules::repeated_keys(checker, dict);
            }
            if checker.is_rule_enabled(Rule::UnnecessarySpread) {
                flake8_pie::rules::unnecessary_spread(checker, dict);
            }
        }
        Expr::Set(set) => {
            if checker.is_rule_enabled(Rule::DuplicateValue) {
                flake8_bugbear::rules::duplicate_value(checker, set);
            }
        }
        Expr::Yield(_) => {
            if checker.is_rule_enabled(Rule::YieldInInit) {
                pylint::rules::yield_in_init(checker, expr);
            }
        }
        Expr::YieldFrom(yield_from) => {
            if checker.is_rule_enabled(Rule::YieldInInit) {
                pylint::rules::yield_in_init(checker, expr);
            }
            if checker.is_rule_enabled(Rule::YieldFromInAsyncFunction) {
                pylint::rules::yield_from_in_async_function(checker, yield_from);
            }
        }
        Expr::FString(f_string_expr @ ast::ExprFString { value, .. }) => {
            if checker.is_rule_enabled(Rule::FStringMissingPlaceholders) {
                pyflakes::rules::f_string_missing_placeholders(checker, f_string_expr);
            }
            if checker.is_rule_enabled(Rule::ExplicitFStringTypeConversion) {
                for f_string in value.f_strings() {
                    ruff::rules::explicit_f_string_type_conversion(checker, f_string);
                }
            }
            if checker.is_rule_enabled(Rule::HardcodedSQLExpression) {
                flake8_bandit::rules::hardcoded_sql_expression(checker, expr);
            }
            if checker.is_rule_enabled(Rule::UnicodeKindPrefix) {
                for string_literal in value.literals() {
                    pyupgrade::rules::unicode_kind_prefix(checker, string_literal);
                }
            }
            if checker.is_rule_enabled(Rule::MissingFStringSyntax) {
                for string_literal in value.literals() {
                    ruff::rules::missing_fstring_syntax(checker, string_literal);
                }
            }
        }
        Expr::BinOp(ast::ExprBinOp {
            left,
            op: Operator::RShift,
            ..
        }) => {
            if checker.is_rule_enabled(Rule::InvalidPrintSyntax) {
                pyflakes::rules::invalid_print_syntax(checker, left);
            }
        }
        Expr::BinOp(
            bin_op @ ast::ExprBinOp {
                left,
                op: Operator::Mod,
                right,
                range: _,
                node_index: _,
            },
        ) => {
            if let Expr::StringLiteral(format_string @ ast::ExprStringLiteral { value, .. }) =
                left.as_ref()
            {
                if checker.any_rule_enabled(&[
                    Rule::PercentFormatInvalidFormat,
                    Rule::PercentFormatExpectedMapping,
                    Rule::PercentFormatExpectedSequence,
                    Rule::PercentFormatExtraNamedArguments,
                    Rule::PercentFormatMissingArgument,
                    Rule::PercentFormatMixedPositionalAndNamed,
                    Rule::PercentFormatPositionalCountMismatch,
                    Rule::PercentFormatStarRequiresSequence,
                    Rule::PercentFormatUnsupportedFormatCharacter,
                ]) {
                    let location = expr.range();
                    match pyflakes::cformat::CFormatSummary::try_from(value.to_str()) {
                        Err(CFormatError {
                            typ: CFormatErrorType::UnsupportedFormatChar(c),
                            ..
                        }) => {
                            if checker
                                .is_rule_enabled(Rule::PercentFormatUnsupportedFormatCharacter)
                            {
                                checker.report_diagnostic(
                                    pyflakes::rules::PercentFormatUnsupportedFormatCharacter {
                                        char: c,
                                    },
                                    location,
                                );
                            }
                        }
                        Err(e) => {
                            if checker.is_rule_enabled(Rule::PercentFormatInvalidFormat) {
                                checker.report_diagnostic(
                                    pyflakes::rules::PercentFormatInvalidFormat {
                                        message: e.to_string(),
                                    },
                                    location,
                                );
                            }
                        }
                        Ok(summary) => {
                            if checker.is_rule_enabled(Rule::PercentFormatExpectedMapping) {
                                pyflakes::rules::percent_format_expected_mapping(
                                    checker, &summary, right, location,
                                );
                            }
                            if checker.is_rule_enabled(Rule::PercentFormatExpectedSequence) {
                                pyflakes::rules::percent_format_expected_sequence(
                                    checker, &summary, right, location,
                                );
                            }
                            if checker.is_rule_enabled(Rule::PercentFormatExtraNamedArguments) {
                                pyflakes::rules::percent_format_extra_named_arguments(
                                    checker, &summary, right, location,
                                );
                            }
                            if checker.is_rule_enabled(Rule::PercentFormatMissingArgument) {
                                pyflakes::rules::percent_format_missing_arguments(
                                    checker, &summary, right, location,
                                );
                            }
                            if checker.is_rule_enabled(Rule::PercentFormatMixedPositionalAndNamed) {
                                pyflakes::rules::percent_format_mixed_positional_and_named(
                                    checker, &summary, location,
                                );
                            }
                            if checker.is_rule_enabled(Rule::PercentFormatPositionalCountMismatch) {
                                pyflakes::rules::percent_format_positional_count_mismatch(
                                    checker, &summary, right, location,
                                );
                            }
                            if checker.is_rule_enabled(Rule::PercentFormatStarRequiresSequence) {
                                pyflakes::rules::percent_format_star_requires_sequence(
                                    checker, &summary, right, location,
                                );
                            }
                        }
                    }
                }
                if checker.is_rule_enabled(Rule::PrintfStringFormatting) {
                    pyupgrade::rules::printf_string_formatting(checker, bin_op, format_string);
                }
                if checker.is_rule_enabled(Rule::BadStringFormatCharacter) {
                    pylint::rules::bad_string_format_character::percent(
                        checker,
                        expr,
                        format_string,
                    );
                }
                if checker.is_rule_enabled(Rule::BadStringFormatType) {
                    pylint::rules::bad_string_format_type(checker, bin_op, format_string);
                }
                if checker.is_rule_enabled(Rule::HardcodedSQLExpression) {
                    flake8_bandit::rules::hardcoded_sql_expression(checker, expr);
                }
            }
        }
        Expr::BinOp(ast::ExprBinOp {
            op: Operator::Add, ..
        }) => {
            if checker.is_rule_enabled(Rule::ExplicitStringConcatenation) {
                flake8_implicit_str_concat::rules::explicit(checker, expr);
            }
            if checker.is_rule_enabled(Rule::CollectionLiteralConcatenation) {
                ruff::rules::collection_literal_concatenation(checker, expr);
            }
            if checker.is_rule_enabled(Rule::HardcodedSQLExpression) {
                flake8_bandit::rules::hardcoded_sql_expression(checker, expr);
            }
        }
        Expr::BinOp(ast::ExprBinOp {
            op: Operator::BitOr,
            ..
        }) => {
            // Ex) `str | None`
            if checker.is_rule_enabled(Rule::FutureRequiredTypeAnnotation) {
                if !checker.semantic.future_annotations_or_stub()
                    && checker.target_version() < PythonVersion::PY310
                    && checker.semantic.in_annotation()
                    && checker.semantic.in_runtime_evaluated_annotation()
                    && !checker.semantic.in_string_type_definition()
                {
                    flake8_future_annotations::rules::future_required_type_annotation(
                        checker,
                        expr,
                        flake8_future_annotations::rules::Reason::PEP604,
                    );
                }
            }

            if checker.is_rule_enabled(Rule::NeverUnion) {
                ruff::rules::never_union(checker, expr);
            }

            // Avoid duplicate checks if the parent is a union, since these rules already
            // traverse nested unions.
            if !checker.semantic.in_nested_union() {
                if checker.is_rule_enabled(Rule::DuplicateUnionMember)
                    && checker.semantic.in_type_definition()
                {
                    flake8_pyi::rules::duplicate_union_member(checker, expr);
                }
                if checker.is_rule_enabled(Rule::UnnecessaryLiteralUnion) {
                    flake8_pyi::rules::unnecessary_literal_union(checker, expr);
                }
                if checker.is_rule_enabled(Rule::RedundantLiteralUnion) {
                    flake8_pyi::rules::redundant_literal_union(checker, expr);
                }
                if checker.is_rule_enabled(Rule::UnnecessaryTypeUnion) {
                    flake8_pyi::rules::unnecessary_type_union(checker, expr);
                }
                if checker.is_rule_enabled(Rule::RuntimeStringUnion) {
                    flake8_type_checking::rules::runtime_string_union(checker, expr);
                }
                if checker.is_rule_enabled(Rule::NoneNotAtEndOfUnion) {
                    ruff::rules::none_not_at_end_of_union(checker, expr);
                }
            }
        }
        Expr::UnaryOp(
            unary_op @ ast::ExprUnaryOp {
                op,
                operand,
                range: _,
                node_index: _,
            },
        ) => {
            if checker.any_rule_enabled(&[Rule::NotInTest, Rule::NotIsTest]) {
                pycodestyle::rules::not_tests(checker, unary_op);
            }
            if checker.is_rule_enabled(Rule::UnaryPrefixIncrementDecrement) {
                flake8_bugbear::rules::unary_prefix_increment_decrement(
                    checker, expr, *op, operand,
                );
            }
            if checker.is_rule_enabled(Rule::NegateEqualOp) {
                flake8_simplify::rules::negation_with_equal_op(checker, expr, *op, operand);
            }
            if checker.is_rule_enabled(Rule::NegateNotEqualOp) {
                flake8_simplify::rules::negation_with_not_equal_op(checker, expr, *op, operand);
            }
            if checker.is_rule_enabled(Rule::DoubleNegation) {
                flake8_simplify::rules::double_negation(checker, expr, *op, operand);
            }
        }
        Expr::Compare(
            compare @ ast::ExprCompare {
                left,
                ops,
                comparators,
                range: _,
                node_index: _,
            },
        ) => {
            if checker.any_rule_enabled(&[Rule::NoneComparison, Rule::TrueFalseComparison]) {
                pycodestyle::rules::literal_comparisons(checker, compare);
            }
            if checker.is_rule_enabled(Rule::IsLiteral) {
                pyflakes::rules::invalid_literal_comparison(checker, left, ops, comparators, expr);
            }
            if checker.is_rule_enabled(Rule::TypeComparison) {
                pycodestyle::rules::type_comparison(checker, compare);
            }
            if checker.any_rule_enabled(&[
                Rule::SysVersionCmpStr3,
                Rule::SysVersionInfo0Eq3,
                Rule::SysVersionInfo1CmpInt,
                Rule::SysVersionInfoMinorCmpInt,
                Rule::SysVersionCmpStr10,
            ]) {
                flake8_2020::rules::compare(checker, left, ops, comparators);
            }
            if checker.is_rule_enabled(Rule::HardcodedPasswordString) {
                flake8_bandit::rules::compare_to_hardcoded_password_string(
                    checker,
                    left,
                    comparators,
                );
            }
            if checker.is_rule_enabled(Rule::ComparisonWithItself) {
                pylint::rules::comparison_with_itself(checker, left, ops, comparators);
            }
            if checker.is_rule_enabled(Rule::LiteralMembership) {
                pylint::rules::literal_membership(checker, compare);
            }
            if checker.is_rule_enabled(Rule::ComparisonOfConstant) {
                pylint::rules::comparison_of_constant(checker, left, ops, comparators);
            }
            if checker.is_rule_enabled(Rule::CompareToEmptyString) {
                pylint::rules::compare_to_empty_string(checker, left, ops, comparators);
            }
            if checker.is_rule_enabled(Rule::MagicValueComparison) {
                pylint::rules::magic_value_comparison(checker, left, comparators);
            }
            if checker.is_rule_enabled(Rule::NanComparison) {
                pylint::rules::nan_comparison(checker, left, comparators);
            }
            if checker.is_rule_enabled(Rule::InEmptyCollection) {
                ruff::rules::in_empty_collection(checker, compare);
            }
            if checker.is_rule_enabled(Rule::InDictKeys) {
                flake8_simplify::rules::key_in_dict_compare(checker, compare);
            }
            if checker.is_rule_enabled(Rule::YodaConditions) {
                flake8_simplify::rules::yoda_conditions(checker, expr, left, ops, comparators);
            }
            if checker.is_rule_enabled(Rule::PandasNuniqueConstantSeriesCheck) {
                pandas_vet::rules::nunique_constant_series_check(
                    checker,
                    expr,
                    left,
                    ops,
                    comparators,
                );
            }
            if checker.is_rule_enabled(Rule::TypeNoneComparison) {
                refurb::rules::type_none_comparison(checker, compare);
            }
            if checker.is_rule_enabled(Rule::SingleItemMembershipTest) {
                refurb::rules::single_item_membership_test(checker, expr, left, ops, comparators);
            }
        }
        Expr::NumberLiteral(number_literal @ ast::ExprNumberLiteral { .. }) => {
            if checker.source_type.is_stub() && checker.is_rule_enabled(Rule::NumericLiteralTooLong)
            {
                flake8_pyi::rules::numeric_literal_too_long(checker, expr);
            }
            if checker.is_rule_enabled(Rule::MathConstant) {
                refurb::rules::math_constant(checker, number_literal);
            }
        }
        Expr::StringLiteral(
            string_like @ ast::ExprStringLiteral {
                value,
                range: _,
                node_index: _,
            },
        ) => {
            if checker.is_rule_enabled(Rule::UnicodeKindPrefix) {
                for string_part in value {
                    pyupgrade::rules::unicode_kind_prefix(checker, string_part);
                }
            }
            if checker.is_rule_enabled(Rule::MissingFStringSyntax) {
                for string_literal in value {
                    ruff::rules::missing_fstring_syntax(checker, string_literal);
                }
            }
            if checker.is_rule_enabled(Rule::HardcodedStringCharset) {
                refurb::rules::hardcoded_string_charset_literal(checker, string_like);
            }
        }
        Expr::If(
            if_exp @ ast::ExprIf {
                test,
                body,
                orelse,
                range: _,
                node_index: _,
            },
        ) => {
            if checker.is_rule_enabled(Rule::IfElseBlockInsteadOfDictGet) {
                flake8_simplify::rules::if_exp_instead_of_dict_get(
                    checker, expr, test, body, orelse,
                );
            }
            if checker.is_rule_enabled(Rule::IfExprWithTrueFalse) {
                flake8_simplify::rules::if_expr_with_true_false(checker, expr, test, body, orelse);
            }
            if checker.is_rule_enabled(Rule::IfExprWithFalseTrue) {
                flake8_simplify::rules::if_expr_with_false_true(checker, expr, test, body, orelse);
            }
            if checker.is_rule_enabled(Rule::IfExprWithTwistedArms) {
                flake8_simplify::rules::twisted_arms_in_ifexpr(checker, expr, test, body, orelse);
            }
            if checker.is_rule_enabled(Rule::IfExprMinMax) {
                refurb::rules::if_expr_min_max(checker, if_exp);
            }
            if checker.is_rule_enabled(Rule::IfExpInsteadOfOrOperator) {
                refurb::rules::if_exp_instead_of_or_operator(checker, if_exp);
            }
            if checker.is_rule_enabled(Rule::UselessIfElse) {
                ruff::rules::useless_if_else(checker, if_exp);
            }
            if checker.is_rule_enabled(Rule::SliceToRemovePrefixOrSuffix) {
                refurb::rules::slice_to_remove_affix_expr(checker, if_exp);
            }
        }
        Expr::ListComp(
            comp @ ast::ExprListComp {
                elt,
                generators,
                range: _,
                node_index: _,
            },
        ) => {
            if checker.is_rule_enabled(Rule::UnnecessaryListIndexLookup) {
                pylint::rules::unnecessary_list_index_lookup_comprehension(checker, expr);
            }
            if checker.is_rule_enabled(Rule::UnnecessaryDictIndexLookup) {
                pylint::rules::unnecessary_dict_index_lookup_comprehension(checker, expr);
            }
            if checker.is_rule_enabled(Rule::UnnecessaryComprehension) {
                flake8_comprehensions::rules::unnecessary_list_set_comprehension(
                    checker, expr, elt, generators,
                );
            }
            if checker.is_rule_enabled(Rule::FunctionUsesLoopVariable) {
                flake8_bugbear::rules::function_uses_loop_variable(checker, &Node::Expr(expr));
            }
            if checker.is_rule_enabled(Rule::IterationOverSet) {
                for generator in generators {
                    pylint::rules::iteration_over_set(checker, &generator.iter);
                }
            }
            if checker.is_rule_enabled(Rule::ReimplementedStarmap) {
                refurb::rules::reimplemented_starmap(checker, &comp.into());
            }
        }
        Expr::SetComp(
            comp @ ast::ExprSetComp {
                elt,
                generators,
                range: _,
                node_index: _,
            },
        ) => {
            if checker.is_rule_enabled(Rule::UnnecessaryListIndexLookup) {
                pylint::rules::unnecessary_list_index_lookup_comprehension(checker, expr);
            }
            if checker.is_rule_enabled(Rule::UnnecessaryDictIndexLookup) {
                pylint::rules::unnecessary_dict_index_lookup_comprehension(checker, expr);
            }
            if checker.is_rule_enabled(Rule::UnnecessaryComprehension) {
                flake8_comprehensions::rules::unnecessary_list_set_comprehension(
                    checker, expr, elt, generators,
                );
            }
            if checker.is_rule_enabled(Rule::FunctionUsesLoopVariable) {
                flake8_bugbear::rules::function_uses_loop_variable(checker, &Node::Expr(expr));
            }
            if checker.is_rule_enabled(Rule::IterationOverSet) {
                for generator in generators {
                    pylint::rules::iteration_over_set(checker, &generator.iter);
                }
            }
            if checker.is_rule_enabled(Rule::ReimplementedStarmap) {
                refurb::rules::reimplemented_starmap(checker, &comp.into());
            }
        }
        Expr::DictComp(
            dict_comp @ ast::ExprDictComp {
                key,
                value,
                generators,
                range: _,
                node_index: _,
            },
        ) => {
            if checker.is_rule_enabled(Rule::UnnecessaryListIndexLookup) {
                pylint::rules::unnecessary_list_index_lookup_comprehension(checker, expr);
            }
            if checker.is_rule_enabled(Rule::UnnecessaryDictIndexLookup) {
                pylint::rules::unnecessary_dict_index_lookup_comprehension(checker, expr);
            }

            if checker.is_rule_enabled(Rule::UnnecessaryComprehension) {
                flake8_comprehensions::rules::unnecessary_dict_comprehension(
                    checker, expr, key, value, generators,
                );
            }

            if checker.is_rule_enabled(Rule::UnnecessaryDictComprehensionForIterable) {
                flake8_comprehensions::rules::unnecessary_dict_comprehension_for_iterable(
                    checker, dict_comp,
                );
            }

            if checker.is_rule_enabled(Rule::FunctionUsesLoopVariable) {
                flake8_bugbear::rules::function_uses_loop_variable(checker, &Node::Expr(expr));
            }
            if checker.is_rule_enabled(Rule::IterationOverSet) {
                for generator in generators {
                    pylint::rules::iteration_over_set(checker, &generator.iter);
                }
            }
            if checker.is_rule_enabled(Rule::StaticKeyDictComprehension) {
                flake8_bugbear::rules::static_key_dict_comprehension(checker, dict_comp);
            }
        }
        Expr::Generator(
            generator @ ast::ExprGenerator {
                generators,
                elt: _,
                range: _,
                node_index: _,
                parenthesized: _,
            },
        ) => {
            if checker.is_rule_enabled(Rule::UnnecessaryListIndexLookup) {
                pylint::rules::unnecessary_list_index_lookup_comprehension(checker, expr);
            }
            if checker.is_rule_enabled(Rule::UnnecessaryDictIndexLookup) {
                pylint::rules::unnecessary_dict_index_lookup_comprehension(checker, expr);
            }
            if checker.is_rule_enabled(Rule::FunctionUsesLoopVariable) {
                flake8_bugbear::rules::function_uses_loop_variable(checker, &Node::Expr(expr));
            }
            if checker.is_rule_enabled(Rule::IterationOverSet) {
                for generator in generators {
                    pylint::rules::iteration_over_set(checker, &generator.iter);
                }
            }
            if checker.is_rule_enabled(Rule::ReimplementedStarmap) {
                refurb::rules::reimplemented_starmap(checker, &generator.into());
            }
        }
        Expr::BoolOp(bool_op) => {
            if checker.is_rule_enabled(Rule::BooleanChainedComparison) {
                pylint::rules::boolean_chained_comparison(checker, bool_op);
            }
            if checker.is_rule_enabled(Rule::MultipleStartsEndsWith) {
                flake8_pie::rules::multiple_starts_ends_with(checker, expr);
            }
            if checker.is_rule_enabled(Rule::DuplicateIsinstanceCall) {
                flake8_simplify::rules::duplicate_isinstance_call(checker, expr);
            }
            if checker.is_rule_enabled(Rule::CompareWithTuple) {
                flake8_simplify::rules::compare_with_tuple(checker, expr);
            }
            if checker.is_rule_enabled(Rule::ExprAndNotExpr) {
                flake8_simplify::rules::expr_and_not_expr(checker, expr);
            }
            if checker.is_rule_enabled(Rule::ExprOrNotExpr) {
                flake8_simplify::rules::expr_or_not_expr(checker, expr);
            }
            if checker.is_rule_enabled(Rule::ExprOrTrue) {
                flake8_simplify::rules::expr_or_true(checker, expr);
            }
            if checker.is_rule_enabled(Rule::ExprAndFalse) {
                flake8_simplify::rules::expr_and_false(checker, expr);
            }
            if checker.is_rule_enabled(Rule::RepeatedEqualityComparison) {
                pylint::rules::repeated_equality_comparison(checker, bool_op);
            }
            if checker.is_rule_enabled(Rule::UnnecessaryKeyCheck) {
                ruff::rules::unnecessary_key_check(checker, expr);
            }
            if checker.is_rule_enabled(Rule::ParenthesizeChainedOperators) {
                ruff::rules::parenthesize_chained_logical_operators(checker, bool_op);
            }
        }
        Expr::Lambda(lambda) => {
            if checker.is_rule_enabled(Rule::ReimplementedOperator) {
                refurb::rules::reimplemented_operator(checker, &lambda.into());
            }
            if checker.is_rule_enabled(Rule::InvalidArgumentName) {
                pep8_naming::rules::invalid_argument_name_lambda(checker, lambda);
            }
        }
        _ => {}
    }
}<|MERGE_RESOLUTION|>--- conflicted
+++ resolved
@@ -1056,6 +1056,7 @@
                 Rule::OsPathSplitext,
                 Rule::BuiltinOpen,
                 Rule::PyPath,
+                Rule::OsPathGetsize,
                 Rule::OsPathGetatime,
                 Rule::OsPathGetmtime,
                 Rule::OsPathGetctime,
@@ -1065,14 +1066,7 @@
             ]) {
                 flake8_use_pathlib::rules::replaceable_by_pathlib(checker, call);
             }
-<<<<<<< HEAD
-            if checker.enabled(Rule::OsPathGetsize) {
-                flake8_use_pathlib::rules::os_path_getsize(checker, call);
-            }
-            if checker.enabled(Rule::PathConstructorCurrentDirectory) {
-=======
             if checker.is_rule_enabled(Rule::PathConstructorCurrentDirectory) {
->>>>>>> e36611c4
                 flake8_use_pathlib::rules::path_constructor_current_directory(checker, call);
             }
             if checker.is_rule_enabled(Rule::OsSepSplit) {
