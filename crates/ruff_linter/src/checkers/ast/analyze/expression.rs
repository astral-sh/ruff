--- conflicted
+++ resolved
@@ -125,13 +125,11 @@
             if checker.enabled(Rule::PotentialIndexError) {
                 pylint::rules::potential_index_error(checker, value, slice);
             }
-<<<<<<< HEAD
+            if checker.enabled(Rule::SortedMinMax) {
+                refurb::rules::sorted_min_max(checker, subscript);
+            }
             if checker.enabled(Rule::FStringNumberFormat) {
                 refurb::rules::fstring_number_format(checker, subscript);
-=======
-            if checker.enabled(Rule::SortedMinMax) {
-                refurb::rules::sorted_min_max(checker, subscript);
->>>>>>> 22d4f113
             }
 
             pandas_vet::rules::subscript(checker, value, expr);
