--- conflicted
+++ resolved
@@ -13,24 +13,13 @@
 
     for reference in checker.semantic.unresolved_references() {
         if reference.is_wildcard_import() {
-<<<<<<< HEAD
+            // F406
             checker.report_diagnostic_if_enabled(
                 pyflakes::rules::UndefinedLocalWithImportStarUsage {
                     name: reference.name(checker.source()).to_string(),
                 },
                 reference.range(),
             );
-=======
-            // F406
-            if checker.is_rule_enabled(Rule::UndefinedLocalWithImportStarUsage) {
-                checker.report_diagnostic(
-                    pyflakes::rules::UndefinedLocalWithImportStarUsage {
-                        name: reference.name(checker.source()).to_string(),
-                    },
-                    reference.range(),
-                );
-            }
->>>>>>> 90f47e9b
         } else {
             // F821
             if checker.is_rule_enabled(Rule::UndefinedName) {
