--- conflicted
+++ resolved
@@ -80,13 +80,9 @@
         Rule::UndocumentedPublicNestedClass,
         Rule::UndocumentedPublicPackage,
     ]);
-<<<<<<< HEAD
-    let enforce_pydoclint = checker.any_enabled(&[
+    let enforce_pydoclint = checker.any_rule_enabled(&[
         Rule::DocstringMissingParameter,
         Rule::DocstringExtraneousParameter,
-=======
-    let enforce_pydoclint = checker.any_rule_enabled(&[
->>>>>>> ec86a4e9
         Rule::DocstringMissingReturns,
         Rule::DocstringExtraneousReturns,
         Rule::DocstringMissingYields,
