use ruff_diagnostics::{Diagnostic, Fix};
use ruff_text_size::Ranged;

use crate::checkers::ast::Checker;
use crate::codes::Rule;
use crate::rules::{
    flake8_import_conventions, flake8_pyi, flake8_pytest_style, flake8_type_checking, pyflakes,
    pylint, pyupgrade, refurb, ruff,
};

/// Run lint rules over the [`Binding`]s.
pub(crate) fn bindings(checker: &mut Checker) {
    if !checker.any_enabled(&[
        Rule::AssignmentInAssert,
        Rule::InvalidAllFormat,
        Rule::InvalidAllObject,
        Rule::NonAsciiName,
        Rule::UnaliasedCollectionsAbcSetImport,
        Rule::UnconventionalImportAlias,
        Rule::UnsortedDunderSlots,
        Rule::UnusedVariable,
        Rule::UnquotedTypeAlias,
        Rule::UsedDummyVariable,
        Rule::PytestUnittestRaisesAssertion,
        Rule::ForLoopWrites,
<<<<<<< HEAD
        Rule::PrivateTypeParameter,
=======
        Rule::CustomTypeVarForSelf,
>>>>>>> 0529ad67
    ]) {
        return;
    }

    for (binding_id, binding) in checker.semantic.bindings.iter_enumerated() {
        if checker.enabled(Rule::UnusedVariable) {
            if binding.kind.is_bound_exception()
                && binding.is_unused()
                && !checker
                    .settings
                    .dummy_variable_rgx
                    .is_match(binding.name(checker.source()))
            {
                let mut diagnostic = Diagnostic::new(
                    pyflakes::rules::UnusedVariable {
                        name: binding.name(checker.source()).to_string(),
                    },
                    binding.range(),
                );
                diagnostic.try_set_fix(|| {
                    pyflakes::fixes::remove_exception_handler_assignment(binding, checker.locator)
                        .map(Fix::safe_edit)
                });
                checker.diagnostics.push(diagnostic);
            }
        }
        if checker.enabled(Rule::InvalidAllFormat) {
            if let Some(diagnostic) = pylint::rules::invalid_all_format(binding) {
                checker.diagnostics.push(diagnostic);
            }
        }
        if checker.enabled(Rule::InvalidAllObject) {
            if let Some(diagnostic) = pylint::rules::invalid_all_object(binding) {
                checker.diagnostics.push(diagnostic);
            }
        }
        if checker.enabled(Rule::NonAsciiName) {
            if let Some(diagnostic) = pylint::rules::non_ascii_name(binding, checker.locator) {
                checker.diagnostics.push(diagnostic);
            }
        }
        if checker.enabled(Rule::UnconventionalImportAlias) {
            if let Some(diagnostic) = flake8_import_conventions::rules::unconventional_import_alias(
                checker,
                binding,
                &checker.settings.flake8_import_conventions.aliases,
            ) {
                checker.diagnostics.push(diagnostic);
            }
        }
        if checker.enabled(Rule::UnaliasedCollectionsAbcSetImport) {
            if let Some(diagnostic) =
                flake8_pyi::rules::unaliased_collections_abc_set_import(checker, binding)
            {
                checker.diagnostics.push(diagnostic);
            }
        }
        if !checker.source_type.is_stub() && checker.enabled(Rule::UnquotedTypeAlias) {
            if let Some(diagnostics) =
                flake8_type_checking::rules::unquoted_type_alias(checker, binding)
            {
                checker.diagnostics.extend(diagnostics);
            }
        }
        if checker.enabled(Rule::UnsortedDunderSlots) {
            if let Some(diagnostic) = ruff::rules::sort_dunder_slots(checker, binding) {
                checker.diagnostics.push(diagnostic);
            }
        }
        if checker.enabled(Rule::UsedDummyVariable) {
            if let Some(diagnostic) = ruff::rules::used_dummy_variable(checker, binding, binding_id)
            {
                checker.diagnostics.push(diagnostic);
            }
        }
        if checker.enabled(Rule::AssignmentInAssert) {
            if let Some(diagnostic) = ruff::rules::assignment_in_assert(checker, binding) {
                checker.diagnostics.push(diagnostic);
            }
        }
        if checker.enabled(Rule::PytestUnittestRaisesAssertion) {
            if let Some(diagnostic) =
                flake8_pytest_style::rules::unittest_raises_assertion_binding(checker, binding)
            {
                checker.diagnostics.push(diagnostic);
            }
        }
        if checker.enabled(Rule::ForLoopWrites) {
            if let Some(diagnostic) = refurb::rules::for_loop_writes_binding(checker, binding) {
                checker.diagnostics.push(diagnostic);
            }
        }
<<<<<<< HEAD
        if checker.enabled(Rule::PrivateTypeParameter) {
            if let Some(diagnostic) = pyupgrade::rules::private_type_parameter(checker, binding) {
=======
        if checker.enabled(Rule::CustomTypeVarForSelf) {
            if let Some(diagnostic) =
                flake8_pyi::rules::custom_type_var_instead_of_self(checker, binding)
            {
>>>>>>> 0529ad67
                checker.diagnostics.push(diagnostic);
            }
        }
    }
}<|MERGE_RESOLUTION|>--- conflicted
+++ resolved
@@ -23,11 +23,7 @@
         Rule::UsedDummyVariable,
         Rule::PytestUnittestRaisesAssertion,
         Rule::ForLoopWrites,
-<<<<<<< HEAD
-        Rule::PrivateTypeParameter,
-=======
         Rule::CustomTypeVarForSelf,
->>>>>>> 0529ad67
     ]) {
         return;
     }
@@ -120,15 +116,15 @@
                 checker.diagnostics.push(diagnostic);
             }
         }
-<<<<<<< HEAD
-        if checker.enabled(Rule::PrivateTypeParameter) {
-            if let Some(diagnostic) = pyupgrade::rules::private_type_parameter(checker, binding) {
-=======
         if checker.enabled(Rule::CustomTypeVarForSelf) {
             if let Some(diagnostic) =
                 flake8_pyi::rules::custom_type_var_instead_of_self(checker, binding)
             {
->>>>>>> 0529ad67
+                checker.diagnostics.push(diagnostic);
+            }
+        }
+        if checker.enabled(Rule::PrivateTypeParameter) {
+            if let Some(diagnostic) = pyupgrade::rules::private_type_parameter(checker, binding) {
                 checker.diagnostics.push(diagnostic);
             }
         }
