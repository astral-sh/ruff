--- conflicted
+++ resolved
@@ -31,8 +31,7 @@
     }
 
     for (binding_id, binding) in checker.semantic.bindings.iter_enumerated() {
-<<<<<<< HEAD
-        if checker.enabled(Rule::UnnecessaryAssign) {
+        if checker.is_rule_enabled(Rule::UnnecessaryAssign) {
             if binding.kind.is_function_definition() {
                 flake8_return::rules::unnecessary_assign(
                     checker,
@@ -40,10 +39,7 @@
                 );
             }
         }
-        if checker.enabled(Rule::UnusedVariable) {
-=======
         if checker.is_rule_enabled(Rule::UnusedVariable) {
->>>>>>> 9d8cba4e
             if binding.kind.is_bound_exception()
                 && binding.is_unused()
                 && !checker
