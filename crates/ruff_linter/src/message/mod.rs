--- conflicted
+++ resolved
@@ -15,11 +15,6 @@
 pub use gitlab::GitlabEmitter;
 pub use grouped::GroupedEmitter;
 pub use junit::JunitEmitter;
-<<<<<<< HEAD
-pub use rdjson::RdjsonEmitter;
-=======
-pub use pylint::PylintEmitter;
->>>>>>> 92a302e2
 use ruff_notebook::NotebookIndex;
 use ruff_source_file::{LineColumn, SourceFile};
 use ruff_text_size::{Ranged, TextRange, TextSize};
@@ -34,11 +29,6 @@
 mod gitlab;
 mod grouped;
 mod junit;
-<<<<<<< HEAD
-mod rdjson;
-=======
-mod pylint;
->>>>>>> 92a302e2
 mod sarif;
 mod text;
 
