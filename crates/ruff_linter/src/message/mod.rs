--- conflicted
+++ resolved
@@ -104,29 +104,6 @@
     diagnostic
 }
 
-<<<<<<< HEAD
-// TODO(brent) We temporarily allow this to avoid updating all of the call sites to add
-// references. I expect this method to go away or change significantly with the rest of the
-// diagnostic refactor, but if it still exists in this form at the end of the refactor, we
-// should just update the call sites.
-#[expect(clippy::needless_pass_by_value)]
-pub fn diagnostic_from_violation<T: Violation>(
-    kind: T,
-    range: TextRange,
-    file: &SourceFile,
-) -> Diagnostic {
-    create_lint_diagnostic(
-        Violation::message(&kind),
-        Violation::fix_title(&kind),
-        range,
-        None,
-        None,
-        file.clone(),
-        None,
-        T::rule(),
-    )
-}
-
 impl FileResolver for EmitterContext<'_> {
     fn path(&self, _file: File) -> &str {
         unimplemented!("Expected a Ruff file for rendering a Ruff diagnostic");
@@ -155,8 +132,6 @@
     }
 }
 
-=======
->>>>>>> 7533a0bf
 struct MessageWithLocation<'a> {
     message: &'a Diagnostic,
     start_location: LineColumn,
