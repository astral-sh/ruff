--- conflicted
+++ resolved
@@ -258,14 +258,10 @@
     let configuration = test.configuration();
 
     let settings = ProgramSettings {
-<<<<<<< HEAD
-        python_version: Some(python_version),
-=======
-        python_version: PythonVersionWithSource {
+        python_version: Some(PythonVersionWithSource {
             version: python_version,
             source: PythonVersionSource::Cli,
-        },
->>>>>>> a5ebb3f3
+        }),
         python_platform: configuration
             .python_platform()
             .unwrap_or(PythonPlatform::Identifier("linux".to_string())),
