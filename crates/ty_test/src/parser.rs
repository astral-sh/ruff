--- conflicted
+++ resolved
@@ -458,13 +458,10 @@
         }
     }
 
-<<<<<<< HEAD
-=======
     fn skip_non_newline_whitespace(&mut self) {
         self.cursor.eat_while(|c| c.is_whitespace() && c != '\n');
     }
 
->>>>>>> 7df79cfb
     fn skip_to_beginning_of_next_line(&mut self) -> bool {
         if let Some(position) = memchr::memchr(b'\n', self.cursor.as_bytes()) {
             self.cursor.skip_bytes(position + 1);
@@ -546,22 +543,14 @@
                             );
                         }
 
-<<<<<<< HEAD
-                        self.cursor.skip_non_newline_whitespace();
-=======
                         self.skip_non_newline_whitespace();
->>>>>>> 7df79cfb
 
                         // Parse the code block language specifier
                         let lang = self
                             .consume_until(|c| matches!(c, ' ' | '\n'))
                             .unwrap_or_default();
 
-<<<<<<< HEAD
-                        self.cursor.skip_non_newline_whitespace();
-=======
                         self.skip_non_newline_whitespace();
->>>>>>> 7df79cfb
 
                         if !self.cursor.eat_char('\n') {
                             bail!(
@@ -599,11 +588,7 @@
 
                         if let Some(path) = self.consume_until(|c| matches!(c, '`' | '\n')) {
                             if self.cursor.eat_char('`') {
-<<<<<<< HEAD
-                                self.cursor.skip_non_newline_whitespace();
-=======
                                 self.skip_non_newline_whitespace();
->>>>>>> 7df79cfb
                                 if self.cursor.eat_char(':') {
                                     self.explicit_path = Some(path);
                                 }
@@ -622,11 +607,7 @@
                     self.explicit_path = None;
 
                     if c.is_whitespace() {
-<<<<<<< HEAD
-                        self.cursor.skip_non_newline_whitespace();
-=======
                         self.skip_non_newline_whitespace();
->>>>>>> 7df79cfb
                         if self.cursor.eat_char('`')
                             && self.cursor.eat_char('`')
                             && self.cursor.eat_char('`')
