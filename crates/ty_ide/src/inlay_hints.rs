--- conflicted
+++ resolved
@@ -7152,7 +7152,6 @@
     }
 
     #[test]
-<<<<<<< HEAD
     fn test_auto_import_with_qualification_of_names() {
         let mut test = inlay_hint_test(
             "
@@ -7711,13 +7710,13 @@
           |
 
         info[inlay-hint-location]: Inlay Hint Target
-           --> stdlib/typing.pyi:351:1
-            |
-        349 | Final: _SpecialForm
-        350 |
-        351 | Literal: _SpecialForm
+           --> stdlib/typing.pyi:487:1
+            |
+        485 | """
+        486 |
+        487 | Literal: _SpecialForm
             | ^^^^^^^
-        352 | TypedDict: _SpecialForm
+        488 | """Special typing form to define literal types (a.k.a. value types).
             |
         info: Source
          --> main2.py:5:15
@@ -7834,13 +7833,13 @@
           |
 
         info[inlay-hint-location]: Inlay Hint Target
-           --> stdlib/types.pyi:950:11
-            |
-        948 | if sys.version_info >= (3, 10):
-        949 |     @final
-        950 |     class NoneType:
+           --> stdlib/types.pyi:974:11
+            |
+        972 | if sys.version_info >= (3, 10):
+        973 |     @final
+        974 |     class NoneType:
             |           ^^^^^^^^
-        951 |         """The type of the None singleton."""
+        975 |         """The type of the None singleton."""
             |
         info: Source
          --> main2.py:4:26
@@ -8027,40 +8026,6 @@
         4 |
         5 | a[: bar.A | baz.A | list[bar.A | baz.A]] = foo()
           |             ^^^^^
-=======
-    fn hover_narrowed_type_with_top_materialization() {
-        let mut test = inlay_hint_test(
-            r#"
-                def f(xyxy: object):
-                    if isinstance(xyxy, list):
-                        x = xyxy
-                "#,
-        );
-
-        assert_snapshot!(test.inlay_hints(), @r#"
-        def f(xyxy: object):
-            if isinstance(xyxy, list):
-                x[: Top[list[Unknown]]] = xyxy
-
-        ---------------------------------------------
-        info[inlay-hint-location]: Inlay Hint Target
-          --> stdlib/ty_extensions.pyi:24:1
-           |
-        22 | CallableTypeOf: _SpecialForm
-        23 |
-        24 | Top: _SpecialForm
-           | ^^^
-        25 | """
-        26 | `Top[T]` represents the "top materialization" of `T`.
-           |
-        info: Source
-         --> main2.py:4:13
-          |
-        2 | def f(xyxy: object):
-        3 |     if isinstance(xyxy, list):
-        4 |         x[: Top[list[Unknown]]] = xyxy
-          |             ^^^
->>>>>>> 26230b1e
           |
 
         info[inlay-hint-location]: Inlay Hint Target
@@ -8072,7 +8037,6 @@
         2830 |     """Built-in mutable sequence.
              |
         info: Source
-<<<<<<< HEAD
          --> main2.py:5:21
           |
         3 | from bar import B
@@ -8110,38 +8074,11 @@
         4 |
         5 | a[: bar.A | baz.A | list[bar.A | baz.A]] = foo()
           |                                  ^^^^^
-=======
-         --> main2.py:4:17
-          |
-        2 | def f(xyxy: object):
-        3 |     if isinstance(xyxy, list):
-        4 |         x[: Top[list[Unknown]]] = xyxy
-          |                 ^^^^
-          |
-
-        info[inlay-hint-location]: Inlay Hint Target
-          --> stdlib/ty_extensions.pyi:14:1
-           |
-        13 | # Types
-        14 | Unknown = object()
-           | ^^^^^^^
-        15 | AlwaysTruthy = object()
-        16 | AlwaysFalsy = object()
-           |
-        info: Source
-         --> main2.py:4:22
-          |
-        2 | def f(xyxy: object):
-        3 |     if isinstance(xyxy, list):
-        4 |         x[: Top[list[Unknown]]] = xyxy
-          |                      ^^^^^^^
->>>>>>> 26230b1e
           |
 
         ---------------------------------------------
         info[inlay-hint-edit]: File after edits
         info: Source
-<<<<<<< HEAD
         import bar
         import baz
 
@@ -8149,12 +8086,6 @@
         from bar import B
 
         a: bar.A | baz.A | list[bar.A | baz.A] = foo()
-=======
-
-        def f(xyxy: object):
-            if isinstance(xyxy, list):
-                x: Top[list[Unknown]] = xyxy
->>>>>>> 26230b1e
         "#);
     }
 
