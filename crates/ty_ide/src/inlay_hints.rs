--- conflicted
+++ resolved
@@ -66,10 +66,6 @@
     visitor.hints
 }
 
-<<<<<<< HEAD
-struct InlayHintVisitor<'db> {
-    db: &'db dyn Db,
-=======
 /// Settings to control the behavior of inlay hints.
 #[derive(Clone, Default, Debug)]
 pub struct InlayHintSettings {
@@ -83,7 +79,7 @@
 }
 
 struct InlayHintVisitor<'a, 'db> {
->>>>>>> f51a228f
+    db: &'db dyn Db,
     model: SemanticModel<'db>,
     hints: Vec<InlayHint<'db>>,
     in_assignment: bool,
@@ -351,7 +347,6 @@
     }
 
     #[test]
-<<<<<<< HEAD
     fn test_function_call_with_positional_or_keyword_parameter() {
         let test = inlay_hint_test(
             "
@@ -822,7 +817,9 @@
         process([x=]42)
         process([x=]'hello')
         ");
-=======
+    }
+
+    #[test]
     fn disabled_variable_types() {
         let test = inlay_hint_test("x = 1");
 
@@ -834,6 +831,5 @@
         x = 1
         "
         );
->>>>>>> f51a228f
     }
 }