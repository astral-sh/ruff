//! This module handles the "signature help" request in the language server
//! protocol. This request is typically issued by a client when the user types
//! an open parenthesis and starts to enter arguments for a function call.
//! The signature help provides information that the editor displays to the
//! user about the target function signature including parameter names,
//! types, and documentation. It supports multiple signatures for union types
//! and overloads.

use crate::{Db, docstring::get_parameter_documentation, find_node::covering_node};
use ruff_db::files::File;
use ruff_db::parsed::parsed_module;
use ruff_python_ast::{self as ast, AnyNodeRef};
use ruff_text_size::{Ranged, TextRange, TextSize};
use ty_python_semantic::SemanticModel;
use ty_python_semantic::semantic_index::definition::Definition;
use ty_python_semantic::types::{
    CallSignatureDetails, call_signature_details, find_active_signature_from_details,
};

// Limitations of the current implementation:

// TODO - If the target function is declared in a stub file but defined (implemented)
// in a source file, the documentation will not reflect the a docstring that appears
// only in the implementation. To do this, we'll need to map the function or
// method in the stub to the implementation and extract the docstring from there.

/// Information about a function parameter
#[derive(Debug, Clone)]
pub struct ParameterDetails {
    /// The parameter name (e.g., "param1")
    pub name: String,
    /// The parameter label in the signature (e.g., "param1: str")
    pub label: String,
    /// Documentation specific to the parameter, typically extracted from the
    /// function's docstring
    pub documentation: Option<String>,
}

/// Information about a function signature
#[derive(Debug, Clone)]
pub struct SignatureDetails {
    /// Text representation of the full signature (including input parameters and return type).
    pub label: String,
    /// Documentation for the signature, typically from the function's docstring.
    pub documentation: Option<String>,
    /// Information about each of the parameters in left-to-right order.
    pub parameters: Vec<ParameterDetails>,
    /// Index of the parameter that corresponds to the argument where the
    /// user's cursor is currently positioned.
    pub active_parameter: Option<usize>,
}

/// Signature help information for function calls
#[derive(Debug, Clone)]
pub struct SignatureHelpInfo {
    /// Information about each of the signatures for the function call. We
    /// need to handle multiple because of unions, overloads, and composite
    /// calls like constructors (which invoke both __new__ and __init__).
    pub signatures: Vec<SignatureDetails>,
    /// Index of the "active signature" which is the first signature where
    /// all arguments that are currently present in the code map to parameters.
    pub active_signature: Option<usize>,
}

/// Signature help information for function calls at the given position
pub fn signature_help(db: &dyn Db, file: File, offset: TextSize) -> Option<SignatureHelpInfo> {
    let parsed = parsed_module(db, file).load(db);

    // Get the call expression at the given position.
    let (call_expr, current_arg_index) = get_call_expr(&parsed, offset)?;

<<<<<<< HEAD
    let model = SemanticModel::new(db, file);
=======
    if offset >= call_expr.end() {
        return None;
    }
>>>>>>> c8c80e05

    // Get signature details from the semantic analyzer.
    let signature_details: Vec<CallSignatureDetails<'_>> =
        call_signature_details(db, &model, call_expr);

    if signature_details.is_empty() {
        return None;
    }

    // Find the active signature - the first signature where all arguments map to parameters.
    let active_signature_index = find_active_signature_from_details(&signature_details);

    // Convert to SignatureDetails objects.
    let signatures: Vec<SignatureDetails> = signature_details
        .into_iter()
        .map(|details| {
            create_signature_details_from_call_signature_details(db, &details, current_arg_index)
        })
        .collect();

    Some(SignatureHelpInfo {
        signatures,
        active_signature: active_signature_index,
    })
}

/// Returns the innermost call expression that contains the specified offset
/// and the index of the argument that the offset maps to.
fn get_call_expr(
    parsed: &ruff_db::parsed::ParsedModuleRef,
    offset: TextSize,
) -> Option<(&ast::ExprCall, usize)> {
    // Create a range from the offset for the covering_node function.
    let range = TextRange::new(offset, offset);

    // Find the covering node at the given position that is a function call.
    let covering_node = covering_node(parsed.syntax().into(), range)
        .find_first(|node| matches!(node, AnyNodeRef::ExprCall(_)))
        .ok()?;

    // Get the function call expression.
    let AnyNodeRef::ExprCall(call_expr) = covering_node.node() else {
        return None;
    };

    // Determine which argument corresponding to the current cursor location.
    let current_arg_index = get_argument_index(call_expr, offset);

    Some((call_expr, current_arg_index))
}

/// Determine which argument is associated with the specified offset.
/// Returns zero if not within any argument.
fn get_argument_index(call_expr: &ast::ExprCall, offset: TextSize) -> usize {
    let mut current_arg = 0;

    for (i, arg) in call_expr.arguments.arguments_source_order().enumerate() {
        if offset <= arg.end() {
            return i;
        }
        current_arg = i + 1;
    }

    current_arg
}

/// Create signature details from `CallSignatureDetails`.
fn create_signature_details_from_call_signature_details(
    db: &dyn crate::Db,
    details: &CallSignatureDetails,
    current_arg_index: usize,
) -> SignatureDetails {
    let signature_label = details.label.clone();

    let documentation = get_callable_documentation(db, details.definition);

    // Translate the argument index to parameter index using the mapping.
    let active_parameter =
        if details.argument_to_parameter_mapping.is_empty() && current_arg_index == 0 {
            Some(0)
        } else {
            details
                .argument_to_parameter_mapping
                .get(current_arg_index)
                .and_then(|mapping| mapping.parameters.first().copied())
                .or({
                    // If we can't find a mapping for this argument, but we have a current
                    // argument index, use that as the active parameter if it's within bounds.
                    if current_arg_index < details.parameter_label_offsets.len() {
                        Some(current_arg_index)
                    } else {
                        None
                    }
                })
        };

    SignatureDetails {
        label: signature_label.clone(),
        documentation: Some(documentation),
        parameters: create_parameters_from_offsets(
            &details.parameter_label_offsets,
            &signature_label,
            db,
            details.definition,
            &details.parameter_names,
        ),
        active_parameter,
    }
}

/// Determine appropriate documentation for a callable type based on its original type.
fn get_callable_documentation(db: &dyn crate::Db, definition: Option<Definition>) -> String {
    // TODO: If the definition is located within a stub file and no docstring
    // is present, try to map the symbol to an implementation file and extract
    // the docstring from that location.
    if let Some(definition) = definition {
        definition.docstring(db).unwrap_or_default()
    } else {
        String::new()
    }
}

/// Create `ParameterDetails` objects from parameter label offsets.
fn create_parameters_from_offsets(
    parameter_offsets: &[TextRange],
    signature_label: &str,
    db: &dyn crate::Db,
    definition: Option<Definition>,
    parameter_names: &[String],
) -> Vec<ParameterDetails> {
    // Extract parameter documentation from the function's docstring if available.
    let param_docs = if let Some(definition) = definition {
        let docstring = definition.docstring(db);
        docstring
            .map(|doc| get_parameter_documentation(&doc))
            .unwrap_or_default()
    } else {
        std::collections::HashMap::new()
    };

    parameter_offsets
        .iter()
        .enumerate()
        .map(|(i, offset)| {
            // Extract the parameter label from the signature string.
            let start = usize::from(offset.start());
            let end = usize::from(offset.end());
            let label = signature_label
                .get(start..end)
                .unwrap_or("unknown")
                .to_string();

            // Get the parameter name for documentation lookup.
            let param_name = parameter_names.get(i).map(String::as_str).unwrap_or("");

            ParameterDetails {
                name: param_name.to_string(),
                label,
                documentation: param_docs.get(param_name).cloned(),
            }
        })
        .collect()
}

#[cfg(test)]
mod tests {
    use crate::signature_help::SignatureHelpInfo;
    use crate::tests::{CursorTest, cursor_test};

    #[test]
    fn signature_help_basic_function_call() {
        let test = cursor_test(
            r#"
        def example_function(param1: str, param2: int) -> str:
            """This is a docstring for the example function.
            
            Args:
                param1: The first parameter as a string
                param2: The second parameter as an integer
            
            Returns:
                A formatted string combining both parameters
            """
            return f"{param1}: {param2}"

        result = example_function(<CURSOR>
        "#,
        );

        // Test that signature help is provided
        let result = test.signature_help().expect("Should have signature help");
        assert_eq!(result.signatures.len(), 1);

        let signature = &result.signatures[0];
        assert!(signature.label.contains("param1") && signature.label.contains("param2"));

        // Verify that the docstring is extracted and included in the documentation
        let expected_docstring = concat!(
            "This is a docstring for the example function.\n",
            "            \n",
            "            Args:\n",
            "                param1: The first parameter as a string\n",
            "                param2: The second parameter as an integer\n",
            "            \n",
            "            Returns:\n",
            "                A formatted string combining both parameters\n",
            "            "
        );
        assert_eq!(
            signature.documentation,
            Some(expected_docstring.to_string())
        );

        assert_eq!(result.active_signature, Some(0));
        assert_eq!(signature.active_parameter, Some(0));
    }

    #[test]
    fn signature_help_method_call() {
        let test = cursor_test(
            r#"
        class MyClass:
            def my_method(self, arg1: str, arg2: bool) -> None:
                pass

        obj = MyClass()
        obj.my_method(arg2=True, arg1=<CURSOR>
        "#,
        );

        // Test that signature help is provided for method calls
        let result = test.signature_help().expect("Should have signature help");
        assert_eq!(result.signatures.len(), 1);

        let signature = &result.signatures[0];
        assert!(signature.label.contains("arg1") && signature.label.contains("arg2"));
        assert_eq!(result.active_signature, Some(0));

        // Check the active parameter from the active signature
        if let Some(active_sig_index) = result.active_signature {
            let active_signature = &result.signatures[active_sig_index];
            assert_eq!(active_signature.active_parameter, Some(0));
        }
    }

    #[test]
    fn signature_help_nested_function_calls() {
        let test = cursor_test(
            r#"
        def outer(a: int) -> int:
            return a * 2

        def inner(b: str) -> str:
            return b.upper()

        result = outer(inner(<CURSOR>
        "#,
        );

        // Test that signature help focuses on the innermost function call
        let result = test.signature_help().expect("Should have signature help");
        assert_eq!(result.signatures.len(), 1);

        let signature = &result.signatures[0];
        assert!(signature.label.contains("str") || signature.label.contains("->"));
        assert_eq!(result.active_signature, Some(0));
        assert_eq!(signature.active_parameter, Some(0));
    }

    #[test]
    fn signature_help_union_callable() {
        let test = cursor_test(
            r#"
        import random
        def func_a(x: int) -> int:
            return x

        def func_b(y: str) -> str:
            return y

        if random.random() > 0.5:
            f = func_a
        else:
            f = func_b
        
        f(<CURSOR>
        "#,
        );

        let result = test.signature_help().expect("Should have signature help");

        assert_eq!(result.signatures.len(), 2);

        let signature = &result.signatures[0];
        assert_eq!(signature.label, "(x: int) -> int");
        assert_eq!(signature.parameters.len(), 1);

        // Check parameter information
        let param = &signature.parameters[0];
        assert_eq!(param.label, "x: int");
        assert_eq!(param.name, "x");

        // Validate the second signature (from func_b)
        let signature_b = &result.signatures[1];
        assert_eq!(signature_b.label, "(y: str) -> str");
        assert_eq!(signature_b.parameters.len(), 1);

        // Check parameter information for the second signature
        let param_b = &signature_b.parameters[0];
        assert_eq!(param_b.label, "y: str");
        assert_eq!(param_b.name, "y");

        assert_eq!(result.active_signature, Some(0));

        // Check the active parameter from the active signature
        if let Some(active_sig_index) = result.active_signature {
            let active_signature = &result.signatures[active_sig_index];
            assert_eq!(active_signature.active_parameter, Some(0));
        }
    }

    #[test]
    fn signature_help_overloaded_function() {
        let test = cursor_test(
            r#"
        from typing import overload

        @overload
        def process(value: int) -> str: ...
        
        @overload
        def process(value: str) -> int: ...
        
        def process(value):
            if isinstance(value, int):
                return str(value)
            else:
                return len(value)

        result = process(<CURSOR>
        "#,
        );

        // Test that signature help is provided for overloaded functions
        let result = test.signature_help().expect("Should have signature help");

        // We should have signatures for the overloads
        assert_eq!(result.signatures.len(), 2);
        assert_eq!(result.active_signature, Some(0));

        // Check the active parameter from the active signature
        if let Some(active_sig_index) = result.active_signature {
            let active_signature = &result.signatures[active_sig_index];
            assert_eq!(active_signature.active_parameter, Some(0));
        }

        // Validate the first overload: process(value: int) -> str
        let signature1 = &result.signatures[0];
        assert_eq!(signature1.label, "(value: int) -> str");
        assert_eq!(signature1.parameters.len(), 1);

        let param1 = &signature1.parameters[0];
        assert_eq!(param1.label, "value: int");
        assert_eq!(param1.name, "value");

        // Validate the second overload: process(value: str) -> int
        let signature2 = &result.signatures[1];
        assert_eq!(signature2.label, "(value: str) -> int");
        assert_eq!(signature2.parameters.len(), 1);

        let param2 = &signature2.parameters[0];
        assert_eq!(param2.label, "value: str");
        assert_eq!(param2.name, "value");
    }

    #[test]
    fn signature_help_class_constructor() {
        let test = cursor_test(
            r#"
        class Point:
            """A simple point class representing a 2D coordinate."""
            
            def __init__(self, x: int, y: int):
                """Initialize a point with x and y coordinates.
                
                Args:
                    x: The x-coordinate
                    y: The y-coordinate
                """
                self.x = x
                self.y = y

        point = Point(<CURSOR>
        "#,
        );

        let result = test.signature_help().expect("Should have signature help");

        // Should have exactly one signature for the constructor
        assert_eq!(result.signatures.len(), 1);
        let signature = &result.signatures[0];

        // Validate the constructor signature
        assert_eq!(signature.label, "(x: int, y: int) -> Point");
        assert_eq!(signature.parameters.len(), 2);

        // Validate the first parameter (x: int)
        let param_x = &signature.parameters[0];
        assert_eq!(param_x.label, "x: int");
        assert_eq!(param_x.name, "x");
        assert_eq!(param_x.documentation, Some("The x-coordinate".to_string()));

        // Validate the second parameter (y: int)
        let param_y = &signature.parameters[1];
        assert_eq!(param_y.label, "y: int");
        assert_eq!(param_y.name, "y");
        assert_eq!(param_y.documentation, Some("The y-coordinate".to_string()));

        // Should have the __init__ method docstring as documentation (not the class docstring)
        let expected_docstring = "Initialize a point with x and y coordinates.\n                \n                Args:\n                    x: The x-coordinate\n                    y: The y-coordinate\n                ";
        assert_eq!(
            signature.documentation,
            Some(expected_docstring.to_string())
        );
    }

    #[test]
    fn signature_help_callable_object() {
        let test = cursor_test(
            r#"
        class Multiplier:
            def __call__(self, x: int) -> int:
                return x * 2

        multiplier = Multiplier()
        result = multiplier(<CURSOR>
        "#,
        );

        let result = test.signature_help().expect("Should have signature help");

        // Should have a signature for the callable object
        assert!(!result.signatures.is_empty());
        let signature = &result.signatures[0];

        // Should provide signature help for the callable
        assert!(signature.label.contains("int") || signature.label.contains("->"));
    }

    #[test]
    fn signature_help_subclass_of_constructor() {
        let test = cursor_test(
            r#"
        from typing import Type

        def create_instance(cls: Type[list]) -> list:
            return cls(<CURSOR>
        "#,
        );

        let result = test.signature_help().expect("Should have signature help");

        // Should have a signature
        assert!(!result.signatures.is_empty());
        let signature = &result.signatures[0];

        // Should have empty documentation for now
        assert_eq!(signature.documentation, Some(String::new()));
    }

    #[test]
    fn signature_help_parameter_label_offsets() {
        let test = cursor_test(
            r#"
        def test_function(param1: str, param2: int, param3: bool) -> str:
            return f"{param1}: {param2}, {param3}"

        result = test_function(<CURSOR>
        "#,
        );

        let result = test.signature_help().expect("Should have signature help");
        assert_eq!(result.signatures.len(), 1);

        let signature = &result.signatures[0];
        assert_eq!(signature.parameters.len(), 3);

        // Check that we have parameter labels
        for (i, param) in signature.parameters.iter().enumerate() {
            let expected_param_spec = match i {
                0 => "param1: str",
                1 => "param2: int",
                2 => "param3: bool",
                _ => panic!("Unexpected parameter index"),
            };
            assert_eq!(param.label, expected_param_spec);
        }
    }

    #[test]
    fn signature_help_active_signature_selection() {
        // This test verifies that the algorithm correctly selects the first signature
        // where all arguments present in the call have valid parameter mappings.
        let test = cursor_test(
            r#"
        from typing import overload

        @overload  
        def process(value: int) -> str: ...
        
        @overload
        def process(value: str, flag: bool) -> int: ...
        
        def process(value, flag=None):
            if isinstance(value, int):
                return str(value)
            elif flag is not None:
                return len(value) if flag else 0
            else:
                return len(value)

        # Call with two arguments - should select the second overload
        result = process("hello", True<CURSOR>)
        "#,
        );

        let result = test.signature_help().expect("Should have signature help");

        // Should have signatures for the overloads.
        assert!(!result.signatures.is_empty());

        // Check that we have an active signature and parameter
        if let Some(active_sig_index) = result.active_signature {
            let active_signature = &result.signatures[active_sig_index];
            assert_eq!(active_signature.active_parameter, Some(1));
        }
    }

    #[test]
    fn signature_help_parameter_documentation() {
        let test = cursor_test(
            r#"
        def documented_function(param1: str, param2: int) -> str:
            """This is a function with parameter documentation.
            
            Args:
                param1: The first parameter description
                param2: The second parameter description
            """
            return f"{param1}: {param2}"

        result = documented_function(<CURSOR>
        "#,
        );

        let result = test.signature_help().expect("Should have signature help");
        assert_eq!(result.signatures.len(), 1);

        let signature = &result.signatures[0];
        assert_eq!(signature.parameters.len(), 2);

        // Check that parameter documentation is extracted
        let param1 = &signature.parameters[0];
        assert_eq!(
            param1.documentation,
            Some("The first parameter description".to_string())
        );

        let param2 = &signature.parameters[1];
        assert_eq!(
            param2.documentation,
            Some("The second parameter description".to_string())
        );
    }

    impl CursorTest {
        fn signature_help(&self) -> Option<SignatureHelpInfo> {
            crate::signature_help::signature_help(&self.db, self.cursor.file, self.cursor.offset)
        }
    }
}<|MERGE_RESOLUTION|>--- conflicted
+++ resolved
@@ -69,13 +69,11 @@
     // Get the call expression at the given position.
     let (call_expr, current_arg_index) = get_call_expr(&parsed, offset)?;
 
-<<<<<<< HEAD
-    let model = SemanticModel::new(db, file);
-=======
     if offset >= call_expr.end() {
         return None;
     }
->>>>>>> c8c80e05
+
+    let model = SemanticModel::new(db, file);
 
     // Get signature details from the semantic analyzer.
     let signature_details: Vec<CallSignatureDetails<'_>> =
