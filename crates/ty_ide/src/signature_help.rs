--- conflicted
+++ resolved
@@ -13,11 +13,8 @@
 use ruff_db::parsed::parsed_module;
 use ruff_python_ast::{self as ast, AnyNodeRef};
 use ruff_text_size::{Ranged, TextRange, TextSize};
-<<<<<<< HEAD
+use ty_python_semantic::ResolvedDefinition;
 use ty_python_semantic::SemanticModel;
-=======
-use ty_python_semantic::ResolvedDefinition;
->>>>>>> 5bfffe1a
 use ty_python_semantic::semantic_index::definition::Definition;
 use ty_python_semantic::types::{
     CallSignatureDetails, call_signature_details, find_active_signature_from_details,
@@ -72,15 +69,6 @@
     // Get the call expression at the given position.
     let (call_expr, current_arg_index) = get_call_expr(&parsed, offset)?;
 
-<<<<<<< HEAD
-    if offset >= call_expr.end() {
-        return None;
-    }
-
-    let model = SemanticModel::new(db, file);
-
-=======
->>>>>>> 5bfffe1a
     // Get signature details from the semantic analyzer.
     let signature_details: Vec<CallSignatureDetails<'_>> =
         call_signature_details(db, &model, call_expr);
