//! This module handles the "signature help" request in the language server
//! protocol. This request is typically issued by a client when the user types
//! an open parenthesis and starts to enter arguments for a function call.
//! The signature help provides information that the editor displays to the
//! user about the target function signature including parameter names,
//! types, and documentation. It supports multiple signatures for union types
//! and overloads.

use crate::{Db, docstring::get_parameter_documentation, find_node::covering_node};
use ruff_db::files::File;
use ruff_db::parsed::parsed_module;
use ruff_python_ast::{self as ast, AnyNodeRef};
use ruff_text_size::{Ranged, TextRange, TextSize};
use ty_python_semantic::SemanticModel;
use ty_python_semantic::semantic_index::definition::Definition;
use ty_python_semantic::types::{
    CallSignatureDetails, call_signature_details, find_active_signature_from_details,
};

// Limitations of the current implementation:

// TODO - If the target function is declared in a stub file but defined (implemented)
// in a source file, the documentation will not reflect the a docstring that appears
// only in the implementation. To do this, we'll need to map the function or
// method in the stub to the implementation and extract the docstring from there.

/// Information about a function parameter
#[derive(Debug, Clone)]
pub struct ParameterDetails {
    /// The parameter name (e.g., "param1")
    pub name: String,
    /// The parameter label in the signature (e.g., "param1: str")
    pub label: String,
    /// Documentation specific to the parameter, typically extracted from the
    /// function's docstring
    pub documentation: Option<String>,
}

/// Information about a function signature
#[derive(Debug, Clone)]
pub struct SignatureDetails {
    /// Text representation of the full signature (including input parameters and return type).
    pub label: String,
    /// Documentation for the signature, typically from the function's docstring.
    pub documentation: Option<String>,
    /// Information about each of the parameters in left-to-right order.
    pub parameters: Vec<ParameterDetails>,
    /// Index of the parameter that corresponds to the argument where the
    /// user's cursor is currently positioned.
    pub active_parameter: Option<usize>,
}

/// Signature help information for function calls
#[derive(Debug, Clone)]
pub struct SignatureHelpInfo {
    /// Information about each of the signatures for the function call. We
    /// need to handle multiple because of unions, overloads, and composite
    /// calls like constructors (which invoke both __new__ and __init__).
    pub signatures: Vec<SignatureDetails>,
    /// Index of the "active signature" which is the first signature where
    /// all arguments that are currently present in the code map to parameters.
    pub active_signature: Option<usize>,
}

/// Signature help information for function calls at the given position
pub fn signature_help(db: &dyn Db, file: File, offset: TextSize) -> Option<SignatureHelpInfo> {
    let parsed = parsed_module(db, file).load(db);

    // Get the call expression at the given position.
    let (call_expr, current_arg_index) = get_call_expr(&parsed, offset)?;

    let model = SemanticModel::new(db, file);

    // Get signature details from the semantic analyzer.
    let signature_details: Vec<CallSignatureDetails<'_>> =
        call_signature_details(db, &model, call_expr);

    if signature_details.is_empty() {
        return None;
    }

    // Find the active signature - the first signature where all arguments map to parameters.
    let active_signature_index = find_active_signature_from_details(&signature_details);

    // Convert to SignatureDetails objects.
    let signatures: Vec<SignatureDetails> = signature_details
        .into_iter()
        .map(|details| {
            create_signature_details_from_call_signature_details(db, &details, current_arg_index)
        })
        .collect();

    Some(SignatureHelpInfo {
        signatures,
        active_signature: active_signature_index,
    })
}

/// Returns the innermost call expression that contains the specified offset
/// and the index of the argument that the offset maps to.
fn get_call_expr(
    parsed: &ruff_db::parsed::ParsedModuleRef,
    offset: TextSize,
) -> Option<(&ast::ExprCall, usize)> {
    // Create a range from the offset for the covering_node function.
    let range = TextRange::new(offset, offset);

    // Find the covering node at the given position that is a function call.
    let covering_node = covering_node(parsed.syntax().into(), range)
        .find_first(|node| matches!(node, AnyNodeRef::ExprCall(_)))
        .ok()?;

    // Get the function call expression.
    let AnyNodeRef::ExprCall(call_expr) = covering_node.node() else {
        return None;
    };

    // Determine which argument corresponding to the current cursor location.
    let current_arg_index = get_argument_index(call_expr, offset);

    Some((call_expr, current_arg_index))
}

/// Determine which argument is associated with the specified offset.
/// Returns zero if not within any argument.
fn get_argument_index(call_expr: &ast::ExprCall, offset: TextSize) -> usize {
    let mut current_arg = 0;

    for (i, arg) in call_expr.arguments.arguments_source_order().enumerate() {
        if offset <= arg.end() {
            return i;
        }
        current_arg = i + 1;
    }

    current_arg
}

/// Create signature details from `CallSignatureDetails`.
fn create_signature_details_from_call_signature_details(
    db: &dyn crate::Db,
    details: &CallSignatureDetails,
    current_arg_index: usize,
) -> SignatureDetails {
    let signature_label = details.label.clone();

    let documentation = get_callable_documentation(db, details.definition);

    // Translate the argument index to parameter index using the mapping.
    let active_parameter =
        if details.argument_to_parameter_mapping.is_empty() && current_arg_index == 0 {
            Some(0)
        } else {
            details
                .argument_to_parameter_mapping
                .get(current_arg_index)
                .and_then(|mapping| mapping.parameters.first().copied())
                .or({
                    // If we can't find a mapping for this argument, but we have a current
                    // argument index, use that as the active parameter if it's within bounds.
                    if current_arg_index < details.parameter_label_offsets.len() {
                        Some(current_arg_index)
                    } else {
                        None
                    }
                })
        };

    SignatureDetails {
        label: signature_label.clone(),
        documentation: Some(documentation),
        parameters: create_parameters_from_offsets(
            &details.parameter_label_offsets,
            &signature_label,
            db,
            details.definition,
            &details.parameter_names,
        ),
        active_parameter,
    }
}

/// Determine appropriate documentation for a callable type based on its original type.
fn get_callable_documentation(db: &dyn crate::Db, definition: Option<Definition>) -> String {
    // TODO: If the definition is located within a stub file and no docstring
    // is present, try to map the symbol to an implementation file and extract
    // the docstring from that location.
    if let Some(definition) = definition {
        definition.docstring(db).unwrap_or_default()
    } else {
        String::new()
    }
}

/// Create `ParameterDetails` objects from parameter label offsets.
fn create_parameters_from_offsets(
    parameter_offsets: &[TextRange],
    signature_label: &str,
    db: &dyn crate::Db,
    definition: Option<Definition>,
    parameter_names: &[String],
) -> Vec<ParameterDetails> {
    // Extract parameter documentation from the function's docstring if available.
    let param_docs = if let Some(definition) = definition {
        let docstring = definition.docstring(db);
        docstring
            .map(|doc| get_parameter_documentation(&doc))
            .unwrap_or_default()
    } else {
        std::collections::HashMap::new()
    };

    parameter_offsets
        .iter()
        .enumerate()
        .map(|(i, offset)| {
            // Extract the parameter label from the signature string.
            let start = usize::from(offset.start());
            let end = usize::from(offset.end());
            let label = signature_label
                .get(start..end)
                .unwrap_or("unknown")
                .to_string();

            // Get the parameter name for documentation lookup.
            let param_name = parameter_names.get(i).map(String::as_str).unwrap_or("");

            ParameterDetails {
                name: param_name.to_string(),
                label,
                documentation: param_docs.get(param_name).cloned(),
            }
        })
        .collect()
}

<<<<<<< HEAD
=======
/// Find the active signature index from `CallSignatureDetails`.
/// The active signature is the first signature where all arguments present in the call
/// have valid mappings to parameters (i.e., none of the mappings are None).
fn find_active_signature_from_details(signature_details: &[CallSignatureDetails]) -> Option<usize> {
    let first = signature_details.first()?;

    // If there are no arguments in the mapping, just return the first signature.
    if first.argument_to_parameter_mapping.is_empty() {
        return Some(0);
    }

    // First, try to find a signature where all arguments have valid parameter mappings.
    let perfect_match = signature_details.iter().position(|details| {
        // Check if all arguments have valid parameter mappings.
        details
            .argument_to_parameter_mapping
            .iter()
            .all(|mapping| mapping.matched)
    });

    if let Some(index) = perfect_match {
        return Some(index);
    }

    // If no perfect match, find the signature with the most valid argument mappings.
    let (best_index, _) = signature_details
        .iter()
        .enumerate()
        .max_by_key(|(_, details)| {
            details
                .argument_to_parameter_mapping
                .iter()
                .filter(|mapping| mapping.matched)
                .count()
        })?;

    Some(best_index)
}

>>>>>>> 4bc34b82
#[cfg(test)]
mod tests {
    use crate::signature_help::SignatureHelpInfo;
    use crate::tests::{CursorTest, cursor_test};

    #[test]
    fn signature_help_basic_function_call() {
        let test = cursor_test(
            r#"
        def example_function(param1: str, param2: int) -> str:
            """This is a docstring for the example function.
            
            Args:
                param1: The first parameter as a string
                param2: The second parameter as an integer
            
            Returns:
                A formatted string combining both parameters
            """
            return f"{param1}: {param2}"

        result = example_function(<CURSOR>
        "#,
        );

        // Test that signature help is provided
        let result = test.signature_help().expect("Should have signature help");
        assert_eq!(result.signatures.len(), 1);

        let signature = &result.signatures[0];
        assert!(signature.label.contains("param1") && signature.label.contains("param2"));

        // Verify that the docstring is extracted and included in the documentation
        let expected_docstring = concat!(
            "This is a docstring for the example function.\n",
            "            \n",
            "            Args:\n",
            "                param1: The first parameter as a string\n",
            "                param2: The second parameter as an integer\n",
            "            \n",
            "            Returns:\n",
            "                A formatted string combining both parameters\n",
            "            "
        );
        assert_eq!(
            signature.documentation,
            Some(expected_docstring.to_string())
        );

        assert_eq!(result.active_signature, Some(0));
        assert_eq!(signature.active_parameter, Some(0));
    }

    #[test]
    fn signature_help_method_call() {
        let test = cursor_test(
            r#"
        class MyClass:
            def my_method(self, arg1: str, arg2: bool) -> None:
                pass

        obj = MyClass()
        obj.my_method(arg2=True, arg1=<CURSOR>
        "#,
        );

        // Test that signature help is provided for method calls
        let result = test.signature_help().expect("Should have signature help");
        assert_eq!(result.signatures.len(), 1);

        let signature = &result.signatures[0];
        assert!(signature.label.contains("arg1") && signature.label.contains("arg2"));
        assert_eq!(result.active_signature, Some(0));

        // Check the active parameter from the active signature
        if let Some(active_sig_index) = result.active_signature {
            let active_signature = &result.signatures[active_sig_index];
            assert_eq!(active_signature.active_parameter, Some(0));
        }
    }

    #[test]
    fn signature_help_nested_function_calls() {
        let test = cursor_test(
            r#"
        def outer(a: int) -> int:
            return a * 2

        def inner(b: str) -> str:
            return b.upper()

        result = outer(inner(<CURSOR>
        "#,
        );

        // Test that signature help focuses on the innermost function call
        let result = test.signature_help().expect("Should have signature help");
        assert_eq!(result.signatures.len(), 1);

        let signature = &result.signatures[0];
        assert!(signature.label.contains("str") || signature.label.contains("->"));
        assert_eq!(result.active_signature, Some(0));
        assert_eq!(signature.active_parameter, Some(0));
    }

    #[test]
    fn signature_help_union_callable() {
        let test = cursor_test(
            r#"
        import random
        def func_a(x: int) -> int:
            return x

        def func_b(y: str) -> str:
            return y

        if random.random() > 0.5:
            f = func_a
        else:
            f = func_b
        
        f(<CURSOR>
        "#,
        );

        let result = test.signature_help().expect("Should have signature help");

        assert_eq!(result.signatures.len(), 2);

        let signature = &result.signatures[0];
        assert_eq!(signature.label, "(x: int) -> int");
        assert_eq!(signature.parameters.len(), 1);

        // Check parameter information
        let param = &signature.parameters[0];
        assert_eq!(param.label, "x: int");
        assert_eq!(param.name, "x");

        // Validate the second signature (from func_b)
        let signature_b = &result.signatures[1];
        assert_eq!(signature_b.label, "(y: str) -> str");
        assert_eq!(signature_b.parameters.len(), 1);

        // Check parameter information for the second signature
        let param_b = &signature_b.parameters[0];
        assert_eq!(param_b.label, "y: str");
        assert_eq!(param_b.name, "y");

        assert_eq!(result.active_signature, Some(0));

        // Check the active parameter from the active signature
        if let Some(active_sig_index) = result.active_signature {
            let active_signature = &result.signatures[active_sig_index];
            assert_eq!(active_signature.active_parameter, Some(0));
        }
    }

    #[test]
    fn signature_help_overloaded_function() {
        let test = cursor_test(
            r#"
        from typing import overload

        @overload
        def process(value: int) -> str: ...
        
        @overload
        def process(value: str) -> int: ...
        
        def process(value):
            if isinstance(value, int):
                return str(value)
            else:
                return len(value)

        result = process(<CURSOR>
        "#,
        );

        // Test that signature help is provided for overloaded functions
        let result = test.signature_help().expect("Should have signature help");

        // We should have signatures for the overloads
        assert_eq!(result.signatures.len(), 2);
        assert_eq!(result.active_signature, Some(0));

        // Check the active parameter from the active signature
        if let Some(active_sig_index) = result.active_signature {
            let active_signature = &result.signatures[active_sig_index];
            assert_eq!(active_signature.active_parameter, Some(0));
        }

        // Validate the first overload: process(value: int) -> str
        let signature1 = &result.signatures[0];
        assert_eq!(signature1.label, "(value: int) -> str");
        assert_eq!(signature1.parameters.len(), 1);

        let param1 = &signature1.parameters[0];
        assert_eq!(param1.label, "value: int");
        assert_eq!(param1.name, "value");

        // Validate the second overload: process(value: str) -> int
        let signature2 = &result.signatures[1];
        assert_eq!(signature2.label, "(value: str) -> int");
        assert_eq!(signature2.parameters.len(), 1);

        let param2 = &signature2.parameters[0];
        assert_eq!(param2.label, "value: str");
        assert_eq!(param2.name, "value");
    }

    #[test]
    fn signature_help_class_constructor() {
        let test = cursor_test(
            r#"
        class Point:
            """A simple point class representing a 2D coordinate."""
            
            def __init__(self, x: int, y: int):
                """Initialize a point with x and y coordinates.
                
                Args:
                    x: The x-coordinate
                    y: The y-coordinate
                """
                self.x = x
                self.y = y

        point = Point(<CURSOR>
        "#,
        );

        let result = test.signature_help().expect("Should have signature help");

        // Should have exactly one signature for the constructor
        assert_eq!(result.signatures.len(), 1);
        let signature = &result.signatures[0];

        // Validate the constructor signature
        assert_eq!(signature.label, "(x: int, y: int) -> Point");
        assert_eq!(signature.parameters.len(), 2);

        // Validate the first parameter (x: int)
        let param_x = &signature.parameters[0];
        assert_eq!(param_x.label, "x: int");
        assert_eq!(param_x.name, "x");
        assert_eq!(param_x.documentation, Some("The x-coordinate".to_string()));

        // Validate the second parameter (y: int)
        let param_y = &signature.parameters[1];
        assert_eq!(param_y.label, "y: int");
        assert_eq!(param_y.name, "y");
        assert_eq!(param_y.documentation, Some("The y-coordinate".to_string()));

        // Should have the __init__ method docstring as documentation (not the class docstring)
        let expected_docstring = "Initialize a point with x and y coordinates.\n                \n                Args:\n                    x: The x-coordinate\n                    y: The y-coordinate\n                ";
        assert_eq!(
            signature.documentation,
            Some(expected_docstring.to_string())
        );
    }

    #[test]
    fn signature_help_callable_object() {
        let test = cursor_test(
            r#"
        class Multiplier:
            def __call__(self, x: int) -> int:
                return x * 2

        multiplier = Multiplier()
        result = multiplier(<CURSOR>
        "#,
        );

        let result = test.signature_help().expect("Should have signature help");

        // Should have a signature for the callable object
        assert!(!result.signatures.is_empty());
        let signature = &result.signatures[0];

        // Should provide signature help for the callable
        assert!(signature.label.contains("int") || signature.label.contains("->"));
    }

    #[test]
    fn signature_help_subclass_of_constructor() {
        let test = cursor_test(
            r#"
        from typing import Type

        def create_instance(cls: Type[list]) -> list:
            return cls(<CURSOR>
        "#,
        );

        let result = test.signature_help().expect("Should have signature help");

        // Should have a signature
        assert!(!result.signatures.is_empty());
        let signature = &result.signatures[0];

        // Should have empty documentation for now
        assert_eq!(signature.documentation, Some(String::new()));
    }

    #[test]
    fn signature_help_parameter_label_offsets() {
        let test = cursor_test(
            r#"
        def test_function(param1: str, param2: int, param3: bool) -> str:
            return f"{param1}: {param2}, {param3}"

        result = test_function(<CURSOR>
        "#,
        );

        let result = test.signature_help().expect("Should have signature help");
        assert_eq!(result.signatures.len(), 1);

        let signature = &result.signatures[0];
        assert_eq!(signature.parameters.len(), 3);

        // Check that we have parameter labels
        for (i, param) in signature.parameters.iter().enumerate() {
            let expected_param_spec = match i {
                0 => "param1: str",
                1 => "param2: int",
                2 => "param3: bool",
                _ => panic!("Unexpected parameter index"),
            };
            assert_eq!(param.label, expected_param_spec);
        }
    }

    #[test]
    fn signature_help_active_signature_selection() {
        // This test verifies that the algorithm correctly selects the first signature
        // where all arguments present in the call have valid parameter mappings.
        let test = cursor_test(
            r#"
        from typing import overload

        @overload  
        def process(value: int) -> str: ...
        
        @overload
        def process(value: str, flag: bool) -> int: ...
        
        def process(value, flag=None):
            if isinstance(value, int):
                return str(value)
            elif flag is not None:
                return len(value) if flag else 0
            else:
                return len(value)

        # Call with two arguments - should select the second overload
        result = process("hello", True<CURSOR>)
        "#,
        );

        let result = test.signature_help().expect("Should have signature help");

        // Should have signatures for the overloads.
        assert!(!result.signatures.is_empty());

        // Check that we have an active signature and parameter
        if let Some(active_sig_index) = result.active_signature {
            let active_signature = &result.signatures[active_sig_index];
            assert_eq!(active_signature.active_parameter, Some(1));
        }
    }

    #[test]
    fn signature_help_parameter_documentation() {
        let test = cursor_test(
            r#"
        def documented_function(param1: str, param2: int) -> str:
            """This is a function with parameter documentation.
            
            Args:
                param1: The first parameter description
                param2: The second parameter description
            """
            return f"{param1}: {param2}"

        result = documented_function(<CURSOR>
        "#,
        );

        let result = test.signature_help().expect("Should have signature help");
        assert_eq!(result.signatures.len(), 1);

        let signature = &result.signatures[0];
        assert_eq!(signature.parameters.len(), 2);

        // Check that parameter documentation is extracted
        let param1 = &signature.parameters[0];
        assert_eq!(
            param1.documentation,
            Some("The first parameter description".to_string())
        );

        let param2 = &signature.parameters[1];
        assert_eq!(
            param2.documentation,
            Some("The second parameter description".to_string())
        );
    }

    impl CursorTest {
        fn signature_help(&self) -> Option<SignatureHelpInfo> {
            crate::signature_help::signature_help(&self.db, self.cursor.file, self.cursor.offset)
        }
    }
}<|MERGE_RESOLUTION|>--- conflicted
+++ resolved
@@ -234,48 +234,6 @@
         .collect()
 }
 
-<<<<<<< HEAD
-=======
-/// Find the active signature index from `CallSignatureDetails`.
-/// The active signature is the first signature where all arguments present in the call
-/// have valid mappings to parameters (i.e., none of the mappings are None).
-fn find_active_signature_from_details(signature_details: &[CallSignatureDetails]) -> Option<usize> {
-    let first = signature_details.first()?;
-
-    // If there are no arguments in the mapping, just return the first signature.
-    if first.argument_to_parameter_mapping.is_empty() {
-        return Some(0);
-    }
-
-    // First, try to find a signature where all arguments have valid parameter mappings.
-    let perfect_match = signature_details.iter().position(|details| {
-        // Check if all arguments have valid parameter mappings.
-        details
-            .argument_to_parameter_mapping
-            .iter()
-            .all(|mapping| mapping.matched)
-    });
-
-    if let Some(index) = perfect_match {
-        return Some(index);
-    }
-
-    // If no perfect match, find the signature with the most valid argument mappings.
-    let (best_index, _) = signature_details
-        .iter()
-        .enumerate()
-        .max_by_key(|(_, details)| {
-            details
-                .argument_to_parameter_mapping
-                .iter()
-                .filter(|mapping| mapping.matched)
-                .count()
-        })?;
-
-    Some(best_index)
-}
-
->>>>>>> 4bc34b82
 #[cfg(test)]
 mod tests {
     use crate::signature_help::SignatureHelpInfo;
