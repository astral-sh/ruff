mod completion;
mod doc_highlights;
mod docstring;
mod document_symbols;
mod find_node;
mod goto;
mod goto_declaration;
mod goto_definition;
mod goto_references;
mod goto_type_definition;
mod hover;
mod inlay_hints;
mod markup;
mod references;
<<<<<<< HEAD
mod rename;
=======
mod selection_range;
>>>>>>> cc97579c
mod semantic_tokens;
mod signature_help;
mod stub_mapping;
mod symbols;
mod workspace_symbols;

pub use completion::completion;
pub use doc_highlights::document_highlights;
pub use docstring::get_parameter_documentation;
pub use document_symbols::{document_symbols, document_symbols_with_options};
pub use goto::{goto_declaration, goto_definition, goto_type_definition};
pub use goto_references::goto_references;
pub use hover::hover;
pub use inlay_hints::inlay_hints;
pub use markup::MarkupKind;
pub use references::ReferencesMode;
<<<<<<< HEAD
pub use rename::{can_rename, rename};
=======
pub use selection_range::selection_range;
>>>>>>> cc97579c
pub use semantic_tokens::{
    SemanticToken, SemanticTokenModifier, SemanticTokenType, SemanticTokens, semantic_tokens,
};
pub use signature_help::{ParameterDetails, SignatureDetails, SignatureHelpInfo, signature_help};
pub use symbols::{SymbolInfo, SymbolKind, SymbolsOptions};
pub use workspace_symbols::{WorkspaceSymbolInfo, workspace_symbols};

use ruff_db::files::{File, FileRange};
use ruff_text_size::{Ranged, TextRange};
use rustc_hash::FxHashSet;
use std::ops::{Deref, DerefMut};
use ty_project::Db;
use ty_python_semantic::types::{Type, TypeDefinition};

/// Information associated with a text range.
#[derive(Debug, Copy, Clone, Eq, PartialEq, Hash)]
pub struct RangedValue<T> {
    pub range: FileRange,
    pub value: T,
}

impl<T> RangedValue<T> {
    pub fn file_range(&self) -> FileRange {
        self.range
    }
}

impl<T> Deref for RangedValue<T> {
    type Target = T;

    fn deref(&self) -> &Self::Target {
        &self.value
    }
}

impl<T> DerefMut for RangedValue<T> {
    fn deref_mut(&mut self) -> &mut Self::Target {
        &mut self.value
    }
}

impl<T> IntoIterator for RangedValue<T>
where
    T: IntoIterator,
{
    type Item = T::Item;
    type IntoIter = T::IntoIter;

    fn into_iter(self) -> Self::IntoIter {
        self.value.into_iter()
    }
}

/// Target to which the editor can navigate to.
#[derive(Debug, Clone, PartialEq, Eq, Hash)]
pub struct NavigationTarget {
    file: File,

    /// The range that should be focused when navigating to the target.
    ///
    /// This is typically not the full range of the node. For example, it's the range of the class's name in a class definition.
    ///
    /// The `focus_range` must be fully covered by `full_range`.
    focus_range: TextRange,

    /// The range covering the entire target.
    full_range: TextRange,
}

impl NavigationTarget {
    /// Creates a new `NavigationTarget` where the focus and full range are identical.
    pub fn new(file: File, range: TextRange) -> Self {
        Self {
            file,
            focus_range: range,
            full_range: range,
        }
    }

    pub fn file(&self) -> File {
        self.file
    }

    pub fn focus_range(&self) -> TextRange {
        self.focus_range
    }

    pub fn full_range(&self) -> TextRange {
        self.full_range
    }
}

/// Specifies the kind of reference operation.
#[derive(Debug, Clone, Copy, PartialEq, Eq, Hash)]
pub enum ReferenceKind {
    /// A read reference to a symbol (e.g., using a variable's value)
    Read,
    /// A write reference to a symbol (e.g., assigning to a variable)
    Write,
    /// Neither a read or a write (e.g., a function or class declaration)
    Other,
}

/// Target of a reference with information about the kind of operation.
/// Unlike `NavigationTarget`, this type is specifically designed for references
/// and contains only a single range (not separate focus/full ranges) and
/// includes information about whether the reference is a read or write operation.
#[derive(Debug, Clone, PartialEq, Eq, Hash)]
pub struct ReferenceTarget {
    file_range: FileRange,
    kind: ReferenceKind,
}

impl ReferenceTarget {
    /// Creates a new `ReferenceTarget`.
    pub fn new(file: File, range: TextRange, kind: ReferenceKind) -> Self {
        Self {
            file_range: FileRange::new(file, range),
            kind,
        }
    }

    pub fn file(&self) -> File {
        self.file_range.file()
    }

    pub fn range(&self) -> TextRange {
        self.file_range.range()
    }

    pub fn file_range(&self) -> FileRange {
        self.file_range
    }

    pub fn kind(&self) -> ReferenceKind {
        self.kind
    }
}

#[derive(Debug, Clone)]
pub struct NavigationTargets(smallvec::SmallVec<[NavigationTarget; 1]>);

impl NavigationTargets {
    fn single(target: NavigationTarget) -> Self {
        Self(smallvec::smallvec_inline![target])
    }

    fn empty() -> Self {
        Self(smallvec::SmallVec::new_const())
    }

    fn unique(targets: impl IntoIterator<Item = NavigationTarget>) -> Self {
        let unique: FxHashSet<_> = targets.into_iter().collect();
        if unique.is_empty() {
            Self::empty()
        } else {
            let mut targets = unique.into_iter().collect::<Vec<_>>();
            targets.sort_by_key(|target| (target.file, target.focus_range.start()));
            Self(targets.into())
        }
    }

    fn iter(&self) -> std::slice::Iter<'_, NavigationTarget> {
        self.0.iter()
    }

    #[cfg(test)]
    fn is_empty(&self) -> bool {
        self.0.is_empty()
    }
}

impl IntoIterator for NavigationTargets {
    type Item = NavigationTarget;
    type IntoIter = smallvec::IntoIter<[NavigationTarget; 1]>;

    fn into_iter(self) -> Self::IntoIter {
        self.0.into_iter()
    }
}

impl<'a> IntoIterator for &'a NavigationTargets {
    type Item = &'a NavigationTarget;
    type IntoIter = std::slice::Iter<'a, NavigationTarget>;

    fn into_iter(self) -> Self::IntoIter {
        self.iter()
    }
}

impl FromIterator<NavigationTarget> for NavigationTargets {
    fn from_iter<T: IntoIterator<Item = NavigationTarget>>(iter: T) -> Self {
        Self::unique(iter)
    }
}

pub trait HasNavigationTargets {
    fn navigation_targets(&self, db: &dyn Db) -> NavigationTargets;
}

impl HasNavigationTargets for Type<'_> {
    fn navigation_targets(&self, db: &dyn Db) -> NavigationTargets {
        match self {
            Type::Union(union) => union
                .iter(db)
                .flat_map(|target| target.navigation_targets(db))
                .collect(),

            Type::Intersection(intersection) => {
                // Only consider the positive elements because the negative elements are mainly from narrowing constraints.
                let mut targets = intersection.iter_positive(db).filter(|ty| !ty.is_unknown());

                let Some(first) = targets.next() else {
                    return NavigationTargets::empty();
                };

                match targets.next() {
                    Some(_) => {
                        // If there are multiple types in the intersection, we can't navigate to a single one
                        // because the type is the intersection of all those types.
                        NavigationTargets::empty()
                    }
                    None => first.navigation_targets(db),
                }
            }

            ty => ty
                .definition(db)
                .map(|definition| definition.navigation_targets(db))
                .unwrap_or_else(NavigationTargets::empty),
        }
    }
}

impl HasNavigationTargets for TypeDefinition<'_> {
    fn navigation_targets(&self, db: &dyn Db) -> NavigationTargets {
        let Some(full_range) = self.full_range(db) else {
            return NavigationTargets::empty();
        };

        NavigationTargets::single(NavigationTarget {
            file: full_range.file(),
            focus_range: self.focus_range(db).unwrap_or(full_range).range(),
            full_range: full_range.range(),
        })
    }
}

#[cfg(test)]
mod tests {
    use insta::internals::SettingsBindDropGuard;
    use ruff_db::Db;
    use ruff_db::diagnostic::{Diagnostic, DiagnosticFormat, DisplayDiagnosticConfig};
    use ruff_db::files::{File, system_path_to_file};
    use ruff_db::system::{DbWithWritableSystem, SystemPath, SystemPathBuf};
    use ruff_text_size::TextSize;
    use ty_project::ProjectMetadata;
    use ty_python_semantic::{
        Program, ProgramSettings, PythonPlatform, PythonVersionWithSource, SearchPathSettings,
    };

    /// A way to create a simple single-file (named `main.py`) cursor test.
    ///
    /// Use cases that require multiple files with a `<CURSOR>` marker
    /// in a file other than `main.py` can use `CursorTest::builder()`.
    pub(super) fn cursor_test(source: &str) -> CursorTest {
        CursorTest::builder().source("main.py", source).build()
    }

    pub(super) struct CursorTest {
        pub(super) db: ty_project::TestDb,
        pub(super) cursor: Cursor,
        _insta_settings_guard: SettingsBindDropGuard,
    }

    impl CursorTest {
        pub(super) fn builder() -> CursorTestBuilder {
            CursorTestBuilder::default()
        }

        pub(super) fn write_file(
            &mut self,
            path: impl AsRef<SystemPath>,
            content: &str,
        ) -> std::io::Result<()> {
            self.db.write_file(path, content)
        }

        pub(super) fn render_diagnostics<I, D>(&self, diagnostics: I) -> String
        where
            I: IntoIterator<Item = D>,
            D: IntoDiagnostic,
        {
            use std::fmt::Write;

            let mut buf = String::new();

            let config = DisplayDiagnosticConfig::default()
                .color(false)
                .format(DiagnosticFormat::Full);
            for diagnostic in diagnostics {
                let diag = diagnostic.into_diagnostic();
                write!(buf, "{}", diag.display(&self.db, &config)).unwrap();
            }

            buf
        }
    }

    /// The file and offset into that file containing
    /// a `<CURSOR>` marker.
    pub(super) struct Cursor {
        pub(super) file: File,
        pub(super) offset: TextSize,
    }

    #[derive(Default)]
    pub(super) struct CursorTestBuilder {
        /// A list of source files, corresponding to the
        /// file's path and its contents.
        sources: Vec<Source>,
    }

    impl CursorTestBuilder {
        pub(super) fn build(&self) -> CursorTest {
            let mut db = ty_project::TestDb::new(ProjectMetadata::new(
                "test".into(),
                SystemPathBuf::from("/"),
            ));

            let mut cursor: Option<Cursor> = None;

            for &Source {
                ref path,
                ref contents,
                cursor_offset,
            } in &self.sources
            {
                db.write_file(path, contents)
                    .expect("write to memory file system to be successful");

                let file = system_path_to_file(&db, path).expect("newly written file to existing");

                if let Some(offset) = cursor_offset {
                    // This assert should generally never trip, since
                    // we have an assert on `CursorTestBuilder::source`
                    // to ensure we never have more than one marker.
                    assert!(
                        cursor.is_none(),
                        "found more than one source that contains `<CURSOR>`"
                    );
                    cursor = Some(Cursor { file, offset });
                }
            }

            let search_paths = SearchPathSettings::new(vec![SystemPathBuf::from("/")])
                .to_search_paths(db.system(), db.vendored())
                .expect("Valid search path settings");

            Program::from_settings(
                &db,
                ProgramSettings {
                    python_version: PythonVersionWithSource::default(),
                    python_platform: PythonPlatform::default(),
                    search_paths,
                },
            );

            let mut insta_settings = insta::Settings::clone_current();
            insta_settings.add_filter(r#"\\(\w\w|\s|\.|")"#, "/$1");
            // Filter out TODO types because they are different between debug and release builds.
            insta_settings.add_filter(r"@Todo\(.+\)", "@Todo");

            let insta_settings_guard = insta_settings.bind_to_scope();

            CursorTest {
                db,
                cursor: cursor.expect("at least one source to contain `<CURSOR>`"),
                _insta_settings_guard: insta_settings_guard,
            }
        }

        pub(super) fn source(
            &mut self,
            path: impl Into<SystemPathBuf>,
            contents: impl Into<String>,
        ) -> &mut CursorTestBuilder {
            const MARKER: &str = "<CURSOR>";

            let path = path.into();
            let contents = contents.into();
            let Some(cursor_offset) = contents.find(MARKER) else {
                self.sources.push(Source {
                    path,
                    contents,
                    cursor_offset: None,
                });
                return self;
            };

            if let Some(source) = self.sources.iter().find(|src| src.cursor_offset.is_some()) {
                panic!(
                    "cursor tests must contain exactly one file \
                     with a `<CURSOR>` marker, but found a marker \
                     in both `{path1}` and `{path2}`",
                    path1 = source.path,
                    path2 = path,
                );
            }

            let mut without_cursor_marker = contents[..cursor_offset].to_string();
            without_cursor_marker.push_str(&contents[cursor_offset + MARKER.len()..]);
            let cursor_offset =
                TextSize::try_from(cursor_offset).expect("source to be smaller than 4GB");
            self.sources.push(Source {
                path,
                contents: without_cursor_marker,
                cursor_offset: Some(cursor_offset),
            });
            self
        }
    }

    struct Source {
        path: SystemPathBuf,
        contents: String,
        cursor_offset: Option<TextSize>,
    }

    pub(super) trait IntoDiagnostic {
        fn into_diagnostic(self) -> Diagnostic;
    }
}<|MERGE_RESOLUTION|>--- conflicted
+++ resolved
@@ -12,11 +12,8 @@
 mod inlay_hints;
 mod markup;
 mod references;
-<<<<<<< HEAD
 mod rename;
-=======
 mod selection_range;
->>>>>>> cc97579c
 mod semantic_tokens;
 mod signature_help;
 mod stub_mapping;
@@ -33,11 +30,8 @@
 pub use inlay_hints::inlay_hints;
 pub use markup::MarkupKind;
 pub use references::ReferencesMode;
-<<<<<<< HEAD
 pub use rename::{can_rename, rename};
-=======
 pub use selection_range::selection_range;
->>>>>>> cc97579c
 pub use semantic_tokens::{
     SemanticToken, SemanticTokenModifier, SemanticTokenType, SemanticTokens, semantic_tokens,
 };
