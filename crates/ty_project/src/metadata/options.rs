use crate::Db;
use crate::glob::{ExcludeFilter, IncludeExcludeFilter, IncludeFilter, PortableGlobKind};
use crate::metadata::settings::{OverrideSettings, SrcSettings};

use super::settings::{Override, Settings, TerminalSettings};
use crate::metadata::value::{
    RangedValue, RelativeGlobPattern, RelativePathBuf, ValueSource, ValueSourceGuard,
};
use anyhow::Context;
use ordermap::OrderMap;
use ruff_db::RustDoc;
use ruff_db::diagnostic::{
    Annotation, Diagnostic, DiagnosticFormat, DiagnosticId, DisplayDiagnosticConfig, Severity,
    Span, SubDiagnostic, SubDiagnosticSeverity,
};
use ruff_db::files::system_path_to_file;
use ruff_db::system::{System, SystemPath, SystemPathBuf};
use ruff_db::vendored::VendoredFileSystem;
use ruff_macros::{Combine, OptionsMetadata, RustDoc};
use ruff_options_metadata::{OptionSet, OptionsMetadata, Visit};
use ruff_python_ast::PythonVersion;
use rustc_hash::FxHasher;
use serde::{Deserialize, Serialize};
use std::borrow::Cow;
use std::fmt::{self, Debug, Display};
use std::hash::BuildHasherDefault;
use std::ops::Deref;
use std::sync::Arc;
use thiserror::Error;
use ty_combine::Combine;
use ty_python_semantic::lint::{GetLintError, Level, LintSource, RuleSelection};
use ty_python_semantic::{
    ProgramSettings, PythonEnvironment, PythonPlatform, PythonVersionFileSource,
    PythonVersionSource, PythonVersionWithSource, SearchPathSettings, SearchPathValidationError,
    SearchPaths, SitePackagesPaths, SysPrefixPathOrigin,
};

#[derive(
    Debug,
    Default,
    Clone,
    PartialEq,
    Eq,
    Combine,
    Serialize,
    Deserialize,
    OptionsMetadata,
    get_size2::GetSize,
)]
#[serde(rename_all = "kebab-case", deny_unknown_fields)]
#[cfg_attr(feature = "schemars", derive(schemars::JsonSchema))]
pub struct Options {
    /// Configures the type checking environment.
    #[option_group]
    #[serde(skip_serializing_if = "Option::is_none")]
    pub environment: Option<EnvironmentOptions>,

    #[serde(skip_serializing_if = "Option::is_none")]
    #[option_group]
    pub src: Option<SrcOptions>,

    /// Configures the enabled rules and their severity.
    ///
    /// See [the rules documentation](https://ty.dev/rules) for a list of all available rules.
    ///
    /// Valid severities are:
    ///
    /// * `ignore`: Disable the rule.
    /// * `warn`: Enable the rule and create a warning diagnostic.
    /// * `error`: Enable the rule and create an error diagnostic.
    ///   ty will exit with a non-zero code if any error diagnostics are emitted.
    #[serde(skip_serializing_if = "Option::is_none")]
    #[option(
        default = r#"{...}"#,
        value_type = r#"dict[RuleName, "ignore" | "warn" | "error"]"#,
        example = r#"
            [tool.ty.rules]
            possibly-unresolved-reference = "warn"
            division-by-zero = "ignore"
        "#
    )]
    pub rules: Option<Rules>,

    #[serde(skip_serializing_if = "Option::is_none")]
    #[option_group]
    pub terminal: Option<TerminalOptions>,

    /// Override configurations for specific file patterns.
    ///
    /// Each override specifies include/exclude patterns and rule configurations
    /// that apply to matching files. Multiple overrides can match the same file,
    /// with later overrides taking precedence.
    #[serde(skip_serializing_if = "Option::is_none")]
    #[option_group]
    pub overrides: Option<OverridesOptions>,
}

impl Options {
    pub fn from_toml_str(content: &str, source: ValueSource) -> Result<Self, TyTomlError> {
        let _guard = ValueSourceGuard::new(source, true);
        let options = toml::from_str(content)?;
        Ok(options)
    }

    pub fn deserialize_with<'de, D>(source: ValueSource, deserializer: D) -> Result<Self, D::Error>
    where
        D: serde::Deserializer<'de>,
    {
        let _guard = ValueSourceGuard::new(source, false);
        Self::deserialize(deserializer)
    }

    pub(crate) fn to_program_settings(
        &self,
        project_root: &SystemPath,
        project_name: &str,
        system: &dyn System,
        vendored: &VendoredFileSystem,
    ) -> anyhow::Result<ProgramSettings> {
        let environment = self.environment.or_default();

        let options_python_version =
            environment
                .python_version
                .as_ref()
                .map(|ranged_version| PythonVersionWithSource {
                    version: **ranged_version,
                    source: match ranged_version.source() {
                        ValueSource::Cli => PythonVersionSource::Cli,
                        ValueSource::File(path) => PythonVersionSource::ConfigFile(
                            PythonVersionFileSource::new(path.clone(), ranged_version.range()),
                        ),
                        ValueSource::PythonVSCodeExtension => {
                            PythonVersionSource::PythonVSCodeExtension
                        }
                    },
                });

        let python_platform = environment
            .python_platform
            .as_deref()
            .cloned()
            .unwrap_or_else(|| {
                let default = PythonPlatform::default();
                tracing::info!("Defaulting to python-platform `{default}`");
                default
            });

        let python_environment = if let Some(python_path) = environment.python.as_ref() {
            let origin = match python_path.source() {
                ValueSource::Cli => SysPrefixPathOrigin::PythonCliFlag,
                ValueSource::File(path) => {
                    SysPrefixPathOrigin::ConfigFileSetting(path.clone(), python_path.range())
                }
                ValueSource::PythonVSCodeExtension => SysPrefixPathOrigin::PythonVSCodeExtension,
            };

            Some(PythonEnvironment::new(
                python_path.absolute(project_root, system),
                origin,
                system,
            )?)
        } else {
            PythonEnvironment::discover(project_root, system)
                .context("Failed to discover local Python environment")?
        };

        let site_packages_paths = if let Some(python_environment) = python_environment.as_ref() {
            python_environment
                .site_packages_paths(system)
                .context("Failed to discover the site-packages directory")?
        } else {
            tracing::debug!("No virtual environment found");

            SitePackagesPaths::default()
        };

        let real_stdlib_path = python_environment.as_ref().and_then(|python_environment| {
            // For now this is considered non-fatal, we don't Need this for anything.
            python_environment.real_stdlib_path(system).map_err(|err| {
                tracing::info!("No real stdlib found, stdlib goto-definition may have degraded quality: {err}");
            }).ok()
        });

        let python_version = options_python_version
            .or_else(|| {
                python_environment
                    .as_ref()?
                    .python_version_from_metadata()
                    .cloned()
            })
            .or_else(|| site_packages_paths.python_version_from_layout())
            .unwrap_or_default();

        let search_paths = self.to_search_paths(
            project_root,
            project_name,
            site_packages_paths,
            real_stdlib_path,
            system,
            vendored,
        )?;

        tracing::info!(
            "Python version: Python {python_version}, platform: {python_platform}",
            python_version = python_version.version
        );

        Ok(ProgramSettings {
            python_version,
            python_platform,
            search_paths,
        })
    }

    fn to_search_paths(
        &self,
        project_root: &SystemPath,
        project_name: &str,
        site_packages_paths: SitePackagesPaths,
        real_stdlib_path: Option<SystemPathBuf>,
        system: &dyn System,
        vendored: &VendoredFileSystem,
    ) -> Result<SearchPaths, SearchPathValidationError> {
        let environment = self.environment.or_default();
        let src = self.src.or_default();

        #[allow(deprecated)]
        let src_roots = if let Some(roots) = environment
            .root
            .as_deref()
            .or_else(|| Some(std::slice::from_ref(src.root.as_ref()?)))
        {
            roots
                .iter()
                .map(|root| root.absolute(project_root, system))
                .collect()
        } else {
            let src = project_root.join("src");

            let mut roots = if system.is_directory(&src) {
                // Default to `src` and the project root if `src` exists and the root hasn't been specified.
                // This corresponds to the `src-layout`
                tracing::debug!(
                    "Including `.` and `./src` in `environment.root` because a `./src` directory exists"
                );
                vec![project_root.to_path_buf(), src]
            } else if system.is_directory(&project_root.join(project_name).join(project_name)) {
                // `src-layout` but when the folder isn't called `src` but has the same name as the project.
                // For example, the "src" folder for `psycopg` is called `psycopg` and the python files are in `psycopg/psycopg/_adapters_map.py`
                tracing::debug!(
                    "Including `.` and `/{project_name}` in `environment.root` because a `./{project_name}/{project_name}` directory exists"
                );

                vec![project_root.to_path_buf(), project_root.join(project_name)]
            } else {
                // Default to a [flat project structure](https://packaging.python.org/en/latest/discussions/src-layout-vs-flat-layout/).
                tracing::debug!("Including `.` in `environment.root`");
                vec![project_root.to_path_buf()]
            };

            // Considering pytest test discovery conventions,
            // we also include the `tests` directory if it exists and is not a package.
            let tests_dir = project_root.join("tests");
            if system.is_directory(&tests_dir)
                && !system.is_file(&tests_dir.join("__init__.py"))
                && !roots.contains(&tests_dir)
            {
                // If the `tests` directory exists and is not a package, include it as a source root.
                tracing::debug!(
                    "Including `./tests` in `environment.root` because a `./tests` directory exists"
                );

                roots.push(tests_dir);
            }

            roots
        };

        let settings = SearchPathSettings {
            extra_paths: environment
                .extra_paths
                .as_deref()
                .unwrap_or_default()
                .iter()
                .map(|path| path.absolute(project_root, system))
                .collect(),
            src_roots,
            custom_typeshed: environment
                .typeshed
                .as_ref()
                .map(|path| path.absolute(project_root, system)),
            site_packages_paths: site_packages_paths.into_vec(),
            real_stdlib_path,
        };

        settings.to_search_paths(system, vendored)
    }

    pub(crate) fn to_settings(
        &self,
        db: &dyn Db,
        project_root: &SystemPath,
    ) -> Result<(Settings, Vec<OptionDiagnostic>), ToSettingsError> {
        let mut diagnostics = Vec::new();
        let rules = self.to_rule_selection(db, &mut diagnostics);

        let terminal_options = self.terminal.or_default();
        let terminal = TerminalSettings {
            output_format: terminal_options
                .output_format
                .as_deref()
                .copied()
                .unwrap_or_default(),
            error_on_warning: terminal_options.error_on_warning.unwrap_or_default(),
        };

        let src_options = self.src.or_default();

        #[allow(deprecated)]
        if let Some(src_root) = src_options.root.as_ref() {
            let mut diagnostic = OptionDiagnostic::new(
                DiagnosticId::DeprecatedSetting,
                "The `src.root` setting is deprecated. Use `environment.root` instead.".to_string(),
                Severity::Warning,
            );

            if let Some(file) = src_root
                .source()
                .file()
                .and_then(|path| system_path_to_file(db, path).ok())
            {
                diagnostic = diagnostic.with_annotation(Some(Annotation::primary(
                    Span::from(file).with_optional_range(src_root.range()),
                )));
            }

            if self.environment.or_default().root.is_some() {
                diagnostic = diagnostic.sub(SubDiagnostic::new(
                    SubDiagnosticSeverity::Info,
                    "The `src.root` setting was ignored in favor of the `environment.root` setting",
                ));
            }

            diagnostics.push(diagnostic);
        }

        let src = src_options
            .to_settings(db, project_root, &mut diagnostics)
            .map_err(|err| ToSettingsError {
                diagnostic: err,
                output_format: terminal.output_format,
                color: colored::control::SHOULD_COLORIZE.should_colorize(),
            })?;

        let overrides = self
            .to_overrides_settings(db, project_root, &mut diagnostics)
            .map_err(|err| ToSettingsError {
                diagnostic: err,
                output_format: terminal.output_format,
                color: colored::control::SHOULD_COLORIZE.should_colorize(),
            })?;

        let settings = Settings {
            rules: Arc::new(rules),
            terminal,
            src,
            overrides,
        };

        Ok((settings, diagnostics))
    }

    #[must_use]
    fn to_rule_selection(
        &self,
        db: &dyn Db,
        diagnostics: &mut Vec<OptionDiagnostic>,
    ) -> RuleSelection {
        self.rules.or_default().to_rule_selection(db, diagnostics)
    }

    fn to_overrides_settings(
        &self,
        db: &dyn Db,
        project_root: &SystemPath,
        diagnostics: &mut Vec<OptionDiagnostic>,
    ) -> Result<Vec<Override>, Box<OptionDiagnostic>> {
        let override_options = &**self.overrides.or_default();

        let mut overrides = Vec::with_capacity(override_options.len());

        for override_option in override_options {
            let override_instance =
                override_option.to_override(db, project_root, self.rules.as_ref(), diagnostics)?;

            if let Some(value) = override_instance {
                overrides.push(value);
            }
        }

        Ok(overrides)
    }
}

#[derive(
    Debug,
    Default,
    Clone,
    Eq,
    PartialEq,
    Combine,
    Serialize,
    Deserialize,
    OptionsMetadata,
    get_size2::GetSize,
)]
#[serde(rename_all = "kebab-case", deny_unknown_fields)]
#[cfg_attr(feature = "schemars", derive(schemars::JsonSchema))]
pub struct EnvironmentOptions {
    /// The root paths of the project, used for finding first-party modules.
    ///
    /// Accepts a list of directory paths searched in priority order (first has highest priority).
    ///
    /// If left unspecified, ty will try to detect common project layouts and initialize `root` accordingly:
    ///
    /// * if a `./src` directory exists, include `.` and `./src` in the first party search path (src layout or flat)
    /// * if a `./<project-name>/<project-name>` directory exists, include `.` and `./<project-name>` in the first party search path
    /// * otherwise, default to `.` (flat layout)
    ///
    /// Besides, if a `./tests` directory exists and is not a package (i.e. it does not contain an `__init__.py` file),
    /// it will also be included in the first party search path.
    #[serde(skip_serializing_if = "Option::is_none")]
    #[option(
        default = r#"null"#,
        value_type = "list[str]",
        example = r#"
            # Multiple directories (priority order)
            root = ["./src", "./lib", "./vendor"]
        "#
    )]
    pub root: Option<Vec<RelativePathBuf>>,

    /// Specifies the version of Python that will be used to analyze the source code.
    /// The version should be specified as a string in the format `M.m` where `M` is the major version
    /// and `m` is the minor (e.g. `"3.0"` or `"3.6"`).
    /// If a version is provided, ty will generate errors if the source code makes use of language features
    /// that are not supported in that version.
    ///
    /// If a version is not specified, ty will try the following techniques in order of preference
    /// to determine a value:
    /// 1. Check for the `project.requires-python` setting in a `pyproject.toml` file
    ///    and use the minimum version from the specified range
    /// 2. Check for an activated or configured Python environment
    ///    and attempt to infer the Python version of that environment
    /// 3. Fall back to the default value (see below)
    ///
    /// For some language features, ty can also understand conditionals based on comparisons
    /// with `sys.version_info`. These are commonly found in typeshed, for example,
    /// to reflect the differing contents of the standard library across Python versions.
    #[serde(skip_serializing_if = "Option::is_none")]
    #[option(
        default = r#""3.13""#,
        value_type = r#""3.7" | "3.8" | "3.9" | "3.10" | "3.11" | "3.12" | "3.13" | <major>.<minor>"#,
        example = r#"
            python-version = "3.12"
        "#
    )]
    pub python_version: Option<RangedValue<PythonVersion>>,

    /// Specifies the target platform that will be used to analyze the source code.
    /// If specified, ty will understand conditions based on comparisons with `sys.platform`, such
    /// as are commonly found in typeshed to reflect the differing contents of the standard library across platforms.
    /// If `all` is specified, ty will assume that the source code can run on any platform.
    ///
    /// If no platform is specified, ty will use the current platform:
    /// - `win32` for Windows
    /// - `darwin` for macOS
    /// - `android` for Android
    /// - `ios` for iOS
    /// - `linux` for everything else
    #[serde(skip_serializing_if = "Option::is_none")]
    #[option(
        default = r#"<current-platform>"#,
        value_type = r#""win32" | "darwin" | "android" | "ios" | "linux" | "all" | str"#,
        example = r#"
        # Tailor type stubs and conditionalized type definitions to windows.
        python-platform = "win32"
        "#
    )]
    pub python_platform: Option<RangedValue<PythonPlatform>>,

    /// List of user-provided paths that should take first priority in the module resolution.
    /// Examples in other type checkers are mypy's `MYPYPATH` environment variable,
    /// or pyright's `stubPath` configuration setting.
    #[serde(skip_serializing_if = "Option::is_none")]
    #[option(
        default = r#"[]"#,
        value_type = "list[str]",
        example = r#"
            extra-paths = ["./shared/my-search-path"]
        "#
    )]
    pub extra_paths: Option<Vec<RelativePathBuf>>,

    /// Optional path to a "typeshed" directory on disk for us to use for standard-library types.
    /// If this is not provided, we will fallback to our vendored typeshed stubs for the stdlib,
    /// bundled as a zip file in the binary
    #[serde(skip_serializing_if = "Option::is_none")]
    #[option(
        default = r#"null"#,
        value_type = "str",
        example = r#"
            typeshed = "/path/to/custom/typeshed"
        "#
    )]
    pub typeshed: Option<RelativePathBuf>,

    /// Path to the Python installation from which ty resolves type information and third-party dependencies.
    ///
    /// ty will search in the path's `site-packages` directories for type information and
    /// third-party imports.
    ///
    /// This option is commonly used to specify the path to a virtual environment.
    #[serde(skip_serializing_if = "Option::is_none")]
    #[option(
        default = r#"null"#,
        value_type = "str",
        example = r#"
            python = "./.venv"
        "#
    )]
    pub python: Option<RelativePathBuf>,
}

#[derive(
    Debug,
    Default,
    Clone,
    Eq,
    PartialEq,
    Combine,
    Serialize,
    Deserialize,
    OptionsMetadata,
    get_size2::GetSize,
)]
#[serde(rename_all = "kebab-case", deny_unknown_fields)]
#[cfg_attr(feature = "schemars", derive(schemars::JsonSchema))]
pub struct SrcOptions {
    /// The root of the project, used for finding first-party modules.
    ///
    /// If left unspecified, ty will try to detect common project layouts and initialize `src.root` accordingly:
    ///
    /// * if a `./src` directory exists, include `.` and `./src` in the first party search path (src layout or flat)
    /// * if a `./<project-name>/<project-name>` directory exists, include `.` and `./<project-name>` in the first party search path
    /// * otherwise, default to `.` (flat layout)
    ///
    /// Besides, if a `./tests` directory exists and is not a package (i.e. it does not contain an `__init__.py` file),
    /// it will also be included in the first party search path.
    #[serde(skip_serializing_if = "Option::is_none")]
    #[option(
        default = r#"null"#,
        value_type = "str",
        example = r#"
            root = "./app"
        "#
    )]
    #[deprecated(note = "Use `environment.root` instead.")]
    pub root: Option<RelativePathBuf>,

    /// Whether to automatically exclude files that are ignored by `.ignore`,
    /// `.gitignore`, `.git/info/exclude`, and global `gitignore` files.
    /// Enabled by default.
    #[option(
        default = r#"true"#,
        value_type = r#"bool"#,
        example = r#"
            respect-ignore-files = false
        "#
    )]
    #[serde(skip_serializing_if = "Option::is_none")]
    pub respect_ignore_files: Option<bool>,

    /// A list of files and directories to check. The `include` option
    /// follows a similar syntax to `.gitignore` but reversed:
    /// Including a file or directory will make it so that it (and its contents)
    /// are type checked.
    ///
    /// - `./src/` matches only a directory
    /// - `./src` matches both files and directories
    /// - `src` matches a file or directory named `src`
    /// - `*` matches any (possibly empty) sequence of characters (except `/`).
    /// - `**` matches zero or more path components.
    ///   This sequence **must** form a single path component, so both `**a` and `b**` are invalid and will result in an error.
    ///   A sequence of more than two consecutive `*` characters is also invalid.
    /// - `?` matches any single character except `/`
    /// - `[abc]` matches any character inside the brackets. Character sequences can also specify ranges of characters, as ordered by Unicode,
    ///   so e.g. `[0-9]` specifies any character between `0` and `9` inclusive. An unclosed bracket is invalid.
    ///
    /// All paths are anchored relative to the project root (`src` only
    /// matches `<project_root>/src` and not `<project_root>/test/src`).
    ///
    /// `exclude` takes precedence over `include`.
    #[serde(skip_serializing_if = "Option::is_none")]
    #[option(
        default = r#"null"#,
        value_type = r#"list[str]"#,
        example = r#"
            include = [
                "src",
                "tests",
            ]
        "#
    )]
    pub include: Option<RangedValue<Vec<RelativeGlobPattern>>>,

    /// A list of file and directory patterns to exclude from type checking.
    ///
    /// Patterns follow a syntax similar to `.gitignore`:
    ///
    /// - `./src/` matches only a directory
    /// - `./src` matches both files and directories
    /// - `src` matches files or directories named `src`
    /// - `*` matches any (possibly empty) sequence of characters (except `/`).
    /// - `**` matches zero or more path components.
    ///   This sequence **must** form a single path component, so both `**a` and `b**` are invalid and will result in an error.
    ///   A sequence of more than two consecutive `*` characters is also invalid.
    /// - `?` matches any single character except `/`
    /// - `[abc]` matches any character inside the brackets. Character sequences can also specify ranges of characters, as ordered by Unicode,
    ///   so e.g. `[0-9]` specifies any character between `0` and `9` inclusive. An unclosed bracket is invalid.
    /// - `!pattern` negates a pattern (undoes the exclusion of files that would otherwise be excluded)
    ///
    /// All paths are anchored relative to the project root (`src` only
    /// matches `<project_root>/src` and not `<project_root>/test/src`).
    /// To exclude any directory or file named `src`, use `**/src` instead.
    ///
    /// By default, ty excludes commonly ignored directories:
    ///
    /// - `**/.bzr/`
    /// - `**/.direnv/`
    /// - `**/.eggs/`
    /// - `**/.git/`
    /// - `**/.git-rewrite/`
    /// - `**/.hg/`
    /// - `**/.mypy_cache/`
    /// - `**/.nox/`
    /// - `**/.pants.d/`
    /// - `**/.pytype/`
    /// - `**/.ruff_cache/`
    /// - `**/.svn/`
    /// - `**/.tox/`
    /// - `**/.venv/`
    /// - `**/__pypackages__/`
    /// - `**/_build/`
    /// - `**/buck-out/`
    /// - `**/dist/`
    /// - `**/node_modules/`
    /// - `**/venv/`
    ///
    /// You can override any default exclude by using a negated pattern. For example,
    /// to re-include `dist` use `exclude = ["!dist"]`
    #[option(
        default = r#"null"#,
        value_type = r#"list[str]"#,
        example = r#"
            exclude = [
                "generated",
                "*.proto",
                "tests/fixtures/**",
                "!tests/fixtures/important.py"  # Include this one file
            ]
        "#
    )]
    #[serde(skip_serializing_if = "Option::is_none")]
    pub exclude: Option<RangedValue<Vec<RelativeGlobPattern>>>,
}

impl SrcOptions {
    fn to_settings(
        &self,
        db: &dyn Db,
        project_root: &SystemPath,
        diagnostics: &mut Vec<OptionDiagnostic>,
    ) -> Result<SrcSettings, Box<OptionDiagnostic>> {
        let include = build_include_filter(
            db,
            project_root,
            self.include.as_ref(),
            GlobFilterContext::SrcRoot,
            diagnostics,
        )?;
        let exclude = build_exclude_filter(
            db,
            project_root,
            self.exclude.as_ref(),
            DEFAULT_SRC_EXCLUDES,
            GlobFilterContext::SrcRoot,
        )?;
        let files = IncludeExcludeFilter::new(include, exclude);

        Ok(SrcSettings {
            respect_ignore_files: self.respect_ignore_files.unwrap_or(true),
            files,
        })
    }
}

#[derive(
    Debug, Default, Clone, Eq, PartialEq, Combine, Serialize, Deserialize, Hash, get_size2::GetSize,
)]
#[serde(rename_all = "kebab-case", transparent)]
#[cfg_attr(feature = "schemars", derive(schemars::JsonSchema))]
pub struct Rules {
    #[cfg_attr(feature = "schemars", schemars(with = "schema::Rules"))]
    #[get_size(ignore)] // TODO: Add `GetSize` support for `OrderMap`.
    inner: OrderMap<RangedValue<String>, RangedValue<Level>, BuildHasherDefault<FxHasher>>,
}

impl FromIterator<(RangedValue<String>, RangedValue<Level>)> for Rules {
    fn from_iter<T: IntoIterator<Item = (RangedValue<String>, RangedValue<Level>)>>(
        iter: T,
    ) -> Self {
        Self {
            inner: iter.into_iter().collect(),
        }
    }
}

impl Rules {
    /// Convert the rules to a `RuleSelection` with diagnostics.
    pub fn to_rule_selection(
        &self,
        db: &dyn Db,
        diagnostics: &mut Vec<OptionDiagnostic>,
    ) -> RuleSelection {
        let registry = db.lint_registry();

        // Initialize the selection with the defaults
        let mut selection = RuleSelection::from_registry(registry);

        for (rule_name, level) in &self.inner {
            let source = rule_name.source();
            match registry.get(rule_name) {
                Ok(lint) => {
                    let lint_source = match source {
                        ValueSource::File(_) => LintSource::File,
                        ValueSource::Cli => LintSource::Cli,

                        ValueSource::PythonVSCodeExtension => {
                            unreachable!("Can't configure rules from the Python VSCode extension")
                        }
                    };
                    if let Ok(severity) = Severity::try_from(**level) {
                        selection.enable(lint, severity, lint_source);
                    } else {
                        selection.disable(lint);
                    }
                }
                Err(error) => {
                    // `system_path_to_file` can return `Err` if the file was deleted since the configuration
                    // was read. This should be rare and it should be okay to default to not showing a configuration
                    // file in that case.
                    let file = source
                        .file()
                        .and_then(|path| system_path_to_file(db, path).ok());

                    // TODO: Add a note if the value was configured on the CLI
                    let diagnostic = match error {
                        GetLintError::Unknown(_) => OptionDiagnostic::new(
                            DiagnosticId::UnknownRule,
                            format!("Unknown lint rule `{rule_name}`"),
                            Severity::Warning,
                        ),
                        GetLintError::PrefixedWithCategory { suggestion, .. } => {
                            OptionDiagnostic::new(
                                DiagnosticId::UnknownRule,
                                format!(
                                    "Unknown lint rule `{rule_name}`. Did you mean `{suggestion}`?"
                                ),
                                Severity::Warning,
                            )
                        }

                        GetLintError::Removed(_) => OptionDiagnostic::new(
                            DiagnosticId::UnknownRule,
                            format!("Unknown lint rule `{rule_name}`"),
                            Severity::Warning,
                        ),
                    };

                    let annotation = file.map(Span::from).map(|span| {
                        Annotation::primary(span.with_optional_range(rule_name.range()))
                    });
                    diagnostics.push(diagnostic.with_annotation(annotation));
                }
            }
        }

        selection
    }

    pub(super) fn is_empty(&self) -> bool {
        self.inner.is_empty()
    }
}

/// Default exclude patterns for src options.
const DEFAULT_SRC_EXCLUDES: &[&str] = &[
    "**/.bzr/",
    "**/.direnv/",
    "**/.eggs/",
    "**/.git/",
    "**/.git-rewrite/",
    "**/.hg/",
    "**/.mypy_cache/",
    "**/.nox/",
    "**/.pants.d/",
    "**/.pytype/",
    "**/.ruff_cache/",
    "**/.svn/",
    "**/.tox/",
    "**/.venv/",
    "**/__pypackages__/",
    "**/_build/",
    "**/buck-out/",
    "**/dist/",
    "**/node_modules/",
    "**/venv/",
];

/// Helper function to build an include filter from patterns with proper error handling.
fn build_include_filter(
    db: &dyn Db,
    project_root: &SystemPath,
    include_patterns: Option<&RangedValue<Vec<RelativeGlobPattern>>>,
    context: GlobFilterContext,
    diagnostics: &mut Vec<OptionDiagnostic>,
) -> Result<IncludeFilter, Box<OptionDiagnostic>> {
    use crate::glob::{IncludeFilterBuilder, PortableGlobPattern};

    let system = db.system();
    let mut includes = IncludeFilterBuilder::new();

    if let Some(include_patterns) = include_patterns {
        if include_patterns.is_empty() {
            // An override with an empty include `[]` won't match any files.
            let mut diagnostic = OptionDiagnostic::new(
                DiagnosticId::EmptyInclude,
                "Empty include matches no files".to_string(),
                Severity::Warning,
            )
            .sub(SubDiagnostic::new(
                SubDiagnosticSeverity::Info,
                "Remove the `include` option to match all files or add a pattern to match specific files",
            ));

            // Add source annotation if we have source information
            if let Some(source_file) = include_patterns.source().file() {
                if let Ok(file) = system_path_to_file(db, source_file) {
                    let annotation = Annotation::primary(
                        Span::from(file).with_optional_range(include_patterns.range()),
                    )
                    .message("This `include` list is empty");
                    diagnostic = diagnostic.with_annotation(Some(annotation));
                }
            }

            diagnostics.push(diagnostic);
        }

        for pattern in include_patterns {
            pattern.absolute(project_root, system, PortableGlobKind::Include)
                .and_then(|include| Ok(includes.add(&include)?))
                .map_err(|err| {
                    let diagnostic = OptionDiagnostic::new(
                        DiagnosticId::InvalidGlob,
                        format!("Invalid include pattern `{pattern}`: {err}"),
                        Severity::Error,
                    );

                    match pattern.source() {
                        ValueSource::File(file_path) => {
                            if let Ok(file) = system_path_to_file(db, &**file_path) {
                                diagnostic
                                    .with_message("Invalid include pattern")
                                    .with_annotation(Some(
                                        Annotation::primary(
                                            Span::from(file)
                                                .with_optional_range(pattern.range()),
                                        )
                                            .message(err.to_string()),
                                    ))
                            } else {
                                diagnostic.sub(SubDiagnostic::new(
                                    SubDiagnosticSeverity::Info,
                                    format!("The pattern is defined in the `{}` option in your configuration file", context.include_name()),
                                ))
                            }
                        }
                        ValueSource::Cli => diagnostic.sub(SubDiagnostic::new(
                            SubDiagnosticSeverity::Info,
                            "The pattern was specified on the CLI",
                        )),
                        ValueSource::PythonVSCodeExtension => unreachable!("Can't configure includes from the Python VSCode extension"),
                    }
                })?;
        }
    } else {
        includes
            .add(
                &PortableGlobPattern::parse("**", PortableGlobKind::Include)
                    .unwrap()
                    .into_absolute(""),
            )
            .unwrap();
    }

    includes.build().map_err(|_| {
        let diagnostic = OptionDiagnostic::new(
            DiagnosticId::InvalidGlob,
            format!("The `{}` patterns resulted in a regex that is too large", context.include_name()),
            Severity::Error,
        );
        Box::new(diagnostic.sub(SubDiagnostic::new(
            SubDiagnosticSeverity::Info,
            "Please open an issue on the ty repository and share the patterns that caused the error.",
        )))
    })
}

/// Helper function to build an exclude filter from patterns with proper error handling.
fn build_exclude_filter(
    db: &dyn Db,
    project_root: &SystemPath,
    exclude_patterns: Option<&RangedValue<Vec<RelativeGlobPattern>>>,
    default_patterns: &[&str],
    context: GlobFilterContext,
) -> Result<ExcludeFilter, Box<OptionDiagnostic>> {
    use crate::glob::{ExcludeFilterBuilder, PortableGlobPattern};

    let system = db.system();
    let mut excludes = ExcludeFilterBuilder::new();

    for pattern in default_patterns {
        PortableGlobPattern::parse(pattern, PortableGlobKind::Exclude)
            .and_then(|exclude| Ok(excludes.add(&exclude.into_absolute(""))?))
            .unwrap_or_else(|err| {
                panic!("Expected default exclude to be valid glob but adding it failed with: {err}")
            });
    }

    // Add user-specified excludes
    if let Some(exclude_patterns) = exclude_patterns {
        for exclude in exclude_patterns {
            exclude.absolute(project_root, system, PortableGlobKind::Exclude)
                .and_then(|pattern| Ok(excludes.add(&pattern)?))
                .map_err(|err| {
                    let diagnostic = OptionDiagnostic::new(
                        DiagnosticId::InvalidGlob,
                        format!("Invalid exclude pattern `{exclude}`: {err}"),
                        Severity::Error,
                    );

                    match exclude.source() {
                        ValueSource::File(file_path) => {
                            if let Ok(file) = system_path_to_file(db, &**file_path) {
                                diagnostic
                                    .with_message("Invalid exclude pattern")
                                    .with_annotation(Some(
                                        Annotation::primary(
                                            Span::from(file)
                                                .with_optional_range(exclude.range()),
                                        )
                                            .message(err.to_string()),
                                    ))
                            } else {
                                diagnostic.sub(SubDiagnostic::new(
                                    SubDiagnosticSeverity::Info,
                                    format!("The pattern is defined in the `{}` option in your configuration file", context.exclude_name()),
                                ))
                            }
                        }
                        ValueSource::Cli => diagnostic.sub(SubDiagnostic::new(
                            SubDiagnosticSeverity::Info,
                            "The pattern was specified on the CLI",
                        )),
                        ValueSource::PythonVSCodeExtension => unreachable!(
                            "Can't configure excludes from the Python VSCode extension"
                        )
                    }
                })?;
        }
    }

    excludes.build().map_err(|_| {
        let diagnostic = OptionDiagnostic::new(
            DiagnosticId::InvalidGlob,
            format!("The `{}` patterns resulted in a regex that is too large", context.exclude_name()),
            Severity::Error,
        );
        Box::new(diagnostic.sub(SubDiagnostic::new(
            SubDiagnosticSeverity::Info,
            "Please open an issue on the ty repository and share the patterns that caused the error.",
        )))
    })
}

/// Context for filter operations, used in error messages
#[derive(Debug, Clone, Copy, PartialEq, Eq)]
enum GlobFilterContext {
    /// Source root configuration context
    SrcRoot,
    /// Override configuration context
    Overrides,
}

impl GlobFilterContext {
    fn include_name(self) -> &'static str {
        match self {
            Self::SrcRoot => "src.include",
            Self::Overrides => "overrides.include",
        }
    }

    fn exclude_name(self) -> &'static str {
        match self {
            Self::SrcRoot => "src.exclude",
            Self::Overrides => "overrides.exclude",
        }
    }
}

/// The diagnostic output format.
#[derive(
    Debug, Default, Clone, Copy, Eq, PartialEq, Serialize, Deserialize, get_size2::GetSize,
)]
#[serde(rename_all = "kebab-case", deny_unknown_fields)]
#[cfg_attr(feature = "schemars", derive(schemars::JsonSchema))]
pub enum OutputFormat {
    /// The default full mode will print "pretty" diagnostics.
    ///
    /// That is, color will be used when printing to a `tty`.
    /// Moreover, diagnostic messages may include additional
    /// context and annotations on the input to help understand
    /// the message.
    #[default]
    Full,
    /// Print diagnostics in a concise mode.
    ///
    /// This will guarantee that each diagnostic is printed on
    /// a single line. Only the most important or primary aspects
    /// of the diagnostic are included. Contextual information is
    /// dropped.
    ///
    /// This may use color when printing to a `tty`.
    Concise,
}

impl From<OutputFormat> for DiagnosticFormat {
    fn from(value: OutputFormat) -> Self {
        match value {
            OutputFormat::Full => Self::Full,
            OutputFormat::Concise => Self::Concise,
        }
    }
}

#[derive(
    Debug,
    Default,
    Clone,
    Eq,
    PartialEq,
    Combine,
    Serialize,
    Deserialize,
    OptionsMetadata,
    get_size2::GetSize,
)]
#[serde(rename_all = "kebab-case", deny_unknown_fields)]
#[cfg_attr(feature = "schemars", derive(schemars::JsonSchema))]
pub struct TerminalOptions {
    /// The format to use for printing diagnostic messages.
    ///
    /// Defaults to `full`.
    #[serde(skip_serializing_if = "Option::is_none")]
    #[option(
        default = r#"full"#,
        value_type = "full | concise",
        example = r#"
            output-format = "concise"
        "#
    )]
    pub output_format: Option<RangedValue<OutputFormat>>,
    /// Use exit code 1 if there are any warning-level diagnostics.
    ///
    /// Defaults to `false`.
    #[option(
        default = r#"false"#,
        value_type = "bool",
        example = r#"
        # Error if ty emits any warning-level diagnostics.
        error-on-warning = true
        "#
    )]
    pub error_on_warning: Option<bool>,
}

/// Configuration override that applies to specific files based on glob patterns.
///
/// An override allows you to apply different rule configurations to specific
/// files or directories. Multiple overrides can match the same file, with
/// later overrides take precedence.
///
/// ### Precedence
///
/// - Later overrides in the array take precedence over earlier ones
/// - Override rules take precedence over global rules for matching files
///
/// ### Examples
///
/// ```toml
/// # Relax rules for test files
/// [[tool.ty.overrides]]
/// include = ["tests/**", "**/test_*.py"]
///
/// [tool.ty.overrides.rules]
/// possibly-unresolved-reference = "warn"
///
/// # Ignore generated files but still check important ones
/// [[tool.ty.overrides]]
/// include = ["generated/**"]
/// exclude = ["generated/important.py"]
///
/// [tool.ty.overrides.rules]
/// possibly-unresolved-reference = "ignore"
/// ```
#[derive(
    Debug,
    Default,
    Clone,
    PartialEq,
    Eq,
    Combine,
    Serialize,
    Deserialize,
    RustDoc,
    get_size2::GetSize,
)]
#[cfg_attr(feature = "schemars", derive(schemars::JsonSchema))]
#[serde(transparent)]
pub struct OverridesOptions(Vec<RangedValue<OverrideOptions>>);

impl OptionsMetadata for OverridesOptions {
    fn documentation() -> Option<&'static str> {
        Some(<Self as RustDoc>::rust_doc())
    }

    fn record(visit: &mut dyn Visit) {
        OptionSet::of::<OverrideOptions>().record(visit);
    }
}

impl Deref for OverridesOptions {
    type Target = [RangedValue<OverrideOptions>];

    fn deref(&self) -> &Self::Target {
        &self.0
    }
}

#[derive(
    Debug,
    Default,
    Clone,
    Eq,
    PartialEq,
    Combine,
    Serialize,
    Deserialize,
    OptionsMetadata,
    get_size2::GetSize,
)]
#[serde(rename_all = "kebab-case", deny_unknown_fields)]
#[cfg_attr(feature = "schemars", derive(schemars::JsonSchema))]
pub struct OverrideOptions {
    /// A list of file and directory patterns to include for this override.
    ///
    /// The `include` option follows a similar syntax to `.gitignore` but reversed:
    /// Including a file or directory will make it so that it (and its contents)
    /// are affected by this override.
    ///
    /// If not specified, defaults to `["**"]` (matches all files).
    #[serde(skip_serializing_if = "Option::is_none")]
    #[option(
        default = r#"null"#,
        value_type = r#"list[str]"#,
        example = r#"
            [[tool.ty.overrides]]
            include = [
                "src",
                "tests",
            ]
        "#
    )]
    pub include: Option<RangedValue<Vec<RelativeGlobPattern>>>,

    /// A list of file and directory patterns to exclude from this override.
    ///
    /// Patterns follow a syntax similar to `.gitignore`.
    /// Exclude patterns take precedence over include patterns within the same override.
    ///
    /// If not specified, defaults to `[]` (excludes no files).
    #[serde(skip_serializing_if = "Option::is_none")]
    #[option(
        default = r#"null"#,
        value_type = r#"list[str]"#,
        example = r#"
            [[tool.ty.overrides]]
            exclude = [
                "generated",
                "*.proto",
                "tests/fixtures/**",
                "!tests/fixtures/important.py"  # Include this one file
            ]
        "#
    )]
    pub exclude: Option<RangedValue<Vec<RelativeGlobPattern>>>,

    /// Rule overrides for files matching the include/exclude patterns.
    ///
    /// These rules will be merged with the global rules, with override rules
    /// taking precedence for matching files. You can set rules to different
    /// severity levels or disable them entirely.
    #[serde(skip_serializing_if = "Option::is_none")]
    #[option(
        default = r#"{...}"#,
        value_type = r#"dict[RuleName, "ignore" | "warn" | "error"]"#,
        example = r#"
            [[tool.ty.overrides]]
            include = ["src"]

            [tool.ty.overrides.rules]
            possibly-unresolved-reference = "ignore"
        "#
    )]
    pub rules: Option<Rules>,
}

impl RangedValue<OverrideOptions> {
    fn to_override(
        &self,
        db: &dyn Db,
        project_root: &SystemPath,
        global_rules: Option<&Rules>,
        diagnostics: &mut Vec<OptionDiagnostic>,
    ) -> Result<Option<Override>, Box<OptionDiagnostic>> {
        let rules = self.rules.or_default();

        // First, warn about incorrect or useless overrides.
        if rules.is_empty() {
            let mut diagnostic = OptionDiagnostic::new(
                DiagnosticId::UselessOverridesSection,
                "Useless `overrides` section".to_string(),
                Severity::Warning,
            );

            diagnostic = if self.rules.is_none() {
                diagnostic = diagnostic.sub(SubDiagnostic::new(
                    SubDiagnosticSeverity::Info,
                    "It has no `rules` table",
                ));
                diagnostic.sub(SubDiagnostic::new(
                    SubDiagnosticSeverity::Info,
                    "Add a `[overrides.rules]` table...",
                ))
            } else {
                diagnostic = diagnostic.sub(SubDiagnostic::new(
                    SubDiagnosticSeverity::Info,
                    "The rules table is empty",
                ));
                diagnostic.sub(SubDiagnostic::new(
                    SubDiagnosticSeverity::Info,
                    "Add a rule to `[overrides.rules]` to override specific rules...",
                ))
            };

            diagnostic = diagnostic.sub(SubDiagnostic::new(
                SubDiagnosticSeverity::Info,
                "or remove the `[[overrides]]` section if there's nothing to override",
            ));

            // Add source annotation if we have source information
            if let Some(source_file) = self.source().file() {
                if let Ok(file) = system_path_to_file(db, source_file) {
                    let annotation =
                        Annotation::primary(Span::from(file).with_optional_range(self.range()))
                            .message("This overrides section configures no rules");
                    diagnostic = diagnostic.with_annotation(Some(annotation));
                }
            }

            diagnostics.push(diagnostic);
            // Return `None`, because this override doesn't override anything
            return Ok(None);
        }

        let include_missing = self.include.is_none();
        let exclude_empty = self
            .exclude
            .as_ref()
            .is_none_or(|exclude| exclude.is_empty());

        if include_missing && exclude_empty {
            // Neither include nor exclude specified - applies to all files
            let mut diagnostic = OptionDiagnostic::new(
                DiagnosticId::UnnecessaryOverridesSection,
                "Unnecessary `overrides` section".to_string(),
                Severity::Warning,
            );

            diagnostic = if self.exclude.is_none() {
                diagnostic.sub(SubDiagnostic::new(
                    SubDiagnosticSeverity::Info,
                    "It has no `include` or `exclude` option restricting the files",
                ))
            } else {
                diagnostic.sub(SubDiagnostic::new(
                    SubDiagnosticSeverity::Info,
                    "It has no `include` option and `exclude` is empty",
                ))
            };

            diagnostic = diagnostic.sub(SubDiagnostic::new(
                SubDiagnosticSeverity::Info,
                "Restrict the files by adding a pattern to `include` or `exclude`...",
            ));

            diagnostic = diagnostic.sub(SubDiagnostic::new(
                SubDiagnosticSeverity::Info,
                "or remove the `[[overrides]]` section and merge the configuration into the root `[rules]` table if the configuration should apply to all files",
            ));

            // Add source annotation if we have source information
            if let Some(source_file) = self.source().file() {
                if let Ok(file) = system_path_to_file(db, source_file) {
                    let annotation =
                        Annotation::primary(Span::from(file).with_optional_range(self.range()))
                            .message("This overrides section applies to all files");
                    diagnostic = diagnostic.with_annotation(Some(annotation));
                }
            }

            diagnostics.push(diagnostic);
        }

        // The override is at least (partially) valid.
        // Construct the matcher and resolve the settings.
        let include = build_include_filter(
            db,
            project_root,
            self.include.as_ref(),
            GlobFilterContext::Overrides,
            diagnostics,
        )?;

        let exclude = build_exclude_filter(
            db,
            project_root,
            self.exclude.as_ref(),
            &[],
            GlobFilterContext::Overrides,
        )?;

        let files = IncludeExcludeFilter::new(include, exclude);

        // Merge global rules with override rules, with override rules taking precedence
        let mut merged_rules = rules.into_owned();

        if let Some(global_rules) = global_rules {
            merged_rules = merged_rules.combine(global_rules.clone());
        }

        // Convert merged rules to rule selection
        let rule_selection = merged_rules.to_rule_selection(db, diagnostics);

        let override_instance = Override {
            files,
            options: Arc::new(InnerOverrideOptions {
                rules: self.rules.clone(),
            }),
            settings: Arc::new(OverrideSettings {
                rules: rule_selection,
            }),
        };

        Ok(Some(override_instance))
    }
}

/// The options for an override but without the include/exclude patterns.
#[derive(Debug, Clone, PartialEq, Eq, Hash, Combine, get_size2::GetSize)]
pub(super) struct InnerOverrideOptions {
    /// Raw rule options as specified in the configuration.
    /// Used when multiple overrides match a file and need to be merged.
    pub(super) rules: Option<Rules>,
}

/// Error returned when the settings can't be resolved because of a hard error.
#[derive(Debug)]
pub struct ToSettingsError {
    diagnostic: Box<OptionDiagnostic>,
    output_format: OutputFormat,
    color: bool,
}

impl ToSettingsError {
    pub fn pretty<'a>(&'a self, db: &'a dyn Db) -> impl fmt::Display + use<'a> {
        struct DisplayPretty<'a> {
            db: &'a dyn ruff_db::Db,
            error: &'a ToSettingsError,
        }

        impl fmt::Display for DisplayPretty<'_> {
            fn fmt(&self, f: &mut fmt::Formatter<'_>) -> fmt::Result {
                let display_config = DisplayDiagnosticConfig::default()
                    .format(self.error.output_format.into())
                    .color(self.error.color);

                write!(
                    f,
                    "{}",
                    self.error
                        .diagnostic
                        .to_diagnostic()
                        .display(&self.db, &display_config)
                )
            }
        }

        DisplayPretty { db, error: self }
    }

    pub fn into_diagnostic(self) -> OptionDiagnostic {
        *self.diagnostic
    }
}

impl Display for ToSettingsError {
    fn fmt(&self, f: &mut fmt::Formatter<'_>) -> fmt::Result {
        f.write_str(&self.diagnostic.message)
    }
}

impl std::error::Error for ToSettingsError {}

#[cfg(feature = "schemars")]
mod schema {
<<<<<<< HEAD
    use crate::DEFAULT_LINT_REGISTRY;
    use schemars::{JsonSchema, Schema, SchemaGenerator, json_schema};
    use std::borrow::Cow;
=======
    use schemars::JsonSchema;
    use schemars::r#gen::SchemaGenerator;
    use schemars::schema::{
        InstanceType, Metadata, ObjectValidation, Schema, SchemaObject, SubschemaValidation,
    };
>>>>>>> ba470101
    use ty_python_semantic::lint::Level;

    pub(super) struct Rules;

    impl JsonSchema for Rules {
        fn schema_name() -> Cow<'static, str> {
            "Rules".into()
        }

        fn json_schema(generator: &mut SchemaGenerator) -> Schema {
            let registry = ty_python_semantic::default_lint_registry();

            let level_schema = generator.subschema_for::<Level>();

            let mut properties = std::collections::BTreeMap::new();
            for lint in registry.lints() {
                let property_schema = json_schema!({
                    "title": lint.summary(),
                    "description": lint.documentation(),
                    "deprecated": lint.status.is_deprecated(),
                    "default": lint.default_level.to_string(),
                    "oneOf": [level_schema.clone()]
                });
                properties.insert(lint.name().to_string(), property_schema);
            }

            json_schema!({
                "type": "object",
                "properties": properties,
                "additionalProperties": level_schema
            })
        }
    }
}

#[derive(Error, Debug)]
pub enum TyTomlError {
    #[error(transparent)]
    TomlSyntax(#[from] toml::de::Error),
}

#[derive(Debug, PartialEq, Eq, Clone, get_size2::GetSize)]
pub struct OptionDiagnostic {
    id: DiagnosticId,
    message: String,
    severity: Severity,
    annotation: Option<Annotation>,
    sub: Vec<SubDiagnostic>,
}

impl OptionDiagnostic {
    pub fn new(id: DiagnosticId, message: String, severity: Severity) -> Self {
        Self {
            id,
            message,
            severity,
            annotation: None,
            sub: Vec::new(),
        }
    }

    #[must_use]
    fn with_message(self, message: impl Display) -> Self {
        OptionDiagnostic {
            message: message.to_string(),
            ..self
        }
    }

    #[must_use]
    fn with_annotation(self, annotation: Option<Annotation>) -> Self {
        OptionDiagnostic { annotation, ..self }
    }

    #[must_use]
    fn sub(mut self, sub: SubDiagnostic) -> Self {
        self.sub.push(sub);
        self
    }

    pub(crate) fn to_diagnostic(&self) -> Diagnostic {
        let mut diag = Diagnostic::new(self.id, self.severity, &self.message);
        if let Some(annotation) = self.annotation.clone() {
            diag.annotate(annotation);
        }

        for sub in &self.sub {
            diag.sub(sub.clone());
        }

        diag
    }
}

/// This is a wrapper for options that actually get loaded from configuration files
/// and the CLI, which also includes a `config_file_override` option that overrides
/// default configuration discovery with an explicitly-provided path to a configuration file
#[derive(Debug, Default, PartialEq, Eq, Clone)]
pub struct ProjectOptionsOverrides {
    pub config_file_override: Option<SystemPathBuf>,
    pub fallback_python_version: Option<RangedValue<PythonVersion>>,
    pub fallback_python: Option<RelativePathBuf>,
    pub options: Options,
}

impl ProjectOptionsOverrides {
    pub fn new(config_file_override: Option<SystemPathBuf>, options: Options) -> Self {
        Self {
            config_file_override,
            options,
            ..Self::default()
        }
    }

    pub fn apply_to(&self, options: Options) -> Options {
        let mut combined = self.options.clone().combine(options);

        // Set the fallback python version and path if set
        combined.environment.combine_with(Some(EnvironmentOptions {
            python_version: self.fallback_python_version.clone(),
            python: self.fallback_python.clone(),
            ..EnvironmentOptions::default()
        }));

        combined
    }
}

trait OrDefault {
    type Target: ToOwned;

    fn or_default(&self) -> Cow<'_, Self::Target>;
}

impl<T> OrDefault for Option<T>
where
    T: Default + ToOwned<Owned = T>,
{
    type Target = T;

    fn or_default(&self) -> Cow<'_, Self::Target> {
        match self {
            Some(value) => Cow::Borrowed(value),
            None => Cow::Owned(T::default()),
        }
    }
}<|MERGE_RESOLUTION|>--- conflicted
+++ resolved
@@ -1457,17 +1457,9 @@
 
 #[cfg(feature = "schemars")]
 mod schema {
-<<<<<<< HEAD
     use crate::DEFAULT_LINT_REGISTRY;
     use schemars::{JsonSchema, Schema, SchemaGenerator, json_schema};
     use std::borrow::Cow;
-=======
-    use schemars::JsonSchema;
-    use schemars::r#gen::SchemaGenerator;
-    use schemars::schema::{
-        InstanceType, Metadata, ObjectValidation, Schema, SchemaObject, SubschemaValidation,
-    };
->>>>>>> ba470101
     use ty_python_semantic::lint::Level;
 
     pub(super) struct Rules;
