--- conflicted
+++ resolved
@@ -5,42 +5,11 @@
 
 use crate::edit::Edit;
 
-<<<<<<< HEAD
-/// Indicates confidence in the correctness of a proposed fix.
-#[derive(Default, Copy, Clone, Debug, Hash, PartialEq, Eq, PartialOrd, Ord)]
-=======
 /// Indicates if a fix can be applied.
-#[derive(Copy, Clone, Debug, Hash, PartialEq, Eq)]
->>>>>>> b64f403d
+#[derive(Copy, Clone, Debug, Hash, PartialEq, Eq, PartialOrd, Ord)]
 #[cfg_attr(feature = "serde", derive(Serialize, Deserialize))]
 #[cfg_attr(feature = "serde", serde(rename_all = "lowercase"))]
 pub enum Applicability {
-<<<<<<< HEAD
-    /// The fix has a good chance of being incorrect or the code be incomplete.
-    /// The fix may result in invalid code if it is applied.
-    /// The fix should only be manually applied by the user.
-    Manual,
-
-    /// The applicability of the fix is unknown or not relevant.
-    #[default]
-    Unspecified,
-
-    /// The fix may be what the user intended, but it is uncertain.
-    /// The fix should result in valid code if it is applied.
-    /// The fix can be applied with user opt-in.
-    Suggested,
-
-    /// The fix is definitely what the user intended, or maintains the exact meaning of the code.
-    /// This fix should be automatically applied.
-    Automatic,
-}
-
-impl Applicability {
-    pub const fn symbol(&self) -> &'static str {
-        // Uses a constant for now for all kinds but we can match self and use different symbols
-        "*"
-    }
-=======
     /// The fix is safe and can always be applied.
     /// The fix is definitely what the user intended, or it maintains the exact meaning of the code.
     Always,
@@ -52,7 +21,6 @@
     /// The fix is unsafe and should only be manually applied by the user.
     /// The fix is likely to be incorrect or the resulting code may have invalid syntax.
     Never,
->>>>>>> b64f403d
 }
 
 /// Indicates the level of isolation required to apply a fix.
