use ruff_db::files::File;

use crate::module_resolver::file_to_module;
use crate::semantic_index::definition::Definition;
use crate::semantic_index::symbol::{ScopeId, ScopedSymbolId};
use crate::semantic_index::{global_scope, use_def_map, DeclarationWithConstraint};
use crate::semantic_index::{
    symbol_table, BindingWithConstraints, BindingWithConstraintsIterator, DeclarationsIterator,
};
use crate::types::{
    binding_type, declaration_type, infer_narrowing_constraint, todo_type, IntersectionBuilder,
    KnownClass, Truthiness, Type, TypeAndQualifiers, TypeQualifiers, UnionBuilder, UnionType,
};
use crate::{resolve_module, Db, KnownModule, Module, Program};

pub(crate) use implicit_globals::module_type_implicit_global_symbol;

#[derive(Debug, Clone, Copy, PartialEq, Eq)]
pub(crate) enum Boundness {
    Bound,
    PossiblyUnbound,
}

/// The result of a symbol lookup, which can either be a (possibly unbound) type
/// or a completely unbound symbol.
///
/// Consider this example:
/// ```py
/// bound = 1
///
/// if flag:
///     possibly_unbound = 2
/// ```
///
/// If we look up symbols in this scope, we would get the following results:
/// ```rs
/// bound:             Symbol::Type(Type::IntLiteral(1), Boundness::Bound),
/// possibly_unbound:  Symbol::Type(Type::IntLiteral(2), Boundness::PossiblyUnbound),
/// non_existent:      Symbol::Unbound,
/// ```
#[derive(Debug, Clone, PartialEq, Eq, salsa::Update)]
pub(crate) enum Symbol<'db> {
    Type(Type<'db>, Boundness),
    Unbound,
}

impl<'db> Symbol<'db> {
    /// Constructor that creates a `Symbol` with boundness [`Boundness::Bound`].
    pub(crate) fn bound(ty: impl Into<Type<'db>>) -> Self {
        Symbol::Type(ty.into(), Boundness::Bound)
    }

    /// Constructor that creates a [`Symbol`] with a [`crate::types::TodoType`] type
    /// and boundness [`Boundness::Bound`].
    #[allow(unused_variables)] // Only unused in release builds
    pub(crate) fn todo(message: &'static str) -> Self {
        Symbol::Type(todo_type!(message), Boundness::Bound)
    }

    pub(crate) fn is_unbound(&self) -> bool {
        matches!(self, Symbol::Unbound)
    }

    /// Returns the type of the symbol, ignoring possible unboundness.
    ///
    /// If the symbol is *definitely* unbound, this function will return `None`. Otherwise,
    /// if there is at least one control-flow path where the symbol is bound, return the type.
    pub(crate) fn ignore_possibly_unbound(&self) -> Option<Type<'db>> {
        match self {
            Symbol::Type(ty, _) => Some(*ty),
            Symbol::Unbound => None,
        }
    }

    #[cfg(test)]
    #[track_caller]
    pub(crate) fn expect_type(self) -> Type<'db> {
        self.ignore_possibly_unbound()
            .expect("Expected a (possibly unbound) type, not an unbound symbol")
    }

    /// Transform the symbol into a [`LookupResult`],
    /// a [`Result`] type in which the `Ok` variant represents a definitely bound symbol
    /// and the `Err` variant represents a symbol that is either definitely or possibly unbound.
    pub(crate) fn into_lookup_result(self) -> LookupResult<'db> {
        match self {
            Symbol::Type(ty, Boundness::Bound) => Ok(ty),
            Symbol::Type(ty, Boundness::PossiblyUnbound) => Err(LookupError::PossiblyUnbound(ty)),
            Symbol::Unbound => Err(LookupError::Unbound),
        }
    }

    /// Safely unwrap the symbol into a [`Type`].
    ///
    /// If the symbol is definitely unbound or possibly unbound, it will be transformed into a
    /// [`LookupError`] and `diagnostic_fn` will be applied to the error value before returning
    /// the result of `diagnostic_fn` (which will be a [`Type`]). This allows the caller to ensure
    /// that a diagnostic is emitted if the symbol is possibly or definitely unbound.
    pub(crate) fn unwrap_with_diagnostic(
        self,
        diagnostic_fn: impl FnOnce(LookupError<'db>) -> Type<'db>,
    ) -> Type<'db> {
        self.into_lookup_result().unwrap_or_else(diagnostic_fn)
    }

    /// Fallback (partially or fully) to another symbol if `self` is partially or fully unbound.
    ///
    /// 1. If `self` is definitely bound, return `self` without evaluating `fallback_fn()`.
    /// 2. Else, evaluate `fallback_fn()`:
    ///    a. If `self` is definitely unbound, return the result of `fallback_fn()`.
    ///    b. Else, if `fallback` is definitely unbound, return `self`.
    ///    c. Else, if `self` is possibly unbound and `fallback` is definitely bound,
    ///       return `Symbol(<union of self-type and fallback-type>, Boundness::Bound)`
    ///    d. Else, if `self` is possibly unbound and `fallback` is possibly unbound,
    ///       return `Symbol(<union of self-type and fallback-type>, Boundness::PossiblyUnbound)`
    #[must_use]
    pub(crate) fn or_fall_back_to(
        self,
        db: &'db dyn Db,
        fallback_fn: impl FnOnce() -> Self,
    ) -> Self {
        self.into_lookup_result()
            .or_else(|lookup_error| lookup_error.or_fall_back_to(db, fallback_fn()))
            .into()
    }

    #[must_use]
    pub(crate) fn map_type(self, f: impl FnOnce(Type<'db>) -> Type<'db>) -> Symbol<'db> {
        match self {
            Symbol::Type(ty, boundness) => Symbol::Type(f(ty), boundness),
            Symbol::Unbound => Symbol::Unbound,
        }
    }
}

impl<'db> From<LookupResult<'db>> for Symbol<'db> {
    fn from(value: LookupResult<'db>) -> Self {
        match value {
            Ok(ty) => Symbol::Type(ty, Boundness::Bound),
            Err(LookupError::Unbound) => Symbol::Unbound,
            Err(LookupError::PossiblyUnbound(ty)) => Symbol::Type(ty, Boundness::PossiblyUnbound),
        }
    }
}

/// Possible ways in which a symbol lookup can (possibly or definitely) fail.
#[derive(Copy, Clone, PartialEq, Eq, Debug)]
pub(crate) enum LookupError<'db> {
    Unbound,
    PossiblyUnbound(Type<'db>),
}

impl<'db> LookupError<'db> {
    /// Fallback (wholly or partially) to `fallback` to create a new [`LookupResult`].
    pub(crate) fn or_fall_back_to(
        self,
        db: &'db dyn Db,
        fallback: Symbol<'db>,
    ) -> LookupResult<'db> {
        let fallback = fallback.into_lookup_result();
        match (&self, &fallback) {
            (LookupError::Unbound, _) => fallback,
            (LookupError::PossiblyUnbound { .. }, Err(LookupError::Unbound)) => Err(self),
            (LookupError::PossiblyUnbound(ty), Ok(ty2)) => {
                Ok(UnionType::from_elements(db, [ty, ty2]))
            }
            (LookupError::PossiblyUnbound(ty), Err(LookupError::PossiblyUnbound(ty2))) => Err(
                LookupError::PossiblyUnbound(UnionType::from_elements(db, [ty, ty2])),
            ),
        }
    }
}

/// A [`Result`] type in which the `Ok` variant represents a definitely bound symbol
/// and the `Err` variant represents a symbol that is either definitely or possibly unbound.
///
/// Note that this type is exactly isomorphic to [`Symbol`].
/// In the future, we could possibly consider removing `Symbol` and using this type everywhere instead.
pub(crate) type LookupResult<'db> = Result<Type<'db>, LookupError<'db>>;

/// Infer the public type of a symbol (its type as seen from outside its scope) in the given
/// `scope`.
pub(crate) fn symbol<'db>(db: &'db dyn Db, scope: ScopeId<'db>, name: &str) -> Symbol<'db> {
    symbol_impl(db, scope, name, RequiresExplicitReExport::No)
}

/// Infer the public type of a class symbol (its type as seen from outside its scope) in the given
/// `scope`.
pub(crate) fn class_symbol<'db>(db: &'db dyn Db, scope: ScopeId<'db>, name: &str) -> Symbol<'db> {
    symbol_table(db, scope)
        .symbol_id_by_name(name)
        .map(|symbol| {
            let symbol_and_quals = symbol_by_id(db, scope, symbol, RequiresExplicitReExport::No);

            if symbol_and_quals.is_class_var() {
                // For declared class vars we do not need to check if they have bindings,
                // we just trust the declaration.
                return symbol_and_quals.0;
            }

            if let SymbolAndQualifiers(Symbol::Type(ty, _), _) = symbol_and_quals {
                // Otherwise, we need to check if the symbol has bindings
                let use_def = use_def_map(db, scope);
                let bindings = use_def.public_bindings(symbol);
                let inferred =
                    symbol_from_bindings_impl(db, bindings, RequiresExplicitReExport::No);

                // TODO: we should not need to calculate inferred type second time. This is a temporary
                // solution until the notion of Boundness and Declaredness is split. See #16036, #16264
                match inferred {
                    Symbol::Unbound => Symbol::Unbound,
                    Symbol::Type(_, boundness) => Symbol::Type(ty, boundness),
                }
            } else {
                Symbol::Unbound
            }
        })
        .unwrap_or(Symbol::Unbound)
}

/// Infers the public type of an explicit module-global symbol as seen from within the same file.
///
/// Note that all global scopes also include various "implicit globals" such as `__name__`,
/// `__doc__` and `__file__`. This function **does not** consider those symbols; it will return
/// `Symbol::Unbound` for them. Use the (currently test-only) `global_symbol` query to also include
/// those additional symbols.
///
/// Use [`imported_symbol`] to perform the lookup as seen from outside the file (e.g. via imports).
pub(crate) fn explicit_global_symbol<'db>(db: &'db dyn Db, file: File, name: &str) -> Symbol<'db> {
    symbol_impl(
        db,
        global_scope(db, file),
        name,
        RequiresExplicitReExport::No,
    )
}

/// Infers the public type of an explicit module-global symbol as seen from within the same file.
///
/// Unlike [`explicit_global_symbol`], this function also considers various "implicit globals"
/// such as `__name__`, `__doc__` and `__file__`. These are looked up as attributes on `types.ModuleType`
/// rather than being looked up as symbols explicitly defined/declared in the global scope.
///
/// Use [`imported_symbol`] to perform the lookup as seen from outside the file (e.g. via imports).
#[cfg(test)]
pub(crate) fn global_symbol<'db>(db: &'db dyn Db, file: File, name: &str) -> Symbol<'db> {
    explicit_global_symbol(db, file, name)
        .or_fall_back_to(db, || module_type_implicit_global_symbol(db, name))
}

/// Infers the public type of an imported symbol.
pub(crate) fn imported_symbol<'db>(db: &'db dyn Db, module: &Module, name: &str) -> Symbol<'db> {
    // If it's not found in the global scope, check if it's present as an instance on
    // `types.ModuleType` or `builtins.object`.
    //
    // We do a more limited version of this in `module_type_implicit_global_symbol`,
    // but there are two crucial differences here:
    // - If a member is looked up as an attribute, `__init__` is also available on the module, but
    //   it isn't available as a global from inside the module
    // - If a member is looked up as an attribute, members on `builtins.object` are also available
    //   (because `types.ModuleType` inherits from `object`); these attributes are also not
    //   available as globals from inside the module.
    //
    // The same way as in `module_type_implicit_global_symbol`, however, we need to be careful to
    // ignore `__getattr__`. Typeshed has a fake `__getattr__` on `types.ModuleType` to help out with
    // dynamic imports; we shouldn't use it for `ModuleLiteral` types where we know exactly which
    // module we're dealing with.
    external_symbol_impl(db, module.file(), name).or_fall_back_to(db, || {
        if name == "__getattr__" {
            Symbol::Unbound
        } else {
            KnownClass::ModuleType.to_instance(db).member(db, name)
        }
    })
}

/// Lookup the type of `symbol` in the builtins namespace.
///
/// Returns `Symbol::Unbound` if the `builtins` module isn't available for some reason.
///
/// Note that this function is only intended for use in the context of the builtins *namespace*
/// and should not be used when a symbol is being explicitly imported from the `builtins` module
/// (e.g. `from builtins import int`).
pub(crate) fn builtins_symbol<'db>(db: &'db dyn Db, symbol: &str) -> Symbol<'db> {
    resolve_module(db, &KnownModule::Builtins.name())
        .map(|module| {
            external_symbol_impl(db, module.file(), symbol).or_fall_back_to(db, || {
                // We're looking up in the builtins namespace and not the module, so we should
                // do the normal lookup in `types.ModuleType` and not the special one as in
                // `imported_symbol`.
                module_type_implicit_global_symbol(db, symbol)
            })
        })
        .unwrap_or(Symbol::Unbound)
}

/// Lookup the type of `symbol` in a given known module.
///
/// Returns `Symbol::Unbound` if the given known module cannot be resolved for some reason.
pub(crate) fn known_module_symbol<'db>(
    db: &'db dyn Db,
    known_module: KnownModule,
    symbol: &str,
) -> Symbol<'db> {
    resolve_module(db, &known_module.name())
        .map(|module| imported_symbol(db, &module, symbol))
        .unwrap_or(Symbol::Unbound)
}

/// Lookup the type of `symbol` in the `typing` module namespace.
///
/// Returns `Symbol::Unbound` if the `typing` module isn't available for some reason.
#[inline]
#[cfg(test)]
pub(crate) fn typing_symbol<'db>(db: &'db dyn Db, symbol: &str) -> Symbol<'db> {
    known_module_symbol(db, KnownModule::Typing, symbol)
}

/// Lookup the type of `symbol` in the `typing_extensions` module namespace.
///
/// Returns `Symbol::Unbound` if the `typing_extensions` module isn't available for some reason.
#[inline]
pub(crate) fn typing_extensions_symbol<'db>(db: &'db dyn Db, symbol: &str) -> Symbol<'db> {
    known_module_symbol(db, KnownModule::TypingExtensions, symbol)
}

/// Get the `builtins` module scope.
///
/// Can return `None` if a custom typeshed is used that is missing `builtins.pyi`.
pub(crate) fn builtins_module_scope(db: &dyn Db) -> Option<ScopeId<'_>> {
    core_module_scope(db, KnownModule::Builtins)
}

/// Get the scope of a core stdlib module.
///
/// Can return `None` if a custom typeshed is used that is missing the core module in question.
fn core_module_scope(db: &dyn Db, core_module: KnownModule) -> Option<ScopeId<'_>> {
    resolve_module(db, &core_module.name()).map(|module| global_scope(db, module.file()))
}

/// Infer the combined type from an iterator of bindings, and return it
/// together with boundness information in a [`Symbol`].
///
/// The type will be a union if there are multiple bindings with different types.
pub(super) fn symbol_from_bindings<'db>(
    db: &'db dyn Db,
    bindings_with_constraints: BindingWithConstraintsIterator<'_, 'db>,
) -> Symbol<'db> {
    symbol_from_bindings_impl(db, bindings_with_constraints, RequiresExplicitReExport::No)
}

/// Build a declared type from a [`DeclarationsIterator`].
///
/// If there is only one declaration, or all declarations declare the same type, returns
/// `Ok(..)`. If there are conflicting declarations, returns an `Err(..)` variant with
/// a union of the declared types as well as a list of all conflicting types.
///
/// This function also returns declaredness information (see [`Symbol`]) and a set of
/// [`TypeQualifiers`] that have been specified on the declaration(s).
pub(crate) fn symbol_from_declarations<'db>(
    db: &'db dyn Db,
    declarations: DeclarationsIterator<'_, 'db>,
) -> SymbolFromDeclarationsResult<'db> {
    symbol_from_declarations_impl(db, declarations, RequiresExplicitReExport::No)
}

/// The result of looking up a declared type from declarations; see [`symbol_from_declarations`].
pub(crate) type SymbolFromDeclarationsResult<'db> =
    Result<SymbolAndQualifiers<'db>, (TypeAndQualifiers<'db>, Box<[Type<'db>]>)>;

/// A type with declaredness information, and a set of type qualifiers.
///
/// This is used to represent the result of looking up the declared type. Consider this
/// example:
/// ```py
/// class C:
///     if flag:
///         variable: ClassVar[int]
/// ```
/// If we look up the declared type of `variable` in the scope of class `C`, we will get
/// the type `int`, a "declaredness" of [`Boundness::PossiblyUnbound`], and the information
/// that this comes with a [`CLASS_VAR`] type qualifier.
///
/// [`CLASS_VAR`]: crate::types::TypeQualifiers::CLASS_VAR
#[derive(Debug, Clone, PartialEq, Eq, salsa::Update)]
pub(crate) struct SymbolAndQualifiers<'db>(pub(crate) Symbol<'db>, pub(crate) TypeQualifiers);

impl SymbolAndQualifiers<'_> {
    /// Constructor that creates a [`SymbolAndQualifiers`] instance with a [`TodoType`] type
    /// and no qualifiers.
    ///
    /// [`TodoType`]: crate::types::TodoType
    pub(crate) fn todo(message: &'static str) -> Self {
        Self(Symbol::todo(message), TypeQualifiers::empty())
    }

    /// Returns `true` if the symbol has a `ClassVar` type qualifier.
    pub(crate) fn is_class_var(&self) -> bool {
        self.1.contains(TypeQualifiers::CLASS_VAR)
    }
}

impl<'db> From<Symbol<'db>> for SymbolAndQualifiers<'db> {
    fn from(symbol: Symbol<'db>) -> Self {
        SymbolAndQualifiers(symbol, TypeQualifiers::empty())
    }
}

#[salsa::tracked]
fn symbol_by_id<'db>(
    db: &'db dyn Db,
    scope: ScopeId<'db>,
    symbol_id: ScopedSymbolId,
    requires_explicit_reexport: RequiresExplicitReExport,
) -> SymbolAndQualifiers<'db> {
    let use_def = use_def_map(db, scope);

    // If the symbol is declared, the public type is based on declarations; otherwise, it's based
    // on inference from bindings.

    let declarations = use_def.public_declarations(symbol_id);
    let declared = symbol_from_declarations_impl(db, declarations, requires_explicit_reexport);

    match declared {
        // Symbol is declared, trust the declared type
        Ok(symbol_and_quals @ SymbolAndQualifiers(Symbol::Type(_, Boundness::Bound), _)) => {
            symbol_and_quals
        }
        // Symbol is possibly declared
        Ok(SymbolAndQualifiers(Symbol::Type(declared_ty, Boundness::PossiblyUnbound), quals)) => {
            let bindings = use_def.public_bindings(symbol_id);
            let inferred = symbol_from_bindings_impl(db, bindings, requires_explicit_reexport);

            let symbol = match inferred {
                // Symbol is possibly undeclared and definitely unbound
                Symbol::Unbound => {
                    // TODO: We probably don't want to report `Bound` here. This requires a bit of
                    // design work though as we might want a different behavior for stubs and for
                    // normal modules.
                    Symbol::Type(declared_ty, Boundness::Bound)
                }
                // Symbol is possibly undeclared and (possibly) bound
                Symbol::Type(inferred_ty, boundness) => Symbol::Type(
                    UnionType::from_elements(db, [inferred_ty, declared_ty]),
                    boundness,
                ),
            };

            SymbolAndQualifiers(symbol, quals)
        }
        // Symbol is undeclared, return the union of `Unknown` with the inferred type
        Ok(SymbolAndQualifiers(Symbol::Unbound, _)) => {
            let bindings = use_def.public_bindings(symbol_id);
            let inferred = symbol_from_bindings_impl(db, bindings, requires_explicit_reexport);

            // `__slots__` is a symbol with special behavior in Python's runtime. It can be
            // modified externally, but those changes do not take effect. We therefore issue
            // a diagnostic if we see it being modified externally. In type inference, we
            // can assign a "narrow" type to it even if it is not *declared*. This means, we
            // do not have to call [`widen_type_for_undeclared_public_symbol`].
<<<<<<< HEAD
            // `TYPE_CHECKING` is a special variable that is used only during type checking
            // and is interpreted as True regardless of the actual type of the value.
=======
            // `TYPE_CHECKING` is a special variable that should only be assigned `False`
            // at runtime, but is always considered `True` in type checking.
>>>>>>> 1977dda0
            // See mdtest/known_constants.md#user-defined-type_checking for details.
            let is_considered_non_modifiable = symbol_table(db, scope).symbol(symbol_id).name()
                == "__slots__"
                || symbol_table(db, scope).symbol(symbol_id).name() == "TYPE_CHECKING";

            widen_type_for_undeclared_public_symbol(db, inferred, is_considered_non_modifiable)
                .into()
        }
        // Symbol has conflicting declared types
        Err((declared_ty, _)) => {
            // Intentionally ignore conflicting declared types; that's not our problem,
            // it's the problem of the module we are importing from.
            SymbolAndQualifiers(
                Symbol::bound(declared_ty.inner_type()),
                declared_ty.qualifiers(),
            )
        }
    }

    // TODO (ticket: https://github.com/astral-sh/ruff/issues/14297) Our handling of boundness
    // currently only depends on bindings, and ignores declarations. This is inconsistent, since
    // we only look at bindings if the symbol may be undeclared. Consider the following example:
    // ```py
    // x: int
    //
    // if flag:
    //     y: int
    // else
    //     y = 3
    // ```
    // If we import from this module, we will currently report `x` as a definitely-bound symbol
    // (even though it has no bindings at all!) but report `y` as possibly-unbound (even though
    // every path has either a binding or a declaration for it.)
}

/// Implementation of [`symbol`].
fn symbol_impl<'db>(
    db: &'db dyn Db,
    scope: ScopeId<'db>,
    name: &str,
    requires_explicit_reexport: RequiresExplicitReExport,
) -> Symbol<'db> {
    let _span = tracing::trace_span!("symbol", ?name).entered();

    if name == "platform"
        && file_to_module(db, scope.file(db))
            .is_some_and(|module| module.is_known(KnownModule::Sys))
    {
        match Program::get(db).python_platform(db) {
            crate::PythonPlatform::Identifier(platform) => {
                return Symbol::bound(Type::string_literal(db, platform.as_str()));
            }
            crate::PythonPlatform::All => {
                // Fall through to the looked up type
            }
        }
    }

    symbol_table(db, scope)
        .symbol_id_by_name(name)
        .map(|symbol| symbol_by_id(db, scope, symbol, requires_explicit_reexport).0)
        .unwrap_or(Symbol::Unbound)
}

/// Implementation of [`symbol_from_bindings`].
///
/// ## Implementation Note
/// This function gets called cross-module. It, therefore, shouldn't
/// access any AST nodes from the file containing the declarations.
fn symbol_from_bindings_impl<'db>(
    db: &'db dyn Db,
    bindings_with_constraints: BindingWithConstraintsIterator<'_, 'db>,
    requires_explicit_reexport: RequiresExplicitReExport,
) -> Symbol<'db> {
    let predicates = bindings_with_constraints.predicates;
    let visibility_constraints = bindings_with_constraints.visibility_constraints;
    let mut bindings_with_constraints = bindings_with_constraints.peekable();

    let is_non_exported = |binding: Definition<'db>| {
        requires_explicit_reexport.is_yes() && !binding.is_reexported(db)
    };

    let unbound_visibility = match bindings_with_constraints.peek() {
        Some(BindingWithConstraints {
            binding,
            visibility_constraint,
            narrowing_constraint: _,
        }) if binding.map_or(true, is_non_exported) => {
            visibility_constraints.evaluate(db, predicates, *visibility_constraint)
        }
        _ => Truthiness::AlwaysFalse,
    };

    let mut types = bindings_with_constraints.filter_map(
        |BindingWithConstraints {
             binding,
             narrowing_constraint,
             visibility_constraint,
         }| {
            let binding = binding?;

            if is_non_exported(binding) {
                return None;
            }

            let static_visibility =
                visibility_constraints.evaluate(db, predicates, visibility_constraint);

            if static_visibility.is_always_false() {
                return None;
            }

            let constraint_tys: Vec<_> = narrowing_constraint
                .filter_map(|constraint| infer_narrowing_constraint(db, constraint, binding))
                .collect();

            let binding_ty = binding_type(db, binding);
            if constraint_tys.is_empty() {
                Some(binding_ty)
            } else {
                let intersection_ty = constraint_tys
                    .into_iter()
                    .rev()
                    .fold(
                        IntersectionBuilder::new(db).add_positive(binding_ty),
                        IntersectionBuilder::add_positive,
                    )
                    .build();
                Some(intersection_ty)
            }
        },
    );

    if let Some(first) = types.next() {
        let boundness = match unbound_visibility {
            Truthiness::AlwaysTrue => {
                unreachable!("If we have at least one binding, the scope-start should not be definitely visible")
            }
            Truthiness::AlwaysFalse => Boundness::Bound,
            Truthiness::Ambiguous => Boundness::PossiblyUnbound,
        };

        if let Some(second) = types.next() {
            Symbol::Type(
                UnionType::from_elements(db, [first, second].into_iter().chain(types)),
                boundness,
            )
        } else {
            Symbol::Type(first, boundness)
        }
    } else {
        Symbol::Unbound
    }
}

/// Implementation of [`symbol_from_declarations`].
///
/// ## Implementation Note
/// This function gets called cross-module. It, therefore, shouldn't
/// access any AST nodes from the file containing the declarations.
fn symbol_from_declarations_impl<'db>(
    db: &'db dyn Db,
    declarations: DeclarationsIterator<'_, 'db>,
    requires_explicit_reexport: RequiresExplicitReExport,
) -> SymbolFromDeclarationsResult<'db> {
    let predicates = declarations.predicates;
    let visibility_constraints = declarations.visibility_constraints;
    let mut declarations = declarations.peekable();

    let is_non_exported = |declaration: Definition<'db>| {
        requires_explicit_reexport.is_yes() && !declaration.is_reexported(db)
    };

    let undeclared_visibility = match declarations.peek() {
        Some(DeclarationWithConstraint {
            declaration,
            visibility_constraint,
        }) if declaration.map_or(true, is_non_exported) => {
            visibility_constraints.evaluate(db, predicates, *visibility_constraint)
        }
        _ => Truthiness::AlwaysFalse,
    };

    let mut types = declarations.filter_map(
        |DeclarationWithConstraint {
             declaration,
             visibility_constraint,
         }| {
            let declaration = declaration?;

            if is_non_exported(declaration) {
                return None;
            }

            let static_visibility =
                visibility_constraints.evaluate(db, predicates, visibility_constraint);

            if static_visibility.is_always_false() {
                None
            } else {
                Some(declaration_type(db, declaration))
            }
        },
    );

    if let Some(first) = types.next() {
        let mut conflicting: Vec<Type<'db>> = vec![];
        let declared_ty = if let Some(second) = types.next() {
            let ty_first = first.inner_type();
            let mut qualifiers = first.qualifiers();

            let mut builder = UnionBuilder::new(db).add(ty_first);
            for other in std::iter::once(second).chain(types) {
                let other_ty = other.inner_type();
                if !ty_first.is_equivalent_to(db, other_ty) {
                    conflicting.push(other_ty);
                }
                builder = builder.add(other_ty);
                qualifiers = qualifiers.union(other.qualifiers());
            }
            TypeAndQualifiers::new(builder.build(), qualifiers)
        } else {
            first
        };
        if conflicting.is_empty() {
            let boundness = match undeclared_visibility {
                Truthiness::AlwaysTrue => {
                    unreachable!("If we have at least one declaration, the scope-start should not be definitely visible")
                }
                Truthiness::AlwaysFalse => Boundness::Bound,
                Truthiness::Ambiguous => Boundness::PossiblyUnbound,
            };

            Ok(SymbolAndQualifiers(
                Symbol::Type(declared_ty.inner_type(), boundness),
                declared_ty.qualifiers(),
            ))
        } else {
            Err((
                declared_ty,
                std::iter::once(first.inner_type())
                    .chain(conflicting)
                    .collect(),
            ))
        }
    } else {
        Ok(Symbol::Unbound.into())
    }
}

mod implicit_globals {
    use ruff_python_ast as ast;

    use crate::db::Db;
    use crate::semantic_index::{self, symbol_table};
    use crate::types::KnownClass;

    use super::Symbol;

    /// Looks up the type of an "implicit global symbol". Returns [`Symbol::Unbound`] if
    /// `name` is not present as an implicit symbol in module-global namespaces.
    ///
    /// Implicit global symbols are symbols such as `__doc__`, `__name__`, and `__file__`
    /// that are implicitly defined in every module's global scope. Because their type is
    /// always the same, we simply look these up as instance attributes on `types.ModuleType`.
    ///
    /// Note that this function should only be used as a fallback if a symbol is being looked
    /// up in the global scope **from within the same file**. If the symbol is being looked up
    /// from outside the file (e.g. via imports), use [`super::imported_symbol`] (or fallback logic
    /// like the logic used in that function) instead. The reason is that this function returns
    /// [`Symbol::Unbound`] for `__init__` and `__dict__` (which cannot be found in globals if
    /// the lookup is being done from the same file) -- but these symbols *are* available in the
    /// global scope if they're being imported **from a different file**.
    pub(crate) fn module_type_implicit_global_symbol<'db>(
        db: &'db dyn Db,
        name: &str,
    ) -> Symbol<'db> {
        // In general we wouldn't check to see whether a symbol exists on a class before doing the
        // `.member()` call on the instance type -- we'd just do the `.member`() call on the instance
        // type, since it has the same end result. The reason to only call `.member()` on `ModuleType`
        // when absolutely necessary is that this function is used in a very hot path (name resolution
        // in `infer.rs`). We use less idiomatic (and much more verbose) code here as a micro-optimisation.
        if module_type_symbols(db)
            .iter()
            .any(|module_type_member| &**module_type_member == name)
        {
            KnownClass::ModuleType.to_instance(db).member(db, name)
        } else {
            Symbol::Unbound
        }
    }

    /// An internal micro-optimisation for `module_type_implicit_global_symbol`.
    ///
    /// This function returns a list of the symbols that typeshed declares in the
    /// body scope of the stub for the class `types.ModuleType`.
    ///
    /// The returned list excludes the attributes `__dict__` and `__init__`. These are very
    /// special members that can be accessed as attributes on the module when imported,
    /// but cannot be accessed as globals *inside* the module.
    ///
    /// The list also excludes `__getattr__`. `__getattr__` is even more special: it doesn't
    /// exist at runtime, but typeshed includes it to reduce false positives associated with
    /// functions that dynamically import modules and return `Instance(types.ModuleType)`.
    /// We should ignore it for any known module-literal type.
    ///
    /// Conceptually this function could be a `Set` rather than a list,
    /// but the number of symbols declared in this scope is likely to be very small,
    /// so the cost of hashing the names is likely to be more expensive than it's worth.
    #[salsa::tracked(return_ref)]
    fn module_type_symbols<'db>(db: &'db dyn Db) -> smallvec::SmallVec<[ast::name::Name; 8]> {
        let Some(module_type) = KnownClass::ModuleType
            .to_class_literal(db)
            .into_class_literal()
        else {
            // The most likely way we get here is if a user specified a `--custom-typeshed-dir`
            // without a `types.pyi` stub in the `stdlib/` directory
            return smallvec::SmallVec::default();
        };

        let module_type_scope = module_type.body_scope(db);
        let module_type_symbol_table = symbol_table(db, module_type_scope);

        module_type_symbol_table
            .symbols()
            .filter(|symbol| symbol.is_declared())
            .map(semantic_index::symbol::Symbol::name)
            .filter(|symbol_name| {
                !matches!(&***symbol_name, "__dict__" | "__getattr__" | "__init__")
            })
            .cloned()
            .collect()
    }

    #[cfg(test)]
    mod tests {
        use super::*;
        use crate::db::tests::setup_db;

        #[test]
        fn module_type_symbols_includes_declared_types_but_not_referenced_types() {
            let db = setup_db();
            let symbol_names = module_type_symbols(&db);

            let dunder_name_symbol_name = ast::name::Name::new_static("__name__");
            assert!(symbol_names.contains(&dunder_name_symbol_name));

            let property_symbol_name = ast::name::Name::new_static("property");
            assert!(!symbol_names.contains(&property_symbol_name));
        }
    }
}

/// Implementation of looking up a module-global symbol as seen from outside the file (e.g. via
/// imports).
///
/// This will take into account whether the definition of the symbol is being explicitly
/// re-exported from a stub file or not.
fn external_symbol_impl<'db>(db: &'db dyn Db, file: File, name: &str) -> Symbol<'db> {
    symbol_impl(
        db,
        global_scope(db, file),
        name,
        if file.is_stub(db.upcast()) {
            RequiresExplicitReExport::Yes
        } else {
            RequiresExplicitReExport::No
        },
    )
}

#[derive(Copy, Clone, Debug, PartialEq, Eq, Hash)]
enum RequiresExplicitReExport {
    Yes,
    No,
}

impl RequiresExplicitReExport {
    const fn is_yes(self) -> bool {
        matches!(self, RequiresExplicitReExport::Yes)
    }
}

/// Computes a possibly-widened type `Unknown | T_inferred` from the inferred type `T_inferred`
/// of a symbol, unless the type is a known-instance type (e.g. `typing.Any`) or the symbol is
/// considered non-modifiable (e.g. when the symbol is `@Final`). We need this for public uses
/// of symbols that have no declared type.
fn widen_type_for_undeclared_public_symbol<'db>(
    db: &'db dyn Db,
    inferred: Symbol<'db>,
    is_considered_non_modifiable: bool,
) -> Symbol<'db> {
    // We special-case known-instance types here since symbols like `typing.Any` are typically
    // not declared in the stubs (e.g. `Any = object()`), but we still want to treat them as
    // such.
    let is_known_instance = inferred
        .ignore_possibly_unbound()
        .is_some_and(|ty| matches!(ty, Type::KnownInstance(_)));

    if is_considered_non_modifiable || is_known_instance {
        inferred
    } else {
        inferred.map_type(|ty| UnionType::from_elements(db, [Type::unknown(), ty]))
    }
}

#[cfg(test)]
mod tests {
    use super::*;
    use crate::db::tests::setup_db;

    #[test]
    fn test_symbol_or_fall_back_to() {
        use Boundness::{Bound, PossiblyUnbound};

        let db = setup_db();
        let ty1 = Type::IntLiteral(1);
        let ty2 = Type::IntLiteral(2);

        // Start from an unbound symbol
        assert_eq!(
            Symbol::Unbound.or_fall_back_to(&db, || Symbol::Unbound),
            Symbol::Unbound
        );
        assert_eq!(
            Symbol::Unbound.or_fall_back_to(&db, || Symbol::Type(ty1, PossiblyUnbound)),
            Symbol::Type(ty1, PossiblyUnbound)
        );
        assert_eq!(
            Symbol::Unbound.or_fall_back_to(&db, || Symbol::Type(ty1, Bound)),
            Symbol::Type(ty1, Bound)
        );

        // Start from a possibly unbound symbol
        assert_eq!(
            Symbol::Type(ty1, PossiblyUnbound).or_fall_back_to(&db, || Symbol::Unbound),
            Symbol::Type(ty1, PossiblyUnbound)
        );
        assert_eq!(
            Symbol::Type(ty1, PossiblyUnbound)
                .or_fall_back_to(&db, || Symbol::Type(ty2, PossiblyUnbound)),
            Symbol::Type(UnionType::from_elements(&db, [ty1, ty2]), PossiblyUnbound)
        );
        assert_eq!(
            Symbol::Type(ty1, PossiblyUnbound).or_fall_back_to(&db, || Symbol::Type(ty2, Bound)),
            Symbol::Type(UnionType::from_elements(&db, [ty1, ty2]), Bound)
        );

        // Start from a definitely bound symbol
        assert_eq!(
            Symbol::Type(ty1, Bound).or_fall_back_to(&db, || Symbol::Unbound),
            Symbol::Type(ty1, Bound)
        );
        assert_eq!(
            Symbol::Type(ty1, Bound).or_fall_back_to(&db, || Symbol::Type(ty2, PossiblyUnbound)),
            Symbol::Type(ty1, Bound)
        );
        assert_eq!(
            Symbol::Type(ty1, Bound).or_fall_back_to(&db, || Symbol::Type(ty2, Bound)),
            Symbol::Type(ty1, Bound)
        );
    }

    #[track_caller]
    fn assert_bound_string_symbol<'db>(db: &'db dyn Db, symbol: Symbol<'db>) {
        assert!(matches!(
            symbol,
            Symbol::Type(Type::Instance(_), Boundness::Bound)
        ));
        assert_eq!(symbol.expect_type(), KnownClass::Str.to_instance(db));
    }

    #[test]
    fn implicit_builtin_globals() {
        let db = setup_db();
        assert_bound_string_symbol(&db, builtins_symbol(&db, "__name__"));
    }

    #[test]
    fn implicit_typing_globals() {
        let db = setup_db();
        assert_bound_string_symbol(&db, typing_symbol(&db, "__name__"));
    }

    #[test]
    fn implicit_typing_extensions_globals() {
        let db = setup_db();
        assert_bound_string_symbol(&db, typing_extensions_symbol(&db, "__name__"));
    }

    #[test]
    fn implicit_sys_globals() {
        let db = setup_db();
        assert_bound_string_symbol(&db, known_module_symbol(&db, KnownModule::Sys, "__name__"));
    }
}<|MERGE_RESOLUTION|>--- conflicted
+++ resolved
@@ -458,13 +458,8 @@
             // a diagnostic if we see it being modified externally. In type inference, we
             // can assign a "narrow" type to it even if it is not *declared*. This means, we
             // do not have to call [`widen_type_for_undeclared_public_symbol`].
-<<<<<<< HEAD
-            // `TYPE_CHECKING` is a special variable that is used only during type checking
-            // and is interpreted as True regardless of the actual type of the value.
-=======
             // `TYPE_CHECKING` is a special variable that should only be assigned `False`
             // at runtime, but is always considered `True` in type checking.
->>>>>>> 1977dda0
             // See mdtest/known_constants.md#user-defined-type_checking for details.
             let is_considered_non_modifiable = symbol_table(db, scope).symbol(symbol_id).name()
                 == "__slots__"
