--- conflicted
+++ resolved
@@ -557,7 +557,6 @@
         _ => Truthiness::AlwaysFalse,
     };
 
-<<<<<<< HEAD
     let mut types: Vec<_> = bindings_with_constraints
         .filter_map(
             |BindingWithConstraints {
@@ -570,29 +569,9 @@
                 if is_non_exported(binding) {
                     return None;
                 }
-=======
-    let mut types = bindings_with_constraints.filter_map(
-        |BindingWithConstraints {
-             binding,
-             narrowing_constraint,
-             visibility_constraint,
-         }| {
-            let binding = binding?;
-
-            if is_non_exported(binding) {
-                return None;
-            }
-
-            let static_visibility =
-                visibility_constraints.evaluate(db, predicates, visibility_constraint);
-
-            if static_visibility.is_always_false() {
-                return None;
-            }
->>>>>>> b3e10ed5
 
                 let static_visibility =
-                    visibility_constraints.evaluate(db, constraints, visibility_constraint);
+                    visibility_constraints.evaluate(db, predicates, visibility_constraint);
 
                 if static_visibility.is_always_false() {
                     return None;
@@ -692,13 +671,8 @@
                     return None;
                 }
 
-<<<<<<< HEAD
                 let static_visibility =
-                    visibility_constraints.evaluate(db, constraints, visibility_constraint);
-=======
-            let static_visibility =
-                visibility_constraints.evaluate(db, predicates, visibility_constraint);
->>>>>>> b3e10ed5
+                    visibility_constraints.evaluate(db, predicates, visibility_constraint);
 
                 if static_visibility.is_always_false() {
                     None
