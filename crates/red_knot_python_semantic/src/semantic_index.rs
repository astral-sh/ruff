use std::iter::FusedIterator;
use std::sync::Arc;

use rustc_hash::{FxBuildHasher, FxHashMap, FxHashSet};
use salsa::plumbing::AsId;

use ruff_db::files::File;
use ruff_db::parsed::parsed_module;
use ruff_index::{IndexSlice, IndexVec};

use crate::module_name::ModuleName;
use crate::semantic_index::ast_ids::node_key::ExpressionNodeKey;
use crate::semantic_index::ast_ids::AstIds;
use crate::semantic_index::attribute_assignment::AttributeAssignments;
use crate::semantic_index::builder::SemanticIndexBuilder;
use crate::semantic_index::definition::{Definition, DefinitionNodeKey};
use crate::semantic_index::expression::Expression;
use crate::semantic_index::symbol::{
    FileScopeId, NodeWithScopeKey, NodeWithScopeRef, Scope, ScopeId, ScopedSymbolId, SymbolTable,
};
use crate::Db;

pub mod ast_ids;
pub mod attribute_assignment;
mod builder;
pub(crate) mod constraint;
pub mod definition;
pub mod expression;
pub mod symbol;
mod use_def;

pub(crate) use self::use_def::{
<<<<<<< HEAD
    BindingWithConstraints, BindingWithConstraintsIterator, DeclarationsIterator, UseDefMap
=======
    BindingWithConstraints, BindingWithConstraintsIterator, DeclarationWithConstraint,
    DeclarationsIterator,
>>>>>>> 678b0c2d
};

type SymbolMap = hashbrown::HashMap<ScopedSymbolId, (), FxBuildHasher>;

/// Returns the semantic index for `file`.
///
/// Prefer using [`symbol_table`] when working with symbols from a single scope.
#[salsa::tracked(return_ref, no_eq)]
pub(crate) fn semantic_index(db: &dyn Db, file: File) -> SemanticIndex<'_> {
    let _span = tracing::trace_span!("semantic_index", file = %file.path(db)).entered();

    let parsed = parsed_module(db.upcast(), file);

    SemanticIndexBuilder::new(db, file, parsed).build()
}

/// Returns the symbol table for a specific `scope`.
///
/// Using [`symbol_table`] over [`semantic_index`] has the advantage that
/// Salsa can avoid invalidating dependent queries if this scope's symbol table
/// is unchanged.
#[salsa::tracked]
pub(crate) fn symbol_table<'db>(db: &'db dyn Db, scope: ScopeId<'db>) -> Arc<SymbolTable> {
    let file = scope.file(db);
    let _span =
        tracing::trace_span!("symbol_table", scope=?scope.as_id(), file=%file.path(db)).entered();
    let index = semantic_index(db, file);

    index.symbol_table(scope.file_scope_id(db))
}

/// Returns the set of modules that are imported anywhere in `file`.
///
/// This set only considers `import` statements, not `from...import` statements, because:
///
///   - In `from foo import bar`, we cannot determine whether `foo.bar` is a submodule (and is
///     therefore imported) without looking outside the content of this file.  (We could turn this
///     into a _potentially_ imported modules set, but that would change how it's used in our type
///     inference logic.)
///
///   - We cannot resolve relative imports (which aren't allowed in `import` statements) without
///     knowing the name of the current module, and whether it's a package.
#[salsa::tracked]
pub(crate) fn imported_modules<'db>(db: &'db dyn Db, file: File) -> Arc<FxHashSet<ModuleName>> {
    semantic_index(db, file).imported_modules.clone()
}

/// Returns the use-def map for a specific `scope`.
///
/// Using [`use_def_map`] over [`semantic_index`] has the advantage that
/// Salsa can avoid invalidating dependent queries if this scope's use-def map
/// is unchanged.
#[salsa::tracked]
pub(crate) fn use_def_map<'db>(db: &'db dyn Db, scope: ScopeId<'db>) -> Arc<UseDefMap<'db>> {
    let file = scope.file(db);
    let _span =
        tracing::trace_span!("use_def_map", scope=?scope.as_id(), file=%file.path(db)).entered();
    let index = semantic_index(db, file);

    index.use_def_map(scope.file_scope_id(db))
}

/// Returns all attribute assignments for a specific class body scope.
///
/// Using [`attribute_assignments`] over [`semantic_index`] has the advantage that
/// Salsa can avoid invalidating dependent queries if this scope's instance attributes
/// are unchanged.
#[salsa::tracked]
pub(crate) fn attribute_assignments<'db>(
    db: &'db dyn Db,
    class_body_scope: ScopeId<'db>,
) -> Option<Arc<AttributeAssignments<'db>>> {
    let file = class_body_scope.file(db);
    let index = semantic_index(db, file);

    index
        .attribute_assignments
        .get(&class_body_scope.file_scope_id(db))
        .cloned()
}

/// Returns the module global scope of `file`.
#[salsa::tracked]
pub(crate) fn global_scope(db: &dyn Db, file: File) -> ScopeId<'_> {
    let _span = tracing::trace_span!("global_scope", file = %file.path(db)).entered();

    FileScopeId::global().to_scope_id(db, file)
}

/// The symbol tables and use-def maps for all scopes in a file.
#[derive(Debug)]
pub(crate) struct SemanticIndex<'db> {
    /// List of all symbol tables in this file, indexed by scope.
    symbol_tables: IndexVec<FileScopeId, Arc<SymbolTable>>,

    /// List of all scopes in this file.
    scopes: IndexVec<FileScopeId, Scope>,

    /// Map expressions to their corresponding scope.
    scopes_by_expression: FxHashMap<ExpressionNodeKey, FileScopeId>,

    /// Map from a node creating a definition to its definition.
    definitions_by_node: FxHashMap<DefinitionNodeKey, Definition<'db>>,

    /// Map from a standalone expression to its [`Expression`] ingredient.
    expressions_by_node: FxHashMap<ExpressionNodeKey, Expression<'db>>,

    /// Map from nodes that create a scope to the scope they create.
    scopes_by_node: FxHashMap<NodeWithScopeKey, FileScopeId>,

    /// Map from the file-local [`FileScopeId`] to the salsa-ingredient [`ScopeId`].
    scope_ids_by_scope: IndexVec<FileScopeId, ScopeId<'db>>,

    /// Use-def map for each scope in this file.
    use_def_maps: IndexVec<FileScopeId, Arc<UseDefMap<'db>>>,

    /// Lookup table to map between node ids and ast nodes.
    ///
    /// Note: We should not depend on this map when analysing other files or
    /// changing a file invalidates all dependents.
    ast_ids: IndexVec<FileScopeId, AstIds>,

    /// The set of modules that are imported anywhere within this file.
    imported_modules: Arc<FxHashSet<ModuleName>>,

    /// Flags about the global scope (code usage impacting inference)
    has_future_annotations: bool,

    /// Maps from class body scopes to attribute assignments that were found
    /// in methods of that class.
    attribute_assignments: FxHashMap<FileScopeId, Arc<AttributeAssignments<'db>>>,
}

impl<'db> SemanticIndex<'db> {
    /// Returns the symbol table for a specific scope.
    ///
    /// Use the Salsa cached [`symbol_table()`] query if you only need the
    /// symbol table for a single scope.
    #[track_caller]
    pub(super) fn symbol_table(&self, scope_id: FileScopeId) -> Arc<SymbolTable> {
        self.symbol_tables[scope_id].clone()
    }

    /// Returns the use-def map for a specific scope.
    ///
    /// Use the Salsa cached [`use_def_map()`] query if you only need the
    /// use-def map for a single scope.
    #[track_caller]
    pub(super) fn use_def_map(&self, scope_id: FileScopeId) -> Arc<UseDefMap> {
        self.use_def_maps[scope_id].clone()
    }

    #[track_caller]
    pub(crate) fn ast_ids(&self, scope_id: FileScopeId) -> &AstIds {
        &self.ast_ids[scope_id]
    }

    /// Returns the ID of the `expression`'s enclosing scope.
    #[track_caller]
    pub(crate) fn expression_scope_id(
        &self,
        expression: impl Into<ExpressionNodeKey>,
    ) -> FileScopeId {
        self.scopes_by_expression[&expression.into()]
    }

    /// Returns the [`Scope`] of the `expression`'s enclosing scope.
    #[allow(unused)]
    #[track_caller]
    pub(crate) fn expression_scope(&self, expression: impl Into<ExpressionNodeKey>) -> &Scope {
        &self.scopes[self.expression_scope_id(expression)]
    }

    /// Returns the [`Scope`] with the given id.
    #[track_caller]
    pub(crate) fn scope(&self, id: FileScopeId) -> &Scope {
        &self.scopes[id]
    }

    pub(crate) fn scope_ids(&self) -> impl Iterator<Item = ScopeId> {
        self.scope_ids_by_scope.iter().copied()
    }

    /// Returns the id of the parent scope.
    pub(crate) fn parent_scope_id(&self, scope_id: FileScopeId) -> Option<FileScopeId> {
        let scope = self.scope(scope_id);
        scope.parent()
    }

    /// Returns the parent scope of `scope_id`.
    #[allow(unused)]
    #[track_caller]
    pub(crate) fn parent_scope(&self, scope_id: FileScopeId) -> Option<&Scope> {
        Some(&self.scopes[self.parent_scope_id(scope_id)?])
    }

    /// Returns an iterator over the descendent scopes of `scope`.
    #[allow(unused)]
    pub(crate) fn descendent_scopes(&self, scope: FileScopeId) -> DescendentsIter {
        DescendentsIter::new(self, scope)
    }

    /// Returns an iterator over the direct child scopes of `scope`.
    #[allow(unused)]
    pub(crate) fn child_scopes(&self, scope: FileScopeId) -> ChildrenIter {
        ChildrenIter::new(self, scope)
    }

    /// Returns an iterator over all ancestors of `scope`, starting with `scope` itself.
    #[allow(unused)]
    pub(crate) fn ancestor_scopes(&self, scope: FileScopeId) -> AncestorsIter {
        AncestorsIter::new(self, scope)
    }

    /// Returns the [`Definition`] salsa ingredient for `definition_key`.
    #[track_caller]
    pub(crate) fn definition(
        &self,
        definition_key: impl Into<DefinitionNodeKey>,
    ) -> Definition<'db> {
        self.definitions_by_node[&definition_key.into()]
    }

    /// Returns the [`Expression`] ingredient for an expression node.
    /// Panics if we have no expression ingredient for that node. We can only call this method for
    /// standalone-inferable expressions, which we call `add_standalone_expression` for in
    /// [`SemanticIndexBuilder`].
    #[track_caller]
    pub(crate) fn expression(
        &self,
        expression_key: impl Into<ExpressionNodeKey>,
    ) -> Expression<'db> {
        self.expressions_by_node[&expression_key.into()]
    }

    pub(crate) fn try_expression(
        &self,
        expression_key: impl Into<ExpressionNodeKey>,
    ) -> Option<Expression<'db>> {
        self.expressions_by_node
            .get(&expression_key.into())
            .copied()
    }

    /// Returns the id of the scope that `node` creates. This is different from [`Definition::scope`] which
    /// returns the scope in which that definition is defined in.
    #[track_caller]
    pub(crate) fn node_scope(&self, node: NodeWithScopeRef) -> FileScopeId {
        self.scopes_by_node[&node.node_key()]
    }

    /// Checks if there is an import of `__future__.annotations` in the global scope, which affects
    /// the logic for type inference.
    pub(super) fn has_future_annotations(&self) -> bool {
        self.has_future_annotations
    }
}

pub struct AncestorsIter<'a> {
    scopes: &'a IndexSlice<FileScopeId, Scope>,
    next_id: Option<FileScopeId>,
}

impl<'a> AncestorsIter<'a> {
    fn new(module_symbol_table: &'a SemanticIndex, start: FileScopeId) -> Self {
        Self {
            scopes: &module_symbol_table.scopes,
            next_id: Some(start),
        }
    }
}

impl<'a> Iterator for AncestorsIter<'a> {
    type Item = (FileScopeId, &'a Scope);

    fn next(&mut self) -> Option<Self::Item> {
        let current_id = self.next_id?;
        let current = &self.scopes[current_id];
        self.next_id = current.parent();

        Some((current_id, current))
    }
}

impl FusedIterator for AncestorsIter<'_> {}

pub struct DescendentsIter<'a> {
    next_id: FileScopeId,
    descendents: std::slice::Iter<'a, Scope>,
}

impl<'a> DescendentsIter<'a> {
    fn new(symbol_table: &'a SemanticIndex, scope_id: FileScopeId) -> Self {
        let scope = &symbol_table.scopes[scope_id];
        let scopes = &symbol_table.scopes[scope.descendents().clone()];

        Self {
            next_id: scope_id + 1,
            descendents: scopes.iter(),
        }
    }
}

impl<'a> Iterator for DescendentsIter<'a> {
    type Item = (FileScopeId, &'a Scope);

    fn next(&mut self) -> Option<Self::Item> {
        let descendent = self.descendents.next()?;
        let id = self.next_id;
        self.next_id = self.next_id + 1;

        Some((id, descendent))
    }

    fn size_hint(&self) -> (usize, Option<usize>) {
        self.descendents.size_hint()
    }
}

impl FusedIterator for DescendentsIter<'_> {}

impl ExactSizeIterator for DescendentsIter<'_> {}

pub struct ChildrenIter<'a> {
    parent: FileScopeId,
    descendents: DescendentsIter<'a>,
}

impl<'a> ChildrenIter<'a> {
    fn new(module_symbol_table: &'a SemanticIndex, parent: FileScopeId) -> Self {
        let descendents = DescendentsIter::new(module_symbol_table, parent);

        Self {
            parent,
            descendents,
        }
    }
}

impl<'a> Iterator for ChildrenIter<'a> {
    type Item = (FileScopeId, &'a Scope);

    fn next(&mut self) -> Option<Self::Item> {
        self.descendents
            .find(|(_, scope)| scope.parent() == Some(self.parent))
    }
}

impl FusedIterator for ChildrenIter<'_> {}

#[cfg(test)]
mod tests {
    use ruff_db::files::{system_path_to_file, File};
    use ruff_db::parsed::parsed_module;
    use ruff_db::system::DbWithTestSystem;
    use ruff_python_ast as ast;
    use ruff_text_size::{Ranged, TextRange};

    use crate::db::tests::TestDb;
    use crate::semantic_index::ast_ids::{HasScopedUseId, ScopedUseId};
    use crate::semantic_index::definition::{Definition, DefinitionKind};
    use crate::semantic_index::symbol::{
        FileScopeId, Scope, ScopeKind, ScopedSymbolId, SymbolTable,
    };
    use crate::semantic_index::use_def::UseDefMap;
    use crate::semantic_index::{global_scope, semantic_index, symbol_table, use_def_map};
    use crate::Db;

    impl UseDefMap<'_> {
        fn first_public_binding(&self, symbol: ScopedSymbolId) -> Option<Definition<'_>> {
            self.public_bindings(symbol)
                .find_map(|constrained_binding| constrained_binding.binding)
        }

        fn first_binding_at_use(&self, use_id: ScopedUseId) -> Option<Definition<'_>> {
            self.bindings_at_use(use_id)
                .find_map(|constrained_binding| constrained_binding.binding)
        }
    }

    struct TestCase {
        db: TestDb,
        file: File,
    }

    fn test_case(content: impl ToString) -> TestCase {
        let mut db = TestDb::new();
        db.write_file("test.py", content).unwrap();

        let file = system_path_to_file(&db, "test.py").unwrap();

        TestCase { db, file }
    }

    fn names(table: &SymbolTable) -> Vec<String> {
        table
            .symbols()
            .map(|symbol| symbol.name().to_string())
            .collect()
    }

    #[test]
    fn empty() {
        let TestCase { db, file } = test_case("");
        let global_table = symbol_table(&db, global_scope(&db, file));

        let global_names = names(&global_table);

        assert_eq!(global_names, Vec::<&str>::new());
    }

    #[test]
    fn simple() {
        let TestCase { db, file } = test_case("x");
        let global_table = symbol_table(&db, global_scope(&db, file));

        assert_eq!(names(&global_table), vec!["x"]);
    }

    #[test]
    fn annotation_only() {
        let TestCase { db, file } = test_case("x: int");
        let global_table = symbol_table(&db, global_scope(&db, file));

        assert_eq!(names(&global_table), vec!["int", "x"]);
        // TODO record definition
    }

    #[test]
    fn import() {
        let TestCase { db, file } = test_case("import foo");
        let scope = global_scope(&db, file);
        let global_table = symbol_table(&db, scope);

        assert_eq!(names(&global_table), vec!["foo"]);
        let foo = global_table.symbol_id_by_name("foo").unwrap();

        let use_def = use_def_map(&db, scope);
        let binding = use_def.first_public_binding(foo).unwrap();
        assert!(matches!(binding.kind(&db), DefinitionKind::Import(_)));
    }

    #[test]
    fn import_sub() {
        let TestCase { db, file } = test_case("import foo.bar");
        let global_table = symbol_table(&db, global_scope(&db, file));

        assert_eq!(names(&global_table), vec!["foo"]);
    }

    #[test]
    fn import_as() {
        let TestCase { db, file } = test_case("import foo.bar as baz");
        let global_table = symbol_table(&db, global_scope(&db, file));

        assert_eq!(names(&global_table), vec!["baz"]);
    }

    #[test]
    fn import_from() {
        let TestCase { db, file } = test_case("from bar import foo");
        let scope = global_scope(&db, file);
        let global_table = symbol_table(&db, scope);

        assert_eq!(names(&global_table), vec!["foo"]);
        assert!(
            global_table
                .symbol_by_name("foo")
                .is_some_and(|symbol| { symbol.is_bound() && !symbol.is_used() }),
            "symbols that are defined get the defined flag"
        );

        let use_def = use_def_map(&db, scope);
        let binding = use_def
            .first_public_binding(
                global_table
                    .symbol_id_by_name("foo")
                    .expect("symbol to exist"),
            )
            .unwrap();
        assert!(matches!(binding.kind(&db), DefinitionKind::ImportFrom(_)));
    }

    #[test]
    fn assign() {
        let TestCase { db, file } = test_case("x = foo");
        let scope = global_scope(&db, file);
        let global_table = symbol_table(&db, scope);

        assert_eq!(names(&global_table), vec!["foo", "x"]);
        assert!(
            global_table
                .symbol_by_name("foo")
                .is_some_and(|symbol| { !symbol.is_bound() && symbol.is_used() }),
            "a symbol used but not bound in a scope should have only the used flag"
        );
        let use_def = use_def_map(&db, scope);
        let binding = use_def
            .first_public_binding(global_table.symbol_id_by_name("x").expect("symbol exists"))
            .unwrap();
        assert!(matches!(binding.kind(&db), DefinitionKind::Assignment(_)));
    }

    #[test]
    fn augmented_assignment() {
        let TestCase { db, file } = test_case("x += 1");
        let scope = global_scope(&db, file);
        let global_table = symbol_table(&db, scope);

        assert_eq!(names(&global_table), vec!["x"]);

        let use_def = use_def_map(&db, scope);
        let binding = use_def
            .first_public_binding(global_table.symbol_id_by_name("x").unwrap())
            .unwrap();

        assert!(matches!(
            binding.kind(&db),
            DefinitionKind::AugmentedAssignment(_)
        ));
    }

    #[test]
    fn class_scope() {
        let TestCase { db, file } = test_case(
            "
class C:
    x = 1
y = 2
",
        );
        let global_table = symbol_table(&db, global_scope(&db, file));

        assert_eq!(names(&global_table), vec!["C", "y"]);

        let index = semantic_index(&db, file);

        let [(class_scope_id, class_scope)] = index
            .child_scopes(FileScopeId::global())
            .collect::<Vec<_>>()[..]
        else {
            panic!("expected one child scope")
        };
        assert_eq!(class_scope.kind(), ScopeKind::Class);
        assert_eq!(class_scope_id.to_scope_id(&db, file).name(&db), "C");

        let class_table = index.symbol_table(class_scope_id);
        assert_eq!(names(&class_table), vec!["x"]);

        let use_def = index.use_def_map(class_scope_id);
        let binding = use_def
            .first_public_binding(class_table.symbol_id_by_name("x").expect("symbol exists"))
            .unwrap();
        assert!(matches!(binding.kind(&db), DefinitionKind::Assignment(_)));
    }

    #[test]
    fn function_scope() {
        let TestCase { db, file } = test_case(
            "
def func():
    x = 1
y = 2
",
        );
        let index = semantic_index(&db, file);
        let global_table = index.symbol_table(FileScopeId::global());

        assert_eq!(names(&global_table), vec!["func", "y"]);

        let [(function_scope_id, function_scope)] = index
            .child_scopes(FileScopeId::global())
            .collect::<Vec<_>>()[..]
        else {
            panic!("expected one child scope")
        };
        assert_eq!(function_scope.kind(), ScopeKind::Function);
        assert_eq!(function_scope_id.to_scope_id(&db, file).name(&db), "func");

        let function_table = index.symbol_table(function_scope_id);
        assert_eq!(names(&function_table), vec!["x"]);

        let use_def = index.use_def_map(function_scope_id);
        let binding = use_def
            .first_public_binding(
                function_table
                    .symbol_id_by_name("x")
                    .expect("symbol exists"),
            )
            .unwrap();
        assert!(matches!(binding.kind(&db), DefinitionKind::Assignment(_)));
    }

    #[test]
    fn function_parameter_symbols() {
        let TestCase { db, file } = test_case(
            "
def f(a: str, /, b: str, c: int = 1, *args, d: int = 2, **kwargs):
    pass
",
        );

        let index = semantic_index(&db, file);
        let global_table = symbol_table(&db, global_scope(&db, file));

        assert_eq!(names(&global_table), vec!["str", "int", "f"]);

        let [(function_scope_id, _function_scope)] = index
            .child_scopes(FileScopeId::global())
            .collect::<Vec<_>>()[..]
        else {
            panic!("Expected a function scope")
        };

        let function_table = index.symbol_table(function_scope_id);
        assert_eq!(
            names(&function_table),
            vec!["a", "b", "c", "d", "args", "kwargs"],
        );

        let use_def = index.use_def_map(function_scope_id);
        for name in ["a", "b", "c", "d"] {
            let binding = use_def
                .first_public_binding(
                    function_table
                        .symbol_id_by_name(name)
                        .expect("symbol exists"),
                )
                .unwrap();
            assert!(matches!(binding.kind(&db), DefinitionKind::Parameter(_)));
        }
        let args_binding = use_def
            .first_public_binding(
                function_table
                    .symbol_id_by_name("args")
                    .expect("symbol exists"),
            )
            .unwrap();
        assert!(matches!(
            args_binding.kind(&db),
            DefinitionKind::VariadicPositionalParameter(_)
        ));
        let kwargs_binding = use_def
            .first_public_binding(
                function_table
                    .symbol_id_by_name("kwargs")
                    .expect("symbol exists"),
            )
            .unwrap();
        assert!(matches!(
            kwargs_binding.kind(&db),
            DefinitionKind::VariadicKeywordParameter(_)
        ));
    }

    #[test]
    fn lambda_parameter_symbols() {
        let TestCase { db, file } = test_case("lambda a, b, c=1, *args, d=2, **kwargs: None");

        let index = semantic_index(&db, file);
        let global_table = symbol_table(&db, global_scope(&db, file));

        assert!(names(&global_table).is_empty());

        let [(lambda_scope_id, _lambda_scope)] = index
            .child_scopes(FileScopeId::global())
            .collect::<Vec<_>>()[..]
        else {
            panic!("Expected a lambda scope")
        };

        let lambda_table = index.symbol_table(lambda_scope_id);
        assert_eq!(
            names(&lambda_table),
            vec!["a", "b", "c", "d", "args", "kwargs"],
        );

        let use_def = index.use_def_map(lambda_scope_id);
        for name in ["a", "b", "c", "d"] {
            let binding = use_def
                .first_public_binding(lambda_table.symbol_id_by_name(name).expect("symbol exists"))
                .unwrap();
            assert!(matches!(binding.kind(&db), DefinitionKind::Parameter(_)));
        }
        let args_binding = use_def
            .first_public_binding(
                lambda_table
                    .symbol_id_by_name("args")
                    .expect("symbol exists"),
            )
            .unwrap();
        assert!(matches!(
            args_binding.kind(&db),
            DefinitionKind::VariadicPositionalParameter(_)
        ));
        let kwargs_binding = use_def
            .first_public_binding(
                lambda_table
                    .symbol_id_by_name("kwargs")
                    .expect("symbol exists"),
            )
            .unwrap();
        assert!(matches!(
            kwargs_binding.kind(&db),
            DefinitionKind::VariadicKeywordParameter(_)
        ));
    }

    /// Test case to validate that the comprehension scope is correctly identified and that the target
    /// variable is defined only in the comprehension scope and not in the global scope.
    #[test]
    fn comprehension_scope() {
        let TestCase { db, file } = test_case(
            "
[x for x, y in iter1]
",
        );

        let index = semantic_index(&db, file);
        let global_table = index.symbol_table(FileScopeId::global());

        assert_eq!(names(&global_table), vec!["iter1"]);

        let [(comprehension_scope_id, comprehension_scope)] = index
            .child_scopes(FileScopeId::global())
            .collect::<Vec<_>>()[..]
        else {
            panic!("expected one child scope")
        };

        assert_eq!(comprehension_scope.kind(), ScopeKind::Comprehension);
        assert_eq!(
            comprehension_scope_id.to_scope_id(&db, file).name(&db),
            "<listcomp>"
        );

        let comprehension_symbol_table = index.symbol_table(comprehension_scope_id);

        assert_eq!(names(&comprehension_symbol_table), vec!["x", "y"]);

        let use_def = index.use_def_map(comprehension_scope_id);
        for name in ["x", "y"] {
            let binding = use_def
                .first_public_binding(
                    comprehension_symbol_table
                        .symbol_id_by_name(name)
                        .expect("symbol exists"),
                )
                .unwrap();
            assert!(matches!(
                binding.kind(&db),
                DefinitionKind::Comprehension(_)
            ));
        }
    }

    /// Test case to validate that the `x` variable used in the comprehension is referencing the
    /// `x` variable defined by the inner generator (`for x in iter2`) and not the outer one.
    #[test]
    fn multiple_generators() {
        let TestCase { db, file } = test_case(
            "
[x for x in iter1 for x in iter2]
",
        );

        let index = semantic_index(&db, file);
        let [(comprehension_scope_id, _)] = index
            .child_scopes(FileScopeId::global())
            .collect::<Vec<_>>()[..]
        else {
            panic!("expected one child scope")
        };

        let use_def = index.use_def_map(comprehension_scope_id);

        let module = parsed_module(&db, file).syntax();
        let element = module.body[0]
            .as_expr_stmt()
            .unwrap()
            .value
            .as_list_comp_expr()
            .unwrap()
            .elt
            .as_name_expr()
            .unwrap();
        let element_use_id =
            element.scoped_use_id(&db, comprehension_scope_id.to_scope_id(&db, file));

        let binding = use_def.first_binding_at_use(element_use_id).unwrap();
        let DefinitionKind::Comprehension(comprehension) = binding.kind(&db) else {
            panic!("expected generator definition")
        };
        let target = comprehension.target();
        let name = target.id().as_str();

        assert_eq!(name, "x");
        assert_eq!(target.range(), TextRange::new(23.into(), 24.into()));
    }

    /// Test case to validate that the nested comprehension creates a new scope which is a child of
    /// the outer comprehension scope and the variables are correctly defined in the respective
    /// scopes.
    #[test]
    fn nested_generators() {
        let TestCase { db, file } = test_case(
            "
[{x for x in iter2} for y in iter1]
",
        );

        let index = semantic_index(&db, file);
        let global_table = index.symbol_table(FileScopeId::global());

        assert_eq!(names(&global_table), vec!["iter1"]);

        let [(comprehension_scope_id, comprehension_scope)] = index
            .child_scopes(FileScopeId::global())
            .collect::<Vec<_>>()[..]
        else {
            panic!("expected one child scope")
        };

        assert_eq!(comprehension_scope.kind(), ScopeKind::Comprehension);
        assert_eq!(
            comprehension_scope_id.to_scope_id(&db, file).name(&db),
            "<listcomp>"
        );

        let comprehension_symbol_table = index.symbol_table(comprehension_scope_id);

        assert_eq!(names(&comprehension_symbol_table), vec!["y", "iter2"]);

        let [(inner_comprehension_scope_id, inner_comprehension_scope)] = index
            .child_scopes(comprehension_scope_id)
            .collect::<Vec<_>>()[..]
        else {
            panic!("expected one inner generator scope")
        };

        assert_eq!(inner_comprehension_scope.kind(), ScopeKind::Comprehension);
        assert_eq!(
            inner_comprehension_scope_id
                .to_scope_id(&db, file)
                .name(&db),
            "<setcomp>"
        );

        let inner_comprehension_symbol_table = index.symbol_table(inner_comprehension_scope_id);

        assert_eq!(names(&inner_comprehension_symbol_table), vec!["x"]);
    }

    #[test]
    fn with_item_definition() {
        let TestCase { db, file } = test_case(
            "
with item1 as x, item2 as y:
    pass
",
        );

        let index = semantic_index(&db, file);
        let global_table = index.symbol_table(FileScopeId::global());

        assert_eq!(names(&global_table), vec!["item1", "x", "item2", "y"]);

        let use_def = index.use_def_map(FileScopeId::global());
        for name in ["x", "y"] {
            let binding = use_def
                .first_public_binding(global_table.symbol_id_by_name(name).expect("symbol exists"))
                .expect("Expected with item definition for {name}");
            assert!(matches!(binding.kind(&db), DefinitionKind::WithItem(_)));
        }
    }

    #[test]
    fn with_item_unpacked_definition() {
        let TestCase { db, file } = test_case(
            "
with context() as (x, y):
    pass
",
        );

        let index = semantic_index(&db, file);
        let global_table = index.symbol_table(FileScopeId::global());

        assert_eq!(names(&global_table), vec!["context", "x", "y"]);

        let use_def = index.use_def_map(FileScopeId::global());
        for name in ["x", "y"] {
            let binding = use_def
                .first_public_binding(global_table.symbol_id_by_name(name).expect("symbol exists"))
                .expect("Expected with item definition for {name}");
            assert!(matches!(binding.kind(&db), DefinitionKind::WithItem(_)));
        }
    }

    #[test]
    fn dupes() {
        let TestCase { db, file } = test_case(
            "
def func():
    x = 1
def func():
    y = 2
",
        );
        let index = semantic_index(&db, file);
        let global_table = index.symbol_table(FileScopeId::global());

        assert_eq!(names(&global_table), vec!["func"]);
        let [(func_scope1_id, func_scope_1), (func_scope2_id, func_scope_2)] = index
            .child_scopes(FileScopeId::global())
            .collect::<Vec<_>>()[..]
        else {
            panic!("expected two child scopes");
        };

        assert_eq!(func_scope_1.kind(), ScopeKind::Function);

        assert_eq!(func_scope1_id.to_scope_id(&db, file).name(&db), "func");
        assert_eq!(func_scope_2.kind(), ScopeKind::Function);
        assert_eq!(func_scope2_id.to_scope_id(&db, file).name(&db), "func");

        let func1_table = index.symbol_table(func_scope1_id);
        let func2_table = index.symbol_table(func_scope2_id);
        assert_eq!(names(&func1_table), vec!["x"]);
        assert_eq!(names(&func2_table), vec!["y"]);

        let use_def = index.use_def_map(FileScopeId::global());
        let binding = use_def
            .first_public_binding(
                global_table
                    .symbol_id_by_name("func")
                    .expect("symbol exists"),
            )
            .unwrap();
        assert!(matches!(binding.kind(&db), DefinitionKind::Function(_)));
    }

    #[test]
    fn generic_function() {
        let TestCase { db, file } = test_case(
            "
def func[T]():
    x = 1
",
        );

        let index = semantic_index(&db, file);
        let global_table = index.symbol_table(FileScopeId::global());

        assert_eq!(names(&global_table), vec!["func"]);

        let [(ann_scope_id, ann_scope)] = index
            .child_scopes(FileScopeId::global())
            .collect::<Vec<_>>()[..]
        else {
            panic!("expected one child scope");
        };

        assert_eq!(ann_scope.kind(), ScopeKind::Annotation);
        assert_eq!(ann_scope_id.to_scope_id(&db, file).name(&db), "func");
        let ann_table = index.symbol_table(ann_scope_id);
        assert_eq!(names(&ann_table), vec!["T"]);

        let [(func_scope_id, func_scope)] =
            index.child_scopes(ann_scope_id).collect::<Vec<_>>()[..]
        else {
            panic!("expected one child scope");
        };
        assert_eq!(func_scope.kind(), ScopeKind::Function);
        assert_eq!(func_scope_id.to_scope_id(&db, file).name(&db), "func");
        let func_table = index.symbol_table(func_scope_id);
        assert_eq!(names(&func_table), vec!["x"]);
    }

    #[test]
    fn generic_class() {
        let TestCase { db, file } = test_case(
            "
class C[T]:
    x = 1
",
        );

        let index = semantic_index(&db, file);
        let global_table = index.symbol_table(FileScopeId::global());

        assert_eq!(names(&global_table), vec!["C"]);

        let [(ann_scope_id, ann_scope)] = index
            .child_scopes(FileScopeId::global())
            .collect::<Vec<_>>()[..]
        else {
            panic!("expected one child scope");
        };

        assert_eq!(ann_scope.kind(), ScopeKind::Annotation);
        assert_eq!(ann_scope_id.to_scope_id(&db, file).name(&db), "C");
        let ann_table = index.symbol_table(ann_scope_id);
        assert_eq!(names(&ann_table), vec!["T"]);
        assert!(
            ann_table
                .symbol_by_name("T")
                .is_some_and(|s| s.is_bound() && !s.is_used()),
            "type parameters are defined by the scope that introduces them"
        );

        let [(class_scope_id, class_scope)] =
            index.child_scopes(ann_scope_id).collect::<Vec<_>>()[..]
        else {
            panic!("expected one child scope");
        };

        assert_eq!(class_scope.kind(), ScopeKind::Class);
        assert_eq!(class_scope_id.to_scope_id(&db, file).name(&db), "C");
        assert_eq!(names(&index.symbol_table(class_scope_id)), vec!["x"]);
    }

    #[test]
    fn reachability_trivial() {
        let TestCase { db, file } = test_case("x = 1; x");
        let parsed = parsed_module(&db, file);
        let scope = global_scope(&db, file);
        let ast = parsed.syntax();
        let ast::Stmt::Expr(ast::StmtExpr {
            value: x_use_expr, ..
        }) = &ast.body[1]
        else {
            panic!("should be an expr")
        };
        let ast::Expr::Name(x_use_expr_name) = x_use_expr.as_ref() else {
            panic!("expected a Name");
        };
        let x_use_id = x_use_expr_name.scoped_use_id(&db, scope);
        let use_def = use_def_map(&db, scope);
        let binding = use_def.first_binding_at_use(x_use_id).unwrap();
        let DefinitionKind::Assignment(assignment) = binding.kind(&db) else {
            panic!("should be an assignment definition")
        };
        let ast::Expr::NumberLiteral(ast::ExprNumberLiteral {
            value: ast::Number::Int(num),
            ..
        }) = assignment.value()
        else {
            panic!("should be a number literal")
        };
        assert_eq!(*num, 1);
    }

    #[test]
    fn expression_scope() {
        let TestCase { db, file } = test_case("x = 1;\ndef test():\n  y = 4");

        let index = semantic_index(&db, file);
        let parsed = parsed_module(&db, file);
        let ast = parsed.syntax();

        let x_stmt = ast.body[0].as_assign_stmt().unwrap();
        let x = &x_stmt.targets[0];

        assert_eq!(index.expression_scope(x).kind(), ScopeKind::Module);
        assert_eq!(index.expression_scope_id(x), FileScopeId::global());

        let def = ast.body[1].as_function_def_stmt().unwrap();
        let y_stmt = def.body[0].as_assign_stmt().unwrap();
        let y = &y_stmt.targets[0];

        assert_eq!(index.expression_scope(y).kind(), ScopeKind::Function);
    }

    #[test]
    fn scope_iterators() {
        fn scope_names<'a>(
            scopes: impl Iterator<Item = (FileScopeId, &'a Scope)>,
            db: &'a dyn Db,
            file: File,
        ) -> Vec<&'a str> {
            scopes
                .into_iter()
                .map(|(scope_id, _)| scope_id.to_scope_id(db, file).name(db))
                .collect()
        }

        let TestCase { db, file } = test_case(
            r"
class Test:
    def foo():
        def bar():
            ...
    def baz():
        pass

def x():
    pass",
        );

        let index = semantic_index(&db, file);

        let descendents = index.descendent_scopes(FileScopeId::global());
        assert_eq!(
            scope_names(descendents, &db, file),
            vec!["Test", "foo", "bar", "baz", "x"]
        );

        let children = index.child_scopes(FileScopeId::global());
        assert_eq!(scope_names(children, &db, file), vec!["Test", "x"]);

        let test_class = index.child_scopes(FileScopeId::global()).next().unwrap().0;
        let test_child_scopes = index.child_scopes(test_class);
        assert_eq!(
            scope_names(test_child_scopes, &db, file),
            vec!["foo", "baz"]
        );

        let bar_scope = index
            .descendent_scopes(FileScopeId::global())
            .nth(2)
            .unwrap()
            .0;
        let ancestors = index.ancestor_scopes(bar_scope);

        assert_eq!(
            scope_names(ancestors, &db, file),
            vec!["bar", "foo", "Test", "<module>"]
        );
    }

    #[test]
    fn match_stmt() {
        let TestCase { db, file } = test_case(
            "
match subject:
    case a: ...
    case [b, c, *d]: ...
    case e as f: ...
    case {'x': g, **h}: ...
    case Foo(i, z=j): ...
    case k | l: ...
    case _: ...
",
        );

        let global_scope_id = global_scope(&db, file);
        let global_table = symbol_table(&db, global_scope_id);

        assert!(global_table.symbol_by_name("Foo").unwrap().is_used());
        assert_eq!(
            names(&global_table),
            vec!["subject", "a", "b", "c", "d", "e", "f", "g", "h", "Foo", "i", "j", "k", "l"]
        );

        let use_def = use_def_map(&db, global_scope_id);
        for (name, expected_index) in [
            ("a", 0),
            ("b", 0),
            ("c", 1),
            ("d", 2),
            ("e", 0),
            ("f", 1),
            ("g", 0),
            ("h", 1),
            ("i", 0),
            ("j", 1),
            ("k", 0),
            ("l", 1),
        ] {
            let binding = use_def
                .first_public_binding(global_table.symbol_id_by_name(name).expect("symbol exists"))
                .expect("Expected with item definition for {name}");
            if let DefinitionKind::MatchPattern(pattern) = binding.kind(&db) {
                assert_eq!(pattern.index(), expected_index);
            } else {
                panic!("Expected match pattern definition for {name}");
            }
        }
    }

    #[test]
    fn nested_match_case() {
        let TestCase { db, file } = test_case(
            "
match 1:
    case first:
        match 2:
            case second:
                pass
",
        );

        let global_scope_id = global_scope(&db, file);
        let global_table = symbol_table(&db, global_scope_id);

        assert_eq!(names(&global_table), vec!["first", "second"]);

        let use_def = use_def_map(&db, global_scope_id);
        for (name, expected_index) in [("first", 0), ("second", 0)] {
            let binding = use_def
                .first_public_binding(global_table.symbol_id_by_name(name).expect("symbol exists"))
                .expect("Expected with item definition for {name}");
            if let DefinitionKind::MatchPattern(pattern) = binding.kind(&db) {
                assert_eq!(pattern.index(), expected_index);
            } else {
                panic!("Expected match pattern definition for {name}");
            }
        }
    }

    #[test]
    fn for_loops_single_assignment() {
        let TestCase { db, file } = test_case("for x in a: pass");
        let scope = global_scope(&db, file);
        let global_table = symbol_table(&db, scope);

        assert_eq!(&names(&global_table), &["a", "x"]);

        let use_def = use_def_map(&db, scope);
        let binding = use_def
            .first_public_binding(global_table.symbol_id_by_name("x").unwrap())
            .unwrap();

        assert!(matches!(binding.kind(&db), DefinitionKind::For(_)));
    }

    #[test]
    fn for_loops_simple_unpacking() {
        let TestCase { db, file } = test_case("for (x, y) in a: pass");
        let scope = global_scope(&db, file);
        let global_table = symbol_table(&db, scope);

        assert_eq!(&names(&global_table), &["a", "x", "y"]);

        let use_def = use_def_map(&db, scope);
        let x_binding = use_def
            .first_public_binding(global_table.symbol_id_by_name("x").unwrap())
            .unwrap();
        let y_binding = use_def
            .first_public_binding(global_table.symbol_id_by_name("y").unwrap())
            .unwrap();

        assert!(matches!(x_binding.kind(&db), DefinitionKind::For(_)));
        assert!(matches!(y_binding.kind(&db), DefinitionKind::For(_)));
    }

    #[test]
    fn for_loops_complex_unpacking() {
        let TestCase { db, file } = test_case("for [((a,) b), (c, d)] in e: pass");
        let scope = global_scope(&db, file);
        let global_table = symbol_table(&db, scope);

        assert_eq!(&names(&global_table), &["e", "a", "b", "c", "d"]);

        let use_def = use_def_map(&db, scope);
        let binding = use_def
            .first_public_binding(global_table.symbol_id_by_name("a").unwrap())
            .unwrap();

        assert!(matches!(binding.kind(&db), DefinitionKind::For(_)));
    }
}<|MERGE_RESOLUTION|>--- conflicted
+++ resolved
@@ -30,12 +30,8 @@
 mod use_def;
 
 pub(crate) use self::use_def::{
-<<<<<<< HEAD
-    BindingWithConstraints, BindingWithConstraintsIterator, DeclarationsIterator, UseDefMap
-=======
     BindingWithConstraints, BindingWithConstraintsIterator, DeclarationWithConstraint,
-    DeclarationsIterator,
->>>>>>> 678b0c2d
+    DeclarationsIterator, UseDefMap,
 };
 
 type SymbolMap = hashbrown::HashMap<ScopedSymbolId, (), FxBuildHasher>;
