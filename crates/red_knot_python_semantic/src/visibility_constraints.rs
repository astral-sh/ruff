//! # Visibility constraints
//!
//! During semantic index building, we collect visibility constraints for each binding and
//! declaration. These constraints are then used during type-checking to determine the static
//! visibility of a certain definition. This allows us to re-analyze control flow during type
//! checking, potentially "hiding" some branches that we can statically determine to never be
//! taken. Consider the following example first. We added implicit "unbound" definitions at the
//! start of the scope. Note how visibility constraints can apply to bindings outside of the
//! if-statement:
//! ```py
//! x = <unbound>  # not a live binding for the use of x below, shadowed by `x = 1`
//! y = <unbound>  # visibility constraint: ~test
//!
//! x = 1  # visibility constraint: ~test
//! if test:
//!     x = 2  # visibility constraint: test
//!
//!     y = 2  # visibility constraint: test
//!
//! use(x)
//! use(y)
//! ```
//! The static truthiness of the `test` condition can either be always-false, ambiguous, or
//! always-true. Similarly, we have the same three options when evaluating a visibility constraint.
//! This outcome determines the visibility of a definition: always-true means that the definition
//! is definitely visible for a given use, always-false means that the definition is definitely
//! not visible, and ambiguous means that we might see this definition or not. In the latter case,
//! we need to consider both options during type inference and boundness analysis. For the example
//! above, these are the possible type inference / boundness results for the uses of `x` and `y`:
//!
//! ```text
//!       | `test` truthiness | `~test` truthiness | type of `x`     | boundness of `y` |
//!       |-------------------|--------------------|-----------------|------------------|
//!       | always false      | always true        | `Literal[1]`    | unbound          |
//!       | ambiguous         | ambiguous          | `Literal[1, 2]` | possibly unbound |
//!       | always true       | always false       | `Literal[2]`    | bound            |
//! ```
//!
//! ### Sequential constraints (ternary AND)
//!
//! As we have seen above, visibility constraints can apply outside of a control flow element.
//! So we need to consider the possibility that multiple constraints apply to the same binding.
//! Here, we consider what happens if multiple `if`-statements lead to a sequence of constraints.
//! Consider the following example:
//! ```py
//! x = 0
//!
//! if test1:
//!     x = 1
//!
//! if test2:
//!     x = 2
//! ```
//! The binding `x = 2` is easy to analyze. Its visibility corresponds to the truthiness of `test2`.
//! For the `x = 1` binding, things are a bit more interesting. It is always visible if `test1` is
//! always-true *and* `test2` is always-false. It is never visible if `test1` is always-false *or*
//! `test2` is always-true. And it is ambiguous otherwise. This corresponds to a ternary *test1 AND
//! ~test2* operation in three-valued Kleene logic [Kleene]:
//!
//! ```text
//!       | AND          | always-false | ambiguous    | always-true  |
//!       |--------------|--------------|--------------|--------------|
//!       | always false | always-false | always-false | always-false |
//!       | ambiguous    | always-false | ambiguous    | ambiguous    |
//!       | always true  | always-false | ambiguous    | always-true  |
//! ```
//!
//! The `x = 0` binding can be handled similarly, with the difference that both `test1` and `test2`
//! are negated:
//! ```py
//! x = 0  # ~test1 AND ~test2
//!
//! if test1:
//!     x = 1  # test1 AND ~test2
//!
//! if test2:
//!     x = 2  # test2
//! ```
//!
//! ### Merged constraints (ternary OR)
//!
//! Finally, we consider what happens in "parallel" control flow. Consider the following example
//! where we have omitted the test condition for the outer `if` for clarity:
//! ```py
//! x = 0
//!
//! if <…>:
//!     if test1:
//!         x = 1
//! else:
//!     if test2:
//!         x = 2
//!
//! use(x)
//! ```
//! At the usage of `x`, i.e. after control flow has been merged again, the visibility of the `x =
//! 0` binding behaves as follows: the binding is always visible if `test1` is always-false *or*
//! `test2` is always-false; and it is never visible if `test1` is always-true *and* `test2` is
//! always-true. This corresponds to a ternary *OR* operation in Kleene logic:
//!
//! ```text
//!       | OR           | always-false | ambiguous    | always-true  |
//!       |--------------|--------------|--------------|--------------|
//!       | always false | always-false | ambiguous    | always-true  |
//!       | ambiguous    | ambiguous    | ambiguous    | always-true  |
//!       | always true  | always-true  | always-true  | always-true  |
//! ```
//!
//! Using this, we can annotate the visibility constraints for the example above:
//! ```py
//! x = 0  # ~test1 OR ~test2
//!
//! if <…>:
//!     if test1:
//!         x = 1  # test1
//! else:
//!     if test2:
//!         x = 2  # test2
//!
//! use(x)
//! ```
//!
//! ### Explicit ambiguity
//!
//! In some cases, we explicitly add an “ambiguous” constraint to all bindings
//! in a certain control flow path. We do this when branching on something that we can not (or
//! intentionally do not want to) analyze statically. `for` loops are one example:
//! ```py
//! x = <unbound>
//!
//! for _ in range(2):
//!    x = 1
//! ```
//! Here, we report an ambiguous visibility constraint before branching off. If we don't do this,
//! the `x = <unbound>` binding would be considered unconditionally visible in the no-loop case.
//! And since the other branch does not have the live `x = <unbound>` binding, we would incorrectly
//! create a state where the `x = <unbound>` binding is always visible.
//!
//!
//! ### Representing formulas
//!
//! Given everything above, we can represent a visibility constraint as a _ternary formula_. This
//! is like a boolean formula (which maps several true/false variables to a single true/false
//! result), but which allows the third "ambiguous" value in addition to "true" and "false".
//!
//! [_Binary decision diagrams_][bdd] (BDDs) are a common way to represent boolean formulas when
//! doing program analysis. We extend this to a _ternary decision diagram_ (TDD) to support
//! ambiguous values.
//!
//! A TDD is a graph, and a ternary formula is represented by a node in this graph. There are three
//! possible leaf nodes representing the "true", "false", and "ambiguous" constant functions.
//! Interior nodes consist of a ternary variable to evaluate, and outgoing edges for whether the
//! variable evaluates to true, false, or ambiguous.
//!
//! Our TDDs are _reduced_ and _ordered_ (as is typical for BDDs).
//!
//! An ordered TDD means that variables appear in the same order in all paths within the graph.
//!
//! A reduced TDD means two things: First, we intern the graph nodes, so that we only keep a single
//! copy of interior nodes with the same contents. Second, we eliminate any nodes that are "noops",
//! where the "true" and "false" outgoing edges lead to the same node. (This implies that it
//! doesn't matter what value that variable has when evaluating the formula, and we can leave it
//! out of the evaluation chain completely.)
//!
//! Reduced and ordered decision diagrams are _normal forms_, which means that two equivalent
//! formulas (which have the same outputs for every combination of inputs) are represented by
//! exactly the same graph node. (Because of interning, this is not _equal_ nodes, but _identical_
//! ones.) That means that we can compare formulas for equivalence in constant time, and in
//! particular, can check whether a visibility constraint is statically always true or false,
//! regardless of any Python program state, by seeing if the constraint's formula is the "true" or
//! "false" leaf node.
//!
//! [Kleene]: <https://en.wikipedia.org/wiki/Three-valued_logic#Kleene_and_Priest_logics>
//! [bdd]: https://en.wikipedia.org/wiki/Binary_decision_diagram

use std::cmp::Ordering;

use ruff_index::{Idx, IndexVec};
use rustc_hash::FxHashMap;

use crate::semantic_index::{
    ast_ids::HasScopedExpressionId,
    constraint::{Constraint, ConstraintNode, PatternConstraintKind},
};
use crate::types::{infer_expression_types, Truthiness};
use crate::Db;

/// A ternary formula that defines under what conditions a binding is visible. (A ternary formula
/// is just like a boolean formula, but with `Ambiguous` as a third potential result. See the
/// module documentation for more details.)
///
/// The primitive atoms of the formula are [`Constraint`]s, which express some property of the
/// runtime state of the code that we are analyzing.
///
/// We assume that each atom has a stable value each time that the formula is evaluated. An atom
/// that resolves to `Ambiguous` might be true or false, and we can't tell which — but within that
/// evaluation, we assume that the atom has the _same_ unknown value each time it appears. That
/// allows us to perform simplifications like `A ∨ !A → true` and `A ∧ !A → false`.
///
/// That means that when you are constructing a formula, you might need to create distinct atoms
/// for a particular [`Constraint`], if your formula needs to consider how a particular runtime
/// property might be different at different points in the execution of the program.
///
/// Visibility constraints are normalized, so equivalent constraints are guaranteed to have equal
/// IDs.
#[derive(Clone, Copy, Eq, Hash, PartialEq)]
pub(crate) struct ScopedVisibilityConstraintId(u32);

impl std::fmt::Debug for ScopedVisibilityConstraintId {
    fn fmt(&self, f: &mut std::fmt::Formatter<'_>) -> std::fmt::Result {
        let mut f = f.debug_tuple("ScopedVisibilityConstraintId");
        match *self {
            // We use format_args instead of rendering the strings directly so that we don't get
            // any quotes in the output: ScopedVisibilityConstraintId(AlwaysTrue) instead of
            // ScopedVisibilityConstraintId("AlwaysTrue").
            ALWAYS_TRUE => f.field(&format_args!("AlwaysTrue")),
            AMBIGUOUS => f.field(&format_args!("Ambiguous")),
            ALWAYS_FALSE => f.field(&format_args!("AlwaysFalse")),
            _ => f.field(&self.0),
        };
        f.finish()
    }
}

// Internal details:
//
// There are 3 terminals, with hard-coded constraint IDs: true, ambiguous, and false.
//
// _Atoms_ are the underlying Constraints, which are the variables that are evaluated by the
// ternary function.
//
// _Interior nodes_ provide the TDD structure for the formula. Interior nodes are stored in an
// arena Vec, with the constraint ID providing an index into the arena.

#[derive(Clone, Copy, Debug, Eq, Hash, PartialEq)]
struct InteriorNode {
    atom: Atom,
    if_true: ScopedVisibilityConstraintId,
    if_ambiguous: ScopedVisibilityConstraintId,
    if_false: ScopedVisibilityConstraintId,
}

/// A "variable" that is evaluated as part of a TDD ternary function. For visibility constraints,
/// this is a `Constraint` that represents some runtime property of the Python code that we are
/// evaluating. We intern these constraints in an arena ([`VisibilityConstraints::constraints`]).
/// An atom is then an index into this arena.
///
<<<<<<< HEAD
/// This is a performance optimization that prevents us from descending deeply in case of
/// pathological cases. The actual limit here has been derived from performance testing on
/// the `black` codebase. When increasing the limit beyond 32, we see a 5x runtime increase
/// resulting from a few files with a lot of boolean expressions and `if`-statements.
const MAX_RECURSION_DEPTH: usize = 24;

#[derive(Clone, Debug, PartialEq, Eq)]
pub(crate) enum VisibilityConstraint<'db> {
    AlwaysTrue,
    AlwaysFalse,
    Ambiguous,
    VisibleIf(Constraint<'db>),
    VisibleIfNot(ScopedVisibilityConstraintId),
    KleeneAnd(ScopedVisibilityConstraintId, ScopedVisibilityConstraintId),
    KleeneOr(ScopedVisibilityConstraintId, ScopedVisibilityConstraintId),
=======
/// By using a 32-bit index, we would typically allow 4 billion distinct constraints within a
/// scope. However, we sometimes have to model how a `Constraint` can have a different runtime
/// value at different points in the execution of the program. To handle this, we reserve the top
/// byte of an atom to represent a "copy number". This is just an opaque value that allows
/// different `Atom`s to evaluate the same `Constraint`. This yields a maximum of 16 million
/// distinct `Constraint`s in a scope, and 256 possible copies of each of those constraints.
#[derive(Clone, Copy, Eq, Hash, Ord, PartialEq, PartialOrd)]
struct Atom(u32);

impl Atom {
    /// Deconstruct an atom into a constraint index and a copy number.
    #[inline]
    fn into_index_and_copy(self) -> (u32, u8) {
        let copy = self.0 >> 24;
        let index = self.0 & 0x00ff_ffff;
        (index, copy as u8)
    }

    #[inline]
    fn copy_of(mut self, copy: u8) -> Self {
        // Clear out the previous copy number
        self.0 &= 0x00ff_ffff;
        // OR in the new one
        self.0 |= u32::from(copy) << 24;
        self
    }
}

// A custom Debug implementation that prints out the constraint index and copy number as distinct
// fields.
impl std::fmt::Debug for Atom {
    fn fmt(&self, f: &mut std::fmt::Formatter<'_>) -> std::fmt::Result {
        let (index, copy) = self.into_index_and_copy();
        f.debug_tuple("Atom").field(&index).field(&copy).finish()
    }
}

impl Idx for Atom {
    #[inline]
    fn new(value: usize) -> Self {
        assert!(value <= 0x00ff_ffff);
        #[allow(clippy::cast_possible_truncation)]
        Self(value as u32)
    }

    #[inline]
    fn index(self) -> usize {
        let (index, _) = self.into_index_and_copy();
        index as usize
    }
}

impl ScopedVisibilityConstraintId {
    /// A special ID that is used for an "always true" / "always visible" constraint.
    pub(crate) const ALWAYS_TRUE: ScopedVisibilityConstraintId =
        ScopedVisibilityConstraintId(0xffff_ffff);

    /// A special ID that is used for an ambiguous constraint.
    pub(crate) const AMBIGUOUS: ScopedVisibilityConstraintId =
        ScopedVisibilityConstraintId(0xffff_fffe);

    /// A special ID that is used for an "always false" / "never visible" constraint.
    pub(crate) const ALWAYS_FALSE: ScopedVisibilityConstraintId =
        ScopedVisibilityConstraintId(0xffff_fffd);

    fn is_terminal(self) -> bool {
        self.0 >= SMALLEST_TERMINAL.0
    }
}

impl Idx for ScopedVisibilityConstraintId {
    #[inline]
    fn new(value: usize) -> Self {
        assert!(value <= (SMALLEST_TERMINAL.0 as usize));
        #[allow(clippy::cast_possible_truncation)]
        Self(value as u32)
    }

    #[inline]
    fn index(self) -> usize {
        debug_assert!(!self.is_terminal());
        self.0 as usize
    }
>>>>>>> 444b055c
}

// Rebind some constants locally so that we don't need as many qualifiers below.
const ALWAYS_TRUE: ScopedVisibilityConstraintId = ScopedVisibilityConstraintId::ALWAYS_TRUE;
const AMBIGUOUS: ScopedVisibilityConstraintId = ScopedVisibilityConstraintId::AMBIGUOUS;
const ALWAYS_FALSE: ScopedVisibilityConstraintId = ScopedVisibilityConstraintId::ALWAYS_FALSE;
const SMALLEST_TERMINAL: ScopedVisibilityConstraintId = ALWAYS_FALSE;

/// A collection of visibility constraints. This is currently stored in `UseDefMap`, which means we
/// maintain a separate set of visibility constraints for each scope in file.
#[derive(Debug, PartialEq, Eq)]
pub(crate) struct VisibilityConstraints<'db> {
    constraints: IndexVec<Atom, Constraint<'db>>,
    interiors: IndexVec<ScopedVisibilityConstraintId, InteriorNode>,
}

#[derive(Debug, Default, PartialEq, Eq)]
pub(crate) struct VisibilityConstraintsBuilder<'db> {
    constraints: IndexVec<Atom, Constraint<'db>>,
    interiors: IndexVec<ScopedVisibilityConstraintId, InteriorNode>,
    constraint_cache: FxHashMap<Constraint<'db>, Atom>,
    interior_cache: FxHashMap<InteriorNode, ScopedVisibilityConstraintId>,
    not_cache: FxHashMap<ScopedVisibilityConstraintId, ScopedVisibilityConstraintId>,
    and_cache: FxHashMap<
        (ScopedVisibilityConstraintId, ScopedVisibilityConstraintId),
        ScopedVisibilityConstraintId,
    >,
    or_cache: FxHashMap<
        (ScopedVisibilityConstraintId, ScopedVisibilityConstraintId),
        ScopedVisibilityConstraintId,
    >,
}

<<<<<<< HEAD
impl Default for VisibilityConstraints<'_> {
    fn default() -> Self {
        Self {
            constraints: IndexVec::from_iter([
                VisibilityConstraint::AlwaysTrue,
                VisibilityConstraint::AlwaysFalse,
            ]),
=======
impl<'db> VisibilityConstraintsBuilder<'db> {
    pub(crate) fn build(self) -> VisibilityConstraints<'db> {
        VisibilityConstraints {
            constraints: self.constraints,
            interiors: self.interiors,
>>>>>>> 444b055c
        }
    }

    /// Returns whether `a` or `b` has a "larger" atom. TDDs are ordered such that interior nodes
    /// can only have edges to "larger" nodes. Terminals are considered to have a larger atom than
    /// any internal node, since they are leaf nodes.
    fn cmp_atoms(
        &self,
        a: ScopedVisibilityConstraintId,
        b: ScopedVisibilityConstraintId,
    ) -> Ordering {
        if a == b || (a.is_terminal() && b.is_terminal()) {
            Ordering::Equal
        } else if a.is_terminal() {
            Ordering::Greater
        } else if b.is_terminal() {
            Ordering::Less
        } else {
            self.interiors[a].atom.cmp(&self.interiors[b].atom)
        }
    }

    /// Adds a constraint, ensuring that we only store any particular constraint once.
    fn add_constraint(&mut self, constraint: Constraint<'db>, copy: u8) -> Atom {
        self.constraint_cache
            .entry(constraint)
            .or_insert_with(|| self.constraints.push(constraint))
            .copy_of(copy)
    }

    /// Adds an interior node, ensuring that we always use the same visibility constraint ID for
    /// equal nodes.
    fn add_interior(&mut self, node: InteriorNode) -> ScopedVisibilityConstraintId {
        // If the true and false branches lead to the same node, we can override the ambiguous
        // branch to go there too. And this node is then redundant and can be reduced.
        if node.if_true == node.if_false {
            return node.if_true;
        }

        *self
            .interior_cache
            .entry(node)
            .or_insert_with(|| self.interiors.push(node))
    }

    /// Adds a new visibility constraint that checks a single [`Constraint`]. Provide different
    /// values for `copy` if you need to model that the constraint can evaluate to different
    /// results at different points in the execution of the program being modeled.
    pub(crate) fn add_atom(
        &mut self,
        constraint: Constraint<'db>,
        copy: u8,
    ) -> ScopedVisibilityConstraintId {
<<<<<<< HEAD
        match constraint {
            VisibilityConstraint::AlwaysTrue => ScopedVisibilityConstraintId::ALWAYS_TRUE,
            VisibilityConstraint::AlwaysFalse => ScopedVisibilityConstraintId::ALWAYS_FALSE,
            _ => self.constraints.push(constraint),
        }
    }

=======
        let atom = self.add_constraint(constraint, copy);
        self.add_interior(InteriorNode {
            atom,
            if_true: ALWAYS_TRUE,
            if_ambiguous: AMBIGUOUS,
            if_false: ALWAYS_FALSE,
        })
    }

    /// Adds a new visibility constraint that is the ternary NOT of an existing one.
>>>>>>> 444b055c
    pub(crate) fn add_not_constraint(
        &mut self,
        a: ScopedVisibilityConstraintId,
    ) -> ScopedVisibilityConstraintId {
<<<<<<< HEAD
        if a == ScopedVisibilityConstraintId::ALWAYS_TRUE {
            ScopedVisibilityConstraintId::ALWAYS_FALSE
        } else if a == ScopedVisibilityConstraintId::ALWAYS_FALSE {
            ScopedVisibilityConstraintId::ALWAYS_TRUE
        } else {
            self.add(VisibilityConstraint::VisibleIfNot(a))
        }
=======
        if a == ALWAYS_TRUE {
            return ALWAYS_FALSE;
        } else if a == AMBIGUOUS {
            return AMBIGUOUS;
        } else if a == ALWAYS_FALSE {
            return ALWAYS_TRUE;
        }

        if let Some(cached) = self.not_cache.get(&a) {
            return *cached;
        }
        let a_node = self.interiors[a];
        let if_true = self.add_not_constraint(a_node.if_true);
        let if_ambiguous = self.add_not_constraint(a_node.if_ambiguous);
        let if_false = self.add_not_constraint(a_node.if_false);
        let result = self.add_interior(InteriorNode {
            atom: a_node.atom,
            if_true,
            if_ambiguous,
            if_false,
        });
        self.not_cache.insert(a, result);
        result
>>>>>>> 444b055c
    }

    /// Adds a new visibility constraint that is the ternary OR of two existing ones.
    pub(crate) fn add_or_constraint(
        &mut self,
        a: ScopedVisibilityConstraintId,
        b: ScopedVisibilityConstraintId,
    ) -> ScopedVisibilityConstraintId {
<<<<<<< HEAD
        if a == ScopedVisibilityConstraintId::ALWAYS_FALSE {
            return b;
        } else if b == ScopedVisibilityConstraintId::ALWAYS_FALSE {
            return a;
        } else if a == ScopedVisibilityConstraintId::ALWAYS_TRUE
            || b == ScopedVisibilityConstraintId::ALWAYS_TRUE
        {
            return ScopedVisibilityConstraintId::ALWAYS_TRUE;
        }
        match (&self.constraints[a], &self.constraints[b]) {
            (_, VisibilityConstraint::VisibleIfNot(id)) if a == *id => {
                ScopedVisibilityConstraintId::ALWAYS_TRUE
=======
        match (a, b) {
            (ALWAYS_TRUE, _) | (_, ALWAYS_TRUE) => return ALWAYS_TRUE,
            (ALWAYS_FALSE, other) | (other, ALWAYS_FALSE) => return other,
            (AMBIGUOUS, AMBIGUOUS) => return AMBIGUOUS,
            _ => {}
        }

        // OR is commutative, which lets us halve the cache requirements
        let (a, b) = if b.0 < a.0 { (b, a) } else { (a, b) };
        if let Some(cached) = self.or_cache.get(&(a, b)) {
            return *cached;
        }

        let (atom, if_true, if_ambiguous, if_false) = match self.cmp_atoms(a, b) {
            Ordering::Equal => {
                let a_node = self.interiors[a];
                let b_node = self.interiors[b];
                let if_true = self.add_or_constraint(a_node.if_true, b_node.if_true);
                let if_false = self.add_or_constraint(a_node.if_false, b_node.if_false);
                let if_ambiguous = if if_true == if_false {
                    if_true
                } else {
                    self.add_or_constraint(a_node.if_ambiguous, b_node.if_ambiguous)
                };
                (a_node.atom, if_true, if_ambiguous, if_false)
>>>>>>> 444b055c
            }
            Ordering::Less => {
                let a_node = self.interiors[a];
                let if_true = self.add_or_constraint(a_node.if_true, b);
                let if_false = self.add_or_constraint(a_node.if_false, b);
                let if_ambiguous = if if_true == if_false {
                    if_true
                } else {
                    self.add_or_constraint(a_node.if_ambiguous, b)
                };
                (a_node.atom, if_true, if_ambiguous, if_false)
            }
            Ordering::Greater => {
                let b_node = self.interiors[b];
                let if_true = self.add_or_constraint(a, b_node.if_true);
                let if_false = self.add_or_constraint(a, b_node.if_false);
                let if_ambiguous = if if_true == if_false {
                    if_true
                } else {
                    self.add_or_constraint(a, b_node.if_ambiguous)
                };
                (b_node.atom, if_true, if_ambiguous, if_false)
            }
        };

        let result = self.add_interior(InteriorNode {
            atom,
            if_true,
            if_ambiguous,
            if_false,
        });
        self.or_cache.insert((a, b), result);
        result
    }

    /// Adds a new visibility constraint that is the ternary AND of two existing ones.
    pub(crate) fn add_and_constraint(
        &mut self,
        a: ScopedVisibilityConstraintId,
        b: ScopedVisibilityConstraintId,
    ) -> ScopedVisibilityConstraintId {
<<<<<<< HEAD
        if a == ScopedVisibilityConstraintId::ALWAYS_TRUE {
            b
        } else if b == ScopedVisibilityConstraintId::ALWAYS_TRUE {
            a
        } else if a == ScopedVisibilityConstraintId::ALWAYS_FALSE
            || b == ScopedVisibilityConstraintId::ALWAYS_FALSE
        {
            ScopedVisibilityConstraintId::ALWAYS_FALSE
        } else {
            self.add(VisibilityConstraint::KleeneAnd(a, b))
=======
        match (a, b) {
            (ALWAYS_FALSE, _) | (_, ALWAYS_FALSE) => return ALWAYS_FALSE,
            (ALWAYS_TRUE, other) | (other, ALWAYS_TRUE) => return other,
            (AMBIGUOUS, AMBIGUOUS) => return AMBIGUOUS,
            _ => {}
>>>>>>> 444b055c
        }

<<<<<<< HEAD
    /// Analyze the statically known visibility for a given visibility constraint, without
    /// performing any type inference.
    pub(crate) fn evaluate_without_inference(
        &self,
        db: &'db dyn Db,
        id: ScopedVisibilityConstraintId,
    ) -> Truthiness {
        self.evaluate_impl::<false>(db, id, MAX_RECURSION_DEPTH)
    }

    /// Analyze the statically known visibility for a given visibility constraint.
    pub(crate) fn evaluate(&self, db: &'db dyn Db, id: ScopedVisibilityConstraintId) -> Truthiness {
        self.evaluate_impl::<true>(db, id, MAX_RECURSION_DEPTH)
    }

    fn evaluate_impl<const INFERENCE_ALLOWED: bool>(
        &self,
        db: &'db dyn Db,
        id: ScopedVisibilityConstraintId,
        max_depth: usize,
    ) -> Truthiness {
        if max_depth == 0 {
            return Truthiness::Ambiguous;
        }

        let visibility_constraint = &self.constraints[id];
        match visibility_constraint {
            VisibilityConstraint::AlwaysTrue => Truthiness::AlwaysTrue,
            VisibilityConstraint::AlwaysFalse => Truthiness::AlwaysFalse,
            VisibilityConstraint::Ambiguous => Truthiness::Ambiguous,
            VisibilityConstraint::VisibleIf(constraint) => {
                if INFERENCE_ALLOWED {
                    Self::analyze_single(db, constraint)
                } else {
                    Truthiness::Ambiguous
                }
            }
            VisibilityConstraint::VisibleIfNot(negated) => self
                .evaluate_impl::<INFERENCE_ALLOWED>(db, *negated, max_depth - 1)
                .negate(),
            VisibilityConstraint::KleeneAnd(lhs, rhs) => {
                let lhs = self.evaluate_impl::<INFERENCE_ALLOWED>(db, *lhs, max_depth - 1);

                if lhs == Truthiness::AlwaysFalse {
                    return Truthiness::AlwaysFalse;
                }

                let rhs = self.evaluate_impl::<INFERENCE_ALLOWED>(db, *rhs, max_depth - 1);

                if rhs == Truthiness::AlwaysFalse {
                    Truthiness::AlwaysFalse
                } else if lhs == Truthiness::AlwaysTrue && rhs == Truthiness::AlwaysTrue {
                    Truthiness::AlwaysTrue
=======
        // AND is commutative, which lets us halve the cache requirements
        let (a, b) = if b.0 < a.0 { (b, a) } else { (a, b) };
        if let Some(cached) = self.and_cache.get(&(a, b)) {
            return *cached;
        }

        let (atom, if_true, if_ambiguous, if_false) = match self.cmp_atoms(a, b) {
            Ordering::Equal => {
                let a_node = self.interiors[a];
                let b_node = self.interiors[b];
                let if_true = self.add_and_constraint(a_node.if_true, b_node.if_true);
                let if_false = self.add_and_constraint(a_node.if_false, b_node.if_false);
                let if_ambiguous = if if_true == if_false {
                    if_true
                } else {
                    self.add_and_constraint(a_node.if_ambiguous, b_node.if_ambiguous)
                };
                (a_node.atom, if_true, if_ambiguous, if_false)
            }
            Ordering::Less => {
                let a_node = self.interiors[a];
                let if_true = self.add_and_constraint(a_node.if_true, b);
                let if_false = self.add_and_constraint(a_node.if_false, b);
                let if_ambiguous = if if_true == if_false {
                    if_true
>>>>>>> 444b055c
                } else {
                    self.add_and_constraint(a_node.if_ambiguous, b)
                };
                (a_node.atom, if_true, if_ambiguous, if_false)
            }
<<<<<<< HEAD
            VisibilityConstraint::KleeneOr(lhs_id, rhs_id) => {
                let lhs = self.evaluate_impl::<INFERENCE_ALLOWED>(db, *lhs_id, max_depth - 1);

                if lhs == Truthiness::AlwaysTrue {
                    return Truthiness::AlwaysTrue;
                }

                let rhs = self.evaluate_impl::<INFERENCE_ALLOWED>(db, *rhs_id, max_depth - 1);
=======
            Ordering::Greater => {
                let b_node = self.interiors[b];
                let if_true = self.add_and_constraint(a, b_node.if_true);
                let if_false = self.add_and_constraint(a, b_node.if_false);
                let if_ambiguous = if if_true == if_false {
                    if_true
                } else {
                    self.add_and_constraint(a, b_node.if_ambiguous)
                };
                (b_node.atom, if_true, if_ambiguous, if_false)
            }
        };

        let result = self.add_interior(InteriorNode {
            atom,
            if_true,
            if_ambiguous,
            if_false,
        });
        self.and_cache.insert((a, b), result);
        result
    }
}
>>>>>>> 444b055c

impl<'db> VisibilityConstraints<'db> {
    /// Analyze the statically known visibility for a given visibility constraint.
    pub(crate) fn evaluate(
        &self,
        db: &'db dyn Db,
        mut id: ScopedVisibilityConstraintId,
    ) -> Truthiness {
        loop {
            let node = match id {
                ALWAYS_TRUE => return Truthiness::AlwaysTrue,
                AMBIGUOUS => return Truthiness::Ambiguous,
                ALWAYS_FALSE => return Truthiness::AlwaysFalse,
                _ => self.interiors[id],
            };
            let constraint = &self.constraints[node.atom];
            match Self::analyze_single(db, constraint) {
                Truthiness::AlwaysTrue => id = node.if_true,
                Truthiness::Ambiguous => id = node.if_ambiguous,
                Truthiness::AlwaysFalse => id = node.if_false,
            }
        }
    }

    fn analyze_single(db: &dyn Db, constraint: &Constraint) -> Truthiness {
        match constraint.node {
            ConstraintNode::Expression(test_expr) => {
                let inference = infer_expression_types(db, test_expr);
                let scope = test_expr.scope(db);
                let ty = inference
                    .expression_type(test_expr.node_ref(db).scoped_expression_id(db, scope));

                ty.bool(db).negate_if(!constraint.is_positive)
            }
            ConstraintNode::Pattern(inner) => match inner.kind(db) {
                PatternConstraintKind::Value(value, guard) => {
                    let subject_expression = inner.subject(db);
                    let inference = infer_expression_types(db, *subject_expression);
                    let scope = subject_expression.scope(db);
                    let subject_ty = inference.expression_type(
                        subject_expression
                            .node_ref(db)
                            .scoped_expression_id(db, scope),
                    );

                    let inference = infer_expression_types(db, *value);
                    let scope = value.scope(db);
                    let value_ty = inference
                        .expression_type(value.node_ref(db).scoped_expression_id(db, scope));

                    if subject_ty.is_single_valued(db) {
                        let truthiness =
                            Truthiness::from(subject_ty.is_equivalent_to(db, value_ty));

                        if truthiness.is_always_true() && guard.is_some() {
                            // Fall back to ambiguous, the guard might change the result.
                            Truthiness::Ambiguous
                        } else {
                            truthiness
                        }
                    } else {
                        Truthiness::Ambiguous
                    }
                }
                PatternConstraintKind::Singleton(..)
                | PatternConstraintKind::Class(..)
                | PatternConstraintKind::Unsupported => Truthiness::Ambiguous,
            },
        }
    }
}<|MERGE_RESOLUTION|>--- conflicted
+++ resolved
@@ -245,23 +245,6 @@
 /// evaluating. We intern these constraints in an arena ([`VisibilityConstraints::constraints`]).
 /// An atom is then an index into this arena.
 ///
-<<<<<<< HEAD
-/// This is a performance optimization that prevents us from descending deeply in case of
-/// pathological cases. The actual limit here has been derived from performance testing on
-/// the `black` codebase. When increasing the limit beyond 32, we see a 5x runtime increase
-/// resulting from a few files with a lot of boolean expressions and `if`-statements.
-const MAX_RECURSION_DEPTH: usize = 24;
-
-#[derive(Clone, Debug, PartialEq, Eq)]
-pub(crate) enum VisibilityConstraint<'db> {
-    AlwaysTrue,
-    AlwaysFalse,
-    Ambiguous,
-    VisibleIf(Constraint<'db>),
-    VisibleIfNot(ScopedVisibilityConstraintId),
-    KleeneAnd(ScopedVisibilityConstraintId, ScopedVisibilityConstraintId),
-    KleeneOr(ScopedVisibilityConstraintId, ScopedVisibilityConstraintId),
-=======
 /// By using a 32-bit index, we would typically allow 4 billion distinct constraints within a
 /// scope. However, we sometimes have to model how a `Constraint` can have a different runtime
 /// value at different points in the execution of the program. To handle this, we reserve the top
@@ -345,7 +328,6 @@
         debug_assert!(!self.is_terminal());
         self.0 as usize
     }
->>>>>>> 444b055c
 }
 
 // Rebind some constants locally so that we don't need as many qualifiers below.
@@ -379,21 +361,11 @@
     >,
 }
 
-<<<<<<< HEAD
-impl Default for VisibilityConstraints<'_> {
-    fn default() -> Self {
-        Self {
-            constraints: IndexVec::from_iter([
-                VisibilityConstraint::AlwaysTrue,
-                VisibilityConstraint::AlwaysFalse,
-            ]),
-=======
 impl<'db> VisibilityConstraintsBuilder<'db> {
     pub(crate) fn build(self) -> VisibilityConstraints<'db> {
         VisibilityConstraints {
             constraints: self.constraints,
             interiors: self.interiors,
->>>>>>> 444b055c
         }
     }
 
@@ -447,15 +419,6 @@
         constraint: Constraint<'db>,
         copy: u8,
     ) -> ScopedVisibilityConstraintId {
-<<<<<<< HEAD
-        match constraint {
-            VisibilityConstraint::AlwaysTrue => ScopedVisibilityConstraintId::ALWAYS_TRUE,
-            VisibilityConstraint::AlwaysFalse => ScopedVisibilityConstraintId::ALWAYS_FALSE,
-            _ => self.constraints.push(constraint),
-        }
-    }
-
-=======
         let atom = self.add_constraint(constraint, copy);
         self.add_interior(InteriorNode {
             atom,
@@ -466,20 +429,10 @@
     }
 
     /// Adds a new visibility constraint that is the ternary NOT of an existing one.
->>>>>>> 444b055c
     pub(crate) fn add_not_constraint(
         &mut self,
         a: ScopedVisibilityConstraintId,
     ) -> ScopedVisibilityConstraintId {
-<<<<<<< HEAD
-        if a == ScopedVisibilityConstraintId::ALWAYS_TRUE {
-            ScopedVisibilityConstraintId::ALWAYS_FALSE
-        } else if a == ScopedVisibilityConstraintId::ALWAYS_FALSE {
-            ScopedVisibilityConstraintId::ALWAYS_TRUE
-        } else {
-            self.add(VisibilityConstraint::VisibleIfNot(a))
-        }
-=======
         if a == ALWAYS_TRUE {
             return ALWAYS_FALSE;
         } else if a == AMBIGUOUS {
@@ -503,7 +456,6 @@
         });
         self.not_cache.insert(a, result);
         result
->>>>>>> 444b055c
     }
 
     /// Adds a new visibility constraint that is the ternary OR of two existing ones.
@@ -512,20 +464,6 @@
         a: ScopedVisibilityConstraintId,
         b: ScopedVisibilityConstraintId,
     ) -> ScopedVisibilityConstraintId {
-<<<<<<< HEAD
-        if a == ScopedVisibilityConstraintId::ALWAYS_FALSE {
-            return b;
-        } else if b == ScopedVisibilityConstraintId::ALWAYS_FALSE {
-            return a;
-        } else if a == ScopedVisibilityConstraintId::ALWAYS_TRUE
-            || b == ScopedVisibilityConstraintId::ALWAYS_TRUE
-        {
-            return ScopedVisibilityConstraintId::ALWAYS_TRUE;
-        }
-        match (&self.constraints[a], &self.constraints[b]) {
-            (_, VisibilityConstraint::VisibleIfNot(id)) if a == *id => {
-                ScopedVisibilityConstraintId::ALWAYS_TRUE
-=======
         match (a, b) {
             (ALWAYS_TRUE, _) | (_, ALWAYS_TRUE) => return ALWAYS_TRUE,
             (ALWAYS_FALSE, other) | (other, ALWAYS_FALSE) => return other,
@@ -551,7 +489,6 @@
                     self.add_or_constraint(a_node.if_ambiguous, b_node.if_ambiguous)
                 };
                 (a_node.atom, if_true, if_ambiguous, if_false)
->>>>>>> 444b055c
             }
             Ordering::Less => {
                 let a_node = self.interiors[a];
@@ -593,81 +530,13 @@
         a: ScopedVisibilityConstraintId,
         b: ScopedVisibilityConstraintId,
     ) -> ScopedVisibilityConstraintId {
-<<<<<<< HEAD
-        if a == ScopedVisibilityConstraintId::ALWAYS_TRUE {
-            b
-        } else if b == ScopedVisibilityConstraintId::ALWAYS_TRUE {
-            a
-        } else if a == ScopedVisibilityConstraintId::ALWAYS_FALSE
-            || b == ScopedVisibilityConstraintId::ALWAYS_FALSE
-        {
-            ScopedVisibilityConstraintId::ALWAYS_FALSE
-        } else {
-            self.add(VisibilityConstraint::KleeneAnd(a, b))
-=======
         match (a, b) {
             (ALWAYS_FALSE, _) | (_, ALWAYS_FALSE) => return ALWAYS_FALSE,
             (ALWAYS_TRUE, other) | (other, ALWAYS_TRUE) => return other,
             (AMBIGUOUS, AMBIGUOUS) => return AMBIGUOUS,
             _ => {}
->>>>>>> 444b055c
-        }
-
-<<<<<<< HEAD
-    /// Analyze the statically known visibility for a given visibility constraint, without
-    /// performing any type inference.
-    pub(crate) fn evaluate_without_inference(
-        &self,
-        db: &'db dyn Db,
-        id: ScopedVisibilityConstraintId,
-    ) -> Truthiness {
-        self.evaluate_impl::<false>(db, id, MAX_RECURSION_DEPTH)
-    }
-
-    /// Analyze the statically known visibility for a given visibility constraint.
-    pub(crate) fn evaluate(&self, db: &'db dyn Db, id: ScopedVisibilityConstraintId) -> Truthiness {
-        self.evaluate_impl::<true>(db, id, MAX_RECURSION_DEPTH)
-    }
-
-    fn evaluate_impl<const INFERENCE_ALLOWED: bool>(
-        &self,
-        db: &'db dyn Db,
-        id: ScopedVisibilityConstraintId,
-        max_depth: usize,
-    ) -> Truthiness {
-        if max_depth == 0 {
-            return Truthiness::Ambiguous;
-        }
-
-        let visibility_constraint = &self.constraints[id];
-        match visibility_constraint {
-            VisibilityConstraint::AlwaysTrue => Truthiness::AlwaysTrue,
-            VisibilityConstraint::AlwaysFalse => Truthiness::AlwaysFalse,
-            VisibilityConstraint::Ambiguous => Truthiness::Ambiguous,
-            VisibilityConstraint::VisibleIf(constraint) => {
-                if INFERENCE_ALLOWED {
-                    Self::analyze_single(db, constraint)
-                } else {
-                    Truthiness::Ambiguous
-                }
-            }
-            VisibilityConstraint::VisibleIfNot(negated) => self
-                .evaluate_impl::<INFERENCE_ALLOWED>(db, *negated, max_depth - 1)
-                .negate(),
-            VisibilityConstraint::KleeneAnd(lhs, rhs) => {
-                let lhs = self.evaluate_impl::<INFERENCE_ALLOWED>(db, *lhs, max_depth - 1);
-
-                if lhs == Truthiness::AlwaysFalse {
-                    return Truthiness::AlwaysFalse;
-                }
-
-                let rhs = self.evaluate_impl::<INFERENCE_ALLOWED>(db, *rhs, max_depth - 1);
-
-                if rhs == Truthiness::AlwaysFalse {
-                    Truthiness::AlwaysFalse
-                } else if lhs == Truthiness::AlwaysTrue && rhs == Truthiness::AlwaysTrue {
-                    Truthiness::AlwaysTrue
-=======
+        }
+
         // AND is commutative, which lets us halve the cache requirements
         let (a, b) = if b.0 < a.0 { (b, a) } else { (a, b) };
         if let Some(cached) = self.and_cache.get(&(a, b)) {
@@ -693,22 +562,11 @@
                 let if_false = self.add_and_constraint(a_node.if_false, b);
                 let if_ambiguous = if if_true == if_false {
                     if_true
->>>>>>> 444b055c
                 } else {
                     self.add_and_constraint(a_node.if_ambiguous, b)
                 };
                 (a_node.atom, if_true, if_ambiguous, if_false)
             }
-<<<<<<< HEAD
-            VisibilityConstraint::KleeneOr(lhs_id, rhs_id) => {
-                let lhs = self.evaluate_impl::<INFERENCE_ALLOWED>(db, *lhs_id, max_depth - 1);
-
-                if lhs == Truthiness::AlwaysTrue {
-                    return Truthiness::AlwaysTrue;
-                }
-
-                let rhs = self.evaluate_impl::<INFERENCE_ALLOWED>(db, *rhs_id, max_depth - 1);
-=======
             Ordering::Greater => {
                 let b_node = self.interiors[b];
                 let if_true = self.add_and_constraint(a, b_node.if_true);
@@ -732,7 +590,6 @@
         result
     }
 }
->>>>>>> 444b055c
 
 impl<'db> VisibilityConstraints<'db> {
     /// Analyze the statically known visibility for a given visibility constraint.
