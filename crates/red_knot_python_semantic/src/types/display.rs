--- conflicted
+++ resolved
@@ -10,14 +10,9 @@
 use crate::types::generics::{GenericContext, Specialization};
 use crate::types::signatures::{Parameter, Parameters, Signature};
 use crate::types::{
-<<<<<<< HEAD
-    InstanceType, IntersectionType, KnownClass, MethodWrapperKind, StringLiteralType,
-    SubclassOfInner, Type, TypeVarBoundOrConstraints, TypeVarInstance, UnionType,
-=======
     FunctionSignature, InstanceType, IntersectionType, KnownClass, MethodWrapperKind,
-    StringLiteralType, Type, TypeVarBoundOrConstraints, TypeVarInstance, UnionType,
->>>>>>> 44ad2012
-    WrapperDescriptorKind,
+    StringLiteralType, SubclassOfInner, Type, TypeVarBoundOrConstraints, TypeVarInstance,
+    UnionType, WrapperDescriptorKind,
 };
 use crate::Db;
 use rustc_hash::FxHashMap;
