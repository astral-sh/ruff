--- conflicted
+++ resolved
@@ -48,13 +48,8 @@
             "Unpacking target must be a list or tuple expression"
         );
 
-<<<<<<< HEAD
         let value_type = infer_expression_types(self.db(), value.expression(), None)
-            .expression_type(value.scoped_expression_id(self.db(), self.scope));
-=======
-        let value_type = infer_expression_types(self.db(), value.expression())
             .expression_type(value.scoped_expression_id(self.db(), self.value_scope));
->>>>>>> 0299a52f
 
         let value_type = match value.kind() {
             UnpackKind::Assign => {
