use std::cmp::Ordering;

use crate::db::Db;

use super::{
    class_base::ClassBase, ClassLiteralType, DynamicType, InstanceType, KnownInstanceType,
    TodoType, Type,
};

/// Return an [`Ordering`] that describes the canonical order in which two types should appear
/// in an [`crate::types::IntersectionType`] or a [`crate::types::UnionType`] in order for them
/// to be compared for equivalence.
///
/// Two intersections are compared lexicographically. Element types in the intersection must
/// already be sorted. Two unions are never compared in this function because DNF does not permit
/// nested unions.
///
/// ## Why not just implement [`Ord`] on [`Type`]?
///
/// It would be fairly easy to slap `#[derive(PartialOrd, Ord)]` on [`Type`], and the ordering we
/// create here is not user-facing. However, it doesn't really "make sense" for `Type` to implement
/// [`Ord`] in terms of the semantics. There are many different ways in which you could plausibly
/// sort a list of types; this is only one (somewhat arbitrary, at times) possible ordering.
pub(super) fn union_or_intersection_elements_ordering<'db>(
    db: &'db dyn Db,
    left: &Type<'db>,
    right: &Type<'db>,
) -> Ordering {
    if left == right {
        return Ordering::Equal;
    }

    match (left, right) {
        (Type::Never, _) => Ordering::Less,
        (_, Type::Never) => Ordering::Greater,

        (Type::LiteralString, _) => Ordering::Less,
        (_, Type::LiteralString) => Ordering::Greater,

        (Type::BooleanLiteral(left), Type::BooleanLiteral(right)) => left.cmp(right),
        (Type::BooleanLiteral(_), _) => Ordering::Less,
        (_, Type::BooleanLiteral(_)) => Ordering::Greater,

        (Type::IntLiteral(left), Type::IntLiteral(right)) => left.cmp(right),
        (Type::IntLiteral(_), _) => Ordering::Less,
        (_, Type::IntLiteral(_)) => Ordering::Greater,

        (Type::StringLiteral(left), Type::StringLiteral(right)) => left.cmp(right),
        (Type::StringLiteral(_), _) => Ordering::Less,
        (_, Type::StringLiteral(_)) => Ordering::Greater,

        (Type::BytesLiteral(left), Type::BytesLiteral(right)) => left.cmp(right),
        (Type::BytesLiteral(_), _) => Ordering::Less,
        (_, Type::BytesLiteral(_)) => Ordering::Greater,

        (Type::SliceLiteral(left), Type::SliceLiteral(right)) => left.cmp(right),
        (Type::SliceLiteral(_), _) => Ordering::Less,
        (_, Type::SliceLiteral(_)) => Ordering::Greater,

        (Type::FunctionLiteral(left), Type::FunctionLiteral(right)) => left.cmp(right),
        (Type::FunctionLiteral(_), _) => Ordering::Less,
        (_, Type::FunctionLiteral(_)) => Ordering::Greater,

        (Type::BoundMethod(left), Type::BoundMethod(right)) => left.cmp(right),
        (Type::BoundMethod(_), _) => Ordering::Less,
        (_, Type::BoundMethod(_)) => Ordering::Greater,

<<<<<<< HEAD
        (
            Type::Callable(CallableType::Specialized(left)),
            Type::Callable(CallableType::Specialized(right)),
        ) => left.cmp(right),
        (Type::Callable(CallableType::Specialized(_)), _) => Ordering::Less,
        (_, Type::Callable(CallableType::Specialized(_))) => Ordering::Greater,

        (
            Type::Callable(CallableType::MethodWrapperDunderGet(left)),
            Type::Callable(CallableType::MethodWrapperDunderGet(right)),
        ) => left.cmp(right),
        (Type::Callable(CallableType::MethodWrapperDunderGet(_)), _) => Ordering::Less,
        (_, Type::Callable(CallableType::MethodWrapperDunderGet(_))) => Ordering::Greater,
=======
        (Type::MethodWrapper(left), Type::MethodWrapper(right)) => left.cmp(right),
        (Type::MethodWrapper(_), _) => Ordering::Less,
        (_, Type::MethodWrapper(_)) => Ordering::Greater,
>>>>>>> ca0cce3f

        (Type::WrapperDescriptor(left), Type::WrapperDescriptor(right)) => left.cmp(right),
        (Type::WrapperDescriptor(_), _) => Ordering::Less,
        (_, Type::WrapperDescriptor(_)) => Ordering::Greater,

        (Type::Callable(left), Type::Callable(right)) => {
            debug_assert_eq!(*left, left.normalized(db));
            debug_assert_eq!(*right, right.normalized(db));
            left.cmp(right)
        }
        (Type::Callable(_), _) => Ordering::Less,
        (_, Type::Callable(_)) => Ordering::Greater,

        (Type::Tuple(left), Type::Tuple(right)) => {
            debug_assert_eq!(*left, left.normalized(db));
            debug_assert_eq!(*right, right.normalized(db));
            left.cmp(right)
        }
        (Type::Tuple(_), _) => Ordering::Less,
        (_, Type::Tuple(_)) => Ordering::Greater,

        (Type::ModuleLiteral(left), Type::ModuleLiteral(right)) => left.cmp(right),
        (Type::ModuleLiteral(_), _) => Ordering::Less,
        (_, Type::ModuleLiteral(_)) => Ordering::Greater,

        (
            Type::ClassLiteral(ClassLiteralType { class: left }),
            Type::ClassLiteral(ClassLiteralType { class: right }),
        ) => left.cmp(right),
        (Type::ClassLiteral(_), _) => Ordering::Less,
        (_, Type::ClassLiteral(_)) => Ordering::Greater,

        (Type::SubclassOf(left), Type::SubclassOf(right)) => {
            match (left.subclass_of(), right.subclass_of()) {
                (ClassBase::Class(left), ClassBase::Class(right)) => left.cmp(&right),
                (ClassBase::Class(_), _) => Ordering::Less,
                (_, ClassBase::Class(_)) => Ordering::Greater,
                (ClassBase::Dynamic(left), ClassBase::Dynamic(right)) => {
                    dynamic_elements_ordering(left, right)
                }
            }
        }

        (Type::SubclassOf(_), _) => Ordering::Less,
        (_, Type::SubclassOf(_)) => Ordering::Greater,
        (
            Type::Instance(InstanceType { class: left }),
            Type::Instance(InstanceType { class: right }),
        ) => left.cmp(right),

        (Type::Instance(_), _) => Ordering::Less,
        (_, Type::Instance(_)) => Ordering::Greater,

        (Type::AlwaysTruthy, _) => Ordering::Less,
        (_, Type::AlwaysTruthy) => Ordering::Greater,

        (Type::AlwaysFalsy, _) => Ordering::Less,
        (_, Type::AlwaysFalsy) => Ordering::Greater,

        (Type::KnownInstance(left_instance), Type::KnownInstance(right_instance)) => {
            match (left_instance, right_instance) {
                (KnownInstanceType::Any, _) => Ordering::Less,
                (_, KnownInstanceType::Any) => Ordering::Greater,

                (KnownInstanceType::Tuple, _) => Ordering::Less,
                (_, KnownInstanceType::Tuple) => Ordering::Greater,

                (KnownInstanceType::AlwaysFalsy, _) => Ordering::Less,
                (_, KnownInstanceType::AlwaysFalsy) => Ordering::Greater,

                (KnownInstanceType::AlwaysTruthy, _) => Ordering::Less,
                (_, KnownInstanceType::AlwaysTruthy) => Ordering::Greater,

                (KnownInstanceType::Annotated, _) => Ordering::Less,
                (_, KnownInstanceType::Annotated) => Ordering::Greater,

                (KnownInstanceType::Callable, _) => Ordering::Less,
                (_, KnownInstanceType::Callable) => Ordering::Greater,

                (KnownInstanceType::ChainMap, _) => Ordering::Less,
                (_, KnownInstanceType::ChainMap) => Ordering::Greater,

                (KnownInstanceType::ClassVar, _) => Ordering::Less,
                (_, KnownInstanceType::ClassVar) => Ordering::Greater,

                (KnownInstanceType::Concatenate, _) => Ordering::Less,
                (_, KnownInstanceType::Concatenate) => Ordering::Greater,

                (KnownInstanceType::Counter, _) => Ordering::Less,
                (_, KnownInstanceType::Counter) => Ordering::Greater,

                (KnownInstanceType::DefaultDict, _) => Ordering::Less,
                (_, KnownInstanceType::DefaultDict) => Ordering::Greater,

                (KnownInstanceType::Deque, _) => Ordering::Less,
                (_, KnownInstanceType::Deque) => Ordering::Greater,

                (KnownInstanceType::Dict, _) => Ordering::Less,
                (_, KnownInstanceType::Dict) => Ordering::Greater,

                (KnownInstanceType::Final, _) => Ordering::Less,
                (_, KnownInstanceType::Final) => Ordering::Greater,

                (KnownInstanceType::FrozenSet, _) => Ordering::Less,
                (_, KnownInstanceType::FrozenSet) => Ordering::Greater,

                (KnownInstanceType::TypeGuard, _) => Ordering::Less,
                (_, KnownInstanceType::TypeGuard) => Ordering::Greater,

                (KnownInstanceType::List, _) => Ordering::Less,
                (_, KnownInstanceType::List) => Ordering::Greater,

                (KnownInstanceType::Literal, _) => Ordering::Less,
                (_, KnownInstanceType::Literal) => Ordering::Greater,

                (KnownInstanceType::LiteralString, _) => Ordering::Less,
                (_, KnownInstanceType::LiteralString) => Ordering::Greater,

                (KnownInstanceType::Optional, _) => Ordering::Less,
                (_, KnownInstanceType::Optional) => Ordering::Greater,

                (KnownInstanceType::OrderedDict, _) => Ordering::Less,
                (_, KnownInstanceType::OrderedDict) => Ordering::Greater,

                (KnownInstanceType::Protocol, _) => Ordering::Less,
                (_, KnownInstanceType::Protocol) => Ordering::Greater,

                (KnownInstanceType::NoReturn, _) => Ordering::Less,
                (_, KnownInstanceType::NoReturn) => Ordering::Greater,

                (KnownInstanceType::Never, _) => Ordering::Less,
                (_, KnownInstanceType::Never) => Ordering::Greater,

                (KnownInstanceType::Set, _) => Ordering::Less,
                (_, KnownInstanceType::Set) => Ordering::Greater,

                (KnownInstanceType::Type, _) => Ordering::Less,
                (_, KnownInstanceType::Type) => Ordering::Greater,

                (KnownInstanceType::TypeAlias, _) => Ordering::Less,
                (_, KnownInstanceType::TypeAlias) => Ordering::Greater,

                (KnownInstanceType::Unknown, _) => Ordering::Less,
                (_, KnownInstanceType::Unknown) => Ordering::Greater,

                (KnownInstanceType::Not, _) => Ordering::Less,
                (_, KnownInstanceType::Not) => Ordering::Greater,

                (KnownInstanceType::Intersection, _) => Ordering::Less,
                (_, KnownInstanceType::Intersection) => Ordering::Greater,

                (KnownInstanceType::TypeOf, _) => Ordering::Less,
                (_, KnownInstanceType::TypeOf) => Ordering::Greater,

                (KnownInstanceType::CallableTypeOf, _) => Ordering::Less,
                (_, KnownInstanceType::CallableTypeOf) => Ordering::Greater,

                (KnownInstanceType::Unpack, _) => Ordering::Less,
                (_, KnownInstanceType::Unpack) => Ordering::Greater,

                (KnownInstanceType::TypingSelf, _) => Ordering::Less,
                (_, KnownInstanceType::TypingSelf) => Ordering::Greater,

                (KnownInstanceType::Required, _) => Ordering::Less,
                (_, KnownInstanceType::Required) => Ordering::Greater,

                (KnownInstanceType::NotRequired, _) => Ordering::Less,
                (_, KnownInstanceType::NotRequired) => Ordering::Greater,

                (KnownInstanceType::TypeIs, _) => Ordering::Less,
                (_, KnownInstanceType::TypeIs) => Ordering::Greater,

                (KnownInstanceType::ReadOnly, _) => Ordering::Less,
                (_, KnownInstanceType::ReadOnly) => Ordering::Greater,

                (KnownInstanceType::Union, _) => Ordering::Less,
                (_, KnownInstanceType::Union) => Ordering::Greater,

                (
                    KnownInstanceType::TypeAliasType(left),
                    KnownInstanceType::TypeAliasType(right),
                ) => left.cmp(right),
                (KnownInstanceType::TypeAliasType(_), _) => Ordering::Less,
                (_, KnownInstanceType::TypeAliasType(_)) => Ordering::Greater,

                (KnownInstanceType::TypeVar(left), KnownInstanceType::TypeVar(right)) => {
                    left.cmp(right)
                }
            }
        }

        (Type::KnownInstance(_), _) => Ordering::Less,
        (_, Type::KnownInstance(_)) => Ordering::Greater,

        (Type::PropertyInstance(left), Type::PropertyInstance(right)) => left.cmp(right),
        (Type::PropertyInstance(_), _) => Ordering::Less,
        (_, Type::PropertyInstance(_)) => Ordering::Greater,

        (Type::Dynamic(left), Type::Dynamic(right)) => dynamic_elements_ordering(*left, *right),
        (Type::Dynamic(_), _) => Ordering::Less,
        (_, Type::Dynamic(_)) => Ordering::Greater,

        (Type::Union(_), _) | (_, Type::Union(_)) => {
            unreachable!("our type representation does not permit nested unions");
        }

        (Type::Intersection(left), Type::Intersection(right)) => {
            debug_assert_eq!(*left, left.normalized(db));
            debug_assert_eq!(*right, right.normalized(db));

            if left == right {
                return Ordering::Equal;
            }

            // Lexicographically compare the elements of the two unequal intersections.
            let left_positive = left.positive(db);
            let right_positive = right.positive(db);
            if left_positive.len() != right_positive.len() {
                return left_positive.len().cmp(&right_positive.len());
            }
            let left_negative = left.negative(db);
            let right_negative = right.negative(db);
            if left_negative.len() != right_negative.len() {
                return left_negative.len().cmp(&right_negative.len());
            }
            for (left, right) in left_positive.iter().zip(right_positive) {
                let ordering = union_or_intersection_elements_ordering(db, left, right);
                if ordering != Ordering::Equal {
                    return ordering;
                }
            }
            for (left, right) in left_negative.iter().zip(right_negative) {
                let ordering = union_or_intersection_elements_ordering(db, left, right);
                if ordering != Ordering::Equal {
                    return ordering;
                }
            }

            unreachable!("Two equal intersections that both have sorted elements should share the same Salsa ID")
        }
    }
}

/// Determine a canonical order for two instances of [`DynamicType`].
fn dynamic_elements_ordering(left: DynamicType, right: DynamicType) -> Ordering {
    match (left, right) {
        (DynamicType::Any, _) => Ordering::Less,
        (_, DynamicType::Any) => Ordering::Greater,

        (DynamicType::Unknown, _) => Ordering::Less,
        (_, DynamicType::Unknown) => Ordering::Greater,

        #[cfg(debug_assertions)]
        (DynamicType::Todo(TodoType(left)), DynamicType::Todo(TodoType(right))) => left.cmp(right),

        #[cfg(not(debug_assertions))]
        (DynamicType::Todo(TodoType), DynamicType::Todo(TodoType)) => Ordering::Equal,

        (DynamicType::TodoProtocol, _) => Ordering::Less,
        (_, DynamicType::TodoProtocol) => Ordering::Greater,
    }
}<|MERGE_RESOLUTION|>--- conflicted
+++ resolved
@@ -65,25 +65,13 @@
         (Type::BoundMethod(_), _) => Ordering::Less,
         (_, Type::BoundMethod(_)) => Ordering::Greater,
 
-<<<<<<< HEAD
-        (
-            Type::Callable(CallableType::Specialized(left)),
-            Type::Callable(CallableType::Specialized(right)),
-        ) => left.cmp(right),
-        (Type::Callable(CallableType::Specialized(_)), _) => Ordering::Less,
-        (_, Type::Callable(CallableType::Specialized(_))) => Ordering::Greater,
-
-        (
-            Type::Callable(CallableType::MethodWrapperDunderGet(left)),
-            Type::Callable(CallableType::MethodWrapperDunderGet(right)),
-        ) => left.cmp(right),
-        (Type::Callable(CallableType::MethodWrapperDunderGet(_)), _) => Ordering::Less,
-        (_, Type::Callable(CallableType::MethodWrapperDunderGet(_))) => Ordering::Greater,
-=======
+        (Type::Specialized(left), Type::Specialized(right)) => left.cmp(right),
+        (Type::Specialized(_), _) => Ordering::Less,
+        (_, Type::Specialized(_)) => Ordering::Greater,
+
         (Type::MethodWrapper(left), Type::MethodWrapper(right)) => left.cmp(right),
         (Type::MethodWrapper(_), _) => Ordering::Less,
         (_, Type::MethodWrapper(_)) => Ordering::Greater,
->>>>>>> ca0cce3f
 
         (Type::WrapperDescriptor(left), Type::WrapperDescriptor(right)) => left.cmp(right),
         (Type::WrapperDescriptor(_), _) => Ordering::Less,
