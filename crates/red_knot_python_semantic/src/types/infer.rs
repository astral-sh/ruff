//! We have Salsa queries for inferring types at three different granularities: scope-level,
//! definition-level, and expression-level.
//!
//! Scope-level inference is for when we are actually checking a file, and need to check types for
//! everything in that file's scopes, or give a linter access to types of arbitrary expressions
//! (via the [`HasType`](crate::semantic_model::HasType) trait).
//!
//! Definition-level inference allows us to look up the types of symbols in other scopes (e.g. for
//! imports) with the minimum inference necessary, so that if we're looking up one symbol from a
//! very large module, we can avoid a bunch of unnecessary work. Definition-level inference also
//! allows us to handle import cycles without getting into a cycle of scope-level inference
//! queries.
//!
//! The expression-level inference query is needed in only a few cases. Since some assignments can
//! have multiple targets (via `x = y = z` or unpacking `(x, y) = z`, they can be associated with
//! multiple definitions (one per assigned symbol). In order to avoid inferring the type of the
//! right-hand side once per definition, we infer it as a standalone query, so its result will be
//! cached by Salsa. We also need the expression-level query for inferring types in type guard
//! expressions (e.g. the test clause of an `if` statement.)
//!
//! Inferring types at any of the three region granularities returns a [`TypeInference`], which
//! holds types for every [`Definition`] and expression within the inferred region.
//!
//! Some type expressions can require deferred evaluation. This includes all type expressions in
//! stub files, or annotation expressions in modules with `from __future__ import annotations`, or
//! stringified annotations. We have a fourth Salsa query for inferring the deferred types
//! associated with a particular definition. Scope-level inference infers deferred types for all
//! definitions once the rest of the types in the scope have been inferred.
//!
//! Many of our type inference Salsa queries implement cycle recovery via fixed-point iteration. In
//! general, they initiate fixed-point iteration by returning a `TypeInference` that returns
//! `Type::Never` for all expressions, bindings, and declarations, and then they continue iterating
//! the query cycle until a fixed-point is reached. Salsa has a built-in fixed limit on the number
//! of iterations, so if we fail to converge, Salsa will eventually panic. (This should of course
//! be considered a bug.)
use itertools::{Either, Itertools};
use ruff_db::diagnostic::{DiagnosticId, Severity};
use ruff_db::files::File;
use ruff_db::parsed::parsed_module;
use ruff_python_ast::visitor::{walk_expr, Visitor};
use ruff_python_ast::{self as ast, AnyNodeRef, ExprContext};
use ruff_text_size::{Ranged, TextRange};
use rustc_hash::{FxHashMap, FxHashSet};
use salsa;
use salsa::plumbing::AsId;

use crate::module_name::{ModuleName, ModuleNameResolutionError};
use crate::module_resolver::resolve_module;
use crate::semantic_index::ast_ids::{HasScopedExpressionId, HasScopedUseId, ScopedExpressionId};
use crate::semantic_index::definition::{
    AssignmentDefinitionKind, Definition, DefinitionKind, DefinitionNodeKey,
    ExceptHandlerDefinitionKind, ForStmtDefinitionKind, TargetKind, WithItemDefinitionKind,
};
use crate::semantic_index::expression::{Expression, ExpressionKind};
use crate::semantic_index::symbol::{
    FileScopeId, NodeWithScopeKind, NodeWithScopeRef, ScopeId, ScopeKind,
};
use crate::semantic_index::{semantic_index, EagerBindingsResult, SemanticIndex};
use crate::symbol::{
    builtins_module_scope, builtins_symbol, explicit_global_symbol,
    module_type_implicit_global_symbol, symbol, symbol_from_bindings, symbol_from_declarations,
    typing_extensions_symbol, Boundness, LookupError,
};
use crate::types::call::{Argument, Bindings, CallArgumentTypes, CallArguments, CallError};
use crate::types::class::MetaclassErrorKind;
use crate::types::diagnostic::{
    report_implicit_return_type, report_invalid_arguments_to_annotated,
    report_invalid_arguments_to_callable, report_invalid_assignment,
    report_invalid_attribute_assignment, report_invalid_return_type,
    report_possibly_unbound_attribute, report_unresolved_module, TypeCheckDiagnostics,
    CALL_NON_CALLABLE, CALL_POSSIBLY_UNBOUND_METHOD, CONFLICTING_DECLARATIONS,
    CONFLICTING_METACLASS, CYCLIC_CLASS_DEFINITION, DIVISION_BY_ZERO, DUPLICATE_BASE,
    INCONSISTENT_MRO, INVALID_ASSIGNMENT, INVALID_ATTRIBUTE_ACCESS, INVALID_BASE,
    INVALID_DECLARATION, INVALID_PARAMETER_DEFAULT, INVALID_TYPE_FORM,
    INVALID_TYPE_VARIABLE_CONSTRAINTS, POSSIBLY_UNBOUND_IMPORT, UNDEFINED_REVEAL,
    UNRESOLVED_ATTRIBUTE, UNRESOLVED_IMPORT, UNSUPPORTED_OPERATOR,
};
use crate::types::generics::GenericContext;
use crate::types::mro::MroErrorKind;
use crate::types::unpacker::{UnpackResult, Unpacker};
use crate::types::{
    todo_type, CallDunderError, CallableSignature, CallableType, Class, ClassLiteralType,
    DynamicType, FunctionDecorators, FunctionType, GenericAlias, GenericClass, IntersectionBuilder,
    IntersectionType, KnownClass, KnownFunction, KnownInstanceType, MemberLookupPolicy,
    MetaclassCandidate, NonGenericClass, Parameter, ParameterForm, Parameters, Signature,
    Signatures, SliceLiteralType, StringLiteralType, SubclassOfType, Symbol, SymbolAndQualifiers,
    Truthiness, TupleType, Type, TypeAliasType, TypeAndQualifiers, TypeArrayDisplay,
    TypeQualifiers, TypeVarBoundOrConstraints, TypeVarInstance, UnionBuilder, UnionType,
};
use crate::unpack::{Unpack, UnpackPosition};
use crate::util::subscript::{PyIndex, PySlice};
use crate::Db;

use super::class_base::ClassBase;
use super::context::{InNoTypeCheck, InferContext};
use super::diagnostic::{
    report_index_out_of_bounds, report_invalid_exception_caught, report_invalid_exception_cause,
    report_invalid_exception_raised, report_invalid_type_checking_constant,
    report_non_subscriptable, report_possibly_unresolved_reference, report_slice_step_size_zero,
    report_unresolved_reference, INVALID_METACLASS, REDUNDANT_CAST, STATIC_ASSERT_ERROR,
    SUBCLASS_OF_FINAL_CLASS, TYPE_ASSERTION_FAILURE,
};
use super::slots::check_class_slots;
use super::string_annotation::{
    parse_string_annotation, BYTE_STRING_TYPE_ANNOTATION, FSTRING_TYPE_ANNOTATION,
};
<<<<<<< HEAD
use super::{BoundSuperError, BoundSuperType, CallDunderError};
=======
>>>>>>> ff376fc2

/// Infer all types for a [`ScopeId`], including all definitions and expressions in that scope.
/// Use when checking a scope, or needing to provide a type for an arbitrary expression in the
/// scope.
#[salsa::tracked(return_ref, cycle_fn=scope_cycle_recover, cycle_initial=scope_cycle_initial)]
pub(crate) fn infer_scope_types<'db>(db: &'db dyn Db, scope: ScopeId<'db>) -> TypeInference<'db> {
    let file = scope.file(db);
    let _span = tracing::trace_span!("infer_scope_types", scope=?scope.as_id(), ?file).entered();

    // Using the index here is fine because the code below depends on the AST anyway.
    // The isolation of the query is by the return inferred types.
    let index = semantic_index(db, file);

    TypeInferenceBuilder::new(db, InferenceRegion::Scope(scope), index).finish()
}

fn scope_cycle_recover<'db>(
    _db: &'db dyn Db,
    _value: &TypeInference<'db>,
    _count: u32,
    _scope: ScopeId<'db>,
) -> salsa::CycleRecoveryAction<TypeInference<'db>> {
    salsa::CycleRecoveryAction::Iterate
}

fn scope_cycle_initial<'db>(_db: &'db dyn Db, scope: ScopeId<'db>) -> TypeInference<'db> {
    TypeInference::cycle_fallback(scope, Type::Never)
}

/// Infer all types for a [`Definition`] (including sub-expressions).
/// Use when resolving a symbol name use or public type of a symbol.
#[salsa::tracked(return_ref, cycle_fn=definition_cycle_recover, cycle_initial=definition_cycle_initial)]
pub(crate) fn infer_definition_types<'db>(
    db: &'db dyn Db,
    definition: Definition<'db>,
) -> TypeInference<'db> {
    let file = definition.file(db);
    let _span = tracing::trace_span!(
        "infer_definition_types",
        range = ?definition.kind(db).target_range(),
        ?file
    )
    .entered();

    let index = semantic_index(db, file);

    TypeInferenceBuilder::new(db, InferenceRegion::Definition(definition), index).finish()
}

fn definition_cycle_recover<'db>(
    _db: &'db dyn Db,
    _value: &TypeInference<'db>,
    _count: u32,
    _definition: Definition<'db>,
) -> salsa::CycleRecoveryAction<TypeInference<'db>> {
    salsa::CycleRecoveryAction::Iterate
}

fn definition_cycle_initial<'db>(
    db: &'db dyn Db,
    definition: Definition<'db>,
) -> TypeInference<'db> {
    TypeInference::cycle_fallback(definition.scope(db), Type::Never)
}

/// Infer types for all deferred type expressions in a [`Definition`].
///
/// Deferred expressions are type expressions (annotations, base classes, aliases...) in a stub
/// file, or in a file with `from __future__ import annotations`, or stringified annotations.
#[salsa::tracked(return_ref, cycle_fn=deferred_cycle_recover, cycle_initial=deferred_cycle_initial)]
pub(crate) fn infer_deferred_types<'db>(
    db: &'db dyn Db,
    definition: Definition<'db>,
) -> TypeInference<'db> {
    let file = definition.file(db);
    let _span = tracing::trace_span!(
        "infer_deferred_types",
        definition = ?definition.as_id(),
        range = ?definition.kind(db).target_range(),
        ?file
    )
    .entered();

    let index = semantic_index(db, file);

    TypeInferenceBuilder::new(db, InferenceRegion::Deferred(definition), index).finish()
}

fn deferred_cycle_recover<'db>(
    _db: &'db dyn Db,
    _value: &TypeInference<'db>,
    _count: u32,
    _definition: Definition<'db>,
) -> salsa::CycleRecoveryAction<TypeInference<'db>> {
    salsa::CycleRecoveryAction::Iterate
}

fn deferred_cycle_initial<'db>(db: &'db dyn Db, definition: Definition<'db>) -> TypeInference<'db> {
    TypeInference::cycle_fallback(definition.scope(db), Type::Never)
}

/// Infer all types for an [`Expression`] (including sub-expressions).
/// Use rarely; only for cases where we'd otherwise risk double-inferring an expression: RHS of an
/// assignment, which might be unpacking/multi-target and thus part of multiple definitions, or a
/// type narrowing guard expression (e.g. if statement test node).
#[salsa::tracked(return_ref, cycle_fn=expression_cycle_recover, cycle_initial=expression_cycle_initial)]
pub(crate) fn infer_expression_types<'db>(
    db: &'db dyn Db,
    expression: Expression<'db>,
) -> TypeInference<'db> {
    let file = expression.file(db);
    let _span = tracing::trace_span!(
        "infer_expression_types",
        expression = ?expression.as_id(),
        range = ?expression.node_ref(db).range(),
        ?file
    )
    .entered();

    let index = semantic_index(db, file);

    TypeInferenceBuilder::new(db, InferenceRegion::Expression(expression), index).finish()
}

fn expression_cycle_recover<'db>(
    _db: &'db dyn Db,
    _value: &TypeInference<'db>,
    _count: u32,
    _expression: Expression<'db>,
) -> salsa::CycleRecoveryAction<TypeInference<'db>> {
    salsa::CycleRecoveryAction::Iterate
}

fn expression_cycle_initial<'db>(
    db: &'db dyn Db,
    expression: Expression<'db>,
) -> TypeInference<'db> {
    TypeInference::cycle_fallback(expression.scope(db), Type::Never)
}

/// Infers the type of an `expression` that is guaranteed to be in the same file as the calling query.
///
/// This is a small helper around [`infer_expression_types()`] to reduce the boilerplate.
/// Use [`infer_expression_type()`] if it isn't guaranteed that `expression` is in the same file to
/// avoid cross-file query dependencies.
pub(super) fn infer_same_file_expression_type<'db>(
    db: &'db dyn Db,
    expression: Expression<'db>,
) -> Type<'db> {
    let inference = infer_expression_types(db, expression);
    let scope = expression.scope(db);
    inference.expression_type(expression.node_ref(db).scoped_expression_id(db, scope))
}

/// Infers the type of an expression where the expression might come from another file.
///
/// Use this over [`infer_expression_types`] if the expression might come from another file than the
/// enclosing query to avoid cross-file query dependencies.
///
/// Use [`infer_same_file_expression_type`] if it is guaranteed that  `expression` is in the same
/// to avoid unnecessary salsa ingredients. This is normally the case inside the `TypeInferenceBuilder`.
#[salsa::tracked(cycle_fn=single_expression_cycle_recover, cycle_initial=single_expression_cycle_initial)]
pub(crate) fn infer_expression_type<'db>(
    db: &'db dyn Db,
    expression: Expression<'db>,
) -> Type<'db> {
    // It's okay to call the "same file" version here because we're inside a salsa query.
    infer_same_file_expression_type(db, expression)
}

fn single_expression_cycle_recover<'db>(
    _db: &'db dyn Db,
    _value: &Type<'db>,
    _count: u32,
    _expression: Expression<'db>,
) -> salsa::CycleRecoveryAction<Type<'db>> {
    salsa::CycleRecoveryAction::Iterate
}

fn single_expression_cycle_initial<'db>(
    _db: &'db dyn Db,
    _expression: Expression<'db>,
) -> Type<'db> {
    Type::Never
}

/// Infer the types for an [`Unpack`] operation.
///
/// This infers the expression type and performs structural match against the target expression
/// involved in an unpacking operation. It returns a result-like object that can be used to get the
/// type of the variables involved in this unpacking along with any violations that are detected
/// during this unpacking.
#[salsa::tracked(return_ref)]
pub(super) fn infer_unpack_types<'db>(db: &'db dyn Db, unpack: Unpack<'db>) -> UnpackResult<'db> {
    let file = unpack.file(db);
    let _span =
        tracing::trace_span!("infer_unpack_types", range=?unpack.range(db), ?file).entered();

    let mut unpacker = Unpacker::new(db, unpack.scope(db));
    unpacker.unpack(unpack.target(db), unpack.value(db));
    unpacker.finish()
}

/// A region within which we can infer types.
#[derive(Copy, Clone, Debug)]
pub(crate) enum InferenceRegion<'db> {
    /// infer types for a standalone [`Expression`]
    Expression(Expression<'db>),
    /// infer types for a [`Definition`]
    Definition(Definition<'db>),
    /// infer deferred types for a [`Definition`]
    Deferred(Definition<'db>),
    /// infer types for an entire [`ScopeId`]
    Scope(ScopeId<'db>),
}

impl<'db> InferenceRegion<'db> {
    fn scope(self, db: &'db dyn Db) -> ScopeId<'db> {
        match self {
            InferenceRegion::Expression(expression) => expression.scope(db),
            InferenceRegion::Definition(definition) | InferenceRegion::Deferred(definition) => {
                definition.scope(db)
            }
            InferenceRegion::Scope(scope) => scope,
        }
    }
}

#[derive(Debug, Clone, Copy, Eq, PartialEq)]
struct TypeAndRange<'db> {
    ty: Type<'db>,
    range: TextRange,
}

/// The inferred types for a single region.
#[derive(Debug, Eq, PartialEq, salsa::Update)]
pub(crate) struct TypeInference<'db> {
    /// The types of every expression in this region.
    expressions: FxHashMap<ScopedExpressionId, Type<'db>>,

    /// The types of every binding in this region.
    bindings: FxHashMap<Definition<'db>, Type<'db>>,

    /// The types and type qualifiers of every declaration in this region.
    declarations: FxHashMap<Definition<'db>, TypeAndQualifiers<'db>>,

    /// The definitions that are deferred.
    deferred: FxHashSet<Definition<'db>>,

    /// The diagnostics for this region.
    diagnostics: TypeCheckDiagnostics,

    /// The scope this region is part of.
    scope: ScopeId<'db>,

    /// The fallback type for missing expressions/bindings/declarations.
    ///
    /// This is used only when constructing a cycle-recovery `TypeInference`.
    cycle_fallback_type: Option<Type<'db>>,
}

impl<'db> TypeInference<'db> {
    pub(crate) fn empty(scope: ScopeId<'db>) -> Self {
        Self {
            expressions: FxHashMap::default(),
            bindings: FxHashMap::default(),
            declarations: FxHashMap::default(),
            deferred: FxHashSet::default(),
            diagnostics: TypeCheckDiagnostics::default(),
            scope,
            cycle_fallback_type: None,
        }
    }

    fn cycle_fallback(scope: ScopeId<'db>, cycle_fallback_type: Type<'db>) -> Self {
        Self {
            expressions: FxHashMap::default(),
            bindings: FxHashMap::default(),
            declarations: FxHashMap::default(),
            deferred: FxHashSet::default(),
            diagnostics: TypeCheckDiagnostics::default(),
            scope,
            cycle_fallback_type: Some(cycle_fallback_type),
        }
    }

    #[track_caller]
    pub(crate) fn expression_type(&self, expression: ScopedExpressionId) -> Type<'db> {
        self.try_expression_type(expression).expect(
            "expression should belong to this TypeInference region and \
            TypeInferenceBuilder should have inferred a type for it",
        )
    }

    pub(crate) fn try_expression_type(&self, expression: ScopedExpressionId) -> Option<Type<'db>> {
        self.expressions
            .get(&expression)
            .copied()
            .or(self.cycle_fallback_type)
    }

    #[track_caller]
    pub(crate) fn binding_type(&self, definition: Definition<'db>) -> Type<'db> {
        self.bindings
            .get(&definition)
            .copied()
            .or(self.cycle_fallback_type)
            .expect(
                "definition should belong to this TypeInference region and
                TypeInferenceBuilder should have inferred a type for it",
            )
    }

    #[track_caller]
    pub(crate) fn declaration_type(&self, definition: Definition<'db>) -> TypeAndQualifiers<'db> {
        self.declarations
            .get(&definition)
            .copied()
            .or(self.cycle_fallback_type.map(Into::into))
            .expect(
                "definition should belong to this TypeInference region and
                TypeInferenceBuilder should have inferred a type for it",
            )
    }

    pub(crate) fn diagnostics(&self) -> &TypeCheckDiagnostics {
        &self.diagnostics
    }

    fn shrink_to_fit(&mut self) {
        self.expressions.shrink_to_fit();
        self.bindings.shrink_to_fit();
        self.declarations.shrink_to_fit();
        self.diagnostics.shrink_to_fit();
        self.deferred.shrink_to_fit();
    }
}

/// Whether the intersection type is on the left or right side of the comparison.
#[derive(Debug, Clone, Copy)]
enum IntersectionOn {
    Left,
    Right,
}

/// A helper to track if we already know that declared and inferred types are the same.
#[derive(Debug, Clone, PartialEq, Eq)]
enum DeclaredAndInferredType<'db> {
    /// We know that both the declared and inferred types are the same.
    AreTheSame(Type<'db>),
    /// Declared and inferred types might be different, we need to check assignability.
    MightBeDifferent {
        declared_ty: TypeAndQualifiers<'db>,
        inferred_ty: Type<'db>,
    },
}

/// Builder to infer all types in a region.
///
/// A builder is used by creating it with [`new()`](TypeInferenceBuilder::new), and then calling
/// [`finish()`](TypeInferenceBuilder::finish) on it, which returns the resulting
/// [`TypeInference`].
///
/// There are a few different kinds of methods in the type inference builder, and the naming
/// distinctions are a bit subtle.
///
/// The `finish` method calls [`infer_region`](TypeInferenceBuilder::infer_region), which delegates
/// to one of [`infer_region_scope`](TypeInferenceBuilder::infer_region_scope),
/// [`infer_region_definition`](TypeInferenceBuilder::infer_region_definition), or
/// [`infer_region_expression`](TypeInferenceBuilder::infer_region_expression), depending which
/// kind of [`InferenceRegion`] we are inferring types for.
///
/// Scope inference starts with the scope body, walking all statements and expressions and
/// recording the types of each expression in the [`TypeInference`] result. Most of the methods
/// here (with names like `infer_*_statement` or `infer_*_expression` or some other node kind) take
/// a single AST node and are called as part of this AST visit.
///
/// When the visit encounters a node which creates a [`Definition`], we look up the definition in
/// the semantic index and call the [`infer_definition_types()`] query on it, which creates another
/// [`TypeInferenceBuilder`] just for that definition, and we merge the returned [`TypeInference`]
/// into the one we are currently building for the entire scope. Using the query in this way
/// ensures that if we first infer types for some scattered definitions in a scope, and later for
/// the entire scope, we don't re-infer any types, we reuse the cached inference for those
/// definitions and their sub-expressions.
///
/// Functions with a name like `infer_*_definition` take both a node and a [`Definition`], and are
/// called by [`infer_region_definition`](TypeInferenceBuilder::infer_region_definition).
///
/// So for example we have both
/// [`infer_function_definition_statement`](TypeInferenceBuilder::infer_function_definition_statement),
/// which takes just the function AST node, and
/// [`infer_function_definition`](TypeInferenceBuilder::infer_function_definition), which takes
/// both the node and the [`Definition`] id. The former is called as part of walking the AST, and
/// it just looks up the [`Definition`] for that function in the semantic index and calls
/// [`infer_definition_types()`] on it, which will create a new [`TypeInferenceBuilder`] with
/// [`InferenceRegion::Definition`], and in that builder
/// [`infer_region_definition`](TypeInferenceBuilder::infer_region_definition) will call
/// [`infer_function_definition`](TypeInferenceBuilder::infer_function_definition) to actually
/// infer a type for the definition.
///
/// Similarly, when we encounter a standalone-inferable expression (right-hand side of an
/// assignment, type narrowing guard), we use the [`infer_expression_types()`] query to ensure we
/// don't infer its types more than once.
pub(super) struct TypeInferenceBuilder<'db> {
    context: InferContext<'db>,
    index: &'db SemanticIndex<'db>,
    region: InferenceRegion<'db>,

    /// The type inference results
    types: TypeInference<'db>,

    /// The returned types and their corresponding ranges of the region, if it is a function body.
    return_types_and_ranges: Vec<TypeAndRange<'db>>,

    /// The deferred state of inferring types of certain expressions within the region.
    ///
    /// This is different from [`InferenceRegion::Deferred`] which works on the entire definition
    /// while this is relevant for specific expressions within the region itself and is updated
    /// during the inference process.
    ///
    /// For example, when inferring the types of an annotated assignment, the type of an annotation
    /// expression could be deferred if the file has `from __future__ import annotations` import or
    /// is a stub file but we're still in a non-deferred region.
    deferred_state: DeferredExpressionState,
}

impl<'db> TypeInferenceBuilder<'db> {
    /// How big a string do we build before bailing?
    ///
    /// This is a fairly arbitrary number. It should be *far* more than enough
    /// for most use cases, but we can reevaluate it later if useful.
    const MAX_STRING_LITERAL_SIZE: usize = 4096;

    /// Creates a new builder for inferring types in a region.
    pub(super) fn new(
        db: &'db dyn Db,
        region: InferenceRegion<'db>,
        index: &'db SemanticIndex<'db>,
    ) -> Self {
        let scope = region.scope(db);

        Self {
            context: InferContext::new(db, scope),
            index,
            region,
            return_types_and_ranges: vec![],
            deferred_state: DeferredExpressionState::None,
            types: TypeInference::empty(scope),
        }
    }

    fn extend(&mut self, inference: &TypeInference<'db>) {
        debug_assert_eq!(self.types.scope, inference.scope);

        self.types.bindings.extend(inference.bindings.iter());
        self.types
            .declarations
            .extend(inference.declarations.iter());
        self.types.expressions.extend(inference.expressions.iter());
        self.types.deferred.extend(inference.deferred.iter());
        self.context.extend(inference.diagnostics());
    }

    fn file(&self) -> File {
        self.context.file()
    }

    fn db(&self) -> &'db dyn Db {
        self.context.db()
    }

    fn scope(&self) -> ScopeId<'db> {
        self.types.scope
    }

    /// Are we currently inferring types in file with deferred types?
    /// This is true for stub files and files with `__future__.annotations`
    fn are_all_types_deferred(&self) -> bool {
        self.index.has_future_annotations() || self.file().is_stub(self.db().upcast())
    }

    /// Are we currently inferring deferred types?
    fn is_deferred(&self) -> bool {
        matches!(self.region, InferenceRegion::Deferred(_)) || self.deferred_state.is_deferred()
    }

    fn in_stub(&self) -> bool {
        self.context.in_stub()
    }

    /// Get the already-inferred type of an expression node.
    ///
    /// ## Panics
    /// If the expression is not within this region, or if no type has yet been inferred for
    /// this node.
    #[track_caller]
    fn expression_type(&self, expr: &ast::Expr) -> Type<'db> {
        self.types
            .expression_type(expr.scoped_expression_id(self.db(), self.scope()))
    }

    /// Get the type of an expression from any scope in the same file.
    ///
    /// If the expression is in the current scope, and we are inferring the entire scope, just look
    /// up the expression in our own results, otherwise call [`infer_scope_types()`] for the scope
    /// of the expression.
    ///
    /// ## Panics
    ///
    /// If the expression is in the current scope but we haven't yet inferred a type for it.
    ///
    /// Can cause query cycles if the expression is from a different scope and type inference is
    /// already in progress for that scope (further up the stack).
    fn file_expression_type(&self, expression: &ast::Expr) -> Type<'db> {
        let file_scope = self.index.expression_scope_id(expression);
        let expr_scope = file_scope.to_scope_id(self.db(), self.file());
        let expr_id = expression.scoped_expression_id(self.db(), expr_scope);
        match self.region {
            InferenceRegion::Scope(scope) if scope == expr_scope => {
                self.expression_type(expression)
            }
            _ => infer_scope_types(self.db(), expr_scope).expression_type(expr_id),
        }
    }

    /// Infers types in the given [`InferenceRegion`].
    fn infer_region(&mut self) {
        match self.region {
            InferenceRegion::Scope(scope) => self.infer_region_scope(scope),
            InferenceRegion::Definition(definition) => self.infer_region_definition(definition),
            InferenceRegion::Deferred(definition) => self.infer_region_deferred(definition),
            InferenceRegion::Expression(expression) => self.infer_region_expression(expression),
        }
    }

    fn infer_region_scope(&mut self, scope: ScopeId<'db>) {
        let node = scope.node(self.db());
        match node {
            NodeWithScopeKind::Module => {
                let parsed = parsed_module(self.db().upcast(), self.file());
                self.infer_module(parsed.syntax());
            }
            NodeWithScopeKind::Function(function) => self.infer_function_body(function.node()),
            NodeWithScopeKind::Lambda(lambda) => self.infer_lambda_body(lambda.node()),
            NodeWithScopeKind::Class(class) => self.infer_class_body(class.node()),
            NodeWithScopeKind::ClassTypeParameters(class) => {
                self.infer_class_type_params(class.node());
            }
            NodeWithScopeKind::FunctionTypeParameters(function) => {
                self.infer_function_type_params(function.node());
            }
            NodeWithScopeKind::TypeAliasTypeParameters(type_alias) => {
                self.infer_type_alias_type_params(type_alias.node());
            }
            NodeWithScopeKind::TypeAlias(type_alias) => {
                self.infer_type_alias(type_alias.node());
            }
            NodeWithScopeKind::ListComprehension(comprehension) => {
                self.infer_list_comprehension_expression_scope(comprehension.node());
            }
            NodeWithScopeKind::SetComprehension(comprehension) => {
                self.infer_set_comprehension_expression_scope(comprehension.node());
            }
            NodeWithScopeKind::DictComprehension(comprehension) => {
                self.infer_dict_comprehension_expression_scope(comprehension.node());
            }
            NodeWithScopeKind::GeneratorExpression(generator) => {
                self.infer_generator_expression_scope(generator.node());
            }
        }

        // Infer the deferred types for the definitions here to consider the end-of-scope
        // semantics.
        for definition in std::mem::take(&mut self.types.deferred) {
            self.extend(infer_deferred_types(self.db(), definition));
        }
        assert!(
            self.types.deferred.is_empty(),
            "Inferring deferred types should not add more deferred definitions"
        );

        // TODO: Only call this function when diagnostics are enabled.
        self.check_class_definitions();
    }

    /// Iterate over all class definitions to check that the definition will not cause an exception
    /// to be raised at runtime. This needs to be done after most other types in the scope have been
    /// inferred, due to the fact that base classes can be deferred. If it looks like a class
    /// definition is invalid in some way, issue a diagnostic.
    ///
    /// Among the things we check for in this method are whether Python will be able to determine a
    /// consistent "[method resolution order]" and [metaclass] for each class.
    ///
    /// [method resolution order]: https://docs.python.org/3/glossary.html#term-method-resolution-order
    /// [metaclass]: https://docs.python.org/3/reference/datamodel.html#metaclasses
    fn check_class_definitions(&mut self) {
        let class_definitions = self
            .types
            .declarations
            .iter()
            .filter_map(|(definition, ty)| {
                // Filter out class literals that result from imports
                if let DefinitionKind::Class(class) = definition.kind(self.db()) {
                    ty.inner_type()
                        .into_class_literal()
                        .map(|ty| (ty, class.node()))
                } else {
                    None
                }
            });

        // Iterate through all class definitions in this scope.
        for (class, class_node) in class_definitions {
            // (1) Check that the class does not have a cyclic definition
            if let Some(inheritance_cycle) = class.inheritance_cycle(self.db()) {
                if inheritance_cycle.is_participant() {
                    self.context.report_lint(
                        &CYCLIC_CLASS_DEFINITION,
                        class_node,
                        format_args!(
                            "Cyclic definition of `{}` (class cannot inherit from itself)",
                            class.name(self.db())
                        ),
                    );
                }
                // Attempting to determine the MRO of a class or if the class has a metaclass conflict
                // is impossible if the class is cyclically defined; there's nothing more to do here.
                continue;
            }

            // (2) Check for classes that inherit from `@final` classes
            for (i, base_class) in class.explicit_bases(self.db()).iter().enumerate() {
                // dynamic/unknown bases are never `@final`
                let Some(base_class) = base_class.into_class_literal() else {
                    continue;
                };
                if !base_class.is_final(self.db()) {
                    continue;
                }
                self.context.report_lint(
                    &SUBCLASS_OF_FINAL_CLASS,
                    &class_node.bases()[i],
                    format_args!(
                        "Class `{}` cannot inherit from final class `{}`",
                        class.name(self.db()),
                        base_class.name(self.db()),
                    ),
                );
            }

            // (3) Check that the class's MRO is resolvable
            match class.try_mro(self.db(), None).as_ref() {
                Err(mro_error) => {
                    match mro_error.reason() {
                        MroErrorKind::DuplicateBases(duplicates) => {
                            let base_nodes = class_node.bases();
                            for (index, duplicate) in duplicates {
                                self.context.report_lint(
                                    &DUPLICATE_BASE,
                                    &base_nodes[*index],
                                    format_args!("Duplicate base class `{}`", duplicate.name(self.db())),
                                );
                            }
                        }
                        MroErrorKind::InvalidBases(bases) => {
                            let base_nodes = class_node.bases();
                            for (index, base_ty) in bases {
                                self.context.report_lint(
                                    &INVALID_BASE,
                                    &base_nodes[*index],
                                    format_args!(
                                        "Invalid class base with type `{}` (all bases must be a class, `Any`, `Unknown` or `Todo`)",
                                        base_ty.display(self.db())
                                    ),
                                );
                            }
                        }
                        MroErrorKind::UnresolvableMro { bases_list } => self.context.report_lint(
                            &INCONSISTENT_MRO,
                            class_node,
                            format_args!(
                                "Cannot create a consistent method resolution order (MRO) for class `{}` with bases list `[{}]`",
                                class.name(self.db()),
                                bases_list.iter().map(|base| base.display(self.db())).join(", ")
                            ),
                        )
                    }
                }
                Ok(_) => check_class_slots(&self.context, class, class_node)
            }

            // (4) Check that the class's metaclass can be determined without error.
            if let Err(metaclass_error) = class.try_metaclass(self.db()) {
                match metaclass_error.reason() {
                    MetaclassErrorKind::NotCallable(ty) => self.context.report_lint(
                        &INVALID_METACLASS,
                        class_node,
                        format_args!("Metaclass type `{}` is not callable", ty.display(self.db())),
                    ),
                    MetaclassErrorKind::PartlyNotCallable(ty) => self.context.report_lint(
                        &INVALID_METACLASS,
                        class_node,
                        format_args!(
                            "Metaclass type `{}` is partly not callable",
                            ty.display(self.db())
                        ),
                    ),
                    MetaclassErrorKind::Conflict {
                        candidate1:
                            MetaclassCandidate {
                                metaclass: metaclass1,
                                explicit_metaclass_of: class1,
                            },
                        candidate2:
                            MetaclassCandidate {
                                metaclass: metaclass2,
                                explicit_metaclass_of: class2,
                            },
                        candidate1_is_base_class,
                    } => {
                        if *candidate1_is_base_class {
                            self.context.report_lint(
                                &CONFLICTING_METACLASS,
                                class_node,
                                format_args!(
                                    "The metaclass of a derived class (`{class}`) must be a subclass of the metaclasses of all its bases, \
                                    but `{metaclass1}` (metaclass of base class `{base1}`) and `{metaclass2}` (metaclass of base class `{base2}`) \
                                    have no subclass relationship",
                                    class = class.name(self.db()),
                                    metaclass1 = metaclass1.name(self.db()),
                                    base1 = class1.name(self.db()),
                                    metaclass2 = metaclass2.name(self.db()),
                                    base2 = class2.name(self.db()),
                                ),
                            );
                        } else {
                            self.context.report_lint(
                                &CONFLICTING_METACLASS,
                                class_node,
                                format_args!(
                                    "The metaclass of a derived class (`{class}`) must be a subclass of the metaclasses of all its bases, \
                                    but `{metaclass_of_class}` (metaclass of `{class}`) and `{metaclass_of_base}` (metaclass of base class `{base}`) \
                                    have no subclass relationship",
                                    class = class.name(self.db()),
                                    metaclass_of_class = metaclass1.name(self.db()),
                                    metaclass_of_base = metaclass2.name(self.db()),
                                    base = class2.name(self.db()),
                                ),
                            );
                        }
                    }
                }
            }
        }
    }

    fn infer_region_definition(&mut self, definition: Definition<'db>) {
        match definition.kind(self.db()) {
            DefinitionKind::Function(function) => {
                self.infer_function_definition(function.node(), definition);
            }
            DefinitionKind::Class(class) => self.infer_class_definition(class.node(), definition),
            DefinitionKind::TypeAlias(type_alias) => {
                self.infer_type_alias_definition(type_alias.node(), definition);
            }
            DefinitionKind::Import(import) => {
                self.infer_import_definition(import.alias(), definition);
            }
            DefinitionKind::ImportFrom(import_from) => {
                self.infer_import_from_definition(
                    import_from.import(),
                    import_from.alias(),
                    definition,
                );
            }
            DefinitionKind::StarImport(import) => {
                self.infer_import_from_definition(import.import(), import.alias(), definition);
            }
            DefinitionKind::Assignment(assignment) => {
                self.infer_assignment_definition(assignment, definition);
            }
            DefinitionKind::AnnotatedAssignment(annotated_assignment) => {
                self.infer_annotated_assignment_definition(annotated_assignment.node(), definition);
            }
            DefinitionKind::AugmentedAssignment(augmented_assignment) => {
                self.infer_augment_assignment_definition(augmented_assignment.node(), definition);
            }
            DefinitionKind::For(for_statement_definition) => {
                self.infer_for_statement_definition(for_statement_definition, definition);
            }
            DefinitionKind::NamedExpression(named_expression) => {
                self.infer_named_expression_definition(named_expression.node(), definition);
            }
            DefinitionKind::Comprehension(comprehension) => {
                self.infer_comprehension_definition(
                    comprehension.iterable(),
                    comprehension.target(),
                    comprehension.is_first(),
                    comprehension.is_async(),
                    definition,
                );
            }
            DefinitionKind::VariadicPositionalParameter(parameter) => {
                self.infer_variadic_positional_parameter_definition(parameter, definition);
            }
            DefinitionKind::VariadicKeywordParameter(parameter) => {
                self.infer_variadic_keyword_parameter_definition(parameter, definition);
            }
            DefinitionKind::Parameter(parameter_with_default) => {
                self.infer_parameter_definition(parameter_with_default, definition);
            }
            DefinitionKind::WithItem(with_item_definition) => {
                self.infer_with_item_definition(with_item_definition, definition);
            }
            DefinitionKind::MatchPattern(match_pattern) => {
                self.infer_match_pattern_definition(
                    match_pattern.pattern(),
                    match_pattern.index(),
                    definition,
                );
            }
            DefinitionKind::ExceptHandler(except_handler_definition) => {
                self.infer_except_handler_definition(except_handler_definition, definition);
            }
            DefinitionKind::TypeVar(node) => {
                self.infer_typevar_definition(node, definition);
            }
            DefinitionKind::ParamSpec(node) => {
                self.infer_paramspec_definition(node, definition);
            }
            DefinitionKind::TypeVarTuple(node) => {
                self.infer_typevartuple_definition(node, definition);
            }
        }
    }

    fn infer_region_deferred(&mut self, definition: Definition<'db>) {
        // N.B. We don't defer the types for an annotated assignment here because it is done in
        // the same definition query. It utilizes the deferred expression state instead.
        //
        // This is because for partially stringified annotations like `a: tuple[int, "ForwardRef"]`,
        // we need to defer the types of non-stringified expressions like `tuple` and `int` in the
        // definition query while the stringified expression `"ForwardRef"` would need to deferred
        // to use end-of-scope semantics. This would require custom and possibly a complex
        // implementation to allow this "split" to happen.

        match definition.kind(self.db()) {
            DefinitionKind::Function(function) => self.infer_function_deferred(function.node()),
            DefinitionKind::Class(class) => self.infer_class_deferred(class.node()),
            _ => {}
        }
    }

    fn infer_region_expression(&mut self, expression: Expression<'db>) {
        match expression.kind(self.db()) {
            ExpressionKind::Normal => {
                self.infer_expression_impl(expression.node_ref(self.db()));
            }
            ExpressionKind::TypeExpression => {
                self.infer_type_expression(expression.node_ref(self.db()));
            }
        }
    }

    /// Raise a diagnostic if the given type cannot be divided by zero.
    ///
    /// Expects the resolved type of the left side of the binary expression.
    fn check_division_by_zero(
        &mut self,
        node: AnyNodeRef<'_>,
        op: ast::Operator,
        left: Type<'db>,
    ) -> bool {
        match left {
            Type::BooleanLiteral(_) | Type::IntLiteral(_) => {}
            Type::Instance(instance)
                if matches!(
                    instance.class.known(self.db()),
                    Some(KnownClass::Float | KnownClass::Int | KnownClass::Bool)
                ) => {}
            _ => return false,
        }

        let (op, by_zero) = match op {
            ast::Operator::Div => ("divide", "by zero"),
            ast::Operator::FloorDiv => ("floor divide", "by zero"),
            ast::Operator::Mod => ("reduce", "modulo zero"),
            _ => return false,
        };

        self.context.report_lint(
            &DIVISION_BY_ZERO,
            node,
            format_args!(
                "Cannot {op} object of type `{}` {by_zero}",
                left.display(self.db())
            ),
        );

        true
    }

    fn add_binding(&mut self, node: AnyNodeRef, binding: Definition<'db>, ty: Type<'db>) {
        debug_assert!(binding
            .kind(self.db())
            .category(self.context.in_stub())
            .is_binding());
        let use_def = self.index.use_def_map(binding.file_scope(self.db()));
        let declarations = use_def.declarations_at_binding(binding);
        let mut bound_ty = ty;
        let declared_ty = symbol_from_declarations(self.db(), declarations)
            .map(|SymbolAndQualifiers { symbol, .. }| {
                symbol.ignore_possibly_unbound().unwrap_or(Type::unknown())
            })
            .unwrap_or_else(|(ty, conflicting)| {
                // TODO point out the conflicting declarations in the diagnostic?
                let symbol_table = self.index.symbol_table(binding.file_scope(self.db()));
                let symbol_name = symbol_table.symbol(binding.symbol(self.db())).name();
                self.context.report_lint(
                    &CONFLICTING_DECLARATIONS,
                    node,
                    format_args!(
                        "Conflicting declared types for `{symbol_name}`: {}",
                        conflicting.display(self.db())
                    ),
                );
                ty.inner_type()
            });
        if !bound_ty.is_assignable_to(self.db(), declared_ty) {
            report_invalid_assignment(&self.context, node, declared_ty, bound_ty);
            // allow declarations to override inference in case of invalid assignment
            bound_ty = declared_ty;
        }

        self.types.bindings.insert(binding, bound_ty);
    }

    fn add_declaration(
        &mut self,
        node: AnyNodeRef,
        declaration: Definition<'db>,
        ty: TypeAndQualifiers<'db>,
    ) {
        debug_assert!(declaration
            .kind(self.db())
            .category(self.context.in_stub())
            .is_declaration());
        let use_def = self.index.use_def_map(declaration.file_scope(self.db()));
        let prior_bindings = use_def.bindings_at_declaration(declaration);
        // unbound_ty is Never because for this check we don't care about unbound
        let inferred_ty = symbol_from_bindings(self.db(), prior_bindings)
            .ignore_possibly_unbound()
            .unwrap_or(Type::Never);
        let ty = if inferred_ty.is_assignable_to(self.db(), ty.inner_type()) {
            ty
        } else {
            self.context.report_lint(
                &INVALID_DECLARATION,
                node,
                format_args!(
                    "Cannot declare type `{}` for inferred type `{}`",
                    ty.inner_type().display(self.db()),
                    inferred_ty.display(self.db())
                ),
            );
            TypeAndQualifiers::unknown()
        };
        self.types.declarations.insert(declaration, ty);
    }

    fn add_declaration_with_binding(
        &mut self,
        node: AnyNodeRef,
        definition: Definition<'db>,
        declared_and_inferred_ty: &DeclaredAndInferredType<'db>,
    ) {
        debug_assert!(definition
            .kind(self.db())
            .category(self.context.in_stub())
            .is_binding());
        debug_assert!(definition
            .kind(self.db())
            .category(self.context.in_stub())
            .is_declaration());

        let (declared_ty, inferred_ty) = match *declared_and_inferred_ty {
            DeclaredAndInferredType::AreTheSame(ty) => (ty.into(), ty),
            DeclaredAndInferredType::MightBeDifferent {
                declared_ty,
                inferred_ty,
            } => {
                if inferred_ty.is_assignable_to(self.db(), declared_ty.inner_type()) {
                    (declared_ty, inferred_ty)
                } else {
                    report_invalid_assignment(
                        &self.context,
                        node,
                        declared_ty.inner_type(),
                        inferred_ty,
                    );
                    // if the assignment is invalid, fall back to assuming the annotation is correct
                    (declared_ty, declared_ty.inner_type())
                }
            }
        };
        self.types.declarations.insert(definition, declared_ty);
        self.types.bindings.insert(definition, inferred_ty);
    }

    fn add_unknown_declaration_with_binding(
        &mut self,
        node: AnyNodeRef,
        definition: Definition<'db>,
    ) {
        self.add_declaration_with_binding(
            node,
            definition,
            &DeclaredAndInferredType::AreTheSame(Type::unknown()),
        );
    }

    fn record_return_type(&mut self, ty: Type<'db>, range: TextRange) {
        self.return_types_and_ranges
            .push(TypeAndRange { ty, range });
    }

    fn infer_module(&mut self, module: &ast::ModModule) {
        self.infer_body(&module.body);
    }

    fn infer_class_type_params(&mut self, class: &ast::StmtClassDef) {
        let type_params = class
            .type_params
            .as_deref()
            .expect("class type params scope without type params");

        self.infer_type_parameters(type_params);

        if let Some(arguments) = class.arguments.as_deref() {
            let call_arguments = Self::parse_arguments(arguments);
            let argument_forms = vec![Some(ParameterForm::Value); call_arguments.len()];
            self.infer_argument_types(arguments, call_arguments, &argument_forms);
        }
    }

    fn infer_class_body(&mut self, class: &ast::StmtClassDef) {
        self.infer_body(&class.body);
    }

    fn infer_function_type_params(&mut self, function: &ast::StmtFunctionDef) {
        let type_params = function
            .type_params
            .as_deref()
            .expect("function type params scope without type params");

        self.infer_optional_annotation_expression(
            function.returns.as_deref(),
            DeferredExpressionState::None,
        );
        self.infer_type_parameters(type_params);
        self.infer_parameters(&function.parameters);
    }

    fn infer_type_alias_type_params(&mut self, type_alias: &ast::StmtTypeAlias) {
        let type_params = type_alias
            .type_params
            .as_ref()
            .expect("type alias type params scope without type params");

        self.infer_type_parameters(type_params);
    }

    fn infer_type_alias(&mut self, type_alias: &ast::StmtTypeAlias) {
        self.infer_annotation_expression(&type_alias.value, DeferredExpressionState::Deferred);
    }

    /// Returns `true` if the current scope is the function body scope of a method of a protocol
    /// (that is, a class which directly inherits `typing.Protocol`.)
    fn in_class_that_inherits_protocol_directly(&self) -> bool {
        let current_scope_id = self.scope().file_scope_id(self.db());
        let current_scope = self.index.scope(current_scope_id);
        let Some(parent_scope_id) = current_scope.parent() else {
            return false;
        };
        let parent_scope = self.index.scope(parent_scope_id);

        let class_scope = match parent_scope.kind() {
            ScopeKind::Class => parent_scope,
            ScopeKind::Annotation => {
                let Some(class_scope_id) = parent_scope.parent() else {
                    return false;
                };
                let potentially_class_scope = self.index.scope(class_scope_id);

                match potentially_class_scope.kind() {
                    ScopeKind::Class => potentially_class_scope,
                    _ => return false,
                }
            }
            _ => return false,
        };

        let NodeWithScopeKind::Class(node_ref) = class_scope.node() else {
            return false;
        };

        // TODO move this to `Class` once we add proper `Protocol` support
        node_ref.bases().iter().any(|base| {
            matches!(
                self.file_expression_type(base),
                Type::KnownInstance(KnownInstanceType::Protocol)
            )
        })
    }

    /// Returns `true` if the current scope is the function body scope of a function overload (that
    /// is, the stub declaration decorated with `@overload`, not the implementation), or an
    /// abstract method (decorated with `@abstractmethod`.)
    fn in_function_overload_or_abstractmethod(&self) -> bool {
        let current_scope_id = self.scope().file_scope_id(self.db());
        let current_scope = self.index.scope(current_scope_id);

        let function_scope = match current_scope.kind() {
            ScopeKind::Function => current_scope,
            _ => return false,
        };

        let NodeWithScopeKind::Function(node_ref) = function_scope.node() else {
            return false;
        };

        node_ref.decorator_list.iter().any(|decorator| {
            let decorator_type = self.file_expression_type(&decorator.expression);

            match decorator_type {
                Type::FunctionLiteral(function) => matches!(
                    function.known(self.db()),
                    Some(KnownFunction::Overload | KnownFunction::AbstractMethod)
                ),
                _ => false,
            }
        })
    }

    fn infer_function_body(&mut self, function: &ast::StmtFunctionDef) {
        // Parameters are odd: they are Definitions in the function body scope, but have no
        // constituent nodes that are part of the function body. In order to get diagnostics
        // merged/emitted for them, we need to explicitly infer their definitions here.
        for parameter in &function.parameters {
            self.infer_definition(parameter);
        }
        self.infer_body(&function.body);

        if let Some(declared_ty) = function
            .returns
            .as_deref()
            .map(|ret| self.file_expression_type(ret))
        {
            fn is_stub_suite(suite: &[ast::Stmt]) -> bool {
                match suite {
                    [ast::Stmt::Expr(ast::StmtExpr { value: first, .. }), ast::Stmt::Expr(ast::StmtExpr { value: second, .. }), ..] => {
                        first.is_string_literal_expr() && second.is_ellipsis_literal_expr()
                    }
                    [ast::Stmt::Expr(ast::StmtExpr { value, .. }), ast::Stmt::Pass(_), ..] => {
                        value.is_string_literal_expr()
                    }
                    [ast::Stmt::Expr(ast::StmtExpr { value, .. }), ..] => {
                        value.is_ellipsis_literal_expr() || value.is_string_literal_expr()
                    }
                    [ast::Stmt::Pass(_)] => true,
                    _ => false,
                }
            }

            if (self.in_stub()
                || self.in_function_overload_or_abstractmethod()
                || self.in_class_that_inherits_protocol_directly())
                && self.return_types_and_ranges.is_empty()
                && is_stub_suite(&function.body)
            {
                return;
            }

            for invalid in self
                .return_types_and_ranges
                .iter()
                .copied()
                .filter_map(|ty_range| match ty_range.ty {
                    // We skip `is_assignable_to` checks for `NotImplemented`,
                    // so we remove it beforehand.
                    Type::Union(union) => Some(TypeAndRange {
                        ty: union.filter(self.db(), |ty| !ty.is_notimplemented(self.db())),
                        range: ty_range.range,
                    }),
                    ty if ty.is_notimplemented(self.db()) => None,
                    _ => Some(ty_range),
                })
                .filter(|ty_range| !ty_range.ty.is_assignable_to(self.db(), declared_ty))
            {
                report_invalid_return_type(
                    &self.context,
                    invalid.range,
                    function.returns.as_ref().unwrap().range(),
                    declared_ty,
                    invalid.ty,
                );
            }
            let scope_id = self.index.node_scope(NodeWithScopeRef::Function(function));
            let use_def = self.index.use_def_map(scope_id);
            if use_def.can_implicit_return(self.db())
                && !KnownClass::NoneType
                    .to_instance(self.db())
                    .is_assignable_to(self.db(), declared_ty)
            {
                report_implicit_return_type(
                    &self.context,
                    function.returns.as_ref().unwrap().range(),
                    declared_ty,
                );
            }
        }
    }

    fn infer_body(&mut self, suite: &[ast::Stmt]) {
        for statement in suite {
            self.infer_statement(statement);
        }
    }

    fn infer_statement(&mut self, statement: &ast::Stmt) {
        match statement {
            ast::Stmt::FunctionDef(function) => self.infer_function_definition_statement(function),
            ast::Stmt::ClassDef(class) => self.infer_class_definition_statement(class),
            ast::Stmt::Expr(ast::StmtExpr { range: _, value }) => {
                self.infer_expression(value);
            }
            ast::Stmt::If(if_statement) => self.infer_if_statement(if_statement),
            ast::Stmt::Try(try_statement) => self.infer_try_statement(try_statement),
            ast::Stmt::With(with_statement) => self.infer_with_statement(with_statement),
            ast::Stmt::Match(match_statement) => self.infer_match_statement(match_statement),
            ast::Stmt::Assign(assign) => self.infer_assignment_statement(assign),
            ast::Stmt::AnnAssign(assign) => self.infer_annotated_assignment_statement(assign),
            ast::Stmt::AugAssign(aug_assign) => {
                self.infer_augmented_assignment_statement(aug_assign);
            }
            ast::Stmt::TypeAlias(type_statement) => self.infer_type_alias_statement(type_statement),
            ast::Stmt::For(for_statement) => self.infer_for_statement(for_statement),
            ast::Stmt::While(while_statement) => self.infer_while_statement(while_statement),
            ast::Stmt::Import(import) => self.infer_import_statement(import),
            ast::Stmt::ImportFrom(import) => self.infer_import_from_statement(import),
            ast::Stmt::Assert(assert_statement) => self.infer_assert_statement(assert_statement),
            ast::Stmt::Raise(raise) => self.infer_raise_statement(raise),
            ast::Stmt::Return(ret) => self.infer_return_statement(ret),
            ast::Stmt::Delete(delete) => self.infer_delete_statement(delete),
            ast::Stmt::Break(_)
            | ast::Stmt::Continue(_)
            | ast::Stmt::Pass(_)
            | ast::Stmt::IpyEscapeCommand(_)
            | ast::Stmt::Global(_)
            | ast::Stmt::Nonlocal(_) => {
                // No-op
            }
        }
    }

    fn infer_definition(&mut self, node: impl Into<DefinitionNodeKey> + std::fmt::Debug + Copy) {
        let definition = self.index.expect_single_definition(node);
        let result = infer_definition_types(self.db(), definition);
        self.extend(result);
    }

    fn infer_function_definition_statement(&mut self, function: &ast::StmtFunctionDef) {
        self.infer_definition(function);
    }

    fn infer_function_definition(
        &mut self,
        function: &ast::StmtFunctionDef,
        definition: Definition<'db>,
    ) {
        let ast::StmtFunctionDef {
            range: _,
            is_async: _,
            name,
            type_params,
            parameters,
            returns,
            body: _,
            decorator_list,
        } = function;

        let mut decorator_types_and_nodes = Vec::with_capacity(decorator_list.len());
        let mut function_decorators = FunctionDecorators::empty();

        for decorator in decorator_list {
            let decorator_ty = self.infer_decorator(decorator);

            if let Type::FunctionLiteral(function) = decorator_ty {
                if function.is_known(self.db(), KnownFunction::NoTypeCheck) {
                    // If the function is decorated with the `no_type_check` decorator,
                    // we need to suppress any errors that come after the decorators.
                    self.context.set_in_no_type_check(InNoTypeCheck::Yes);
                    function_decorators |= FunctionDecorators::NO_TYPE_CHECK;
                    continue;
                } else if function.is_known(self.db(), KnownFunction::Overload) {
                    function_decorators |= FunctionDecorators::OVERLOAD;
                    continue;
                }
            } else if let Type::ClassLiteral(class) = decorator_ty {
                if class.is_known(self.db(), KnownClass::Classmethod) {
                    function_decorators |= FunctionDecorators::CLASSMETHOD;
                    continue;
                }
            }

            decorator_types_and_nodes.push((decorator_ty, decorator));
        }

        for default in parameters
            .iter_non_variadic_params()
            .filter_map(|param| param.default.as_deref())
        {
            self.infer_expression(default);
        }

        // If there are type params, parameters and returns are evaluated in that scope, that is, in
        // `infer_function_type_params`, rather than here.
        if type_params.is_none() {
            if self.are_all_types_deferred() {
                self.types.deferred.insert(definition);
            } else {
                self.infer_optional_annotation_expression(
                    returns.as_deref(),
                    DeferredExpressionState::None,
                );
                self.infer_parameters(parameters);
            }
        }

        let function_kind =
            KnownFunction::try_from_definition_and_name(self.db(), definition, name);

        let body_scope = self
            .index
            .node_scope(NodeWithScopeRef::Function(function))
            .to_scope_id(self.db(), self.file());

        let specialization = None;

        let mut inferred_ty = Type::FunctionLiteral(FunctionType::new(
            self.db(),
            &name.id,
            function_kind,
            body_scope,
            function_decorators,
            specialization,
        ));

        for (decorator_ty, decorator_node) in decorator_types_and_nodes.iter().rev() {
            inferred_ty = match decorator_ty
                .try_call(self.db(), CallArgumentTypes::positional([inferred_ty]))
                .map(|bindings| bindings.return_type(self.db()))
            {
                Ok(return_ty) => return_ty,
                Err(CallError(_, bindings)) => {
                    bindings.report_diagnostics(&self.context, (*decorator_node).into());
                    bindings.return_type(self.db())
                }
            };
        }

        self.add_declaration_with_binding(
            function.into(),
            definition,
            &DeclaredAndInferredType::AreTheSame(inferred_ty),
        );
    }

    fn infer_parameters(&mut self, parameters: &ast::Parameters) {
        let ast::Parameters {
            range: _,
            posonlyargs: _,
            args: _,
            vararg,
            kwonlyargs: _,
            kwarg,
        } = parameters;

        for param_with_default in parameters.iter_non_variadic_params() {
            self.infer_parameter_with_default(param_with_default);
        }
        if let Some(vararg) = vararg {
            self.infer_parameter(vararg);
        }
        if let Some(kwarg) = kwarg {
            self.infer_parameter(kwarg);
        }
    }

    fn infer_parameter_with_default(&mut self, parameter_with_default: &ast::ParameterWithDefault) {
        let ast::ParameterWithDefault {
            range: _,
            parameter,
            default: _,
        } = parameter_with_default;

        self.infer_optional_annotation_expression(
            parameter.annotation.as_deref(),
            DeferredExpressionState::None,
        );
    }

    fn infer_parameter(&mut self, parameter: &ast::Parameter) {
        let ast::Parameter {
            range: _,
            name: _,
            annotation,
        } = parameter;

        self.infer_optional_annotation_expression(
            annotation.as_deref(),
            DeferredExpressionState::None,
        );
    }

    /// Set initial declared type (if annotated) and inferred type for a function-parameter symbol,
    /// in the function body scope.
    ///
    /// The declared type is the annotated type, if any, or `Unknown`.
    ///
    /// The inferred type is the annotated type, unioned with the type of the default value, if
    /// any. If both types are fully static, this union is a no-op (it should simplify to just the
    /// annotated type.) But in a case like `f(x=None)` with no annotated type, we want to infer
    /// the type `Unknown | None` for `x`, not just `Unknown`, so that we can error on usage of `x`
    /// that would not be valid for `None`.
    ///
    /// If the default-value type is not assignable to the declared (annotated) type, we ignore the
    /// default-value type and just infer the annotated type; this is the same way we handle
    /// assignments, and allows an explicit annotation to override a bad inference.
    ///
    /// Parameter definitions are odd in that they define a symbol in the function-body scope, so
    /// the Definition belongs to the function body scope, but the expressions (annotation and
    /// default value) both belong to outer scopes. (The default value always belongs to the outer
    /// scope in which the function is defined, the annotation belongs either to the outer scope,
    /// or maybe to an intervening type-params scope, if it's a generic function.) So we don't use
    /// `self.infer_expression` or store any expression types here, we just use `expression_ty` to
    /// get the types of the expressions from their respective scopes.
    ///
    /// It is safe (non-cycle-causing) to use `expression_ty` here, because an outer scope can't
    /// depend on a definition from an inner scope, so we shouldn't be in-process of inferring the
    /// outer scope here.
    fn infer_parameter_definition(
        &mut self,
        parameter_with_default: &ast::ParameterWithDefault,
        definition: Definition<'db>,
    ) {
        let ast::ParameterWithDefault {
            parameter,
            default,
            range: _,
        } = parameter_with_default;
        let default_ty = default
            .as_ref()
            .map(|default| self.file_expression_type(default));
        if let Some(annotation) = parameter.annotation.as_ref() {
            let declared_ty = self.file_expression_type(annotation);
            let declared_and_inferred_ty = if let Some(default_ty) = default_ty {
                if default_ty.is_assignable_to(self.db(), declared_ty) {
                    DeclaredAndInferredType::MightBeDifferent {
                        declared_ty: declared_ty.into(),
                        inferred_ty: UnionType::from_elements(self.db(), [declared_ty, default_ty]),
                    }
                } else if (self.in_stub()
                    || self.in_function_overload_or_abstractmethod()
                    || self.in_class_that_inherits_protocol_directly())
                    && default
                        .as_ref()
                        .is_some_and(|d| d.is_ellipsis_literal_expr())
                {
                    DeclaredAndInferredType::AreTheSame(declared_ty)
                } else {
                    self.context.report_lint(
                        &INVALID_PARAMETER_DEFAULT,
                        parameter_with_default,
                        format_args!(
                            "Default value of type `{}` is not assignable to annotated parameter type `{}`",
                            default_ty.display(self.db()), declared_ty.display(self.db())),
                    );
                    DeclaredAndInferredType::AreTheSame(declared_ty)
                }
            } else {
                DeclaredAndInferredType::AreTheSame(declared_ty)
            };
            self.add_declaration_with_binding(
                parameter.into(),
                definition,
                &declared_and_inferred_ty,
            );
        } else {
            let ty = if let Some(default_ty) = default_ty {
                UnionType::from_elements(self.db(), [Type::unknown(), default_ty])
            } else {
                Type::unknown()
            };
            self.add_binding(parameter.into(), definition, ty);
        }
    }

    /// Set initial declared/inferred types for a `*args` variadic positional parameter.
    ///
    /// The annotated type is implicitly wrapped in a homogeneous tuple.
    ///
    /// See [`infer_parameter_definition`] doc comment for some relevant observations about scopes.
    ///
    /// [`infer_parameter_definition`]: Self::infer_parameter_definition
    fn infer_variadic_positional_parameter_definition(
        &mut self,
        parameter: &ast::Parameter,
        definition: Definition<'db>,
    ) {
        if let Some(annotation) = parameter.annotation() {
            let _annotated_ty = self.file_expression_type(annotation);
            // TODO `tuple[annotated_type, ...]`
            let ty = KnownClass::Tuple.to_instance(self.db());
            self.add_declaration_with_binding(
                parameter.into(),
                definition,
                &DeclaredAndInferredType::AreTheSame(ty),
            );
        } else {
            self.add_binding(
                parameter.into(),
                definition,
                // TODO `tuple[Unknown, ...]`
                KnownClass::Tuple.to_instance(self.db()),
            );
        }
    }

    /// Set initial declared/inferred types for a `*args` variadic positional parameter.
    ///
    /// The annotated type is implicitly wrapped in a string-keyed dictionary.
    ///
    /// See [`infer_parameter_definition`] doc comment for some relevant observations about scopes.
    ///
    /// [`infer_parameter_definition`]: Self::infer_parameter_definition
    fn infer_variadic_keyword_parameter_definition(
        &mut self,
        parameter: &ast::Parameter,
        definition: Definition<'db>,
    ) {
        if let Some(annotation) = parameter.annotation() {
            let _annotated_ty = self.file_expression_type(annotation);
            // TODO `dict[str, annotated_type]`
            let ty = KnownClass::Dict.to_instance(self.db());
            self.add_declaration_with_binding(
                parameter.into(),
                definition,
                &DeclaredAndInferredType::AreTheSame(ty),
            );
        } else {
            self.add_binding(
                parameter.into(),
                definition,
                // TODO `dict[str, Unknown]`
                KnownClass::Dict.to_instance(self.db()),
            );
        }
    }

    fn infer_class_definition_statement(&mut self, class: &ast::StmtClassDef) {
        self.infer_definition(class);
    }

    fn infer_class_definition(
        &mut self,
        class_node: &ast::StmtClassDef,
        definition: Definition<'db>,
    ) {
        let ast::StmtClassDef {
            range: _,
            name,
            type_params,
            decorator_list,
            arguments: _,
            body: _,
        } = class_node;

        for decorator in decorator_list {
            self.infer_decorator(decorator);
        }

        let generic_context = type_params.as_ref().map(|type_params| {
            GenericContext::from_type_params(self.db(), self.index, type_params)
        });

        let body_scope = self
            .index
            .node_scope(NodeWithScopeRef::Class(class_node))
            .to_scope_id(self.db(), self.file());

        let maybe_known_class = KnownClass::try_from_file_and_name(self.db(), self.file(), name);

        let class = Class {
            name: name.id.clone(),
            body_scope,
            known: maybe_known_class,
        };
        let class_literal = match generic_context {
            Some(generic_context) => {
                ClassLiteralType::Generic(GenericClass::new(self.db(), class, generic_context))
            }
            None => ClassLiteralType::NonGeneric(NonGenericClass::new(self.db(), class)),
        };
        let class_ty = Type::from(class_literal);

        self.add_declaration_with_binding(
            class_node.into(),
            definition,
            &DeclaredAndInferredType::AreTheSame(class_ty),
        );

        // if there are type parameters, then the keywords and bases are within that scope
        // and we don't need to run inference here
        if type_params.is_none() {
            for keyword in class_node.keywords() {
                self.infer_expression(&keyword.value);
            }

            // Inference of bases deferred in stubs
            // TODO: Only defer the references that are actually string literals, instead of
            // deferring the entire class definition if a string literal occurs anywhere in the
            // base class list.
            if self.are_all_types_deferred()
                || class_node.bases().iter().any(contains_string_literal)
            {
                self.types.deferred.insert(definition);
            } else {
                for base in class_node.bases() {
                    self.infer_expression(base);
                }
            }
        }
    }

    fn infer_function_deferred(&mut self, function: &ast::StmtFunctionDef) {
        self.infer_optional_annotation_expression(
            function.returns.as_deref(),
            DeferredExpressionState::Deferred,
        );
        self.infer_parameters(function.parameters.as_ref());
    }

    fn infer_class_deferred(&mut self, class: &ast::StmtClassDef) {
        for base in class.bases() {
            self.infer_expression(base);
        }
    }

    fn infer_type_alias_definition(
        &mut self,
        type_alias: &ast::StmtTypeAlias,
        definition: Definition<'db>,
    ) {
        self.infer_expression(&type_alias.name);

        let rhs_scope = self
            .index
            .node_scope(NodeWithScopeRef::TypeAlias(type_alias))
            .to_scope_id(self.db(), self.file());

        let type_alias_ty =
            Type::KnownInstance(KnownInstanceType::TypeAliasType(TypeAliasType::new(
                self.db(),
                &type_alias.name.as_name_expr().unwrap().id,
                rhs_scope,
            )));

        self.add_declaration_with_binding(
            type_alias.into(),
            definition,
            &DeclaredAndInferredType::AreTheSame(type_alias_ty),
        );
    }

    fn infer_if_statement(&mut self, if_statement: &ast::StmtIf) {
        let ast::StmtIf {
            range: _,
            test,
            body,
            elif_else_clauses,
        } = if_statement;

        let test_ty = self.infer_standalone_expression(test);

        if let Err(err) = test_ty.try_bool(self.db()) {
            err.report_diagnostic(&self.context, &**test);
        }

        self.infer_body(body);

        for clause in elif_else_clauses {
            let ast::ElifElseClause {
                range: _,
                test,
                body,
            } = clause;

            if let Some(test) = &test {
                let test_ty = self.infer_standalone_expression(test);

                if let Err(err) = test_ty.try_bool(self.db()) {
                    err.report_diagnostic(&self.context, test);
                }
            }

            self.infer_body(body);
        }
    }

    fn infer_try_statement(&mut self, try_statement: &ast::StmtTry) {
        let ast::StmtTry {
            range: _,
            body,
            handlers,
            orelse,
            finalbody,
            is_star: _,
        } = try_statement;

        self.infer_body(body);

        for handler in handlers {
            let ast::ExceptHandler::ExceptHandler(handler) = handler;
            let ast::ExceptHandlerExceptHandler {
                type_: handled_exceptions,
                name: symbol_name,
                body,
                range: _,
            } = handler;

            // If `symbol_name` is `Some()` and `handled_exceptions` is `None`,
            // it's invalid syntax (something like `except as e:`).
            // However, it's obvious that the user *wanted* `e` to be bound here,
            // so we'll have created a definition in the semantic-index stage anyway.
            if symbol_name.is_some() {
                self.infer_definition(handler);
            } else {
                self.infer_optional_expression(handled_exceptions.as_deref());
            }

            self.infer_body(body);
        }

        self.infer_body(orelse);
        self.infer_body(finalbody);
    }

    fn infer_with_statement(&mut self, with_statement: &ast::StmtWith) {
        let ast::StmtWith {
            range: _,
            is_async,
            items,
            body,
        } = with_statement;
        for item in items {
            let target = item.optional_vars.as_deref();
            if let Some(target) = target {
                self.infer_target(target, &item.context_expr, |db, ctx_manager_ty| {
                    // TODO: `infer_with_statement_definition` reports a diagnostic if `ctx_manager_ty` isn't a context manager
                    //  but only if the target is a name. We should report a diagnostic here if the target isn't a name:
                    //  `with not_context_manager as a.x: ...
                    ctx_manager_ty.enter(db)
                });
            } else {
                // Call into the context expression inference to validate that it evaluates
                // to a valid context manager.
                let context_expression_ty = self.infer_expression(&item.context_expr);
                self.infer_context_expression(&item.context_expr, context_expression_ty, *is_async);
                self.infer_optional_expression(target);
            }
        }

        self.infer_body(body);
    }

    fn infer_with_item_definition(
        &mut self,
        with_item: &WithItemDefinitionKind<'db>,
        definition: Definition<'db>,
    ) {
        let context_expr = with_item.context_expr();
        let name = with_item.name();

        let context_expr_ty = self.infer_standalone_expression(context_expr);

        let target_ty = if with_item.is_async() {
            todo_type!("async `with` statement")
        } else {
            match with_item.target() {
                TargetKind::Sequence(unpack_position, unpack) => {
                    let unpacked = infer_unpack_types(self.db(), unpack);
                    let name_ast_id = name.scoped_expression_id(self.db(), self.scope());
                    if unpack_position == UnpackPosition::First {
                        self.context.extend(unpacked.diagnostics());
                    }
                    unpacked.expression_type(name_ast_id)
                }
                TargetKind::Name => self.infer_context_expression(
                    context_expr,
                    context_expr_ty,
                    with_item.is_async(),
                ),
            }
        };

        self.store_expression_type(name, target_ty);
        self.add_binding(name.into(), definition, target_ty);
    }

    /// Infers the type of a context expression (`with expr`) and returns the target's type
    ///
    /// Returns [`Type::unknown`] if the context expression doesn't implement the context manager protocol.
    ///
    /// ## Terminology
    /// See [PEP343](https://peps.python.org/pep-0343/#standard-terminology).
    fn infer_context_expression(
        &mut self,
        context_expression: &ast::Expr,
        context_expression_type: Type<'db>,
        is_async: bool,
    ) -> Type<'db> {
        // TODO: Handle async with statements (they use `aenter` and `aexit`)
        if is_async {
            return todo_type!("async `with` statement");
        }

        context_expression_type
            .try_enter(self.db())
            .unwrap_or_else(|err| {
                err.report_diagnostic(
                    &self.context,
                    context_expression_type,
                    context_expression.into(),
                );
                err.fallback_enter_type(self.db())
            })
    }

    fn infer_except_handler_definition(
        &mut self,
        except_handler_definition: &ExceptHandlerDefinitionKind,
        definition: Definition<'db>,
    ) {
        let node = except_handler_definition.handled_exceptions();

        // If there is no handled exception, it's invalid syntax;
        // a diagnostic will have already been emitted
        let node_ty = node.map_or(Type::unknown(), |ty| self.infer_expression(ty));

        // If it's an `except*` handler, this won't actually be the type of the bound symbol;
        // it will actually be the type of the generic parameters to `BaseExceptionGroup` or `ExceptionGroup`.
        let symbol_ty = if let Type::Tuple(tuple) = node_ty {
            let type_base_exception = KnownClass::BaseException.to_subclass_of(self.db());
            let mut builder = UnionBuilder::new(self.db());
            for element in tuple.elements(self.db()).iter().copied() {
                builder = builder.add(
                    if element.is_assignable_to(self.db(), type_base_exception) {
                        element.to_instance(self.db()).expect(
                            "`Type::to_instance()` should always return `Some()` \
                                if called on a type assignable to `type[BaseException]`",
                        )
                    } else {
                        if let Some(node) = node {
                            report_invalid_exception_caught(&self.context, node, element);
                        }
                        Type::unknown()
                    },
                );
            }
            builder.build()
        } else if node_ty.is_subtype_of(self.db(), KnownClass::Tuple.to_instance(self.db())) {
            todo_type!("Homogeneous tuple in exception handler")
        } else {
            let type_base_exception = KnownClass::BaseException.to_subclass_of(self.db());
            if node_ty.is_assignable_to(self.db(), type_base_exception) {
                node_ty.to_instance(self.db()).expect(
                    "`Type::to_instance()` should always return `Some()` \
                        if called on a type assignable to `type[BaseException]`",
                )
            } else {
                if let Some(node) = node {
                    report_invalid_exception_caught(&self.context, node, node_ty);
                }
                Type::unknown()
            }
        };

        let symbol_ty = if except_handler_definition.is_star() {
            // TODO: we should infer `ExceptionGroup` if `node_ty` is a subtype of `tuple[type[Exception], ...]`
            // (needs support for homogeneous tuples).
            //
            // TODO: should be generic with `symbol_ty` as the generic parameter
            KnownClass::BaseExceptionGroup.to_instance(self.db())
        } else {
            symbol_ty
        };

        self.add_binding(
            except_handler_definition.node().into(),
            definition,
            symbol_ty,
        );
    }

    fn infer_typevar_definition(
        &mut self,
        node: &ast::TypeParamTypeVar,
        definition: Definition<'db>,
    ) {
        let ast::TypeParamTypeVar {
            range: _,
            name,
            bound,
            default,
        } = node;
        let bound_or_constraint = match bound.as_deref() {
            Some(expr @ ast::Expr::Tuple(ast::ExprTuple { elts, .. })) => {
                if elts.len() < 2 {
                    self.context.report_lint(
                        &INVALID_TYPE_VARIABLE_CONSTRAINTS,
                        expr,
                        format_args!("TypeVar must have at least two constrained types"),
                    );
                    self.infer_expression(expr);
                    None
                } else {
                    // We don't use UnionType::from_elements or UnionBuilder here, because we don't
                    // want to simplify the list of constraints like we do with the elements of an
                    // actual union type.
                    // TODO: Consider using a new `OneOfType` connective here instead, since that
                    // more accurately represents the actual semantics of typevar constraints.
                    let elements = UnionType::new(
                        self.db(),
                        elts.iter()
                            .map(|expr| self.infer_type_expression(expr))
                            .collect::<Box<[_]>>(),
                    );
                    let constraints = TypeVarBoundOrConstraints::Constraints(elements);
                    // But when we construct an actual union type for the constraint expression as
                    // a whole, we do use UnionType::from_elements to maintain the invariant that
                    // all union types are simplified.
                    self.store_expression_type(
                        expr,
                        UnionType::from_elements(self.db(), elements.elements(self.db())),
                    );
                    Some(constraints)
                }
            }
            Some(expr) => Some(TypeVarBoundOrConstraints::UpperBound(
                self.infer_type_expression(expr),
            )),
            None => None,
        };
        let default_ty = self.infer_optional_type_expression(default.as_deref());
        let ty = Type::KnownInstance(KnownInstanceType::TypeVar(TypeVarInstance::new(
            self.db(),
            name.id.clone(),
            definition,
            bound_or_constraint,
            default_ty,
        )));
        self.add_declaration_with_binding(
            node.into(),
            definition,
            &DeclaredAndInferredType::AreTheSame(ty),
        );
    }

    fn infer_paramspec_definition(
        &mut self,
        node: &ast::TypeParamParamSpec,
        definition: Definition<'db>,
    ) {
        let ast::TypeParamParamSpec {
            range: _,
            name: _,
            default,
        } = node;
        self.infer_optional_expression(default.as_deref());
        let pep_695_todo = todo_type!("PEP-695 ParamSpec definition types");
        self.add_declaration_with_binding(
            node.into(),
            definition,
            &DeclaredAndInferredType::AreTheSame(pep_695_todo),
        );
    }

    fn infer_typevartuple_definition(
        &mut self,
        node: &ast::TypeParamTypeVarTuple,
        definition: Definition<'db>,
    ) {
        let ast::TypeParamTypeVarTuple {
            range: _,
            name: _,
            default,
        } = node;
        self.infer_optional_expression(default.as_deref());
        let pep_695_todo = todo_type!("PEP-695 TypeVarTuple definition types");
        self.add_declaration_with_binding(
            node.into(),
            definition,
            &DeclaredAndInferredType::AreTheSame(pep_695_todo),
        );
    }

    fn infer_match_statement(&mut self, match_statement: &ast::StmtMatch) {
        let ast::StmtMatch {
            range: _,
            subject,
            cases,
        } = match_statement;

        self.infer_standalone_expression(subject);

        for case in cases {
            let ast::MatchCase {
                range: _,
                body,
                pattern,
                guard,
            } = case;
            self.infer_match_pattern(pattern);

            if let Some(guard) = guard.as_deref() {
                let guard_ty = self.infer_standalone_expression(guard);

                if let Err(err) = guard_ty.try_bool(self.db()) {
                    err.report_diagnostic(&self.context, guard);
                }
            }

            self.infer_body(body);
        }
    }

    fn infer_match_pattern_definition(
        &mut self,
        pattern: &ast::Pattern,
        _index: u32,
        definition: Definition<'db>,
    ) {
        // TODO(dhruvmanila): The correct way to infer types here is to perform structural matching
        // against the subject expression type (which we can query via `infer_expression_types`)
        // and extract the type at the `index` position if the pattern matches. This will be
        // similar to the logic in `self.infer_assignment_definition`.
        self.add_binding(
            pattern.into(),
            definition,
            todo_type!("`match` pattern definition types"),
        );
    }

    fn infer_match_pattern(&mut self, pattern: &ast::Pattern) {
        // We need to create a standalone expression for each arm of a match statement, since they
        // can introduce constraints on the match subject. (Or more accurately, for the match arm's
        // pattern, since its the pattern that introduces any constraints, not the body.) Ideally,
        // that standalone expression would wrap the match arm's pattern as a whole. But a
        // standalone expression can currently only wrap an ast::Expr, which patterns are not. So,
        // we need to choose an Expr that can “stand in” for the pattern, which we can wrap in a
        // standalone expression.
        //
        // That said, when inferring the type of a standalone expression, we don't have access to
        // its parent or sibling nodes.  That means, for instance, that in a class pattern, where
        // we are currently using the class name as the standalone expression, we do not have
        // access to the class pattern's arguments in the standalone expression inference scope.
        // At the moment, we aren't trying to do anything with those arguments when creating a
        // narrowing constraint for the pattern.  But in the future, if we do, we will have to
        // either wrap those arguments in their own standalone expressions, or update Expression to
        // be able to wrap other AST node types besides just ast::Expr.
        //
        // This function is only called for the top-level pattern of a match arm, and is
        // responsible for inferring the standalone expression for each supported pattern type. It
        // then hands off to `infer_nested_match_pattern` for any subexpressions and subpatterns,
        // where we do NOT have any additional standalone expressions to infer through.
        //
        // TODO(dhruvmanila): Add a Salsa query for inferring pattern types and matching against
        // the subject expression: https://github.com/astral-sh/ruff/pull/13147#discussion_r1739424510
        match pattern {
            ast::Pattern::MatchValue(match_value) => {
                self.infer_standalone_expression(&match_value.value);
            }
            ast::Pattern::MatchClass(match_class) => {
                let ast::PatternMatchClass {
                    range: _,
                    cls,
                    arguments,
                } = match_class;
                for pattern in &arguments.patterns {
                    self.infer_nested_match_pattern(pattern);
                }
                for keyword in &arguments.keywords {
                    self.infer_nested_match_pattern(&keyword.pattern);
                }
                self.infer_standalone_expression(cls);
            }
            ast::Pattern::MatchOr(match_or) => {
                for pattern in &match_or.patterns {
                    self.infer_match_pattern(pattern);
                }
            }
            _ => {
                self.infer_nested_match_pattern(pattern);
            }
        }
    }

    fn infer_nested_match_pattern(&mut self, pattern: &ast::Pattern) {
        match pattern {
            ast::Pattern::MatchValue(match_value) => {
                self.infer_expression(&match_value.value);
            }
            ast::Pattern::MatchSequence(match_sequence) => {
                for pattern in &match_sequence.patterns {
                    self.infer_nested_match_pattern(pattern);
                }
            }
            ast::Pattern::MatchMapping(match_mapping) => {
                let ast::PatternMatchMapping {
                    range: _,
                    keys,
                    patterns,
                    rest: _,
                } = match_mapping;
                for key in keys {
                    self.infer_expression(key);
                }
                for pattern in patterns {
                    self.infer_nested_match_pattern(pattern);
                }
            }
            ast::Pattern::MatchClass(match_class) => {
                let ast::PatternMatchClass {
                    range: _,
                    cls,
                    arguments,
                } = match_class;
                for pattern in &arguments.patterns {
                    self.infer_nested_match_pattern(pattern);
                }
                for keyword in &arguments.keywords {
                    self.infer_nested_match_pattern(&keyword.pattern);
                }
                self.infer_expression(cls);
            }
            ast::Pattern::MatchAs(match_as) => {
                if let Some(pattern) = &match_as.pattern {
                    self.infer_nested_match_pattern(pattern);
                }
            }
            ast::Pattern::MatchOr(match_or) => {
                for pattern in &match_or.patterns {
                    self.infer_nested_match_pattern(pattern);
                }
            }
            ast::Pattern::MatchStar(_) | ast::Pattern::MatchSingleton(_) => {}
        }
    }

    fn infer_assignment_statement(&mut self, assignment: &ast::StmtAssign) {
        let ast::StmtAssign {
            range: _,
            targets,
            value,
        } = assignment;

        for target in targets {
            self.infer_target(target, value, |_, ty| ty);
        }
    }

    /// Infer the (definition) types involved in a `target` expression.
    ///
    /// This is used for assignment statements, for statements, etc. with a single or multiple
    /// targets (unpacking). If `target` is an attribute expression, we check that the assignment
    /// is valid. For 'target's that are definitions, this check happens elsewhere.
    ///
    /// The `to_assigned_ty` function is used to convert the inferred type of the `value` expression
    /// to the type that is eventually assigned to the `target`.
    ///
    /// # Panics
    ///
    /// If the `value` is not a standalone expression.
    fn infer_target<F>(&mut self, target: &ast::Expr, value: &ast::Expr, to_assigned_ty: F)
    where
        F: Fn(&'db dyn Db, Type<'db>) -> Type<'db>,
    {
        let assigned_ty = match target {
            ast::Expr::Name(_) => None,
            _ => {
                let value_ty = self.infer_standalone_expression(value);

                Some(to_assigned_ty(self.db(), value_ty))
            }
        };
        self.infer_target_impl(target, assigned_ty);
    }

    /// Make sure that the attribute assignment `obj.attribute = value` is valid.
    ///
    /// `target` is the node for the left-hand side, `object_ty` is the type of `obj`, `attribute` is
    /// the name of the attribute being assigned, and `value_ty` is the type of the right-hand side of
    /// the assignment. If the assignment is invalid, emit diagnostics.
    fn validate_attribute_assignment(
        &mut self,
        target: &ast::ExprAttribute,
        object_ty: Type<'db>,
        attribute: &str,
        value_ty: Type<'db>,
        emit_diagnostics: bool,
    ) -> bool {
        let db = self.db();

        let ensure_assignable_to = |attr_ty| -> bool {
            let assignable = value_ty.is_assignable_to(db, attr_ty);
            if !assignable && emit_diagnostics {
                report_invalid_attribute_assignment(
                    &self.context,
                    target.into(),
                    attr_ty,
                    value_ty,
                    attribute,
                );
            }
            assignable
        };

        match object_ty {
            Type::Union(union) => {
                if union.elements(self.db()).iter().all(|elem| {
                    self.validate_attribute_assignment(target, *elem, attribute, value_ty, false)
                }) {
                    true
                } else {
                    // TODO: This is not a very helpful error message, as it does not include the underlying reason
                    // why the assignment is invalid. This would be a good use case for nested diagnostics.
                    if emit_diagnostics {
                        self.context.report_lint(&INVALID_ASSIGNMENT, target, format_args!(
                            "Object of type `{}` is not assignable to attribute `{attribute}` on type `{}`",
                            value_ty.display(self.db()),
                            object_ty.display(self.db()),
                        ));
                    }

                    false
                }
            }

            Type::Intersection(intersection) => {
                // TODO: Handle negative intersection elements
                if intersection.positive(db).iter().any(|elem| {
                    self.validate_attribute_assignment(target, *elem, attribute, value_ty, false)
                }) {
                    true
                } else {
                    if emit_diagnostics {
                        // TODO: same here, see above
                        self.context.report_lint(&INVALID_ASSIGNMENT, target, format_args!(
                            "Object of type `{}` is not assignable to attribute `{attribute}` on type `{}`",
                            value_ty.display(self.db()),
                            object_ty.display(self.db()),
                        ));
                    }
                    false
                }
            }

            // super type doesn't allow attribute assignment
            Type::Instance(instance) if instance.class().is_known(db, KnownClass::Super) => false,
            Type::BoundSuper(..) => false,

            Type::Dynamic(..) | Type::Never => true,

            Type::Instance(..)
            | Type::BooleanLiteral(..)
            | Type::IntLiteral(..)
            | Type::StringLiteral(..)
            | Type::BytesLiteral(..)
            | Type::LiteralString
            | Type::SliceLiteral(..)
            | Type::Tuple(..)
            | Type::KnownInstance(..)
            | Type::PropertyInstance(..)
            | Type::FunctionLiteral(..)
            | Type::Callable(..)
            | Type::BoundMethod(_)
            | Type::MethodWrapper(_)
            | Type::WrapperDescriptor(_)
            | Type::TypeVar(..)
            | Type::AlwaysTruthy
            | Type::AlwaysFalsy => {
                match object_ty.class_member(db, attribute.into()) {
                    meta_attr @ SymbolAndQualifiers { .. } if meta_attr.is_class_var() => {
                        if emit_diagnostics {
                            self.context.report_lint(
                                &INVALID_ATTRIBUTE_ACCESS,
                                target,
                                format_args!(
                                    "Cannot assign to ClassVar `{attribute}` from an instance of type `{ty}`",
                                    ty = object_ty.display(self.db()),
                                ),
                            );
                        }
                        false
                    }
                    SymbolAndQualifiers {
                        symbol: Symbol::Type(meta_attr_ty, meta_attr_boundness),
                        qualifiers: _,
                    } => {
                        let assignable_to_meta_attr = if let Symbol::Type(meta_dunder_set, _) =
                            meta_attr_ty.class_member(db, "__set__".into()).symbol
                        {
                            let successful_call = meta_dunder_set
                                .try_call(
                                    db,
                                    CallArgumentTypes::positional([
                                        meta_attr_ty,
                                        object_ty,
                                        value_ty,
                                    ]),
                                )
                                .is_ok();

                            if !successful_call && emit_diagnostics {
                                // TODO: Here, it would be nice to emit an additional diagnostic that explains why the call failed
                                self.context.report_lint(
                                &INVALID_ASSIGNMENT,
                                target,
                                format_args!(
                                    "Invalid assignment to data descriptor attribute `{attribute}` on type `{}` with custom `__set__` method",
                                    object_ty.display(db)
                                ),
                            );
                            }

                            successful_call
                        } else {
                            ensure_assignable_to(meta_attr_ty)
                        };

                        let assignable_to_instance_attribute = if meta_attr_boundness
                            == Boundness::PossiblyUnbound
                        {
                            let (assignable, boundness) =
                                if let Symbol::Type(instance_attr_ty, instance_attr_boundness) =
                                    object_ty.instance_member(db, attribute).symbol
                                {
                                    (
                                        ensure_assignable_to(instance_attr_ty),
                                        instance_attr_boundness,
                                    )
                                } else {
                                    (true, Boundness::PossiblyUnbound)
                                };

                            if boundness == Boundness::PossiblyUnbound {
                                report_possibly_unbound_attribute(
                                    &self.context,
                                    target,
                                    attribute,
                                    object_ty,
                                );
                            }

                            assignable
                        } else {
                            true
                        };

                        assignable_to_meta_attr && assignable_to_instance_attribute
                    }

                    SymbolAndQualifiers {
                        symbol: Symbol::Unbound,
                        ..
                    } => {
                        if let Symbol::Type(instance_attr_ty, instance_attr_boundness) =
                            object_ty.instance_member(db, attribute).symbol
                        {
                            if instance_attr_boundness == Boundness::PossiblyUnbound {
                                report_possibly_unbound_attribute(
                                    &self.context,
                                    target,
                                    attribute,
                                    object_ty,
                                );
                            }

                            ensure_assignable_to(instance_attr_ty)
                        } else {
                            let result = object_ty.try_call_dunder_with_policy(
                                db,
                                "__setattr__",
                                CallArgumentTypes::positional([
                                    Type::StringLiteral(StringLiteralType::new(
                                        db,
                                        Box::from(attribute),
                                    )),
                                    value_ty,
                                ]),
                                MemberLookupPolicy::MRO_NO_OBJECT_FALLBACK,
                            );

                            match result {
                                Ok(_) | Err(CallDunderError::PossiblyUnbound(_)) => true,
                                Err(CallDunderError::CallError(..)) => {
                                    if emit_diagnostics {
                                        self.context.report_lint(
                                        &UNRESOLVED_ATTRIBUTE,
                                        target,
                                        format_args!(
                                            "Can not assign object of `{}` to attribute `{attribute}` on type `{}` with custom `__setattr__` method.",
                                            value_ty.display(db),
                                            object_ty.display(db)
                                        ),
                                    );
                                    }
                                    false
                                }
                                Err(CallDunderError::MethodNotAvailable) => {
                                    if emit_diagnostics {
                                        self.context.report_lint(
                                            &UNRESOLVED_ATTRIBUTE,
                                            target,
                                            format_args!(
                                                "Unresolved attribute `{}` on type `{}`.",
                                                attribute,
                                                object_ty.display(db)
                                            ),
                                        );
                                    }

                                    false
                                }
                            }
                        }
                    }
                }
            }

            Type::ClassLiteral(..) | Type::GenericAlias(..) | Type::SubclassOf(..) => {
                match object_ty.class_member(db, attribute.into()) {
                    SymbolAndQualifiers {
                        symbol: Symbol::Type(meta_attr_ty, meta_attr_boundness),
                        qualifiers: _,
                    } => {
                        let assignable_to_meta_attr = if let Symbol::Type(meta_dunder_set, _) =
                            meta_attr_ty.class_member(db, "__set__".into()).symbol
                        {
                            let successful_call = meta_dunder_set
                                .try_call(
                                    db,
                                    CallArgumentTypes::positional([
                                        meta_attr_ty,
                                        object_ty,
                                        value_ty,
                                    ]),
                                )
                                .is_ok();

                            if !successful_call && emit_diagnostics {
                                // TODO: Here, it would be nice to emit an additional diagnostic that explains why the call failed
                                self.context.report_lint(
                                    &INVALID_ASSIGNMENT,
                                    target,
                                    format_args!(
                                        "Invalid assignment to data descriptor attribute `{attribute}` on type `{}` with custom `__set__` method",
                                        object_ty.display(db)
                                    ),
                                );
                            }

                            successful_call
                        } else {
                            ensure_assignable_to(meta_attr_ty)
                        };

                        let assignable_to_class_attr = if meta_attr_boundness
                            == Boundness::PossiblyUnbound
                        {
                            let (assignable, boundness) = if let Symbol::Type(
                                class_attr_ty,
                                class_attr_boundness,
                            ) = object_ty
                                .find_name_in_mro(db, attribute)
                                .expect("called on Type::ClassLiteral or Type::SubclassOf")
                                .symbol
                            {
                                (ensure_assignable_to(class_attr_ty), class_attr_boundness)
                            } else {
                                (true, Boundness::PossiblyUnbound)
                            };

                            if boundness == Boundness::PossiblyUnbound {
                                report_possibly_unbound_attribute(
                                    &self.context,
                                    target,
                                    attribute,
                                    object_ty,
                                );
                            }

                            assignable
                        } else {
                            true
                        };

                        assignable_to_meta_attr && assignable_to_class_attr
                    }
                    SymbolAndQualifiers {
                        symbol: Symbol::Unbound,
                        ..
                    } => {
                        if let Symbol::Type(class_attr_ty, class_attr_boundness) = object_ty
                            .find_name_in_mro(db, attribute)
                            .expect("called on Type::ClassLiteral or Type::SubclassOf")
                            .symbol
                        {
                            if class_attr_boundness == Boundness::PossiblyUnbound {
                                report_possibly_unbound_attribute(
                                    &self.context,
                                    target,
                                    attribute,
                                    object_ty,
                                );
                            }

                            ensure_assignable_to(class_attr_ty)
                        } else {
                            let attribute_is_bound_on_instance =
                                object_ty.to_instance(self.db()).is_some_and(|instance| {
                                    !instance
                                        .instance_member(self.db(), attribute)
                                        .symbol
                                        .is_unbound()
                                });

                            // Attribute is declared or bound on instance. Forbid access from the class object
                            if emit_diagnostics {
                                if attribute_is_bound_on_instance {
                                    self.context.report_lint(
                                    &INVALID_ATTRIBUTE_ACCESS,
                                    target,
                                    format_args!(
                                        "Cannot assign to instance attribute `{attribute}` from the class object `{ty}`",
                                        ty = object_ty.display(self.db()),
                                ));
                                } else {
                                    self.context.report_lint(
                                        &UNRESOLVED_ATTRIBUTE,
                                        target,
                                        format_args!(
                                            "Unresolved attribute `{}` on type `{}`.",
                                            attribute,
                                            object_ty.display(db)
                                        ),
                                    );
                                }
                            }

                            false
                        }
                    }
                }
            }

            Type::ModuleLiteral(module) => {
                if let Symbol::Type(attr_ty, _) = module.static_member(db, attribute) {
                    let assignable = value_ty.is_assignable_to(db, attr_ty);
                    if !assignable {
                        report_invalid_attribute_assignment(
                            &self.context,
                            target.into(),
                            attr_ty,
                            value_ty,
                            attribute,
                        );
                    }

                    false
                } else {
                    self.context.report_lint(
                        &UNRESOLVED_ATTRIBUTE,
                        target,
                        format_args!(
                            "Unresolved attribute `{}` on type `{}`.",
                            attribute,
                            object_ty.display(db)
                        ),
                    );

                    false
                }
            }
        }
    }

    fn infer_target_impl(&mut self, target: &ast::Expr, assigned_ty: Option<Type<'db>>) {
        match target {
            ast::Expr::Name(name) => self.infer_definition(name),
            ast::Expr::List(ast::ExprList { elts, .. })
            | ast::Expr::Tuple(ast::ExprTuple { elts, .. }) => {
                let mut assigned_tys = match assigned_ty {
                    Some(Type::Tuple(tuple)) => {
                        Either::Left(tuple.elements(self.db()).into_iter().copied())
                    }
                    Some(_) | None => Either::Right(std::iter::empty()),
                };

                for element in elts {
                    self.infer_target_impl(element, assigned_tys.next());
                }
            }
            ast::Expr::Attribute(
                attr_expr @ ast::ExprAttribute {
                    value: object,
                    ctx: ExprContext::Store,
                    attr,
                    ..
                },
            ) => {
                self.store_expression_type(target, Type::Never);

                let object_ty = self.infer_expression(object);

                if let Some(assigned_ty) = assigned_ty {
                    self.validate_attribute_assignment(
                        attr_expr,
                        object_ty,
                        attr.id(),
                        assigned_ty,
                        true,
                    );
                }
            }
            _ => {
                // TODO: Remove this once we handle all possible assignment targets.
                self.infer_expression(target);
            }
        }
    }

    fn infer_assignment_definition(
        &mut self,
        assignment: &AssignmentDefinitionKind<'db>,
        definition: Definition<'db>,
    ) {
        let value = assignment.value();
        let name = assignment.name();

        let value_ty = self.infer_standalone_expression(value);

        let mut target_ty = match assignment.target() {
            TargetKind::Sequence(unpack_position, unpack) => {
                let unpacked = infer_unpack_types(self.db(), unpack);
                // Only copy the diagnostics if this is the first assignment to avoid duplicating the
                // unpack assignments.
                if unpack_position == UnpackPosition::First {
                    self.context.extend(unpacked.diagnostics());
                }

                let name_ast_id = name.scoped_expression_id(self.db(), self.scope());
                unpacked.expression_type(name_ast_id)
            }
            TargetKind::Name => {
                // `TYPE_CHECKING` is a special variable that should only be assigned `False`
                // at runtime, but is always considered `True` in type checking.
                // See mdtest/known_constants.md#user-defined-type_checking for details.
                if &name.id == "TYPE_CHECKING" {
                    if !matches!(
                        value.as_boolean_literal_expr(),
                        Some(ast::ExprBooleanLiteral { value: false, .. })
                    ) {
                        report_invalid_type_checking_constant(
                            &self.context,
                            assignment.name().into(),
                        );
                    }
                    Type::BooleanLiteral(true)
                } else if self.in_stub() && value.is_ellipsis_literal_expr() {
                    Type::unknown()
                } else {
                    value_ty
                }
            }
        };

        if let Some(known_instance) =
            KnownInstanceType::try_from_file_and_name(self.db(), self.file(), &name.id)
        {
            target_ty = Type::KnownInstance(known_instance);
        }

        self.store_expression_type(name, target_ty);
        self.add_binding(name.into(), definition, target_ty);
    }

    fn infer_annotated_assignment_statement(&mut self, assignment: &ast::StmtAnnAssign) {
        // assignments to non-Names are not Definitions
        if matches!(*assignment.target, ast::Expr::Name(_)) {
            self.infer_definition(assignment);
        } else {
            let ast::StmtAnnAssign {
                range: _,
                annotation,
                value,
                target,
                simple: _,
            } = assignment;
            self.infer_annotation_expression(annotation, DeferredExpressionState::None);
            self.infer_optional_expression(value.as_deref());
            self.infer_expression(target);
        }
    }

    /// Infer the types in an annotated assignment definition.
    fn infer_annotated_assignment_definition(
        &mut self,
        assignment: &ast::StmtAnnAssign,
        definition: Definition<'db>,
    ) {
        let ast::StmtAnnAssign {
            range: _,
            target,
            annotation,
            value,
            simple: _,
        } = assignment;

        let mut declared_ty = self.infer_annotation_expression(
            annotation,
            DeferredExpressionState::from(self.are_all_types_deferred()),
        );

        if target
            .as_name_expr()
            .is_some_and(|name| &name.id == "TYPE_CHECKING")
        {
            if !KnownClass::Bool
                .to_instance(self.db())
                .is_assignable_to(self.db(), declared_ty.inner_type())
            {
                // annotation not assignable from `bool` is an error
                report_invalid_type_checking_constant(&self.context, assignment.into());
            } else if self.in_stub()
                && value
                    .as_ref()
                    .is_none_or(|value| value.is_ellipsis_literal_expr())
            {
                // stub file assigning nothing or `...` is fine
            } else if !matches!(
                value
                    .as_ref()
                    .and_then(|value| value.as_boolean_literal_expr()),
                Some(ast::ExprBooleanLiteral { value: false, .. })
            ) {
                // otherwise, assigning something other than `False` is an error
                report_invalid_type_checking_constant(&self.context, assignment.into());
            }
            declared_ty.inner = Type::BooleanLiteral(true);
        }

        // Handle various singletons.
        if let Type::Instance(instance) = declared_ty.inner_type() {
            if instance.class.is_known(self.db(), KnownClass::SpecialForm) {
                if let Some(name_expr) = target.as_name_expr() {
                    if let Some(known_instance) = KnownInstanceType::try_from_file_and_name(
                        self.db(),
                        self.file(),
                        &name_expr.id,
                    ) {
                        declared_ty.inner = Type::KnownInstance(known_instance);
                    }
                }
            }
        }

        if let Some(value) = value.as_deref() {
            let inferred_ty = self.infer_expression(value);
            let inferred_ty = if target
                .as_name_expr()
                .is_some_and(|name| &name.id == "TYPE_CHECKING")
            {
                Type::BooleanLiteral(true)
            } else if self.in_stub() && value.is_ellipsis_literal_expr() {
                declared_ty.inner_type()
            } else {
                inferred_ty
            };
            self.add_declaration_with_binding(
                assignment.into(),
                definition,
                &DeclaredAndInferredType::MightBeDifferent {
                    declared_ty,
                    inferred_ty,
                },
            );
        } else {
            if self.in_stub() {
                self.add_declaration_with_binding(
                    assignment.into(),
                    definition,
                    &DeclaredAndInferredType::AreTheSame(declared_ty.inner_type()),
                );
            } else {
                self.add_declaration(assignment.into(), definition, declared_ty);
            }
        }

        self.infer_expression(target);
    }

    fn infer_augmented_assignment_statement(&mut self, assignment: &ast::StmtAugAssign) {
        if assignment.target.is_name_expr() {
            self.infer_definition(assignment);
        } else {
            // TODO currently we don't consider assignments to non-Names to be Definitions
            self.infer_augment_assignment(assignment);
        }
    }

    fn infer_augmented_op(
        &mut self,
        assignment: &ast::StmtAugAssign,
        target_type: Type<'db>,
        value_type: Type<'db>,
    ) -> Type<'db> {
        // If the target defines, e.g., `__iadd__`, infer the augmented assignment as a call to that
        // dunder.
        let op = assignment.op;
        let db = self.db();

        let report_unsupported_augmented_op = |ctx: &mut InferContext| {
            ctx.report_lint(
                &UNSUPPORTED_OPERATOR,
                assignment,
                format_args!(
                    "Operator `{op}=` is unsupported between objects of type `{}` and `{}`",
                    target_type.display(db),
                    value_type.display(db)
                ),
            );
        };

        // Fall back to non-augmented binary operator inference.
        let mut binary_return_ty = || {
            self.infer_binary_expression_type(assignment.into(), false, target_type, value_type, op)
                .unwrap_or_else(|| {
                    report_unsupported_augmented_op(&mut self.context);
                    Type::unknown()
                })
        };

        match target_type {
            Type::Union(union) => union.map(db, |&elem_type| {
                self.infer_augmented_op(assignment, elem_type, value_type)
            }),
            _ => {
                let call = target_type.try_call_dunder(
                    db,
                    op.in_place_dunder(),
                    CallArgumentTypes::positional([value_type]),
                );

                match call {
                    Ok(outcome) => outcome.return_type(db),
                    Err(CallDunderError::MethodNotAvailable) => binary_return_ty(),
                    Err(CallDunderError::PossiblyUnbound(outcome)) => {
                        UnionType::from_elements(db, [outcome.return_type(db), binary_return_ty()])
                    }
                    Err(CallDunderError::CallError(_, bindings)) => {
                        report_unsupported_augmented_op(&mut self.context);
                        bindings.return_type(db)
                    }
                }
            }
        }
    }

    fn infer_augment_assignment_definition(
        &mut self,
        assignment: &ast::StmtAugAssign,
        definition: Definition<'db>,
    ) {
        let target_ty = self.infer_augment_assignment(assignment);
        self.add_binding(assignment.into(), definition, target_ty);
    }

    fn infer_augment_assignment(&mut self, assignment: &ast::StmtAugAssign) -> Type<'db> {
        let ast::StmtAugAssign {
            range: _,
            target,
            op: _,
            value,
        } = assignment;

        // Resolve the target type, assuming a load context.
        let target_type = match &**target {
            ast::Expr::Name(name) => {
                self.store_expression_type(target, Type::Never);
                self.infer_name_load(name)
            }
            ast::Expr::Attribute(attr) => {
                self.store_expression_type(target, Type::Never);
                self.infer_attribute_load(attr)
            }
            _ => self.infer_expression(target),
        };
        let value_type = self.infer_expression(value);

        self.infer_augmented_op(assignment, target_type, value_type)
    }

    fn infer_type_alias_statement(&mut self, node: &ast::StmtTypeAlias) {
        self.infer_definition(node);
    }

    fn infer_for_statement(&mut self, for_statement: &ast::StmtFor) {
        let ast::StmtFor {
            range: _,
            target,
            iter,
            body,
            orelse,
            is_async: _,
        } = for_statement;

        self.infer_target(target, iter, |db, iter_ty| {
            // TODO: `infer_for_statement_definition` reports a diagnostic if `iter_ty` isn't iterable
            //  but only if the target is a name. We should report a diagnostic here if the target isn't a name:
            //  `for a.x in not_iterable: ...
            iter_ty.iterate(db)
        });

        self.infer_body(body);
        self.infer_body(orelse);
    }

    fn infer_for_statement_definition(
        &mut self,
        for_stmt: &ForStmtDefinitionKind<'db>,
        definition: Definition<'db>,
    ) {
        let iterable = for_stmt.iterable();
        let name = for_stmt.name();

        let iterable_type = self.infer_standalone_expression(iterable);

        let loop_var_value_type = if for_stmt.is_async() {
            todo_type!("async iterables/iterators")
        } else {
            match for_stmt.target() {
                TargetKind::Sequence(unpack_position, unpack) => {
                    let unpacked = infer_unpack_types(self.db(), unpack);
                    if unpack_position == UnpackPosition::First {
                        self.context.extend(unpacked.diagnostics());
                    }
                    let name_ast_id = name.scoped_expression_id(self.db(), self.scope());
                    unpacked.expression_type(name_ast_id)
                }
                TargetKind::Name => iterable_type.try_iterate(self.db()).unwrap_or_else(|err| {
                    err.report_diagnostic(&self.context, iterable_type, iterable.into());
                    err.fallback_element_type(self.db())
                }),
            }
        };

        self.store_expression_type(name, loop_var_value_type);
        self.add_binding(name.into(), definition, loop_var_value_type);
    }

    fn infer_while_statement(&mut self, while_statement: &ast::StmtWhile) {
        let ast::StmtWhile {
            range: _,
            test,
            body,
            orelse,
        } = while_statement;

        let test_ty = self.infer_standalone_expression(test);

        if let Err(err) = test_ty.try_bool(self.db()) {
            err.report_diagnostic(&self.context, &**test);
        }

        self.infer_body(body);
        self.infer_body(orelse);
    }

    fn infer_import_statement(&mut self, import: &ast::StmtImport) {
        let ast::StmtImport { range: _, names } = import;

        for alias in names {
            self.infer_definition(alias);
        }
    }

    fn infer_import_definition(&mut self, alias: &'db ast::Alias, definition: Definition<'db>) {
        let ast::Alias {
            range: _,
            name,
            asname,
        } = alias;

        // The name of the module being imported
        let Some(full_module_name) = ModuleName::new(name) else {
            tracing::debug!("Failed to resolve import due to invalid syntax");
            self.add_unknown_declaration_with_binding(alias.into(), definition);
            return;
        };

        // Resolve the module being imported.
        let Some(full_module_ty) = self.module_type_from_name(&full_module_name) else {
            report_unresolved_module(&self.context, alias, 0, Some(name));
            self.add_unknown_declaration_with_binding(alias.into(), definition);
            return;
        };

        let binding_ty = if asname.is_some() {
            // If we are renaming the imported module via an `as` clause, then we bind the resolved
            // module's type to that name, even if that module is nested.
            full_module_ty
        } else if full_module_name.contains('.') {
            // If there's no `as` clause and the imported module is nested, we're not going to bind
            // the resolved module itself into the current scope; we're going to bind the top-most
            // parent package of that module.
            let topmost_parent_name =
                ModuleName::new(full_module_name.components().next().unwrap()).unwrap();
            let Some(topmost_parent_ty) = self.module_type_from_name(&topmost_parent_name) else {
                self.add_unknown_declaration_with_binding(alias.into(), definition);
                return;
            };
            topmost_parent_ty
        } else {
            // If there's no `as` clause and the imported module isn't nested, then the imported
            // module _is_ what we bind into the current scope.
            full_module_ty
        };

        self.add_declaration_with_binding(
            alias.into(),
            definition,
            &DeclaredAndInferredType::AreTheSame(binding_ty),
        );
    }

    fn infer_import_from_statement(&mut self, import: &ast::StmtImportFrom) {
        let ast::StmtImportFrom {
            range: _,
            module: _,
            names,
            level: _,
        } = import;

        for alias in names {
            let definitions = self.index.definitions(alias);
            if definitions.is_empty() {
                // If the module couldn't be resolved while constructing the semantic index,
                // this node won't have any definitions associated with it -- but we need to
                // make sure that we still emit the diagnostic for the unresolvable module,
                // since this will cause the import to fail at runtime.
                self.resolve_import_from_module(import, alias);
            } else {
                for definition in definitions {
                    self.extend(infer_definition_types(self.db(), *definition));
                }
            }
        }
    }

    fn infer_assert_statement(&mut self, assert: &ast::StmtAssert) {
        let ast::StmtAssert {
            range: _,
            test,
            msg,
        } = assert;

        let test_ty = self.infer_expression(test);

        if let Err(err) = test_ty.try_bool(self.db()) {
            err.report_diagnostic(&self.context, &**test);
        }

        self.infer_optional_expression(msg.as_deref());
    }

    fn infer_raise_statement(&mut self, raise: &ast::StmtRaise) {
        let ast::StmtRaise {
            range: _,
            exc,
            cause,
        } = raise;

        let base_exception_type = KnownClass::BaseException.to_subclass_of(self.db());
        let base_exception_instance = KnownClass::BaseException.to_instance(self.db());

        let can_be_raised =
            UnionType::from_elements(self.db(), [base_exception_type, base_exception_instance]);
        let can_be_exception_cause =
            UnionType::from_elements(self.db(), [can_be_raised, Type::none(self.db())]);

        if let Some(raised) = exc {
            let raised_type = self.infer_expression(raised);

            if !raised_type.is_assignable_to(self.db(), can_be_raised) {
                report_invalid_exception_raised(&self.context, raised, raised_type);
            }
        }

        if let Some(cause) = cause {
            let cause_type = self.infer_expression(cause);

            if !cause_type.is_assignable_to(self.db(), can_be_exception_cause) {
                report_invalid_exception_cause(&self.context, cause, cause_type);
            }
        }
    }

    /// Resolve the [`ModuleName`], and the type of the module, being referred to by an
    /// [`ast::StmtImportFrom`] node. Emit a diagnostic if the module cannot be resolved.
    fn resolve_import_from_module(
        &mut self,
        import_from: &ast::StmtImportFrom,
        alias: &ast::Alias,
    ) -> Option<(ModuleName, Type<'db>)> {
        let ast::StmtImportFrom { module, level, .. } = import_from;
        // For diagnostics, we want to highlight the unresolvable
        // module and not the entire `from ... import ...` statement.
        let module_ref = module
            .as_ref()
            .map(AnyNodeRef::from)
            .unwrap_or_else(|| AnyNodeRef::from(import_from));
        let module = module.as_deref();

        tracing::trace!(
            "Resolving imported object `{}` from module `{}` into file `{}`",
            alias.name,
            format_import_from_module(*level, module),
            self.file().path(self.db()),
        );
        let module_name = ModuleName::from_import_statement(self.db(), self.file(), import_from);

        let module_name = match module_name {
            Ok(module_name) => module_name,
            Err(ModuleNameResolutionError::InvalidSyntax) => {
                tracing::debug!("Failed to resolve import due to invalid syntax");
                // Invalid syntax diagnostics are emitted elsewhere.
                return None;
            }
            Err(ModuleNameResolutionError::TooManyDots) => {
                tracing::debug!(
                    "Relative module resolution `{}` failed: too many leading dots",
                    format_import_from_module(*level, module),
                );
                report_unresolved_module(&self.context, module_ref, *level, module);
                return None;
            }
            Err(ModuleNameResolutionError::UnknownCurrentModule) => {
                tracing::debug!(
                    "Relative module resolution `{}` failed; could not resolve file `{}` to a module",
                    format_import_from_module(*level, module),
                    self.file().path(self.db())
                );
                report_unresolved_module(&self.context, module_ref, *level, module);
                return None;
            }
        };

        let Some(module_ty) = self.module_type_from_name(&module_name) else {
            report_unresolved_module(&self.context, module_ref, *level, module);
            return None;
        };

        Some((module_name, module_ty))
    }

    fn infer_import_from_definition(
        &mut self,
        import_from: &'db ast::StmtImportFrom,
        alias: &ast::Alias,
        definition: Definition<'db>,
    ) {
        let Some((module_name, module_ty)) = self.resolve_import_from_module(import_from, alias)
        else {
            self.add_unknown_declaration_with_binding(alias.into(), definition);
            return;
        };

        // The indirection of having `star_import_info` as a separate variable
        // is required in order to make the borrow checker happy.
        let star_import_info = definition
            .kind(self.db())
            .as_star_import()
            .map(|star_import| {
                let symbol_table = self
                    .index
                    .symbol_table(self.scope().file_scope_id(self.db()));
                (star_import, symbol_table)
            });

        let name = if let Some((star_import, symbol_table)) = star_import_info.as_ref() {
            symbol_table.symbol(star_import.symbol_id()).name()
        } else {
            &alias.name.id
        };

        // First try loading the requested attribute from the module.
        if let Symbol::Type(ty, boundness) = module_ty.member(self.db(), name).symbol {
            if &alias.name != "*" && boundness == Boundness::PossiblyUnbound {
                // TODO: Consider loading _both_ the attribute and any submodule and unioning them
                // together if the attribute exists but is possibly-unbound.
                self.context.report_lint(
                    &POSSIBLY_UNBOUND_IMPORT,
                    AnyNodeRef::Alias(alias),
                    format_args!("Member `{name}` of module `{module_name}` is possibly unbound",),
                );
            }
            self.add_declaration_with_binding(
                alias.into(),
                definition,
                &DeclaredAndInferredType::AreTheSame(ty),
            );
            return;
        }

        // If the module doesn't bind the symbol, check if it's a submodule.  This won't get
        // handled by the `Type::member` call because it relies on the semantic index's
        // `imported_modules` set.  The semantic index does not include information about
        // `from...import` statements because there are two things it cannot determine while only
        // inspecting the content of the current file:
        //
        //   - whether the imported symbol is an attribute or submodule
        //   - whether the containing file is in a module or a package (needed to correctly resolve
        //     relative imports)
        //
        // The first would be solvable by making it a _potentially_ imported modules set.  The
        // second is not.
        //
        // Regardless, for now, we sidestep all of that by repeating the submodule-or-attribute
        // check here when inferring types for a `from...import` statement.
        if let Some(submodule_name) = ModuleName::new(name) {
            let mut full_submodule_name = module_name.clone();
            full_submodule_name.extend(&submodule_name);
            if let Some(submodule_ty) = self.module_type_from_name(&full_submodule_name) {
                self.add_declaration_with_binding(
                    alias.into(),
                    definition,
                    &DeclaredAndInferredType::AreTheSame(submodule_ty),
                );
                return;
            }
        }

        if &alias.name != "*" {
            self.context.report_lint(
                &UNRESOLVED_IMPORT,
                AnyNodeRef::Alias(alias),
                format_args!("Module `{module_name}` has no member `{name}`",),
            );
        }

        self.add_unknown_declaration_with_binding(alias.into(), definition);
    }

    fn infer_return_statement(&mut self, ret: &ast::StmtReturn) {
        if let Some(ty) = self.infer_optional_expression(ret.value.as_deref()) {
            let range = ret
                .value
                .as_ref()
                .map_or(ret.range(), |value| value.range());
            self.record_return_type(ty, range);
        } else {
            self.record_return_type(KnownClass::NoneType.to_instance(self.db()), ret.range());
        }
    }

    fn infer_delete_statement(&mut self, delete: &ast::StmtDelete) {
        let ast::StmtDelete { range: _, targets } = delete;
        for target in targets {
            self.infer_expression(target);
        }
    }

    fn module_type_from_name(&self, module_name: &ModuleName) -> Option<Type<'db>> {
        resolve_module(self.db(), module_name)
            .map(|module| Type::module_literal(self.db(), self.file(), module))
    }

    fn infer_decorator(&mut self, decorator: &ast::Decorator) -> Type<'db> {
        let ast::Decorator {
            range: _,
            expression,
        } = decorator;

        self.infer_expression(expression)
    }

    fn parse_arguments(arguments: &ast::Arguments) -> CallArguments<'_> {
        arguments
            .arguments_source_order()
            .map(|arg_or_keyword| {
                match arg_or_keyword {
                    ast::ArgOrKeyword::Arg(arg) => match arg {
                        ast::Expr::Starred(ast::ExprStarred { .. }) => Argument::Variadic,
                        // TODO diagnostic if after a keyword argument
                        _ => Argument::Positional,
                    },
                    ast::ArgOrKeyword::Keyword(ast::Keyword { arg, .. }) => {
                        if let Some(arg) = arg {
                            Argument::Keyword(&arg.id)
                        } else {
                            // TODO diagnostic if not last
                            Argument::Keywords
                        }
                    }
                }
            })
            .collect()
    }

    fn infer_argument_types<'a>(
        &mut self,
        ast_arguments: &ast::Arguments,
        arguments: CallArguments<'a>,
        argument_forms: &[Option<ParameterForm>],
    ) -> CallArgumentTypes<'a, 'db> {
        let mut ast_arguments = ast_arguments.arguments_source_order();
        CallArgumentTypes::new(arguments, |index, _| {
            let arg_or_keyword = ast_arguments
                .next()
                .expect("argument lists should have consistent lengths");
            match arg_or_keyword {
                ast::ArgOrKeyword::Arg(arg) => match arg {
                    ast::Expr::Starred(ast::ExprStarred { value, .. }) => {
                        let ty = self.infer_argument_type(value, argument_forms[index]);
                        self.store_expression_type(arg, ty);
                        ty
                    }
                    _ => self.infer_argument_type(arg, argument_forms[index]),
                },
                ast::ArgOrKeyword::Keyword(ast::Keyword { value, .. }) => {
                    self.infer_argument_type(value, argument_forms[index])
                }
            }
        })
    }

    fn infer_argument_type(
        &mut self,
        ast_argument: &ast::Expr,
        form: Option<ParameterForm>,
    ) -> Type<'db> {
        match form {
            None | Some(ParameterForm::Value) => self.infer_expression(ast_argument),
            Some(ParameterForm::Type) => self.infer_type_expression(ast_argument),
        }
    }

    fn infer_optional_expression(&mut self, expression: Option<&ast::Expr>) -> Option<Type<'db>> {
        expression.map(|expr| self.infer_expression(expr))
    }

    #[track_caller]
    fn infer_expression(&mut self, expression: &ast::Expr) -> Type<'db> {
        debug_assert_eq!(
            self.index.try_expression(expression),
            None,
            "Calling `self.infer_expression` on a standalone-expression is not allowed because it can lead to double-inference. Use `self.infer_standalone_expression` instead."
        );

        self.infer_expression_impl(expression)
    }

    fn infer_standalone_expression(&mut self, expression: &ast::Expr) -> Type<'db> {
        let standalone_expression = self.index.expression(expression);
        let types = infer_expression_types(self.db(), standalone_expression);
        self.extend(types);
        self.expression_type(expression)
    }

    fn infer_expression_impl(&mut self, expression: &ast::Expr) -> Type<'db> {
        let ty = match expression {
            ast::Expr::NoneLiteral(ast::ExprNoneLiteral { range: _ }) => Type::none(self.db()),
            ast::Expr::NumberLiteral(literal) => self.infer_number_literal_expression(literal),
            ast::Expr::BooleanLiteral(literal) => self.infer_boolean_literal_expression(literal),
            ast::Expr::StringLiteral(literal) => self.infer_string_literal_expression(literal),
            ast::Expr::BytesLiteral(bytes_literal) => {
                self.infer_bytes_literal_expression(bytes_literal)
            }
            ast::Expr::FString(fstring) => self.infer_fstring_expression(fstring),
            ast::Expr::EllipsisLiteral(literal) => self.infer_ellipsis_literal_expression(literal),
            ast::Expr::Tuple(tuple) => self.infer_tuple_expression(tuple),
            ast::Expr::List(list) => self.infer_list_expression(list),
            ast::Expr::Set(set) => self.infer_set_expression(set),
            ast::Expr::Dict(dict) => self.infer_dict_expression(dict),
            ast::Expr::Generator(generator) => self.infer_generator_expression(generator),
            ast::Expr::ListComp(listcomp) => self.infer_list_comprehension_expression(listcomp),
            ast::Expr::DictComp(dictcomp) => self.infer_dict_comprehension_expression(dictcomp),
            ast::Expr::SetComp(setcomp) => self.infer_set_comprehension_expression(setcomp),
            ast::Expr::Name(name) => self.infer_name_expression(name),
            ast::Expr::Attribute(attribute) => self.infer_attribute_expression(attribute),
            ast::Expr::UnaryOp(unary_op) => self.infer_unary_expression(unary_op),
            ast::Expr::BinOp(binary) => self.infer_binary_expression(binary),
            ast::Expr::BoolOp(bool_op) => self.infer_boolean_expression(bool_op),
            ast::Expr::Compare(compare) => self.infer_compare_expression(compare),
            ast::Expr::Subscript(subscript) => self.infer_subscript_expression(subscript),
            ast::Expr::Slice(slice) => self.infer_slice_expression(slice),
            ast::Expr::Named(named) => self.infer_named_expression(named),
            ast::Expr::If(if_expression) => self.infer_if_expression(if_expression),
            ast::Expr::Lambda(lambda_expression) => self.infer_lambda_expression(lambda_expression),
            ast::Expr::Call(call_expression) => self.infer_call_expression(call_expression),
            ast::Expr::Starred(starred) => self.infer_starred_expression(starred),
            ast::Expr::Yield(yield_expression) => self.infer_yield_expression(yield_expression),
            ast::Expr::YieldFrom(yield_from) => self.infer_yield_from_expression(yield_from),
            ast::Expr::Await(await_expression) => self.infer_await_expression(await_expression),
            ast::Expr::IpyEscapeCommand(_) => {
                todo_type!("Ipy escape command support")
            }
        };

        self.store_expression_type(expression, ty);

        ty
    }

    fn store_expression_type(&mut self, expression: &impl HasScopedExpressionId, ty: Type<'db>) {
        if self.deferred_state.in_string_annotation() {
            // Avoid storing the type of expressions that are part of a string annotation because
            // the expression ids don't exists in the semantic index. Instead, we'll store the type
            // on the string expression itself that represents the annotation.
            return;
        }
        let expr_id = expression.scoped_expression_id(self.db(), self.scope());
        let previous = self.types.expressions.insert(expr_id, ty);
        assert_eq!(previous, None);
    }

    fn infer_number_literal_expression(&mut self, literal: &ast::ExprNumberLiteral) -> Type<'db> {
        let ast::ExprNumberLiteral { range: _, value } = literal;
        let db = self.db();

        match value {
            ast::Number::Int(n) => n
                .as_i64()
                .map(Type::IntLiteral)
                .unwrap_or_else(|| KnownClass::Int.to_instance(db)),
            ast::Number::Float(_) => KnownClass::Float.to_instance(db),
            ast::Number::Complex { .. } => KnownClass::Complex.to_instance(db),
        }
    }

    #[allow(clippy::unused_self)]
    fn infer_boolean_literal_expression(&mut self, literal: &ast::ExprBooleanLiteral) -> Type<'db> {
        let ast::ExprBooleanLiteral { range: _, value } = literal;

        Type::BooleanLiteral(*value)
    }

    fn infer_string_literal_expression(&mut self, literal: &ast::ExprStringLiteral) -> Type<'db> {
        if literal.value.len() <= Self::MAX_STRING_LITERAL_SIZE {
            Type::string_literal(self.db(), literal.value.to_str())
        } else {
            Type::LiteralString
        }
    }

    fn infer_bytes_literal_expression(&mut self, literal: &ast::ExprBytesLiteral) -> Type<'db> {
        // TODO: ignoring r/R prefixes for now, should normalize bytes values
        let bytes: Vec<u8> = literal.value.bytes().collect();
        Type::bytes_literal(self.db(), &bytes)
    }

    fn infer_fstring_expression(&mut self, fstring: &ast::ExprFString) -> Type<'db> {
        let ast::ExprFString { range: _, value } = fstring;

        let mut collector = StringPartsCollector::new();
        for part in value {
            // Make sure we iter through every parts to infer all sub-expressions. The `collector`
            // struct ensures we don't allocate unnecessary strings.
            match part {
                ast::FStringPart::Literal(literal) => {
                    collector.push_str(&literal.value);
                }
                ast::FStringPart::FString(fstring) => {
                    for element in &fstring.elements {
                        match element {
                            ast::FStringElement::Expression(expression) => {
                                let ast::FStringExpressionElement {
                                    range: _,
                                    expression,
                                    debug_text: _,
                                    conversion,
                                    format_spec,
                                } = expression;
                                let ty = self.infer_expression(expression);

                                if let Some(ref format_spec) = format_spec {
                                    for element in format_spec.elements.expressions() {
                                        self.infer_expression(&element.expression);
                                    }
                                }

                                // TODO: handle format specifiers by calling a method
                                // (`Type::format`?) that handles the `__format__` method.
                                // Conversion flags should be handled before calling `__format__`.
                                // https://docs.python.org/3/library/string.html#format-string-syntax
                                if !conversion.is_none() || format_spec.is_some() {
                                    collector.add_expression();
                                } else {
                                    if let Type::StringLiteral(literal) = ty.str(self.db()) {
                                        collector.push_str(literal.value(self.db()));
                                    } else {
                                        collector.add_expression();
                                    }
                                }
                            }
                            ast::FStringElement::Literal(literal) => {
                                collector.push_str(&literal.value);
                            }
                        }
                    }
                }
            }
        }
        collector.string_type(self.db())
    }

    fn infer_ellipsis_literal_expression(
        &mut self,
        _literal: &ast::ExprEllipsisLiteral,
    ) -> Type<'db> {
        KnownClass::EllipsisType.to_instance(self.db())
    }

    fn infer_tuple_expression(&mut self, tuple: &ast::ExprTuple) -> Type<'db> {
        let ast::ExprTuple {
            range: _,
            elts,
            ctx: _,
            parenthesized: _,
        } = tuple;

        // Collecting all elements is necessary to infer all sub-expressions even if some
        // element types are `Never` (which leads `from_elements` to return early without
        // consuming the whole iterator).
        let element_types: Vec<_> = elts.iter().map(|elt| self.infer_expression(elt)).collect();

        TupleType::from_elements(self.db(), element_types)
    }

    fn infer_list_expression(&mut self, list: &ast::ExprList) -> Type<'db> {
        let ast::ExprList {
            range: _,
            elts,
            ctx: _,
        } = list;

        for elt in elts {
            self.infer_expression(elt);
        }

        // TODO generic
        KnownClass::List.to_instance(self.db())
    }

    fn infer_set_expression(&mut self, set: &ast::ExprSet) -> Type<'db> {
        let ast::ExprSet { range: _, elts } = set;

        for elt in elts {
            self.infer_expression(elt);
        }

        // TODO generic
        KnownClass::Set.to_instance(self.db())
    }

    fn infer_dict_expression(&mut self, dict: &ast::ExprDict) -> Type<'db> {
        let ast::ExprDict { range: _, items } = dict;

        for item in items {
            self.infer_optional_expression(item.key.as_ref());
            self.infer_expression(&item.value);
        }

        // TODO generic
        KnownClass::Dict.to_instance(self.db())
    }

    /// Infer the type of the `iter` expression of the first comprehension.
    fn infer_first_comprehension_iter(&mut self, comprehensions: &[ast::Comprehension]) {
        let mut comprehensions_iter = comprehensions.iter();
        let Some(first_comprehension) = comprehensions_iter.next() else {
            unreachable!("Comprehension must contain at least one generator");
        };
        self.infer_standalone_expression(&first_comprehension.iter);
    }

    fn infer_generator_expression(&mut self, generator: &ast::ExprGenerator) -> Type<'db> {
        let ast::ExprGenerator {
            range: _,
            elt: _,
            generators,
            parenthesized: _,
        } = generator;

        self.infer_first_comprehension_iter(generators);

        todo_type!("generator type")
    }

    fn infer_list_comprehension_expression(&mut self, listcomp: &ast::ExprListComp) -> Type<'db> {
        let ast::ExprListComp {
            range: _,
            elt: _,
            generators,
        } = listcomp;

        self.infer_first_comprehension_iter(generators);

        todo_type!("list comprehension type")
    }

    fn infer_dict_comprehension_expression(&mut self, dictcomp: &ast::ExprDictComp) -> Type<'db> {
        let ast::ExprDictComp {
            range: _,
            key: _,
            value: _,
            generators,
        } = dictcomp;

        self.infer_first_comprehension_iter(generators);

        todo_type!("dict comprehension type")
    }

    fn infer_set_comprehension_expression(&mut self, setcomp: &ast::ExprSetComp) -> Type<'db> {
        let ast::ExprSetComp {
            range: _,
            elt: _,
            generators,
        } = setcomp;

        self.infer_first_comprehension_iter(generators);

        todo_type!("set comprehension type")
    }

    fn infer_generator_expression_scope(&mut self, generator: &ast::ExprGenerator) {
        let ast::ExprGenerator {
            range: _,
            elt,
            generators,
            parenthesized: _,
        } = generator;

        self.infer_expression(elt);
        self.infer_comprehensions(generators);
    }

    fn infer_list_comprehension_expression_scope(&mut self, listcomp: &ast::ExprListComp) {
        let ast::ExprListComp {
            range: _,
            elt,
            generators,
        } = listcomp;

        self.infer_expression(elt);
        self.infer_comprehensions(generators);
    }

    fn infer_dict_comprehension_expression_scope(&mut self, dictcomp: &ast::ExprDictComp) {
        let ast::ExprDictComp {
            range: _,
            key,
            value,
            generators,
        } = dictcomp;

        self.infer_expression(key);
        self.infer_expression(value);
        self.infer_comprehensions(generators);
    }

    fn infer_set_comprehension_expression_scope(&mut self, setcomp: &ast::ExprSetComp) {
        let ast::ExprSetComp {
            range: _,
            elt,
            generators,
        } = setcomp;

        self.infer_expression(elt);
        self.infer_comprehensions(generators);
    }

    fn infer_comprehensions(&mut self, comprehensions: &[ast::Comprehension]) {
        let mut comprehensions_iter = comprehensions.iter();
        let Some(first_comprehension) = comprehensions_iter.next() else {
            unreachable!("Comprehension must contain at least one generator");
        };
        self.infer_comprehension(first_comprehension, true);
        for comprehension in comprehensions_iter {
            self.infer_comprehension(comprehension, false);
        }
    }

    fn infer_comprehension(&mut self, comprehension: &ast::Comprehension, is_first: bool) {
        let ast::Comprehension {
            range: _,
            target,
            iter,
            ifs,
            is_async: _,
        } = comprehension;

        if !is_first {
            self.infer_standalone_expression(iter);
        }
        // TODO more complex assignment targets
        if let ast::Expr::Name(name) = target {
            self.infer_definition(name);
        } else {
            self.infer_expression(target);
        }
        for expr in ifs {
            self.infer_expression(expr);
        }
    }

    fn infer_comprehension_definition(
        &mut self,
        iterable: &ast::Expr,
        target: &ast::ExprName,
        is_first: bool,
        is_async: bool,
        definition: Definition<'db>,
    ) {
        let expression = self.index.expression(iterable);
        let result = infer_expression_types(self.db(), expression);

        // Two things are different if it's the first comprehension:
        // (1) We must lookup the `ScopedExpressionId` of the iterable expression in the outer scope,
        //     because that's the scope we visit it in in the semantic index builder
        // (2) We must *not* call `self.extend()` on the result of the type inference,
        //     because `ScopedExpressionId`s are only meaningful within their own scope, so
        //     we'd add types for random wrong expressions in the current scope
        let iterable_type = if is_first {
            let lookup_scope = self
                .index
                .parent_scope_id(self.scope().file_scope_id(self.db()))
                .expect("A comprehension should never be the top-level scope")
                .to_scope_id(self.db(), self.file());
            result.expression_type(iterable.scoped_expression_id(self.db(), lookup_scope))
        } else {
            self.extend(result);
            result.expression_type(iterable.scoped_expression_id(self.db(), self.scope()))
        };

        let target_type = if is_async {
            // TODO: async iterables/iterators! -- Alex
            todo_type!("async iterables/iterators")
        } else {
            iterable_type.try_iterate(self.db()).unwrap_or_else(|err| {
                err.report_diagnostic(&self.context, iterable_type, iterable.into());
                err.fallback_element_type(self.db())
            })
        };

        self.types.expressions.insert(
            target.scoped_expression_id(self.db(), self.scope()),
            target_type,
        );
        self.add_binding(target.into(), definition, target_type);
    }

    fn infer_named_expression(&mut self, named: &ast::ExprNamed) -> Type<'db> {
        // See https://peps.python.org/pep-0572/#differences-between-assignment-expressions-and-assignment-statements
        if named.target.is_name_expr() {
            let definition = self.index.expect_single_definition(named);
            let result = infer_definition_types(self.db(), definition);
            self.extend(result);
            result.binding_type(definition)
        } else {
            // For syntactically invalid targets, we still need to run type inference:
            self.infer_expression(&named.target);
            self.infer_expression(&named.value);
            Type::unknown()
        }
    }

    fn infer_named_expression_definition(
        &mut self,
        named: &ast::ExprNamed,
        definition: Definition<'db>,
    ) -> Type<'db> {
        let ast::ExprNamed {
            range: _,
            target,
            value,
        } = named;

        let value_ty = self.infer_expression(value);
        self.infer_expression(target);

        self.add_binding(named.into(), definition, value_ty);

        value_ty
    }

    fn infer_if_expression(&mut self, if_expression: &ast::ExprIf) -> Type<'db> {
        let ast::ExprIf {
            range: _,
            test,
            body,
            orelse,
        } = if_expression;

        let test_ty = self.infer_standalone_expression(test);
        let body_ty = self.infer_expression(body);
        let orelse_ty = self.infer_expression(orelse);

        match test_ty.try_bool(self.db()).unwrap_or_else(|err| {
            err.report_diagnostic(&self.context, &**test);
            err.fallback_truthiness()
        }) {
            Truthiness::AlwaysTrue => body_ty,
            Truthiness::AlwaysFalse => orelse_ty,
            Truthiness::Ambiguous => UnionType::from_elements(self.db(), [body_ty, orelse_ty]),
        }
    }

    fn infer_lambda_body(&mut self, lambda_expression: &ast::ExprLambda) {
        self.infer_expression(&lambda_expression.body);
    }

    fn infer_lambda_expression(&mut self, lambda_expression: &ast::ExprLambda) -> Type<'db> {
        let ast::ExprLambda {
            range: _,
            parameters,
            body: _,
        } = lambda_expression;

        let parameters = if let Some(parameters) = parameters {
            let positional_only = parameters
                .posonlyargs
                .iter()
                .map(|param| {
                    let mut parameter = Parameter::positional_only(Some(param.name().id.clone()));
                    if let Some(default) = param.default() {
                        parameter = parameter.with_default_type(self.infer_expression(default));
                    }
                    parameter
                })
                .collect::<Vec<_>>();
            let positional_or_keyword = parameters
                .args
                .iter()
                .map(|param| {
                    let mut parameter = Parameter::positional_or_keyword(param.name().id.clone());
                    if let Some(default) = param.default() {
                        parameter = parameter.with_default_type(self.infer_expression(default));
                    }
                    parameter
                })
                .collect::<Vec<_>>();
            let variadic = parameters
                .vararg
                .as_ref()
                .map(|param| Parameter::variadic(param.name().id.clone()));
            let keyword_only = parameters
                .kwonlyargs
                .iter()
                .map(|param| {
                    let mut parameter = Parameter::keyword_only(param.name().id.clone());
                    if let Some(default) = param.default() {
                        parameter = parameter.with_default_type(self.infer_expression(default));
                    }
                    parameter
                })
                .collect::<Vec<_>>();
            let keyword_variadic = parameters
                .kwarg
                .as_ref()
                .map(|param| Parameter::keyword_variadic(param.name().id.clone()));

            Parameters::new(
                positional_only
                    .into_iter()
                    .chain(positional_or_keyword)
                    .chain(variadic)
                    .chain(keyword_only)
                    .chain(keyword_variadic),
            )
        } else {
            Parameters::empty()
        };

        // TODO: Useful inference of a lambda's return type will require a different approach,
        // which does the inference of the body expression based on arguments at each call site,
        // rather than eagerly computing a return type without knowing the argument types.
        Type::Callable(CallableType::new(
            self.db(),
            Signature::new(parameters, Some(Type::unknown())),
        ))
    }

    /// Returns the type of the first parameter if the given scope is function-like (i.e. function or lambda).
    /// Returns `None` if the scope is not function-like, or has no parameters.
    fn first_param_type_in_scope(&self, scope: ScopeId) -> Option<Type<'db>> {
        let first_param = match scope.node(self.db()) {
            NodeWithScopeKind::Function(f) => f.parameters.iter().next(),
            NodeWithScopeKind::Lambda(l) => l.parameters.as_ref()?.iter().next(),
            _ => None,
        }?;

        let definition = self.index.expect_single_definition(first_param);

        Some(infer_definition_types(self.db(), definition).binding_type(definition))
    }

    /// Returns the type of the nearest enclosing class for the given scope.
    ///
    /// This function walks up the ancestor scopes starting from the given scope,
    /// and finds the closest class definition.
    ///
    /// Returns `None` if no enclosing class is found.a
    fn enclosing_class_symbol(&self, scope: ScopeId) -> Option<Type<'db>> {
        self.index
            .ancestor_scopes(scope.file_scope_id(self.db()))
            .find_map(|(_, ancestor_scope)| {
                if let NodeWithScopeKind::Class(class) = ancestor_scope.node() {
                    let definition = self.index.expect_single_definition(class.node());
                    let result = infer_definition_types(self.db(), definition);

                    Some(result.declaration_type(definition).inner_type())
                } else {
                    None
                }
            })
    }

    fn infer_call_expression(&mut self, call_expression: &ast::ExprCall) -> Type<'db> {
        let ast::ExprCall {
            range: _,
            func,
            arguments,
        } = call_expression;

        // We don't call `Type::try_call`, because we want to perform type inference on the
        // arguments after matching them to parameters, but before checking that the argument types
        // are assignable to any parameter annotations.
        let mut call_arguments = Self::parse_arguments(arguments);
        let callable_type = self.infer_expression(func);

        // For class literals we model the entire class instantiation logic, so it is handled
        // in a separate function.
        let class = match callable_type {
            Type::SubclassOf(subclass_of_type) => match subclass_of_type.subclass_of() {
                ClassBase::Dynamic(_) => None,
                ClassBase::Class(class) => {
                    let (class_literal, _) = class.class_literal(self.db());
                    Some(class_literal)
                }
            },
            Type::ClassLiteral(class) => Some(class),
            _ => None,
        };

        if class.is_some_and(|class| {
            // For some known classes we have manual signatures defined and use the `try_call` path
            // below. TODO: it should be possible to move these special cases into the
            // `try_call_constructor` path instead, or even remove some entirely once we support
            // overloads fully.
            class.known(self.db()).is_none_or(|class| {
                !matches!(
                    class,
                    KnownClass::Bool
                        | KnownClass::Str
                        | KnownClass::Type
                        | KnownClass::Object
                        | KnownClass::Property
                )
            })
        }) {
            let argument_forms = vec![Some(ParameterForm::Value); call_arguments.len()];
            let call_argument_types =
                self.infer_argument_types(arguments, call_arguments, &argument_forms);

            return callable_type
                .try_call_constructor(self.db(), call_argument_types)
                .unwrap_or_else(|err| {
                    err.report_diagnostic(&self.context, callable_type, call_expression.into());
                    err.return_type()
                });
        }

        let signatures = callable_type.signatures(self.db());
        let bindings = Bindings::match_parameters(signatures, &mut call_arguments);
        let mut call_argument_types =
            self.infer_argument_types(arguments, call_arguments, &bindings.argument_forms);

        match bindings.check_types(self.db(), &mut call_argument_types) {
            Ok(mut bindings) => {
                for binding in &mut bindings {
                    let binding_type = binding.callable_type;
                    let Some((_, overload)) = binding.matching_overload_mut() else {
                        continue;
                    };

                    match binding_type {
                        Type::FunctionLiteral(function_literal) => {
                            let Some(known_function) = function_literal.known(self.db()) else {
                                continue;
                            };

                            match known_function {
                                KnownFunction::RevealType => {
                                    if let [Some(revealed_type)] = overload.parameter_types() {
                                        self.context.report_diagnostic(
                                            call_expression,
                                            DiagnosticId::RevealedType,
                                            Severity::Info,
                                            format_args!(
                                                "Revealed type is `{}`",
                                                revealed_type.display(self.db())
                                            ),
                                            &[],
                                        );
                                    }
                                }
<<<<<<< HEAD
                                KnownFunction::AssertType => {
                                    if let [Some(actual_ty), Some(asserted_ty)] =
                                        overload.parameter_types()
                                    {
                                        if !actual_ty
                                            .is_gradual_equivalent_to(self.db(), *asserted_ty)
                                        {
                                            self.context.report_lint(
                                                    &TYPE_ASSERTION_FAILURE,
                                                    call_expression,
                                                    format_args!(
                                                        "Actual type `{}` is not the same as asserted type `{}`",
                                                        actual_ty.display(self.db()),
                                                        asserted_ty.display(self.db()),
                                                    ),
                                                );
                                        }
=======
                            }
                        }
                        KnownFunction::AssertNever => {
                            if let [Some(actual_ty)] = overload.parameter_types() {
                                if !actual_ty.is_equivalent_to(self.db(), Type::Never) {
                                    self.context.report_lint(
                                        &TYPE_ASSERTION_FAILURE,
                                        call_expression,
                                        format_args!(
                                            "Expected type `Never`, got `{}` instead",
                                            actual_ty.display(self.db()),
                                        ),
                                    );
                                }
                            }
                        }
                        KnownFunction::StaticAssert => {
                            if let [Some(parameter_ty), message] = overload.parameter_types() {
                                let truthiness = match parameter_ty.try_bool(self.db()) {
                                    Ok(truthiness) => truthiness,
                                    Err(err) => {
                                        let condition = arguments
                                            .find_argument("condition", 0)
                                            .map(|argument| match argument {
                                                ruff_python_ast::ArgOrKeyword::Arg(expr) => {
                                                    ast::AnyNodeRef::from(expr)
                                                }
                                                ruff_python_ast::ArgOrKeyword::Keyword(keyword) => {
                                                    ast::AnyNodeRef::from(keyword)
                                                }
                                            })
                                            .unwrap_or(ast::AnyNodeRef::from(call_expression));

                                        err.report_diagnostic(&self.context, condition);

                                        continue;
>>>>>>> ff376fc2
                                    }
                                }
                                KnownFunction::StaticAssert => {
                                    if let [Some(parameter_ty), message] =
                                        overload.parameter_types()
                                    {
                                        let truthiness = match parameter_ty.try_bool(self.db()) {
                                            Ok(truthiness) => truthiness,
                                            Err(err) => {
                                                let condition = arguments
                                                    .find_argument("condition", 0)
                                                    .map(|argument| match argument {
                                                        ruff_python_ast::ArgOrKeyword::Arg(
                                                            expr,
                                                        ) => ast::AnyNodeRef::from(expr),
                                                        ruff_python_ast::ArgOrKeyword::Keyword(
                                                            keyword,
                                                        ) => ast::AnyNodeRef::from(keyword),
                                                    })
                                                    .unwrap_or(ast::AnyNodeRef::from(
                                                        call_expression,
                                                    ));

                                                err.report_diagnostic(&self.context, condition);

                                                continue;
                                            }
                                        };

                                        if !truthiness.is_always_true() {
                                            if let Some(message) = message
                                                .and_then(Type::into_string_literal)
                                                .map(|s| &**s.value(self.db()))
                                            {
                                                self.context.report_lint(
                                                    &STATIC_ASSERT_ERROR,
                                                    call_expression,
                                                    format_args!(
                                                        "Static assertion error: {message}"
                                                    ),
                                                );
                                            } else if *parameter_ty == Type::BooleanLiteral(false) {
                                                self.context.report_lint(
                                                    &STATIC_ASSERT_ERROR,
                                                    call_expression,
                                                    format_args!("Static assertion error: argument evaluates to `False`"),
                                                );
                                            } else if truthiness.is_always_false() {
                                                self.context.report_lint(
                                                    &STATIC_ASSERT_ERROR,
                                                    call_expression,
                                                    format_args!(
                                                        "Static assertion error: argument of type `{parameter_ty}` is statically known to be falsy",
                                                        parameter_ty=parameter_ty.display(self.db())
                                                    ),
                                                );
                                            } else {
                                                self.context.report_lint(
                                                    &STATIC_ASSERT_ERROR,
                                                    call_expression,
                                                    format_args!(
                                                        "Static assertion error: argument of type `{parameter_ty}` has an ambiguous static truthiness",
                                                        parameter_ty=parameter_ty.display(self.db())
                                                    ),
                                                );
                                            }
                                        }
                                    }
                                }
                                KnownFunction::Cast => {
                                    if let [Some(casted_type), Some(source_type)] =
                                        overload.parameter_types()
                                    {
                                        let db = self.db();
                                        if (source_type.is_equivalent_to(db, *casted_type)
                                            || source_type.normalized(db)
                                                == casted_type.normalized(db))
                                            && !source_type.contains_todo(db)
                                        {
                                            self.context.report_lint(
                                                &REDUNDANT_CAST,
                                                call_expression,
                                                format_args!(
                                                    "Value is already of type `{}`",
                                                    casted_type.display(db),
                                                ),
                                            );
                                        }
                                    }
                                }
                                _ => {}
                            }
                        }
                        Type::ClassLiteral(class_literal)
                            if class_literal.class().is_known(self.db(), KnownClass::Super) =>
                        {
                            // Handle the case where `super()` is called with no arguments.
                            // In this case, we need to infer the two arguments:
                            //   1. The nearest enclosing class
                            //   2. The first parameter of the current function (`self` or `cls`)
                            match overload.parameter_types() {
                                [None, None] => {
                                    let scope = self.scope();

                                    let Some(enclosing_class) = self.enclosing_class_symbol(scope)
                                    else {
                                        overload.set_return_type(Type::unknown());
                                        BoundSuperError::UnavailableImplicitArguments
                                            .report_diagnostic(
                                                &self.context,
                                                call_expression.into(),
                                            );
                                        continue;
                                    };

                                    let Some(first_param) = self.first_param_type_in_scope(scope)
                                    else {
                                        overload.set_return_type(Type::unknown());
                                        BoundSuperError::UnavailableImplicitArguments
                                            .report_diagnostic(
                                                &self.context,
                                                call_expression.into(),
                                            );
                                        continue;
                                    };

                                    let bound_super = BoundSuperType::build(
                                        self.db(),
                                        enclosing_class,
                                        first_param,
                                    )
                                    .unwrap_or_else(|err| {
                                        err.report_diagnostic(
                                            &self.context,
                                            call_expression.into(),
                                        );
                                        Type::unknown()
                                    });

                                    overload.set_return_type(bound_super);
                                }
                                [Some(pivot_class_type), Some(owner_type)] => {
                                    let bound_super = BoundSuperType::build(
                                        self.db(),
                                        *pivot_class_type,
                                        *owner_type,
                                    )
                                    .unwrap_or_else(|err| {
                                        err.report_diagnostic(
                                            &self.context,
                                            call_expression.into(),
                                        );
                                        Type::unknown()
                                    });

                                    overload.set_return_type(bound_super);
                                }
                                _ => (),
                            }
                        }
                        _ => (),
                    }
                }
                bindings.return_type(self.db())
            }

            Err(CallError(_, bindings)) => {
                bindings.report_diagnostics(&self.context, call_expression.into());
                bindings.return_type(self.db())
            }
        }
    }

    fn infer_starred_expression(&mut self, starred: &ast::ExprStarred) -> Type<'db> {
        let ast::ExprStarred {
            range: _,
            value,
            ctx: _,
        } = starred;

        let iterable_type = self.infer_expression(value);
        iterable_type.try_iterate(self.db()).unwrap_or_else(|err| {
            err.report_diagnostic(&self.context, iterable_type, value.as_ref().into());
            err.fallback_element_type(self.db())
        });

        // TODO
        todo_type!("starred expression")
    }

    fn infer_yield_expression(&mut self, yield_expression: &ast::ExprYield) -> Type<'db> {
        let ast::ExprYield { range: _, value } = yield_expression;
        self.infer_optional_expression(value.as_deref());
        todo_type!("yield expressions")
    }

    fn infer_yield_from_expression(&mut self, yield_from: &ast::ExprYieldFrom) -> Type<'db> {
        let ast::ExprYieldFrom { range: _, value } = yield_from;

        let iterable_type = self.infer_expression(value);
        iterable_type.try_iterate(self.db()).unwrap_or_else(|err| {
            err.report_diagnostic(&self.context, iterable_type, value.as_ref().into());
            err.fallback_element_type(self.db())
        });

        // TODO get type from `ReturnType` of generator
        todo_type!("Generic `typing.Generator` type")
    }

    fn infer_await_expression(&mut self, await_expression: &ast::ExprAwait) -> Type<'db> {
        let ast::ExprAwait { range: _, value } = await_expression;
        self.infer_expression(value);
        todo_type!("generic `typing.Awaitable` type")
    }

    /// Infer the type of a [`ast::ExprName`] expression, assuming a load context.
    fn infer_name_load(&mut self, name_node: &ast::ExprName) -> Type<'db> {
        let ast::ExprName {
            range: _,
            id: symbol_name,
            ctx: _,
        } = name_node;

        let db = self.db();
        let scope = self.scope();
        let file_scope_id = scope.file_scope_id(db);
        let symbol_table = self.index.symbol_table(file_scope_id);
        let use_def = self.index.use_def_map(file_scope_id);

        // If we're inferring types of deferred expressions, always treat them as public symbols
        let (local_scope_symbol, report_unresolved_usage) = if self.is_deferred() {
            let symbol = if let Some(symbol_id) = symbol_table.symbol_id_by_name(symbol_name) {
                symbol_from_bindings(db, use_def.public_bindings(symbol_id))
            } else {
                assert!(
                    self.deferred_state.in_string_annotation(),
                    "Expected the symbol table to create a symbol for every Name node"
                );
                Symbol::Unbound
            };

            (symbol, true)
        } else {
            let use_id = name_node.scoped_use_id(db, scope);
            let symbol = symbol_from_bindings(db, use_def.bindings_at_use(use_id));
            let report_unresolved_usage = use_def.is_symbol_use_reachable(db, use_id);
            (symbol, report_unresolved_usage)
        };

        let symbol = SymbolAndQualifiers::from(local_scope_symbol).or_fall_back_to(db, || {
            let has_bindings_in_this_scope = match symbol_table.symbol_by_name(symbol_name) {
                Some(symbol) => symbol.is_bound(),
                None => {
                    assert!(
                        self.deferred_state.in_string_annotation(),
                        "Expected the symbol table to create a symbol for every Name node"
                    );
                    false
                }
            };

            // If it's a function-like scope and there is one or more binding in this scope (but
            // none of those bindings are visible from where we are in the control flow), we cannot
            // fallback to any bindings in enclosing scopes. As such, we can immediately short-circuit
            // here and return `Symbol::Unbound`.
            //
            // This is because Python is very strict in its categorisation of whether a variable is
            // a local variable or not in function-like scopes. If a variable has any bindings in a
            // function-like scope, it is considered a local variable; it never references another
            // scope. (At runtime, it would use the `LOAD_FAST` opcode.)
            if has_bindings_in_this_scope && scope.is_function_like(db) {
                return Symbol::Unbound.into();
            }

            let current_file = self.file();

            // Walk up parent scopes looking for a possible enclosing scope that may have a
            // definition of this name visible to us (would be `LOAD_DEREF` at runtime.)
            // Note that we skip the scope containing the use that we are resolving, since we
            // already looked for the symbol there up above.
            for (enclosing_scope_file_id, _) in self.index.ancestor_scopes(file_scope_id).skip(1) {
                // Class scopes are not visible to nested scopes, and we need to handle global
                // scope differently (because an unbound name there falls back to builtins), so
                // check only function-like scopes.
                // There is one exception to this rule: type parameter scopes can see
                // names defined in an immediately-enclosing class scope.
                let enclosing_scope_id = enclosing_scope_file_id.to_scope_id(db, current_file);
                let is_immediately_enclosing_scope = scope.is_type_parameter(db)
                    && scope
                        .scope(db)
                        .parent()
                        .is_some_and(|parent| parent == enclosing_scope_file_id);
                if !enclosing_scope_id.is_function_like(db) && !is_immediately_enclosing_scope {
                    continue;
                }

                // If the reference is in a nested eager scope, we need to look for the symbol at
                // the point where the previous enclosing scope was defined, instead of at the end
                // of the scope. (Note that the semantic index builder takes care of only
                // registering eager bindings for nested scopes that are actually eager, and for
                // enclosing scopes that actually contain bindings that we should use when
                // resolving the reference.)
                if !self.is_deferred() {
                    match self.index.eager_bindings(
                        enclosing_scope_file_id,
                        symbol_name,
                        file_scope_id,
                    ) {
                        EagerBindingsResult::Found(bindings) => {
                            return symbol_from_bindings(db, bindings).into();
                        }
                        // There are no visible bindings here.
                        // Don't fall back to non-eager symbol resolution.
                        EagerBindingsResult::NotFound => {
                            continue;
                        }
                        EagerBindingsResult::NoLongerInEagerContext => {}
                    }
                }

                let enclosing_symbol_table = self.index.symbol_table(enclosing_scope_file_id);
                let Some(enclosing_symbol) = enclosing_symbol_table.symbol_by_name(symbol_name)
                else {
                    continue;
                };
                if enclosing_symbol.is_bound() {
                    // We can return early here, because the nearest function-like scope that
                    // defines a name must be the only source for the nonlocal reference (at
                    // runtime, it is the scope that creates the cell for our closure.) If the name
                    // isn't bound in that scope, we should get an unbound name, not continue
                    // falling back to other scopes / globals / builtins.
                    return symbol(db, enclosing_scope_id, symbol_name);
                }
            }

            SymbolAndQualifiers::from(Symbol::Unbound)
                // No nonlocal binding? Check the module's explicit globals.
                // Avoid infinite recursion if `self.scope` already is the module's global scope.
                .or_fall_back_to(db, || {
                    if file_scope_id.is_global() {
                        return Symbol::Unbound.into();
                    }

                    if !self.is_deferred() {
                        match self.index.eager_bindings(
                            FileScopeId::global(),
                            symbol_name,
                            file_scope_id,
                        ) {
                            EagerBindingsResult::Found(bindings) => {
                                return symbol_from_bindings(db, bindings).into();
                            }
                            // There are no visible bindings here.
                            EagerBindingsResult::NotFound => {
                                return Symbol::Unbound.into();
                            }
                            EagerBindingsResult::NoLongerInEagerContext => {}
                        }
                    }

                    explicit_global_symbol(db, self.file(), symbol_name)
                })
                // Not found in the module's explicitly declared global symbols?
                // Check the "implicit globals" such as `__doc__`, `__file__`, `__name__`, etc.
                // These are looked up as attributes on `types.ModuleType`.
                .or_fall_back_to(db, || module_type_implicit_global_symbol(db, symbol_name))
                // Not found in globals? Fallback to builtins
                // (without infinite recursion if we're already in builtins.)
                .or_fall_back_to(db, || {
                    if Some(self.scope()) == builtins_module_scope(db) {
                        Symbol::Unbound.into()
                    } else {
                        builtins_symbol(db, symbol_name)
                    }
                })
                // Still not found? It might be `reveal_type`...
                .or_fall_back_to(db, || {
                    if symbol_name == "reveal_type" {
                        self.context.report_lint(
                            &UNDEFINED_REVEAL,
                            name_node,
                            format_args!(
                                "`reveal_type` used without importing it; \
                            this is allowed for debugging convenience but will fail at runtime"
                            ),
                        );
                        typing_extensions_symbol(db, symbol_name)
                    } else {
                        Symbol::Unbound.into()
                    }
                })
        });

        symbol
            .unwrap_with_diagnostic(|lookup_error| match lookup_error {
                LookupError::Unbound(qualifiers) => {
                    if report_unresolved_usage {
                        report_unresolved_reference(&self.context, name_node);
                    }
                    TypeAndQualifiers::new(Type::unknown(), qualifiers)
                }
                LookupError::PossiblyUnbound(type_when_bound) => {
                    if report_unresolved_usage {
                        report_possibly_unresolved_reference(&self.context, name_node);
                    }
                    type_when_bound
                }
            })
            .inner_type()
    }

    fn infer_name_expression(&mut self, name: &ast::ExprName) -> Type<'db> {
        match name.ctx {
            ExprContext::Load => self.infer_name_load(name),
            ExprContext::Store | ExprContext::Del => Type::Never,
            ExprContext::Invalid => Type::unknown(),
        }
    }

    /// Infer the type of a [`ast::ExprAttribute`] expression, assuming a load context.
    fn infer_attribute_load(&mut self, attribute: &ast::ExprAttribute) -> Type<'db> {
        let ast::ExprAttribute {
            value,
            attr,
            range: _,
            ctx: _,
        } = attribute;

        let value_type = self.infer_expression(value);
        let db = self.db();

        value_type
            .member(db, &attr.id)
            .unwrap_with_diagnostic(|lookup_error| match lookup_error {
                LookupError::Unbound(_) => {
                    let bound_on_instance = match value_type {
                        Type::ClassLiteral(class) => {
                            !class.instance_member(db, None, attr).symbol.is_unbound()
                        }
                        Type::SubclassOf(subclass_of @ SubclassOfType { .. }) => {
                            match subclass_of.subclass_of() {
                                ClassBase::Class(class) => {
                                    !class.instance_member(db, attr).symbol.is_unbound()
                                }
                                ClassBase::Dynamic(_) => unreachable!(
                                    "Attribute lookup on a dynamic `SubclassOf` type should always return a bound symbol"
                                ),
                            }
                        }
                        _ => false,
                    };

                    if bound_on_instance {
                        self.context.report_lint(
                            &UNRESOLVED_ATTRIBUTE,
                            attribute,
                            format_args!(
                                "Attribute `{}` can only be accessed on instances, not on the class object `{}` itself.",
                                attr.id,
                                value_type.display(db)
                            ),
                        );
                    } else {
                        self.context.report_lint(
                            &UNRESOLVED_ATTRIBUTE,
                            attribute,
                            format_args!(
                                "Type `{}` has no attribute `{}`",
                                value_type.display(db),
                                attr.id
                            ),
                        );
                    }

                    Type::unknown().into()
                }
                LookupError::PossiblyUnbound(type_when_bound) => {
                    report_possibly_unbound_attribute(
                        &self.context,
                        attribute,
                        &attr.id,
                        value_type,
                    );

                    type_when_bound
                }
            }).inner_type()
    }

    fn infer_attribute_expression(&mut self, attribute: &ast::ExprAttribute) -> Type<'db> {
        let ast::ExprAttribute {
            value,
            attr: _,
            range: _,
            ctx,
        } = attribute;

        match ctx {
            ExprContext::Load => self.infer_attribute_load(attribute),
            ExprContext::Store | ExprContext::Del => {
                self.infer_expression(value);
                Type::Never
            }
            ExprContext::Invalid => {
                self.infer_expression(value);
                Type::unknown()
            }
        }
    }

    fn infer_unary_expression(&mut self, unary: &ast::ExprUnaryOp) -> Type<'db> {
        let ast::ExprUnaryOp {
            range: _,
            op,
            operand,
        } = unary;

        let operand_type = self.infer_expression(operand);

        match (op, operand_type) {
            (_, Type::Dynamic(_)) => operand_type,
            (_, Type::Never) => Type::Never,

            (ast::UnaryOp::UAdd, Type::IntLiteral(value)) => Type::IntLiteral(value),
            (ast::UnaryOp::USub, Type::IntLiteral(value)) => Type::IntLiteral(-value),
            (ast::UnaryOp::Invert, Type::IntLiteral(value)) => Type::IntLiteral(!value),

            (ast::UnaryOp::UAdd, Type::BooleanLiteral(bool)) => Type::IntLiteral(i64::from(bool)),
            (ast::UnaryOp::USub, Type::BooleanLiteral(bool)) => Type::IntLiteral(-i64::from(bool)),
            (ast::UnaryOp::Invert, Type::BooleanLiteral(bool)) => {
                Type::IntLiteral(!i64::from(bool))
            }

            (ast::UnaryOp::Not, ty) => ty
                .try_bool(self.db())
                .unwrap_or_else(|err| {
                    err.report_diagnostic(&self.context, unary);
                    err.fallback_truthiness()
                })
                .negate()
                .into_type(self.db()),
            (
                op @ (ast::UnaryOp::UAdd | ast::UnaryOp::USub | ast::UnaryOp::Invert),
                Type::FunctionLiteral(_)
                | Type::Callable(..)
                | Type::WrapperDescriptor(_)
                | Type::MethodWrapper(_)
                | Type::BoundMethod(_)
                | Type::ModuleLiteral(_)
                | Type::ClassLiteral(_)
                | Type::GenericAlias(_)
                | Type::SubclassOf(_)
                | Type::Instance(_)
                | Type::KnownInstance(_)
                | Type::PropertyInstance(_)
                | Type::Union(_)
                | Type::Intersection(_)
                | Type::AlwaysTruthy
                | Type::AlwaysFalsy
                | Type::StringLiteral(_)
                | Type::LiteralString
                | Type::BytesLiteral(_)
                | Type::SliceLiteral(_)
                | Type::Tuple(_)
                | Type::BoundSuper(_)
                | Type::TypeVar(_),
            ) => {
                let unary_dunder_method = match op {
                    ast::UnaryOp::Invert => "__invert__",
                    ast::UnaryOp::UAdd => "__pos__",
                    ast::UnaryOp::USub => "__neg__",
                    ast::UnaryOp::Not => {
                        unreachable!("Not operator is handled in its own case");
                    }
                };

                match operand_type.try_call_dunder(
                    self.db(),
                    unary_dunder_method,
                    CallArgumentTypes::none(),
                ) {
                    Ok(outcome) => outcome.return_type(self.db()),
                    Err(e) => {
                        self.context.report_lint(
                            &UNSUPPORTED_OPERATOR,
                            unary,
                            format_args!(
                                "Unary operator `{op}` is unsupported for type `{}`",
                                operand_type.display(self.db()),
                            ),
                        );
                        e.fallback_return_type(self.db())
                    }
                }
            }
        }
    }

    fn infer_binary_expression(&mut self, binary: &ast::ExprBinOp) -> Type<'db> {
        let ast::ExprBinOp {
            left,
            op,
            right,
            range: _,
        } = binary;

        let left_ty = self.infer_expression(left);
        let right_ty = self.infer_expression(right);

        self.infer_binary_expression_type(binary.into(), false, left_ty, right_ty, *op)
            .unwrap_or_else(|| {
                self.context.report_lint(
                    &UNSUPPORTED_OPERATOR,
                    binary,
                    format_args!(
                        "Operator `{op}` is unsupported between objects of type `{}` and `{}`",
                        left_ty.display(self.db()),
                        right_ty.display(self.db())
                    ),
                );
                Type::unknown()
            })
    }

    fn infer_binary_expression_type(
        &mut self,
        node: AnyNodeRef<'_>,
        mut emitted_division_by_zero_diagnostic: bool,
        left_ty: Type<'db>,
        right_ty: Type<'db>,
        op: ast::Operator,
    ) -> Option<Type<'db>> {
        // Check for division by zero; this doesn't change the inferred type for the expression, but
        // may emit a diagnostic
        if !emitted_division_by_zero_diagnostic
            && matches!(
                (op, right_ty),
                (
                    ast::Operator::Div | ast::Operator::FloorDiv | ast::Operator::Mod,
                    Type::IntLiteral(0) | Type::BooleanLiteral(false)
                )
            )
        {
            emitted_division_by_zero_diagnostic = self.check_division_by_zero(node, op, left_ty);
        }

        match (left_ty, right_ty, op) {
            (Type::Union(lhs_union), rhs, _) => {
                let mut union = UnionBuilder::new(self.db());
                for lhs in lhs_union.elements(self.db()) {
                    let result = self.infer_binary_expression_type(
                        node,
                        emitted_division_by_zero_diagnostic,
                        *lhs,
                        rhs,
                        op,
                    )?;
                    union = union.add(result);
                }
                Some(union.build())
            }
            (lhs, Type::Union(rhs_union), _) => {
                let mut union = UnionBuilder::new(self.db());
                for rhs in rhs_union.elements(self.db()) {
                    let result = self.infer_binary_expression_type(
                        node,
                        emitted_division_by_zero_diagnostic,
                        lhs,
                        *rhs,
                        op,
                    )?;
                    union = union.add(result);
                }
                Some(union.build())
            }

            // Non-todo Anys take precedence over Todos (as if we fix this `Todo` in the future,
            // the result would then become Any or Unknown, respectively).
            (any @ Type::Dynamic(DynamicType::Any), _, _)
            | (_, any @ Type::Dynamic(DynamicType::Any), _) => Some(any),
            (unknown @ Type::Dynamic(DynamicType::Unknown), _, _)
            | (_, unknown @ Type::Dynamic(DynamicType::Unknown), _) => Some(unknown),
            (todo @ Type::Dynamic(DynamicType::Todo(_)), _, _)
            | (_, todo @ Type::Dynamic(DynamicType::Todo(_)), _) => Some(todo),
            (todo @ Type::Dynamic(DynamicType::TodoProtocol), _, _)
            | (_, todo @ Type::Dynamic(DynamicType::TodoProtocol), _) => Some(todo),
            (Type::Never, _, _) | (_, Type::Never, _) => Some(Type::Never),

            (Type::IntLiteral(n), Type::IntLiteral(m), ast::Operator::Add) => Some(
                n.checked_add(m)
                    .map(Type::IntLiteral)
                    .unwrap_or_else(|| KnownClass::Int.to_instance(self.db())),
            ),

            (Type::IntLiteral(n), Type::IntLiteral(m), ast::Operator::Sub) => Some(
                n.checked_sub(m)
                    .map(Type::IntLiteral)
                    .unwrap_or_else(|| KnownClass::Int.to_instance(self.db())),
            ),

            (Type::IntLiteral(n), Type::IntLiteral(m), ast::Operator::Mult) => Some(
                n.checked_mul(m)
                    .map(Type::IntLiteral)
                    .unwrap_or_else(|| KnownClass::Int.to_instance(self.db())),
            ),

            (Type::IntLiteral(_), Type::IntLiteral(_), ast::Operator::Div) => {
                Some(KnownClass::Float.to_instance(self.db()))
            }

            (Type::IntLiteral(n), Type::IntLiteral(m), ast::Operator::FloorDiv) => Some(
                n.checked_div(m)
                    .map(Type::IntLiteral)
                    .unwrap_or_else(|| KnownClass::Int.to_instance(self.db())),
            ),

            (Type::IntLiteral(n), Type::IntLiteral(m), ast::Operator::Mod) => Some(
                n.checked_rem(m)
                    .map(Type::IntLiteral)
                    .unwrap_or_else(|| KnownClass::Int.to_instance(self.db())),
            ),

            (Type::IntLiteral(n), Type::IntLiteral(m), ast::Operator::Pow) => Some({
                if m < 0 {
                    KnownClass::Float.to_instance(self.db())
                } else {
                    u32::try_from(m)
                        .ok()
                        .and_then(|m| n.checked_pow(m))
                        .map(Type::IntLiteral)
                        .unwrap_or_else(|| KnownClass::Int.to_instance(self.db()))
                }
            }),

            (Type::BytesLiteral(lhs), Type::BytesLiteral(rhs), ast::Operator::Add) => {
                let bytes = [&**lhs.value(self.db()), &**rhs.value(self.db())].concat();
                Some(Type::bytes_literal(self.db(), &bytes))
            }

            (Type::StringLiteral(lhs), Type::StringLiteral(rhs), ast::Operator::Add) => {
                let lhs_value = lhs.value(self.db()).to_string();
                let rhs_value = rhs.value(self.db()).as_ref();
                let ty = if lhs_value.len() + rhs_value.len() <= Self::MAX_STRING_LITERAL_SIZE {
                    Type::string_literal(self.db(), &(lhs_value + rhs_value))
                } else {
                    Type::LiteralString
                };
                Some(ty)
            }

            (
                Type::StringLiteral(_) | Type::LiteralString,
                Type::StringLiteral(_) | Type::LiteralString,
                ast::Operator::Add,
            ) => Some(Type::LiteralString),

            (Type::StringLiteral(s), Type::IntLiteral(n), ast::Operator::Mult)
            | (Type::IntLiteral(n), Type::StringLiteral(s), ast::Operator::Mult) => {
                let ty = if n < 1 {
                    Type::string_literal(self.db(), "")
                } else if let Ok(n) = usize::try_from(n) {
                    if n.checked_mul(s.value(self.db()).len())
                        .is_some_and(|new_length| new_length <= Self::MAX_STRING_LITERAL_SIZE)
                    {
                        let new_literal = s.value(self.db()).repeat(n);
                        Type::string_literal(self.db(), &new_literal)
                    } else {
                        Type::LiteralString
                    }
                } else {
                    Type::LiteralString
                };
                Some(ty)
            }

            (Type::LiteralString, Type::IntLiteral(n), ast::Operator::Mult)
            | (Type::IntLiteral(n), Type::LiteralString, ast::Operator::Mult) => {
                let ty = if n < 1 {
                    Type::string_literal(self.db(), "")
                } else {
                    Type::LiteralString
                };
                Some(ty)
            }

            (Type::BooleanLiteral(b1), Type::BooleanLiteral(b2), ast::Operator::BitOr) => {
                Some(Type::BooleanLiteral(b1 | b2))
            }

            (Type::BooleanLiteral(bool_value), right, op) => self.infer_binary_expression_type(
                node,
                emitted_division_by_zero_diagnostic,
                Type::IntLiteral(i64::from(bool_value)),
                right,
                op,
            ),
            (left, Type::BooleanLiteral(bool_value), op) => self.infer_binary_expression_type(
                node,
                emitted_division_by_zero_diagnostic,
                left,
                Type::IntLiteral(i64::from(bool_value)),
                op,
            ),

            (Type::Tuple(lhs), Type::Tuple(rhs), ast::Operator::Add) => {
                // Note: this only works on heterogeneous tuples.
                let lhs_elements = lhs.elements(self.db());
                let rhs_elements = rhs.elements(self.db());

                Some(TupleType::from_elements(
                    self.db(),
                    lhs_elements
                        .iter()
                        .copied()
                        .chain(rhs_elements.iter().copied()),
                ))
            }

            // We've handled all of the special cases that we support for literals, so we need to
            // fall back on looking for dunder methods on one of the operand types.
            (
                Type::FunctionLiteral(_)
                | Type::Callable(..)
                | Type::BoundMethod(_)
                | Type::WrapperDescriptor(_)
                | Type::MethodWrapper(_)
                | Type::ModuleLiteral(_)
                | Type::ClassLiteral(_)
                | Type::GenericAlias(_)
                | Type::SubclassOf(_)
                | Type::Instance(_)
                | Type::KnownInstance(_)
                | Type::PropertyInstance(_)
                | Type::Intersection(_)
                | Type::AlwaysTruthy
                | Type::AlwaysFalsy
                | Type::IntLiteral(_)
                | Type::StringLiteral(_)
                | Type::LiteralString
                | Type::BytesLiteral(_)
                | Type::SliceLiteral(_)
                | Type::Tuple(_)
                | Type::BoundSuper(_)
                | Type::TypeVar(_),
                Type::FunctionLiteral(_)
                | Type::Callable(..)
                | Type::BoundMethod(_)
                | Type::WrapperDescriptor(_)
                | Type::MethodWrapper(_)
                | Type::ModuleLiteral(_)
                | Type::ClassLiteral(_)
                | Type::GenericAlias(_)
                | Type::SubclassOf(_)
                | Type::Instance(_)
                | Type::KnownInstance(_)
                | Type::PropertyInstance(_)
                | Type::Intersection(_)
                | Type::AlwaysTruthy
                | Type::AlwaysFalsy
                | Type::IntLiteral(_)
                | Type::StringLiteral(_)
                | Type::LiteralString
                | Type::BytesLiteral(_)
                | Type::SliceLiteral(_)
                | Type::Tuple(_)
                | Type::BoundSuper(_)
                | Type::TypeVar(_),
                op,
            ) => {
                // We either want to call lhs.__op__ or rhs.__rop__. The full decision tree from
                // the Python spec [1] is:
                //
                //   - If rhs is a (proper) subclass of lhs, and it provides a different
                //     implementation of __rop__, use that.
                //   - Otherwise, if lhs implements __op__, use that.
                //   - Otherwise, if lhs and rhs are different types, and rhs implements __rop__,
                //     use that.
                //
                // [1] https://docs.python.org/3/reference/datamodel.html#object.__radd__

                // Technically we don't have to check left_ty != right_ty here, since if the types
                // are the same, they will trivially have the same implementation of the reflected
                // dunder, and so we'll fail the inner check. But the type equality check will be
                // faster for the common case, and allow us to skip the (two) class member lookups.
                let left_class = left_ty.to_meta_type(self.db());
                let right_class = right_ty.to_meta_type(self.db());
                if left_ty != right_ty && right_ty.is_subtype_of(self.db(), left_ty) {
                    let reflected_dunder = op.reflected_dunder();
                    let rhs_reflected = right_class.member(self.db(), reflected_dunder).symbol;
                    // TODO: if `rhs_reflected` is possibly unbound, we should union the two possible
                    // Bindings together
                    if !rhs_reflected.is_unbound()
                        && rhs_reflected != left_class.member(self.db(), reflected_dunder).symbol
                    {
                        return right_ty
                            .try_call_dunder(
                                self.db(),
                                reflected_dunder,
                                CallArgumentTypes::positional([left_ty]),
                            )
                            .map(|outcome| outcome.return_type(self.db()))
                            .or_else(|_| {
                                left_ty
                                    .try_call_dunder(
                                        self.db(),
                                        op.dunder(),
                                        CallArgumentTypes::positional([right_ty]),
                                    )
                                    .map(|outcome| outcome.return_type(self.db()))
                            })
                            .ok();
                    }
                }

                let call_on_left_instance = left_ty
                    .try_call_dunder(
                        self.db(),
                        op.dunder(),
                        CallArgumentTypes::positional([right_ty]),
                    )
                    .map(|outcome| outcome.return_type(self.db()))
                    .ok();

                call_on_left_instance.or_else(|| {
                    if left_ty == right_ty {
                        None
                    } else {
                        right_ty
                            .try_call_dunder(
                                self.db(),
                                op.reflected_dunder(),
                                CallArgumentTypes::positional([left_ty]),
                            )
                            .map(|outcome| outcome.return_type(self.db()))
                            .ok()
                    }
                })
            }
        }
    }

    fn infer_boolean_expression(&mut self, bool_op: &ast::ExprBoolOp) -> Type<'db> {
        let ast::ExprBoolOp {
            range: _,
            op,
            values,
        } = bool_op;
        self.infer_chained_boolean_types(
            *op,
            values.iter().enumerate(),
            |builder, (index, value)| {
                let ty = if index == values.len() - 1 {
                    builder.infer_expression(value)
                } else {
                    builder.infer_standalone_expression(value)
                };

                (ty, value.range())
            },
        )
    }

    /// Computes the output of a chain of (one) boolean operation, consuming as input an iterator
    /// of operations and calling the `infer_ty` for each to infer their types.
    /// The iterator is consumed even if the boolean evaluation can be short-circuited,
    /// in order to ensure the invariant that all expressions are evaluated when inferring types.
    fn infer_chained_boolean_types<Iterator, Item, F>(
        &mut self,
        op: ast::BoolOp,
        operations: Iterator,
        infer_ty: F,
    ) -> Type<'db>
    where
        Iterator: IntoIterator<Item = Item>,
        F: Fn(&mut Self, Item) -> (Type<'db>, TextRange),
    {
        let mut done = false;
        let db = self.db();

        let elements = operations
            .into_iter()
            .with_position()
            .map(|(position, item)| {
                let (ty, range) = infer_ty(self, item);

                let is_last = matches!(
                    position,
                    itertools::Position::Last | itertools::Position::Only
                );

                if is_last {
                    if done {
                        Type::Never
                    } else {
                        ty
                    }
                } else {
                    let truthiness = ty.try_bool(self.db()).unwrap_or_else(|err| {
                        err.report_diagnostic(&self.context, range);
                        err.fallback_truthiness()
                    });

                    if done {
                        return Type::Never;
                    }

                    match (truthiness, op) {
                        (Truthiness::AlwaysTrue, ast::BoolOp::And) => Type::Never,
                        (Truthiness::AlwaysFalse, ast::BoolOp::Or) => Type::Never,

                        (Truthiness::AlwaysFalse, ast::BoolOp::And)
                        | (Truthiness::AlwaysTrue, ast::BoolOp::Or) => {
                            done = true;
                            ty
                        }

                        (Truthiness::Ambiguous, _) => IntersectionBuilder::new(db)
                            .add_positive(ty)
                            .add_negative(match op {
                                ast::BoolOp::And => Type::AlwaysTruthy,
                                ast::BoolOp::Or => Type::AlwaysFalsy,
                            })
                            .build(),
                    }
                }
            });

        UnionType::from_elements(db, elements)
    }

    fn infer_compare_expression(&mut self, compare: &ast::ExprCompare) -> Type<'db> {
        let ast::ExprCompare {
            range: _,
            left,
            ops,
            comparators,
        } = compare;

        self.infer_expression(left);

        // https://docs.python.org/3/reference/expressions.html#comparisons
        // > Formally, if `a, b, c, …, y, z` are expressions and `op1, op2, …, opN` are comparison
        // > operators, then `a op1 b op2 c ... y opN z` is equivalent to `a op1 b and b op2 c and
        // ... > y opN z`, except that each expression is evaluated at most once.
        //
        // As some operators (==, !=, <, <=, >, >=) *can* return an arbitrary type, the logic below
        // is shared with the one in `infer_binary_type_comparison`.
        self.infer_chained_boolean_types(
            ast::BoolOp::And,
            std::iter::once(&**left)
                .chain(comparators)
                .tuple_windows::<(_, _)>()
                .zip(ops),
            |builder, ((left, right), op)| {
                let left_ty = builder.expression_type(left);
                let right_ty = builder.infer_expression(right);

                let range = TextRange::new(left.start(), right.end());

                let ty = builder
                    .infer_binary_type_comparison(left_ty, *op, right_ty, range)
                    .unwrap_or_else(|error| {
                        // Handle unsupported operators (diagnostic, `bool`/`Unknown` outcome)
                        builder.context.report_lint(
                            &UNSUPPORTED_OPERATOR,
                            range,
                            format_args!(
                                "Operator `{}` is not supported for types `{}` and `{}`{}",
                                error.op,
                                error.left_ty.display(builder.db()),
                                error.right_ty.display(builder.db()),
                                if (left_ty, right_ty) == (error.left_ty, error.right_ty) {
                                    String::new()
                                } else {
                                    format!(
                                        ", in comparing `{}` with `{}`",
                                        left_ty.display(builder.db()),
                                        right_ty.display(builder.db())
                                    )
                                }
                            ),
                        );

                        match op {
                            // `in, not in, is, is not` always return bool instances
                            ast::CmpOp::In
                            | ast::CmpOp::NotIn
                            | ast::CmpOp::Is
                            | ast::CmpOp::IsNot => KnownClass::Bool.to_instance(builder.db()),
                            // Other operators can return arbitrary types
                            _ => Type::unknown(),
                        }
                    });

                (ty, range)
            },
        )
    }

    fn infer_binary_intersection_type_comparison(
        &mut self,
        intersection: IntersectionType<'db>,
        op: ast::CmpOp,
        other: Type<'db>,
        intersection_on: IntersectionOn,
        range: TextRange,
    ) -> Result<Type<'db>, CompareUnsupportedError<'db>> {
        // If a comparison yields a definitive true/false answer on a (positive) part
        // of an intersection type, it will also yield a definitive answer on the full
        // intersection type, which is even more specific.
        for pos in intersection.positive(self.db()) {
            let result = match intersection_on {
                IntersectionOn::Left => {
                    self.infer_binary_type_comparison(*pos, op, other, range)?
                }
                IntersectionOn::Right => {
                    self.infer_binary_type_comparison(other, op, *pos, range)?
                }
            };
            if let Type::BooleanLiteral(b) = result {
                return Ok(Type::BooleanLiteral(b));
            }
        }

        // For negative contributions to the intersection type, there are only a few
        // special cases that allow us to narrow down the result type of the comparison.
        for neg in intersection.negative(self.db()) {
            let result = match intersection_on {
                IntersectionOn::Left => self
                    .infer_binary_type_comparison(*neg, op, other, range)
                    .ok(),
                IntersectionOn::Right => self
                    .infer_binary_type_comparison(other, op, *neg, range)
                    .ok(),
            };

            match (op, result) {
                (ast::CmpOp::Eq, Some(Type::BooleanLiteral(true))) => {
                    return Ok(Type::BooleanLiteral(false));
                }
                (ast::CmpOp::NotEq, Some(Type::BooleanLiteral(false))) => {
                    return Ok(Type::BooleanLiteral(true));
                }
                (ast::CmpOp::Is, Some(Type::BooleanLiteral(true))) => {
                    return Ok(Type::BooleanLiteral(false));
                }
                (ast::CmpOp::IsNot, Some(Type::BooleanLiteral(false))) => {
                    return Ok(Type::BooleanLiteral(true));
                }
                _ => {}
            }
        }

        // If none of the simplifications above apply, we still need to return *some*
        // result type for the comparison 'T_inter `op` T_other' (or reversed), where
        //
        //    T_inter = P1 & P2 & ... & Pn & ~N1 & ~N2 & ... & ~Nm
        //
        // is the intersection type. If f(T) is the function that computes the result
        // type of a `op`-comparison with `T_other`, we are interested in f(T_inter).
        // Since we can't compute it exactly, we return the following approximation:
        //
        //   f(T_inter) = f(P1) & f(P2) & ... & f(Pn)
        //
        // The reason for this is the following: In general, for any function 'f', the
        // set f(A) & f(B) is *larger than or equal to* the set f(A & B). This means
        // that we will return a type that is possibly wider than it could be, but
        // never wrong.
        //
        // However, we do have to leave out the negative contributions. If we were to
        // add a contribution like ~f(N1), we would potentially infer result types
        // that are too narrow.
        //
        // As an example for this, consider the intersection type `int & ~Literal[1]`.
        // If 'f' would be the `==`-comparison with 2, we obviously can't tell if that
        // answer would be true or false, so we need to return `bool`. And indeed, we
        // we have (glossing over notational details):
        //
        //   f(int & ~1)
        //       = f({..., -1, 0, 2, 3, ...})
        //       = {..., False, False, True, False, ...}
        //       = bool
        //
        // On the other hand, if we were to compute
        //
        //   f(int) & ~f(1)
        //       = bool & ~False
        //       = True
        //
        // we would get a result type `Literal[True]` which is too narrow.
        //
        let mut builder = IntersectionBuilder::new(self.db());
        for pos in intersection.positive(self.db()) {
            let result = match intersection_on {
                IntersectionOn::Left => {
                    self.infer_binary_type_comparison(*pos, op, other, range)?
                }
                IntersectionOn::Right => {
                    self.infer_binary_type_comparison(other, op, *pos, range)?
                }
            };
            builder = builder.add_positive(result);
        }

        Ok(builder.build())
    }

    /// Infers the type of a binary comparison (e.g. 'left == right'). See
    /// `infer_compare_expression` for the higher level logic dealing with multi-comparison
    /// expressions.
    ///
    /// If the operation is not supported, return None (we need upstream context to emit a
    /// diagnostic).
    fn infer_binary_type_comparison(
        &mut self,
        left: Type<'db>,
        op: ast::CmpOp,
        right: Type<'db>,
        range: TextRange,
    ) -> Result<Type<'db>, CompareUnsupportedError<'db>> {
        // Note: identity (is, is not) for equal builtin types is unreliable and not part of the
        // language spec.
        // - `[ast::CompOp::Is]`: return `false` if unequal, `bool` if equal
        // - `[ast::CompOp::IsNot]`: return `true` if unequal, `bool` if equal
        match (left, right) {
            (Type::Union(union), other) => {
                let mut builder = UnionBuilder::new(self.db());
                for element in union.elements(self.db()) {
                    builder =
                        builder.add(self.infer_binary_type_comparison(*element, op, other, range)?);
                }
                Ok(builder.build())
            }
            (other, Type::Union(union)) => {
                let mut builder = UnionBuilder::new(self.db());
                for element in union.elements(self.db()) {
                    builder =
                        builder.add(self.infer_binary_type_comparison(other, op, *element, range)?);
                }
                Ok(builder.build())
            }

            (Type::Intersection(intersection), right) => self
                .infer_binary_intersection_type_comparison(
                    intersection,
                    op,
                    right,
                    IntersectionOn::Left,
                    range,
                ),
            (left, Type::Intersection(intersection)) => self
                .infer_binary_intersection_type_comparison(
                    intersection,
                    op,
                    left,
                    IntersectionOn::Right,
                    range,
                ),

            (Type::IntLiteral(n), Type::IntLiteral(m)) => match op {
                ast::CmpOp::Eq => Ok(Type::BooleanLiteral(n == m)),
                ast::CmpOp::NotEq => Ok(Type::BooleanLiteral(n != m)),
                ast::CmpOp::Lt => Ok(Type::BooleanLiteral(n < m)),
                ast::CmpOp::LtE => Ok(Type::BooleanLiteral(n <= m)),
                ast::CmpOp::Gt => Ok(Type::BooleanLiteral(n > m)),
                ast::CmpOp::GtE => Ok(Type::BooleanLiteral(n >= m)),
                ast::CmpOp::Is => {
                    if n == m {
                        Ok(KnownClass::Bool.to_instance(self.db()))
                    } else {
                        Ok(Type::BooleanLiteral(false))
                    }
                }
                ast::CmpOp::IsNot => {
                    if n == m {
                        Ok(KnownClass::Bool.to_instance(self.db()))
                    } else {
                        Ok(Type::BooleanLiteral(true))
                    }
                }
                // Undefined for (int, int)
                ast::CmpOp::In | ast::CmpOp::NotIn => Err(CompareUnsupportedError {
                    op,
                    left_ty: left,
                    right_ty: right,
                }),
            },
            (Type::IntLiteral(_), Type::Instance(_)) => self.infer_binary_type_comparison(
                KnownClass::Int.to_instance(self.db()),
                op,
                right,
                range,
            ),
            (Type::Instance(_), Type::IntLiteral(_)) => self.infer_binary_type_comparison(
                left,
                op,
                KnownClass::Int.to_instance(self.db()),
                range,
            ),

            // Booleans are coded as integers (False = 0, True = 1)
            (Type::IntLiteral(n), Type::BooleanLiteral(b)) => self.infer_binary_type_comparison(
                Type::IntLiteral(n),
                op,
                Type::IntLiteral(i64::from(b)),
                range,
            ),
            (Type::BooleanLiteral(b), Type::IntLiteral(m)) => self.infer_binary_type_comparison(
                Type::IntLiteral(i64::from(b)),
                op,
                Type::IntLiteral(m),
                range,
            ),
            (Type::BooleanLiteral(a), Type::BooleanLiteral(b)) => self
                .infer_binary_type_comparison(
                    Type::IntLiteral(i64::from(a)),
                    op,
                    Type::IntLiteral(i64::from(b)),
                    range,
                ),

            (Type::StringLiteral(salsa_s1), Type::StringLiteral(salsa_s2)) => {
                let s1 = salsa_s1.value(self.db());
                let s2 = salsa_s2.value(self.db());
                match op {
                    ast::CmpOp::Eq => Ok(Type::BooleanLiteral(s1 == s2)),
                    ast::CmpOp::NotEq => Ok(Type::BooleanLiteral(s1 != s2)),
                    ast::CmpOp::Lt => Ok(Type::BooleanLiteral(s1 < s2)),
                    ast::CmpOp::LtE => Ok(Type::BooleanLiteral(s1 <= s2)),
                    ast::CmpOp::Gt => Ok(Type::BooleanLiteral(s1 > s2)),
                    ast::CmpOp::GtE => Ok(Type::BooleanLiteral(s1 >= s2)),
                    ast::CmpOp::In => Ok(Type::BooleanLiteral(s2.contains(s1.as_ref()))),
                    ast::CmpOp::NotIn => Ok(Type::BooleanLiteral(!s2.contains(s1.as_ref()))),
                    ast::CmpOp::Is => {
                        if s1 == s2 {
                            Ok(KnownClass::Bool.to_instance(self.db()))
                        } else {
                            Ok(Type::BooleanLiteral(false))
                        }
                    }
                    ast::CmpOp::IsNot => {
                        if s1 == s2 {
                            Ok(KnownClass::Bool.to_instance(self.db()))
                        } else {
                            Ok(Type::BooleanLiteral(true))
                        }
                    }
                }
            }
            (Type::StringLiteral(_), _) => self.infer_binary_type_comparison(
                KnownClass::Str.to_instance(self.db()),
                op,
                right,
                range,
            ),
            (_, Type::StringLiteral(_)) => self.infer_binary_type_comparison(
                left,
                op,
                KnownClass::Str.to_instance(self.db()),
                range,
            ),

            (Type::LiteralString, _) => self.infer_binary_type_comparison(
                KnownClass::Str.to_instance(self.db()),
                op,
                right,
                range,
            ),
            (_, Type::LiteralString) => self.infer_binary_type_comparison(
                left,
                op,
                KnownClass::Str.to_instance(self.db()),
                range,
            ),

            (Type::BytesLiteral(salsa_b1), Type::BytesLiteral(salsa_b2)) => {
                let b1 = &**salsa_b1.value(self.db());
                let b2 = &**salsa_b2.value(self.db());
                match op {
                    ast::CmpOp::Eq => Ok(Type::BooleanLiteral(b1 == b2)),
                    ast::CmpOp::NotEq => Ok(Type::BooleanLiteral(b1 != b2)),
                    ast::CmpOp::Lt => Ok(Type::BooleanLiteral(b1 < b2)),
                    ast::CmpOp::LtE => Ok(Type::BooleanLiteral(b1 <= b2)),
                    ast::CmpOp::Gt => Ok(Type::BooleanLiteral(b1 > b2)),
                    ast::CmpOp::GtE => Ok(Type::BooleanLiteral(b1 >= b2)),
                    ast::CmpOp::In => {
                        Ok(Type::BooleanLiteral(memchr::memmem::find(b2, b1).is_some()))
                    }
                    ast::CmpOp::NotIn => {
                        Ok(Type::BooleanLiteral(memchr::memmem::find(b2, b1).is_none()))
                    }
                    ast::CmpOp::Is => {
                        if b1 == b2 {
                            Ok(KnownClass::Bool.to_instance(self.db()))
                        } else {
                            Ok(Type::BooleanLiteral(false))
                        }
                    }
                    ast::CmpOp::IsNot => {
                        if b1 == b2 {
                            Ok(KnownClass::Bool.to_instance(self.db()))
                        } else {
                            Ok(Type::BooleanLiteral(true))
                        }
                    }
                }
            }
            (Type::BytesLiteral(_), _) => self.infer_binary_type_comparison(
                KnownClass::Bytes.to_instance(self.db()),
                op,
                right,
                range,
            ),
            (_, Type::BytesLiteral(_)) => self.infer_binary_type_comparison(
                left,
                op,
                KnownClass::Bytes.to_instance(self.db()),
                range,
            ),
            (Type::Tuple(_), Type::Instance(instance))
                if instance.class.is_known(self.db(), KnownClass::VersionInfo) =>
            {
                self.infer_binary_type_comparison(
                    left,
                    op,
                    Type::version_info_tuple(self.db()),
                    range,
                )
            }
            (Type::Instance(instance), Type::Tuple(_))
                if instance.class.is_known(self.db(), KnownClass::VersionInfo) =>
            {
                self.infer_binary_type_comparison(
                    Type::version_info_tuple(self.db()),
                    op,
                    right,
                    range,
                )
            }
            (Type::Tuple(lhs), Type::Tuple(rhs)) => {
                // Note: This only works on heterogeneous tuple types.
                let lhs_elements = lhs.elements(self.db());
                let rhs_elements = rhs.elements(self.db());

                let mut tuple_rich_comparison =
                    |op| self.infer_tuple_rich_comparison(lhs_elements, op, rhs_elements, range);

                match op {
                    ast::CmpOp::Eq => tuple_rich_comparison(RichCompareOperator::Eq),
                    ast::CmpOp::NotEq => tuple_rich_comparison(RichCompareOperator::Ne),
                    ast::CmpOp::Lt => tuple_rich_comparison(RichCompareOperator::Lt),
                    ast::CmpOp::LtE => tuple_rich_comparison(RichCompareOperator::Le),
                    ast::CmpOp::Gt => tuple_rich_comparison(RichCompareOperator::Gt),
                    ast::CmpOp::GtE => tuple_rich_comparison(RichCompareOperator::Ge),
                    ast::CmpOp::In | ast::CmpOp::NotIn => {
                        let mut eq_count = 0usize;
                        let mut not_eq_count = 0usize;

                        for ty in rhs_elements {
                            let eq_result = self.infer_binary_type_comparison(
                                Type::Tuple(lhs),
                                ast::CmpOp::Eq,
                                *ty,
                                range,
                            ).expect("infer_binary_type_comparison should never return None for `CmpOp::Eq`");

                            match eq_result {
                                todo @ Type::Dynamic(DynamicType::Todo(_)) => return Ok(todo),
                                // It's okay to ignore errors here because Python doesn't call `__bool__`
                                // for different union variants. Instead, this is just for us to
                                // evaluate a possibly truthy value to `false` or `true`.
                                ty => match ty.bool(self.db()) {
                                    Truthiness::AlwaysTrue => eq_count += 1,
                                    Truthiness::AlwaysFalse => not_eq_count += 1,
                                    Truthiness::Ambiguous => (),
                                },
                            }
                        }

                        if eq_count >= 1 {
                            Ok(Type::BooleanLiteral(op.is_in()))
                        } else if not_eq_count == rhs_elements.len() {
                            Ok(Type::BooleanLiteral(op.is_not_in()))
                        } else {
                            Ok(KnownClass::Bool.to_instance(self.db()))
                        }
                    }
                    ast::CmpOp::Is | ast::CmpOp::IsNot => {
                        // - `[ast::CmpOp::Is]`: returns `false` if the elements are definitely unequal, otherwise `bool`
                        // - `[ast::CmpOp::IsNot]`: returns `true` if the elements are definitely unequal, otherwise `bool`
                        let eq_result = tuple_rich_comparison(RichCompareOperator::Eq).expect(
                            "infer_binary_type_comparison should never return None for `CmpOp::Eq`",
                        );

                        Ok(match eq_result {
                            todo @ Type::Dynamic(DynamicType::Todo(_)) => todo,
                            // It's okay to ignore errors here because Python doesn't call `__bool__`
                            // for `is` and `is not` comparisons. This is an implementation detail
                            // for how we determine the truthiness of a type.
                            ty => match ty.bool(self.db()) {
                                Truthiness::AlwaysFalse => Type::BooleanLiteral(op.is_is_not()),
                                _ => KnownClass::Bool.to_instance(self.db()),
                            },
                        })
                    }
                }
            }

            // Lookup the rich comparison `__dunder__` methods
            _ => {
                let rich_comparison = |op| self.infer_rich_comparison(left, right, op);
                let membership_test_comparison = |op, range: TextRange| {
                    self.infer_membership_test_comparison(left, right, op, range)
                };
                match op {
                    ast::CmpOp::Eq => rich_comparison(RichCompareOperator::Eq),
                    ast::CmpOp::NotEq => rich_comparison(RichCompareOperator::Ne),
                    ast::CmpOp::Lt => rich_comparison(RichCompareOperator::Lt),
                    ast::CmpOp::LtE => rich_comparison(RichCompareOperator::Le),
                    ast::CmpOp::Gt => rich_comparison(RichCompareOperator::Gt),
                    ast::CmpOp::GtE => rich_comparison(RichCompareOperator::Ge),
                    ast::CmpOp::In => {
                        membership_test_comparison(MembershipTestCompareOperator::In, range)
                    }
                    ast::CmpOp::NotIn => {
                        membership_test_comparison(MembershipTestCompareOperator::NotIn, range)
                    }
                    ast::CmpOp::Is => {
                        if left.is_disjoint_from(self.db(), right) {
                            Ok(Type::BooleanLiteral(false))
                        } else if left.is_singleton(self.db())
                            && left.is_equivalent_to(self.db(), right)
                        {
                            Ok(Type::BooleanLiteral(true))
                        } else {
                            Ok(KnownClass::Bool.to_instance(self.db()))
                        }
                    }
                    ast::CmpOp::IsNot => {
                        if left.is_disjoint_from(self.db(), right) {
                            Ok(Type::BooleanLiteral(true))
                        } else if left.is_singleton(self.db())
                            && left.is_equivalent_to(self.db(), right)
                        {
                            Ok(Type::BooleanLiteral(false))
                        } else {
                            Ok(KnownClass::Bool.to_instance(self.db()))
                        }
                    }
                }
            }
        }
    }

    /// Rich comparison in Python are the operators `==`, `!=`, `<`, `<=`, `>`, and `>=`. Their
    /// behaviour can be edited for classes by implementing corresponding dunder methods.
    /// This function performs rich comparison between two types and returns the resulting type.
    /// see `<https://docs.python.org/3/reference/datamodel.html#object.__lt__>`
    fn infer_rich_comparison(
        &self,
        left: Type<'db>,
        right: Type<'db>,
        op: RichCompareOperator,
    ) -> Result<Type<'db>, CompareUnsupportedError<'db>> {
        let db = self.db();
        // The following resource has details about the rich comparison algorithm:
        // https://snarky.ca/unravelling-rich-comparison-operators/
        let call_dunder = |op: RichCompareOperator, left: Type<'db>, right: Type<'db>| {
            left.try_call_dunder(db, op.dunder(), CallArgumentTypes::positional([right]))
                .map(|outcome| outcome.return_type(db))
                .ok()
        };

        // The reflected dunder has priority if the right-hand side is a strict subclass of the left-hand side.
        if left != right && right.is_subtype_of(db, left) {
            call_dunder(op.reflect(), right, left).or_else(|| call_dunder(op, left, right))
        } else {
            call_dunder(op, left, right).or_else(|| call_dunder(op.reflect(), right, left))
        }
        .or_else(|| {
            // When no appropriate method returns any value other than NotImplemented,
            // the `==` and `!=` operators will fall back to `is` and `is not`, respectively.
            // refer to `<https://docs.python.org/3/reference/datamodel.html#object.__eq__>`
            if matches!(op, RichCompareOperator::Eq | RichCompareOperator::Ne) {
                Some(KnownClass::Bool.to_instance(db))
            } else {
                None
            }
        })
        .ok_or_else(|| CompareUnsupportedError {
            op: op.into(),
            left_ty: left,
            right_ty: right,
        })
    }

    /// Performs a membership test (`in` and `not in`) between two instances and returns the resulting type, or `None` if the test is unsupported.
    /// The behavior can be customized in Python by implementing `__contains__`, `__iter__`, or `__getitem__` methods.
    /// See `<https://docs.python.org/3/reference/datamodel.html#object.__contains__>`
    /// and `<https://docs.python.org/3/reference/expressions.html#membership-test-details>`
    fn infer_membership_test_comparison(
        &self,
        left: Type<'db>,
        right: Type<'db>,
        op: MembershipTestCompareOperator,
        range: TextRange,
    ) -> Result<Type<'db>, CompareUnsupportedError<'db>> {
        let db = self.db();

        let contains_dunder = right.class_member(db, "__contains__".into()).symbol;
        let compare_result_opt = match contains_dunder {
            Symbol::Type(contains_dunder, Boundness::Bound) => {
                // If `__contains__` is available, it is used directly for the membership test.
                contains_dunder
                    .try_call(db, CallArgumentTypes::positional([right, left]))
                    .map(|bindings| bindings.return_type(db))
                    .ok()
            }
            _ => {
                // iteration-based membership test
                right
                    .try_iterate(db)
                    .map(|_| KnownClass::Bool.to_instance(db))
                    .ok()
            }
        };

        compare_result_opt
            .map(|ty| {
                if matches!(ty, Type::Dynamic(DynamicType::Todo(_))) {
                    return ty;
                }

                let truthiness = ty.try_bool(db).unwrap_or_else(|err| {
                    err.report_diagnostic(&self.context, range);
                    err.fallback_truthiness()
                });

                match op {
                    MembershipTestCompareOperator::In => truthiness.into_type(db),
                    MembershipTestCompareOperator::NotIn => truthiness.negate().into_type(db),
                }
            })
            .ok_or_else(|| CompareUnsupportedError {
                op: op.into(),
                left_ty: left,
                right_ty: right,
            })
    }

    /// Simulates rich comparison between tuples and returns the inferred result.
    /// This performs a lexicographic comparison, returning a union of all possible return types that could result from the comparison.
    ///
    /// basically it's based on cpython's `tuple_richcompare`
    /// see `<https://github.com/python/cpython/blob/9d6366b60d01305fc5e45100e0cd13e358aa397d/Objects/tupleobject.c#L637>`
    fn infer_tuple_rich_comparison(
        &mut self,
        left: &[Type<'db>],
        op: RichCompareOperator,
        right: &[Type<'db>],
        range: TextRange,
    ) -> Result<Type<'db>, CompareUnsupportedError<'db>> {
        let left_iter = left.iter().copied();
        let right_iter = right.iter().copied();

        let mut builder = UnionBuilder::new(self.db());

        for (l_ty, r_ty) in left_iter.zip(right_iter) {
            let pairwise_eq_result = self
                .infer_binary_type_comparison(l_ty, ast::CmpOp::Eq, r_ty, range)
                .expect("infer_binary_type_comparison should never return None for `CmpOp::Eq`");

            match pairwise_eq_result
                .try_bool(self.db())
                .unwrap_or_else(|err| {
                    // TODO: We should, whenever possible, pass the range of the left and right elements
                    //   instead of the range of the whole tuple.
                    err.report_diagnostic(&self.context, range);
                    err.fallback_truthiness()
                }) {
                // - AlwaysTrue : Continue to the next pair for lexicographic comparison
                Truthiness::AlwaysTrue => continue,
                // - AlwaysFalse:
                // Lexicographic comparisons will always terminate with this pair.
                // Complete the comparison and return the result.
                // - Ambiguous:
                // Lexicographic comparisons might continue to the next pair (if eq_result is true),
                // or terminate here (if eq_result is false).
                // To account for cases where the comparison terminates here, add the pairwise comparison result to the union builder.
                eq_truthiness @ (Truthiness::AlwaysFalse | Truthiness::Ambiguous) => {
                    let pairwise_compare_result = match op {
                        RichCompareOperator::Lt
                        | RichCompareOperator::Le
                        | RichCompareOperator::Gt
                        | RichCompareOperator::Ge => {
                            self.infer_binary_type_comparison(l_ty, op.into(), r_ty, range)?
                        }
                        // For `==` and `!=`, we already figure out the result from `pairwise_eq_result`
                        // NOTE: The CPython implementation does not account for non-boolean return types
                        // or cases where `!=` is not the negation of `==`, we also do not consider these cases.
                        RichCompareOperator::Eq => Type::BooleanLiteral(false),
                        RichCompareOperator::Ne => Type::BooleanLiteral(true),
                    };

                    builder = builder.add(pairwise_compare_result);

                    if eq_truthiness.is_ambiguous() {
                        continue;
                    }

                    return Ok(builder.build());
                }
            }
        }

        // if no more items to compare, we just compare sizes
        let (left_len, right_len) = (left.len(), right.len());

        builder = builder.add(Type::BooleanLiteral(match op {
            RichCompareOperator::Eq => left_len == right_len,
            RichCompareOperator::Ne => left_len != right_len,
            RichCompareOperator::Lt => left_len < right_len,
            RichCompareOperator::Le => left_len <= right_len,
            RichCompareOperator::Gt => left_len > right_len,
            RichCompareOperator::Ge => left_len >= right_len,
        }));

        Ok(builder.build())
    }

    fn infer_subscript_expression(&mut self, subscript: &ast::ExprSubscript) -> Type<'db> {
        let ast::ExprSubscript {
            range: _,
            value,
            slice,
            ctx: _,
        } = subscript;

        // HACK ALERT: If we are subscripting a generic class, short-circuit the rest of the
        // subscript inference logic and treat this as an explicit specialization.
        // TODO: Move this logic into a custom callable, and update `find_name_in_mro` to return
        // this callable as the `__class_getitem__` method on `type`. That probably requires
        // updating all of the subscript logic below to use custom callables for all of the _other_
        // special cases, too.
        let value_ty = self.infer_expression(value);
        if let Type::ClassLiteral(ClassLiteralType::Generic(generic_class)) = value_ty {
            return self.infer_explicit_class_specialization(
                subscript,
                value_ty,
                generic_class,
                slice,
            );
        }

        let slice_ty = self.infer_expression(slice);
        self.infer_subscript_expression_types(value, value_ty, slice_ty)
    }

    fn infer_explicit_class_specialization(
        &mut self,
        subscript: &ast::ExprSubscript,
        value_ty: Type<'db>,
        generic_class: GenericClass<'db>,
        slice_node: &ast::Expr,
    ) -> Type<'db> {
        let mut call_argument_types = match slice_node {
            ast::Expr::Tuple(tuple) => CallArgumentTypes::positional(
                tuple.elts.iter().map(|elt| self.infer_type_expression(elt)),
            ),
            _ => CallArgumentTypes::positional([self.infer_type_expression(slice_node)]),
        };
        let generic_context = generic_class.generic_context(self.db());
        let signatures = Signatures::single(CallableSignature::single(
            value_ty,
            generic_context.signature(self.db()),
        ));
        let bindings = match Bindings::match_parameters(signatures, &mut call_argument_types)
            .check_types(self.db(), &mut call_argument_types)
        {
            Ok(bindings) => bindings,
            Err(CallError(_, bindings)) => {
                bindings.report_diagnostics(&self.context, subscript.into());
                return Type::unknown();
            }
        };
        let callable = bindings
            .into_iter()
            .next()
            .expect("valid bindings should have one callable");
        let (_, overload) = callable
            .matching_overload()
            .expect("valid bindings should have matching overload");
        let specialization = generic_context.specialize(
            self.db(),
            overload
                .parameter_types()
                .iter()
                .map(|ty| ty.unwrap_or(Type::unknown()))
                .collect(),
        );
        Type::from(GenericAlias::new(self.db(), generic_class, specialization))
    }

    fn infer_subscript_expression_types(
        &mut self,
        value_node: &ast::Expr,
        value_ty: Type<'db>,
        slice_ty: Type<'db>,
    ) -> Type<'db> {
        match (value_ty, slice_ty) {
            (
                Type::Instance(instance),
                Type::IntLiteral(_) | Type::BooleanLiteral(_) | Type::SliceLiteral(_),
            ) if instance.class.is_known(self.db(), KnownClass::VersionInfo) => self
                .infer_subscript_expression_types(
                    value_node,
                    Type::version_info_tuple(self.db()),
                    slice_ty,
                ),

            // Ex) Given `("a", "b", "c", "d")[1]`, return `"b"`
            (Type::Tuple(tuple_ty), Type::IntLiteral(int)) if i32::try_from(int).is_ok() => {
                let elements = tuple_ty.elements(self.db());
                elements
                    .iter()
                    .py_index(i32::try_from(int).expect("checked in branch arm"))
                    .copied()
                    .unwrap_or_else(|_| {
                        report_index_out_of_bounds(
                            &self.context,
                            "tuple",
                            value_node.into(),
                            value_ty,
                            elements.len(),
                            int,
                        );
                        Type::unknown()
                    })
            }
            // Ex) Given `("a", 1, Null)[0:2]`, return `("a", 1)`
            (Type::Tuple(tuple_ty), Type::SliceLiteral(slice_ty)) => {
                let elements = tuple_ty.elements(self.db());
                let (start, stop, step) = slice_ty.as_tuple(self.db());

                if let Ok(new_elements) = elements.py_slice(start, stop, step) {
                    TupleType::from_elements(self.db(), new_elements)
                } else {
                    report_slice_step_size_zero(&self.context, value_node.into());
                    Type::unknown()
                }
            }
            // Ex) Given `"value"[1]`, return `"a"`
            (Type::StringLiteral(literal_ty), Type::IntLiteral(int))
                if i32::try_from(int).is_ok() =>
            {
                let literal_value = literal_ty.value(self.db());
                literal_value
                    .chars()
                    .py_index(i32::try_from(int).expect("checked in branch arm"))
                    .map(|ch| Type::string_literal(self.db(), &ch.to_string()))
                    .unwrap_or_else(|_| {
                        report_index_out_of_bounds(
                            &self.context,
                            "string",
                            value_node.into(),
                            value_ty,
                            literal_value.chars().count(),
                            int,
                        );
                        Type::unknown()
                    })
            }
            // Ex) Given `"value"[1:3]`, return `"al"`
            (Type::StringLiteral(literal_ty), Type::SliceLiteral(slice_ty)) => {
                let literal_value = literal_ty.value(self.db());
                let (start, stop, step) = slice_ty.as_tuple(self.db());

                let chars: Vec<_> = literal_value.chars().collect();
                let result = if let Ok(new_chars) = chars.py_slice(start, stop, step) {
                    let literal: String = new_chars.collect();
                    Type::string_literal(self.db(), &literal)
                } else {
                    report_slice_step_size_zero(&self.context, value_node.into());
                    Type::unknown()
                };
                result
            }
            // Ex) Given `b"value"[1]`, return `b"a"`
            (Type::BytesLiteral(literal_ty), Type::IntLiteral(int))
                if i32::try_from(int).is_ok() =>
            {
                let literal_value = literal_ty.value(self.db());
                literal_value
                    .iter()
                    .py_index(i32::try_from(int).expect("checked in branch arm"))
                    .map(|byte| Type::bytes_literal(self.db(), &[*byte]))
                    .unwrap_or_else(|_| {
                        report_index_out_of_bounds(
                            &self.context,
                            "bytes literal",
                            value_node.into(),
                            value_ty,
                            literal_value.len(),
                            int,
                        );
                        Type::unknown()
                    })
            }
            // Ex) Given `b"value"[1:3]`, return `b"al"`
            (Type::BytesLiteral(literal_ty), Type::SliceLiteral(slice_ty)) => {
                let literal_value = literal_ty.value(self.db());
                let (start, stop, step) = slice_ty.as_tuple(self.db());

                if let Ok(new_bytes) = literal_value.py_slice(start, stop, step) {
                    let new_bytes: Vec<u8> = new_bytes.copied().collect();
                    Type::bytes_literal(self.db(), &new_bytes)
                } else {
                    report_slice_step_size_zero(&self.context, value_node.into());
                    Type::unknown()
                }
            }
            // Ex) Given `"value"[True]`, return `"a"`
            (
                Type::Tuple(_) | Type::StringLiteral(_) | Type::BytesLiteral(_),
                Type::BooleanLiteral(bool),
            ) => self.infer_subscript_expression_types(
                value_node,
                value_ty,
                Type::IntLiteral(i64::from(bool)),
            ),
            (Type::KnownInstance(KnownInstanceType::Protocol), _) => {
                Type::Dynamic(DynamicType::TodoProtocol)
            }
            (Type::KnownInstance(known_instance), _)
                if known_instance.class().is_special_form() =>
            {
                todo_type!("Inference of subscript on special form")
            }
            (value_ty, slice_ty) => {
                // If the class defines `__getitem__`, return its return type.
                //
                // See: https://docs.python.org/3/reference/datamodel.html#class-getitem-versus-getitem
                match value_ty.try_call_dunder(
                    self.db(),
                    "__getitem__",
                    CallArgumentTypes::positional([slice_ty]),
                ) {
                    Ok(outcome) => return outcome.return_type(self.db()),
                    Err(err @ CallDunderError::PossiblyUnbound { .. }) => {
                        self.context.report_lint(
                            &CALL_POSSIBLY_UNBOUND_METHOD,
                            value_node,
                            format_args!(
                                "Method `__getitem__` of type `{}` is possibly unbound",
                                value_ty.display(self.db()),
                            ),
                        );

                        return err.fallback_return_type(self.db());
                    }
                    Err(CallDunderError::CallError(_, bindings)) => {
                        self.context.report_lint(
                            &CALL_NON_CALLABLE,
                            value_node,
                            format_args!(
                                "Method `__getitem__` of type `{}` is not callable on object of type `{}`",
                                bindings.callable_type().display(self.db()),
                                value_ty.display(self.db()),
                            ),
                        );

                        return bindings.return_type(self.db());
                    }
                    Err(CallDunderError::MethodNotAvailable) => {
                        // try `__class_getitem__`
                    }
                }

                // Otherwise, if the value is itself a class and defines `__class_getitem__`,
                // return its return type.
                //
                // TODO: lots of classes are only subscriptable at runtime on Python 3.9+,
                // *but* we should also allow them to be subscripted in stubs
                // (and in annotations if `from __future__ import annotations` is enabled),
                // even if the target version is Python 3.8 or lower,
                // despite the fact that there will be no corresponding `__class_getitem__`
                // method in these `sys.version_info` branches.
                if value_ty.is_subtype_of(self.db(), KnownClass::Type.to_instance(self.db())) {
                    let dunder_class_getitem_method =
                        value_ty.member(self.db(), "__class_getitem__").symbol;

                    match dunder_class_getitem_method {
                        Symbol::Unbound => {}
                        Symbol::Type(ty, boundness) => {
                            if boundness == Boundness::PossiblyUnbound {
                                self.context.report_lint(
                                    &CALL_POSSIBLY_UNBOUND_METHOD,
                                    value_node,
                                    format_args!(
                                        "Method `__class_getitem__` of type `{}` is possibly unbound",
                                        value_ty.display(self.db()),
                                    ),
                                );
                            }

                            match ty.try_call(
                                self.db(),
                                CallArgumentTypes::positional([value_ty, slice_ty]),
                            ) {
                                Ok(bindings) => return bindings.return_type(self.db()),
                                Err(CallError(_, bindings)) => {
                                    self.context.report_lint(
                                        &CALL_NON_CALLABLE,
                                        value_node,
                                        format_args!(
                                            "Method `__class_getitem__` of type `{}` is not callable on object of type `{}`",
                                            bindings.callable_type().display(self.db()),
                                            value_ty.display(self.db()),
                                        ),
                                    );
                                    return bindings.return_type(self.db());
                                }
                            }
                        }
                    }

                    if let Type::ClassLiteral(class) = value_ty {
                        if class.is_known(self.db(), KnownClass::Type) {
                            return KnownClass::GenericAlias.to_instance(self.db());
                        }

                        if let ClassLiteralType::Generic(_) = class {
                            // TODO: specialize the generic class using these explicit type
                            // variable assignments
                            return value_ty;
                        }
                    }

                    report_non_subscriptable(
                        &self.context,
                        value_node.into(),
                        value_ty,
                        "__class_getitem__",
                    );
                } else {
                    report_non_subscriptable(
                        &self.context,
                        value_node.into(),
                        value_ty,
                        "__getitem__",
                    );
                }

                match value_ty {
                    Type::ClassLiteral(_) => {
                        // TODO: proper support for generic classes
                        // For now, just infer `Sequence`, if we see something like `Sequence[str]`. This allows us
                        // to look up attributes on generic base classes, even if we don't understand generics yet.
                        // Note that this isn't handled by the clause up above for generic classes
                        // that use legacy type variables and an explicit `Generic` base class.
                        // Once we handle legacy typevars, this special case will be removed in
                        // favor of the specialization logic above.
                        value_ty
                    }
                    _ => Type::unknown(),
                }
            }
        }
    }

    fn infer_slice_expression(&mut self, slice: &ast::ExprSlice) -> Type<'db> {
        enum SliceArg {
            Arg(Option<i32>),
            Unsupported,
        }

        let ast::ExprSlice {
            range: _,
            lower,
            upper,
            step,
        } = slice;

        let ty_lower = self.infer_optional_expression(lower.as_deref());
        let ty_upper = self.infer_optional_expression(upper.as_deref());
        let ty_step = self.infer_optional_expression(step.as_deref());

        let type_to_slice_argument = |ty: Option<Type<'db>>| match ty {
            Some(Type::IntLiteral(n)) => match i32::try_from(n) {
                Ok(n) => SliceArg::Arg(Some(n)),
                Err(_) => SliceArg::Unsupported,
            },
            Some(Type::BooleanLiteral(b)) => SliceArg::Arg(Some(i32::from(b))),
            Some(Type::Instance(instance))
                if instance.class.is_known(self.db(), KnownClass::NoneType) =>
            {
                SliceArg::Arg(None)
            }
            None => SliceArg::Arg(None),
            _ => SliceArg::Unsupported,
        };

        match (
            type_to_slice_argument(ty_lower),
            type_to_slice_argument(ty_upper),
            type_to_slice_argument(ty_step),
        ) {
            (SliceArg::Arg(lower), SliceArg::Arg(upper), SliceArg::Arg(step)) => {
                Type::SliceLiteral(SliceLiteralType::new(self.db(), lower, upper, step))
            }
            _ => KnownClass::Slice.to_instance(self.db()),
        }
    }

    fn infer_type_parameters(&mut self, type_parameters: &ast::TypeParams) {
        let ast::TypeParams {
            range: _,
            type_params,
        } = type_parameters;
        for type_param in type_params {
            match type_param {
                ast::TypeParam::TypeVar(node) => self.infer_definition(node),
                ast::TypeParam::ParamSpec(node) => self.infer_definition(node),
                ast::TypeParam::TypeVarTuple(node) => self.infer_definition(node),
            }
        }
    }

    pub(super) fn finish(mut self) -> TypeInference<'db> {
        self.infer_region();
        self.types.diagnostics = self.context.finish();
        self.types.shrink_to_fit();
        self.types
    }
}

/// Annotation expressions.
impl<'db> TypeInferenceBuilder<'db> {
    /// Infer the type of an annotation expression with the given [`DeferredExpressionState`].
    fn infer_annotation_expression(
        &mut self,
        annotation: &ast::Expr,
        deferred_state: DeferredExpressionState,
    ) -> TypeAndQualifiers<'db> {
        let previous_deferred_state = std::mem::replace(&mut self.deferred_state, deferred_state);
        let annotation_ty = self.infer_annotation_expression_impl(annotation);
        self.deferred_state = previous_deferred_state;
        annotation_ty
    }

    /// Similar to [`infer_annotation_expression`], but accepts an optional annotation expression
    /// and returns [`None`] if the annotation is [`None`].
    ///
    /// [`infer_annotation_expression`]: TypeInferenceBuilder::infer_annotation_expression
    fn infer_optional_annotation_expression(
        &mut self,
        annotation: Option<&ast::Expr>,
        deferred_state: DeferredExpressionState,
    ) -> Option<TypeAndQualifiers<'db>> {
        annotation.map(|expr| self.infer_annotation_expression(expr, deferred_state))
    }

    /// Implementation of [`infer_annotation_expression`].
    ///
    /// [`infer_annotation_expression`]: TypeInferenceBuilder::infer_annotation_expression
    fn infer_annotation_expression_impl(
        &mut self,
        annotation: &ast::Expr,
    ) -> TypeAndQualifiers<'db> {
        // https://typing.readthedocs.io/en/latest/spec/annotations.html#grammar-token-expression-grammar-annotation_expression
        let annotation_ty = match annotation {
            // String annotations: https://typing.readthedocs.io/en/latest/spec/annotations.html#string-annotations
            ast::Expr::StringLiteral(string) => self.infer_string_annotation_expression(string),

            // Annotation expressions also get special handling for `*args` and `**kwargs`.
            ast::Expr::Starred(starred) => self.infer_starred_expression(starred).into(),

            ast::Expr::BytesLiteral(bytes) => {
                self.context.report_lint(
                    &BYTE_STRING_TYPE_ANNOTATION,
                    bytes,
                    format_args!("Type expressions cannot use bytes literal"),
                );
                TypeAndQualifiers::unknown()
            }

            ast::Expr::FString(fstring) => {
                self.context.report_lint(
                    &FSTRING_TYPE_ANNOTATION,
                    fstring,
                    format_args!("Type expressions cannot use f-strings"),
                );
                self.infer_fstring_expression(fstring);
                TypeAndQualifiers::unknown()
            }

            ast::Expr::Name(name) => match name.ctx {
                ast::ExprContext::Load => {
                    let name_expr_ty = self.infer_name_expression(name);
                    match name_expr_ty {
                        Type::KnownInstance(KnownInstanceType::ClassVar) => {
                            TypeAndQualifiers::new(Type::unknown(), TypeQualifiers::CLASS_VAR)
                        }
                        Type::KnownInstance(KnownInstanceType::Final) => {
                            TypeAndQualifiers::new(Type::unknown(), TypeQualifiers::FINAL)
                        }
                        _ => name_expr_ty
                            .in_type_expression(self.db())
                            .unwrap_or_else(|error| {
                                error.into_fallback_type(&self.context, annotation)
                            })
                            .into(),
                    }
                }
                ast::ExprContext::Invalid => TypeAndQualifiers::unknown(),
                ast::ExprContext::Store | ast::ExprContext::Del => {
                    todo_type!("Name expression annotation in Store/Del context").into()
                }
            },

            ast::Expr::Subscript(subscript @ ast::ExprSubscript { value, slice, .. }) => {
                let value_ty = self.infer_expression(value);

                let slice = &**slice;

                match value_ty {
                    Type::KnownInstance(KnownInstanceType::Annotated) => {
                        // This branch is similar to the corresponding branch in `infer_parameterized_known_instance_type_expression`, but
                        // `Annotated[…]` can appear both in annotation expressions and in type expressions, and needs to be handled slightly
                        // differently in each case (calling either `infer_type_expression_*` or `infer_annotation_expression_*`).
                        if let ast::Expr::Tuple(ast::ExprTuple {
                            elts: arguments, ..
                        }) = slice
                        {
                            if arguments.len() < 2 {
                                report_invalid_arguments_to_annotated(&self.context, subscript);
                            }

                            if let [inner_annotation, metadata @ ..] = &arguments[..] {
                                for element in metadata {
                                    self.infer_expression(element);
                                }

                                let inner_annotation_ty =
                                    self.infer_annotation_expression_impl(inner_annotation);

                                self.store_expression_type(slice, inner_annotation_ty.inner_type());
                                inner_annotation_ty
                            } else {
                                self.infer_type_expression(slice);
                                TypeAndQualifiers::unknown()
                            }
                        } else {
                            report_invalid_arguments_to_annotated(&self.context, subscript);
                            self.infer_annotation_expression_impl(slice)
                        }
                    }
                    Type::KnownInstance(
                        known_instance @ (KnownInstanceType::ClassVar | KnownInstanceType::Final),
                    ) => match slice {
                        ast::Expr::Tuple(..) => {
                            self.context.report_lint(
                                &INVALID_TYPE_FORM,
                                subscript,
                                format_args!(
                                    "Type qualifier `{type_qualifier}` expects exactly one type parameter",
                                    type_qualifier = known_instance.repr(self.db()),
                                ),
                            );
                            Type::unknown().into()
                        }
                        _ => {
                            let mut type_and_qualifiers =
                                self.infer_annotation_expression_impl(slice);
                            match known_instance {
                                KnownInstanceType::ClassVar => {
                                    type_and_qualifiers.add_qualifier(TypeQualifiers::CLASS_VAR);
                                }
                                KnownInstanceType::Final => {
                                    type_and_qualifiers.add_qualifier(TypeQualifiers::FINAL);
                                }
                                _ => unreachable!(),
                            }
                            type_and_qualifiers
                        }
                    },
                    _ => self
                        .infer_subscript_type_expression_no_store(subscript, slice, value_ty)
                        .into(),
                }
            }

            // All other annotation expressions are (possibly) valid type expressions, so handle
            // them there instead.
            type_expr => self.infer_type_expression_no_store(type_expr).into(),
        };

        self.store_expression_type(annotation, annotation_ty.inner_type());

        annotation_ty
    }

    /// Infer the type of a string annotation expression.
    fn infer_string_annotation_expression(
        &mut self,
        string: &ast::ExprStringLiteral,
    ) -> TypeAndQualifiers<'db> {
        match parse_string_annotation(&self.context, string) {
            Some(parsed) => {
                // String annotations are always evaluated in the deferred context.
                self.infer_annotation_expression(
                    parsed.expr(),
                    DeferredExpressionState::InStringAnnotation,
                )
            }
            None => TypeAndQualifiers::unknown(),
        }
    }
}

/// Type expressions
impl<'db> TypeInferenceBuilder<'db> {
    /// Infer the type of a type expression.
    fn infer_type_expression(&mut self, expression: &ast::Expr) -> Type<'db> {
        let ty = self.infer_type_expression_no_store(expression);
        self.store_expression_type(expression, ty);
        ty
    }

    /// Similar to [`infer_type_expression`], but accepts an optional type expression and returns
    /// [`None`] if the expression is [`None`].
    ///
    /// [`infer_type_expression`]: TypeInferenceBuilder::infer_type_expression
    fn infer_optional_type_expression(
        &mut self,
        expression: Option<&ast::Expr>,
    ) -> Option<Type<'db>> {
        expression.map(|expr| self.infer_type_expression(expr))
    }

    /// Similar to [`infer_type_expression`], but accepts a [`DeferredExpressionState`].
    ///
    /// [`infer_type_expression`]: TypeInferenceBuilder::infer_type_expression
    fn infer_type_expression_with_state(
        &mut self,
        expression: &ast::Expr,
        deferred_state: DeferredExpressionState,
    ) -> Type<'db> {
        let previous_deferred_state = std::mem::replace(&mut self.deferred_state, deferred_state);
        let annotation_ty = self.infer_type_expression(expression);
        self.deferred_state = previous_deferred_state;
        annotation_ty
    }

    fn report_invalid_type_expression(
        &mut self,
        expression: &ast::Expr,
        message: std::fmt::Arguments,
    ) -> Type<'db> {
        self.context
            .report_lint(&INVALID_TYPE_FORM, expression, message);
        Type::unknown()
    }

    /// Infer the type of a type expression without storing the result.
    fn infer_type_expression_no_store(&mut self, expression: &ast::Expr) -> Type<'db> {
        // https://typing.readthedocs.io/en/latest/spec/annotations.html#grammar-token-expression-grammar-type_expression
        match expression {
            ast::Expr::Name(name) => match name.ctx {
                ast::ExprContext::Load => self
                    .infer_name_expression(name)
                    .in_type_expression(self.db())
                    .unwrap_or_else(|error| error.into_fallback_type(&self.context, expression)),
                ast::ExprContext::Invalid => Type::unknown(),
                ast::ExprContext::Store | ast::ExprContext::Del => {
                    todo_type!("Name expression annotation in Store/Del context")
                }
            },

            ast::Expr::Attribute(attribute_expression) => match attribute_expression.ctx {
                ast::ExprContext::Load => self
                    .infer_attribute_expression(attribute_expression)
                    .in_type_expression(self.db())
                    .unwrap_or_else(|error| error.into_fallback_type(&self.context, expression)),
                ast::ExprContext::Invalid => Type::unknown(),
                ast::ExprContext::Store | ast::ExprContext::Del => {
                    todo_type!("Attribute expression annotation in Store/Del context")
                }
            },

            ast::Expr::NoneLiteral(_literal) => Type::none(self.db()),

            // https://typing.readthedocs.io/en/latest/spec/annotations.html#string-annotations
            ast::Expr::StringLiteral(string) => self.infer_string_type_expression(string),

            ast::Expr::Subscript(subscript) => {
                let ast::ExprSubscript {
                    value,
                    slice,
                    ctx: _,
                    range: _,
                } = subscript;

                let value_ty = self.infer_expression(value);

                self.infer_subscript_type_expression_no_store(subscript, slice, value_ty)
            }

            ast::Expr::BinOp(binary) => {
                match binary.op {
                    // PEP-604 unions are okay, e.g., `int | str`
                    ast::Operator::BitOr => {
                        let left_ty = self.infer_type_expression(&binary.left);
                        let right_ty = self.infer_type_expression(&binary.right);
                        UnionType::from_elements(self.db(), [left_ty, right_ty])
                    }
                    // anything else is an invalid annotation:
                    _ => {
                        self.infer_binary_expression(binary);
                        Type::unknown()
                    }
                }
            }

            // Avoid inferring the types of invalid type expressions that have been parsed from a
            // string annotation, as they are not present in the semantic index.
            _ if self.deferred_state.in_string_annotation() => Type::unknown(),

            // =====================================================================================
            // Forms which are invalid in the context of annotation expressions: we infer their
            // nested expressions as normal expressions, but the type of the top-level expression is
            // always `Type::unknown` in these cases.
            // =====================================================================================

            // TODO: add a subdiagnostic linking to type-expression grammar
            // and stating that it is only valid in `typing.Literal[]` or `typing.Annotated[]`
            ast::Expr::BytesLiteral(_) => self.report_invalid_type_expression(
                expression,
                format_args!("Bytes literals are not allowed in this context in a type expression"),
            ),

            // TODO: add a subdiagnostic linking to type-expression grammar
            // and stating that it is only valid in `typing.Literal[]` or `typing.Annotated[]`
            ast::Expr::NumberLiteral(ast::ExprNumberLiteral {
                value: ast::Number::Int(_),
                ..
            }) => self.report_invalid_type_expression(
                expression,
                format_args!("Int literals are not allowed in this context in a type expression"),
            ),

            ast::Expr::NumberLiteral(ast::ExprNumberLiteral {
                value: ast::Number::Float(_),
                ..
            }) => self.report_invalid_type_expression(
                expression,
                format_args!("Float literals are not allowed in type expressions"),
            ),

            ast::Expr::NumberLiteral(ast::ExprNumberLiteral {
                value: ast::Number::Complex { .. },
                ..
            }) => self.report_invalid_type_expression(
                expression,
                format_args!("Complex literals are not allowed in type expressions"),
            ),

            // TODO: add a subdiagnostic linking to type-expression grammar
            // and stating that it is only valid in `typing.Literal[]` or `typing.Annotated[]`
            ast::Expr::BooleanLiteral(_) => self.report_invalid_type_expression(
                expression,
                format_args!(
                    "Boolean literals are not allowed in this context in a type expression"
                ),
            ),

            // TODO: add a subdiagnostic linking to type-expression grammar
            // and stating that it is only valid as first argument to `typing.Callable[]`
            ast::Expr::List(list) => {
                self.infer_list_expression(list);
                self.report_invalid_type_expression(
                    expression,
                    format_args!(
                        "List literals are not allowed in this context in a type expression"
                    ),
                )
            }

            ast::Expr::BoolOp(bool_op) => {
                self.infer_boolean_expression(bool_op);
                self.report_invalid_type_expression(
                    expression,
                    format_args!("Boolean operations are not allowed in type expressions"),
                )
            }

            ast::Expr::Named(named) => {
                self.infer_named_expression(named);
                self.report_invalid_type_expression(
                    expression,
                    format_args!("Named expressions are not allowed in type expressions"),
                )
            }

            ast::Expr::UnaryOp(unary) => {
                self.infer_unary_expression(unary);
                self.report_invalid_type_expression(
                    expression,
                    format_args!("Unary operations are not allowed in type expressions"),
                )
            }

            ast::Expr::Lambda(lambda_expression) => {
                self.infer_lambda_expression(lambda_expression);
                self.report_invalid_type_expression(
                    expression,
                    format_args!("`lambda` expressions are not allowed in type expressions"),
                )
            }

            ast::Expr::If(if_expression) => {
                self.infer_if_expression(if_expression);
                self.report_invalid_type_expression(
                    expression,
                    format_args!("`if` expressions are not allowed in type expressions"),
                )
            }

            ast::Expr::Dict(dict) => {
                self.infer_dict_expression(dict);
                self.report_invalid_type_expression(
                    expression,
                    format_args!("Dict literals are not allowed in type expressions"),
                )
            }

            ast::Expr::Set(set) => {
                self.infer_set_expression(set);
                self.report_invalid_type_expression(
                    expression,
                    format_args!("Set literals are not allowed in type expressions"),
                )
            }

            ast::Expr::DictComp(dictcomp) => {
                self.infer_dict_comprehension_expression(dictcomp);
                self.report_invalid_type_expression(
                    expression,
                    format_args!("Dict comprehensions are not allowed in type expressions"),
                )
            }

            ast::Expr::ListComp(listcomp) => {
                self.infer_list_comprehension_expression(listcomp);
                self.report_invalid_type_expression(
                    expression,
                    format_args!("List comprehensions are not allowed in type expressions"),
                )
            }

            ast::Expr::SetComp(setcomp) => {
                self.infer_set_comprehension_expression(setcomp);
                self.report_invalid_type_expression(
                    expression,
                    format_args!("Set comprehensions are not allowed in type expressions"),
                )
            }

            ast::Expr::Generator(generator) => {
                self.infer_generator_expression(generator);
                self.report_invalid_type_expression(
                    expression,
                    format_args!("Generator expressions are not allowed in type expressions"),
                )
            }

            ast::Expr::Await(await_expression) => {
                self.infer_await_expression(await_expression);
                self.report_invalid_type_expression(
                    expression,
                    format_args!("`await` expressions are not allowed in type expressions"),
                )
            }

            ast::Expr::Yield(yield_expression) => {
                self.infer_yield_expression(yield_expression);
                self.report_invalid_type_expression(
                    expression,
                    format_args!("`yield` expressions are not allowed in type expressions"),
                )
            }

            ast::Expr::YieldFrom(yield_from) => {
                self.infer_yield_from_expression(yield_from);
                self.report_invalid_type_expression(
                    expression,
                    format_args!("`yield from` expressions are not allowed in type expressions"),
                )
            }

            ast::Expr::Compare(compare) => {
                self.infer_compare_expression(compare);
                self.report_invalid_type_expression(
                    expression,
                    format_args!("Comparison expressions are not allowed in type expressions"),
                )
            }

            ast::Expr::Call(call_expr) => {
                self.infer_call_expression(call_expr);
                self.report_invalid_type_expression(
                    expression,
                    format_args!("Function calls are not allowed in type expressions"),
                )
            }

            ast::Expr::FString(fstring) => {
                self.infer_fstring_expression(fstring);
                self.report_invalid_type_expression(
                    expression,
                    format_args!("F-strings are not allowed in type expressions"),
                )
            }

            ast::Expr::Slice(slice) => {
                self.infer_slice_expression(slice);
                self.report_invalid_type_expression(
                    expression,
                    format_args!("Slices are not allowed in type expressions"),
                )
            }

            // =================================================================================
            // Branches where we probably should emit diagnostics in some context, but don't yet
            // =================================================================================
            ast::Expr::IpyEscapeCommand(_) => todo!("Implement Ipy escape command support"),

            ast::Expr::EllipsisLiteral(_) => {
                todo_type!("ellipsis literal in type expression")
            }

            ast::Expr::Tuple(tuple) => {
                self.infer_tuple_expression(tuple);
                Type::unknown()
            }

            ast::Expr::Starred(starred) => {
                self.infer_starred_expression(starred);
                todo_type!("PEP 646")
            }
        }
    }

    fn infer_subscript_type_expression_no_store(
        &mut self,
        subscript: &ast::ExprSubscript,
        slice: &ast::Expr,
        value_ty: Type<'db>,
    ) -> Type<'db> {
        match value_ty {
            Type::ClassLiteral(class_literal) => match class_literal.known(self.db()) {
                Some(KnownClass::Tuple) => self.infer_tuple_type_expression(slice),
                Some(KnownClass::Type) => self.infer_subclass_of_type_expression(slice),
                _ => self.infer_subscript_type_expression(subscript, value_ty),
            },
            _ => self.infer_subscript_type_expression(subscript, value_ty),
        }
    }

    /// Infer the type of a string type expression.
    fn infer_string_type_expression(&mut self, string: &ast::ExprStringLiteral) -> Type<'db> {
        match parse_string_annotation(&self.context, string) {
            Some(parsed) => {
                // String annotations are always evaluated in the deferred context.
                self.infer_type_expression_with_state(
                    parsed.expr(),
                    DeferredExpressionState::InStringAnnotation,
                )
            }
            None => Type::unknown(),
        }
    }

    /// Given the slice of a `tuple[]` annotation, return the type that the annotation represents
    fn infer_tuple_type_expression(&mut self, tuple_slice: &ast::Expr) -> Type<'db> {
        /// In most cases, if a subelement of the tuple is inferred as `Todo`,
        /// we should only infer `Todo` for that specific subelement.
        /// Certain specific AST nodes can however change the meaning of the entire tuple,
        /// however: for example, `tuple[int, ...]` or `tuple[int, *tuple[str, ...]]` are a
        /// homogeneous tuple and a partly homogeneous tuple (respectively) due to the `...`
        /// and the starred expression (respectively), Neither is supported by us right now,
        /// so we should infer `Todo` for the *entire* tuple if we encounter one of those elements.
        fn element_could_alter_type_of_whole_tuple(
            element: &ast::Expr,
            element_ty: Type,
            builder: &TypeInferenceBuilder,
        ) -> bool {
            if !element_ty.is_todo() {
                return false;
            }

            match element {
                ast::Expr::EllipsisLiteral(_) | ast::Expr::Starred(_) => true,
                ast::Expr::Subscript(ast::ExprSubscript { value, .. }) => {
                    matches!(
                        builder.expression_type(value),
                        Type::KnownInstance(KnownInstanceType::Unpack)
                    )
                }
                _ => false,
            }
        }

        // TODO:
        // - homogeneous tuples
        // - PEP 646
        match tuple_slice {
            ast::Expr::Tuple(elements) => {
                let mut element_types = Vec::with_capacity(elements.len());

                // Whether to infer `Todo` for the whole tuple
                // (see docstring for `element_could_alter_type_of_whole_tuple`)
                let mut return_todo = false;

                for element in elements {
                    let element_ty = self.infer_type_expression(element);
                    return_todo |=
                        element_could_alter_type_of_whole_tuple(element, element_ty, self);
                    element_types.push(element_ty);
                }

                let ty = if return_todo {
                    todo_type!("full tuple[...] support")
                } else {
                    TupleType::from_elements(self.db(), element_types)
                };

                // Here, we store the type for the inner `int, str` tuple-expression,
                // while the type for the outer `tuple[int, str]` slice-expression is
                // stored in the surrounding `infer_type_expression` call:
                self.store_expression_type(tuple_slice, ty);

                ty
            }
            single_element => {
                let single_element_ty = self.infer_type_expression(single_element);
                if element_could_alter_type_of_whole_tuple(single_element, single_element_ty, self)
                {
                    todo_type!("full tuple[...] support")
                } else {
                    TupleType::from_elements(self.db(), std::iter::once(single_element_ty))
                }
            }
        }
    }

    /// Given the slice of a `type[]` annotation, return the type that the annotation represents
    fn infer_subclass_of_type_expression(&mut self, slice: &ast::Expr) -> Type<'db> {
        match slice {
            ast::Expr::Name(_) | ast::Expr::Attribute(_) => {
                let name_ty = self.infer_expression(slice);
                match name_ty {
                    Type::ClassLiteral(class_literal) => {
                        if class_literal.is_known(self.db(), KnownClass::Any) {
                            SubclassOfType::subclass_of_any()
                        } else {
                            SubclassOfType::from(
                                self.db(),
                                class_literal.default_specialization(self.db()),
                            )
                        }
                    }
                    Type::KnownInstance(KnownInstanceType::Any) => {
                        SubclassOfType::subclass_of_any()
                    }
                    Type::KnownInstance(KnownInstanceType::Unknown) => {
                        SubclassOfType::subclass_of_unknown()
                    }
                    _ => todo_type!("unsupported type[X] special form"),
                }
            }
            ast::Expr::BinOp(binary) if binary.op == ast::Operator::BitOr => {
                let union_ty = UnionType::from_elements(
                    self.db(),
                    [
                        self.infer_subclass_of_type_expression(&binary.left),
                        self.infer_subclass_of_type_expression(&binary.right),
                    ],
                );
                self.store_expression_type(slice, union_ty);

                union_ty
            }
            ast::Expr::Tuple(_) => {
                self.infer_type_expression(slice);
                self.context.report_lint(
                    &INVALID_TYPE_FORM,
                    slice,
                    format_args!("type[...] must have exactly one type argument"),
                );
                Type::unknown()
            }
            ast::Expr::Subscript(ast::ExprSubscript {
                value,
                slice: parameters,
                ..
            }) => {
                let parameters_ty = match self.infer_expression(value) {
                    Type::KnownInstance(KnownInstanceType::Union) => match &**parameters {
                        ast::Expr::Tuple(tuple) => {
                            let ty = UnionType::from_elements(
                                self.db(),
                                tuple
                                    .iter()
                                    .map(|element| self.infer_subclass_of_type_expression(element)),
                            );
                            self.store_expression_type(parameters, ty);
                            ty
                        }
                        _ => self.infer_subclass_of_type_expression(parameters),
                    },
                    _ => {
                        self.infer_type_expression(parameters);
                        todo_type!("unsupported nested subscript in type[X]")
                    }
                };
                self.store_expression_type(slice, parameters_ty);
                parameters_ty
            }
            // TODO: subscripts, etc.
            _ => {
                self.infer_type_expression(slice);
                todo_type!("unsupported type[X] special form")
            }
        }
    }

    fn infer_subscript_type_expression(
        &mut self,
        subscript: &ast::ExprSubscript,
        value_ty: Type<'db>,
    ) -> Type<'db> {
        let ast::ExprSubscript {
            range: _,
            value: _,
            slice,
            ctx: _,
        } = subscript;

        match value_ty {
            Type::ClassLiteral(literal) if literal.is_known(self.db(), KnownClass::Any) => {
                self.context.report_lint(
                    &INVALID_TYPE_FORM,
                    subscript,
                    format_args!("Type `typing.Any` expected no type parameter",),
                );
                Type::unknown()
            }
            Type::KnownInstance(known_instance) => {
                self.infer_parameterized_known_instance_type_expression(subscript, known_instance)
            }
            Type::Dynamic(DynamicType::Todo(_)) => {
                self.infer_type_expression(slice);
                value_ty
            }
            _ => {
                self.infer_type_expression(slice);
                todo_type!("generics")
            }
        }
    }

    fn infer_parameterized_known_instance_type_expression(
        &mut self,
        subscript: &ast::ExprSubscript,
        known_instance: KnownInstanceType,
    ) -> Type<'db> {
        let db = self.db();
        let arguments_slice = &*subscript.slice;
        match known_instance {
            KnownInstanceType::Annotated => {
                let ast::Expr::Tuple(ast::ExprTuple {
                    elts: arguments, ..
                }) = arguments_slice
                else {
                    report_invalid_arguments_to_annotated(&self.context, subscript);

                    // `Annotated[]` with less than two arguments is an error at runtime.
                    // However, we still treat `Annotated[T]` as `T` here for the purpose of
                    // giving better diagnostics later on.
                    // Pyright also does this. Mypy doesn't; it falls back to `Any` instead.
                    return self.infer_type_expression(arguments_slice);
                };

                if arguments.len() < 2 {
                    report_invalid_arguments_to_annotated(&self.context, subscript);
                }

                let [type_expr, metadata @ ..] = &arguments[..] else {
                    self.infer_type_expression(arguments_slice);
                    return Type::unknown();
                };

                for element in metadata {
                    self.infer_expression(element);
                }

                let ty = self.infer_type_expression(type_expr);
                self.store_expression_type(arguments_slice, ty);
                ty
            }
            KnownInstanceType::Literal => {
                match self.infer_literal_parameter_type(arguments_slice) {
                    Ok(ty) => ty,
                    Err(nodes) => {
                        for node in nodes {
                            self.context.report_lint(
                                &INVALID_TYPE_FORM,
                                node,
                                format_args!(
                                    "Type arguments for `Literal` must be `None`, \
                                    a literal value (int, bool, str, or bytes), or an enum value"
                                ),
                            );
                        }
                        Type::unknown()
                    }
                }
            }
            KnownInstanceType::Optional => {
                let param_type = self.infer_type_expression(arguments_slice);
                UnionType::from_elements(db, [param_type, Type::none(db)])
            }
            KnownInstanceType::Union => match arguments_slice {
                ast::Expr::Tuple(t) => {
                    let union_ty = UnionType::from_elements(
                        db,
                        t.iter().map(|elt| self.infer_type_expression(elt)),
                    );
                    self.store_expression_type(arguments_slice, union_ty);
                    union_ty
                }
                _ => self.infer_type_expression(arguments_slice),
            },
            KnownInstanceType::TypeVar(_) => {
                self.infer_type_expression(arguments_slice);
                todo_type!("TypeVar annotations")
            }
            KnownInstanceType::TypeAliasType(_) => {
                self.infer_type_expression(arguments_slice);
                todo_type!("Generic PEP-695 type alias")
            }
            KnownInstanceType::Callable => {
                let mut arguments = match arguments_slice {
                    ast::Expr::Tuple(tuple) => Either::Left(tuple.iter()),
                    _ => {
                        self.infer_callable_parameter_types(arguments_slice);
                        Either::Right(std::iter::empty::<&ast::Expr>())
                    }
                };

                let first_argument = arguments.next();

                let parameters =
                    first_argument.and_then(|arg| self.infer_callable_parameter_types(arg));

                let return_type = arguments.next().map(|arg| self.infer_type_expression(arg));

                let correct_argument_number = if let Some(third_argument) = arguments.next() {
                    self.infer_type_expression(third_argument);
                    for argument in arguments {
                        self.infer_type_expression(argument);
                    }
                    false
                } else {
                    return_type.is_some()
                };

                if !correct_argument_number {
                    report_invalid_arguments_to_callable(&self.context, subscript);
                }

                let callable_type = if let (Some(parameters), Some(return_type), true) =
                    (parameters, return_type, correct_argument_number)
                {
                    CallableType::new(db, Signature::new(parameters, Some(return_type)))
                } else {
                    CallableType::unknown(db)
                };

                let callable_type = Type::Callable(callable_type);

                // `Signature` / `Parameters` are not a `Type` variant, so we're storing
                // the outer callable type on the these expressions instead.
                self.store_expression_type(arguments_slice, callable_type);
                if let Some(first_argument) = first_argument {
                    self.store_expression_type(first_argument, callable_type);
                }

                callable_type
            }

            // Type API special forms
            KnownInstanceType::Not => match arguments_slice {
                ast::Expr::Tuple(_) => {
                    self.context.report_lint(
                        &INVALID_TYPE_FORM,
                        subscript,
                        format_args!(
                            "Special form `{}` expected exactly one type parameter",
                            known_instance.repr(db)
                        ),
                    );
                    Type::unknown()
                }
                _ => {
                    let argument_type = self.infer_type_expression(arguments_slice);
                    argument_type.negate(db)
                }
            },
            KnownInstanceType::Intersection => {
                let elements = match arguments_slice {
                    ast::Expr::Tuple(tuple) => Either::Left(tuple.iter()),
                    element => Either::Right(std::iter::once(element)),
                };

                elements
                    .fold(IntersectionBuilder::new(db), |builder, element| {
                        builder.add_positive(self.infer_type_expression(element))
                    })
                    .build()
            }
            KnownInstanceType::TypeOf => match arguments_slice {
                ast::Expr::Tuple(_) => {
                    self.context.report_lint(
                        &INVALID_TYPE_FORM,
                        subscript,
                        format_args!(
                            "Special form `{}` expected exactly one type parameter",
                            known_instance.repr(db)
                        ),
                    );
                    Type::unknown()
                }
                _ => {
                    // NB: This calls `infer_expression` instead of `infer_type_expression`.
                    let argument_type = self.infer_expression(arguments_slice);
                    argument_type
                }
            },
            KnownInstanceType::CallableTypeOf => match arguments_slice {
                ast::Expr::Tuple(_) => {
                    self.context.report_lint(
                        &INVALID_TYPE_FORM,
                        subscript,
                        format_args!(
                            "Special form `{}` expected exactly one type parameter",
                            known_instance.repr(db)
                        ),
                    );
                    Type::unknown()
                }
                _ => {
                    let argument_type = self.infer_expression(arguments_slice);
                    let signatures = argument_type.signatures(db);

                    // TODO overloads
                    let Some(signature) = signatures.iter().flatten().next() else {
                        self.context.report_lint(
                            &INVALID_TYPE_FORM,
                            arguments_slice,
                            format_args!(
                                "Expected the first argument to `{}` to be a callable object, but got an object of type `{}`",
                                known_instance.repr(db),
                                argument_type.display(db)
                            ),
                        );
                        return Type::unknown();
                    };

                    let revealed_signature = if argument_type.is_bound_method() {
                        signature.bind_self()
                    } else {
                        signature.clone()
                    };

                    Type::Callable(CallableType::new(db, revealed_signature))
                }
            },

            // TODO: Generics
            KnownInstanceType::ChainMap => {
                self.infer_type_expression(arguments_slice);
                KnownClass::ChainMap.to_instance(db)
            }
            KnownInstanceType::OrderedDict => {
                self.infer_type_expression(arguments_slice);
                KnownClass::OrderedDict.to_instance(db)
            }
            KnownInstanceType::Dict => {
                self.infer_type_expression(arguments_slice);
                KnownClass::Dict.to_instance(db)
            }
            KnownInstanceType::List => {
                self.infer_type_expression(arguments_slice);
                KnownClass::List.to_instance(db)
            }
            KnownInstanceType::DefaultDict => {
                self.infer_type_expression(arguments_slice);
                KnownClass::DefaultDict.to_instance(db)
            }
            KnownInstanceType::Counter => {
                self.infer_type_expression(arguments_slice);
                KnownClass::Counter.to_instance(db)
            }
            KnownInstanceType::Set => {
                self.infer_type_expression(arguments_slice);
                KnownClass::Set.to_instance(db)
            }
            KnownInstanceType::FrozenSet => {
                self.infer_type_expression(arguments_slice);
                KnownClass::FrozenSet.to_instance(db)
            }
            KnownInstanceType::Deque => {
                self.infer_type_expression(arguments_slice);
                KnownClass::Deque.to_instance(db)
            }

            KnownInstanceType::ReadOnly => {
                self.infer_type_expression(arguments_slice);
                todo_type!("`ReadOnly[]` type qualifier")
            }
            KnownInstanceType::NotRequired => {
                self.infer_type_expression(arguments_slice);
                todo_type!("`NotRequired[]` type qualifier")
            }
            KnownInstanceType::ClassVar | KnownInstanceType::Final => {
                self.context.report_lint(
                    &INVALID_TYPE_FORM,
                    subscript,
                    format_args!(
                        "Type qualifier `{}` is not allowed in type expressions (only in annotation expressions)",
                        known_instance.repr(db)
                    ),
                );
                self.infer_type_expression(arguments_slice)
            }
            KnownInstanceType::Required => {
                self.infer_type_expression(arguments_slice);
                todo_type!("`Required[]` type qualifier")
            }
            KnownInstanceType::TypeIs => {
                self.infer_type_expression(arguments_slice);
                todo_type!("`TypeIs[]` special form")
            }
            KnownInstanceType::TypeGuard => {
                self.infer_type_expression(arguments_slice);
                todo_type!("`TypeGuard[]` special form")
            }
            KnownInstanceType::Concatenate => {
                self.infer_type_expression(arguments_slice);
                todo_type!("`Concatenate[]` special form")
            }
            KnownInstanceType::Unpack => {
                self.infer_type_expression(arguments_slice);
                todo_type!("`Unpack[]` special form")
            }
            KnownInstanceType::Protocol => {
                self.infer_type_expression(arguments_slice);
                Type::Dynamic(DynamicType::TodoProtocol)
            }
            KnownInstanceType::NoReturn
            | KnownInstanceType::Never
            | KnownInstanceType::Any
            | KnownInstanceType::AlwaysTruthy
            | KnownInstanceType::AlwaysFalsy => {
                self.context.report_lint(
                    &INVALID_TYPE_FORM,
                    subscript,
                    format_args!(
                        "Type `{}` expected no type parameter",
                        known_instance.repr(db)
                    ),
                );
                Type::unknown()
            }
            KnownInstanceType::TypingSelf
            | KnownInstanceType::TypeAlias
            | KnownInstanceType::Unknown => {
                self.context.report_lint(
                    &INVALID_TYPE_FORM,
                    subscript,
                    format_args!(
                        "Special form `{}` expected no type parameter",
                        known_instance.repr(db)
                    ),
                );
                Type::unknown()
            }
            KnownInstanceType::LiteralString => {
                self.context.report_lint(
                    &INVALID_TYPE_FORM,
                    subscript,
                    format_args!(
                        "Type `{}` expected no type parameter. Did you mean to use `Literal[...]` instead?",
                        known_instance.repr(db)
                    ),
                );
                Type::unknown()
            }
            KnownInstanceType::Type => self.infer_subclass_of_type_expression(arguments_slice),
            KnownInstanceType::Tuple => self.infer_tuple_type_expression(arguments_slice),
        }
    }

    fn infer_literal_parameter_type<'ast>(
        &mut self,
        parameters: &'ast ast::Expr,
    ) -> Result<Type<'db>, Vec<&'ast ast::Expr>> {
        Ok(match parameters {
            // TODO handle type aliases
            ast::Expr::Subscript(ast::ExprSubscript { value, slice, .. }) => {
                let value_ty = self.infer_expression(value);
                if matches!(value_ty, Type::KnownInstance(KnownInstanceType::Literal)) {
                    let ty = self.infer_literal_parameter_type(slice)?;

                    // This branch deals with annotations such as `Literal[Literal[1]]`.
                    // Here, we store the type for the inner `Literal[1]` expression:
                    self.store_expression_type(parameters, ty);
                    ty
                } else {
                    self.store_expression_type(parameters, Type::unknown());

                    return Err(vec![parameters]);
                }
            }
            ast::Expr::Tuple(tuple) if !tuple.parenthesized => {
                let mut errors = vec![];
                let mut builder = UnionBuilder::new(self.db());
                for elt in tuple {
                    match self.infer_literal_parameter_type(elt) {
                        Ok(ty) => {
                            builder = builder.add(ty);
                        }
                        Err(nodes) => {
                            errors.extend(nodes);
                        }
                    }
                }
                if errors.is_empty() {
                    let union_type = builder.build();

                    // This branch deals with annotations such as `Literal[1, 2]`. Here, we
                    // store the type for the inner `1, 2` tuple-expression:
                    self.store_expression_type(parameters, union_type);

                    union_type
                } else {
                    self.store_expression_type(parameters, Type::unknown());

                    return Err(errors);
                }
            }

            literal @ (ast::Expr::StringLiteral(_)
            | ast::Expr::BytesLiteral(_)
            | ast::Expr::BooleanLiteral(_)
            | ast::Expr::NoneLiteral(_)) => self.infer_expression(literal),
            literal @ ast::Expr::NumberLiteral(ref number) if number.value.is_int() => {
                self.infer_expression(literal)
            }
            // For enum values
            ast::Expr::Attribute(ast::ExprAttribute { value, attr, .. }) => {
                let value_ty = self.infer_expression(value);
                // TODO: Check that value type is enum otherwise return None
                value_ty
                    .member(self.db(), &attr.id)
                    .symbol
                    .ignore_possibly_unbound()
                    .unwrap_or(Type::unknown())
            }
            // for negative and positive numbers
            ast::Expr::UnaryOp(ref u)
                if matches!(u.op, ast::UnaryOp::USub | ast::UnaryOp::UAdd)
                    && u.operand.is_number_literal_expr() =>
            {
                self.infer_unary_expression(u)
            }
            _ => {
                self.infer_expression(parameters);
                return Err(vec![parameters]);
            }
        })
    }

    /// Infer the first argument to a `typing.Callable` type expression and returns the
    /// corresponding [`Parameters`].
    ///
    /// It returns `None` if the argument is invalid i.e., not a list of types, parameter
    /// specification, `typing.Concatenate`, or `...`.
    fn infer_callable_parameter_types(
        &mut self,
        parameters: &ast::Expr,
    ) -> Option<Parameters<'db>> {
        Some(match parameters {
            ast::Expr::EllipsisLiteral(ast::ExprEllipsisLiteral { .. }) => {
                Parameters::gradual_form()
            }
            ast::Expr::List(ast::ExprList { elts: params, .. }) => {
                let mut parameter_types = Vec::with_capacity(params.len());

                // Whether to infer `Todo` for the parameters
                let mut return_todo = false;

                for param in params {
                    let param_type = self.infer_type_expression(param);
                    // This is similar to what we currently do for inferring tuple type expression.
                    // We currently infer `Todo` for the parameters to avoid invalid diagnostics
                    // when trying to check for assignability or any other relation. For example,
                    // `*tuple[int, str]`, `Unpack[]`, etc. are not yet supported.
                    return_todo |= param_type.is_todo()
                        && matches!(param, ast::Expr::Starred(_) | ast::Expr::Subscript(_));
                    parameter_types.push(param_type);
                }

                if return_todo {
                    // TODO: `Unpack`
                    Parameters::todo()
                } else {
                    Parameters::new(parameter_types.iter().map(|param_type| {
                        Parameter::positional_only(None).with_annotated_type(*param_type)
                    }))
                }
            }
            ast::Expr::Subscript(_) => {
                // TODO: Support `Concatenate[...]`
                Parameters::todo()
            }
            ast::Expr::Name(name) if name.is_invalid() => {
                // This is a special case to avoid raising the error suggesting what the first
                // argument should be. This only happens when there's already a syntax error like
                // `Callable[]`.
                return None;
            }
            _ => {
                // TODO: Check whether `Expr::Name` is a ParamSpec
                self.context.report_lint(
                    &INVALID_TYPE_FORM,
                    parameters,
                    format_args!(
                        "The first argument to `Callable` must be either a list of types, ParamSpec, Concatenate, or `...`",
                    ),
                );
                return None;
            }
        })
    }
}

/// The deferred state of a specific expression in an inference region.
#[derive(Default, Debug, Clone, Copy)]
enum DeferredExpressionState {
    /// The expression is not deferred.
    #[default]
    None,

    /// The expression is deferred.
    ///
    /// In the following example,
    /// ```py
    /// from __future__ import annotation
    ///
    /// a: tuple[int, "ForwardRef"] = ...
    /// ```
    ///
    /// The expression `tuple` and `int` are deferred but `ForwardRef` (after parsing) is both
    /// deferred and in a string annotation context.
    Deferred,

    /// The expression is in a string annotation context.
    ///
    /// This is required to differentiate between a deferred annotation and a string annotation.
    /// The former can occur when there's a `from __future__ import annotations` statement or we're
    /// in a stub file.
    ///
    /// In the following example,
    /// ```py
    /// a: "List[int]" = ...
    /// b: tuple[int, "ForwardRef"] = ...
    /// ```
    ///
    /// The annotation of `a` is completely inside a string while for `b`, it's only partially
    /// stringified.
    InStringAnnotation,
}

impl DeferredExpressionState {
    const fn is_deferred(self) -> bool {
        matches!(
            self,
            DeferredExpressionState::Deferred | DeferredExpressionState::InStringAnnotation
        )
    }

    const fn in_string_annotation(self) -> bool {
        matches!(self, DeferredExpressionState::InStringAnnotation)
    }
}

impl From<bool> for DeferredExpressionState {
    fn from(value: bool) -> Self {
        if value {
            DeferredExpressionState::Deferred
        } else {
            DeferredExpressionState::None
        }
    }
}

#[derive(Debug, Clone, Copy, PartialEq, Eq)]
enum RichCompareOperator {
    Eq,
    Ne,
    Gt,
    Ge,
    Lt,
    Le,
}

impl From<RichCompareOperator> for ast::CmpOp {
    fn from(value: RichCompareOperator) -> Self {
        match value {
            RichCompareOperator::Eq => ast::CmpOp::Eq,
            RichCompareOperator::Ne => ast::CmpOp::NotEq,
            RichCompareOperator::Lt => ast::CmpOp::Lt,
            RichCompareOperator::Le => ast::CmpOp::LtE,
            RichCompareOperator::Gt => ast::CmpOp::Gt,
            RichCompareOperator::Ge => ast::CmpOp::GtE,
        }
    }
}

impl RichCompareOperator {
    #[must_use]
    const fn dunder(self) -> &'static str {
        match self {
            RichCompareOperator::Eq => "__eq__",
            RichCompareOperator::Ne => "__ne__",
            RichCompareOperator::Lt => "__lt__",
            RichCompareOperator::Le => "__le__",
            RichCompareOperator::Gt => "__gt__",
            RichCompareOperator::Ge => "__ge__",
        }
    }

    #[must_use]
    const fn reflect(self) -> Self {
        match self {
            RichCompareOperator::Eq => RichCompareOperator::Eq,
            RichCompareOperator::Ne => RichCompareOperator::Ne,
            RichCompareOperator::Lt => RichCompareOperator::Gt,
            RichCompareOperator::Le => RichCompareOperator::Ge,
            RichCompareOperator::Gt => RichCompareOperator::Lt,
            RichCompareOperator::Ge => RichCompareOperator::Le,
        }
    }
}

#[derive(Debug, Clone, Copy, PartialEq, Eq)]
enum MembershipTestCompareOperator {
    In,
    NotIn,
}

impl From<MembershipTestCompareOperator> for ast::CmpOp {
    fn from(value: MembershipTestCompareOperator) -> Self {
        match value {
            MembershipTestCompareOperator::In => ast::CmpOp::In,
            MembershipTestCompareOperator::NotIn => ast::CmpOp::NotIn,
        }
    }
}

#[derive(Debug, Clone, Copy, PartialEq, Eq)]
struct CompareUnsupportedError<'db> {
    op: ast::CmpOp,
    left_ty: Type<'db>,
    right_ty: Type<'db>,
}

fn format_import_from_module(level: u32, module: Option<&str>) -> String {
    format!(
        "{}{}",
        ".".repeat(level as usize),
        module.unwrap_or_default()
    )
}

/// Struct collecting string parts when inferring a formatted string. Infers a string literal if the
/// concatenated string is small enough, otherwise infers a literal string.
///
/// If the formatted string contains an expression (with a representation unknown at compile time),
/// infers an instance of `builtins.str`.
#[derive(Debug)]
struct StringPartsCollector {
    concatenated: Option<String>,
    expression: bool,
}

impl StringPartsCollector {
    fn new() -> Self {
        Self {
            concatenated: Some(String::new()),
            expression: false,
        }
    }

    fn push_str(&mut self, literal: &str) {
        if let Some(mut concatenated) = self.concatenated.take() {
            if concatenated.len().saturating_add(literal.len())
                <= TypeInferenceBuilder::MAX_STRING_LITERAL_SIZE
            {
                concatenated.push_str(literal);
                self.concatenated = Some(concatenated);
            } else {
                self.concatenated = None;
            }
        }
    }

    fn add_expression(&mut self) {
        self.concatenated = None;
        self.expression = true;
    }

    fn string_type(self, db: &dyn Db) -> Type {
        if self.expression {
            KnownClass::Str.to_instance(db)
        } else if let Some(concatenated) = self.concatenated {
            Type::string_literal(db, &concatenated)
        } else {
            Type::LiteralString
        }
    }
}

fn contains_string_literal(expr: &ast::Expr) -> bool {
    struct ContainsStringLiteral(bool);

    impl<'a> Visitor<'a> for ContainsStringLiteral {
        fn visit_expr(&mut self, expr: &'a ast::Expr) {
            self.0 |= matches!(expr, ast::Expr::StringLiteral(_));
            walk_expr(self, expr);
        }
    }

    let mut visitor = ContainsStringLiteral(false);
    visitor.visit_expr(expr);
    visitor.0
}

#[cfg(test)]
mod tests {
    use crate::db::tests::{setup_db, TestDb};
    use crate::semantic_index::definition::Definition;
    use crate::semantic_index::symbol::FileScopeId;
    use crate::semantic_index::{global_scope, semantic_index, symbol_table, use_def_map};
    use crate::symbol::global_symbol;
    use crate::types::check_types;
    use ruff_db::diagnostic::Diagnostic;
    use ruff_db::files::{system_path_to_file, File};
    use ruff_db::system::DbWithWritableSystem as _;
    use ruff_db::testing::{assert_function_query_was_not_run, assert_function_query_was_run};

    use super::*;

    #[track_caller]
    fn get_symbol<'db>(
        db: &'db TestDb,
        file_name: &str,
        scopes: &[&str],
        symbol_name: &str,
    ) -> Symbol<'db> {
        let file = system_path_to_file(db, file_name).expect("file to exist");
        let index = semantic_index(db, file);
        let mut file_scope_id = FileScopeId::global();
        let mut scope = file_scope_id.to_scope_id(db, file);
        for expected_scope_name in scopes {
            file_scope_id = index
                .child_scopes(file_scope_id)
                .next()
                .unwrap_or_else(|| panic!("scope of {expected_scope_name}"))
                .0;
            scope = file_scope_id.to_scope_id(db, file);
            assert_eq!(scope.name(db), *expected_scope_name);
        }

        symbol(db, scope, symbol_name).symbol
    }

    #[track_caller]
    fn assert_diagnostic_messages(diagnostics: &TypeCheckDiagnostics, expected: &[&str]) {
        let messages: Vec<&str> = diagnostics
            .iter()
            .map(Diagnostic::primary_message)
            .collect();
        assert_eq!(&messages, expected);
    }

    #[track_caller]
    fn assert_file_diagnostics(db: &TestDb, filename: &str, expected: &[&str]) {
        let file = system_path_to_file(db, filename).unwrap();
        let diagnostics = check_types(db, file);

        assert_diagnostic_messages(diagnostics, expected);
    }

    #[test]
    fn not_literal_string() -> anyhow::Result<()> {
        let mut db = setup_db();
        let content = format!(
            r#"
            from typing_extensions import Literal, assert_type

            assert_type(not "{y}", bool)
            assert_type(not 10*"{y}", bool)
            assert_type(not "{y}"*10, bool)
            assert_type(not 0*"{y}", Literal[True])
            assert_type(not (-100)*"{y}", Literal[True])
            "#,
            y = "a".repeat(TypeInferenceBuilder::MAX_STRING_LITERAL_SIZE + 1),
        );
        db.write_dedented("src/a.py", &content)?;

        assert_file_diagnostics(&db, "src/a.py", &[]);

        Ok(())
    }

    #[test]
    fn multiplied_string() -> anyhow::Result<()> {
        let mut db = setup_db();
        let content = format!(
            r#"
            from typing_extensions import Literal, LiteralString, assert_type

            assert_type(2 * "hello", Literal["hellohello"])
            assert_type("goodbye" * 3, Literal["goodbyegoodbyegoodbye"])
            assert_type("a" * {y}, Literal["{a_repeated}"])
            assert_type({z} * "b", LiteralString)
            assert_type(0 * "hello", Literal[""])
            assert_type(-3 * "hello", Literal[""])
            "#,
            y = TypeInferenceBuilder::MAX_STRING_LITERAL_SIZE,
            z = TypeInferenceBuilder::MAX_STRING_LITERAL_SIZE + 1,
            a_repeated = "a".repeat(TypeInferenceBuilder::MAX_STRING_LITERAL_SIZE),
        );
        db.write_dedented("src/a.py", &content)?;

        assert_file_diagnostics(&db, "src/a.py", &[]);

        Ok(())
    }

    #[test]
    fn multiplied_literal_string() -> anyhow::Result<()> {
        let mut db = setup_db();
        let content = format!(
            r#"
            from typing_extensions import Literal, LiteralString, assert_type

            assert_type("{y}", LiteralString)
            assert_type(10*"{y}", LiteralString)
            assert_type("{y}"*10, LiteralString)
            assert_type(0*"{y}", Literal[""])
            assert_type((-100)*"{y}", Literal[""])
            "#,
            y = "a".repeat(TypeInferenceBuilder::MAX_STRING_LITERAL_SIZE + 1),
        );
        db.write_dedented("src/a.py", &content)?;

        assert_file_diagnostics(&db, "src/a.py", &[]);

        Ok(())
    }

    #[test]
    fn truncated_string_literals_become_literal_string() -> anyhow::Result<()> {
        let mut db = setup_db();
        let content = format!(
            r#"
            from typing_extensions import LiteralString, assert_type

            assert_type("{y}", LiteralString)
            assert_type("a" + "{z}", LiteralString)
            "#,
            y = "a".repeat(TypeInferenceBuilder::MAX_STRING_LITERAL_SIZE + 1),
            z = "a".repeat(TypeInferenceBuilder::MAX_STRING_LITERAL_SIZE),
        );
        db.write_dedented("src/a.py", &content)?;

        assert_file_diagnostics(&db, "src/a.py", &[]);

        Ok(())
    }

    #[test]
    fn adding_string_literals_and_literal_string() -> anyhow::Result<()> {
        let mut db = setup_db();
        let content = format!(
            r#"
            from typing_extensions import LiteralString, assert_type

            assert_type("{y}", LiteralString)
            assert_type("{y}" + "a", LiteralString)
            assert_type("a" + "{y}", LiteralString)
            assert_type("{y}" + "{y}", LiteralString)
            "#,
            y = "a".repeat(TypeInferenceBuilder::MAX_STRING_LITERAL_SIZE + 1),
        );
        db.write_dedented("src/a.py", &content)?;

        assert_file_diagnostics(&db, "src/a.py", &[]);

        Ok(())
    }

    #[test]
    fn pep695_type_params() {
        let mut db = setup_db();

        db.write_dedented(
            "src/a.py",
            "
            def f[T, U: A, V: (A, B), W = A, X: A = A1, Y: (int,)]():
                pass

            class A: ...
            class B: ...
            class A1(A): ...
            ",
        )
        .unwrap();

        let check_typevar = |var: &'static str,
                             upper_bound: Option<&'static str>,
                             constraints: Option<&[&'static str]>,
                             default: Option<&'static str>| {
            let var_ty = get_symbol(&db, "src/a.py", &["f"], var).expect_type();
            assert_eq!(var_ty.display(&db).to_string(), var);

            let expected_name_ty = format!(r#"Literal["{var}"]"#);
            let name_ty = var_ty.member(&db, "__name__").symbol.expect_type();
            assert_eq!(name_ty.display(&db).to_string(), expected_name_ty);

            let KnownInstanceType::TypeVar(typevar) = var_ty.expect_known_instance() else {
                panic!("expected TypeVar");
            };

            assert_eq!(
                typevar
                    .upper_bound(&db)
                    .map(|ty| ty.display(&db).to_string()),
                upper_bound.map(std::borrow::ToOwned::to_owned)
            );
            assert_eq!(
                typevar.constraints(&db).map(|tys| tys
                    .iter()
                    .map(|ty| ty.display(&db).to_string())
                    .collect::<Vec<_>>()),
                constraints.map(|strings| strings
                    .iter()
                    .map(std::string::ToString::to_string)
                    .collect::<Vec<_>>())
            );
            assert_eq!(
                typevar
                    .default_ty(&db)
                    .map(|ty| ty.display(&db).to_string()),
                default.map(std::borrow::ToOwned::to_owned)
            );
        };

        check_typevar("T", None, None, None);
        check_typevar("U", Some("A"), None, None);
        check_typevar("V", None, Some(&["A", "B"]), None);
        check_typevar("W", None, None, Some("A"));
        check_typevar("X", Some("A"), None, Some("A1"));

        // a typevar with less than two constraints is treated as unconstrained
        check_typevar("Y", None, None, None);
    }

    // Incremental inference tests
    #[track_caller]
    fn first_public_binding<'db>(db: &'db TestDb, file: File, name: &str) -> Definition<'db> {
        let scope = global_scope(db, file);
        use_def_map(db, scope)
            .public_bindings(symbol_table(db, scope).symbol_id_by_name(name).unwrap())
            .find_map(|b| b.binding)
            .expect("no binding found")
    }

    #[test]
    fn dependency_public_symbol_type_change() -> anyhow::Result<()> {
        let mut db = setup_db();

        db.write_files([
            ("/src/a.py", "from foo import x"),
            ("/src/foo.py", "x: int = 10\ndef foo(): ..."),
        ])?;

        let a = system_path_to_file(&db, "/src/a.py").unwrap();
        let x_ty = global_symbol(&db, a, "x").symbol.expect_type();

        assert_eq!(x_ty.display(&db).to_string(), "int");

        // Change `x` to a different value
        db.write_file("/src/foo.py", "x: bool = True\ndef foo(): ...")?;

        let a = system_path_to_file(&db, "/src/a.py").unwrap();

        let x_ty_2 = global_symbol(&db, a, "x").symbol.expect_type();

        assert_eq!(x_ty_2.display(&db).to_string(), "bool");

        Ok(())
    }

    #[test]
    fn dependency_internal_symbol_change() -> anyhow::Result<()> {
        let mut db = setup_db();

        db.write_files([
            ("/src/a.py", "from foo import x"),
            ("/src/foo.py", "x: int = 10\ndef foo(): y = 1"),
        ])?;

        let a = system_path_to_file(&db, "/src/a.py").unwrap();
        let x_ty = global_symbol(&db, a, "x").symbol.expect_type();

        assert_eq!(x_ty.display(&db).to_string(), "int");

        db.write_file("/src/foo.py", "x: int = 10\ndef foo(): pass")?;

        let a = system_path_to_file(&db, "/src/a.py").unwrap();

        db.clear_salsa_events();

        let x_ty_2 = global_symbol(&db, a, "x").symbol.expect_type();

        assert_eq!(x_ty_2.display(&db).to_string(), "int");

        let events = db.take_salsa_events();

        assert_function_query_was_not_run(
            &db,
            infer_definition_types,
            first_public_binding(&db, a, "x"),
            &events,
        );

        Ok(())
    }

    #[test]
    fn dependency_unrelated_symbol() -> anyhow::Result<()> {
        let mut db = setup_db();

        db.write_files([
            ("/src/a.py", "from foo import x"),
            ("/src/foo.py", "x: int = 10\ny: bool = True"),
        ])?;

        let a = system_path_to_file(&db, "/src/a.py").unwrap();
        let x_ty = global_symbol(&db, a, "x").symbol.expect_type();

        assert_eq!(x_ty.display(&db).to_string(), "int");

        db.write_file("/src/foo.py", "x: int = 10\ny: bool = False")?;

        let a = system_path_to_file(&db, "/src/a.py").unwrap();

        db.clear_salsa_events();

        let x_ty_2 = global_symbol(&db, a, "x").symbol.expect_type();

        assert_eq!(x_ty_2.display(&db).to_string(), "int");

        let events = db.take_salsa_events();

        assert_function_query_was_not_run(
            &db,
            infer_definition_types,
            first_public_binding(&db, a, "x"),
            &events,
        );
        Ok(())
    }

    #[test]
    fn dependency_implicit_instance_attribute() -> anyhow::Result<()> {
        fn x_rhs_expression(db: &TestDb) -> Expression<'_> {
            let file_main = system_path_to_file(db, "/src/main.py").unwrap();
            let ast = parsed_module(db, file_main);
            // Get the second statement in `main.py` (x = …) and extract the expression
            // node on the right-hand side:
            let x_rhs_node = &ast.syntax().body[1].as_assign_stmt().unwrap().value;

            let index = semantic_index(db, file_main);
            index.expression(x_rhs_node.as_ref())
        }

        let mut db = setup_db();

        db.write_dedented(
            "/src/mod.py",
            r#"
            class C:
                def f(self):
                    self.attr: int | None = None
            "#,
        )?;
        db.write_dedented(
            "/src/main.py",
            r#"
            from mod import C
            x = C().attr
            "#,
        )?;

        let file_main = system_path_to_file(&db, "/src/main.py").unwrap();
        let attr_ty = global_symbol(&db, file_main, "x").symbol.expect_type();
        assert_eq!(attr_ty.display(&db).to_string(), "Unknown | int | None");

        // Change the type of `attr` to `str | None`; this should trigger the type of `x` to be re-inferred
        db.write_dedented(
            "/src/mod.py",
            r#"
            class C:
                def f(self):
                    self.attr: str | None = None
            "#,
        )?;

        let events = {
            db.clear_salsa_events();
            let attr_ty = global_symbol(&db, file_main, "x").symbol.expect_type();
            assert_eq!(attr_ty.display(&db).to_string(), "Unknown | str | None");
            db.take_salsa_events()
        };
        assert_function_query_was_run(&db, infer_expression_types, x_rhs_expression(&db), &events);

        // Add a comment; this should not trigger the type of `x` to be re-inferred
        db.write_dedented(
            "/src/mod.py",
            r#"
            class C:
                def f(self):
                    # a comment!
                    self.attr: str | None = None
            "#,
        )?;

        let events = {
            db.clear_salsa_events();
            let attr_ty = global_symbol(&db, file_main, "x").symbol.expect_type();
            assert_eq!(attr_ty.display(&db).to_string(), "Unknown | str | None");
            db.take_salsa_events()
        };

        assert_function_query_was_not_run(
            &db,
            infer_expression_types,
            x_rhs_expression(&db),
            &events,
        );

        Ok(())
    }

    /// This test verifies that changing a class's declaration in a non-meaningful way (e.g. by adding a comment)
    /// doesn't trigger type inference for expressions that depend on the class's members.
    #[test]
    fn dependency_own_instance_member() -> anyhow::Result<()> {
        fn x_rhs_expression(db: &TestDb) -> Expression<'_> {
            let file_main = system_path_to_file(db, "/src/main.py").unwrap();
            let ast = parsed_module(db, file_main);
            // Get the second statement in `main.py` (x = …) and extract the expression
            // node on the right-hand side:
            let x_rhs_node = &ast.syntax().body[1].as_assign_stmt().unwrap().value;

            let index = semantic_index(db, file_main);
            index.expression(x_rhs_node.as_ref())
        }

        let mut db = setup_db();

        db.write_dedented(
            "/src/mod.py",
            r#"
            class C:
                if random.choice([True, False]):
                    attr: int = 42
                else:
                    attr: None = None
            "#,
        )?;
        db.write_dedented(
            "/src/main.py",
            r#"
            from mod import C
            x = C().attr
            "#,
        )?;

        let file_main = system_path_to_file(&db, "/src/main.py").unwrap();
        let attr_ty = global_symbol(&db, file_main, "x").symbol.expect_type();
        assert_eq!(attr_ty.display(&db).to_string(), "Unknown | int | None");

        // Change the type of `attr` to `str | None`; this should trigger the type of `x` to be re-inferred
        db.write_dedented(
            "/src/mod.py",
            r#"
            class C:
                if random.choice([True, False]):
                    attr: str = "42"
                else:
                    attr: None = None
            "#,
        )?;

        let events = {
            db.clear_salsa_events();
            let attr_ty = global_symbol(&db, file_main, "x").symbol.expect_type();
            assert_eq!(attr_ty.display(&db).to_string(), "Unknown | str | None");
            db.take_salsa_events()
        };
        assert_function_query_was_run(&db, infer_expression_types, x_rhs_expression(&db), &events);

        // Add a comment; this should not trigger the type of `x` to be re-inferred
        db.write_dedented(
            "/src/mod.py",
            r#"
            class C:
                # comment
                if random.choice([True, False]):
                    attr: str = "42"
                else:
                    attr: None = None
            "#,
        )?;

        let events = {
            db.clear_salsa_events();
            let attr_ty = global_symbol(&db, file_main, "x").symbol.expect_type();
            assert_eq!(attr_ty.display(&db).to_string(), "Unknown | str | None");
            db.take_salsa_events()
        };

        assert_function_query_was_not_run(
            &db,
            infer_expression_types,
            x_rhs_expression(&db),
            &events,
        );

        Ok(())
    }
}<|MERGE_RESOLUTION|>--- conflicted
+++ resolved
@@ -104,10 +104,7 @@
 use super::string_annotation::{
     parse_string_annotation, BYTE_STRING_TYPE_ANNOTATION, FSTRING_TYPE_ANNOTATION,
 };
-<<<<<<< HEAD
-use super::{BoundSuperError, BoundSuperType, CallDunderError};
-=======
->>>>>>> ff376fc2
+use super::{BoundSuperError, BoundSuperType};
 
 /// Infer all types for a [`ScopeId`], including all definitions and expressions in that scope.
 /// Use when checking a scope, or needing to provide a type for an arbitrary expression in the
@@ -4148,7 +4145,48 @@
                                         );
                                     }
                                 }
-<<<<<<< HEAD
+                                KnownFunction::AssertNever => {
+                                    if let [Some(actual_ty)] = overload.parameter_types() {
+                                        if !actual_ty.is_equivalent_to(self.db(), Type::Never) {
+                                            self.context.report_lint(
+                                                &TYPE_ASSERTION_FAILURE,
+                                                call_expression,
+                                                format_args!(
+                                                    "Expected type `Never`, got `{}` instead",
+                                                    actual_ty.display(self.db()),
+                                                ),
+                                            );
+                                        }
+                                    }
+                                }
+                                KnownFunction::StaticAssert => {
+                                    if let [Some(parameter_ty), message] =
+                                        overload.parameter_types()
+                                    {
+                                        let truthiness = match parameter_ty.try_bool(self.db()) {
+                                            Ok(truthiness) => truthiness,
+                                            Err(err) => {
+                                                let condition = arguments
+                                                    .find_argument("condition", 0)
+                                                    .map(|argument| match argument {
+                                                        ruff_python_ast::ArgOrKeyword::Arg(
+                                                            expr,
+                                                        ) => ast::AnyNodeRef::from(expr),
+                                                        ruff_python_ast::ArgOrKeyword::Keyword(
+                                                            keyword,
+                                                        ) => ast::AnyNodeRef::from(keyword),
+                                                    })
+                                                    .unwrap_or(ast::AnyNodeRef::from(
+                                                        call_expression,
+                                                    ));
+
+                                                err.report_diagnostic(&self.context, condition);
+
+                                                continue;
+                                            }
+                                        };
+                                    }
+                                }
                                 KnownFunction::AssertType => {
                                     if let [Some(actual_ty), Some(asserted_ty)] =
                                         overload.parameter_types()
@@ -4166,44 +4204,6 @@
                                                     ),
                                                 );
                                         }
-=======
-                            }
-                        }
-                        KnownFunction::AssertNever => {
-                            if let [Some(actual_ty)] = overload.parameter_types() {
-                                if !actual_ty.is_equivalent_to(self.db(), Type::Never) {
-                                    self.context.report_lint(
-                                        &TYPE_ASSERTION_FAILURE,
-                                        call_expression,
-                                        format_args!(
-                                            "Expected type `Never`, got `{}` instead",
-                                            actual_ty.display(self.db()),
-                                        ),
-                                    );
-                                }
-                            }
-                        }
-                        KnownFunction::StaticAssert => {
-                            if let [Some(parameter_ty), message] = overload.parameter_types() {
-                                let truthiness = match parameter_ty.try_bool(self.db()) {
-                                    Ok(truthiness) => truthiness,
-                                    Err(err) => {
-                                        let condition = arguments
-                                            .find_argument("condition", 0)
-                                            .map(|argument| match argument {
-                                                ruff_python_ast::ArgOrKeyword::Arg(expr) => {
-                                                    ast::AnyNodeRef::from(expr)
-                                                }
-                                                ruff_python_ast::ArgOrKeyword::Keyword(keyword) => {
-                                                    ast::AnyNodeRef::from(keyword)
-                                                }
-                                            })
-                                            .unwrap_or(ast::AnyNodeRef::from(call_expression));
-
-                                        err.report_diagnostic(&self.context, condition);
-
-                                        continue;
->>>>>>> ff376fc2
                                     }
                                 }
                                 KnownFunction::StaticAssert => {
@@ -4303,7 +4303,7 @@
                             // Handle the case where `super()` is called with no arguments.
                             // In this case, we need to infer the two arguments:
                             //   1. The nearest enclosing class
-                            //   2. The first parameter of the current function (`self` or `cls`)
+                            //   2. The first parameter of the current function (typically `self` or `cls`)
                             match overload.parameter_types() {
                                 [None, None] => {
                                     let scope = self.scope();
