--- conflicted
+++ resolved
@@ -6779,26 +6779,15 @@
                         known_instance @ (KnownInstanceType::ClassVar | KnownInstanceType::Final),
                     ) => match slice {
                         ast::Expr::Tuple(..) => {
-<<<<<<< HEAD
-                            self.context.report_lint_old(
-                                &INVALID_TYPE_FORM,
-                                subscript,
-                                format_args!(
-                                    "Type qualifier `{type_qualifier}` expects exactly one type parameter",
-                                    type_qualifier = known_instance.repr(),
-                                ),
-                            );
-=======
                             if let Some(builder) =
                                 self.context.report_lint(&INVALID_TYPE_FORM, subscript)
                             {
                                 builder.into_diagnostic(format_args!(
                                     "Type qualifier `{type_qualifier}` \
                                      expects exactly one type parameter",
-                                    type_qualifier = known_instance.repr(self.db()),
+                                    type_qualifier = known_instance.repr(),
                                 ));
                             }
->>>>>>> d4b8c6fc
                             Type::unknown().into()
                         }
                         _ => {
@@ -7570,15 +7559,9 @@
                     if let Some(builder) = self.context.report_lint(&INVALID_TYPE_FORM, subscript) {
                         builder.into_diagnostic(format_args!(
                             "Special form `{}` expected exactly one type parameter",
-<<<<<<< HEAD
                             known_instance.repr()
-                        ),
-                    );
-=======
-                            known_instance.repr(db)
                         ));
                     }
->>>>>>> d4b8c6fc
                     Type::unknown()
                 }
                 _ => {
@@ -7603,15 +7586,9 @@
                     if let Some(builder) = self.context.report_lint(&INVALID_TYPE_FORM, subscript) {
                         builder.into_diagnostic(format_args!(
                             "Special form `{}` expected exactly one type parameter",
-<<<<<<< HEAD
                             known_instance.repr()
-                        ),
-                    );
-=======
-                            known_instance.repr(db)
                         ));
                     }
->>>>>>> d4b8c6fc
                     Type::unknown()
                 }
                 _ => {
@@ -7625,15 +7602,9 @@
                     if let Some(builder) = self.context.report_lint(&INVALID_TYPE_FORM, subscript) {
                         builder.into_diagnostic(format_args!(
                             "Special form `{}` expected exactly one type parameter",
-<<<<<<< HEAD
                             known_instance.repr()
-                        ),
-                    );
-=======
-                            known_instance.repr(db)
                         ));
                     }
->>>>>>> d4b8c6fc
                     Type::unknown()
                 }
                 _ => {
@@ -7656,14 +7627,6 @@
                     });
 
                     let Some(signature) = signature_iter.next() else {
-<<<<<<< HEAD
-                        self.context.report_lint_old(
-                            &INVALID_TYPE_FORM,
-                            arguments_slice,
-                            format_args!(
-                                "Expected the first argument to `{}` to be a callable object, but got an object of type `{}`",
-                                known_instance.repr(),
-=======
                         if let Some(builder) = self
                             .context
                             .report_lint(&INVALID_TYPE_FORM, arguments_slice)
@@ -7672,8 +7635,7 @@
                                 "Expected the first argument to `{}` \
                                  to be a callable object, \
                                  but got an object of type `{}`",
-                                known_instance.repr(db),
->>>>>>> d4b8c6fc
+                                known_instance.repr(),
                                 argument_type.display(db)
                             ));
                         }
@@ -7734,24 +7696,13 @@
                 todo_type!("`NotRequired[]` type qualifier")
             }
             KnownInstanceType::ClassVar | KnownInstanceType::Final => {
-<<<<<<< HEAD
-                self.context.report_lint_old(
-                    &INVALID_TYPE_FORM,
-                    subscript,
-                    format_args!(
-                        "Type qualifier `{}` is not allowed in type expressions (only in annotation expressions)",
-                        known_instance.repr()
-                    ),
-                );
-=======
                 if let Some(builder) = self.context.report_lint(&INVALID_TYPE_FORM, subscript) {
                     builder.into_diagnostic(format_args!(
                         "Type qualifier `{}` is not allowed in type expressions \
                          (only in annotation expressions)",
-                        known_instance.repr(db)
+                        known_instance.repr()
                     ));
                 }
->>>>>>> d4b8c6fc
                 self.infer_type_expression(arguments_slice)
             }
             KnownInstanceType::Required => {
@@ -7790,15 +7741,9 @@
                 if let Some(builder) = self.context.report_lint(&INVALID_TYPE_FORM, subscript) {
                     builder.into_diagnostic(format_args!(
                         "Type `{}` expected no type parameter",
-<<<<<<< HEAD
                         known_instance.repr()
-                    ),
-                );
-=======
-                        known_instance.repr(db)
                     ));
                 }
->>>>>>> d4b8c6fc
                 Type::unknown()
             }
             KnownInstanceType::TypingSelf
@@ -7807,23 +7752,7 @@
                 if let Some(builder) = self.context.report_lint(&INVALID_TYPE_FORM, subscript) {
                     builder.into_diagnostic(format_args!(
                         "Special form `{}` expected no type parameter",
-<<<<<<< HEAD
                         known_instance.repr()
-                    ),
-                );
-                Type::unknown()
-            }
-            KnownInstanceType::LiteralString => {
-                self.context.report_lint_old(
-                    &INVALID_TYPE_FORM,
-                    subscript,
-                    format_args!(
-                        "Type `{}` expected no type parameter. Did you mean to use `Literal[...]` instead?",
-                        known_instance.repr()
-                    ),
-                );
-=======
-                        known_instance.repr(db)
                     ));
                 }
                 Type::unknown()
@@ -7832,11 +7761,10 @@
                 if let Some(builder) = self.context.report_lint(&INVALID_TYPE_FORM, subscript) {
                     let mut diag = builder.into_diagnostic(format_args!(
                         "Type `{}` expected no type parameter",
-                        known_instance.repr(db)
+                        known_instance.repr()
                     ));
                     diag.info("Did you mean to use `Literal[...]` instead?");
                 }
->>>>>>> d4b8c6fc
                 Type::unknown()
             }
             KnownInstanceType::Type => self.infer_subclass_of_type_expression(arguments_slice),
