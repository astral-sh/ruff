--- conflicted
+++ resolved
@@ -4110,19 +4110,21 @@
                                     }
                                 }
                                 KnownFunction::Cast => {
-                                    if let [Some(casted_ty), Some(source_ty)] =
+                                    if let [Some(casted_type), Some(source_type)] =
                                         overload.parameter_types()
                                     {
-                                        if source_ty
-                                            .is_gradual_equivalent_to(self.context.db(), *casted_ty)
-                                            && !source_ty.contains_todo(self.context.db())
+                                        let db = self.db();
+                                        if (source_type.is_equivalent_to(db, *casted_type)
+                                            || source_type.normalized(db)
+                                                == casted_type.normalized(db))
+                                            && !source_type.contains_todo(db)
                                         {
                                             self.context.report_lint(
                                                 &REDUNDANT_CAST,
                                                 call_expression,
                                                 format_args!(
                                                     "Value is already of type `{}`",
-                                                    casted_ty.display(self.context.db()),
+                                                    casted_type.display(db),
                                                 ),
                                             );
                                         }
@@ -4152,7 +4154,6 @@
                                     }
                                 };
 
-<<<<<<< HEAD
                                 let Some(Symbol::Type(first_param, _)) =
                                     self.first_param_symbol_in_scope(scope)
                                 else {
@@ -4166,64 +4167,6 @@
                                     enclosing_class,
                                     first_param,
                                 ));
-=======
-                                if !truthiness.is_always_true() {
-                                    if let Some(message) = message
-                                        .and_then(Type::into_string_literal)
-                                        .map(|s| &**s.value(self.db()))
-                                    {
-                                        self.context.report_lint(
-                                            &STATIC_ASSERT_ERROR,
-                                            call_expression,
-                                            format_args!("Static assertion error: {message}"),
-                                        );
-                                    } else if *parameter_ty == Type::BooleanLiteral(false) {
-                                        self.context.report_lint(
-                                            &STATIC_ASSERT_ERROR,
-                                            call_expression,
-                                            format_args!("Static assertion error: argument evaluates to `False`"),
-                                        );
-                                    } else if truthiness.is_always_false() {
-                                        self.context.report_lint(
-                                            &STATIC_ASSERT_ERROR,
-                                            call_expression,
-                                            format_args!(
-                                                "Static assertion error: argument of type `{parameter_ty}` is statically known to be falsy",
-                                                parameter_ty=parameter_ty.display(self.db())
-                                            ),
-                                        );
-                                    } else {
-                                        self.context.report_lint(
-                                            &STATIC_ASSERT_ERROR,
-                                            call_expression,
-                                            format_args!(
-                                                "Static assertion error: argument of type `{parameter_ty}` has an ambiguous static truthiness",
-                                                parameter_ty=parameter_ty.display(self.db())
-                                            ),
-                                        );
-                                    };
-                                }
-                            }
-                        }
-                        KnownFunction::Cast => {
-                            if let [Some(casted_type), Some(source_type)] =
-                                overload.parameter_types()
-                            {
-                                let db = self.db();
-                                if (source_type.is_equivalent_to(db, *casted_type)
-                                    || source_type.normalized(db) == casted_type.normalized(db))
-                                    && !source_type.contains_todo(db)
-                                {
-                                    self.context.report_lint(
-                                        &REDUNDANT_CAST,
-                                        call_expression,
-                                        format_args!(
-                                            "Value is already of type `{}`",
-                                            casted_type.display(db),
-                                        ),
-                                    );
-                                }
->>>>>>> ca0cce3f
                             }
                         }
                         _ => (),
