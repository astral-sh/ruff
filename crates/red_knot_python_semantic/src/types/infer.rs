//! We have Salsa queries for inferring types at three different granularities: scope-level,
//! definition-level, and expression-level.
//!
//! Scope-level inference is for when we are actually checking a file, and need to check types for
//! everything in that file's scopes, or give a linter access to types of arbitrary expressions
//! (via the [`HasType`](crate::semantic_model::HasType) trait).
//!
//! Definition-level inference allows us to look up the types of symbols in other scopes (e.g. for
//! imports) with the minimum inference necessary, so that if we're looking up one symbol from a
//! very large module, we can avoid a bunch of unnecessary work. Definition-level inference also
//! allows us to handle import cycles without getting into a cycle of scope-level inference
//! queries.
//!
//! The expression-level inference query is needed in only a few cases. Since some assignments can
//! have multiple targets (via `x = y = z` or unpacking `(x, y) = z`, they can be associated with
//! multiple definitions (one per assigned symbol). In order to avoid inferring the type of the
//! right-hand side once per definition, we infer it as a standalone query, so its result will be
//! cached by Salsa. We also need the expression-level query for inferring types in type guard
//! expressions (e.g. the test clause of an `if` statement.)
//!
//! Inferring types at any of the three region granularities returns a [`TypeInference`], which
//! holds types for every [`Definition`] and expression within the inferred region.
//!
//! Some type expressions can require deferred evaluation. This includes all type expressions in
//! stub files, or annotation expressions in modules with `from __future__ import annotations`, or
//! stringified annotations. We have a fourth Salsa query for inferring the deferred types
//! associated with a particular definition. Scope-level inference infers deferred types for all
//! definitions once the rest of the types in the scope have been inferred.
//!
//! Many of our type inference Salsa queries implement cycle recovery via fixed-point iteration. In
//! general, they initiate fixed-point iteration by returning a `TypeInference` that returns
//! `Type::Never` for all expressions, bindings, and declarations, and then they continue iterating
//! the query cycle until a fixed-point is reached. Salsa has a built-in fixed limit on the number
//! of iterations, so if we fail to converge, Salsa will eventually panic. (This should of course
//! be considered a bug.)
use std::num::NonZeroU32;

use itertools::{Either, Itertools};
use ruff_db::diagnostic::{DiagnosticId, Severity};
use ruff_db::files::File;
use ruff_db::parsed::parsed_module;
use ruff_python_ast::{self as ast, AnyNodeRef, ExprContext};
use ruff_text_size::{Ranged, TextRange};
use rustc_hash::{FxHashMap, FxHashSet};
use salsa;
use salsa::plumbing::AsId;

use crate::module_name::ModuleName;
use crate::module_resolver::{file_to_module, resolve_module};
use crate::semantic_index::ast_ids::{HasScopedExpressionId, HasScopedUseId, ScopedExpressionId};
use crate::semantic_index::definition::{
    AssignmentDefinitionKind, Definition, DefinitionKind, DefinitionNodeKey,
    ExceptHandlerDefinitionKind, ForStmtDefinitionKind, TargetKind, WithItemDefinitionKind,
};
use crate::semantic_index::expression::{Expression, ExpressionKind};
use crate::semantic_index::semantic_index;
use crate::semantic_index::symbol::{FileScopeId, NodeWithScopeKind, NodeWithScopeRef, ScopeId};
use crate::semantic_index::SemanticIndex;
use crate::symbol::{
    builtins_module_scope, builtins_symbol, explicit_global_symbol,
    module_type_implicit_global_symbol, symbol, symbol_from_bindings, symbol_from_declarations,
    typing_extensions_symbol, Boundness, LookupError,
};
use crate::types::call::{Argument, ArgumentForm, Bindings, CallArguments, CallError};
use crate::types::diagnostic::{
    report_implicit_return_type, report_invalid_arguments_to_annotated,
    report_invalid_arguments_to_callable, report_invalid_assignment,
    report_invalid_attribute_assignment, report_invalid_return_type,
    report_possibly_unbound_attribute, report_unresolved_module, TypeCheckDiagnostics,
    CALL_NON_CALLABLE, CALL_POSSIBLY_UNBOUND_METHOD, CONFLICTING_DECLARATIONS,
    CONFLICTING_METACLASS, CYCLIC_CLASS_DEFINITION, DIVISION_BY_ZERO, DUPLICATE_BASE,
    INCONSISTENT_MRO, INVALID_ASSIGNMENT, INVALID_ATTRIBUTE_ACCESS, INVALID_BASE,
    INVALID_DECLARATION, INVALID_PARAMETER_DEFAULT, INVALID_TYPE_FORM,
    INVALID_TYPE_VARIABLE_CONSTRAINTS, POSSIBLY_UNBOUND_IMPORT, UNDEFINED_REVEAL,
    UNRESOLVED_ATTRIBUTE, UNRESOLVED_IMPORT, UNSUPPORTED_OPERATOR,
};
use crate::types::mro::MroErrorKind;
use crate::types::unpacker::{UnpackResult, Unpacker};
use crate::types::{
    class::MetaclassErrorKind, todo_type, Class, DynamicType, FunctionType, InstanceType,
    IntersectionBuilder, IntersectionType, KnownClass, KnownFunction, KnownInstanceType,
    MetaclassCandidate, Parameter, Parameters, SliceLiteralType, SubclassOfType, Symbol,
    SymbolAndQualifiers, Truthiness, TupleType, Type, TypeAliasType, TypeAndQualifiers,
    TypeArrayDisplay, TypeQualifiers, TypeVarBoundOrConstraints, TypeVarInstance, UnionBuilder,
    UnionType,
};
use crate::types::{CallableType, GeneralCallableType, Signature};
use crate::unpack::Unpack;
use crate::util::subscript::{PyIndex, PySlice};
use crate::Db;

use super::class_base::ClassBase;
use super::context::{InNoTypeCheck, InferContext, WithDiagnostics};
use super::diagnostic::{
    report_index_out_of_bounds, report_invalid_exception_caught, report_invalid_exception_cause,
    report_invalid_exception_raised, report_invalid_type_checking_constant,
    report_non_subscriptable, report_possibly_unresolved_reference, report_slice_step_size_zero,
    report_unresolved_reference, INVALID_METACLASS, STATIC_ASSERT_ERROR, SUBCLASS_OF_FINAL_CLASS,
    TYPE_ASSERTION_FAILURE,
};
use super::slots::check_class_slots;
use super::string_annotation::{
    parse_string_annotation, BYTE_STRING_TYPE_ANNOTATION, FSTRING_TYPE_ANNOTATION,
};
use super::CallDunderError;

/// Infer all types for a [`ScopeId`], including all definitions and expressions in that scope.
/// Use when checking a scope, or needing to provide a type for an arbitrary expression in the
/// scope.
#[salsa::tracked(return_ref, cycle_fn=scope_cycle_recover, cycle_initial=scope_cycle_initial)]
pub(crate) fn infer_scope_types<'db>(db: &'db dyn Db, scope: ScopeId<'db>) -> TypeInference<'db> {
    let file = scope.file(db);
    let _span = tracing::trace_span!("infer_scope_types", scope=?scope.as_id(), ?file).entered();

    // Using the index here is fine because the code below depends on the AST anyway.
    // The isolation of the query is by the return inferred types.
    let index = semantic_index(db, file);

    TypeInferenceBuilder::new(db, InferenceRegion::Scope(scope), index).finish()
}

fn scope_cycle_recover<'db>(
    _db: &'db dyn Db,
    _value: &TypeInference<'db>,
    _count: u32,
    _scope: ScopeId<'db>,
) -> salsa::CycleRecoveryAction<TypeInference<'db>> {
    salsa::CycleRecoveryAction::Iterate
}

fn scope_cycle_initial<'db>(_db: &'db dyn Db, scope: ScopeId<'db>) -> TypeInference<'db> {
    TypeInference::cycle_fallback(scope, Type::Never)
}

/// Infer all types for a [`Definition`] (including sub-expressions).
/// Use when resolving a symbol name use or public type of a symbol.
#[salsa::tracked(return_ref, cycle_fn=definition_cycle_recover, cycle_initial=definition_cycle_initial)]
pub(crate) fn infer_definition_types<'db>(
    db: &'db dyn Db,
    definition: Definition<'db>,
) -> TypeInference<'db> {
    let file = definition.file(db);
    let _span = tracing::trace_span!(
        "infer_definition_types",
        range = ?definition.kind(db).target_range(),
        ?file
    )
    .entered();

    let index = semantic_index(db, file);

    TypeInferenceBuilder::new(db, InferenceRegion::Definition(definition), index).finish()
}

fn definition_cycle_recover<'db>(
    _db: &'db dyn Db,
    _value: &TypeInference<'db>,
    _count: u32,
    _definition: Definition<'db>,
) -> salsa::CycleRecoveryAction<TypeInference<'db>> {
    salsa::CycleRecoveryAction::Iterate
}

fn definition_cycle_initial<'db>(
    db: &'db dyn Db,
    definition: Definition<'db>,
) -> TypeInference<'db> {
    TypeInference::cycle_fallback(definition.scope(db), Type::Never)
}

/// Infer types for all deferred type expressions in a [`Definition`].
///
/// Deferred expressions are type expressions (annotations, base classes, aliases...) in a stub
/// file, or in a file with `from __future__ import annotations`, or stringified annotations.
#[salsa::tracked(return_ref, cycle_fn=deferred_cycle_recover, cycle_initial=deferred_cycle_initial)]
pub(crate) fn infer_deferred_types<'db>(
    db: &'db dyn Db,
    definition: Definition<'db>,
) -> TypeInference<'db> {
    let file = definition.file(db);
    let _span = tracing::trace_span!(
        "infer_deferred_types",
        definition = ?definition.as_id(),
        range = ?definition.kind(db).target_range(),
        ?file
    )
    .entered();

    let index = semantic_index(db, file);

    TypeInferenceBuilder::new(db, InferenceRegion::Deferred(definition), index).finish()
}

fn deferred_cycle_recover<'db>(
    _db: &'db dyn Db,
    _value: &TypeInference<'db>,
    _count: u32,
    _definition: Definition<'db>,
) -> salsa::CycleRecoveryAction<TypeInference<'db>> {
    salsa::CycleRecoveryAction::Iterate
}

fn deferred_cycle_initial<'db>(db: &'db dyn Db, definition: Definition<'db>) -> TypeInference<'db> {
    TypeInference::cycle_fallback(definition.scope(db), Type::Never)
}

/// Infer all types for an [`Expression`] (including sub-expressions).
/// Use rarely; only for cases where we'd otherwise risk double-inferring an expression: RHS of an
/// assignment, which might be unpacking/multi-target and thus part of multiple definitions, or a
/// type narrowing guard expression (e.g. if statement test node).
#[salsa::tracked(return_ref, cycle_fn=expression_cycle_recover, cycle_initial=expression_cycle_initial)]
pub(crate) fn infer_expression_types<'db>(
    db: &'db dyn Db,
    expression: Expression<'db>,
) -> TypeInference<'db> {
    let file = expression.file(db);
    let _span = tracing::trace_span!(
        "infer_expression_types",
        expression = ?expression.as_id(),
        range = ?expression.node_ref(db).range(),
        ?file
    )
    .entered();

    let index = semantic_index(db, file);

    TypeInferenceBuilder::new(db, InferenceRegion::Expression(expression), index).finish()
}

fn expression_cycle_recover<'db>(
    _db: &'db dyn Db,
    _value: &TypeInference<'db>,
    _count: u32,
    _expression: Expression<'db>,
) -> salsa::CycleRecoveryAction<TypeInference<'db>> {
    salsa::CycleRecoveryAction::Iterate
}

fn expression_cycle_initial<'db>(
    db: &'db dyn Db,
    expression: Expression<'db>,
) -> TypeInference<'db> {
    TypeInference::cycle_fallback(expression.scope(db), Type::Never)
}

/// Infers the type of an `expression` that is guaranteed to be in the same file as the calling query.
///
/// This is a small helper around [`infer_expression_types()`] to reduce the boilerplate.
/// Use [`infer_expression_type()`] if it isn't guaranteed that `expression` is in the same file to
/// avoid cross-file query dependencies.
pub(super) fn infer_same_file_expression_type<'db>(
    db: &'db dyn Db,
    expression: Expression<'db>,
) -> Type<'db> {
    let inference = infer_expression_types(db, expression);
    let scope = expression.scope(db);
    inference.expression_type(expression.node_ref(db).scoped_expression_id(db, scope))
}

/// Infers the type of an expression where the expression might come from another file.
///
/// Use this over [`infer_expression_types`] if the expression might come from another file than the
/// enclosing query to avoid cross-file query dependencies.
///
/// Use [`infer_same_file_expression_type`] if it is guaranteed that  `expression` is in the same
/// to avoid unnecessary salsa ingredients. This is normally the case inside the `TypeInferenceBuilder`.
#[salsa::tracked(cycle_fn=single_expression_cycle_recover, cycle_initial=single_expression_cycle_initial)]
pub(crate) fn infer_expression_type<'db>(
    db: &'db dyn Db,
    expression: Expression<'db>,
) -> Type<'db> {
    // It's okay to call the "same file" version here because we're inside a salsa query.
    infer_same_file_expression_type(db, expression)
}

fn single_expression_cycle_recover<'db>(
    _db: &'db dyn Db,
    _value: &Type<'db>,
    _count: u32,
    _expression: Expression<'db>,
) -> salsa::CycleRecoveryAction<Type<'db>> {
    salsa::CycleRecoveryAction::Iterate
}

fn single_expression_cycle_initial<'db>(
    _db: &'db dyn Db,
    _expression: Expression<'db>,
) -> Type<'db> {
    Type::Never
}

/// Infer the types for an [`Unpack`] operation.
///
/// This infers the expression type and performs structural match against the target expression
/// involved in an unpacking operation. It returns a result-like object that can be used to get the
/// type of the variables involved in this unpacking along with any violations that are detected
/// during this unpacking.
#[salsa::tracked(return_ref)]
pub(super) fn infer_unpack_types<'db>(db: &'db dyn Db, unpack: Unpack<'db>) -> UnpackResult<'db> {
    let file = unpack.file(db);
    let _span =
        tracing::trace_span!("infer_unpack_types", range=?unpack.range(db), ?file).entered();

    let mut unpacker = Unpacker::new(db, unpack.scope(db));
    unpacker.unpack(unpack.target(db), unpack.value(db));
    unpacker.finish()
}

/// A region within which we can infer types.
#[derive(Copy, Clone, Debug)]
pub(crate) enum InferenceRegion<'db> {
    /// infer types for a standalone [`Expression`]
    Expression(Expression<'db>),
    /// infer types for a [`Definition`]
    Definition(Definition<'db>),
    /// infer deferred types for a [`Definition`]
    Deferred(Definition<'db>),
    /// infer types for an entire [`ScopeId`]
    Scope(ScopeId<'db>),
}

impl<'db> InferenceRegion<'db> {
    fn scope(self, db: &'db dyn Db) -> ScopeId<'db> {
        match self {
            InferenceRegion::Expression(expression) => expression.scope(db),
            InferenceRegion::Definition(definition) | InferenceRegion::Deferred(definition) => {
                definition.scope(db)
            }
            InferenceRegion::Scope(scope) => scope,
        }
    }
}

#[derive(Debug, Clone, Copy, Eq, PartialEq)]
struct TypeAndRange<'db> {
    ty: Type<'db>,
    range: TextRange,
}

/// The inferred types for a single region.
#[derive(Debug, Eq, PartialEq, salsa::Update)]
pub(crate) struct TypeInference<'db> {
    /// The types of every expression in this region.
    expressions: FxHashMap<ScopedExpressionId, Type<'db>>,

    /// The types of every binding in this region.
    bindings: FxHashMap<Definition<'db>, Type<'db>>,

    /// The types and type qualifiers of every declaration in this region.
    declarations: FxHashMap<Definition<'db>, TypeAndQualifiers<'db>>,

    /// The definitions that are deferred.
    deferred: FxHashSet<Definition<'db>>,

    /// The diagnostics for this region.
    diagnostics: TypeCheckDiagnostics,

    /// The scope this region is part of.
    scope: ScopeId<'db>,

    /// The fallback type for missing expressions/bindings/declarations.
    ///
    /// This is used only when constructing a cycle-recovery `TypeInference`.
    cycle_fallback_type: Option<Type<'db>>,
}

impl<'db> TypeInference<'db> {
    pub(crate) fn empty(scope: ScopeId<'db>) -> Self {
        Self {
            expressions: FxHashMap::default(),
            bindings: FxHashMap::default(),
            declarations: FxHashMap::default(),
            deferred: FxHashSet::default(),
            diagnostics: TypeCheckDiagnostics::default(),
            scope,
            cycle_fallback_type: None,
        }
    }

    fn cycle_fallback(scope: ScopeId<'db>, cycle_fallback_type: Type<'db>) -> Self {
        Self {
            expressions: FxHashMap::default(),
            bindings: FxHashMap::default(),
            declarations: FxHashMap::default(),
            deferred: FxHashSet::default(),
            diagnostics: TypeCheckDiagnostics::default(),
            scope,
            cycle_fallback_type: Some(cycle_fallback_type),
        }
    }

    #[track_caller]
    pub(crate) fn expression_type(&self, expression: ScopedExpressionId) -> Type<'db> {
        self.try_expression_type(expression).expect(
            "expression should belong to this TypeInference region and \
            TypeInferenceBuilder should have inferred a type for it",
        )
    }

    pub(crate) fn try_expression_type(&self, expression: ScopedExpressionId) -> Option<Type<'db>> {
        self.expressions
            .get(&expression)
            .copied()
            .or(self.cycle_fallback_type)
    }

    #[track_caller]
    pub(crate) fn binding_type(&self, definition: Definition<'db>) -> Type<'db> {
        self.bindings
            .get(&definition)
            .copied()
            .or(self.cycle_fallback_type)
            .expect(
                "definition should belong to this TypeInference region and
                TypeInferenceBuilder should have inferred a type for it",
            )
    }

    #[track_caller]
    pub(crate) fn declaration_type(&self, definition: Definition<'db>) -> TypeAndQualifiers<'db> {
        self.declarations
            .get(&definition)
            .copied()
            .or(self.cycle_fallback_type.map(Into::into))
            .expect(
                "definition should belong to this TypeInference region and
                TypeInferenceBuilder should have inferred a type for it",
            )
    }

    pub(crate) fn diagnostics(&self) -> &TypeCheckDiagnostics {
        &self.diagnostics
    }

    fn shrink_to_fit(&mut self) {
        self.expressions.shrink_to_fit();
        self.bindings.shrink_to_fit();
        self.declarations.shrink_to_fit();
        self.diagnostics.shrink_to_fit();
        self.deferred.shrink_to_fit();
    }
}

impl WithDiagnostics for TypeInference<'_> {
    fn diagnostics(&self) -> &TypeCheckDiagnostics {
        &self.diagnostics
    }
}

/// Whether the intersection type is on the left or right side of the comparison.
#[derive(Debug, Clone, Copy)]
enum IntersectionOn {
    Left,
    Right,
}

/// A helper to track if we already know that declared and inferred types are the same.
#[derive(Debug, Clone, PartialEq, Eq)]
enum DeclaredAndInferredType<'db> {
    /// We know that both the declared and inferred types are the same.
    AreTheSame(Type<'db>),
    /// Declared and inferred types might be different, we need to check assignability.
    MightBeDifferent {
        declared_ty: TypeAndQualifiers<'db>,
        inferred_ty: Type<'db>,
    },
}

/// Builder to infer all types in a region.
///
/// A builder is used by creating it with [`new()`](TypeInferenceBuilder::new), and then calling
/// [`finish()`](TypeInferenceBuilder::finish) on it, which returns the resulting
/// [`TypeInference`].
///
/// There are a few different kinds of methods in the type inference builder, and the naming
/// distinctions are a bit subtle.
///
/// The `finish` method calls [`infer_region`](TypeInferenceBuilder::infer_region), which delegates
/// to one of [`infer_region_scope`](TypeInferenceBuilder::infer_region_scope),
/// [`infer_region_definition`](TypeInferenceBuilder::infer_region_definition), or
/// [`infer_region_expression`](TypeInferenceBuilder::infer_region_expression), depending which
/// kind of [`InferenceRegion`] we are inferring types for.
///
/// Scope inference starts with the scope body, walking all statements and expressions and
/// recording the types of each expression in the [`TypeInference`] result. Most of the methods
/// here (with names like `infer_*_statement` or `infer_*_expression` or some other node kind) take
/// a single AST node and are called as part of this AST visit.
///
/// When the visit encounters a node which creates a [`Definition`], we look up the definition in
/// the semantic index and call the [`infer_definition_types()`] query on it, which creates another
/// [`TypeInferenceBuilder`] just for that definition, and we merge the returned [`TypeInference`]
/// into the one we are currently building for the entire scope. Using the query in this way
/// ensures that if we first infer types for some scattered definitions in a scope, and later for
/// the entire scope, we don't re-infer any types, we re-use the cached inference for those
/// definitions and their sub-expressions.
///
/// Functions with a name like `infer_*_definition` take both a node and a [`Definition`], and are
/// called by [`infer_region_definition`](TypeInferenceBuilder::infer_region_definition).
///
/// So for example we have both
/// [`infer_function_definition_statement`](TypeInferenceBuilder::infer_function_definition_statement),
/// which takes just the function AST node, and
/// [`infer_function_definition`](TypeInferenceBuilder::infer_function_definition), which takes
/// both the node and the [`Definition`] id. The former is called as part of walking the AST, and
/// it just looks up the [`Definition`] for that function in the semantic index and calls
/// [`infer_definition_types()`] on it, which will create a new [`TypeInferenceBuilder`] with
/// [`InferenceRegion::Definition`], and in that builder
/// [`infer_region_definition`](TypeInferenceBuilder::infer_region_definition) will call
/// [`infer_function_definition`](TypeInferenceBuilder::infer_function_definition) to actually
/// infer a type for the definition.
///
/// Similarly, when we encounter a standalone-inferable expression (right-hand side of an
/// assignment, type narrowing guard), we use the [`infer_expression_types()`] query to ensure we
/// don't infer its types more than once.
pub(super) struct TypeInferenceBuilder<'db> {
    context: InferContext<'db>,
    index: &'db SemanticIndex<'db>,
    region: InferenceRegion<'db>,

    /// The type inference results
    types: TypeInference<'db>,

    /// The returned types and their corresponding ranges of the region, if it is a function body.
    return_types_and_ranges: Vec<TypeAndRange<'db>>,

    /// The deferred state of inferring types of certain expressions within the region.
    ///
    /// This is different from [`InferenceRegion::Deferred`] which works on the entire definition
    /// while this is relevant for specific expressions within the region itself and is updated
    /// during the inference process.
    ///
    /// For example, when inferring the types of an annotated assignment, the type of an annotation
    /// expression could be deferred if the file has `from __future__ import annotations` import or
    /// is a stub file but we're still in a non-deferred region.
    deferred_state: DeferredExpressionState,
}

impl<'db> TypeInferenceBuilder<'db> {
    /// How big a string do we build before bailing?
    ///
    /// This is a fairly arbitrary number. It should be *far* more than enough
    /// for most use cases, but we can reevaluate it later if useful.
    const MAX_STRING_LITERAL_SIZE: usize = 4096;

    /// Creates a new builder for inferring types in a region.
    pub(super) fn new(
        db: &'db dyn Db,
        region: InferenceRegion<'db>,
        index: &'db SemanticIndex<'db>,
    ) -> Self {
        let scope = region.scope(db);

        Self {
            context: InferContext::new(db, scope),
            index,
            region,
            return_types_and_ranges: vec![],
            deferred_state: DeferredExpressionState::None,
            types: TypeInference::empty(scope),
        }
    }

    fn extend(&mut self, inference: &TypeInference<'db>) {
        debug_assert_eq!(self.types.scope, inference.scope);

        self.types.bindings.extend(inference.bindings.iter());
        self.types
            .declarations
            .extend(inference.declarations.iter());
        self.types.expressions.extend(inference.expressions.iter());
        self.types.deferred.extend(inference.deferred.iter());
        self.context.extend(inference);
    }

    fn file(&self) -> File {
        self.context.file()
    }

    fn db(&self) -> &'db dyn Db {
        self.context.db()
    }

    fn scope(&self) -> ScopeId<'db> {
        self.types.scope
    }

    /// Are we currently inferring types in file with deferred types?
    /// This is true for stub files and files with `__future__.annotations`
    fn are_all_types_deferred(&self) -> bool {
        self.index.has_future_annotations() || self.file().is_stub(self.db().upcast())
    }

    /// Are we currently inferring deferred types?
    fn is_deferred(&self) -> bool {
        matches!(self.region, InferenceRegion::Deferred(_)) || self.deferred_state.is_deferred()
    }

    fn in_stub(&self) -> bool {
        self.context.in_stub()
    }

    /// Get the already-inferred type of an expression node.
    ///
    /// ## Panics
    /// If the expression is not within this region, or if no type has yet been inferred for
    /// this node.
    #[track_caller]
    fn expression_type(&self, expr: &ast::Expr) -> Type<'db> {
        self.types
            .expression_type(expr.scoped_expression_id(self.db(), self.scope()))
    }

    /// Get the type of an expression from any scope in the same file.
    ///
    /// If the expression is in the current scope, and we are inferring the entire scope, just look
    /// up the expression in our own results, otherwise call [`infer_scope_types()`] for the scope
    /// of the expression.
    ///
    /// ## Panics
    ///
    /// If the expression is in the current scope but we haven't yet inferred a type for it.
    ///
    /// Can cause query cycles if the expression is from a different scope and type inference is
    /// already in progress for that scope (further up the stack).
    fn file_expression_type(&self, expression: &ast::Expr) -> Type<'db> {
        let file_scope = self.index.expression_scope_id(expression);
        let expr_scope = file_scope.to_scope_id(self.db(), self.file());
        let expr_id = expression.scoped_expression_id(self.db(), expr_scope);
        match self.region {
            InferenceRegion::Scope(scope) if scope == expr_scope => {
                self.expression_type(expression)
            }
            _ => infer_scope_types(self.db(), expr_scope).expression_type(expr_id),
        }
    }

    /// Infers types in the given [`InferenceRegion`].
    fn infer_region(&mut self) {
        match self.region {
            InferenceRegion::Scope(scope) => self.infer_region_scope(scope),
            InferenceRegion::Definition(definition) => self.infer_region_definition(definition),
            InferenceRegion::Deferred(definition) => self.infer_region_deferred(definition),
            InferenceRegion::Expression(expression) => self.infer_region_expression(expression),
        }
    }

    fn infer_region_scope(&mut self, scope: ScopeId<'db>) {
        let node = scope.node(self.db());
        match node {
            NodeWithScopeKind::Module => {
                let parsed = parsed_module(self.db().upcast(), self.file());
                self.infer_module(parsed.syntax());
            }
            NodeWithScopeKind::Function(function) => self.infer_function_body(function.node()),
            NodeWithScopeKind::Lambda(lambda) => self.infer_lambda_body(lambda.node()),
            NodeWithScopeKind::Class(class) => self.infer_class_body(class.node()),
            NodeWithScopeKind::ClassTypeParameters(class) => {
                self.infer_class_type_params(class.node());
            }
            NodeWithScopeKind::FunctionTypeParameters(function) => {
                self.infer_function_type_params(function.node());
            }
            NodeWithScopeKind::TypeAliasTypeParameters(type_alias) => {
                self.infer_type_alias_type_params(type_alias.node());
            }
            NodeWithScopeKind::TypeAlias(type_alias) => {
                self.infer_type_alias(type_alias.node());
            }
            NodeWithScopeKind::ListComprehension(comprehension) => {
                self.infer_list_comprehension_expression_scope(comprehension.node());
            }
            NodeWithScopeKind::SetComprehension(comprehension) => {
                self.infer_set_comprehension_expression_scope(comprehension.node());
            }
            NodeWithScopeKind::DictComprehension(comprehension) => {
                self.infer_dict_comprehension_expression_scope(comprehension.node());
            }
            NodeWithScopeKind::GeneratorExpression(generator) => {
                self.infer_generator_expression_scope(generator.node());
            }
        }

        // Infer the deferred types for the definitions here to consider the end-of-scope
        // semantics.
        for definition in std::mem::take(&mut self.types.deferred) {
            self.extend(infer_deferred_types(self.db(), definition));
        }
        assert!(
            self.types.deferred.is_empty(),
            "Inferring deferred types should not add more deferred definitions"
        );

        // TODO: Only call this function when diagnostics are enabled.
        self.check_class_definitions();
    }

    /// Iterate over all class definitions to check that the definition will not cause an exception
    /// to be raised at runtime. This needs to be done after most other types in the scope have been
    /// inferred, due to the fact that base classes can be deferred. If it looks like a class
    /// definition is invalid in some way, issue a diagnostic.
    ///
    /// Among the things we check for in this method are whether Python will be able to determine a
    /// consistent "[method resolution order]" and [metaclass] for each class.
    ///
    /// [method resolution order]: https://docs.python.org/3/glossary.html#term-method-resolution-order
    /// [metaclass]: https://docs.python.org/3/reference/datamodel.html#metaclasses
    fn check_class_definitions(&mut self) {
        let class_definitions = self
            .types
            .declarations
            .iter()
            .filter_map(|(definition, ty)| {
                // Filter out class literals that result from imports
                if let DefinitionKind::Class(class) = definition.kind(self.db()) {
                    ty.inner_type()
                        .into_class_literal()
                        .map(|ty| (ty.class(), class.node()))
                } else {
                    None
                }
            });

        // Iterate through all class definitions in this scope.
        for (class, class_node) in class_definitions {
            // (1) Check that the class does not have a cyclic definition
            if let Some(inheritance_cycle) = class.inheritance_cycle(self.db()) {
                if inheritance_cycle.is_participant() {
                    self.context.report_lint(
                        &CYCLIC_CLASS_DEFINITION,
                        class_node,
                        format_args!(
                            "Cyclic definition of `{}` (class cannot inherit from itself)",
                            class.name(self.db())
                        ),
                    );
                }
                // Attempting to determine the MRO of a class or if the class has a metaclass conflict
                // is impossible if the class is cyclically defined; there's nothing more to do here.
                continue;
            }

            // (2) Check for classes that inherit from `@final` classes
            for (i, base_class) in class.explicit_bases(self.db()).iter().enumerate() {
                // dynamic/unknown bases are never `@final`
                let Some(base_class) = base_class
                    .into_class_literal()
                    .map(super::class::ClassLiteralType::class)
                else {
                    continue;
                };
                if !base_class.is_final(self.db()) {
                    continue;
                }
                self.context.report_lint(
                    &SUBCLASS_OF_FINAL_CLASS,
                    &class_node.bases()[i],
                    format_args!(
                        "Class `{}` cannot inherit from final class `{}`",
                        class.name(self.db()),
                        base_class.name(self.db()),
                    ),
                );
            }

            // (3) Check that the class's MRO is resolvable
            match class.try_mro(self.db()).as_ref() {
                Err(mro_error) => {
                    match mro_error.reason() {
                        MroErrorKind::DuplicateBases(duplicates) => {
                            let base_nodes = class_node.bases();
                            for (index, duplicate) in duplicates {
                                self.context.report_lint(
                                    &DUPLICATE_BASE,
                                    &base_nodes[*index],
                                    format_args!("Duplicate base class `{}`", duplicate.name(self.db())),
                                );
                            }
                        }
                        MroErrorKind::InvalidBases(bases) => {
                            let base_nodes = class_node.bases();
                            for (index, base_ty) in bases {
                                self.context.report_lint(
                                    &INVALID_BASE,
                                    &base_nodes[*index],
                                    format_args!(
                                        "Invalid class base with type `{}` (all bases must be a class, `Any`, `Unknown` or `Todo`)",
                                        base_ty.display(self.db())
                                    ),
                                );
                            }
                        }
                        MroErrorKind::UnresolvableMro { bases_list } => self.context.report_lint(
                            &INCONSISTENT_MRO,
                            class_node,
                            format_args!(
                                "Cannot create a consistent method resolution order (MRO) for class `{}` with bases list `[{}]`",
                                class.name(self.db()),
                                bases_list.iter().map(|base| base.display(self.db())).join(", ")
                            ),
                        )
                    }
                }
                Ok(_) => check_class_slots(&self.context, class, class_node)
            }

            // (4) Check that the class's metaclass can be determined without error.
            if let Err(metaclass_error) = class.try_metaclass(self.db()) {
                match metaclass_error.reason() {
                    MetaclassErrorKind::NotCallable(ty) => self.context.report_lint(
                        &INVALID_METACLASS,
                        class_node,
                        format_args!("Metaclass type `{}` is not callable", ty.display(self.db())),
                    ),
                    MetaclassErrorKind::PartlyNotCallable(ty) => self.context.report_lint(
                        &INVALID_METACLASS,
                        class_node,
                        format_args!(
                            "Metaclass type `{}` is partly not callable",
                            ty.display(self.db())
                        ),
                    ),
                    MetaclassErrorKind::Conflict {
                        candidate1:
                            MetaclassCandidate {
                                metaclass: metaclass1,
                                explicit_metaclass_of: class1,
                            },
                        candidate2:
                            MetaclassCandidate {
                                metaclass: metaclass2,
                                explicit_metaclass_of: class2,
                            },
                        candidate1_is_base_class,
                    } => {
                        if *candidate1_is_base_class {
                            self.context.report_lint(
                                &CONFLICTING_METACLASS,
                                class_node,
                                format_args!(
                                    "The metaclass of a derived class (`{class}`) must be a subclass of the metaclasses of all its bases, \
                                    but `{metaclass1}` (metaclass of base class `{base1}`) and `{metaclass2}` (metaclass of base class `{base2}`) \
                                    have no subclass relationship",
                                    class = class.name(self.db()),
                                    metaclass1 = metaclass1.name(self.db()),
                                    base1 = class1.name(self.db()),
                                    metaclass2 = metaclass2.name(self.db()),
                                    base2 = class2.name(self.db()),
                                ),
                            );
                        } else {
                            self.context.report_lint(
                                &CONFLICTING_METACLASS,
                                class_node,
                                format_args!(
                                    "The metaclass of a derived class (`{class}`) must be a subclass of the metaclasses of all its bases, \
                                    but `{metaclass_of_class}` (metaclass of `{class}`) and `{metaclass_of_base}` (metaclass of base class `{base}`) \
                                    have no subclass relationship",
                                    class = class.name(self.db()),
                                    metaclass_of_class = metaclass1.name(self.db()),
                                    metaclass_of_base = metaclass2.name(self.db()),
                                    base = class2.name(self.db()),
                                ),
                            );
                        }
                    }
                }
            }
        }
    }

    fn infer_region_definition(&mut self, definition: Definition<'db>) {
        match definition.kind(self.db()) {
            DefinitionKind::Function(function) => {
                self.infer_function_definition(function.node(), definition);
            }
            DefinitionKind::Class(class) => self.infer_class_definition(class.node(), definition),
            DefinitionKind::TypeAlias(type_alias) => {
                self.infer_type_alias_definition(type_alias.node(), definition);
            }
            DefinitionKind::Import(import) => {
                self.infer_import_definition(import.alias(), definition);
            }
            DefinitionKind::ImportFrom(import_from) => {
                self.infer_import_from_definition(
                    import_from.import(),
                    import_from.alias(),
                    definition,
                );
            }
            DefinitionKind::Assignment(assignment) => {
                self.infer_assignment_definition(assignment, definition);
            }
            DefinitionKind::AnnotatedAssignment(annotated_assignment) => {
                self.infer_annotated_assignment_definition(annotated_assignment.node(), definition);
            }
            DefinitionKind::AugmentedAssignment(augmented_assignment) => {
                self.infer_augment_assignment_definition(augmented_assignment.node(), definition);
            }
            DefinitionKind::For(for_statement_definition) => {
                self.infer_for_statement_definition(for_statement_definition, definition);
            }
            DefinitionKind::NamedExpression(named_expression) => {
                self.infer_named_expression_definition(named_expression.node(), definition);
            }
            DefinitionKind::Comprehension(comprehension) => {
                self.infer_comprehension_definition(
                    comprehension.iterable(),
                    comprehension.target(),
                    comprehension.is_first(),
                    comprehension.is_async(),
                    definition,
                );
            }
            DefinitionKind::VariadicPositionalParameter(parameter) => {
                self.infer_variadic_positional_parameter_definition(parameter, definition);
            }
            DefinitionKind::VariadicKeywordParameter(parameter) => {
                self.infer_variadic_keyword_parameter_definition(parameter, definition);
            }
            DefinitionKind::Parameter(parameter_with_default) => {
                self.infer_parameter_definition(parameter_with_default, definition);
            }
            DefinitionKind::WithItem(with_item_definition) => {
                self.infer_with_item_definition(with_item_definition, definition);
            }
            DefinitionKind::MatchPattern(match_pattern) => {
                self.infer_match_pattern_definition(
                    match_pattern.pattern(),
                    match_pattern.index(),
                    definition,
                );
            }
            DefinitionKind::ExceptHandler(except_handler_definition) => {
                self.infer_except_handler_definition(except_handler_definition, definition);
            }
            DefinitionKind::TypeVar(node) => {
                self.infer_typevar_definition(node, definition);
            }
            DefinitionKind::ParamSpec(node) => {
                self.infer_paramspec_definition(node, definition);
            }
            DefinitionKind::TypeVarTuple(node) => {
                self.infer_typevartuple_definition(node, definition);
            }
        }
    }

    fn infer_region_deferred(&mut self, definition: Definition<'db>) {
        // N.B. We don't defer the types for an annotated assignment here because it is done in
        // the same definition query. It utilizes the deferred expression state instead.
        //
        // This is because for partially stringified annotations like `a: tuple[int, "ForwardRef"]`,
        // we need to defer the types of non-stringified expressions like `tuple` and `int` in the
        // definition query while the stringified expression `"ForwardRef"` would need to deferred
        // to use end-of-scope semantics. This would require custom and possibly a complex
        // implementation to allow this "split" to happen.

        match definition.kind(self.db()) {
            DefinitionKind::Function(function) => self.infer_function_deferred(function.node()),
            DefinitionKind::Class(class) => self.infer_class_deferred(class.node()),
            _ => {}
        }
    }

    fn infer_region_expression(&mut self, expression: Expression<'db>) {
        match expression.kind(self.db()) {
            ExpressionKind::Normal => {
                self.infer_expression_impl(expression.node_ref(self.db()));
            }
            ExpressionKind::TypeExpression => {
                self.infer_type_expression(expression.node_ref(self.db()));
            }
        }
    }

    /// Raise a diagnostic if the given type cannot be divided by zero.
    ///
    /// Expects the resolved type of the left side of the binary expression.
    fn check_division_by_zero(&mut self, expr: &ast::ExprBinOp, left: Type<'db>) {
        match left {
            Type::BooleanLiteral(_) | Type::IntLiteral(_) => {}
            Type::Instance(instance)
                if matches!(
                    instance.class().known(self.db()),
                    Some(KnownClass::Float | KnownClass::Int | KnownClass::Bool)
                ) => {}
            _ => return,
        };

        let (op, by_zero) = match expr.op {
            ast::Operator::Div => ("divide", "by zero"),
            ast::Operator::FloorDiv => ("floor divide", "by zero"),
            ast::Operator::Mod => ("reduce", "modulo zero"),
            _ => return,
        };

        self.context.report_lint(
            &DIVISION_BY_ZERO,
            expr,
            format_args!(
                "Cannot {op} object of type `{}` {by_zero}",
                left.display(self.db())
            ),
        );
    }

    fn add_binding(&mut self, node: AnyNodeRef, binding: Definition<'db>, ty: Type<'db>) {
        debug_assert!(binding
            .kind(self.db())
            .category(self.context.in_stub())
            .is_binding());
        let use_def = self.index.use_def_map(binding.file_scope(self.db()));
        let declarations = use_def.declarations_at_binding(binding);
        let mut bound_ty = ty;
        let declared_ty = symbol_from_declarations(self.db(), declarations)
            .map(|SymbolAndQualifiers { symbol, .. }| {
                symbol.ignore_possibly_unbound().unwrap_or(Type::unknown())
            })
            .unwrap_or_else(|(ty, conflicting)| {
                // TODO point out the conflicting declarations in the diagnostic?
                let symbol_table = self.index.symbol_table(binding.file_scope(self.db()));
                let symbol_name = symbol_table.symbol(binding.symbol(self.db())).name();
                self.context.report_lint(
                    &CONFLICTING_DECLARATIONS,
                    node,
                    format_args!(
                        "Conflicting declared types for `{symbol_name}`: {}",
                        conflicting.display(self.db())
                    ),
                );
                ty.inner_type()
            });
        if !bound_ty.is_assignable_to(self.db(), declared_ty) {
            report_invalid_assignment(&self.context, node, declared_ty, bound_ty);
            // allow declarations to override inference in case of invalid assignment
            bound_ty = declared_ty;
        };

        self.types.bindings.insert(binding, bound_ty);
    }

    fn add_declaration(
        &mut self,
        node: AnyNodeRef,
        declaration: Definition<'db>,
        ty: TypeAndQualifiers<'db>,
    ) {
        debug_assert!(declaration
            .kind(self.db())
            .category(self.context.in_stub())
            .is_declaration());
        let use_def = self.index.use_def_map(declaration.file_scope(self.db()));
        let prior_bindings = use_def.bindings_at_declaration(declaration);
        // unbound_ty is Never because for this check we don't care about unbound
        let inferred_ty = symbol_from_bindings(self.db(), prior_bindings)
            .ignore_possibly_unbound()
            .unwrap_or(Type::Never);
        let ty = if inferred_ty.is_assignable_to(self.db(), ty.inner_type()) {
            ty
        } else {
            self.context.report_lint(
                &INVALID_DECLARATION,
                node,
                format_args!(
                    "Cannot declare type `{}` for inferred type `{}`",
                    ty.inner_type().display(self.db()),
                    inferred_ty.display(self.db())
                ),
            );
            TypeAndQualifiers::unknown()
        };
        self.types.declarations.insert(declaration, ty);
    }

    fn add_declaration_with_binding(
        &mut self,
        node: AnyNodeRef,
        definition: Definition<'db>,
        declared_and_inferred_ty: &DeclaredAndInferredType<'db>,
    ) {
        debug_assert!(definition
            .kind(self.db())
            .category(self.context.in_stub())
            .is_binding());
        debug_assert!(definition
            .kind(self.db())
            .category(self.context.in_stub())
            .is_declaration());

        let (declared_ty, inferred_ty) = match *declared_and_inferred_ty {
            DeclaredAndInferredType::AreTheSame(ty) => (ty.into(), ty),
            DeclaredAndInferredType::MightBeDifferent {
                declared_ty,
                inferred_ty,
            } => {
                if inferred_ty.is_assignable_to(self.db(), declared_ty.inner_type()) {
                    (declared_ty, inferred_ty)
                } else {
                    report_invalid_assignment(
                        &self.context,
                        node,
                        declared_ty.inner_type(),
                        inferred_ty,
                    );
                    // if the assignment is invalid, fall back to assuming the annotation is correct
                    (declared_ty, declared_ty.inner_type())
                }
            }
        };
        self.types.declarations.insert(definition, declared_ty);
        self.types.bindings.insert(definition, inferred_ty);
    }

    fn add_unknown_declaration_with_binding(
        &mut self,
        node: AnyNodeRef,
        definition: Definition<'db>,
    ) {
        self.add_declaration_with_binding(
            node,
            definition,
            &DeclaredAndInferredType::AreTheSame(Type::unknown()),
        );
    }

    fn record_return_type(&mut self, ty: Type<'db>, range: TextRange) {
        self.return_types_and_ranges
            .push(TypeAndRange { ty, range });
    }

    fn infer_module(&mut self, module: &ast::ModModule) {
        self.infer_body(&module.body);
    }

    fn infer_class_type_params(&mut self, class: &ast::StmtClassDef) {
        let type_params = class
            .type_params
            .as_deref()
            .expect("class type params scope without type params");

        self.infer_type_parameters(type_params);

        if let Some(arguments) = class.arguments.as_deref() {
            let call_arguments = Self::parse_arguments(arguments);
            for argument in call_arguments.iter() {
                argument.add_form(ArgumentForm::VALUE);
            }
            self.infer_argument_types(arguments, &call_arguments);
        }
    }

    fn infer_class_body(&mut self, class: &ast::StmtClassDef) {
        self.infer_body(&class.body);
    }

    fn infer_function_type_params(&mut self, function: &ast::StmtFunctionDef) {
        let type_params = function
            .type_params
            .as_deref()
            .expect("function type params scope without type params");

        self.infer_optional_annotation_expression(
            function.returns.as_deref(),
            DeferredExpressionState::None,
        );
        self.infer_type_parameters(type_params);
        self.infer_parameters(&function.parameters);
    }

    fn infer_type_alias_type_params(&mut self, type_alias: &ast::StmtTypeAlias) {
        let type_params = type_alias
            .type_params
            .as_ref()
            .expect("type alias type params scope without type params");

        self.infer_type_parameters(type_params);
    }

    fn infer_type_alias(&mut self, type_alias: &ast::StmtTypeAlias) {
        self.infer_annotation_expression(&type_alias.value, DeferredExpressionState::Deferred);
    }

    fn infer_function_body(&mut self, function: &ast::StmtFunctionDef) {
        // Parameters are odd: they are Definitions in the function body scope, but have no
        // constituent nodes that are part of the function body. In order to get diagnostics
        // merged/emitted for them, we need to explicitly infer their definitions here.
        for parameter in &function.parameters {
            self.infer_definition(parameter);
        }
        self.infer_body(&function.body);

        if let Some(declared_ty) = function
            .returns
            .as_deref()
            .map(|ret| self.file_expression_type(ret))
        {
            fn is_stub_suite(suite: &[ast::Stmt]) -> bool {
                match suite {
                    [ast::Stmt::Expr(ast::StmtExpr { value: first, .. }), ast::Stmt::Expr(ast::StmtExpr { value: second, .. }), ..] => {
                        first.is_string_literal_expr() && second.is_ellipsis_literal_expr()
                    }
                    [ast::Stmt::Expr(ast::StmtExpr { value, .. }), ast::Stmt::Pass(_), ..] => {
                        value.is_string_literal_expr()
                    }
                    [ast::Stmt::Expr(ast::StmtExpr { value, .. }), ..] => {
                        value.is_ellipsis_literal_expr() || value.is_string_literal_expr()
                    }
                    [ast::Stmt::Pass(_)] => true,
                    _ => false,
                }
            }
            let is_overload = function.decorator_list.iter().any(|decorator| {
                let decorator_type = self.file_expression_type(&decorator.expression);

                decorator_type
                    .into_function_literal()
                    .is_some_and(|f| f.is_known(self.db(), KnownFunction::Overload))
            });
            // TODO: Protocol / abstract methods can have empty bodies
            if (self.in_stub() || is_overload)
                && self.return_types_and_ranges.is_empty()
                && is_stub_suite(&function.body)
            {
                return;
            }
            for invalid in self
                .return_types_and_ranges
                .iter()
                .filter(|ty_range| !ty_range.ty.is_assignable_to(self.db(), declared_ty))
            {
                report_invalid_return_type(
                    &self.context,
                    invalid.range,
                    function.returns.as_ref().unwrap().range(),
                    declared_ty,
                    invalid.ty,
                );
            }
            let scope_id = self.index.node_scope(NodeWithScopeRef::Function(function));
            let use_def = self.index.use_def_map(scope_id);
            if use_def.can_implicit_return(self.db())
                && !KnownClass::NoneType
                    .to_instance(self.db())
                    .is_assignable_to(self.db(), declared_ty)
            {
                report_implicit_return_type(
                    &self.context,
                    function.returns.as_ref().unwrap().range(),
                    declared_ty,
                );
            }
        }
    }

    fn infer_body(&mut self, suite: &[ast::Stmt]) {
        for statement in suite {
            self.infer_statement(statement);
        }
    }

    fn infer_statement(&mut self, statement: &ast::Stmt) {
        match statement {
            ast::Stmt::FunctionDef(function) => self.infer_function_definition_statement(function),
            ast::Stmt::ClassDef(class) => self.infer_class_definition_statement(class),
            ast::Stmt::Expr(ast::StmtExpr { range: _, value }) => {
                self.infer_expression(value);
            }
            ast::Stmt::If(if_statement) => self.infer_if_statement(if_statement),
            ast::Stmt::Try(try_statement) => self.infer_try_statement(try_statement),
            ast::Stmt::With(with_statement) => self.infer_with_statement(with_statement),
            ast::Stmt::Match(match_statement) => self.infer_match_statement(match_statement),
            ast::Stmt::Assign(assign) => self.infer_assignment_statement(assign),
            ast::Stmt::AnnAssign(assign) => self.infer_annotated_assignment_statement(assign),
            ast::Stmt::AugAssign(aug_assign) => {
                self.infer_augmented_assignment_statement(aug_assign);
            }
            ast::Stmt::TypeAlias(type_statement) => self.infer_type_alias_statement(type_statement),
            ast::Stmt::For(for_statement) => self.infer_for_statement(for_statement),
            ast::Stmt::While(while_statement) => self.infer_while_statement(while_statement),
            ast::Stmt::Import(import) => self.infer_import_statement(import),
            ast::Stmt::ImportFrom(import) => self.infer_import_from_statement(import),
            ast::Stmt::Assert(assert_statement) => self.infer_assert_statement(assert_statement),
            ast::Stmt::Raise(raise) => self.infer_raise_statement(raise),
            ast::Stmt::Return(ret) => self.infer_return_statement(ret),
            ast::Stmt::Delete(delete) => self.infer_delete_statement(delete),
            ast::Stmt::Break(_)
            | ast::Stmt::Continue(_)
            | ast::Stmt::Pass(_)
            | ast::Stmt::IpyEscapeCommand(_)
            | ast::Stmt::Global(_)
            | ast::Stmt::Nonlocal(_) => {
                // No-op
            }
        }
    }

    fn infer_definition(&mut self, node: impl Into<DefinitionNodeKey>) {
        let definition = self.index.definition(node);
        let result = infer_definition_types(self.db(), definition);
        self.extend(result);
    }

    fn infer_function_definition_statement(&mut self, function: &ast::StmtFunctionDef) {
        self.infer_definition(function);
    }

    fn infer_function_definition(
        &mut self,
        function: &ast::StmtFunctionDef,
        definition: Definition<'db>,
    ) {
        let ast::StmtFunctionDef {
            range: _,
            is_async: _,
            name,
            type_params,
            parameters,
            returns,
            body: _,
            decorator_list,
        } = function;

        // Check if the function is decorated with the `no_type_check` decorator
        // and, if so, suppress any errors that come after the decorators.
        let mut decorator_tys = Vec::with_capacity(decorator_list.len());

        for decorator in decorator_list {
            let ty = self.infer_decorator(decorator);
            decorator_tys.push(ty);

            if let Type::FunctionLiteral(function) = ty {
                if function.is_known(self.db(), KnownFunction::NoTypeCheck) {
                    self.context.set_in_no_type_check(InNoTypeCheck::Yes);
                }
            }
        }

        for default in parameters
            .iter_non_variadic_params()
            .filter_map(|param| param.default.as_deref())
        {
            self.infer_expression(default);
        }

        // If there are type params, parameters and returns are evaluated in that scope, that is, in
        // `infer_function_type_params`, rather than here.
        if type_params.is_none() {
            if self.are_all_types_deferred() {
                self.types.deferred.insert(definition);
            } else {
                self.infer_optional_annotation_expression(
                    returns.as_deref(),
                    DeferredExpressionState::None,
                );
                self.infer_parameters(parameters);
            }
        }

        let function_kind =
            KnownFunction::try_from_definition_and_name(self.db(), definition, name);

        let body_scope = self
            .index
            .node_scope(NodeWithScopeRef::Function(function))
            .to_scope_id(self.db(), self.file());

        let function_ty = Type::FunctionLiteral(FunctionType::new(
            self.db(),
            &name.id,
            function_kind,
            body_scope,
            decorator_tys.into_boxed_slice(),
        ));

        self.add_declaration_with_binding(
            function.into(),
            definition,
            &DeclaredAndInferredType::AreTheSame(function_ty),
        );
    }

    fn infer_parameters(&mut self, parameters: &ast::Parameters) {
        let ast::Parameters {
            range: _,
            posonlyargs: _,
            args: _,
            vararg,
            kwonlyargs: _,
            kwarg,
        } = parameters;

        for param_with_default in parameters.iter_non_variadic_params() {
            self.infer_parameter_with_default(param_with_default);
        }
        if let Some(vararg) = vararg {
            self.infer_parameter(vararg);
        }
        if let Some(kwarg) = kwarg {
            self.infer_parameter(kwarg);
        }
    }

    fn infer_parameter_with_default(&mut self, parameter_with_default: &ast::ParameterWithDefault) {
        let ast::ParameterWithDefault {
            range: _,
            parameter,
            default: _,
        } = parameter_with_default;

        self.infer_optional_annotation_expression(
            parameter.annotation.as_deref(),
            DeferredExpressionState::None,
        );
    }

    fn infer_parameter(&mut self, parameter: &ast::Parameter) {
        let ast::Parameter {
            range: _,
            name: _,
            annotation,
        } = parameter;

        self.infer_optional_annotation_expression(
            annotation.as_deref(),
            DeferredExpressionState::None,
        );
    }

    /// Set initial declared type (if annotated) and inferred type for a function-parameter symbol,
    /// in the function body scope.
    ///
    /// The declared type is the annotated type, if any, or `Unknown`.
    ///
    /// The inferred type is the annotated type, unioned with the type of the default value, if
    /// any. If both types are fully static, this union is a no-op (it should simplify to just the
    /// annotated type.) But in a case like `f(x=None)` with no annotated type, we want to infer
    /// the type `Unknown | None` for `x`, not just `Unknown`, so that we can error on usage of `x`
    /// that would not be valid for `None`.
    ///
    /// If the default-value type is not assignable to the declared (annotated) type, we ignore the
    /// default-value type and just infer the annotated type; this is the same way we handle
    /// assignments, and allows an explicit annotation to override a bad inference.
    ///
    /// Parameter definitions are odd in that they define a symbol in the function-body scope, so
    /// the Definition belongs to the function body scope, but the expressions (annotation and
    /// default value) both belong to outer scopes. (The default value always belongs to the outer
    /// scope in which the function is defined, the annotation belongs either to the outer scope,
    /// or maybe to an intervening type-params scope, if it's a generic function.) So we don't use
    /// `self.infer_expression` or store any expression types here, we just use `expression_ty` to
    /// get the types of the expressions from their respective scopes.
    ///
    /// It is safe (non-cycle-causing) to use `expression_ty` here, because an outer scope can't
    /// depend on a definition from an inner scope, so we shouldn't be in-process of inferring the
    /// outer scope here.
    fn infer_parameter_definition(
        &mut self,
        parameter_with_default: &ast::ParameterWithDefault,
        definition: Definition<'db>,
    ) {
        let ast::ParameterWithDefault {
            parameter,
            default,
            range: _,
        } = parameter_with_default;
        let default_ty = default
            .as_ref()
            .map(|default| self.file_expression_type(default));
        if let Some(annotation) = parameter.annotation.as_ref() {
            let declared_ty = self.file_expression_type(annotation);
            let declared_and_inferred_ty = if let Some(default_ty) = default_ty {
                if default_ty.is_assignable_to(self.db(), declared_ty) {
                    DeclaredAndInferredType::MightBeDifferent {
                        declared_ty: declared_ty.into(),
                        inferred_ty: UnionType::from_elements(self.db(), [declared_ty, default_ty]),
                    }
                } else if self.in_stub()
                    && default
                        .as_ref()
                        .is_some_and(|d| d.is_ellipsis_literal_expr())
                {
                    DeclaredAndInferredType::AreTheSame(declared_ty)
                } else {
                    self.context.report_lint(
                        &INVALID_PARAMETER_DEFAULT,
                        parameter_with_default,
                        format_args!(
                            "Default value of type `{}` is not assignable to annotated parameter type `{}`",
                            default_ty.display(self.db()), declared_ty.display(self.db())),
                    );
                    DeclaredAndInferredType::AreTheSame(declared_ty)
                }
            } else {
                DeclaredAndInferredType::AreTheSame(declared_ty)
            };
            self.add_declaration_with_binding(
                parameter.into(),
                definition,
                &declared_and_inferred_ty,
            );
        } else {
            let ty = if let Some(default_ty) = default_ty {
                UnionType::from_elements(self.db(), [Type::unknown(), default_ty])
            } else {
                Type::unknown()
            };
            self.add_binding(parameter.into(), definition, ty);
        }
    }

    /// Set initial declared/inferred types for a `*args` variadic positional parameter.
    ///
    /// The annotated type is implicitly wrapped in a homogeneous tuple.
    ///
    /// See [`infer_parameter_definition`] doc comment for some relevant observations about scopes.
    ///
    /// [`infer_parameter_definition`]: Self::infer_parameter_definition
    fn infer_variadic_positional_parameter_definition(
        &mut self,
        parameter: &ast::Parameter,
        definition: Definition<'db>,
    ) {
        if let Some(annotation) = parameter.annotation() {
            let _annotated_ty = self.file_expression_type(annotation);
            // TODO `tuple[annotated_type, ...]`
            let ty = KnownClass::Tuple.to_instance(self.db());
            self.add_declaration_with_binding(
                parameter.into(),
                definition,
                &DeclaredAndInferredType::AreTheSame(ty),
            );
        } else {
            self.add_binding(
                parameter.into(),
                definition,
                // TODO `tuple[Unknown, ...]`
                KnownClass::Tuple.to_instance(self.db()),
            );
        }
    }

    /// Set initial declared/inferred types for a `*args` variadic positional parameter.
    ///
    /// The annotated type is implicitly wrapped in a string-keyed dictionary.
    ///
    /// See [`infer_parameter_definition`] doc comment for some relevant observations about scopes.
    ///
    /// [`infer_parameter_definition`]: Self::infer_parameter_definition
    fn infer_variadic_keyword_parameter_definition(
        &mut self,
        parameter: &ast::Parameter,
        definition: Definition<'db>,
    ) {
        if let Some(annotation) = parameter.annotation() {
            let _annotated_ty = self.file_expression_type(annotation);
            // TODO `dict[str, annotated_type]`
            let ty = KnownClass::Dict.to_instance(self.db());
            self.add_declaration_with_binding(
                parameter.into(),
                definition,
                &DeclaredAndInferredType::AreTheSame(ty),
            );
        } else {
            self.add_binding(
                parameter.into(),
                definition,
                // TODO `dict[str, Unknown]`
                KnownClass::Dict.to_instance(self.db()),
            );
        }
    }

    fn infer_class_definition_statement(&mut self, class: &ast::StmtClassDef) {
        self.infer_definition(class);
    }

    fn infer_class_definition(
        &mut self,
        class_node: &ast::StmtClassDef,
        definition: Definition<'db>,
    ) {
        let ast::StmtClassDef {
            range: _,
            name,
            type_params,
            decorator_list,
            arguments: _,
            body: _,
        } = class_node;

        for decorator in decorator_list {
            self.infer_decorator(decorator);
        }

        let body_scope = self
            .index
            .node_scope(NodeWithScopeRef::Class(class_node))
            .to_scope_id(self.db(), self.file());

        let maybe_known_class = KnownClass::try_from_file_and_name(self.db(), self.file(), name);

        let class = Class::new(self.db(), &name.id, body_scope, maybe_known_class);
        let class_ty = Type::class_literal(class);

        self.add_declaration_with_binding(
            class_node.into(),
            definition,
            &DeclaredAndInferredType::AreTheSame(class_ty),
        );

        // if there are type parameters, then the keywords and bases are within that scope
        // and we don't need to run inference here
        if type_params.is_none() {
            for keyword in class_node.keywords() {
                self.infer_expression(&keyword.value);
            }

            // Inference of bases deferred in stubs
            // TODO also defer stringified generic type parameters
            if self.are_all_types_deferred() {
                self.types.deferred.insert(definition);
            } else {
                for base in class_node.bases() {
                    self.infer_expression(base);
                }
            }
        }
    }

    fn infer_function_deferred(&mut self, function: &ast::StmtFunctionDef) {
        self.infer_optional_annotation_expression(
            function.returns.as_deref(),
            DeferredExpressionState::Deferred,
        );
        self.infer_parameters(function.parameters.as_ref());
    }

    fn infer_class_deferred(&mut self, class: &ast::StmtClassDef) {
        for base in class.bases() {
            self.infer_expression(base);
        }
    }

    fn infer_type_alias_definition(
        &mut self,
        type_alias: &ast::StmtTypeAlias,
        definition: Definition<'db>,
    ) {
        self.infer_expression(&type_alias.name);

        let rhs_scope = self
            .index
            .node_scope(NodeWithScopeRef::TypeAlias(type_alias))
            .to_scope_id(self.db(), self.file());

        let type_alias_ty =
            Type::KnownInstance(KnownInstanceType::TypeAliasType(TypeAliasType::new(
                self.db(),
                &type_alias.name.as_name_expr().unwrap().id,
                rhs_scope,
            )));

        self.add_declaration_with_binding(
            type_alias.into(),
            definition,
            &DeclaredAndInferredType::AreTheSame(type_alias_ty),
        );
    }

    fn infer_if_statement(&mut self, if_statement: &ast::StmtIf) {
        let ast::StmtIf {
            range: _,
            test,
            body,
            elif_else_clauses,
        } = if_statement;

        let test_ty = self.infer_standalone_expression(test);

        if let Err(err) = test_ty.try_bool(self.db()) {
            err.report_diagnostic(&self.context, &**test);
        }

        self.infer_body(body);

        for clause in elif_else_clauses {
            let ast::ElifElseClause {
                range: _,
                test,
                body,
            } = clause;

            if let Some(test) = &test {
                let test_ty = self.infer_standalone_expression(test);

                if let Err(err) = test_ty.try_bool(self.db()) {
                    err.report_diagnostic(&self.context, test);
                }
            }

            self.infer_body(body);
        }
    }

    fn infer_try_statement(&mut self, try_statement: &ast::StmtTry) {
        let ast::StmtTry {
            range: _,
            body,
            handlers,
            orelse,
            finalbody,
            is_star: _,
        } = try_statement;

        self.infer_body(body);

        for handler in handlers {
            let ast::ExceptHandler::ExceptHandler(handler) = handler;
            let ast::ExceptHandlerExceptHandler {
                type_: handled_exceptions,
                name: symbol_name,
                body,
                range: _,
            } = handler;

            // If `symbol_name` is `Some()` and `handled_exceptions` is `None`,
            // it's invalid syntax (something like `except as e:`).
            // However, it's obvious that the user *wanted* `e` to be bound here,
            // so we'll have created a definition in the semantic-index stage anyway.
            if symbol_name.is_some() {
                self.infer_definition(handler);
            } else {
                self.infer_optional_expression(handled_exceptions.as_deref());
            }

            self.infer_body(body);
        }

        self.infer_body(orelse);
        self.infer_body(finalbody);
    }

    fn infer_with_statement(&mut self, with_statement: &ast::StmtWith) {
        let ast::StmtWith {
            range: _,
            is_async,
            items,
            body,
        } = with_statement;
        for item in items {
            let target = item.optional_vars.as_deref();
            if let Some(target) = target {
                self.infer_target(target, &item.context_expr, |db, ctx_manager_ty| {
                    // TODO: `infer_with_statement_definition` reports a diagnostic if `ctx_manager_ty` isn't a context manager
                    //  but only if the target is a name. We should report a diagnostic here if the target isn't a name:
                    //  `with not_context_manager as a.x: ...
                    ctx_manager_ty.enter(db)
                });
            } else {
                // Call into the context expression inference to validate that it evaluates
                // to a valid context manager.
                let context_expression_ty = self.infer_expression(&item.context_expr);
                self.infer_context_expression(&item.context_expr, context_expression_ty, *is_async);
                self.infer_optional_expression(target);
            }
        }

        self.infer_body(body);
    }

    fn infer_with_item_definition(
        &mut self,
        with_item: &WithItemDefinitionKind<'db>,
        definition: Definition<'db>,
    ) {
        let context_expr = with_item.context_expr();
        let name = with_item.name();

        let context_expr_ty = self.infer_standalone_expression(context_expr);

        let target_ty = if with_item.is_async() {
            todo_type!("async `with` statement")
        } else {
            match with_item.target() {
                TargetKind::Sequence(unpack) => {
                    let unpacked = infer_unpack_types(self.db(), unpack);
                    let name_ast_id = name.scoped_expression_id(self.db(), self.scope());
                    if with_item.is_first() {
                        self.context.extend(unpacked);
                    }
                    unpacked.expression_type(name_ast_id)
                }
                TargetKind::Name => self.infer_context_expression(
                    context_expr,
                    context_expr_ty,
                    with_item.is_async(),
                ),
            }
        };

        self.store_expression_type(name, target_ty);
        self.add_binding(name.into(), definition, target_ty);
    }

    /// Infers the type of a context expression (`with expr`) and returns the target's type
    ///
    /// Returns [`Type::unknown`] if the context expression doesn't implement the context manager protocol.
    ///
    /// ## Terminology
    /// See [PEP343](https://peps.python.org/pep-0343/#standard-terminology).
    fn infer_context_expression(
        &mut self,
        context_expression: &ast::Expr,
        context_expression_type: Type<'db>,
        is_async: bool,
    ) -> Type<'db> {
        // TODO: Handle async with statements (they use `aenter` and `aexit`)
        if is_async {
            return todo_type!("async `with` statement");
        }

        context_expression_type
            .try_enter(self.db())
            .unwrap_or_else(|err| {
                err.report_diagnostic(
                    &self.context,
                    context_expression_type,
                    context_expression.into(),
                );
                err.fallback_enter_type(self.db())
            })
    }

    fn infer_except_handler_definition(
        &mut self,
        except_handler_definition: &ExceptHandlerDefinitionKind,
        definition: Definition<'db>,
    ) {
        let node = except_handler_definition.handled_exceptions();

        // If there is no handled exception, it's invalid syntax;
        // a diagnostic will have already been emitted
        let node_ty = node.map_or(Type::unknown(), |ty| self.infer_expression(ty));

        // If it's an `except*` handler, this won't actually be the type of the bound symbol;
        // it will actually be the type of the generic parameters to `BaseExceptionGroup` or `ExceptionGroup`.
        let symbol_ty = if let Type::Tuple(tuple) = node_ty {
            let type_base_exception = KnownClass::BaseException.to_subclass_of(self.db());
            let mut builder = UnionBuilder::new(self.db());
            for element in tuple.elements(self.db()).iter().copied() {
                builder = builder.add(
                    if element.is_assignable_to(self.db(), type_base_exception) {
                        element.to_instance(self.db()).expect(
                            "`Type::to_instance()` should always return `Some()` \
                                if called on a type assignable to `type[BaseException]`",
                        )
                    } else {
                        if let Some(node) = node {
                            report_invalid_exception_caught(&self.context, node, element);
                        }
                        Type::unknown()
                    },
                );
            }
            builder.build()
        } else if node_ty.is_subtype_of(self.db(), KnownClass::Tuple.to_instance(self.db())) {
            todo_type!("Homogeneous tuple in exception handler")
        } else {
            let type_base_exception = KnownClass::BaseException.to_subclass_of(self.db());
            if node_ty.is_assignable_to(self.db(), type_base_exception) {
                node_ty.to_instance(self.db()).expect(
                    "`Type::to_instance()` should always return `Some()` \
                        if called on a type assignable to `type[BaseException]`",
                )
            } else {
                if let Some(node) = node {
                    report_invalid_exception_caught(&self.context, node, node_ty);
                }
                Type::unknown()
            }
        };

        let symbol_ty = if except_handler_definition.is_star() {
            // TODO: we should infer `ExceptionGroup` if `node_ty` is a subtype of `tuple[type[Exception], ...]`
            // (needs support for homogeneous tuples).
            //
            // TODO: should be generic with `symbol_ty` as the generic parameter
            KnownClass::BaseExceptionGroup.to_instance(self.db())
        } else {
            symbol_ty
        };

        self.add_binding(
            except_handler_definition.node().into(),
            definition,
            symbol_ty,
        );
    }

    fn infer_typevar_definition(
        &mut self,
        node: &ast::TypeParamTypeVar,
        definition: Definition<'db>,
    ) {
        let ast::TypeParamTypeVar {
            range: _,
            name,
            bound,
            default,
        } = node;
        let bound_or_constraint = match bound.as_deref() {
            Some(expr @ ast::Expr::Tuple(ast::ExprTuple { elts, .. })) => {
                if elts.len() < 2 {
                    self.context.report_lint(
                        &INVALID_TYPE_VARIABLE_CONSTRAINTS,
                        expr,
                        format_args!("TypeVar must have at least two constrained types"),
                    );
                    self.infer_expression(expr);
                    None
                } else {
                    let tuple = TupleType::new(
                        self.db(),
                        elts.iter()
                            .map(|expr| self.infer_type_expression(expr))
                            .collect::<Box<_>>(),
                    );
                    let constraints = TypeVarBoundOrConstraints::Constraints(tuple);
                    self.store_expression_type(expr, Type::Tuple(tuple));
                    Some(constraints)
                }
            }
            Some(expr) => Some(TypeVarBoundOrConstraints::UpperBound(
                self.infer_type_expression(expr),
            )),
            None => None,
        };
        let default_ty = self.infer_optional_type_expression(default.as_deref());
        let ty = Type::KnownInstance(KnownInstanceType::TypeVar(TypeVarInstance::new(
            self.db(),
            name.id.clone(),
            bound_or_constraint,
            default_ty,
        )));
        self.add_declaration_with_binding(
            node.into(),
            definition,
            &DeclaredAndInferredType::AreTheSame(ty),
        );
    }

    fn infer_paramspec_definition(
        &mut self,
        node: &ast::TypeParamParamSpec,
        definition: Definition<'db>,
    ) {
        let ast::TypeParamParamSpec {
            range: _,
            name: _,
            default,
        } = node;
        self.infer_optional_expression(default.as_deref());
        let pep_695_todo = todo_type!("PEP-695 ParamSpec definition types");
        self.add_declaration_with_binding(
            node.into(),
            definition,
            &DeclaredAndInferredType::AreTheSame(pep_695_todo),
        );
    }

    fn infer_typevartuple_definition(
        &mut self,
        node: &ast::TypeParamTypeVarTuple,
        definition: Definition<'db>,
    ) {
        let ast::TypeParamTypeVarTuple {
            range: _,
            name: _,
            default,
        } = node;
        self.infer_optional_expression(default.as_deref());
        let pep_695_todo = todo_type!("PEP-695 TypeVarTuple definition types");
        self.add_declaration_with_binding(
            node.into(),
            definition,
            &DeclaredAndInferredType::AreTheSame(pep_695_todo),
        );
    }

    fn infer_match_statement(&mut self, match_statement: &ast::StmtMatch) {
        let ast::StmtMatch {
            range: _,
            subject,
            cases,
        } = match_statement;

        self.infer_standalone_expression(subject);

        for case in cases {
            let ast::MatchCase {
                range: _,
                body,
                pattern,
                guard,
            } = case;
            self.infer_match_pattern(pattern);

            if let Some(guard) = guard.as_deref() {
                let guard_ty = self.infer_standalone_expression(guard);

                if let Err(err) = guard_ty.try_bool(self.db()) {
                    err.report_diagnostic(&self.context, guard);
                }
            }

            self.infer_body(body);
        }
    }

    fn infer_match_pattern_definition(
        &mut self,
        pattern: &ast::Pattern,
        _index: u32,
        definition: Definition<'db>,
    ) {
        // TODO(dhruvmanila): The correct way to infer types here is to perform structural matching
        // against the subject expression type (which we can query via `infer_expression_types`)
        // and extract the type at the `index` position if the pattern matches. This will be
        // similar to the logic in `self.infer_assignment_definition`.
        self.add_binding(
            pattern.into(),
            definition,
            todo_type!("`match` pattern definition types"),
        );
    }

    fn infer_match_pattern(&mut self, pattern: &ast::Pattern) {
        // We need to create a standalone expression for each arm of a match statement, since they
        // can introduce constraints on the match subject. (Or more accurately, for the match arm's
        // pattern, since its the pattern that introduces any constraints, not the body.) Ideally,
        // that standalone expression would wrap the match arm's pattern as a whole. But a
        // standalone expression can currently only wrap an ast::Expr, which patterns are not. So,
        // we need to choose an Expr that can “stand in” for the pattern, which we can wrap in a
        // standalone expression.
        //
        // That said, when inferring the type of a standalone expression, we don't have access to
        // its parent or sibling nodes.  That means, for instance, that in a class pattern, where
        // we are currently using the class name as the standalone expression, we do not have
        // access to the class pattern's arguments in the standalone expression inference scope.
        // At the moment, we aren't trying to do anything with those arguments when creating a
        // narrowing constraint for the pattern.  But in the future, if we do, we will have to
        // either wrap those arguments in their own standalone expressions, or update Expression to
        // be able to wrap other AST node types besides just ast::Expr.
        //
        // This function is only called for the top-level pattern of a match arm, and is
        // responsible for inferring the standalone expression for each supported pattern type. It
        // then hands off to `infer_nested_match_pattern` for any subexpressions and subpatterns,
        // where we do NOT have any additional standalone expressions to infer through.
        //
        // TODO(dhruvmanila): Add a Salsa query for inferring pattern types and matching against
        // the subject expression: https://github.com/astral-sh/ruff/pull/13147#discussion_r1739424510
        match pattern {
            ast::Pattern::MatchValue(match_value) => {
                self.infer_standalone_expression(&match_value.value);
            }
            ast::Pattern::MatchClass(match_class) => {
                let ast::PatternMatchClass {
                    range: _,
                    cls,
                    arguments,
                } = match_class;
                for pattern in &arguments.patterns {
                    self.infer_nested_match_pattern(pattern);
                }
                for keyword in &arguments.keywords {
                    self.infer_nested_match_pattern(&keyword.pattern);
                }
                self.infer_standalone_expression(cls);
            }
            _ => {
                self.infer_nested_match_pattern(pattern);
            }
        }
    }

    fn infer_nested_match_pattern(&mut self, pattern: &ast::Pattern) {
        match pattern {
            ast::Pattern::MatchValue(match_value) => {
                self.infer_expression(&match_value.value);
            }
            ast::Pattern::MatchSequence(match_sequence) => {
                for pattern in &match_sequence.patterns {
                    self.infer_nested_match_pattern(pattern);
                }
            }
            ast::Pattern::MatchMapping(match_mapping) => {
                let ast::PatternMatchMapping {
                    range: _,
                    keys,
                    patterns,
                    rest: _,
                } = match_mapping;
                for key in keys {
                    self.infer_expression(key);
                }
                for pattern in patterns {
                    self.infer_nested_match_pattern(pattern);
                }
            }
            ast::Pattern::MatchClass(match_class) => {
                let ast::PatternMatchClass {
                    range: _,
                    cls,
                    arguments,
                } = match_class;
                for pattern in &arguments.patterns {
                    self.infer_nested_match_pattern(pattern);
                }
                for keyword in &arguments.keywords {
                    self.infer_nested_match_pattern(&keyword.pattern);
                }
                self.infer_expression(cls);
            }
            ast::Pattern::MatchAs(match_as) => {
                if let Some(pattern) = &match_as.pattern {
                    self.infer_nested_match_pattern(pattern);
                }
            }
            ast::Pattern::MatchOr(match_or) => {
                for pattern in &match_or.patterns {
                    self.infer_nested_match_pattern(pattern);
                }
            }
            ast::Pattern::MatchStar(_) | ast::Pattern::MatchSingleton(_) => {}
        };
    }

    fn infer_assignment_statement(&mut self, assignment: &ast::StmtAssign) {
        let ast::StmtAssign {
            range: _,
            targets,
            value,
        } = assignment;

        for target in targets {
            self.infer_target(target, value, |_, ty| ty);
        }
    }

    /// Infer the (definition) types involved in a `target` expression.
    ///
    /// This is used for assignment statements, for statements, etc. with a single or multiple
    /// targets (unpacking). If `target` is an attribute expression, we check that the assignment
    /// is valid. For 'target's that are definitions, this check happens elsewhere.
    ///
    /// The `to_assigned_ty` function is used to convert the inferred type of the `value` expression
    /// to the type that is eventually assigned to the `target`.
    ///
    /// # Panics
    ///
    /// If the `value` is not a standalone expression.
    fn infer_target<F>(&mut self, target: &ast::Expr, value: &ast::Expr, to_assigned_ty: F)
    where
        F: Fn(&'db dyn Db, Type<'db>) -> Type<'db>,
    {
        let assigned_ty = match target {
            ast::Expr::Name(_) => None,
            _ => {
                let value_ty = self.infer_standalone_expression(value);

                Some(to_assigned_ty(self.db(), value_ty))
            }
        };
        self.infer_target_impl(target, assigned_ty);
    }

    /// Make sure that the attribute assignment `obj.attribute = value` is valid.
    ///
    /// `target` is the node for the left-hand side, `object_ty` is the type of `obj`, `attribute` is
    /// the name of the attribute being assigned, and `value_ty` is the type of the right-hand side of
    /// the assignment. If the assignment is invalid, emit diagnostics.
    fn validate_attribute_assignment(
        &mut self,
        target: &ast::ExprAttribute,
        object_ty: Type<'db>,
        attribute: &str,
        value_ty: Type<'db>,
        emit_diagnostics: bool,
    ) -> bool {
        let db = self.db();

        let ensure_assignable_to = |attr_ty| -> bool {
            let assignable = value_ty.is_assignable_to(db, attr_ty);
            if !assignable && emit_diagnostics {
                report_invalid_attribute_assignment(
                    &self.context,
                    target.into(),
                    attr_ty,
                    value_ty,
                    attribute,
                );
            }
            assignable
        };

        match object_ty {
            Type::Union(union) => {
                if union.elements(self.db()).iter().all(|elem| {
                    self.validate_attribute_assignment(target, *elem, attribute, value_ty, false)
                }) {
                    true
                } else {
                    // TODO: This is not a very helpful error message, as it does not include the underlying reason
                    // why the assignment is invalid. This would be a good use case for nested diagnostics.
                    if emit_diagnostics {
                        self.context.report_lint(&INVALID_ASSIGNMENT, target, format_args!(
                            "Object of type `{}` is not assignable to attribute `{attribute}` on type `{}`",
                            value_ty.display(self.db()),
                            object_ty.display(self.db()),
                        ));
                    }

                    false
                }
            }

            Type::Intersection(intersection) => {
                // TODO: Handle negative intersection elements
                if intersection.positive(db).iter().any(|elem| {
                    self.validate_attribute_assignment(target, *elem, attribute, value_ty, false)
                }) {
                    true
                } else {
                    if emit_diagnostics {
                        // TODO: same here, see above
                        self.context.report_lint(&INVALID_ASSIGNMENT, target, format_args!(
                            "Object of type `{}` is not assignable to attribute `{attribute}` on type `{}`",
                            value_ty.display(self.db()),
                            object_ty.display(self.db()),
                        ));
                    }
                    false
                }
            }

            Type::Dynamic(..) | Type::Never => true,

            Type::Instance(..)
            | Type::BooleanLiteral(..)
            | Type::IntLiteral(..)
            | Type::StringLiteral(..)
            | Type::BytesLiteral(..)
            | Type::LiteralString
            | Type::SliceLiteral(..)
            | Type::Tuple(..)
            | Type::KnownInstance(..)
            | Type::FunctionLiteral(..)
            | Type::Callable(..)
            | Type::AlwaysTruthy
            | Type::AlwaysFalsy => match object_ty.class_member(db, attribute.into()) {
                meta_attr @ SymbolAndQualifiers { .. } if meta_attr.is_class_var() => {
                    if emit_diagnostics {
                        self.context.report_lint(
                                &INVALID_ATTRIBUTE_ACCESS,
                                target,
                                format_args!(
                                    "Cannot assign to ClassVar `{attribute}` from an instance of type `{ty}`",
                                    ty = object_ty.display(self.db()),
                                ),
                            );
                    }
                    false
                }
                SymbolAndQualifiers {
                    symbol: Symbol::Type(meta_attr_ty, meta_attr_boundness),
                    qualifiers: _,
                } => {
                    let assignable_to_meta_attr = if let Symbol::Type(meta_dunder_set, _) =
                        meta_attr_ty.class_member(db, "__set__".into()).symbol
                    {
                        let successful_call = meta_dunder_set
                            .try_call(
                                db,
                                &CallArguments::positional([meta_attr_ty, object_ty, value_ty]),
                            )
                            .is_ok();

                        if !successful_call && emit_diagnostics {
                            // TODO: Here, it would be nice to emit an additional diagnostic that explains why the call failed
                            self.context.report_lint(
                                &INVALID_ASSIGNMENT,
                                target,
                                format_args!(
                                    "Invalid assignment to data descriptor attribute `{attribute}` on type `{}` with custom `__set__` method",
                                    object_ty.display(db)
                                ),
                            );
                        }

                        successful_call
                    } else {
                        ensure_assignable_to(meta_attr_ty)
                    };

                    let assignable_to_instance_attribute =
                        if meta_attr_boundness == Boundness::PossiblyUnbound {
                            let (assignable, boundness) =
                                if let Symbol::Type(instance_attr_ty, instance_attr_boundness) =
                                    object_ty.instance_member(db, attribute).symbol
                                {
                                    (
                                        ensure_assignable_to(instance_attr_ty),
                                        instance_attr_boundness,
                                    )
                                } else {
                                    (true, Boundness::PossiblyUnbound)
                                };

                            if boundness == Boundness::PossiblyUnbound {
                                report_possibly_unbound_attribute(
                                    &self.context,
                                    target,
                                    attribute,
                                    object_ty,
                                );
                            }

                            assignable
                        } else {
                            true
                        };

                    assignable_to_meta_attr && assignable_to_instance_attribute
                }

                SymbolAndQualifiers {
                    symbol: Symbol::Unbound,
                    ..
                } => {
                    if let Symbol::Type(instance_attr_ty, instance_attr_boundness) =
                        object_ty.instance_member(db, attribute).symbol
                    {
                        if instance_attr_boundness == Boundness::PossiblyUnbound {
                            report_possibly_unbound_attribute(
                                &self.context,
                                target,
                                attribute,
                                object_ty,
                            );
                        }

                        ensure_assignable_to(instance_attr_ty)
                    } else {
                        if emit_diagnostics {
                            self.context.report_lint(
                                &UNRESOLVED_ATTRIBUTE,
                                target,
                                format_args!(
                                    "Unresolved attribute `{}` on type `{}`.",
                                    attribute,
                                    object_ty.display(db)
                                ),
                            );
                        }

                        false
                    }
                }
            },

            Type::ClassLiteral(..) | Type::SubclassOf(..) => {
                match object_ty.class_member(db, attribute.into()) {
                    SymbolAndQualifiers {
                        symbol: Symbol::Type(meta_attr_ty, meta_attr_boundness),
                        qualifiers: _,
                    } => {
                        let assignable_to_meta_attr = if let Symbol::Type(meta_dunder_set, _) =
                            meta_attr_ty.class_member(db, "__set__".into()).symbol
                        {
                            let successful_call = meta_dunder_set
                                .try_call(
                                    db,
                                    &CallArguments::positional([meta_attr_ty, object_ty, value_ty]),
                                )
                                .is_ok();

                            if !successful_call && emit_diagnostics {
                                // TODO: Here, it would be nice to emit an additional diagnostic that explains why the call failed
                                self.context.report_lint(
                                    &INVALID_ASSIGNMENT,
                                    target,
                                    format_args!(
                                        "Invalid assignment to data descriptor attribute `{attribute}` on type `{}` with custom `__set__` method",
                                        object_ty.display(db)
                                    ),
                                );
                            }

                            successful_call
                        } else {
                            ensure_assignable_to(meta_attr_ty)
                        };

                        let assignable_to_class_attr = if meta_attr_boundness
                            == Boundness::PossiblyUnbound
                        {
                            let (assignable, boundness) = if let Symbol::Type(
                                class_attr_ty,
                                class_attr_boundness,
                            ) = object_ty
                                .find_name_in_mro(db, attribute)
                                .expect("called on Type::ClassLiteral or Type::SubclassOf")
                                .symbol
                            {
                                (ensure_assignable_to(class_attr_ty), class_attr_boundness)
                            } else {
                                (true, Boundness::PossiblyUnbound)
                            };

                            if boundness == Boundness::PossiblyUnbound {
                                report_possibly_unbound_attribute(
                                    &self.context,
                                    target,
                                    attribute,
                                    object_ty,
                                );
                            }

                            assignable
                        } else {
                            true
                        };

                        assignable_to_meta_attr && assignable_to_class_attr
                    }
                    SymbolAndQualifiers {
                        symbol: Symbol::Unbound,
                        ..
                    } => {
                        if let Symbol::Type(class_attr_ty, class_attr_boundness) = object_ty
                            .find_name_in_mro(db, attribute)
                            .expect("called on Type::ClassLiteral or Type::SubclassOf")
                            .symbol
                        {
                            if class_attr_boundness == Boundness::PossiblyUnbound {
                                report_possibly_unbound_attribute(
                                    &self.context,
                                    target,
                                    attribute,
                                    object_ty,
                                );
                            }

                            ensure_assignable_to(class_attr_ty)
                        } else {
                            let attribute_is_bound_on_instance =
                                object_ty.to_instance(self.db()).is_some_and(|instance| {
                                    !instance
                                        .instance_member(self.db(), attribute)
                                        .symbol
                                        .is_unbound()
                                });

                            // Attribute is declared or bound on instance. Forbid access from the class object
                            if emit_diagnostics {
                                if attribute_is_bound_on_instance {
                                    self.context.report_lint(
                                    &INVALID_ATTRIBUTE_ACCESS,
                                    target,
                                    format_args!(
                                        "Cannot assign to instance attribute `{attribute}` from the class object `{ty}`",
                                        ty = object_ty.display(self.db()),
                                ));
                                } else {
                                    self.context.report_lint(
                                        &UNRESOLVED_ATTRIBUTE,
                                        target,
                                        format_args!(
                                            "Unresolved attribute `{}` on type `{}`.",
                                            attribute,
                                            object_ty.display(db)
                                        ),
                                    );
                                }
                            }

                            false
                        }
                    }
                }
            }

            Type::ModuleLiteral(module) => {
                if let Symbol::Type(attr_ty, _) = module.static_member(db, attribute) {
                    let assignable = value_ty.is_assignable_to(db, attr_ty);
                    if !assignable {
                        report_invalid_attribute_assignment(
                            &self.context,
                            target.into(),
                            attr_ty,
                            value_ty,
                            attribute,
                        );
                    }

                    false
                } else {
                    self.context.report_lint(
                        &UNRESOLVED_ATTRIBUTE,
                        target,
                        format_args!(
                            "Unresolved attribute `{}` on type `{}`.",
                            attribute,
                            object_ty.display(db)
                        ),
                    );

                    false
                }
            }
        }
    }

    fn infer_target_impl(&mut self, target: &ast::Expr, assigned_ty: Option<Type<'db>>) {
        match target {
            ast::Expr::Name(name) => self.infer_definition(name),
            ast::Expr::List(ast::ExprList { elts, .. })
            | ast::Expr::Tuple(ast::ExprTuple { elts, .. }) => {
                let mut assigned_tys = match assigned_ty {
                    Some(Type::Tuple(tuple)) => {
                        Either::Left(tuple.elements(self.db()).into_iter().copied())
                    }
                    Some(_) | None => Either::Right(std::iter::empty()),
                };

                for element in elts {
                    self.infer_target_impl(element, assigned_tys.next());
                }
            }
            ast::Expr::Attribute(
                attr_expr @ ast::ExprAttribute {
                    value: object,
                    ctx: ExprContext::Store,
                    attr,
                    ..
                },
            ) => {
                self.store_expression_type(target, Type::Never);

                let object_ty = self.infer_expression(object);

                if let Some(assigned_ty) = assigned_ty {
                    self.validate_attribute_assignment(
                        attr_expr,
                        object_ty,
                        attr.id(),
                        assigned_ty,
                        true,
                    );
                }
            }
            _ => {
                // TODO: Remove this once we handle all possible assignment targets.
                self.infer_expression(target);
            }
        }
    }

    fn infer_assignment_definition(
        &mut self,
        assignment: &AssignmentDefinitionKind<'db>,
        definition: Definition<'db>,
    ) {
        let value = assignment.value();
        let name = assignment.name();

        let value_ty = self.infer_standalone_expression(value);

        let mut target_ty = match assignment.target() {
            TargetKind::Sequence(unpack) => {
                let unpacked = infer_unpack_types(self.db(), unpack);
                // Only copy the diagnostics if this is the first assignment to avoid duplicating the
                // unpack assignments.
                if assignment.is_first() {
                    self.context.extend(unpacked);
                }

                let name_ast_id = name.scoped_expression_id(self.db(), self.scope());
                unpacked.expression_type(name_ast_id)
            }
            TargetKind::Name => {
                // `TYPE_CHECKING` is a special variable that should only be assigned `False`
                // at runtime, but is always considered `True` in type checking.
                // See mdtest/known_constants.md#user-defined-type_checking for details.
                if &name.id == "TYPE_CHECKING" {
                    if !matches!(
                        value.as_boolean_literal_expr(),
                        Some(ast::ExprBooleanLiteral { value: false, .. })
                    ) {
                        report_invalid_type_checking_constant(
                            &self.context,
                            assignment.name().into(),
                        );
                    }
                    Type::BooleanLiteral(true)
                } else if self.in_stub() && value.is_ellipsis_literal_expr() {
                    Type::unknown()
                } else {
                    value_ty
                }
            }
        };

        if let Some(known_instance) =
            KnownInstanceType::try_from_file_and_name(self.db(), self.file(), &name.id)
        {
            target_ty = Type::KnownInstance(known_instance);
        }

        self.store_expression_type(name, target_ty);
        self.add_binding(name.into(), definition, target_ty);
    }

    fn infer_annotated_assignment_statement(&mut self, assignment: &ast::StmtAnnAssign) {
        // assignments to non-Names are not Definitions
        if matches!(*assignment.target, ast::Expr::Name(_)) {
            self.infer_definition(assignment);
        } else {
            let ast::StmtAnnAssign {
                range: _,
                annotation,
                value,
                target,
                simple: _,
            } = assignment;
            self.infer_annotation_expression(annotation, DeferredExpressionState::None);
            self.infer_optional_expression(value.as_deref());
            self.infer_expression(target);
        }
    }

    /// Infer the types in an annotated assignment definition.
    fn infer_annotated_assignment_definition(
        &mut self,
        assignment: &ast::StmtAnnAssign,
        definition: Definition<'db>,
    ) {
        let ast::StmtAnnAssign {
            range: _,
            target,
            annotation,
            value,
            simple: _,
        } = assignment;

        let mut declared_ty = self.infer_annotation_expression(
            annotation,
            DeferredExpressionState::from(self.are_all_types_deferred()),
        );

        if target
            .as_name_expr()
            .is_some_and(|name| &name.id == "TYPE_CHECKING")
        {
            if !KnownClass::Bool
                .to_instance(self.db())
                .is_assignable_to(self.db(), declared_ty.inner_type())
            {
                // annotation not assignable from `bool` is an error
                report_invalid_type_checking_constant(&self.context, assignment.into());
            } else if self.in_stub()
                && value
                    .as_ref()
                    .is_none_or(|value| value.is_ellipsis_literal_expr())
            {
                // stub file assigning nothing or `...` is fine
            } else if !matches!(
                value
                    .as_ref()
                    .and_then(|value| value.as_boolean_literal_expr()),
                Some(ast::ExprBooleanLiteral { value: false, .. })
            ) {
                // otherwise, assigning something other than `False` is an error
                report_invalid_type_checking_constant(&self.context, assignment.into());
            }
            declared_ty.inner = Type::BooleanLiteral(true);
        }

        // Handle various singletons.
        if let Type::Instance(instance) = declared_ty.inner_type() {
            if instance
                .class()
                .is_known(self.db(), KnownClass::SpecialForm)
            {
                if let Some(name_expr) = target.as_name_expr() {
                    if let Some(known_instance) = KnownInstanceType::try_from_file_and_name(
                        self.db(),
                        self.file(),
                        &name_expr.id,
                    ) {
                        declared_ty.inner = Type::KnownInstance(known_instance);
                    }
                }
            }
        }

        if let Some(value) = value.as_deref() {
            let inferred_ty = self.infer_expression(value);
            let inferred_ty = if target
                .as_name_expr()
                .is_some_and(|name| &name.id == "TYPE_CHECKING")
            {
                Type::BooleanLiteral(true)
            } else if self.in_stub() && value.is_ellipsis_literal_expr() {
                declared_ty.inner_type()
            } else {
                inferred_ty
            };
            self.add_declaration_with_binding(
                assignment.into(),
                definition,
                &DeclaredAndInferredType::MightBeDifferent {
                    declared_ty,
                    inferred_ty,
                },
            );
        } else {
            if self.in_stub() {
                self.add_declaration_with_binding(
                    assignment.into(),
                    definition,
                    &DeclaredAndInferredType::AreTheSame(declared_ty.inner_type()),
                );
            } else {
                self.add_declaration(assignment.into(), definition, declared_ty);
            }
        }

        self.infer_expression(target);
    }

    fn infer_augmented_assignment_statement(&mut self, assignment: &ast::StmtAugAssign) {
        if assignment.target.is_name_expr() {
            self.infer_definition(assignment);
        } else {
            // TODO currently we don't consider assignments to non-Names to be Definitions
            self.infer_augment_assignment(assignment);
        }
    }

    fn infer_augmented_op(
        &mut self,
        assignment: &ast::StmtAugAssign,
        target_type: Type<'db>,
        value_type: Type<'db>,
    ) -> Type<'db> {
        // If the target defines, e.g., `__iadd__`, infer the augmented assignment as a call to that
        // dunder.
        let op = assignment.op;
        let db = self.db();

        let report_unsupported_augmented_op = |ctx: &mut InferContext| {
            ctx.report_lint(
                &UNSUPPORTED_OPERATOR,
                assignment,
                format_args!(
                    "Operator `{op}=` is unsupported between objects of type `{}` and `{}`",
                    target_type.display(db),
                    value_type.display(db)
                ),
            );
        };

        // Fall back to non-augmented binary operator inference.
        let mut binary_return_ty = || {
            self.infer_binary_expression_type(target_type, value_type, op)
                .unwrap_or_else(|| {
                    report_unsupported_augmented_op(&mut self.context);
                    Type::unknown()
                })
        };

        match target_type {
            Type::Union(union) => union.map(db, |&elem_type| {
                self.infer_augmented_op(assignment, elem_type, value_type)
            }),
            _ => {
                let call = target_type.try_call_dunder(
                    db,
                    op.in_place_dunder(),
                    &CallArguments::positional([value_type]),
                );

                match call {
                    Ok(outcome) => outcome.return_type(db),
                    Err(CallDunderError::MethodNotAvailable) => binary_return_ty(),
                    Err(CallDunderError::PossiblyUnbound(outcome)) => {
                        UnionType::from_elements(db, [outcome.return_type(db), binary_return_ty()])
                    }
                    Err(CallDunderError::CallError(_, bindings)) => {
                        report_unsupported_augmented_op(&mut self.context);
                        bindings.return_type(db)
                    }
                }
            }
        }
    }

    fn infer_augment_assignment_definition(
        &mut self,
        assignment: &ast::StmtAugAssign,
        definition: Definition<'db>,
    ) {
        let target_ty = self.infer_augment_assignment(assignment);
        self.add_binding(assignment.into(), definition, target_ty);
    }

    fn infer_augment_assignment(&mut self, assignment: &ast::StmtAugAssign) -> Type<'db> {
        let ast::StmtAugAssign {
            range: _,
            target,
            op: _,
            value,
        } = assignment;

        // Resolve the target type, assuming a load context.
        let target_type = match &**target {
            ast::Expr::Name(name) => {
                self.store_expression_type(target, Type::Never);
                self.infer_name_load(name)
            }
            ast::Expr::Attribute(attr) => {
                self.store_expression_type(target, Type::Never);
                self.infer_attribute_load(attr)
            }
            _ => self.infer_expression(target),
        };
        let value_type = self.infer_expression(value);

        self.infer_augmented_op(assignment, target_type, value_type)
    }

    fn infer_type_alias_statement(&mut self, node: &ast::StmtTypeAlias) {
        self.infer_definition(node);
    }

    fn infer_for_statement(&mut self, for_statement: &ast::StmtFor) {
        let ast::StmtFor {
            range: _,
            target,
            iter,
            body,
            orelse,
            is_async: _,
        } = for_statement;

        self.infer_target(target, iter, |db, iter_ty| {
            // TODO: `infer_for_statement_definition` reports a diagnostic if `iter_ty` isn't iterable
            //  but only if the target is a name. We should report a diagnostic here if the target isn't a name:
            //  `for a.x in not_iterable: ...
            iter_ty.iterate(db)
        });

        self.infer_body(body);
        self.infer_body(orelse);
    }

    fn infer_for_statement_definition(
        &mut self,
        for_stmt: &ForStmtDefinitionKind<'db>,
        definition: Definition<'db>,
    ) {
        let iterable = for_stmt.iterable();
        let name = for_stmt.name();

        let iterable_type = self.infer_standalone_expression(iterable);

        let loop_var_value_type = if for_stmt.is_async() {
            todo_type!("async iterables/iterators")
        } else {
            match for_stmt.target() {
                TargetKind::Sequence(unpack) => {
                    let unpacked = infer_unpack_types(self.db(), unpack);
                    if for_stmt.is_first() {
                        self.context.extend(unpacked);
                    }
                    let name_ast_id = name.scoped_expression_id(self.db(), self.scope());
                    unpacked.expression_type(name_ast_id)
                }
                TargetKind::Name => iterable_type.try_iterate(self.db()).unwrap_or_else(|err| {
                    err.report_diagnostic(&self.context, iterable_type, iterable.into());
                    err.fallback_element_type(self.db())
                }),
            }
        };

        self.store_expression_type(name, loop_var_value_type);
        self.add_binding(name.into(), definition, loop_var_value_type);
    }

    fn infer_while_statement(&mut self, while_statement: &ast::StmtWhile) {
        let ast::StmtWhile {
            range: _,
            test,
            body,
            orelse,
        } = while_statement;

        let test_ty = self.infer_standalone_expression(test);

        if let Err(err) = test_ty.try_bool(self.db()) {
            err.report_diagnostic(&self.context, &**test);
        }

        self.infer_body(body);
        self.infer_body(orelse);
    }

    fn infer_import_statement(&mut self, import: &ast::StmtImport) {
        let ast::StmtImport { range: _, names } = import;

        for alias in names {
            self.infer_definition(alias);
        }
    }

    fn infer_import_definition(&mut self, alias: &'db ast::Alias, definition: Definition<'db>) {
        let ast::Alias {
            range: _,
            name,
            asname,
        } = alias;

        // The name of the module being imported
        let Some(full_module_name) = ModuleName::new(name) else {
            tracing::debug!("Failed to resolve import due to invalid syntax");
            self.add_unknown_declaration_with_binding(alias.into(), definition);
            return;
        };

        // Resolve the module being imported.
        let Some(full_module_ty) = self.module_type_from_name(&full_module_name) else {
            report_unresolved_module(&self.context, alias, 0, Some(name));
            self.add_unknown_declaration_with_binding(alias.into(), definition);
            return;
        };

        let binding_ty = if asname.is_some() {
            // If we are renaming the imported module via an `as` clause, then we bind the resolved
            // module's type to that name, even if that module is nested.
            full_module_ty
        } else if full_module_name.contains('.') {
            // If there's no `as` clause and the imported module is nested, we're not going to bind
            // the resolved module itself into the current scope; we're going to bind the top-most
            // parent package of that module.
            let topmost_parent_name =
                ModuleName::new(full_module_name.components().next().unwrap()).unwrap();
            let Some(topmost_parent_ty) = self.module_type_from_name(&topmost_parent_name) else {
                self.add_unknown_declaration_with_binding(alias.into(), definition);
                return;
            };
            topmost_parent_ty
        } else {
            // If there's no `as` clause and the imported module isn't nested, then the imported
            // module _is_ what we bind into the current scope.
            full_module_ty
        };

        self.add_declaration_with_binding(
            alias.into(),
            definition,
            &DeclaredAndInferredType::AreTheSame(binding_ty),
        );
    }

    fn infer_import_from_statement(&mut self, import: &ast::StmtImportFrom) {
        let ast::StmtImportFrom {
            range: _,
            module: _,
            names,
            level: _,
        } = import;

        for alias in names {
            self.infer_definition(alias);
        }
    }

    fn infer_assert_statement(&mut self, assert: &ast::StmtAssert) {
        let ast::StmtAssert {
            range: _,
            test,
            msg,
        } = assert;

        let test_ty = self.infer_expression(test);

        if let Err(err) = test_ty.try_bool(self.db()) {
            err.report_diagnostic(&self.context, &**test);
        }

        self.infer_optional_expression(msg.as_deref());
    }

    fn infer_raise_statement(&mut self, raise: &ast::StmtRaise) {
        let ast::StmtRaise {
            range: _,
            exc,
            cause,
        } = raise;

        let base_exception_type = KnownClass::BaseException.to_subclass_of(self.db());
        let base_exception_instance = KnownClass::BaseException.to_instance(self.db());

        let can_be_raised =
            UnionType::from_elements(self.db(), [base_exception_type, base_exception_instance]);
        let can_be_exception_cause =
            UnionType::from_elements(self.db(), [can_be_raised, Type::none(self.db())]);

        if let Some(raised) = exc {
            let raised_type = self.infer_expression(raised);

            if !raised_type.is_assignable_to(self.db(), can_be_raised) {
                report_invalid_exception_raised(&self.context, raised, raised_type);
            }
        }

        if let Some(cause) = cause {
            let cause_type = self.infer_expression(cause);

            if !cause_type.is_assignable_to(self.db(), can_be_exception_cause) {
                report_invalid_exception_cause(&self.context, cause, cause_type);
            }
        }
    }

    /// Given a `from .foo import bar` relative import, resolve the relative module
    /// we're importing `bar` from into an absolute [`ModuleName`]
    /// using the name of the module we're currently analyzing.
    ///
    /// - `level` is the number of dots at the beginning of the relative module name:
    ///   - `from .foo.bar import baz` => `level == 1`
    ///   - `from ...foo.bar import baz` => `level == 3`
    /// - `tail` is the relative module name stripped of all leading dots:
    ///   - `from .foo import bar` => `tail == "foo"`
    ///   - `from ..foo.bar import baz` => `tail == "foo.bar"`
    fn relative_module_name(
        &self,
        tail: Option<&str>,
        level: NonZeroU32,
    ) -> Result<ModuleName, ModuleNameResolutionError> {
        let module = file_to_module(self.db(), self.file())
            .ok_or(ModuleNameResolutionError::UnknownCurrentModule)?;
        let mut level = level.get();

        if module.kind().is_package() {
            level = level.saturating_sub(1);
        }

        let mut module_name = module
            .name()
            .ancestors()
            .nth(level as usize)
            .ok_or(ModuleNameResolutionError::TooManyDots)?;

        if let Some(tail) = tail {
            let tail = ModuleName::new(tail).ok_or(ModuleNameResolutionError::InvalidSyntax)?;
            module_name.extend(&tail);
        }

        Ok(module_name)
    }

    fn infer_import_from_definition(
        &mut self,
        import_from: &'db ast::StmtImportFrom,
        alias: &ast::Alias,
        definition: Definition<'db>,
    ) {
        // TODO:
        // - Absolute `*` imports (`from collections import *`)
        // - Relative `*` imports (`from ...foo import *`)
        let ast::StmtImportFrom { module, level, .. } = import_from;
        // For diagnostics, we want to highlight the unresolvable
        // module and not the entire `from ... import ...` statement.
        let module_ref = module
            .as_ref()
            .map(AnyNodeRef::from)
            .unwrap_or_else(|| AnyNodeRef::from(import_from));
        let module = module.as_deref();

        let module_name = if let Some(level) = NonZeroU32::new(*level) {
            tracing::trace!(
                "Resolving imported object `{}` from module `{}` relative to file `{}`",
                alias.name,
                format_import_from_module(level.get(), module),
                self.file().path(self.db()),
            );
            self.relative_module_name(module, level)
        } else {
            tracing::trace!(
                "Resolving imported object `{}` from module `{}`",
                alias.name,
                format_import_from_module(*level, module),
            );
            module
                .and_then(ModuleName::new)
                .ok_or(ModuleNameResolutionError::InvalidSyntax)
        };

        let module_name = match module_name {
            Ok(module_name) => module_name,
            Err(ModuleNameResolutionError::InvalidSyntax) => {
                tracing::debug!("Failed to resolve import due to invalid syntax");
                // Invalid syntax diagnostics are emitted elsewhere.
                self.add_unknown_declaration_with_binding(alias.into(), definition);
                return;
            }
            Err(ModuleNameResolutionError::TooManyDots) => {
                tracing::debug!(
                    "Relative module resolution `{}` failed: too many leading dots",
                    format_import_from_module(*level, module),
                );
                report_unresolved_module(&self.context, module_ref, *level, module);
                self.add_unknown_declaration_with_binding(alias.into(), definition);
                return;
            }
            Err(ModuleNameResolutionError::UnknownCurrentModule) => {
                tracing::debug!(
                    "Relative module resolution `{}` failed; could not resolve file `{}` to a module",
                    format_import_from_module(*level, module),
                    self.file().path(self.db())
                );
                report_unresolved_module(&self.context, module_ref, *level, module);
                self.add_unknown_declaration_with_binding(alias.into(), definition);
                return;
            }
        };

        let Some(module_ty) = self.module_type_from_name(&module_name) else {
            report_unresolved_module(&self.context, module_ref, *level, module);
            self.add_unknown_declaration_with_binding(alias.into(), definition);
            return;
        };

        let ast::Alias {
            range: _,
            name,
            asname: _,
        } = alias;

        // First try loading the requested attribute from the module.
        if let Symbol::Type(ty, boundness) = module_ty.member(self.db(), &name.id).symbol {
            if boundness == Boundness::PossiblyUnbound {
                // TODO: Consider loading _both_ the attribute and any submodule and unioning them
                // together if the attribute exists but is possibly-unbound.
                self.context.report_lint(
                    &POSSIBLY_UNBOUND_IMPORT,
                    AnyNodeRef::Alias(alias),
                    format_args!("Member `{name}` of module `{module_name}` is possibly unbound",),
                );
            }
            self.add_declaration_with_binding(
                alias.into(),
                definition,
                &DeclaredAndInferredType::AreTheSame(ty),
            );
            return;
        };

        // If the module doesn't bind the symbol, check if it's a submodule.  This won't get
        // handled by the `Type::member` call because it relies on the semantic index's
        // `imported_modules` set.  The semantic index does not include information about
        // `from...import` statements because there are two things it cannot determine while only
        // inspecting the content of the current file:
        //
        //   - whether the imported symbol is an attribute or submodule
        //   - whether the containing file is in a module or a package (needed to correctly resolve
        //     relative imports)
        //
        // The first would be solvable by making it a _potentially_ imported modules set.  The
        // second is not.
        //
        // Regardless, for now, we sidestep all of that by repeating the submodule-or-attribute
        // check here when inferring types for a `from...import` statement.
        if let Some(submodule_name) = ModuleName::new(name) {
            let mut full_submodule_name = module_name.clone();
            full_submodule_name.extend(&submodule_name);
            if let Some(submodule_ty) = self.module_type_from_name(&full_submodule_name) {
                self.add_declaration_with_binding(
                    alias.into(),
                    definition,
                    &DeclaredAndInferredType::AreTheSame(submodule_ty),
                );
                return;
            }
        }

        self.context.report_lint(
            &UNRESOLVED_IMPORT,
            AnyNodeRef::Alias(alias),
            format_args!("Module `{module_name}` has no member `{name}`",),
        );
        self.add_unknown_declaration_with_binding(alias.into(), definition);
    }

    fn infer_return_statement(&mut self, ret: &ast::StmtReturn) {
        if let Some(ty) = self.infer_optional_expression(ret.value.as_deref()) {
            let range = ret
                .value
                .as_ref()
                .map_or(ret.range(), |value| value.range());
            self.record_return_type(ty, range);
        } else {
            self.record_return_type(KnownClass::NoneType.to_instance(self.db()), ret.range());
        }
    }

    fn infer_delete_statement(&mut self, delete: &ast::StmtDelete) {
        let ast::StmtDelete { range: _, targets } = delete;
        for target in targets {
            self.infer_expression(target);
        }
    }

    fn module_type_from_name(&self, module_name: &ModuleName) -> Option<Type<'db>> {
        resolve_module(self.db(), module_name)
            .map(|module| Type::module_literal(self.db(), self.file(), module))
    }

    fn infer_decorator(&mut self, decorator: &ast::Decorator) -> Type<'db> {
        let ast::Decorator {
            range: _,
            expression,
        } = decorator;

        self.infer_expression(expression)
    }

    fn parse_arguments<'a>(arguments: &'a ast::Arguments) -> CallArguments<'a, 'db> {
        arguments
            .arguments_source_order()
            .map(|arg_or_keyword| {
                match arg_or_keyword {
                    ast::ArgOrKeyword::Arg(arg) => match arg {
                        ast::Expr::Starred(ast::ExprStarred { .. }) => Argument::variadic(),
                        // TODO diagnostic if after a keyword argument
                        _ => Argument::positional(),
                    },
                    ast::ArgOrKeyword::Keyword(ast::Keyword { arg, .. }) => {
                        if let Some(arg) = arg {
                            Argument::keyword(&arg.id)
                        } else {
                            // TODO diagnostic if not last
                            Argument::keywords()
                        }
                    }
                }
            })
            .collect()
    }

    fn infer_argument_types<'a>(
        &mut self,
        ast_arguments: &'a ast::Arguments,
        arguments: &CallArguments<'a, 'db>,
    ) {
        for (arg_or_keyword, argument) in
            ast_arguments.arguments_source_order().zip(arguments.iter())
        {
            match arg_or_keyword {
                ast::ArgOrKeyword::Arg(arg) => match arg {
                    ast::Expr::Starred(ast::ExprStarred { value, .. }) => {
                        self.infer_argument_type(value, argument);
                        self.store_expression_type(arg, argument.argument_type());
                    }
                    _ => self.infer_argument_type(arg, argument),
                },
                ast::ArgOrKeyword::Keyword(ast::Keyword { value, .. }) => {
                    self.infer_argument_type(value, argument);
                }
            }
        }
    }

    fn infer_argument_type<'a>(&mut self, ast_argument: &ast::Expr, argument: &Argument<'a, 'db>) {
        if argument.form().contains(ArgumentForm::VALUE) {
            let ty = self.infer_expression(ast_argument);
            argument.set_argument_type(ty);
        }
        if argument.form().contains(ArgumentForm::TYPE_FORM) {
            let ty = self.infer_type_expression(ast_argument);
            argument.set_type_form_type(ty);
        }
    }

    fn infer_optional_expression(&mut self, expression: Option<&ast::Expr>) -> Option<Type<'db>> {
        expression.map(|expr| self.infer_expression(expr))
    }

    #[track_caller]
    fn infer_expression(&mut self, expression: &ast::Expr) -> Type<'db> {
        debug_assert_eq!(
            self.index.try_expression(expression),
            None,
            "Calling `self.infer_expression` on a standalone-expression is not allowed because it can lead to double-inference. Use `self.infer_standalone_expression` instead."
        );

        self.infer_expression_impl(expression)
    }

    fn infer_standalone_expression(&mut self, expression: &ast::Expr) -> Type<'db> {
        let standalone_expression = self.index.expression(expression);
        let types = infer_expression_types(self.db(), standalone_expression);
        self.extend(types);
        self.expression_type(expression)
    }

    fn infer_expression_impl(&mut self, expression: &ast::Expr) -> Type<'db> {
        let ty = match expression {
            ast::Expr::NoneLiteral(ast::ExprNoneLiteral { range: _ }) => Type::none(self.db()),
            ast::Expr::NumberLiteral(literal) => self.infer_number_literal_expression(literal),
            ast::Expr::BooleanLiteral(literal) => self.infer_boolean_literal_expression(literal),
            ast::Expr::StringLiteral(literal) => self.infer_string_literal_expression(literal),
            ast::Expr::BytesLiteral(bytes_literal) => {
                self.infer_bytes_literal_expression(bytes_literal)
            }
            ast::Expr::FString(fstring) => self.infer_fstring_expression(fstring),
            ast::Expr::EllipsisLiteral(literal) => self.infer_ellipsis_literal_expression(literal),
            ast::Expr::Tuple(tuple) => self.infer_tuple_expression(tuple),
            ast::Expr::List(list) => self.infer_list_expression(list),
            ast::Expr::Set(set) => self.infer_set_expression(set),
            ast::Expr::Dict(dict) => self.infer_dict_expression(dict),
            ast::Expr::Generator(generator) => self.infer_generator_expression(generator),
            ast::Expr::ListComp(listcomp) => self.infer_list_comprehension_expression(listcomp),
            ast::Expr::DictComp(dictcomp) => self.infer_dict_comprehension_expression(dictcomp),
            ast::Expr::SetComp(setcomp) => self.infer_set_comprehension_expression(setcomp),
            ast::Expr::Name(name) => self.infer_name_expression(name),
            ast::Expr::Attribute(attribute) => self.infer_attribute_expression(attribute),
            ast::Expr::UnaryOp(unary_op) => self.infer_unary_expression(unary_op),
            ast::Expr::BinOp(binary) => self.infer_binary_expression(binary),
            ast::Expr::BoolOp(bool_op) => self.infer_boolean_expression(bool_op),
            ast::Expr::Compare(compare) => self.infer_compare_expression(compare),
            ast::Expr::Subscript(subscript) => self.infer_subscript_expression(subscript),
            ast::Expr::Slice(slice) => self.infer_slice_expression(slice),
            ast::Expr::Named(named) => self.infer_named_expression(named),
            ast::Expr::If(if_expression) => self.infer_if_expression(if_expression),
            ast::Expr::Lambda(lambda_expression) => self.infer_lambda_expression(lambda_expression),
            ast::Expr::Call(call_expression) => self.infer_call_expression(call_expression),
            ast::Expr::Starred(starred) => self.infer_starred_expression(starred),
            ast::Expr::Yield(yield_expression) => self.infer_yield_expression(yield_expression),
            ast::Expr::YieldFrom(yield_from) => self.infer_yield_from_expression(yield_from),
            ast::Expr::Await(await_expression) => self.infer_await_expression(await_expression),
            ast::Expr::IpyEscapeCommand(_) => {
                todo_type!("Ipy escape command support")
            }
        };

        self.store_expression_type(expression, ty);

        ty
    }

    fn store_expression_type(&mut self, expression: &impl HasScopedExpressionId, ty: Type<'db>) {
        if self.deferred_state.in_string_annotation() {
            // Avoid storing the type of expressions that are part of a string annotation because
            // the expression ids don't exists in the semantic index. Instead, we'll store the type
            // on the string expression itself that represents the annotation.
            return;
        }
        let expr_id = expression.scoped_expression_id(self.db(), self.scope());
        let previous = self.types.expressions.insert(expr_id, ty);
        assert_eq!(previous, None);
    }

    fn infer_number_literal_expression(&mut self, literal: &ast::ExprNumberLiteral) -> Type<'db> {
        let ast::ExprNumberLiteral { range: _, value } = literal;
        let db = self.db();

        match value {
            ast::Number::Int(n) => n
                .as_i64()
                .map(Type::IntLiteral)
                .unwrap_or_else(|| KnownClass::Int.to_instance(db)),
            ast::Number::Float(_) => KnownClass::Float.to_instance(db),
            ast::Number::Complex { .. } => KnownClass::Complex.to_instance(db),
        }
    }

    #[allow(clippy::unused_self)]
    fn infer_boolean_literal_expression(&mut self, literal: &ast::ExprBooleanLiteral) -> Type<'db> {
        let ast::ExprBooleanLiteral { range: _, value } = literal;

        Type::BooleanLiteral(*value)
    }

    fn infer_string_literal_expression(&mut self, literal: &ast::ExprStringLiteral) -> Type<'db> {
        if literal.value.len() <= Self::MAX_STRING_LITERAL_SIZE {
            Type::string_literal(self.db(), literal.value.to_str())
        } else {
            Type::LiteralString
        }
    }

    fn infer_bytes_literal_expression(&mut self, literal: &ast::ExprBytesLiteral) -> Type<'db> {
        // TODO: ignoring r/R prefixes for now, should normalize bytes values
        let bytes: Vec<u8> = literal.value.bytes().collect();
        Type::bytes_literal(self.db(), &bytes)
    }

    fn infer_fstring_expression(&mut self, fstring: &ast::ExprFString) -> Type<'db> {
        let ast::ExprFString { range: _, value } = fstring;

        let mut collector = StringPartsCollector::new();
        for part in value {
            // Make sure we iter through every parts to infer all sub-expressions. The `collector`
            // struct ensures we don't allocate unnecessary strings.
            match part {
                ast::FStringPart::Literal(literal) => {
                    collector.push_str(&literal.value);
                }
                ast::FStringPart::FString(fstring) => {
                    for element in &fstring.elements {
                        match element {
                            ast::FStringElement::Expression(expression) => {
                                let ast::FStringExpressionElement {
                                    range: _,
                                    expression,
                                    debug_text: _,
                                    conversion,
                                    format_spec,
                                } = expression;
                                let ty = self.infer_expression(expression);

                                if let Some(ref format_spec) = format_spec {
                                    for element in format_spec.elements.expressions() {
                                        self.infer_expression(&element.expression);
                                    }
                                }

                                // TODO: handle format specifiers by calling a method
                                // (`Type::format`?) that handles the `__format__` method.
                                // Conversion flags should be handled before calling `__format__`.
                                // https://docs.python.org/3/library/string.html#format-string-syntax
                                if !conversion.is_none() || format_spec.is_some() {
                                    collector.add_expression();
                                } else {
                                    if let Type::StringLiteral(literal) = ty.str(self.db()) {
                                        collector.push_str(literal.value(self.db()));
                                    } else {
                                        collector.add_expression();
                                    }
                                }
                            }
                            ast::FStringElement::Literal(literal) => {
                                collector.push_str(&literal.value);
                            }
                        }
                    }
                }
            }
        }
        collector.string_type(self.db())
    }

    fn infer_ellipsis_literal_expression(
        &mut self,
        _literal: &ast::ExprEllipsisLiteral,
    ) -> Type<'db> {
        KnownClass::EllipsisType.to_instance(self.db())
    }

    fn infer_tuple_expression(&mut self, tuple: &ast::ExprTuple) -> Type<'db> {
        let ast::ExprTuple {
            range: _,
            elts,
            ctx: _,
            parenthesized: _,
        } = tuple;

        // Collecting all elements is necessary to infer all sub-expressions even if some
        // element types are `Never` (which leads `from_elements` to return early without
        // consuming the whole iterator).
        let element_types: Vec<_> = elts.iter().map(|elt| self.infer_expression(elt)).collect();

        TupleType::from_elements(self.db(), element_types)
    }

    fn infer_list_expression(&mut self, list: &ast::ExprList) -> Type<'db> {
        let ast::ExprList {
            range: _,
            elts,
            ctx: _,
        } = list;

        for elt in elts {
            self.infer_expression(elt);
        }

        // TODO generic
        KnownClass::List.to_instance(self.db())
    }

    fn infer_set_expression(&mut self, set: &ast::ExprSet) -> Type<'db> {
        let ast::ExprSet { range: _, elts } = set;

        for elt in elts {
            self.infer_expression(elt);
        }

        // TODO generic
        KnownClass::Set.to_instance(self.db())
    }

    fn infer_dict_expression(&mut self, dict: &ast::ExprDict) -> Type<'db> {
        let ast::ExprDict { range: _, items } = dict;

        for item in items {
            self.infer_optional_expression(item.key.as_ref());
            self.infer_expression(&item.value);
        }

        // TODO generic
        KnownClass::Dict.to_instance(self.db())
    }

    /// Infer the type of the `iter` expression of the first comprehension.
    fn infer_first_comprehension_iter(&mut self, comprehensions: &[ast::Comprehension]) {
        let mut comprehensions_iter = comprehensions.iter();
        let Some(first_comprehension) = comprehensions_iter.next() else {
            unreachable!("Comprehension must contain at least one generator");
        };
        self.infer_standalone_expression(&first_comprehension.iter);
    }

    fn infer_generator_expression(&mut self, generator: &ast::ExprGenerator) -> Type<'db> {
        let ast::ExprGenerator {
            range: _,
            elt: _,
            generators,
            parenthesized: _,
        } = generator;

        self.infer_first_comprehension_iter(generators);

        // TODO generator type
        todo_type!()
    }

    fn infer_list_comprehension_expression(&mut self, listcomp: &ast::ExprListComp) -> Type<'db> {
        let ast::ExprListComp {
            range: _,
            elt: _,
            generators,
        } = listcomp;

        self.infer_first_comprehension_iter(generators);

        // TODO list type
        todo_type!()
    }

    fn infer_dict_comprehension_expression(&mut self, dictcomp: &ast::ExprDictComp) -> Type<'db> {
        let ast::ExprDictComp {
            range: _,
            key: _,
            value: _,
            generators,
        } = dictcomp;

        self.infer_first_comprehension_iter(generators);

        // TODO dict type
        todo_type!()
    }

    fn infer_set_comprehension_expression(&mut self, setcomp: &ast::ExprSetComp) -> Type<'db> {
        let ast::ExprSetComp {
            range: _,
            elt: _,
            generators,
        } = setcomp;

        self.infer_first_comprehension_iter(generators);

        // TODO set type
        todo_type!()
    }

    fn infer_generator_expression_scope(&mut self, generator: &ast::ExprGenerator) {
        let ast::ExprGenerator {
            range: _,
            elt,
            generators,
            parenthesized: _,
        } = generator;

        self.infer_expression(elt);
        self.infer_comprehensions(generators);
    }

    fn infer_list_comprehension_expression_scope(&mut self, listcomp: &ast::ExprListComp) {
        let ast::ExprListComp {
            range: _,
            elt,
            generators,
        } = listcomp;

        self.infer_expression(elt);
        self.infer_comprehensions(generators);
    }

    fn infer_dict_comprehension_expression_scope(&mut self, dictcomp: &ast::ExprDictComp) {
        let ast::ExprDictComp {
            range: _,
            key,
            value,
            generators,
        } = dictcomp;

        self.infer_expression(key);
        self.infer_expression(value);
        self.infer_comprehensions(generators);
    }

    fn infer_set_comprehension_expression_scope(&mut self, setcomp: &ast::ExprSetComp) {
        let ast::ExprSetComp {
            range: _,
            elt,
            generators,
        } = setcomp;

        self.infer_expression(elt);
        self.infer_comprehensions(generators);
    }

    fn infer_comprehensions(&mut self, comprehensions: &[ast::Comprehension]) {
        let mut comprehensions_iter = comprehensions.iter();
        let Some(first_comprehension) = comprehensions_iter.next() else {
            unreachable!("Comprehension must contain at least one generator");
        };
        self.infer_comprehension(first_comprehension, true);
        for comprehension in comprehensions_iter {
            self.infer_comprehension(comprehension, false);
        }
    }

    fn infer_comprehension(&mut self, comprehension: &ast::Comprehension, is_first: bool) {
        let ast::Comprehension {
            range: _,
            target,
            iter,
            ifs,
            is_async: _,
        } = comprehension;

        if !is_first {
            self.infer_standalone_expression(iter);
        }
        // TODO more complex assignment targets
        if let ast::Expr::Name(name) = target {
            self.infer_definition(name);
        } else {
            self.infer_expression(target);
        }
        for expr in ifs {
            self.infer_expression(expr);
        }
    }

    fn infer_comprehension_definition(
        &mut self,
        iterable: &ast::Expr,
        target: &ast::ExprName,
        is_first: bool,
        is_async: bool,
        definition: Definition<'db>,
    ) {
        let expression = self.index.expression(iterable);
        let result = infer_expression_types(self.db(), expression);

        // Two things are different if it's the first comprehension:
        // (1) We must lookup the `ScopedExpressionId` of the iterable expression in the outer scope,
        //     because that's the scope we visit it in in the semantic index builder
        // (2) We must *not* call `self.extend()` on the result of the type inference,
        //     because `ScopedExpressionId`s are only meaningful within their own scope, so
        //     we'd add types for random wrong expressions in the current scope
        let iterable_type = if is_first {
            let lookup_scope = self
                .index
                .parent_scope_id(self.scope().file_scope_id(self.db()))
                .expect("A comprehension should never be the top-level scope")
                .to_scope_id(self.db(), self.file());
            result.expression_type(iterable.scoped_expression_id(self.db(), lookup_scope))
        } else {
            self.extend(result);
            result.expression_type(iterable.scoped_expression_id(self.db(), self.scope()))
        };

        let target_type = if is_async {
            // TODO: async iterables/iterators! -- Alex
            todo_type!("async iterables/iterators")
        } else {
            iterable_type.try_iterate(self.db()).unwrap_or_else(|err| {
                err.report_diagnostic(&self.context, iterable_type, iterable.into());
                err.fallback_element_type(self.db())
            })
        };

        self.types.expressions.insert(
            target.scoped_expression_id(self.db(), self.scope()),
            target_type,
        );
        self.add_binding(target.into(), definition, target_type);
    }

    fn infer_named_expression(&mut self, named: &ast::ExprNamed) -> Type<'db> {
        // See https://peps.python.org/pep-0572/#differences-between-assignment-expressions-and-assignment-statements
        if named.target.is_name_expr() {
            let definition = self.index.definition(named);
            let result = infer_definition_types(self.db(), definition);
            self.extend(result);
            result.binding_type(definition)
        } else {
            // For syntactically invalid targets, we still need to run type inference:
            self.infer_expression(&named.target);
            self.infer_expression(&named.value);
            Type::unknown()
        }
    }

    fn infer_named_expression_definition(
        &mut self,
        named: &ast::ExprNamed,
        definition: Definition<'db>,
    ) -> Type<'db> {
        let ast::ExprNamed {
            range: _,
            target,
            value,
        } = named;

        let value_ty = self.infer_expression(value);
        self.infer_expression(target);

        self.add_binding(named.into(), definition, value_ty);

        value_ty
    }

    fn infer_if_expression(&mut self, if_expression: &ast::ExprIf) -> Type<'db> {
        let ast::ExprIf {
            range: _,
            test,
            body,
            orelse,
        } = if_expression;

        let test_ty = self.infer_standalone_expression(test);
        let body_ty = self.infer_expression(body);
        let orelse_ty = self.infer_expression(orelse);

        match test_ty.try_bool(self.db()).unwrap_or_else(|err| {
            err.report_diagnostic(&self.context, &**test);
            err.fallback_truthiness()
        }) {
            Truthiness::AlwaysTrue => body_ty,
            Truthiness::AlwaysFalse => orelse_ty,
            Truthiness::Ambiguous => UnionType::from_elements(self.db(), [body_ty, orelse_ty]),
        }
    }

    fn infer_lambda_body(&mut self, lambda_expression: &ast::ExprLambda) {
        self.infer_expression(&lambda_expression.body);
    }

    fn infer_lambda_expression(&mut self, lambda_expression: &ast::ExprLambda) -> Type<'db> {
        let ast::ExprLambda {
            range: _,
            parameters,
            body: _,
        } = lambda_expression;

        let parameters = if let Some(parameters) = parameters {
            let positional_only = parameters
                .posonlyargs
                .iter()
<<<<<<< HEAD
                .map(|param| {
                    let mut parameter =
                        Parameter::positional_only().with_name(param.name().id.clone());
                    if let Some(default) = param.default() {
                        parameter = parameter.with_default_type(self.infer_expression(default));
                    }
                    parameter
=======
                .map(|parameter| {
                    Parameter::new(
                        None,
                        ParameterKind::PositionalOnly {
                            name: Some(parameter.name().id.clone()),
                            default_ty: parameter
                                .default()
                                .map(|default| self.infer_expression(default)),
                        },
                    )
>>>>>>> 81759be1
                })
                .collect::<Vec<_>>();
            let positional_or_keyword = parameters
                .args
                .iter()
<<<<<<< HEAD
                .map(|param| {
                    let mut parameter =
                        Parameter::positional_or_keyword().with_name(param.name().id.clone());
                    if let Some(default) = param.default() {
                        parameter = parameter.with_default_type(self.infer_expression(default));
                    }
                    parameter
                })
                .collect::<Vec<_>>();
            let variadic = parameters
                .vararg
                .as_ref()
                .map(|param| Parameter::variadic().with_name(param.name().id.clone()));
            let keyword_only = parameters
                .kwonlyargs
                .iter()
                .map(|param| {
                    let mut parameter =
                        Parameter::keyword_only().with_name(param.name().id.clone());
                    if let Some(default) = param.default() {
                        parameter = parameter.with_default_type(self.infer_expression(default));
                    }
                    parameter
                })
                .collect::<Vec<_>>();
            let keyword_variadic = parameters
                .kwarg
                .as_ref()
                .map(|param| Parameter::keyword_variadic().with_name(param.name().id.clone()));
=======
                .map(|parameter| {
                    Parameter::new(
                        None,
                        ParameterKind::PositionalOrKeyword {
                            name: parameter.name().id.clone(),
                            default_ty: parameter
                                .default()
                                .map(|default| self.infer_expression(default)),
                        },
                    )
                })
                .collect::<Vec<_>>();
            let variadic = parameters.vararg.as_ref().map(|parameter| {
                Parameter::new(
                    None,
                    ParameterKind::Variadic {
                        name: parameter.name.id.clone(),
                    },
                )
            });
            let keyword_only = parameters
                .kwonlyargs
                .iter()
                .map(|parameter| {
                    Parameter::new(
                        None,
                        ParameterKind::KeywordOnly {
                            name: parameter.name().id.clone(),
                            default_ty: parameter
                                .default()
                                .map(|default| self.infer_expression(default)),
                        },
                    )
                })
                .collect::<Vec<_>>();
            let keyword_variadic = parameters.kwarg.as_ref().map(|parameter| {
                Parameter::new(
                    None,
                    ParameterKind::KeywordVariadic {
                        name: parameter.name.id.clone(),
                    },
                )
            });
>>>>>>> 81759be1

            Parameters::new(
                positional_only
                    .into_iter()
                    .chain(positional_or_keyword)
                    .chain(variadic)
                    .chain(keyword_only)
                    .chain(keyword_variadic),
            )
        } else {
            Parameters::empty()
        };

        // TODO: Useful inference of a lambda's return type will require a different approach,
        // which does the inference of the body expression based on arguments at each call site,
        // rather than eagerly computing a return type without knowing the argument types.
        Type::Callable(CallableType::General(GeneralCallableType::new(
            self.db(),
            Signature::new(parameters, Some(Type::unknown())),
        )))
    }

    fn infer_call_expression(&mut self, call_expression: &ast::ExprCall) -> Type<'db> {
        let ast::ExprCall {
            range: _,
            func,
            arguments,
        } = call_expression;

        let call_arguments = Self::parse_arguments(arguments);
        let function_type = self.infer_expression(func);
        let signatures = function_type.signatures(self.db());
        let bindings = Bindings::match_parameters(signatures, &call_arguments);
        self.infer_argument_types(arguments, &call_arguments);

        match bindings.check_types(self.db()) {
            Ok(bindings) => {
                for binding in &bindings {
                    let Some(known_function) = binding
                        .callable_type
                        .into_function_literal()
                        .and_then(|function_type| function_type.known(self.db()))
                    else {
                        continue;
                    };

                    let Some((_, overload)) = binding.matching_overload() else {
                        continue;
                    };

                    match known_function {
                        KnownFunction::RevealType => {
                            if let [Some(revealed_type)] = overload.parameter_types() {
                                self.context.report_diagnostic(
                                    call_expression,
                                    DiagnosticId::RevealedType,
                                    Severity::Info,
                                    format_args!(
                                        "Revealed type is `{}`",
                                        revealed_type.display(self.db())
                                    ),
                                    vec![],
                                );
                            }
                        }
                        KnownFunction::AssertType => {
                            if let [Some(actual_ty), Some(asserted_ty)] = overload.parameter_types()
                            {
                                if !actual_ty.is_gradual_equivalent_to(self.db(), *asserted_ty) {
                                    self.context.report_lint(
                                            &TYPE_ASSERTION_FAILURE,
                                            call_expression,
                                            format_args!(
                                                "Actual type `{}` is not the same as asserted type `{}`",
                                                actual_ty.display(self.db()),
                                                asserted_ty.display(self.db()),
                                            ),
                                        );
                                }
                            }
                        }
                        KnownFunction::StaticAssert => {
                            if let [Some(parameter_ty), message] = overload.parameter_types() {
                                let truthiness = match parameter_ty.try_bool(self.db()) {
                                    Ok(truthiness) => truthiness,
                                    Err(err) => {
                                        let condition = arguments
                                            .find_argument("condition", 0)
                                            .map(|argument| match argument {
                                                ruff_python_ast::ArgOrKeyword::Arg(expr) => {
                                                    ast::AnyNodeRef::from(expr)
                                                }
                                                ruff_python_ast::ArgOrKeyword::Keyword(keyword) => {
                                                    ast::AnyNodeRef::from(keyword)
                                                }
                                            })
                                            .unwrap_or(ast::AnyNodeRef::from(call_expression));

                                        err.report_diagnostic(&self.context, condition);

                                        continue;
                                    }
                                };

                                if !truthiness.is_always_true() {
                                    if let Some(message) = message
                                        .and_then(Type::into_string_literal)
                                        .map(|s| &**s.value(self.db()))
                                    {
                                        self.context.report_lint(
                                            &STATIC_ASSERT_ERROR,
                                            call_expression,
                                            format_args!("Static assertion error: {message}"),
                                        );
                                    } else if *parameter_ty == Type::BooleanLiteral(false) {
                                        self.context.report_lint(
                                            &STATIC_ASSERT_ERROR,
                                            call_expression,
                                            format_args!("Static assertion error: argument evaluates to `False`"),
                                        );
                                    } else if truthiness.is_always_false() {
                                        self.context.report_lint(
                                            &STATIC_ASSERT_ERROR,
                                            call_expression,
                                            format_args!(
                                                "Static assertion error: argument of type `{parameter_ty}` is statically known to be falsy",
                                                parameter_ty=parameter_ty.display(self.db())
                                            ),
                                        );
                                    } else {
                                        self.context.report_lint(
                                            &STATIC_ASSERT_ERROR,
                                            call_expression,
                                            format_args!(
                                                "Static assertion error: argument of type `{parameter_ty}` has an ambiguous static truthiness",
                                                parameter_ty=parameter_ty.display(self.db())
                                            ),
                                        );
                                    };
                                }
                            }
                        }
                        _ => {}
                    }
                }
                bindings.return_type(self.db())
            }

            Err(CallError(_, bindings)) => {
                bindings.report_diagnostics(&self.context, call_expression.into());
                bindings.return_type(self.db())
            }
        }
    }

    fn infer_starred_expression(&mut self, starred: &ast::ExprStarred) -> Type<'db> {
        let ast::ExprStarred {
            range: _,
            value,
            ctx: _,
        } = starred;

        let iterable_type = self.infer_expression(value);
        iterable_type.try_iterate(self.db()).unwrap_or_else(|err| {
            err.report_diagnostic(&self.context, iterable_type, value.as_ref().into());
            err.fallback_element_type(self.db())
        });

        // TODO
        todo_type!("starred expression")
    }

    fn infer_yield_expression(&mut self, yield_expression: &ast::ExprYield) -> Type<'db> {
        let ast::ExprYield { range: _, value } = yield_expression;
        self.infer_optional_expression(value.as_deref());
        todo_type!("yield expressions")
    }

    fn infer_yield_from_expression(&mut self, yield_from: &ast::ExprYieldFrom) -> Type<'db> {
        let ast::ExprYieldFrom { range: _, value } = yield_from;

        let iterable_type = self.infer_expression(value);
        iterable_type.try_iterate(self.db()).unwrap_or_else(|err| {
            err.report_diagnostic(&self.context, iterable_type, value.as_ref().into());
            err.fallback_element_type(self.db())
        });

        // TODO get type from `ReturnType` of generator
        todo_type!("Generic `typing.Generator` type")
    }

    fn infer_await_expression(&mut self, await_expression: &ast::ExprAwait) -> Type<'db> {
        let ast::ExprAwait { range: _, value } = await_expression;
        self.infer_expression(value);
        todo_type!("generic `typing.Awaitable` type")
    }

    /// Infer the type of a [`ast::ExprName`] expression, assuming a load context.
    fn infer_name_load(&mut self, name_node: &ast::ExprName) -> Type<'db> {
        let ast::ExprName {
            range: _,
            id: symbol_name,
            ctx: _,
        } = name_node;

        let db = self.db();
        let scope = self.scope();
        let file_scope_id = scope.file_scope_id(db);
        let symbol_table = self.index.symbol_table(file_scope_id);
        let use_def = self.index.use_def_map(file_scope_id);

        // If we're inferring types of deferred expressions, always treat them as public symbols
        let local_scope_symbol = if self.is_deferred() {
            if let Some(symbol_id) = symbol_table.symbol_id_by_name(symbol_name) {
                symbol_from_bindings(db, use_def.public_bindings(symbol_id))
            } else {
                assert!(
                    self.deferred_state.in_string_annotation(),
                    "Expected the symbol table to create a symbol for every Name node"
                );
                Symbol::Unbound
            }
        } else {
            let use_id = name_node.scoped_use_id(db, scope);
            symbol_from_bindings(db, use_def.bindings_at_use(use_id))
        };

        let symbol = SymbolAndQualifiers::from(local_scope_symbol).or_fall_back_to(db, || {
            let has_bindings_in_this_scope = match symbol_table.symbol_by_name(symbol_name) {
                Some(symbol) => symbol.is_bound(),
                None => {
                    assert!(
                        self.deferred_state.in_string_annotation(),
                        "Expected the symbol table to create a symbol for every Name node"
                    );
                    false
                }
            };

            // If it's a function-like scope and there is one or more binding in this scope (but
            // none of those bindings are visible from where we are in the control flow), we cannot
            // fallback to any bindings in enclosing scopes. As such, we can immediately short-circuit
            // here and return `Symbol::Unbound`.
            //
            // This is because Python is very strict in its categorisation of whether a variable is
            // a local variable or not in function-like scopes. If a variable has any bindings in a
            // function-like scope, it is considered a local variable; it never references another
            // scope. (At runtime, it would use the `LOAD_FAST` opcode.)
            if has_bindings_in_this_scope && scope.is_function_like(db) {
                return Symbol::Unbound.into();
            }

            let current_file = self.file();

            // Walk up parent scopes looking for a possible enclosing scope that may have a
            // definition of this name visible to us (would be `LOAD_DEREF` at runtime.)
            // Note that we skip the scope containing the use that we are resolving, since we
            // already looked for the symbol there up above.
            for (enclosing_scope_file_id, _) in self.index.ancestor_scopes(file_scope_id).skip(1) {
                // Class scopes are not visible to nested scopes, and we need to handle global
                // scope differently (because an unbound name there falls back to builtins), so
                // check only function-like scopes.
                let enclosing_scope_id = enclosing_scope_file_id.to_scope_id(db, current_file);
                if !enclosing_scope_id.is_function_like(db) {
                    continue;
                }

                // If the reference is in a nested eager scope, we need to look for the symbol at
                // the point where the previous enclosing scope was defined, instead of at the end
                // of the scope. (Note that the semantic index builder takes care of only
                // registering eager bindings for nested scopes that are actually eager, and for
                // enclosing scopes that actually contain bindings that we should use when
                // resolving the reference.)
                if !self.is_deferred() {
                    if let Some(bindings) = self.index.eager_bindings(
                        enclosing_scope_file_id,
                        symbol_name,
                        file_scope_id,
                    ) {
                        return symbol_from_bindings(db, bindings).into();
                    }
                }

                let enclosing_symbol_table = self.index.symbol_table(enclosing_scope_file_id);
                let Some(enclosing_symbol) = enclosing_symbol_table.symbol_by_name(symbol_name)
                else {
                    continue;
                };
                if enclosing_symbol.is_bound() {
                    // We can return early here, because the nearest function-like scope that
                    // defines a name must be the only source for the nonlocal reference (at
                    // runtime, it is the scope that creates the cell for our closure.) If the name
                    // isn't bound in that scope, we should get an unbound name, not continue
                    // falling back to other scopes / globals / builtins.
                    return symbol(db, enclosing_scope_id, symbol_name);
                }
            }

            SymbolAndQualifiers::from(Symbol::Unbound)
                // No nonlocal binding? Check the module's explicit globals.
                // Avoid infinite recursion if `self.scope` already is the module's global scope.
                .or_fall_back_to(db, || {
                    if file_scope_id.is_global() {
                        return Symbol::Unbound.into();
                    }

                    if !self.is_deferred() {
                        if let Some(bindings) = self.index.eager_bindings(
                            FileScopeId::global(),
                            symbol_name,
                            file_scope_id,
                        ) {
                            return symbol_from_bindings(db, bindings).into();
                        }
                    }

                    explicit_global_symbol(db, self.file(), symbol_name)
                })
                // Not found in the module's explicitly declared global symbols?
                // Check the "implicit globals" such as `__doc__`, `__file__`, `__name__`, etc.
                // These are looked up as attributes on `types.ModuleType`.
                .or_fall_back_to(db, || module_type_implicit_global_symbol(db, symbol_name))
                // Not found in globals? Fallback to builtins
                // (without infinite recursion if we're already in builtins.)
                .or_fall_back_to(db, || {
                    if Some(self.scope()) == builtins_module_scope(db) {
                        Symbol::Unbound.into()
                    } else {
                        builtins_symbol(db, symbol_name)
                    }
                })
                // Still not found? It might be `reveal_type`...
                .or_fall_back_to(db, || {
                    if symbol_name == "reveal_type" {
                        self.context.report_lint(
                            &UNDEFINED_REVEAL,
                            name_node,
                            format_args!(
                                "`reveal_type` used without importing it; \
                            this is allowed for debugging convenience but will fail at runtime"
                            ),
                        );
                        typing_extensions_symbol(db, symbol_name)
                    } else {
                        Symbol::Unbound.into()
                    }
                })
        });

        symbol
            .unwrap_with_diagnostic(|lookup_error| match lookup_error {
                LookupError::Unbound(qualifiers) => {
                    report_unresolved_reference(&self.context, name_node);
                    TypeAndQualifiers::new(Type::unknown(), qualifiers)
                }
                LookupError::PossiblyUnbound(type_when_bound) => {
                    report_possibly_unresolved_reference(&self.context, name_node);
                    type_when_bound
                }
            })
            .inner_type()
    }

    fn infer_name_expression(&mut self, name: &ast::ExprName) -> Type<'db> {
        match name.ctx {
            ExprContext::Load => self.infer_name_load(name),
            ExprContext::Store | ExprContext::Del => Type::Never,
            ExprContext::Invalid => Type::unknown(),
        }
    }

    /// Infer the type of a [`ast::ExprAttribute`] expression, assuming a load context.
    fn infer_attribute_load(&mut self, attribute: &ast::ExprAttribute) -> Type<'db> {
        let ast::ExprAttribute {
            value,
            attr,
            range: _,
            ctx: _,
        } = attribute;

        let value_type = self.infer_expression(value);
        let db = self.db();

        value_type
            .member(db, &attr.id)
            .unwrap_with_diagnostic(|lookup_error| match lookup_error {
                LookupError::Unbound(_) => {
                    let bound_on_instance = match value_type {
                        Type::ClassLiteral(class) => {
                            !class.class().instance_member(db, attr).symbol.is_unbound()
                        }
                        Type::SubclassOf(subclass_of @ SubclassOfType { .. }) => {
                            match subclass_of.subclass_of() {
                                ClassBase::Class(class) => {
                                    !class.instance_member(db, attr).symbol.is_unbound()
                                }
                                ClassBase::Dynamic(_) => unreachable!(
                                    "Attribute lookup on a dynamic `SubclassOf` type should always return a bound symbol"
                                ),
                            }
                        }
                        _ => false,
                    };

                    if bound_on_instance {
                        self.context.report_lint(
                            &UNRESOLVED_ATTRIBUTE,
                            attribute,
                            format_args!(
                                "Attribute `{}` can only be accessed on instances, not on the class object `{}` itself.",
                                attr.id,
                                value_type.display(db)
                            ),
                        );
                    } else {
                        self.context.report_lint(
                            &UNRESOLVED_ATTRIBUTE,
                            attribute,
                            format_args!(
                                "Type `{}` has no attribute `{}`",
                                value_type.display(db),
                                attr.id
                            ),
                        );
                    }

                    Type::unknown().into()
                }
                LookupError::PossiblyUnbound(type_when_bound) => {
                    report_possibly_unbound_attribute(
                        &self.context,
                        attribute,
                        &attr.id,
                        value_type,
                    );

                    type_when_bound
                }
            }).inner_type()
    }

    fn infer_attribute_expression(&mut self, attribute: &ast::ExprAttribute) -> Type<'db> {
        let ast::ExprAttribute {
            value,
            attr: _,
            range: _,
            ctx,
        } = attribute;

        match ctx {
            ExprContext::Load => self.infer_attribute_load(attribute),
            ExprContext::Store | ExprContext::Del => {
                self.infer_expression(value);
                Type::Never
            }
            ExprContext::Invalid => {
                self.infer_expression(value);
                Type::unknown()
            }
        }
    }

    fn infer_unary_expression(&mut self, unary: &ast::ExprUnaryOp) -> Type<'db> {
        let ast::ExprUnaryOp {
            range: _,
            op,
            operand,
        } = unary;

        let operand_type = self.infer_expression(operand);

        match (op, operand_type) {
            (_, Type::Dynamic(_)) => operand_type,
            (_, Type::Never) => Type::Never,

            (ast::UnaryOp::UAdd, Type::IntLiteral(value)) => Type::IntLiteral(value),
            (ast::UnaryOp::USub, Type::IntLiteral(value)) => Type::IntLiteral(-value),
            (ast::UnaryOp::Invert, Type::IntLiteral(value)) => Type::IntLiteral(!value),

            (ast::UnaryOp::UAdd, Type::BooleanLiteral(bool)) => Type::IntLiteral(i64::from(bool)),
            (ast::UnaryOp::USub, Type::BooleanLiteral(bool)) => Type::IntLiteral(-i64::from(bool)),
            (ast::UnaryOp::Invert, Type::BooleanLiteral(bool)) => {
                Type::IntLiteral(!i64::from(bool))
            }

            (ast::UnaryOp::Not, ty) => ty
                .try_bool(self.db())
                .unwrap_or_else(|err| {
                    err.report_diagnostic(&self.context, unary);
                    err.fallback_truthiness()
                })
                .negate()
                .into_type(self.db()),
            (
                op @ (ast::UnaryOp::UAdd | ast::UnaryOp::USub | ast::UnaryOp::Invert),
                Type::FunctionLiteral(_)
                | Type::Callable(..)
                | Type::ModuleLiteral(_)
                | Type::ClassLiteral(_)
                | Type::SubclassOf(_)
                | Type::Instance(_)
                | Type::KnownInstance(_)
                | Type::Union(_)
                | Type::Intersection(_)
                | Type::AlwaysTruthy
                | Type::AlwaysFalsy
                | Type::StringLiteral(_)
                | Type::LiteralString
                | Type::BytesLiteral(_)
                | Type::SliceLiteral(_)
                | Type::Tuple(_),
            ) => {
                let unary_dunder_method = match op {
                    ast::UnaryOp::Invert => "__invert__",
                    ast::UnaryOp::UAdd => "__pos__",
                    ast::UnaryOp::USub => "__neg__",
                    ast::UnaryOp::Not => {
                        unreachable!("Not operator is handled in its own case");
                    }
                };

                match operand_type.try_call_dunder(
                    self.db(),
                    unary_dunder_method,
                    &CallArguments::none(),
                ) {
                    Ok(outcome) => outcome.return_type(self.db()),
                    Err(e) => {
                        self.context.report_lint(
                            &UNSUPPORTED_OPERATOR,
                            unary,
                            format_args!(
                                "Unary operator `{op}` is unsupported for type `{}`",
                                operand_type.display(self.db()),
                            ),
                        );
                        e.fallback_return_type(self.db())
                    }
                }
            }
        }
    }

    fn infer_binary_expression(&mut self, binary: &ast::ExprBinOp) -> Type<'db> {
        let ast::ExprBinOp {
            left,
            op,
            right,
            range: _,
        } = binary;

        let left_ty = self.infer_expression(left);
        let right_ty = self.infer_expression(right);

        // Check for division by zero; this doesn't change the inferred type for the expression, but
        // may emit a diagnostic
        if matches!(
            (op, right_ty),
            (
                ast::Operator::Div | ast::Operator::FloorDiv | ast::Operator::Mod,
                Type::IntLiteral(0) | Type::BooleanLiteral(false)
            )
        ) {
            self.check_division_by_zero(binary, left_ty);
        }

        self.infer_binary_expression_type(left_ty, right_ty, *op)
            .unwrap_or_else(|| {
                self.context.report_lint(
                    &UNSUPPORTED_OPERATOR,
                    binary,
                    format_args!(
                        "Operator `{op}` is unsupported between objects of type `{}` and `{}`",
                        left_ty.display(self.db()),
                        right_ty.display(self.db())
                    ),
                );
                Type::unknown()
            })
    }

    fn infer_binary_expression_type(
        &mut self,
        left_ty: Type<'db>,
        right_ty: Type<'db>,
        op: ast::Operator,
    ) -> Option<Type<'db>> {
        match (left_ty, right_ty, op) {
            (Type::Union(lhs_union), rhs, _) => {
                let mut union = UnionBuilder::new(self.db());
                for lhs in lhs_union.elements(self.db()) {
                    let result = self.infer_binary_expression_type(*lhs, rhs, op)?;
                    union = union.add(result);
                }
                Some(union.build())
            }
            (lhs, Type::Union(rhs_union), _) => {
                let mut union = UnionBuilder::new(self.db());
                for rhs in rhs_union.elements(self.db()) {
                    let result = self.infer_binary_expression_type(lhs, *rhs, op)?;
                    union = union.add(result);
                }
                Some(union.build())
            }

            // Non-todo Anys take precedence over Todos (as if we fix this `Todo` in the future,
            // the result would then become Any or Unknown, respectively).
            (any @ Type::Dynamic(DynamicType::Any), _, _)
            | (_, any @ Type::Dynamic(DynamicType::Any), _) => Some(any),
            (unknown @ Type::Dynamic(DynamicType::Unknown), _, _)
            | (_, unknown @ Type::Dynamic(DynamicType::Unknown), _) => Some(unknown),
            (todo @ Type::Dynamic(DynamicType::Todo(_)), _, _)
            | (_, todo @ Type::Dynamic(DynamicType::Todo(_)), _) => Some(todo),
            (todo @ Type::Dynamic(DynamicType::TodoProtocol), _, _)
            | (_, todo @ Type::Dynamic(DynamicType::TodoProtocol), _) => Some(todo),
            (Type::Never, _, _) | (_, Type::Never, _) => Some(Type::Never),

            (Type::IntLiteral(n), Type::IntLiteral(m), ast::Operator::Add) => Some(
                n.checked_add(m)
                    .map(Type::IntLiteral)
                    .unwrap_or_else(|| KnownClass::Int.to_instance(self.db())),
            ),

            (Type::IntLiteral(n), Type::IntLiteral(m), ast::Operator::Sub) => Some(
                n.checked_sub(m)
                    .map(Type::IntLiteral)
                    .unwrap_or_else(|| KnownClass::Int.to_instance(self.db())),
            ),

            (Type::IntLiteral(n), Type::IntLiteral(m), ast::Operator::Mult) => Some(
                n.checked_mul(m)
                    .map(Type::IntLiteral)
                    .unwrap_or_else(|| KnownClass::Int.to_instance(self.db())),
            ),

            (Type::IntLiteral(_), Type::IntLiteral(_), ast::Operator::Div) => {
                Some(KnownClass::Float.to_instance(self.db()))
            }

            (Type::IntLiteral(n), Type::IntLiteral(m), ast::Operator::FloorDiv) => Some(
                n.checked_div(m)
                    .map(Type::IntLiteral)
                    .unwrap_or_else(|| KnownClass::Int.to_instance(self.db())),
            ),

            (Type::IntLiteral(n), Type::IntLiteral(m), ast::Operator::Mod) => Some(
                n.checked_rem(m)
                    .map(Type::IntLiteral)
                    .unwrap_or_else(|| KnownClass::Int.to_instance(self.db())),
            ),

            (Type::IntLiteral(n), Type::IntLiteral(m), ast::Operator::Pow) => {
                let m = u32::try_from(m);
                Some(match m {
                    Ok(m) => n
                        .checked_pow(m)
                        .map(Type::IntLiteral)
                        .unwrap_or_else(|| KnownClass::Int.to_instance(self.db())),
                    Err(_) => KnownClass::Int.to_instance(self.db()),
                })
            }

            (Type::BytesLiteral(lhs), Type::BytesLiteral(rhs), ast::Operator::Add) => {
                let bytes = [&**lhs.value(self.db()), &**rhs.value(self.db())].concat();
                Some(Type::bytes_literal(self.db(), &bytes))
            }

            (Type::StringLiteral(lhs), Type::StringLiteral(rhs), ast::Operator::Add) => {
                let lhs_value = lhs.value(self.db()).to_string();
                let rhs_value = rhs.value(self.db()).as_ref();
                let ty = if lhs_value.len() + rhs_value.len() <= Self::MAX_STRING_LITERAL_SIZE {
                    Type::string_literal(self.db(), &(lhs_value + rhs_value))
                } else {
                    Type::LiteralString
                };
                Some(ty)
            }

            (
                Type::StringLiteral(_) | Type::LiteralString,
                Type::StringLiteral(_) | Type::LiteralString,
                ast::Operator::Add,
            ) => Some(Type::LiteralString),

            (Type::StringLiteral(s), Type::IntLiteral(n), ast::Operator::Mult)
            | (Type::IntLiteral(n), Type::StringLiteral(s), ast::Operator::Mult) => {
                let ty = if n < 1 {
                    Type::string_literal(self.db(), "")
                } else if let Ok(n) = usize::try_from(n) {
                    if n.checked_mul(s.value(self.db()).len())
                        .is_some_and(|new_length| new_length <= Self::MAX_STRING_LITERAL_SIZE)
                    {
                        let new_literal = s.value(self.db()).repeat(n);
                        Type::string_literal(self.db(), &new_literal)
                    } else {
                        Type::LiteralString
                    }
                } else {
                    Type::LiteralString
                };
                Some(ty)
            }

            (Type::LiteralString, Type::IntLiteral(n), ast::Operator::Mult)
            | (Type::IntLiteral(n), Type::LiteralString, ast::Operator::Mult) => {
                let ty = if n < 1 {
                    Type::string_literal(self.db(), "")
                } else {
                    Type::LiteralString
                };
                Some(ty)
            }

            (Type::BooleanLiteral(b1), Type::BooleanLiteral(b2), ast::Operator::BitOr) => {
                Some(Type::BooleanLiteral(b1 | b2))
            }

            (Type::BooleanLiteral(bool_value), right, op) => self.infer_binary_expression_type(
                Type::IntLiteral(i64::from(bool_value)),
                right,
                op,
            ),
            (left, Type::BooleanLiteral(bool_value), op) => {
                self.infer_binary_expression_type(left, Type::IntLiteral(i64::from(bool_value)), op)
            }

            (Type::Tuple(lhs), Type::Tuple(rhs), ast::Operator::Add) => {
                // Note: this only works on heterogeneous tuples.
                let lhs_elements = lhs.elements(self.db());
                let rhs_elements = rhs.elements(self.db());

                Some(TupleType::from_elements(
                    self.db(),
                    lhs_elements
                        .iter()
                        .copied()
                        .chain(rhs_elements.iter().copied()),
                ))
            }

            // We've handled all of the special cases that we support for literals, so we need to
            // fall back on looking for dunder methods on one of the operand types.
            (
                Type::FunctionLiteral(_)
                | Type::Callable(..)
                | Type::ModuleLiteral(_)
                | Type::ClassLiteral(_)
                | Type::SubclassOf(_)
                | Type::Instance(_)
                | Type::KnownInstance(_)
                | Type::Intersection(_)
                | Type::AlwaysTruthy
                | Type::AlwaysFalsy
                | Type::IntLiteral(_)
                | Type::StringLiteral(_)
                | Type::LiteralString
                | Type::BytesLiteral(_)
                | Type::SliceLiteral(_)
                | Type::Tuple(_),
                Type::FunctionLiteral(_)
                | Type::Callable(..)
                | Type::ModuleLiteral(_)
                | Type::ClassLiteral(_)
                | Type::SubclassOf(_)
                | Type::Instance(_)
                | Type::KnownInstance(_)
                | Type::Intersection(_)
                | Type::AlwaysTruthy
                | Type::AlwaysFalsy
                | Type::IntLiteral(_)
                | Type::StringLiteral(_)
                | Type::LiteralString
                | Type::BytesLiteral(_)
                | Type::SliceLiteral(_)
                | Type::Tuple(_),
                op,
            ) => {
                // We either want to call lhs.__op__ or rhs.__rop__. The full decision tree from
                // the Python spec [1] is:
                //
                //   - If rhs is a (proper) subclass of lhs, and it provides a different
                //     implementation of __rop__, use that.
                //   - Otherwise, if lhs implements __op__, use that.
                //   - Otherwise, if lhs and rhs are different types, and rhs implements __rop__,
                //     use that.
                //
                // [1] https://docs.python.org/3/reference/datamodel.html#object.__radd__

                // Technically we don't have to check left_ty != right_ty here, since if the types
                // are the same, they will trivially have the same implementation of the reflected
                // dunder, and so we'll fail the inner check. But the type equality check will be
                // faster for the common case, and allow us to skip the (two) class member lookups.
                let left_class = left_ty.to_meta_type(self.db());
                let right_class = right_ty.to_meta_type(self.db());
                if left_ty != right_ty && right_ty.is_subtype_of(self.db(), left_ty) {
                    let reflected_dunder = op.reflected_dunder();
                    let rhs_reflected = right_class.member(self.db(), reflected_dunder).symbol;
                    // TODO: if `rhs_reflected` is possibly unbound, we should union the two possible
                    // Bindings together
                    if !rhs_reflected.is_unbound()
                        && rhs_reflected != left_class.member(self.db(), reflected_dunder).symbol
                    {
                        return right_ty
                            .try_call_dunder(
                                self.db(),
                                reflected_dunder,
                                &CallArguments::positional([left_ty]),
                            )
                            .map(|outcome| outcome.return_type(self.db()))
                            .or_else(|_| {
                                left_ty
                                    .try_call_dunder(
                                        self.db(),
                                        op.dunder(),
                                        &CallArguments::positional([right_ty]),
                                    )
                                    .map(|outcome| outcome.return_type(self.db()))
                            })
                            .ok();
                    }
                }

                let call_on_left_instance = left_ty
                    .try_call_dunder(
                        self.db(),
                        op.dunder(),
                        &CallArguments::positional([right_ty]),
                    )
                    .map(|outcome| outcome.return_type(self.db()))
                    .ok();

                call_on_left_instance.or_else(|| {
                    if left_ty == right_ty {
                        None
                    } else {
                        right_ty
                            .try_call_dunder(
                                self.db(),
                                op.reflected_dunder(),
                                &CallArguments::positional([left_ty]),
                            )
                            .map(|outcome| outcome.return_type(self.db()))
                            .ok()
                    }
                })
            }
        }
    }

    fn infer_boolean_expression(&mut self, bool_op: &ast::ExprBoolOp) -> Type<'db> {
        let ast::ExprBoolOp {
            range: _,
            op,
            values,
        } = bool_op;
        self.infer_chained_boolean_types(
            *op,
            values.iter().enumerate(),
            |builder, (index, value)| {
                let ty = if index == values.len() - 1 {
                    builder.infer_expression(value)
                } else {
                    builder.infer_standalone_expression(value)
                };

                (ty, value.range())
            },
        )
    }

    /// Computes the output of a chain of (one) boolean operation, consuming as input an iterator
    /// of operations and calling the `infer_ty` for each to infer their types.
    /// The iterator is consumed even if the boolean evaluation can be short-circuited,
    /// in order to ensure the invariant that all expressions are evaluated when inferring types.
    fn infer_chained_boolean_types<Iterator, Item, F>(
        &mut self,
        op: ast::BoolOp,
        operations: Iterator,
        infer_ty: F,
    ) -> Type<'db>
    where
        Iterator: IntoIterator<Item = Item>,
        F: Fn(&mut Self, Item) -> (Type<'db>, TextRange),
    {
        let mut done = false;
        let db = self.db();

        let elements = operations
            .into_iter()
            .with_position()
            .map(|(position, item)| {
                let (ty, range) = infer_ty(self, item);

                let is_last = matches!(
                    position,
                    itertools::Position::Last | itertools::Position::Only
                );

                if is_last {
                    if done {
                        Type::Never
                    } else {
                        ty
                    }
                } else {
                    let truthiness = ty.try_bool(self.db()).unwrap_or_else(|err| {
                        err.report_diagnostic(&self.context, range);
                        err.fallback_truthiness()
                    });

                    if done {
                        return Type::Never;
                    };

                    match (truthiness, op) {
                        (Truthiness::AlwaysTrue, ast::BoolOp::And) => Type::Never,
                        (Truthiness::AlwaysFalse, ast::BoolOp::Or) => Type::Never,

                        (Truthiness::AlwaysFalse, ast::BoolOp::And)
                        | (Truthiness::AlwaysTrue, ast::BoolOp::Or) => {
                            done = true;
                            ty
                        }

                        (Truthiness::Ambiguous, _) => IntersectionBuilder::new(db)
                            .add_positive(ty)
                            .add_negative(match op {
                                ast::BoolOp::And => Type::AlwaysTruthy,
                                ast::BoolOp::Or => Type::AlwaysFalsy,
                            })
                            .build(),
                    }
                }
            });

        UnionType::from_elements(db, elements)
    }

    fn infer_compare_expression(&mut self, compare: &ast::ExprCompare) -> Type<'db> {
        let ast::ExprCompare {
            range: _,
            left,
            ops,
            comparators,
        } = compare;

        self.infer_expression(left);

        // https://docs.python.org/3/reference/expressions.html#comparisons
        // > Formally, if `a, b, c, …, y, z` are expressions and `op1, op2, …, opN` are comparison
        // > operators, then `a op1 b op2 c ... y opN z` is equivalent to `a op1 b and b op2 c and
        // ... > y opN z`, except that each expression is evaluated at most once.
        //
        // As some operators (==, !=, <, <=, >, >=) *can* return an arbitrary type, the logic below
        // is shared with the one in `infer_binary_type_comparison`.
        self.infer_chained_boolean_types(
            ast::BoolOp::And,
            std::iter::once(&**left)
                .chain(comparators)
                .tuple_windows::<(_, _)>()
                .zip(ops),
            |builder, ((left, right), op)| {
                let left_ty = builder.expression_type(left);
                let right_ty = builder.infer_expression(right);

                let range = TextRange::new(left.start(), right.end());

                let ty = builder
                    .infer_binary_type_comparison(left_ty, *op, right_ty, range)
                    .unwrap_or_else(|error| {
                        // Handle unsupported operators (diagnostic, `bool`/`Unknown` outcome)
                        builder.context.report_lint(
                            &UNSUPPORTED_OPERATOR,
                            range,
                            format_args!(
                                "Operator `{}` is not supported for types `{}` and `{}`{}",
                                error.op,
                                error.left_ty.display(builder.db()),
                                error.right_ty.display(builder.db()),
                                if (left_ty, right_ty) == (error.left_ty, error.right_ty) {
                                    String::new()
                                } else {
                                    format!(
                                        ", in comparing `{}` with `{}`",
                                        left_ty.display(builder.db()),
                                        right_ty.display(builder.db())
                                    )
                                }
                            ),
                        );

                        match op {
                            // `in, not in, is, is not` always return bool instances
                            ast::CmpOp::In
                            | ast::CmpOp::NotIn
                            | ast::CmpOp::Is
                            | ast::CmpOp::IsNot => KnownClass::Bool.to_instance(builder.db()),
                            // Other operators can return arbitrary types
                            _ => Type::unknown(),
                        }
                    });

                (ty, range)
            },
        )
    }

    fn infer_binary_intersection_type_comparison(
        &mut self,
        intersection: IntersectionType<'db>,
        op: ast::CmpOp,
        other: Type<'db>,
        intersection_on: IntersectionOn,
        range: TextRange,
    ) -> Result<Type<'db>, CompareUnsupportedError<'db>> {
        // If a comparison yields a definitive true/false answer on a (positive) part
        // of an intersection type, it will also yield a definitive answer on the full
        // intersection type, which is even more specific.
        for pos in intersection.positive(self.db()) {
            let result = match intersection_on {
                IntersectionOn::Left => {
                    self.infer_binary_type_comparison(*pos, op, other, range)?
                }
                IntersectionOn::Right => {
                    self.infer_binary_type_comparison(other, op, *pos, range)?
                }
            };
            if let Type::BooleanLiteral(b) = result {
                return Ok(Type::BooleanLiteral(b));
            }
        }

        // For negative contributions to the intersection type, there are only a few
        // special cases that allow us to narrow down the result type of the comparison.
        for neg in intersection.negative(self.db()) {
            let result = match intersection_on {
                IntersectionOn::Left => self
                    .infer_binary_type_comparison(*neg, op, other, range)
                    .ok(),
                IntersectionOn::Right => self
                    .infer_binary_type_comparison(other, op, *neg, range)
                    .ok(),
            };

            match (op, result) {
                (ast::CmpOp::Eq, Some(Type::BooleanLiteral(true))) => {
                    return Ok(Type::BooleanLiteral(false));
                }
                (ast::CmpOp::NotEq, Some(Type::BooleanLiteral(false))) => {
                    return Ok(Type::BooleanLiteral(true));
                }
                (ast::CmpOp::Is, Some(Type::BooleanLiteral(true))) => {
                    return Ok(Type::BooleanLiteral(false));
                }
                (ast::CmpOp::IsNot, Some(Type::BooleanLiteral(false))) => {
                    return Ok(Type::BooleanLiteral(true));
                }
                _ => {}
            }
        }

        // If none of the simplifications above apply, we still need to return *some*
        // result type for the comparison 'T_inter `op` T_other' (or reversed), where
        //
        //    T_inter = P1 & P2 & ... & Pn & ~N1 & ~N2 & ... & ~Nm
        //
        // is the intersection type. If f(T) is the function that computes the result
        // type of a `op`-comparison with `T_other`, we are interested in f(T_inter).
        // Since we can't compute it exactly, we return the following approximation:
        //
        //   f(T_inter) = f(P1) & f(P2) & ... & f(Pn)
        //
        // The reason for this is the following: In general, for any function 'f', the
        // set f(A) & f(B) is *larger than or equal to* the set f(A & B). This means
        // that we will return a type that is possibly wider than it could be, but
        // never wrong.
        //
        // However, we do have to leave out the negative contributions. If we were to
        // add a contribution like ~f(N1), we would potentially infer result types
        // that are too narrow.
        //
        // As an example for this, consider the intersection type `int & ~Literal[1]`.
        // If 'f' would be the `==`-comparison with 2, we obviously can't tell if that
        // answer would be true or false, so we need to return `bool`. And indeed, we
        // we have (glossing over notational details):
        //
        //   f(int & ~1)
        //       = f({..., -1, 0, 2, 3, ...})
        //       = {..., False, False, True, False, ...}
        //       = bool
        //
        // On the other hand, if we were to compute
        //
        //   f(int) & ~f(1)
        //       = bool & ~False
        //       = True
        //
        // we would get a result type `Literal[True]` which is too narrow.
        //
        let mut builder = IntersectionBuilder::new(self.db());
        for pos in intersection.positive(self.db()) {
            let result = match intersection_on {
                IntersectionOn::Left => {
                    self.infer_binary_type_comparison(*pos, op, other, range)?
                }
                IntersectionOn::Right => {
                    self.infer_binary_type_comparison(other, op, *pos, range)?
                }
            };
            builder = builder.add_positive(result);
        }

        Ok(builder.build())
    }

    /// Infers the type of a binary comparison (e.g. 'left == right'). See
    /// `infer_compare_expression` for the higher level logic dealing with multi-comparison
    /// expressions.
    ///
    /// If the operation is not supported, return None (we need upstream context to emit a
    /// diagnostic).
    fn infer_binary_type_comparison(
        &mut self,
        left: Type<'db>,
        op: ast::CmpOp,
        right: Type<'db>,
        range: TextRange,
    ) -> Result<Type<'db>, CompareUnsupportedError<'db>> {
        // Note: identity (is, is not) for equal builtin types is unreliable and not part of the
        // language spec.
        // - `[ast::CompOp::Is]`: return `false` if unequal, `bool` if equal
        // - `[ast::CompOp::IsNot]`: return `true` if unequal, `bool` if equal
        match (left, right) {
            (Type::Union(union), other) => {
                let mut builder = UnionBuilder::new(self.db());
                for element in union.elements(self.db()) {
                    builder =
                        builder.add(self.infer_binary_type_comparison(*element, op, other, range)?);
                }
                Ok(builder.build())
            }
            (other, Type::Union(union)) => {
                let mut builder = UnionBuilder::new(self.db());
                for element in union.elements(self.db()) {
                    builder =
                        builder.add(self.infer_binary_type_comparison(other, op, *element, range)?);
                }
                Ok(builder.build())
            }

            (Type::Intersection(intersection), right) => self
                .infer_binary_intersection_type_comparison(
                    intersection,
                    op,
                    right,
                    IntersectionOn::Left,
                    range,
                ),
            (left, Type::Intersection(intersection)) => self
                .infer_binary_intersection_type_comparison(
                    intersection,
                    op,
                    left,
                    IntersectionOn::Right,
                    range,
                ),

            (Type::IntLiteral(n), Type::IntLiteral(m)) => match op {
                ast::CmpOp::Eq => Ok(Type::BooleanLiteral(n == m)),
                ast::CmpOp::NotEq => Ok(Type::BooleanLiteral(n != m)),
                ast::CmpOp::Lt => Ok(Type::BooleanLiteral(n < m)),
                ast::CmpOp::LtE => Ok(Type::BooleanLiteral(n <= m)),
                ast::CmpOp::Gt => Ok(Type::BooleanLiteral(n > m)),
                ast::CmpOp::GtE => Ok(Type::BooleanLiteral(n >= m)),
                ast::CmpOp::Is => {
                    if n == m {
                        Ok(KnownClass::Bool.to_instance(self.db()))
                    } else {
                        Ok(Type::BooleanLiteral(false))
                    }
                }
                ast::CmpOp::IsNot => {
                    if n == m {
                        Ok(KnownClass::Bool.to_instance(self.db()))
                    } else {
                        Ok(Type::BooleanLiteral(true))
                    }
                }
                // Undefined for (int, int)
                ast::CmpOp::In | ast::CmpOp::NotIn => Err(CompareUnsupportedError {
                    op,
                    left_ty: left,
                    right_ty: right,
                }),
            },
            (Type::IntLiteral(_), Type::Instance(_)) => self.infer_binary_type_comparison(
                KnownClass::Int.to_instance(self.db()),
                op,
                right,
                range,
            ),
            (Type::Instance(_), Type::IntLiteral(_)) => self.infer_binary_type_comparison(
                left,
                op,
                KnownClass::Int.to_instance(self.db()),
                range,
            ),

            // Booleans are coded as integers (False = 0, True = 1)
            (Type::IntLiteral(n), Type::BooleanLiteral(b)) => self.infer_binary_type_comparison(
                Type::IntLiteral(n),
                op,
                Type::IntLiteral(i64::from(b)),
                range,
            ),
            (Type::BooleanLiteral(b), Type::IntLiteral(m)) => self.infer_binary_type_comparison(
                Type::IntLiteral(i64::from(b)),
                op,
                Type::IntLiteral(m),
                range,
            ),
            (Type::BooleanLiteral(a), Type::BooleanLiteral(b)) => self
                .infer_binary_type_comparison(
                    Type::IntLiteral(i64::from(a)),
                    op,
                    Type::IntLiteral(i64::from(b)),
                    range,
                ),

            (Type::StringLiteral(salsa_s1), Type::StringLiteral(salsa_s2)) => {
                let s1 = salsa_s1.value(self.db());
                let s2 = salsa_s2.value(self.db());
                match op {
                    ast::CmpOp::Eq => Ok(Type::BooleanLiteral(s1 == s2)),
                    ast::CmpOp::NotEq => Ok(Type::BooleanLiteral(s1 != s2)),
                    ast::CmpOp::Lt => Ok(Type::BooleanLiteral(s1 < s2)),
                    ast::CmpOp::LtE => Ok(Type::BooleanLiteral(s1 <= s2)),
                    ast::CmpOp::Gt => Ok(Type::BooleanLiteral(s1 > s2)),
                    ast::CmpOp::GtE => Ok(Type::BooleanLiteral(s1 >= s2)),
                    ast::CmpOp::In => Ok(Type::BooleanLiteral(s2.contains(s1.as_ref()))),
                    ast::CmpOp::NotIn => Ok(Type::BooleanLiteral(!s2.contains(s1.as_ref()))),
                    ast::CmpOp::Is => {
                        if s1 == s2 {
                            Ok(KnownClass::Bool.to_instance(self.db()))
                        } else {
                            Ok(Type::BooleanLiteral(false))
                        }
                    }
                    ast::CmpOp::IsNot => {
                        if s1 == s2 {
                            Ok(KnownClass::Bool.to_instance(self.db()))
                        } else {
                            Ok(Type::BooleanLiteral(true))
                        }
                    }
                }
            }
            (Type::StringLiteral(_), _) => self.infer_binary_type_comparison(
                KnownClass::Str.to_instance(self.db()),
                op,
                right,
                range,
            ),
            (_, Type::StringLiteral(_)) => self.infer_binary_type_comparison(
                left,
                op,
                KnownClass::Str.to_instance(self.db()),
                range,
            ),

            (Type::LiteralString, _) => self.infer_binary_type_comparison(
                KnownClass::Str.to_instance(self.db()),
                op,
                right,
                range,
            ),
            (_, Type::LiteralString) => self.infer_binary_type_comparison(
                left,
                op,
                KnownClass::Str.to_instance(self.db()),
                range,
            ),

            (Type::BytesLiteral(salsa_b1), Type::BytesLiteral(salsa_b2)) => {
                let b1 = &**salsa_b1.value(self.db());
                let b2 = &**salsa_b2.value(self.db());
                match op {
                    ast::CmpOp::Eq => Ok(Type::BooleanLiteral(b1 == b2)),
                    ast::CmpOp::NotEq => Ok(Type::BooleanLiteral(b1 != b2)),
                    ast::CmpOp::Lt => Ok(Type::BooleanLiteral(b1 < b2)),
                    ast::CmpOp::LtE => Ok(Type::BooleanLiteral(b1 <= b2)),
                    ast::CmpOp::Gt => Ok(Type::BooleanLiteral(b1 > b2)),
                    ast::CmpOp::GtE => Ok(Type::BooleanLiteral(b1 >= b2)),
                    ast::CmpOp::In => {
                        Ok(Type::BooleanLiteral(memchr::memmem::find(b2, b1).is_some()))
                    }
                    ast::CmpOp::NotIn => {
                        Ok(Type::BooleanLiteral(memchr::memmem::find(b2, b1).is_none()))
                    }
                    ast::CmpOp::Is => {
                        if b1 == b2 {
                            Ok(KnownClass::Bool.to_instance(self.db()))
                        } else {
                            Ok(Type::BooleanLiteral(false))
                        }
                    }
                    ast::CmpOp::IsNot => {
                        if b1 == b2 {
                            Ok(KnownClass::Bool.to_instance(self.db()))
                        } else {
                            Ok(Type::BooleanLiteral(true))
                        }
                    }
                }
            }
            (Type::BytesLiteral(_), _) => self.infer_binary_type_comparison(
                KnownClass::Bytes.to_instance(self.db()),
                op,
                right,
                range,
            ),
            (_, Type::BytesLiteral(_)) => self.infer_binary_type_comparison(
                left,
                op,
                KnownClass::Bytes.to_instance(self.db()),
                range,
            ),
            (Type::Tuple(_), Type::Instance(instance))
                if instance
                    .class()
                    .is_known(self.db(), KnownClass::VersionInfo) =>
            {
                self.infer_binary_type_comparison(
                    left,
                    op,
                    Type::version_info_tuple(self.db()),
                    range,
                )
            }
            (Type::Instance(instance), Type::Tuple(_))
                if instance
                    .class()
                    .is_known(self.db(), KnownClass::VersionInfo) =>
            {
                self.infer_binary_type_comparison(
                    Type::version_info_tuple(self.db()),
                    op,
                    right,
                    range,
                )
            }
            (Type::Tuple(lhs), Type::Tuple(rhs)) => {
                // Note: This only works on heterogeneous tuple types.
                let lhs_elements = lhs.elements(self.db());
                let rhs_elements = rhs.elements(self.db());

                let mut tuple_rich_comparison =
                    |op| self.infer_tuple_rich_comparison(lhs_elements, op, rhs_elements, range);

                match op {
                    ast::CmpOp::Eq => tuple_rich_comparison(RichCompareOperator::Eq),
                    ast::CmpOp::NotEq => tuple_rich_comparison(RichCompareOperator::Ne),
                    ast::CmpOp::Lt => tuple_rich_comparison(RichCompareOperator::Lt),
                    ast::CmpOp::LtE => tuple_rich_comparison(RichCompareOperator::Le),
                    ast::CmpOp::Gt => tuple_rich_comparison(RichCompareOperator::Gt),
                    ast::CmpOp::GtE => tuple_rich_comparison(RichCompareOperator::Ge),
                    ast::CmpOp::In | ast::CmpOp::NotIn => {
                        let mut eq_count = 0usize;
                        let mut not_eq_count = 0usize;

                        for ty in rhs_elements {
                            let eq_result = self.infer_binary_type_comparison(
                                Type::Tuple(lhs),
                                ast::CmpOp::Eq,
                                *ty,
                                range,
                            ).expect("infer_binary_type_comparison should never return None for `CmpOp::Eq`");

                            match eq_result {
                                todo @ Type::Dynamic(DynamicType::Todo(_)) => return Ok(todo),
                                // It's okay to ignore errors here because Python doesn't call `__bool__`
                                // for different union variants. Instead, this is just for us to
                                // evaluate a possibly truthy value to `false` or `true`.
                                ty => match ty.bool(self.db()) {
                                    Truthiness::AlwaysTrue => eq_count += 1,
                                    Truthiness::AlwaysFalse => not_eq_count += 1,
                                    Truthiness::Ambiguous => (),
                                },
                            }
                        }

                        if eq_count >= 1 {
                            Ok(Type::BooleanLiteral(op.is_in()))
                        } else if not_eq_count == rhs_elements.len() {
                            Ok(Type::BooleanLiteral(op.is_not_in()))
                        } else {
                            Ok(KnownClass::Bool.to_instance(self.db()))
                        }
                    }
                    ast::CmpOp::Is | ast::CmpOp::IsNot => {
                        // - `[ast::CmpOp::Is]`: returns `false` if the elements are definitely unequal, otherwise `bool`
                        // - `[ast::CmpOp::IsNot]`: returns `true` if the elements are definitely unequal, otherwise `bool`
                        let eq_result = tuple_rich_comparison(RichCompareOperator::Eq).expect(
                            "infer_binary_type_comparison should never return None for `CmpOp::Eq`",
                        );

                        Ok(match eq_result {
                            todo @ Type::Dynamic(DynamicType::Todo(_)) => todo,
                            // It's okay to ignore errors here because Python doesn't call `__bool__`
                            // for `is` and `is not` comparisons. This is an implementation detail
                            // for how we determine the truthiness of a type.
                            ty => match ty.bool(self.db()) {
                                Truthiness::AlwaysFalse => Type::BooleanLiteral(op.is_is_not()),
                                _ => KnownClass::Bool.to_instance(self.db()),
                            },
                        })
                    }
                }
            }

            // Lookup the rich comparison `__dunder__` methods on instances
            (Type::Instance(left_instance), Type::Instance(right_instance)) => {
                let rich_comparison =
                    |op| self.infer_rich_comparison(left_instance, right_instance, op);
                let membership_test_comparison = |op, range: TextRange| {
                    self.infer_membership_test_comparison(left_instance, right_instance, op, range)
                };
                match op {
                    ast::CmpOp::Eq => rich_comparison(RichCompareOperator::Eq),
                    ast::CmpOp::NotEq => rich_comparison(RichCompareOperator::Ne),
                    ast::CmpOp::Lt => rich_comparison(RichCompareOperator::Lt),
                    ast::CmpOp::LtE => rich_comparison(RichCompareOperator::Le),
                    ast::CmpOp::Gt => rich_comparison(RichCompareOperator::Gt),
                    ast::CmpOp::GtE => rich_comparison(RichCompareOperator::Ge),
                    ast::CmpOp::In => {
                        membership_test_comparison(MembershipTestCompareOperator::In, range)
                    }
                    ast::CmpOp::NotIn => {
                        membership_test_comparison(MembershipTestCompareOperator::NotIn, range)
                    }
                    ast::CmpOp::Is => {
                        if left.is_disjoint_from(self.db(), right) {
                            Ok(Type::BooleanLiteral(false))
                        } else if left.is_singleton(self.db())
                            && left.is_equivalent_to(self.db(), right)
                        {
                            Ok(Type::BooleanLiteral(true))
                        } else {
                            Ok(KnownClass::Bool.to_instance(self.db()))
                        }
                    }
                    ast::CmpOp::IsNot => {
                        if left.is_disjoint_from(self.db(), right) {
                            Ok(Type::BooleanLiteral(true))
                        } else if left.is_singleton(self.db())
                            && left.is_equivalent_to(self.db(), right)
                        {
                            Ok(Type::BooleanLiteral(false))
                        } else {
                            Ok(KnownClass::Bool.to_instance(self.db()))
                        }
                    }
                }
            }
            _ => match op {
                ast::CmpOp::Is | ast::CmpOp::IsNot => Ok(KnownClass::Bool.to_instance(self.db())),
                _ => Ok(todo_type!("Binary comparisons between more types")),
            },
        }
    }

    /// Rich comparison in Python are the operators `==`, `!=`, `<`, `<=`, `>`, and `>=`. Their
    /// behaviour can be edited for classes by implementing corresponding dunder methods.
    /// This function performs rich comparison between two instances and returns the resulting type.
    /// see `<https://docs.python.org/3/reference/datamodel.html#object.__lt__>`
    fn infer_rich_comparison(
        &self,
        left: InstanceType<'db>,
        right: InstanceType<'db>,
        op: RichCompareOperator,
    ) -> Result<Type<'db>, CompareUnsupportedError<'db>> {
        let db = self.db();
        // The following resource has details about the rich comparison algorithm:
        // https://snarky.ca/unravelling-rich-comparison-operators/
        let call_dunder =
            |op: RichCompareOperator, left: InstanceType<'db>, right: InstanceType<'db>| {
                Type::Instance(left)
                    .try_call_dunder(
                        db,
                        op.dunder(),
                        &CallArguments::positional([Type::Instance(right)]),
                    )
                    .map(|outcome| outcome.return_type(db))
                    .ok()
            };

        // The reflected dunder has priority if the right-hand side is a strict subclass of the left-hand side.
        if left != right && right.is_subtype_of(db, left) {
            call_dunder(op.reflect(), right, left).or_else(|| call_dunder(op, left, right))
        } else {
            call_dunder(op, left, right).or_else(|| call_dunder(op.reflect(), right, left))
        }
        .or_else(|| {
            // When no appropriate method returns any value other than NotImplemented,
            // the `==` and `!=` operators will fall back to `is` and `is not`, respectively.
            // refer to `<https://docs.python.org/3/reference/datamodel.html#object.__eq__>`
            if matches!(op, RichCompareOperator::Eq | RichCompareOperator::Ne) {
                Some(KnownClass::Bool.to_instance(db))
            } else {
                None
            }
        })
        .ok_or_else(|| CompareUnsupportedError {
            op: op.into(),
            left_ty: left.into(),
            right_ty: right.into(),
        })
    }

    /// Performs a membership test (`in` and `not in`) between two instances and returns the resulting type, or `None` if the test is unsupported.
    /// The behavior can be customized in Python by implementing `__contains__`, `__iter__`, or `__getitem__` methods.
    /// See `<https://docs.python.org/3/reference/datamodel.html#object.__contains__>`
    /// and `<https://docs.python.org/3/reference/expressions.html#membership-test-details>`
    fn infer_membership_test_comparison(
        &self,
        left: InstanceType<'db>,
        right: InstanceType<'db>,
        op: MembershipTestCompareOperator,
        range: TextRange,
    ) -> Result<Type<'db>, CompareUnsupportedError<'db>> {
        let db = self.db();

        let contains_dunder = right.class().class_member(db, "__contains__").symbol;
        let compare_result_opt = match contains_dunder {
            Symbol::Type(contains_dunder, Boundness::Bound) => {
                // If `__contains__` is available, it is used directly for the membership test.
                contains_dunder
                    .try_call(
                        db,
                        &CallArguments::positional([Type::Instance(right), Type::Instance(left)]),
                    )
                    .map(|bindings| bindings.return_type(db))
                    .ok()
            }
            _ => {
                // iteration-based membership test
                Type::Instance(right)
                    .try_iterate(db)
                    .map(|_| KnownClass::Bool.to_instance(db))
                    .ok()
            }
        };

        compare_result_opt
            .map(|ty| {
                if matches!(ty, Type::Dynamic(DynamicType::Todo(_))) {
                    return ty;
                }

                let truthiness = ty.try_bool(db).unwrap_or_else(|err| {
                    err.report_diagnostic(&self.context, range);
                    err.fallback_truthiness()
                });

                match op {
                    MembershipTestCompareOperator::In => truthiness.into_type(db),
                    MembershipTestCompareOperator::NotIn => truthiness.negate().into_type(db),
                }
            })
            .ok_or_else(|| CompareUnsupportedError {
                op: op.into(),
                left_ty: left.into(),
                right_ty: right.into(),
            })
    }

    /// Simulates rich comparison between tuples and returns the inferred result.
    /// This performs a lexicographic comparison, returning a union of all possible return types that could result from the comparison.
    ///
    /// basically it's based on cpython's `tuple_richcompare`
    /// see `<https://github.com/python/cpython/blob/9d6366b60d01305fc5e45100e0cd13e358aa397d/Objects/tupleobject.c#L637>`
    fn infer_tuple_rich_comparison(
        &mut self,
        left: &[Type<'db>],
        op: RichCompareOperator,
        right: &[Type<'db>],
        range: TextRange,
    ) -> Result<Type<'db>, CompareUnsupportedError<'db>> {
        let left_iter = left.iter().copied();
        let right_iter = right.iter().copied();

        let mut builder = UnionBuilder::new(self.db());

        for (l_ty, r_ty) in left_iter.zip(right_iter) {
            let pairwise_eq_result = self
                .infer_binary_type_comparison(l_ty, ast::CmpOp::Eq, r_ty, range)
                .expect("infer_binary_type_comparison should never return None for `CmpOp::Eq`");

            match pairwise_eq_result
                .try_bool(self.db())
                .unwrap_or_else(|err| {
                    // TODO: We should, whenever possible, pass the range of the left and right elements
                    //   instead of the range of the whole tuple.
                    err.report_diagnostic(&self.context, range);
                    err.fallback_truthiness()
                }) {
                // - AlwaysTrue : Continue to the next pair for lexicographic comparison
                Truthiness::AlwaysTrue => continue,
                // - AlwaysFalse:
                // Lexicographic comparisons will always terminate with this pair.
                // Complete the comparison and return the result.
                // - Ambiguous:
                // Lexicographic comparisons might continue to the next pair (if eq_result is true),
                // or terminate here (if eq_result is false).
                // To account for cases where the comparison terminates here, add the pairwise comparison result to the union builder.
                eq_truthiness @ (Truthiness::AlwaysFalse | Truthiness::Ambiguous) => {
                    let pairwise_compare_result = match op {
                        RichCompareOperator::Lt
                        | RichCompareOperator::Le
                        | RichCompareOperator::Gt
                        | RichCompareOperator::Ge => {
                            self.infer_binary_type_comparison(l_ty, op.into(), r_ty, range)?
                        }
                        // For `==` and `!=`, we already figure out the result from `pairwise_eq_result`
                        // NOTE: The CPython implementation does not account for non-boolean return types
                        // or cases where `!=` is not the negation of `==`, we also do not consider these cases.
                        RichCompareOperator::Eq => Type::BooleanLiteral(false),
                        RichCompareOperator::Ne => Type::BooleanLiteral(true),
                    };

                    builder = builder.add(pairwise_compare_result);

                    if eq_truthiness.is_ambiguous() {
                        continue;
                    }

                    return Ok(builder.build());
                }
            }
        }

        // if no more items to compare, we just compare sizes
        let (left_len, right_len) = (left.len(), right.len());

        builder = builder.add(Type::BooleanLiteral(match op {
            RichCompareOperator::Eq => left_len == right_len,
            RichCompareOperator::Ne => left_len != right_len,
            RichCompareOperator::Lt => left_len < right_len,
            RichCompareOperator::Le => left_len <= right_len,
            RichCompareOperator::Gt => left_len > right_len,
            RichCompareOperator::Ge => left_len >= right_len,
        }));

        Ok(builder.build())
    }

    fn infer_subscript_expression(&mut self, subscript: &ast::ExprSubscript) -> Type<'db> {
        let ast::ExprSubscript {
            range: _,
            value,
            slice,
            ctx: _,
        } = subscript;

        let value_ty = self.infer_expression(value);
        let slice_ty = self.infer_expression(slice);
        self.infer_subscript_expression_types(value, value_ty, slice_ty)
    }

    fn infer_subscript_expression_types(
        &mut self,
        value_node: &ast::Expr,
        value_ty: Type<'db>,
        slice_ty: Type<'db>,
    ) -> Type<'db> {
        match (value_ty, slice_ty) {
            (
                Type::Instance(instance),
                Type::IntLiteral(_) | Type::BooleanLiteral(_) | Type::SliceLiteral(_),
            ) if instance
                .class()
                .is_known(self.db(), KnownClass::VersionInfo) =>
            {
                self.infer_subscript_expression_types(
                    value_node,
                    Type::version_info_tuple(self.db()),
                    slice_ty,
                )
            }

            // Ex) Given `("a", "b", "c", "d")[1]`, return `"b"`
            (Type::Tuple(tuple_ty), Type::IntLiteral(int)) if i32::try_from(int).is_ok() => {
                let elements = tuple_ty.elements(self.db());
                elements
                    .iter()
                    .py_index(i32::try_from(int).expect("checked in branch arm"))
                    .copied()
                    .unwrap_or_else(|_| {
                        report_index_out_of_bounds(
                            &self.context,
                            "tuple",
                            value_node.into(),
                            value_ty,
                            elements.len(),
                            int,
                        );
                        Type::unknown()
                    })
            }
            // Ex) Given `("a", 1, Null)[0:2]`, return `("a", 1)`
            (Type::Tuple(tuple_ty), Type::SliceLiteral(slice_ty)) => {
                let elements = tuple_ty.elements(self.db());
                let (start, stop, step) = slice_ty.as_tuple(self.db());

                if let Ok(new_elements) = elements.py_slice(start, stop, step) {
                    TupleType::from_elements(self.db(), new_elements)
                } else {
                    report_slice_step_size_zero(&self.context, value_node.into());
                    Type::unknown()
                }
            }
            // Ex) Given `"value"[1]`, return `"a"`
            (Type::StringLiteral(literal_ty), Type::IntLiteral(int))
                if i32::try_from(int).is_ok() =>
            {
                let literal_value = literal_ty.value(self.db());
                literal_value
                    .chars()
                    .py_index(i32::try_from(int).expect("checked in branch arm"))
                    .map(|ch| Type::string_literal(self.db(), &ch.to_string()))
                    .unwrap_or_else(|_| {
                        report_index_out_of_bounds(
                            &self.context,
                            "string",
                            value_node.into(),
                            value_ty,
                            literal_value.chars().count(),
                            int,
                        );
                        Type::unknown()
                    })
            }
            // Ex) Given `"value"[1:3]`, return `"al"`
            (Type::StringLiteral(literal_ty), Type::SliceLiteral(slice_ty)) => {
                let literal_value = literal_ty.value(self.db());
                let (start, stop, step) = slice_ty.as_tuple(self.db());

                let chars: Vec<_> = literal_value.chars().collect();
                let result = if let Ok(new_chars) = chars.py_slice(start, stop, step) {
                    let literal: String = new_chars.collect();
                    Type::string_literal(self.db(), &literal)
                } else {
                    report_slice_step_size_zero(&self.context, value_node.into());
                    Type::unknown()
                };
                result
            }
            // Ex) Given `b"value"[1]`, return `b"a"`
            (Type::BytesLiteral(literal_ty), Type::IntLiteral(int))
                if i32::try_from(int).is_ok() =>
            {
                let literal_value = literal_ty.value(self.db());
                literal_value
                    .iter()
                    .py_index(i32::try_from(int).expect("checked in branch arm"))
                    .map(|byte| Type::bytes_literal(self.db(), &[*byte]))
                    .unwrap_or_else(|_| {
                        report_index_out_of_bounds(
                            &self.context,
                            "bytes literal",
                            value_node.into(),
                            value_ty,
                            literal_value.len(),
                            int,
                        );
                        Type::unknown()
                    })
            }
            // Ex) Given `b"value"[1:3]`, return `b"al"`
            (Type::BytesLiteral(literal_ty), Type::SliceLiteral(slice_ty)) => {
                let literal_value = literal_ty.value(self.db());
                let (start, stop, step) = slice_ty.as_tuple(self.db());

                if let Ok(new_bytes) = literal_value.py_slice(start, stop, step) {
                    let new_bytes: Vec<u8> = new_bytes.copied().collect();
                    Type::bytes_literal(self.db(), &new_bytes)
                } else {
                    report_slice_step_size_zero(&self.context, value_node.into());
                    Type::unknown()
                }
            }
            // Ex) Given `"value"[True]`, return `"a"`
            (
                Type::Tuple(_) | Type::StringLiteral(_) | Type::BytesLiteral(_),
                Type::BooleanLiteral(bool),
            ) => self.infer_subscript_expression_types(
                value_node,
                value_ty,
                Type::IntLiteral(i64::from(bool)),
            ),
            (Type::KnownInstance(KnownInstanceType::Protocol), _) => {
                Type::Dynamic(DynamicType::TodoProtocol)
            }
            (value_ty, slice_ty) => {
                // If the class defines `__getitem__`, return its return type.
                //
                // See: https://docs.python.org/3/reference/datamodel.html#class-getitem-versus-getitem
                match value_ty.try_call_dunder(
                    self.db(),
                    "__getitem__",
                    &CallArguments::positional([slice_ty]),
                ) {
                    Ok(outcome) => return outcome.return_type(self.db()),
                    Err(err @ CallDunderError::PossiblyUnbound { .. }) => {
                        self.context.report_lint(
                            &CALL_POSSIBLY_UNBOUND_METHOD,
                            value_node,
                            format_args!(
                                "Method `__getitem__` of type `{}` is possibly unbound",
                                value_ty.display(self.db()),
                            ),
                        );

                        return err.fallback_return_type(self.db());
                    }
                    Err(CallDunderError::CallError(_, bindings)) => {
                        self.context.report_lint(
                            &CALL_NON_CALLABLE,
                            value_node,
                            format_args!(
                                "Method `__getitem__` of type `{}` is not callable on object of type `{}`",
                                bindings.callable_type().display(self.db()),
                                value_ty.display(self.db()),
                            ),
                        );

                        return bindings.return_type(self.db());
                    }
                    Err(CallDunderError::MethodNotAvailable) => {
                        // try `__class_getitem__`
                    }
                };

                // Otherwise, if the value is itself a class and defines `__class_getitem__`,
                // return its return type.
                //
                // TODO: lots of classes are only subscriptable at runtime on Python 3.9+,
                // *but* we should also allow them to be subscripted in stubs
                // (and in annotations if `from __future__ import annotations` is enabled),
                // even if the target version is Python 3.8 or lower,
                // despite the fact that there will be no corresponding `__class_getitem__`
                // method in these `sys.version_info` branches.
                if value_ty.is_subtype_of(self.db(), KnownClass::Type.to_instance(self.db())) {
                    let dunder_class_getitem_method =
                        value_ty.member(self.db(), "__class_getitem__").symbol;

                    match dunder_class_getitem_method {
                        Symbol::Unbound => {}
                        Symbol::Type(ty, boundness) => {
                            if boundness == Boundness::PossiblyUnbound {
                                self.context.report_lint(
                                    &CALL_POSSIBLY_UNBOUND_METHOD,
                                    value_node,
                                    format_args!(
                                        "Method `__class_getitem__` of type `{}` is possibly unbound",
                                        value_ty.display(self.db()),
                                    ),
                                );
                            }

                            match ty.try_call(
                                self.db(),
                                &CallArguments::positional([value_ty, slice_ty]),
                            ) {
                                Ok(bindings) => return bindings.return_type(self.db()),
                                Err(CallError(_, bindings)) => {
                                    self.context.report_lint(
                                        &CALL_NON_CALLABLE,
                                        value_node,
                                        format_args!(
                                            "Method `__class_getitem__` of type `{}` is not callable on object of type `{}`",
                                            bindings.callable_type().display(self.db()),
                                            value_ty.display(self.db()),
                                        ),
                                    );
                                    return bindings.return_type(self.db());
                                }
                            }
                        }
                    }

                    if matches!(value_ty, Type::ClassLiteral(class_literal) if class_literal.class().is_known(self.db(), KnownClass::Type))
                    {
                        return KnownClass::GenericAlias.to_instance(self.db());
                    }

                    report_non_subscriptable(
                        &self.context,
                        value_node.into(),
                        value_ty,
                        "__class_getitem__",
                    );
                } else {
                    report_non_subscriptable(
                        &self.context,
                        value_node.into(),
                        value_ty,
                        "__getitem__",
                    );
                }

                match value_ty {
                    Type::ClassLiteral(_) => {
                        // TODO: proper support for generic classes
                        // For now, just infer `Sequence`, if we see something like `Sequence[str]`. This allows us
                        // to look up attributes on generic base classes, even if we don't understand generics yet.
                        value_ty
                    }
                    _ => Type::unknown(),
                }
            }
        }
    }

    fn infer_slice_expression(&mut self, slice: &ast::ExprSlice) -> Type<'db> {
        enum SliceArg {
            Arg(Option<i32>),
            Unsupported,
        }

        let ast::ExprSlice {
            range: _,
            lower,
            upper,
            step,
        } = slice;

        let ty_lower = self.infer_optional_expression(lower.as_deref());
        let ty_upper = self.infer_optional_expression(upper.as_deref());
        let ty_step = self.infer_optional_expression(step.as_deref());

        let type_to_slice_argument = |ty: Option<Type<'db>>| match ty {
            Some(Type::IntLiteral(n)) => match i32::try_from(n) {
                Ok(n) => SliceArg::Arg(Some(n)),
                Err(_) => SliceArg::Unsupported,
            },
            Some(Type::BooleanLiteral(b)) => SliceArg::Arg(Some(i32::from(b))),
            Some(Type::Instance(instance))
                if instance.class().is_known(self.db(), KnownClass::NoneType) =>
            {
                SliceArg::Arg(None)
            }
            None => SliceArg::Arg(None),
            _ => SliceArg::Unsupported,
        };

        match (
            type_to_slice_argument(ty_lower),
            type_to_slice_argument(ty_upper),
            type_to_slice_argument(ty_step),
        ) {
            (SliceArg::Arg(lower), SliceArg::Arg(upper), SliceArg::Arg(step)) => {
                Type::SliceLiteral(SliceLiteralType::new(self.db(), lower, upper, step))
            }
            _ => KnownClass::Slice.to_instance(self.db()),
        }
    }

    fn infer_type_parameters(&mut self, type_parameters: &ast::TypeParams) {
        let ast::TypeParams {
            range: _,
            type_params,
        } = type_parameters;
        for type_param in type_params {
            match type_param {
                ast::TypeParam::TypeVar(node) => self.infer_definition(node),
                ast::TypeParam::ParamSpec(node) => self.infer_definition(node),
                ast::TypeParam::TypeVarTuple(node) => self.infer_definition(node),
            }
        }
    }

    pub(super) fn finish(mut self) -> TypeInference<'db> {
        self.infer_region();
        self.types.diagnostics = self.context.finish();
        self.types.shrink_to_fit();
        self.types
    }
}

/// Annotation expressions.
impl<'db> TypeInferenceBuilder<'db> {
    /// Infer the type of an annotation expression with the given [`DeferredExpressionState`].
    fn infer_annotation_expression(
        &mut self,
        annotation: &ast::Expr,
        deferred_state: DeferredExpressionState,
    ) -> TypeAndQualifiers<'db> {
        let previous_deferred_state = std::mem::replace(&mut self.deferred_state, deferred_state);
        let annotation_ty = self.infer_annotation_expression_impl(annotation);
        self.deferred_state = previous_deferred_state;
        annotation_ty
    }

    /// Similar to [`infer_annotation_expression`], but accepts an optional annotation expression
    /// and returns [`None`] if the annotation is [`None`].
    ///
    /// [`infer_annotation_expression`]: TypeInferenceBuilder::infer_annotation_expression
    fn infer_optional_annotation_expression(
        &mut self,
        annotation: Option<&ast::Expr>,
        deferred_state: DeferredExpressionState,
    ) -> Option<TypeAndQualifiers<'db>> {
        annotation.map(|expr| self.infer_annotation_expression(expr, deferred_state))
    }

    /// Implementation of [`infer_annotation_expression`].
    ///
    /// [`infer_annotation_expression`]: TypeInferenceBuilder::infer_annotation_expression
    fn infer_annotation_expression_impl(
        &mut self,
        annotation: &ast::Expr,
    ) -> TypeAndQualifiers<'db> {
        // https://typing.readthedocs.io/en/latest/spec/annotations.html#grammar-token-expression-grammar-annotation_expression
        let annotation_ty = match annotation {
            // String annotations: https://typing.readthedocs.io/en/latest/spec/annotations.html#string-annotations
            ast::Expr::StringLiteral(string) => self.infer_string_annotation_expression(string),

            // Annotation expressions also get special handling for `*args` and `**kwargs`.
            ast::Expr::Starred(starred) => self.infer_starred_expression(starred).into(),

            ast::Expr::BytesLiteral(bytes) => {
                self.context.report_lint(
                    &BYTE_STRING_TYPE_ANNOTATION,
                    bytes,
                    format_args!("Type expressions cannot use bytes literal"),
                );
                TypeAndQualifiers::unknown()
            }

            ast::Expr::FString(fstring) => {
                self.context.report_lint(
                    &FSTRING_TYPE_ANNOTATION,
                    fstring,
                    format_args!("Type expressions cannot use f-strings"),
                );
                self.infer_fstring_expression(fstring);
                TypeAndQualifiers::unknown()
            }

            ast::Expr::Name(name) => match name.ctx {
                ast::ExprContext::Load => {
                    let name_expr_ty = self.infer_name_expression(name);
                    match name_expr_ty {
                        Type::KnownInstance(KnownInstanceType::ClassVar) => {
                            TypeAndQualifiers::new(Type::unknown(), TypeQualifiers::CLASS_VAR)
                        }
                        Type::KnownInstance(KnownInstanceType::Final) => {
                            TypeAndQualifiers::new(Type::unknown(), TypeQualifiers::FINAL)
                        }
                        _ => name_expr_ty
                            .in_type_expression(self.db())
                            .unwrap_or_else(|error| {
                                error.into_fallback_type(&self.context, annotation)
                            })
                            .into(),
                    }
                }
                ast::ExprContext::Invalid => TypeAndQualifiers::unknown(),
                ast::ExprContext::Store | ast::ExprContext::Del => todo_type!().into(),
            },

            ast::Expr::Subscript(subscript @ ast::ExprSubscript { value, slice, .. }) => {
                let value_ty = self.infer_expression(value);

                let slice = &**slice;

                match value_ty {
                    Type::KnownInstance(KnownInstanceType::Annotated) => {
                        // This branch is similar to the corresponding branch in `infer_parameterized_known_instance_type_expression`, but
                        // `Annotated[…]` can appear both in annotation expressions and in type expressions, and needs to be handled slightly
                        // differently in each case (calling either `infer_type_expression_*` or `infer_annotation_expression_*`).
                        if let ast::Expr::Tuple(ast::ExprTuple {
                            elts: arguments, ..
                        }) = slice
                        {
                            if arguments.len() < 2 {
                                report_invalid_arguments_to_annotated(
                                    self.db(),
                                    &self.context,
                                    subscript,
                                );
                            }

                            if let [inner_annotation, metadata @ ..] = &arguments[..] {
                                for element in metadata {
                                    self.infer_expression(element);
                                }

                                let inner_annotation_ty =
                                    self.infer_annotation_expression_impl(inner_annotation);

                                self.store_expression_type(slice, inner_annotation_ty.inner_type());
                                inner_annotation_ty
                            } else {
                                self.infer_type_expression(slice);
                                TypeAndQualifiers::unknown()
                            }
                        } else {
                            report_invalid_arguments_to_annotated(
                                self.db(),
                                &self.context,
                                subscript,
                            );
                            self.infer_annotation_expression_impl(slice)
                        }
                    }
                    Type::KnownInstance(
                        known_instance @ (KnownInstanceType::ClassVar | KnownInstanceType::Final),
                    ) => match slice {
                        ast::Expr::Tuple(..) => {
                            self.context.report_lint(
                                &INVALID_TYPE_FORM,
                                subscript,
                                format_args!(
                                    "Type qualifier `{type_qualifier}` expects exactly one type parameter",
                                    type_qualifier = known_instance.repr(self.db()),
                                ),
                            );
                            Type::unknown().into()
                        }
                        _ => {
                            let mut type_and_qualifiers =
                                self.infer_annotation_expression_impl(slice);
                            match known_instance {
                                KnownInstanceType::ClassVar => {
                                    type_and_qualifiers.add_qualifier(TypeQualifiers::CLASS_VAR);
                                }
                                KnownInstanceType::Final => {
                                    type_and_qualifiers.add_qualifier(TypeQualifiers::FINAL);
                                }
                                _ => unreachable!(),
                            }
                            type_and_qualifiers
                        }
                    },
                    _ => self
                        .infer_subscript_type_expression_no_store(subscript, slice, value_ty)
                        .into(),
                }
            }

            // All other annotation expressions are (possibly) valid type expressions, so handle
            // them there instead.
            type_expr => self.infer_type_expression_no_store(type_expr).into(),
        };

        self.store_expression_type(annotation, annotation_ty.inner_type());

        annotation_ty
    }

    /// Infer the type of a string annotation expression.
    fn infer_string_annotation_expression(
        &mut self,
        string: &ast::ExprStringLiteral,
    ) -> TypeAndQualifiers<'db> {
        match parse_string_annotation(&self.context, string) {
            Some(parsed) => {
                // String annotations are always evaluated in the deferred context.
                self.infer_annotation_expression(
                    parsed.expr(),
                    DeferredExpressionState::InStringAnnotation,
                )
            }
            None => TypeAndQualifiers::unknown(),
        }
    }
}

/// Type expressions
impl<'db> TypeInferenceBuilder<'db> {
    /// Infer the type of a type expression.
    fn infer_type_expression(&mut self, expression: &ast::Expr) -> Type<'db> {
        let ty = self.infer_type_expression_no_store(expression);
        self.store_expression_type(expression, ty);
        ty
    }

    /// Similar to [`infer_type_expression`], but accepts an optional type expression and returns
    /// [`None`] if the expression is [`None`].
    ///
    /// [`infer_type_expression`]: TypeInferenceBuilder::infer_type_expression
    fn infer_optional_type_expression(
        &mut self,
        expression: Option<&ast::Expr>,
    ) -> Option<Type<'db>> {
        expression.map(|expr| self.infer_type_expression(expr))
    }

    /// Similar to [`infer_type_expression`], but accepts a [`DeferredExpressionState`].
    ///
    /// [`infer_type_expression`]: TypeInferenceBuilder::infer_type_expression
    fn infer_type_expression_with_state(
        &mut self,
        expression: &ast::Expr,
        deferred_state: DeferredExpressionState,
    ) -> Type<'db> {
        let previous_deferred_state = std::mem::replace(&mut self.deferred_state, deferred_state);
        let annotation_ty = self.infer_type_expression(expression);
        self.deferred_state = previous_deferred_state;
        annotation_ty
    }

    fn report_invalid_type_expression(
        &mut self,
        expression: &ast::Expr,
        message: std::fmt::Arguments,
    ) -> Type<'db> {
        self.context
            .report_lint(&INVALID_TYPE_FORM, expression, message);
        Type::unknown()
    }

    /// Infer the type of a type expression without storing the result.
    fn infer_type_expression_no_store(&mut self, expression: &ast::Expr) -> Type<'db> {
        // https://typing.readthedocs.io/en/latest/spec/annotations.html#grammar-token-expression-grammar-type_expression
        match expression {
            ast::Expr::Name(name) => match name.ctx {
                ast::ExprContext::Load => self
                    .infer_name_expression(name)
                    .in_type_expression(self.db())
                    .unwrap_or_else(|error| error.into_fallback_type(&self.context, expression)),
                ast::ExprContext::Invalid => Type::unknown(),
                ast::ExprContext::Store | ast::ExprContext::Del => todo_type!(),
            },

            ast::Expr::Attribute(attribute_expression) => match attribute_expression.ctx {
                ast::ExprContext::Load => self
                    .infer_attribute_expression(attribute_expression)
                    .in_type_expression(self.db())
                    .unwrap_or_else(|error| error.into_fallback_type(&self.context, expression)),
                ast::ExprContext::Invalid => Type::unknown(),
                ast::ExprContext::Store | ast::ExprContext::Del => todo_type!(),
            },

            ast::Expr::NoneLiteral(_literal) => Type::none(self.db()),

            // https://typing.readthedocs.io/en/latest/spec/annotations.html#string-annotations
            ast::Expr::StringLiteral(string) => self.infer_string_type_expression(string),

            ast::Expr::Subscript(subscript) => {
                let ast::ExprSubscript {
                    value,
                    slice,
                    ctx: _,
                    range: _,
                } = subscript;

                let value_ty = self.infer_expression(value);

                self.infer_subscript_type_expression_no_store(subscript, slice, value_ty)
            }

            ast::Expr::BinOp(binary) => {
                match binary.op {
                    // PEP-604 unions are okay, e.g., `int | str`
                    ast::Operator::BitOr => {
                        let left_ty = self.infer_type_expression(&binary.left);
                        let right_ty = self.infer_type_expression(&binary.right);
                        UnionType::from_elements(self.db(), [left_ty, right_ty])
                    }
                    // anything else is an invalid annotation:
                    _ => {
                        self.infer_binary_expression(binary);
                        Type::unknown()
                    }
                }
            }

            // Avoid inferring the types of invalid type expressions that have been parsed from a
            // string annotation, as they are not present in the semantic index.
            _ if self.deferred_state.in_string_annotation() => Type::unknown(),

            // =====================================================================================
            // Forms which are invalid in the context of annotation expressions: we infer their
            // nested expressions as normal expressions, but the type of the top-level expression is
            // always `Type::unknown` in these cases.
            // =====================================================================================

            // TODO: add a subdiagnostic linking to type-expression grammar
            // and stating that it is only valid in `typing.Literal[]` or `typing.Annotated[]`
            ast::Expr::BytesLiteral(_) => self.report_invalid_type_expression(
                expression,
                format_args!("Bytes literals are not allowed in this context in a type expression"),
            ),

            // TODO: add a subdiagnostic linking to type-expression grammar
            // and stating that it is only valid in `typing.Literal[]` or `typing.Annotated[]`
            ast::Expr::NumberLiteral(ast::ExprNumberLiteral {
                value: ast::Number::Int(_),
                ..
            }) => self.report_invalid_type_expression(
                expression,
                format_args!("Int literals are not allowed in this context in a type expression"),
            ),

            ast::Expr::NumberLiteral(ast::ExprNumberLiteral {
                value: ast::Number::Float(_),
                ..
            }) => self.report_invalid_type_expression(
                expression,
                format_args!("Float literals are not allowed in type expressions"),
            ),

            ast::Expr::NumberLiteral(ast::ExprNumberLiteral {
                value: ast::Number::Complex { .. },
                ..
            }) => self.report_invalid_type_expression(
                expression,
                format_args!("Complex literals are not allowed in type expressions"),
            ),

            // TODO: add a subdiagnostic linking to type-expression grammar
            // and stating that it is only valid in `typing.Literal[]` or `typing.Annotated[]`
            ast::Expr::BooleanLiteral(_) => self.report_invalid_type_expression(
                expression,
                format_args!(
                    "Boolean literals are not allowed in this context in a type expression"
                ),
            ),

            ast::Expr::BoolOp(bool_op) => {
                self.infer_boolean_expression(bool_op);
                self.report_invalid_type_expression(
                    expression,
                    format_args!("Boolean operations are not allowed in type expressions"),
                )
            }

            ast::Expr::Named(named) => {
                self.infer_named_expression(named);
                self.report_invalid_type_expression(
                    expression,
                    format_args!("Named expressions are not allowed in type expressions"),
                )
            }

            ast::Expr::UnaryOp(unary) => {
                self.infer_unary_expression(unary);
                self.report_invalid_type_expression(
                    expression,
                    format_args!("Unary operations are not allowed in type expressions"),
                )
            }

            ast::Expr::Lambda(lambda_expression) => {
                self.infer_lambda_expression(lambda_expression);
                self.report_invalid_type_expression(
                    expression,
                    format_args!("`lambda` expressions are not allowed in type expressions"),
                )
            }

            ast::Expr::If(if_expression) => {
                self.infer_if_expression(if_expression);
                self.report_invalid_type_expression(
                    expression,
                    format_args!("`if` expressions are not allowed in type expressions"),
                )
            }

            ast::Expr::Dict(dict) => {
                self.infer_dict_expression(dict);
                self.report_invalid_type_expression(
                    expression,
                    format_args!("Dict literals are not allowed in type expressions"),
                )
            }

            ast::Expr::Set(set) => {
                self.infer_set_expression(set);
                self.report_invalid_type_expression(
                    expression,
                    format_args!("Set literals are not allowed in type expressions"),
                )
            }

            ast::Expr::DictComp(dictcomp) => {
                self.infer_dict_comprehension_expression(dictcomp);
                self.report_invalid_type_expression(
                    expression,
                    format_args!("Dict comprehensions are not allowed in type expressions"),
                )
            }

            ast::Expr::ListComp(listcomp) => {
                self.infer_list_comprehension_expression(listcomp);
                self.report_invalid_type_expression(
                    expression,
                    format_args!("List comprehensions are not allowed in type expressions"),
                )
            }

            ast::Expr::SetComp(setcomp) => {
                self.infer_set_comprehension_expression(setcomp);
                self.report_invalid_type_expression(
                    expression,
                    format_args!("Set comprehensions are not allowed in type expressions"),
                )
            }

            ast::Expr::Generator(generator) => {
                self.infer_generator_expression(generator);
                self.report_invalid_type_expression(
                    expression,
                    format_args!("Generator expressions are not allowed in type expressions"),
                )
            }

            ast::Expr::Await(await_expression) => {
                self.infer_await_expression(await_expression);
                self.report_invalid_type_expression(
                    expression,
                    format_args!("`await` expressions are not allowed in type expressions"),
                )
            }

            ast::Expr::Yield(yield_expression) => {
                self.infer_yield_expression(yield_expression);
                self.report_invalid_type_expression(
                    expression,
                    format_args!("`yield` expressions are not allowed in type expressions"),
                )
            }

            ast::Expr::YieldFrom(yield_from) => {
                self.infer_yield_from_expression(yield_from);
                self.report_invalid_type_expression(
                    expression,
                    format_args!("`yield from` expressions are not allowed in type expressions"),
                )
            }

            ast::Expr::Compare(compare) => {
                self.infer_compare_expression(compare);
                self.report_invalid_type_expression(
                    expression,
                    format_args!("Comparison expressions are not allowed in type expressions"),
                )
            }

            ast::Expr::Call(call_expr) => {
                self.infer_call_expression(call_expr);
                self.report_invalid_type_expression(
                    expression,
                    format_args!("Function calls are not allowed in type expressions"),
                )
            }

            ast::Expr::FString(fstring) => {
                self.infer_fstring_expression(fstring);
                self.report_invalid_type_expression(
                    expression,
                    format_args!("F-strings are not allowed in type expressions"),
                )
            }

            ast::Expr::Slice(slice) => {
                self.infer_slice_expression(slice);
                self.report_invalid_type_expression(
                    expression,
                    format_args!("Slices are not allowed in type expressions"),
                )
            }

            // =================================================================================
            // Branches where we probably should emit diagnostics in some context, but don't yet
            // =================================================================================
            ast::Expr::IpyEscapeCommand(_) => todo!("Implement Ipy escape command support"),

            ast::Expr::EllipsisLiteral(_) => {
                todo_type!("ellipsis literal in type expression")
            }

            ast::Expr::List(list) => {
                self.infer_list_expression(list);
                Type::unknown()
            }

            ast::Expr::Tuple(tuple) => {
                self.infer_tuple_expression(tuple);
                Type::unknown()
            }

            ast::Expr::Starred(starred) => {
                self.infer_starred_expression(starred);
                todo_type!("PEP 646")
            }
        }
    }

    fn infer_subscript_type_expression_no_store(
        &mut self,
        subscript: &ast::ExprSubscript,
        slice: &ast::Expr,
        value_ty: Type<'db>,
    ) -> Type<'db> {
        match value_ty {
            Type::ClassLiteral(class_literal_ty) => match class_literal_ty.class().known(self.db())
            {
                Some(KnownClass::Tuple) => self.infer_tuple_type_expression(slice),
                Some(KnownClass::Type) => self.infer_subclass_of_type_expression(slice),
                _ => self.infer_subscript_type_expression(subscript, value_ty),
            },
            _ => self.infer_subscript_type_expression(subscript, value_ty),
        }
    }

    /// Infer the type of a string type expression.
    fn infer_string_type_expression(&mut self, string: &ast::ExprStringLiteral) -> Type<'db> {
        match parse_string_annotation(&self.context, string) {
            Some(parsed) => {
                // String annotations are always evaluated in the deferred context.
                self.infer_type_expression_with_state(
                    parsed.expr(),
                    DeferredExpressionState::InStringAnnotation,
                )
            }
            None => Type::unknown(),
        }
    }

    /// Given the slice of a `tuple[]` annotation, return the type that the annotation represents
    fn infer_tuple_type_expression(&mut self, tuple_slice: &ast::Expr) -> Type<'db> {
        /// In most cases, if a subelement of the tuple is inferred as `Todo`,
        /// we should only infer `Todo` for that specific subelement.
        /// Certain specific AST nodes can however change the meaning of the entire tuple,
        /// however: for example, `tuple[int, ...]` or `tuple[int, *tuple[str, ...]]` are a
        /// homogeneous tuple and a partly homogeneous tuple (respectively) due to the `...`
        /// and the starred expression (respectively), Neither is supported by us right now,
        /// so we should infer `Todo` for the *entire* tuple if we encounter one of those elements.
        /// Even a subscript subelement could alter the type of the entire tuple
        /// if the subscript is `Unpack[]` (which again, we don't yet support).
        fn element_could_alter_type_of_whole_tuple(element: &ast::Expr, element_ty: Type) -> bool {
            element_ty.is_todo()
                && matches!(
                    element,
                    ast::Expr::EllipsisLiteral(_) | ast::Expr::Starred(_) | ast::Expr::Subscript(_)
                )
        }

        // TODO:
        // - homogeneous tuples
        // - PEP 646
        match tuple_slice {
            ast::Expr::Tuple(elements) => {
                let mut element_types = Vec::with_capacity(elements.len());

                // Whether to infer `Todo` for the whole tuple
                // (see docstring for `element_could_alter_type_of_whole_tuple`)
                let mut return_todo = false;

                for element in elements {
                    let element_ty = self.infer_type_expression(element);
                    return_todo |= element_could_alter_type_of_whole_tuple(element, element_ty);
                    element_types.push(element_ty);
                }

                let ty = if return_todo {
                    todo_type!("full tuple[...] support")
                } else {
                    TupleType::from_elements(self.db(), element_types)
                };

                // Here, we store the type for the inner `int, str` tuple-expression,
                // while the type for the outer `tuple[int, str]` slice-expression is
                // stored in the surrounding `infer_type_expression` call:
                self.store_expression_type(tuple_slice, ty);

                ty
            }
            single_element => {
                let single_element_ty = self.infer_type_expression(single_element);
                if element_could_alter_type_of_whole_tuple(single_element, single_element_ty) {
                    todo_type!("full tuple[...] support")
                } else {
                    TupleType::from_elements(self.db(), std::iter::once(single_element_ty))
                }
            }
        }
    }

    /// Given the slice of a `type[]` annotation, return the type that the annotation represents
    fn infer_subclass_of_type_expression(&mut self, slice: &ast::Expr) -> Type<'db> {
        match slice {
            ast::Expr::Name(_) | ast::Expr::Attribute(_) => {
                let name_ty = self.infer_expression(slice);
                match name_ty {
                    Type::ClassLiteral(class_literal_ty) => {
                        SubclassOfType::from(self.db(), class_literal_ty.class())
                    }
                    Type::KnownInstance(KnownInstanceType::Any) => {
                        SubclassOfType::subclass_of_any()
                    }
                    Type::KnownInstance(KnownInstanceType::Unknown) => {
                        SubclassOfType::subclass_of_unknown()
                    }
                    _ => todo_type!("unsupported type[X] special form"),
                }
            }
            ast::Expr::BinOp(binary) if binary.op == ast::Operator::BitOr => {
                let union_ty = UnionType::from_elements(
                    self.db(),
                    [
                        self.infer_subclass_of_type_expression(&binary.left),
                        self.infer_subclass_of_type_expression(&binary.right),
                    ],
                );
                self.store_expression_type(slice, union_ty);

                union_ty
            }
            ast::Expr::Tuple(_) => {
                self.infer_type_expression(slice);
                self.context.report_lint(
                    &INVALID_TYPE_FORM,
                    slice,
                    format_args!("type[...] must have exactly one type argument"),
                );
                Type::unknown()
            }
            ast::Expr::Subscript(ast::ExprSubscript {
                value,
                slice: parameters,
                ..
            }) => {
                let parameters_ty = match self.infer_expression(value) {
                    Type::KnownInstance(KnownInstanceType::Union) => match &**parameters {
                        ast::Expr::Tuple(tuple) => {
                            let ty = UnionType::from_elements(
                                self.db(),
                                tuple
                                    .iter()
                                    .map(|element| self.infer_subclass_of_type_expression(element)),
                            );
                            self.store_expression_type(parameters, ty);
                            ty
                        }
                        _ => self.infer_subclass_of_type_expression(parameters),
                    },
                    _ => {
                        self.infer_type_expression(parameters);
                        todo_type!("unsupported nested subscript in type[X]")
                    }
                };
                self.store_expression_type(slice, parameters_ty);
                parameters_ty
            }
            // TODO: subscripts, etc.
            _ => {
                self.infer_type_expression(slice);
                todo_type!("unsupported type[X] special form")
            }
        }
    }

    fn infer_subscript_type_expression(
        &mut self,
        subscript: &ast::ExprSubscript,
        value_ty: Type<'db>,
    ) -> Type<'db> {
        let ast::ExprSubscript {
            range: _,
            value: _,
            slice,
            ctx: _,
        } = subscript;

        match value_ty {
            Type::KnownInstance(known_instance) => {
                self.infer_parameterized_known_instance_type_expression(subscript, known_instance)
            }
            Type::Dynamic(DynamicType::Todo(_)) => {
                self.infer_type_expression(slice);
                value_ty
            }
            _ => {
                self.infer_type_expression(slice);
                todo_type!("generics")
            }
        }
    }

    fn infer_parameterized_known_instance_type_expression(
        &mut self,
        subscript: &ast::ExprSubscript,
        known_instance: KnownInstanceType,
    ) -> Type<'db> {
        let arguments_slice = &*subscript.slice;
        match known_instance {
            KnownInstanceType::Annotated => {
                let ast::Expr::Tuple(ast::ExprTuple {
                    elts: arguments, ..
                }) = arguments_slice
                else {
                    report_invalid_arguments_to_annotated(self.db(), &self.context, subscript);

                    // `Annotated[]` with less than two arguments is an error at runtime.
                    // However, we still treat `Annotated[T]` as `T` here for the purpose of
                    // giving better diagnostics later on.
                    // Pyright also does this. Mypy doesn't; it falls back to `Any` instead.
                    return self.infer_type_expression(arguments_slice);
                };

                if arguments.len() < 2 {
                    report_invalid_arguments_to_annotated(self.db(), &self.context, subscript);
                }

                let [type_expr, metadata @ ..] = &arguments[..] else {
                    self.infer_type_expression(arguments_slice);
                    return Type::unknown();
                };

                for element in metadata {
                    self.infer_expression(element);
                }

                let ty = self.infer_type_expression(type_expr);
                self.store_expression_type(arguments_slice, ty);
                ty
            }
            KnownInstanceType::Literal => {
                match self.infer_literal_parameter_type(arguments_slice) {
                    Ok(ty) => ty,
                    Err(nodes) => {
                        for node in nodes {
                            self.context.report_lint(
                                &INVALID_TYPE_FORM,
                                node,
                                format_args!(
                                    "Type arguments for `Literal` must be `None`, \
                                    a literal value (int, bool, str, or bytes), or an enum value"
                                ),
                            );
                        }
                        Type::unknown()
                    }
                }
            }
            KnownInstanceType::Optional => {
                let param_type = self.infer_type_expression(arguments_slice);
                UnionType::from_elements(self.db(), [param_type, Type::none(self.db())])
            }
            KnownInstanceType::Union => match arguments_slice {
                ast::Expr::Tuple(t) => {
                    let union_ty = UnionType::from_elements(
                        self.db(),
                        t.iter().map(|elt| self.infer_type_expression(elt)),
                    );
                    self.store_expression_type(arguments_slice, union_ty);
                    union_ty
                }
                _ => self.infer_type_expression(arguments_slice),
            },
            KnownInstanceType::TypeVar(_) => {
                self.infer_type_expression(arguments_slice);
                todo_type!("TypeVar annotations")
            }
            KnownInstanceType::TypeAliasType(_) => {
                self.infer_type_expression(arguments_slice);
                todo_type!("Generic PEP-695 type alias")
            }
            KnownInstanceType::Callable => {
                let ast::Expr::Tuple(ast::ExprTuple {
                    elts: arguments, ..
                }) = arguments_slice
                else {
                    report_invalid_arguments_to_callable(self.db(), &self.context, subscript);

                    // If it's not a tuple, defer it to inferring the parameter types which could
                    // return an `Err` if the expression is invalid in that position. In which
                    // case, we'll fallback to using an unknown list of parameters.
                    let parameters = self
                        .infer_callable_parameter_types(arguments_slice)
                        .unwrap_or_else(|()| Parameters::unknown());

                    let callable_type =
                        Type::Callable(CallableType::General(GeneralCallableType::new(
                            self.db(),
                            Signature::new(parameters, Some(Type::unknown())),
                        )));

                    // `Parameters` is not a `Type` variant, so we're storing the outer callable
                    // type on the arguments slice instead.
                    self.store_expression_type(arguments_slice, callable_type);

                    return callable_type;
                };

                let [first_argument, second_argument] = arguments.as_slice() else {
                    report_invalid_arguments_to_callable(self.db(), &self.context, subscript);
                    self.infer_type_expression(arguments_slice);
                    return Type::Callable(CallableType::General(GeneralCallableType::unknown(
                        self.db(),
                    )));
                };

                let Ok(parameters) = self.infer_callable_parameter_types(first_argument) else {
                    self.infer_type_expression(arguments_slice);
                    return Type::Callable(CallableType::General(GeneralCallableType::unknown(
                        self.db(),
                    )));
                };

                let return_type = self.infer_type_expression(second_argument);

                let callable_type =
                    Type::Callable(CallableType::General(GeneralCallableType::new(
                        self.db(),
                        Signature::new(parameters, Some(return_type)),
                    )));

                // `Signature` / `Parameters` are not a `Type` variant, so we're storing
                // the outer callable type on the these expressions instead.
                self.store_expression_type(arguments_slice, callable_type);
                self.store_expression_type(first_argument, callable_type);

                callable_type
            }

            // Type API special forms
            KnownInstanceType::Not => match arguments_slice {
                ast::Expr::Tuple(_) => {
                    self.context.report_lint(
                        &INVALID_TYPE_FORM,
                        subscript,
                        format_args!(
                            "Special form `{}` expected exactly one type parameter",
                            known_instance.repr(self.db())
                        ),
                    );
                    Type::unknown()
                }
                _ => {
                    let argument_type = self.infer_type_expression(arguments_slice);
                    argument_type.negate(self.db())
                }
            },
            KnownInstanceType::Intersection => {
                let elements = match arguments_slice {
                    ast::Expr::Tuple(tuple) => Either::Left(tuple.iter()),
                    element => Either::Right(std::iter::once(element)),
                };

                elements
                    .fold(IntersectionBuilder::new(self.db()), |builder, element| {
                        builder.add_positive(self.infer_type_expression(element))
                    })
                    .build()
            }
            KnownInstanceType::TypeOf => match arguments_slice {
                ast::Expr::Tuple(_) => {
                    self.context.report_lint(
                        &INVALID_TYPE_FORM,
                        subscript,
                        format_args!(
                            "Special form `{}` expected exactly one type parameter",
                            known_instance.repr(self.db())
                        ),
                    );
                    Type::unknown()
                }
                _ => {
                    // NB: This calls `infer_expression` instead of `infer_type_expression`.
                    let argument_type = self.infer_expression(arguments_slice);
                    argument_type
                }
            },
            KnownInstanceType::CallableTypeFromFunction => match arguments_slice {
                ast::Expr::Tuple(_) => {
                    self.context.report_lint(
                        &INVALID_TYPE_FORM,
                        subscript,
                        format_args!(
                            "Special form `{}` expected exactly one type parameter",
                            known_instance.repr(self.db())
                        ),
                    );
                    Type::unknown()
                }
                _ => {
                    let argument_type = self.infer_expression(arguments_slice);
                    let Some(function_type) = argument_type.into_function_literal() else {
                        self.context.report_lint(
                            &INVALID_TYPE_FORM,
                            arguments_slice,
                            format_args!(
                                "Expected the first argument to `{}` to be a function literal, but got `{}`",
                                known_instance.repr(self.db()),
                                argument_type.display(self.db())
                            ),
                        );
                        return Type::unknown();
                    };
                    function_type.into_callable_type(self.db())
                }
            },

            // TODO: Generics
            KnownInstanceType::ChainMap => {
                self.infer_type_expression(arguments_slice);
                KnownClass::ChainMap.to_instance(self.db())
            }
            KnownInstanceType::OrderedDict => {
                self.infer_type_expression(arguments_slice);
                KnownClass::OrderedDict.to_instance(self.db())
            }
            KnownInstanceType::Dict => {
                self.infer_type_expression(arguments_slice);
                KnownClass::Dict.to_instance(self.db())
            }
            KnownInstanceType::List => {
                self.infer_type_expression(arguments_slice);
                KnownClass::List.to_instance(self.db())
            }
            KnownInstanceType::DefaultDict => {
                self.infer_type_expression(arguments_slice);
                KnownClass::DefaultDict.to_instance(self.db())
            }
            KnownInstanceType::Counter => {
                self.infer_type_expression(arguments_slice);
                KnownClass::Counter.to_instance(self.db())
            }
            KnownInstanceType::Set => {
                self.infer_type_expression(arguments_slice);
                KnownClass::Set.to_instance(self.db())
            }
            KnownInstanceType::FrozenSet => {
                self.infer_type_expression(arguments_slice);
                KnownClass::FrozenSet.to_instance(self.db())
            }
            KnownInstanceType::Deque => {
                self.infer_type_expression(arguments_slice);
                KnownClass::Deque.to_instance(self.db())
            }

            KnownInstanceType::ReadOnly => {
                self.infer_type_expression(arguments_slice);
                todo_type!("`ReadOnly[]` type qualifier")
            }
            KnownInstanceType::NotRequired => {
                self.infer_type_expression(arguments_slice);
                todo_type!("`NotRequired[]` type qualifier")
            }
            KnownInstanceType::ClassVar | KnownInstanceType::Final => {
                self.context.report_lint(
                    &INVALID_TYPE_FORM,
                    subscript,
                    format_args!(
                        "Type qualifier `{}` is not allowed in type expressions (only in annotation expressions)",
                        known_instance.repr(self.db())
                    ),
                );
                self.infer_type_expression(arguments_slice)
            }
            KnownInstanceType::Required => {
                self.infer_type_expression(arguments_slice);
                todo_type!("`Required[]` type qualifier")
            }
            KnownInstanceType::TypeIs => {
                self.infer_type_expression(arguments_slice);
                todo_type!("`TypeIs[]` special form")
            }
            KnownInstanceType::TypeGuard => {
                self.infer_type_expression(arguments_slice);
                todo_type!("`TypeGuard[]` special form")
            }
            KnownInstanceType::Concatenate => {
                self.infer_type_expression(arguments_slice);
                todo_type!("`Concatenate[]` special form")
            }
            KnownInstanceType::Unpack => {
                self.infer_type_expression(arguments_slice);
                todo_type!("`Unpack[]` special form")
            }
            KnownInstanceType::Protocol => {
                self.infer_type_expression(arguments_slice);
                Type::Dynamic(DynamicType::TodoProtocol)
            }
            KnownInstanceType::NoReturn
            | KnownInstanceType::Never
            | KnownInstanceType::Any
            | KnownInstanceType::AlwaysTruthy
            | KnownInstanceType::AlwaysFalsy => {
                self.context.report_lint(
                    &INVALID_TYPE_FORM,
                    subscript,
                    format_args!(
                        "Type `{}` expected no type parameter",
                        known_instance.repr(self.db())
                    ),
                );
                Type::unknown()
            }
            KnownInstanceType::TypingSelf
            | KnownInstanceType::TypeAlias
            | KnownInstanceType::Unknown => {
                self.context.report_lint(
                    &INVALID_TYPE_FORM,
                    subscript,
                    format_args!(
                        "Special form `{}` expected no type parameter",
                        known_instance.repr(self.db())
                    ),
                );
                Type::unknown()
            }
            KnownInstanceType::LiteralString => {
                self.context.report_lint(
                    &INVALID_TYPE_FORM,
                    subscript,
                    format_args!(
                        "Type `{}` expected no type parameter. Did you mean to use `Literal[...]` instead?",
                        known_instance.repr(self.db())
                    ),
                );
                Type::unknown()
            }
            KnownInstanceType::Type => self.infer_subclass_of_type_expression(arguments_slice),
            KnownInstanceType::Tuple => self.infer_tuple_type_expression(arguments_slice),
        }
    }

    fn infer_literal_parameter_type<'ast>(
        &mut self,
        parameters: &'ast ast::Expr,
    ) -> Result<Type<'db>, Vec<&'ast ast::Expr>> {
        Ok(match parameters {
            // TODO handle type aliases
            ast::Expr::Subscript(ast::ExprSubscript { value, slice, .. }) => {
                let value_ty = self.infer_expression(value);
                if matches!(value_ty, Type::KnownInstance(KnownInstanceType::Literal)) {
                    let ty = self.infer_literal_parameter_type(slice)?;

                    // This branch deals with annotations such as `Literal[Literal[1]]`.
                    // Here, we store the type for the inner `Literal[1]` expression:
                    self.store_expression_type(parameters, ty);
                    ty
                } else {
                    self.store_expression_type(parameters, Type::unknown());

                    return Err(vec![parameters]);
                }
            }
            ast::Expr::Tuple(tuple) if !tuple.parenthesized => {
                let mut errors = vec![];
                let mut builder = UnionBuilder::new(self.db());
                for elt in tuple {
                    match self.infer_literal_parameter_type(elt) {
                        Ok(ty) => {
                            builder = builder.add(ty);
                        }
                        Err(nodes) => {
                            errors.extend(nodes);
                        }
                    }
                }
                if errors.is_empty() {
                    let union_type = builder.build();

                    // This branch deals with annotations such as `Literal[1, 2]`. Here, we
                    // store the type for the inner `1, 2` tuple-expression:
                    self.store_expression_type(parameters, union_type);

                    union_type
                } else {
                    self.store_expression_type(parameters, Type::unknown());

                    return Err(errors);
                }
            }

            literal @ (ast::Expr::StringLiteral(_)
            | ast::Expr::BytesLiteral(_)
            | ast::Expr::BooleanLiteral(_)
            | ast::Expr::NoneLiteral(_)) => self.infer_expression(literal),
            literal @ ast::Expr::NumberLiteral(ref number) if number.value.is_int() => {
                self.infer_expression(literal)
            }
            // For enum values
            ast::Expr::Attribute(ast::ExprAttribute { value, attr, .. }) => {
                let value_ty = self.infer_expression(value);
                // TODO: Check that value type is enum otherwise return None
                value_ty
                    .member(self.db(), &attr.id)
                    .symbol
                    .ignore_possibly_unbound()
                    .unwrap_or(Type::unknown())
            }
            // for negative and positive numbers
            ast::Expr::UnaryOp(ref u)
                if matches!(u.op, ast::UnaryOp::USub | ast::UnaryOp::UAdd)
                    && u.operand.is_number_literal_expr() =>
            {
                self.infer_unary_expression(u)
            }
            _ => {
                self.infer_expression(parameters);
                return Err(vec![parameters]);
            }
        })
    }

    /// Infer the first argument to a `typing.Callable` type expression and returns the
    /// corresponding [`Parameters`].
    ///
    /// It returns an [`Err`] if the argument is invalid i.e., not a list of types, parameter
    /// specification, `typing.Concatenate`, or `...`.
    fn infer_callable_parameter_types(
        &mut self,
        parameters: &ast::Expr,
    ) -> Result<Parameters<'db>, ()> {
        Ok(match parameters {
            ast::Expr::EllipsisLiteral(ast::ExprEllipsisLiteral { .. }) => {
                Parameters::gradual_form()
            }
            ast::Expr::List(ast::ExprList { elts: params, .. }) => {
                let mut parameter_types = Vec::with_capacity(params.len());

                // Whether to infer `Todo` for the parameters
                let mut return_todo = false;

                for param in params {
                    let param_type = self.infer_type_expression(param);
                    // This is similar to what we currently do for inferring tuple type expression.
                    // We currently infer `Todo` for the parameters to avoid invalid diagnostics
                    // when trying to check for assignability or any other relation. For example,
                    // `*tuple[int, str]`, `Unpack[]`, etc. are not yet supported.
                    return_todo |= param_type.is_todo()
                        && matches!(param, ast::Expr::Starred(_) | ast::Expr::Subscript(_));
                    parameter_types.push(param_type);
                }

                if return_todo {
                    // TODO: `Unpack`
                    Parameters::todo()
                } else {
                    Parameters::new(parameter_types.iter().map(|param_type| {
<<<<<<< HEAD
                        Parameter::positional_only().with_annotated_type(*param_type)
=======
                        Parameter::new(
                            Some(*param_type),
                            ParameterKind::PositionalOnly {
                                name: None,
                                default_ty: None,
                            },
                        )
>>>>>>> 81759be1
                    }))
                }
            }
            ast::Expr::Subscript(_) => {
                // TODO: Support `Concatenate[...]`
                Parameters::todo()
            }
            ast::Expr::Name(name) if name.is_invalid() => {
                // This is a special case to avoid raising the error suggesting what the first
                // argument should be. This only happens when there's already a syntax error like
                // `Callable[]`.
                return Err(());
            }
            _ => {
                // TODO: Check whether `Expr::Name` is a ParamSpec
                self.context.report_lint(
                    &INVALID_TYPE_FORM,
                    parameters,
                    format_args!(
                        "The first argument to `Callable` must be either a list of types, ParamSpec, Concatenate, or `...`",
                    ),
                );
                return Err(());
            }
        })
    }
}

/// The deferred state of a specific expression in an inference region.
#[derive(Default, Debug, Clone, Copy)]
enum DeferredExpressionState {
    /// The expression is not deferred.
    #[default]
    None,

    /// The expression is deferred.
    ///
    /// In the following example,
    /// ```py
    /// from __future__ import annotation
    ///
    /// a: tuple[int, "ForwardRef"] = ...
    /// ```
    ///
    /// The expression `tuple` and `int` are deferred but `ForwardRef` (after parsing) is both
    /// deferred and in a string annotation context.
    Deferred,

    /// The expression is in a string annotation context.
    ///
    /// This is required to differentiate between a deferred annotation and a string annotation.
    /// The former can occur when there's a `from __future__ import annotations` statement or we're
    /// in a stub file.
    ///
    /// In the following example,
    /// ```py
    /// a: "List[int]" = ...
    /// b: tuple[int, "ForwardRef"] = ...
    /// ```
    ///
    /// The annotation of `a` is completely inside a string while for `b`, it's only partially
    /// stringified.
    InStringAnnotation,
}

impl DeferredExpressionState {
    const fn is_deferred(self) -> bool {
        matches!(
            self,
            DeferredExpressionState::Deferred | DeferredExpressionState::InStringAnnotation
        )
    }

    const fn in_string_annotation(self) -> bool {
        matches!(self, DeferredExpressionState::InStringAnnotation)
    }
}

impl From<bool> for DeferredExpressionState {
    fn from(value: bool) -> Self {
        if value {
            DeferredExpressionState::Deferred
        } else {
            DeferredExpressionState::None
        }
    }
}

#[derive(Debug, Clone, Copy, PartialEq, Eq)]
enum RichCompareOperator {
    Eq,
    Ne,
    Gt,
    Ge,
    Lt,
    Le,
}

impl From<RichCompareOperator> for ast::CmpOp {
    fn from(value: RichCompareOperator) -> Self {
        match value {
            RichCompareOperator::Eq => ast::CmpOp::Eq,
            RichCompareOperator::Ne => ast::CmpOp::NotEq,
            RichCompareOperator::Lt => ast::CmpOp::Lt,
            RichCompareOperator::Le => ast::CmpOp::LtE,
            RichCompareOperator::Gt => ast::CmpOp::Gt,
            RichCompareOperator::Ge => ast::CmpOp::GtE,
        }
    }
}

impl RichCompareOperator {
    #[must_use]
    const fn dunder(self) -> &'static str {
        match self {
            RichCompareOperator::Eq => "__eq__",
            RichCompareOperator::Ne => "__ne__",
            RichCompareOperator::Lt => "__lt__",
            RichCompareOperator::Le => "__le__",
            RichCompareOperator::Gt => "__gt__",
            RichCompareOperator::Ge => "__ge__",
        }
    }

    #[must_use]
    const fn reflect(self) -> Self {
        match self {
            RichCompareOperator::Eq => RichCompareOperator::Eq,
            RichCompareOperator::Ne => RichCompareOperator::Ne,
            RichCompareOperator::Lt => RichCompareOperator::Gt,
            RichCompareOperator::Le => RichCompareOperator::Ge,
            RichCompareOperator::Gt => RichCompareOperator::Lt,
            RichCompareOperator::Ge => RichCompareOperator::Le,
        }
    }
}

#[derive(Debug, Clone, Copy, PartialEq, Eq)]
enum MembershipTestCompareOperator {
    In,
    NotIn,
}

impl From<MembershipTestCompareOperator> for ast::CmpOp {
    fn from(value: MembershipTestCompareOperator) -> Self {
        match value {
            MembershipTestCompareOperator::In => ast::CmpOp::In,
            MembershipTestCompareOperator::NotIn => ast::CmpOp::NotIn,
        }
    }
}

#[derive(Debug, Clone, Copy, PartialEq, Eq)]
struct CompareUnsupportedError<'db> {
    op: ast::CmpOp,
    left_ty: Type<'db>,
    right_ty: Type<'db>,
}

fn format_import_from_module(level: u32, module: Option<&str>) -> String {
    format!(
        "{}{}",
        ".".repeat(level as usize),
        module.unwrap_or_default()
    )
}

/// Various ways in which resolving a [`ModuleName`]
/// from an [`ast::StmtImport`] or [`ast::StmtImportFrom`] node might fail
#[derive(Debug, Copy, Clone, PartialEq, Eq)]
enum ModuleNameResolutionError {
    /// The import statement has invalid syntax
    InvalidSyntax,

    /// We couldn't resolve the file we're currently analyzing back to a module
    /// (Only necessary for relative import statements)
    UnknownCurrentModule,

    /// The relative import statement seems to take us outside of the module search path
    /// (e.g. our current module is `foo.bar`, and the relative import statement in `foo.bar`
    /// is `from ....baz import spam`)
    TooManyDots,
}

/// Struct collecting string parts when inferring a formatted string. Infers a string literal if the
/// concatenated string is small enough, otherwise infers a literal string.
///
/// If the formatted string contains an expression (with a representation unknown at compile time),
/// infers an instance of `builtins.str`.
#[derive(Debug)]
struct StringPartsCollector {
    concatenated: Option<String>,
    expression: bool,
}

impl StringPartsCollector {
    fn new() -> Self {
        Self {
            concatenated: Some(String::new()),
            expression: false,
        }
    }

    fn push_str(&mut self, literal: &str) {
        if let Some(mut concatenated) = self.concatenated.take() {
            if concatenated.len().saturating_add(literal.len())
                <= TypeInferenceBuilder::MAX_STRING_LITERAL_SIZE
            {
                concatenated.push_str(literal);
                self.concatenated = Some(concatenated);
            } else {
                self.concatenated = None;
            }
        }
    }

    fn add_expression(&mut self) {
        self.concatenated = None;
        self.expression = true;
    }

    fn string_type(self, db: &dyn Db) -> Type {
        if self.expression {
            KnownClass::Str.to_instance(db)
        } else if let Some(concatenated) = self.concatenated {
            Type::string_literal(db, &concatenated)
        } else {
            Type::LiteralString
        }
    }
}

#[cfg(test)]
mod tests {
    use crate::db::tests::{setup_db, TestDb};
    use crate::semantic_index::definition::Definition;
    use crate::semantic_index::symbol::FileScopeId;
    use crate::semantic_index::{global_scope, semantic_index, symbol_table, use_def_map};
    use crate::symbol::global_symbol;
    use crate::types::check_types;
    use ruff_db::files::{system_path_to_file, File};
    use ruff_db::system::DbWithWritableSystem as _;
    use ruff_db::testing::{assert_function_query_was_not_run, assert_function_query_was_run};

    use super::*;

    #[track_caller]
    fn get_symbol<'db>(
        db: &'db TestDb,
        file_name: &str,
        scopes: &[&str],
        symbol_name: &str,
    ) -> Symbol<'db> {
        let file = system_path_to_file(db, file_name).expect("file to exist");
        let index = semantic_index(db, file);
        let mut file_scope_id = FileScopeId::global();
        let mut scope = file_scope_id.to_scope_id(db, file);
        for expected_scope_name in scopes {
            file_scope_id = index
                .child_scopes(file_scope_id)
                .next()
                .unwrap_or_else(|| panic!("scope of {expected_scope_name}"))
                .0;
            scope = file_scope_id.to_scope_id(db, file);
            assert_eq!(scope.name(db), *expected_scope_name);
        }

        symbol(db, scope, symbol_name).symbol
    }

    #[track_caller]
    fn assert_diagnostic_messages(diagnostics: &TypeCheckDiagnostics, expected: &[&str]) {
        let messages: Vec<&str> = diagnostics
            .iter()
            .map(|diagnostic| diagnostic.message())
            .collect();
        assert_eq!(&messages, expected);
    }

    #[track_caller]
    fn assert_file_diagnostics(db: &TestDb, filename: &str, expected: &[&str]) {
        let file = system_path_to_file(db, filename).unwrap();
        let diagnostics = check_types(db, file);

        assert_diagnostic_messages(diagnostics, expected);
    }

    #[test]
    fn not_literal_string() -> anyhow::Result<()> {
        let mut db = setup_db();
        let content = format!(
            r#"
            from typing_extensions import Literal, assert_type

            assert_type(not "{y}", bool)
            assert_type(not 10*"{y}", bool)
            assert_type(not "{y}"*10, bool)
            assert_type(not 0*"{y}", Literal[True])
            assert_type(not (-100)*"{y}", Literal[True])
            "#,
            y = "a".repeat(TypeInferenceBuilder::MAX_STRING_LITERAL_SIZE + 1),
        );
        db.write_dedented("src/a.py", &content)?;

        assert_file_diagnostics(&db, "src/a.py", &[]);

        Ok(())
    }

    #[test]
    fn multiplied_string() -> anyhow::Result<()> {
        let mut db = setup_db();
        let content = format!(
            r#"
            from typing_extensions import Literal, LiteralString, assert_type

            assert_type(2 * "hello", Literal["hellohello"])
            assert_type("goodbye" * 3, Literal["goodbyegoodbyegoodbye"])
            assert_type("a" * {y}, Literal["{a_repeated}"])
            assert_type({z} * "b", LiteralString)
            assert_type(0 * "hello", Literal[""])
            assert_type(-3 * "hello", Literal[""])
            "#,
            y = TypeInferenceBuilder::MAX_STRING_LITERAL_SIZE,
            z = TypeInferenceBuilder::MAX_STRING_LITERAL_SIZE + 1,
            a_repeated = "a".repeat(TypeInferenceBuilder::MAX_STRING_LITERAL_SIZE),
        );
        db.write_dedented("src/a.py", &content)?;

        assert_file_diagnostics(&db, "src/a.py", &[]);

        Ok(())
    }

    #[test]
    fn multiplied_literal_string() -> anyhow::Result<()> {
        let mut db = setup_db();
        let content = format!(
            r#"
            from typing_extensions import Literal, LiteralString, assert_type

            assert_type("{y}", LiteralString)
            assert_type(10*"{y}", LiteralString)
            assert_type("{y}"*10, LiteralString)
            assert_type(0*"{y}", Literal[""])
            assert_type((-100)*"{y}", Literal[""])
            "#,
            y = "a".repeat(TypeInferenceBuilder::MAX_STRING_LITERAL_SIZE + 1),
        );
        db.write_dedented("src/a.py", &content)?;

        assert_file_diagnostics(&db, "src/a.py", &[]);

        Ok(())
    }

    #[test]
    fn truncated_string_literals_become_literal_string() -> anyhow::Result<()> {
        let mut db = setup_db();
        let content = format!(
            r#"
            from typing_extensions import LiteralString, assert_type

            assert_type("{y}", LiteralString)
            assert_type("a" + "{z}", LiteralString)
            "#,
            y = "a".repeat(TypeInferenceBuilder::MAX_STRING_LITERAL_SIZE + 1),
            z = "a".repeat(TypeInferenceBuilder::MAX_STRING_LITERAL_SIZE),
        );
        db.write_dedented("src/a.py", &content)?;

        assert_file_diagnostics(&db, "src/a.py", &[]);

        Ok(())
    }

    #[test]
    fn adding_string_literals_and_literal_string() -> anyhow::Result<()> {
        let mut db = setup_db();
        let content = format!(
            r#"
            from typing_extensions import LiteralString, assert_type

            assert_type("{y}", LiteralString)
            assert_type("{y}" + "a", LiteralString)
            assert_type("a" + "{y}", LiteralString)
            assert_type("{y}" + "{y}", LiteralString)
            "#,
            y = "a".repeat(TypeInferenceBuilder::MAX_STRING_LITERAL_SIZE + 1),
        );
        db.write_dedented("src/a.py", &content)?;

        assert_file_diagnostics(&db, "src/a.py", &[]);

        Ok(())
    }

    #[test]
    fn pep695_type_params() {
        let mut db = setup_db();

        db.write_dedented(
            "src/a.py",
            "
            def f[T, U: A, V: (A, B), W = A, X: A = A1, Y: (int,)]():
                pass

            class A: ...
            class B: ...
            class A1(A): ...
            ",
        )
        .unwrap();

        let check_typevar = |var: &'static str,
                             upper_bound: Option<&'static str>,
                             constraints: Option<&[&'static str]>,
                             default: Option<&'static str>| {
            let var_ty = get_symbol(&db, "src/a.py", &["f"], var).expect_type();
            assert_eq!(var_ty.display(&db).to_string(), var);

            let expected_name_ty = format!(r#"Literal["{var}"]"#);
            let name_ty = var_ty.member(&db, "__name__").symbol.expect_type();
            assert_eq!(name_ty.display(&db).to_string(), expected_name_ty);

            let KnownInstanceType::TypeVar(typevar) = var_ty.expect_known_instance() else {
                panic!("expected TypeVar");
            };

            assert_eq!(
                typevar
                    .upper_bound(&db)
                    .map(|ty| ty.display(&db).to_string()),
                upper_bound.map(std::borrow::ToOwned::to_owned)
            );
            assert_eq!(
                typevar.constraints(&db).map(|tys| tys
                    .iter()
                    .map(|ty| ty.display(&db).to_string())
                    .collect::<Vec<_>>()),
                constraints.map(|strings| strings
                    .iter()
                    .map(std::string::ToString::to_string)
                    .collect::<Vec<_>>())
            );
            assert_eq!(
                typevar
                    .default_ty(&db)
                    .map(|ty| ty.display(&db).to_string()),
                default.map(std::borrow::ToOwned::to_owned)
            );
        };

        check_typevar("T", None, None, None);
        check_typevar("U", Some("A"), None, None);
        check_typevar("V", None, Some(&["A", "B"]), None);
        check_typevar("W", None, None, Some("A"));
        check_typevar("X", Some("A"), None, Some("A1"));

        // a typevar with less than two constraints is treated as unconstrained
        check_typevar("Y", None, None, None);
    }

    // Incremental inference tests
    #[track_caller]
    fn first_public_binding<'db>(db: &'db TestDb, file: File, name: &str) -> Definition<'db> {
        let scope = global_scope(db, file);
        use_def_map(db, scope)
            .public_bindings(symbol_table(db, scope).symbol_id_by_name(name).unwrap())
            .find_map(|b| b.binding)
            .expect("no binding found")
    }

    #[test]
    fn dependency_public_symbol_type_change() -> anyhow::Result<()> {
        let mut db = setup_db();

        db.write_files([
            ("/src/a.py", "from foo import x"),
            ("/src/foo.py", "x: int = 10\ndef foo(): ..."),
        ])?;

        let a = system_path_to_file(&db, "/src/a.py").unwrap();
        let x_ty = global_symbol(&db, a, "x").symbol.expect_type();

        assert_eq!(x_ty.display(&db).to_string(), "int");

        // Change `x` to a different value
        db.write_file("/src/foo.py", "x: bool = True\ndef foo(): ...")?;

        let a = system_path_to_file(&db, "/src/a.py").unwrap();

        let x_ty_2 = global_symbol(&db, a, "x").symbol.expect_type();

        assert_eq!(x_ty_2.display(&db).to_string(), "bool");

        Ok(())
    }

    #[test]
    fn dependency_internal_symbol_change() -> anyhow::Result<()> {
        let mut db = setup_db();

        db.write_files([
            ("/src/a.py", "from foo import x"),
            ("/src/foo.py", "x: int = 10\ndef foo(): y = 1"),
        ])?;

        let a = system_path_to_file(&db, "/src/a.py").unwrap();
        let x_ty = global_symbol(&db, a, "x").symbol.expect_type();

        assert_eq!(x_ty.display(&db).to_string(), "int");

        db.write_file("/src/foo.py", "x: int = 10\ndef foo(): pass")?;

        let a = system_path_to_file(&db, "/src/a.py").unwrap();

        db.clear_salsa_events();

        let x_ty_2 = global_symbol(&db, a, "x").symbol.expect_type();

        assert_eq!(x_ty_2.display(&db).to_string(), "int");

        let events = db.take_salsa_events();

        assert_function_query_was_not_run(
            &db,
            infer_definition_types,
            first_public_binding(&db, a, "x"),
            &events,
        );

        Ok(())
    }

    #[test]
    fn dependency_unrelated_symbol() -> anyhow::Result<()> {
        let mut db = setup_db();

        db.write_files([
            ("/src/a.py", "from foo import x"),
            ("/src/foo.py", "x: int = 10\ny: bool = True"),
        ])?;

        let a = system_path_to_file(&db, "/src/a.py").unwrap();
        let x_ty = global_symbol(&db, a, "x").symbol.expect_type();

        assert_eq!(x_ty.display(&db).to_string(), "int");

        db.write_file("/src/foo.py", "x: int = 10\ny: bool = False")?;

        let a = system_path_to_file(&db, "/src/a.py").unwrap();

        db.clear_salsa_events();

        let x_ty_2 = global_symbol(&db, a, "x").symbol.expect_type();

        assert_eq!(x_ty_2.display(&db).to_string(), "int");

        let events = db.take_salsa_events();

        assert_function_query_was_not_run(
            &db,
            infer_definition_types,
            first_public_binding(&db, a, "x"),
            &events,
        );
        Ok(())
    }

    #[test]
    fn dependency_implicit_instance_attribute() -> anyhow::Result<()> {
        fn x_rhs_expression(db: &TestDb) -> Expression<'_> {
            let file_main = system_path_to_file(db, "/src/main.py").unwrap();
            let ast = parsed_module(db, file_main);
            // Get the second statement in `main.py` (x = …) and extract the expression
            // node on the right-hand side:
            let x_rhs_node = &ast.syntax().body[1].as_assign_stmt().unwrap().value;

            let index = semantic_index(db, file_main);
            index.expression(x_rhs_node.as_ref())
        }

        let mut db = setup_db();

        db.write_dedented(
            "/src/mod.py",
            r#"
            class C:
                def f(self):
                    self.attr: int | None = None
            "#,
        )?;
        db.write_dedented(
            "/src/main.py",
            r#"
            from mod import C
            x = C().attr
            "#,
        )?;

        let file_main = system_path_to_file(&db, "/src/main.py").unwrap();
        let attr_ty = global_symbol(&db, file_main, "x").symbol.expect_type();
        assert_eq!(attr_ty.display(&db).to_string(), "Unknown | int | None");

        // Change the type of `attr` to `str | None`; this should trigger the type of `x` to be re-inferred
        db.write_dedented(
            "/src/mod.py",
            r#"
            class C:
                def f(self):
                    self.attr: str | None = None
            "#,
        )?;

        let events = {
            db.clear_salsa_events();
            let attr_ty = global_symbol(&db, file_main, "x").symbol.expect_type();
            assert_eq!(attr_ty.display(&db).to_string(), "Unknown | str | None");
            db.take_salsa_events()
        };
        assert_function_query_was_run(&db, infer_expression_types, x_rhs_expression(&db), &events);

        // Add a comment; this should not trigger the type of `x` to be re-inferred
        db.write_dedented(
            "/src/mod.py",
            r#"
            class C:
                def f(self):
                    # a comment!
                    self.attr: str | None = None
            "#,
        )?;

        let events = {
            db.clear_salsa_events();
            let attr_ty = global_symbol(&db, file_main, "x").symbol.expect_type();
            assert_eq!(attr_ty.display(&db).to_string(), "Unknown | str | None");
            db.take_salsa_events()
        };

        assert_function_query_was_not_run(
            &db,
            infer_expression_types,
            x_rhs_expression(&db),
            &events,
        );

        Ok(())
    }

    /// This test verifies that changing a class's declaration in a non-meaningful way (e.g. by adding a comment)
    /// doesn't trigger type inference for expressions that depend on the class's members.
    #[test]
    fn dependency_own_instance_member() -> anyhow::Result<()> {
        fn x_rhs_expression(db: &TestDb) -> Expression<'_> {
            let file_main = system_path_to_file(db, "/src/main.py").unwrap();
            let ast = parsed_module(db, file_main);
            // Get the second statement in `main.py` (x = …) and extract the expression
            // node on the right-hand side:
            let x_rhs_node = &ast.syntax().body[1].as_assign_stmt().unwrap().value;

            let index = semantic_index(db, file_main);
            index.expression(x_rhs_node.as_ref())
        }

        let mut db = setup_db();

        db.write_dedented(
            "/src/mod.py",
            r#"
            class C:
                if random.choice([True, False]):
                    attr: int = 42
                else:
                    attr: None = None
            "#,
        )?;
        db.write_dedented(
            "/src/main.py",
            r#"
            from mod import C
            x = C().attr
            "#,
        )?;

        let file_main = system_path_to_file(&db, "/src/main.py").unwrap();
        let attr_ty = global_symbol(&db, file_main, "x").symbol.expect_type();
        assert_eq!(attr_ty.display(&db).to_string(), "Unknown | int | None");

        // Change the type of `attr` to `str | None`; this should trigger the type of `x` to be re-inferred
        db.write_dedented(
            "/src/mod.py",
            r#"
            class C:
                if random.choice([True, False]):
                    attr: str = "42"
                else:
                    attr: None = None
            "#,
        )?;

        let events = {
            db.clear_salsa_events();
            let attr_ty = global_symbol(&db, file_main, "x").symbol.expect_type();
            assert_eq!(attr_ty.display(&db).to_string(), "Unknown | str | None");
            db.take_salsa_events()
        };
        assert_function_query_was_run(&db, infer_expression_types, x_rhs_expression(&db), &events);

        // Add a comment; this should not trigger the type of `x` to be re-inferred
        db.write_dedented(
            "/src/mod.py",
            r#"
            class C:
                # comment
                if random.choice([True, False]):
                    attr: str = "42"
                else:
                    attr: None = None
            "#,
        )?;

        let events = {
            db.clear_salsa_events();
            let attr_ty = global_symbol(&db, file_main, "x").symbol.expect_type();
            assert_eq!(attr_ty.display(&db).to_string(), "Unknown | str | None");
            db.take_salsa_events()
        };

        assert_function_query_was_not_run(
            &db,
            infer_expression_types,
            x_rhs_expression(&db),
            &events,
        );

        Ok(())
    }
}<|MERGE_RESOLUTION|>--- conflicted
+++ resolved
@@ -3784,35 +3784,19 @@
             let positional_only = parameters
                 .posonlyargs
                 .iter()
-<<<<<<< HEAD
                 .map(|param| {
-                    let mut parameter =
-                        Parameter::positional_only().with_name(param.name().id.clone());
+                    let mut parameter = Parameter::positional_only(Some(param.name().id.clone()));
                     if let Some(default) = param.default() {
                         parameter = parameter.with_default_type(self.infer_expression(default));
                     }
                     parameter
-=======
-                .map(|parameter| {
-                    Parameter::new(
-                        None,
-                        ParameterKind::PositionalOnly {
-                            name: Some(parameter.name().id.clone()),
-                            default_ty: parameter
-                                .default()
-                                .map(|default| self.infer_expression(default)),
-                        },
-                    )
->>>>>>> 81759be1
                 })
                 .collect::<Vec<_>>();
             let positional_or_keyword = parameters
                 .args
                 .iter()
-<<<<<<< HEAD
                 .map(|param| {
-                    let mut parameter =
-                        Parameter::positional_or_keyword().with_name(param.name().id.clone());
+                    let mut parameter = Parameter::positional_or_keyword(param.name().id.clone());
                     if let Some(default) = param.default() {
                         parameter = parameter.with_default_type(self.infer_expression(default));
                     }
@@ -3822,13 +3806,12 @@
             let variadic = parameters
                 .vararg
                 .as_ref()
-                .map(|param| Parameter::variadic().with_name(param.name().id.clone()));
+                .map(|param| Parameter::variadic(param.name().id.clone()));
             let keyword_only = parameters
                 .kwonlyargs
                 .iter()
                 .map(|param| {
-                    let mut parameter =
-                        Parameter::keyword_only().with_name(param.name().id.clone());
+                    let mut parameter = Parameter::keyword_only(param.name().id.clone());
                     if let Some(default) = param.default() {
                         parameter = parameter.with_default_type(self.infer_expression(default));
                     }
@@ -3838,52 +3821,7 @@
             let keyword_variadic = parameters
                 .kwarg
                 .as_ref()
-                .map(|param| Parameter::keyword_variadic().with_name(param.name().id.clone()));
-=======
-                .map(|parameter| {
-                    Parameter::new(
-                        None,
-                        ParameterKind::PositionalOrKeyword {
-                            name: parameter.name().id.clone(),
-                            default_ty: parameter
-                                .default()
-                                .map(|default| self.infer_expression(default)),
-                        },
-                    )
-                })
-                .collect::<Vec<_>>();
-            let variadic = parameters.vararg.as_ref().map(|parameter| {
-                Parameter::new(
-                    None,
-                    ParameterKind::Variadic {
-                        name: parameter.name.id.clone(),
-                    },
-                )
-            });
-            let keyword_only = parameters
-                .kwonlyargs
-                .iter()
-                .map(|parameter| {
-                    Parameter::new(
-                        None,
-                        ParameterKind::KeywordOnly {
-                            name: parameter.name().id.clone(),
-                            default_ty: parameter
-                                .default()
-                                .map(|default| self.infer_expression(default)),
-                        },
-                    )
-                })
-                .collect::<Vec<_>>();
-            let keyword_variadic = parameters.kwarg.as_ref().map(|parameter| {
-                Parameter::new(
-                    None,
-                    ParameterKind::KeywordVariadic {
-                        name: parameter.name.id.clone(),
-                    },
-                )
-            });
->>>>>>> 81759be1
+                .map(|param| Parameter::keyword_variadic(param.name().id.clone()));
 
             Parameters::new(
                 positional_only
@@ -7033,17 +6971,7 @@
                     Parameters::todo()
                 } else {
                     Parameters::new(parameter_types.iter().map(|param_type| {
-<<<<<<< HEAD
-                        Parameter::positional_only().with_annotated_type(*param_type)
-=======
-                        Parameter::new(
-                            Some(*param_type),
-                            ParameterKind::PositionalOnly {
-                                name: None,
-                                default_ty: None,
-                            },
-                        )
->>>>>>> 81759be1
+                        Parameter::positional_only(None).with_annotated_type(*param_type)
                     }))
                 }
             }
