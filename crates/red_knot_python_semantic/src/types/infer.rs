--- conflicted
+++ resolved
@@ -4206,115 +4206,32 @@
                                 continue;
                             };
 
-<<<<<<< HEAD
                             match known_function {
                                 KnownFunction::RevealType => {
                                     if let [Some(revealed_type)] = overload.parameter_types() {
-                                        self.context.report_diagnostic(
-=======
-                    match known_function {
-                        KnownFunction::RevealType => {
-                            if let [Some(revealed_type)] = overload.parameter_types() {
-                                if let Some(builder) = self
-                                    .context
-                                    .report_diagnostic(DiagnosticId::RevealedType, Severity::Info)
-                                {
-                                    let mut reporter = builder.build("Revealed type");
-                                    let span = self.context.span(call_expression);
-                                    reporter.diagnostic().annotate(
-                                        Annotation::primary(span).message(format_args!(
-                                            "`{}`",
-                                            revealed_type.display(self.db())
-                                        )),
-                                    );
-                                }
-                            }
-                        }
-                        KnownFunction::AssertType => {
-                            if let [Some(actual_ty), Some(asserted_ty)] = overload.parameter_types()
-                            {
-                                if !actual_ty.is_gradual_equivalent_to(self.db(), *asserted_ty) {
-                                    self.context.report_lint_old(
-                                            &TYPE_ASSERTION_FAILURE,
->>>>>>> 1aad180a
-                                            call_expression,
+                                        if let Some(builder) = self.context.report_diagnostic(
                                             DiagnosticId::RevealedType,
                                             Severity::Info,
-                                            format_args!(
-                                                "Revealed type is `{}`",
-                                                revealed_type.display(self.db())
-                                            ),
-                                            &[],
-                                        );
-                                    }
-                                }
-<<<<<<< HEAD
-                                KnownFunction::AssertNever => {
-                                    if let [Some(actual_ty)] = overload.parameter_types() {
-                                        if !actual_ty.is_equivalent_to(self.db(), Type::Never) {
-                                            self.context.report_lint(
-                                                &TYPE_ASSERTION_FAILURE,
-                                                call_expression,
-                                                format_args!(
-                                                    "Expected type `Never`, got `{}` instead",
-                                                    actual_ty.display(self.db()),
-                                                ),
+                                        ) {
+                                            let mut reporter = builder.build("Revealed type");
+                                            let span = self.context.span(call_expression);
+                                            reporter.diagnostic().annotate(
+                                                Annotation::primary(span).message(format_args!(
+                                                    "`{}`",
+                                                    revealed_type.display(self.db())
+                                                )),
                                             );
                                         }
-                                    }
-=======
-                            }
-                        }
-                        KnownFunction::AssertNever => {
-                            if let [Some(actual_ty)] = overload.parameter_types() {
-                                if !actual_ty.is_equivalent_to(self.db(), Type::Never) {
-                                    self.context.report_lint_old(
-                                        &TYPE_ASSERTION_FAILURE,
-                                        call_expression,
-                                        format_args!(
-                                            "Expected type `Never`, got `{}` instead",
-                                            actual_ty.display(self.db()),
-                                        ),
-                                    );
->>>>>>> 1aad180a
-                                }
-                                KnownFunction::StaticAssert => {
-                                    if let [Some(parameter_ty), message] =
-                                        overload.parameter_types()
-                                    {
-                                        let truthiness = match parameter_ty.try_bool(self.db()) {
-                                            Ok(truthiness) => truthiness,
-                                            Err(err) => {
-                                                let condition = arguments
-                                                    .find_argument("condition", 0)
-                                                    .map(|argument| match argument {
-                                                        ruff_python_ast::ArgOrKeyword::Arg(
-                                                            expr,
-                                                        ) => ast::AnyNodeRef::from(expr),
-                                                        ruff_python_ast::ArgOrKeyword::Keyword(
-                                                            keyword,
-                                                        ) => ast::AnyNodeRef::from(keyword),
-                                                    })
-                                                    .unwrap_or(ast::AnyNodeRef::from(
-                                                        call_expression,
-                                                    ));
-
-                                                err.report_diagnostic(&self.context, condition);
-
-                                                continue;
-                                            }
-                                        };
                                     }
                                 }
                                 KnownFunction::AssertType => {
                                     if let [Some(actual_ty), Some(asserted_ty)] =
                                         overload.parameter_types()
                                     {
-<<<<<<< HEAD
                                         if !actual_ty
                                             .is_gradual_equivalent_to(self.db(), *asserted_ty)
                                         {
-                                            self.context.report_lint(
+                                            self.context.report_lint_old(
                                                     &TYPE_ASSERTION_FAILURE,
                                                     call_expression,
                                                     format_args!(
@@ -4324,37 +4241,20 @@
                                                     ),
                                                 );
                                         }
-=======
-                                        self.context.report_lint_old(
-                                            &STATIC_ASSERT_ERROR,
-                                            call_expression,
-                                            format_args!("Static assertion error: {message}"),
-                                        );
-                                    } else if *parameter_ty == Type::BooleanLiteral(false) {
-                                        self.context.report_lint_old(
-                                            &STATIC_ASSERT_ERROR,
-                                            call_expression,
-                                            format_args!("Static assertion error: argument evaluates to `False`"),
-                                        );
-                                    } else if truthiness.is_always_false() {
-                                        self.context.report_lint_old(
-                                            &STATIC_ASSERT_ERROR,
-                                            call_expression,
-                                            format_args!(
-                                                "Static assertion error: argument of type `{parameter_ty}` is statically known to be falsy",
-                                                parameter_ty=parameter_ty.display(self.db())
-                                            ),
-                                        );
-                                    } else {
-                                        self.context.report_lint_old(
-                                            &STATIC_ASSERT_ERROR,
-                                            call_expression,
-                                            format_args!(
-                                                "Static assertion error: argument of type `{parameter_ty}` has an ambiguous static truthiness",
-                                                parameter_ty=parameter_ty.display(self.db())
-                                            ),
-                                        );
->>>>>>> 1aad180a
+                                    }
+                                }
+                                KnownFunction::AssertNever => {
+                                    if let [Some(actual_ty)] = overload.parameter_types() {
+                                        if !actual_ty.is_equivalent_to(self.db(), Type::Never) {
+                                            self.context.report_lint_old(
+                                                &TYPE_ASSERTION_FAILURE,
+                                                call_expression,
+                                                format_args!(
+                                                    "Expected type `Never`, got `{}` instead",
+                                                    actual_ty.display(self.db()),
+                                                ),
+                                            );
+                                        }
                                     }
                                 }
                                 KnownFunction::StaticAssert => {
@@ -4389,7 +4289,7 @@
                                                 .and_then(Type::into_string_literal)
                                                 .map(|s| &**s.value(self.db()))
                                             {
-                                                self.context.report_lint(
+                                                self.context.report_lint_old(
                                                     &STATIC_ASSERT_ERROR,
                                                     call_expression,
                                                     format_args!(
@@ -4397,13 +4297,13 @@
                                                     ),
                                                 );
                                             } else if *parameter_ty == Type::BooleanLiteral(false) {
-                                                self.context.report_lint(
+                                                self.context.report_lint_old(
                                                     &STATIC_ASSERT_ERROR,
                                                     call_expression,
                                                     format_args!("Static assertion error: argument evaluates to `False`"),
                                                 );
                                             } else if truthiness.is_always_false() {
-                                                self.context.report_lint(
+                                                self.context.report_lint_old(
                                                     &STATIC_ASSERT_ERROR,
                                                     call_expression,
                                                     format_args!(
@@ -4412,7 +4312,7 @@
                                                     ),
                                                 );
                                             } else {
-                                                self.context.report_lint(
+                                                self.context.report_lint_old(
                                                     &STATIC_ASSERT_ERROR,
                                                     call_expression,
                                                     format_args!(
@@ -4434,7 +4334,7 @@
                                                 == casted_type.normalized(db))
                                             && !source_type.contains_todo(db)
                                         {
-                                            self.context.report_lint(
+                                            self.context.report_lint_old(
                                                 &REDUNDANT_CAST,
                                                 call_expression,
                                                 format_args!(
@@ -4448,7 +4348,6 @@
                                 _ => {}
                             }
                         }
-<<<<<<< HEAD
                         Type::ClassLiteral(class_literal)
                             if class_literal.class().is_known(self.db(), KnownClass::Super) =>
                         {
@@ -4512,25 +4411,6 @@
                                     });
 
                                     overload.set_return_type(bound_super);
-=======
-                        KnownFunction::Cast => {
-                            if let [Some(casted_type), Some(source_type)] =
-                                overload.parameter_types()
-                            {
-                                let db = self.db();
-                                if (source_type.is_equivalent_to(db, *casted_type)
-                                    || source_type.normalized(db) == casted_type.normalized(db))
-                                    && !source_type.contains_todo(db)
-                                {
-                                    self.context.report_lint_old(
-                                        &REDUNDANT_CAST,
-                                        call_expression,
-                                        format_args!(
-                                            "Value is already of type `{}`",
-                                            casted_type.display(db),
-                                        ),
-                                    );
->>>>>>> 1aad180a
                                 }
                                 _ => (),
                             }
