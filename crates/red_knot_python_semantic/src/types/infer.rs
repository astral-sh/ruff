--- conflicted
+++ resolved
@@ -2526,9 +2526,6 @@
             self.check_division_by_zero(binary, left_ty);
         }
 
-<<<<<<< HEAD
-        self.infer_binary_expression_type(*op, left_ty, right_ty)
-=======
         self.infer_binary_expression_type(left_ty, right_ty, *op)
             .unwrap_or_else(|| {
                 self.add_diagnostic(
@@ -2542,22 +2539,14 @@
                 );
                 Type::Unknown
             })
->>>>>>> fb66f715
     }
 
     fn infer_binary_expression_type(
         &mut self,
-<<<<<<< HEAD
-        op: ast::Operator,
-        left_ty: Type<'db>,
-        right_ty: Type<'db>,
-    ) -> Type<'db> {
-=======
         left_ty: Type<'db>,
         right_ty: Type<'db>,
         op: ast::Operator,
     ) -> Option<Type<'db>> {
->>>>>>> fb66f715
         match (left_ty, right_ty, op) {
             // When interacting with Todo, Any and Unknown should propagate (as if we fix this
             // `Todo` in the future, the result would then become Any or Unknown, respectively.)
@@ -2744,7 +2733,6 @@
                     })
             }
 
-<<<<<<< HEAD
             (
                 Type::BooleanLiteral(b1),
                 Type::BooleanLiteral(b2),
@@ -2759,11 +2747,7 @@
             (left, Type::BooleanLiteral(bool_value), op) => {
                 self.infer_binary_expression_type(op, left, Type::IntLiteral(i64::from(bool_value)))
             }
-
-            _ => Type::Todo, // TODO
-=======
             _ => Some(Type::Todo), // TODO
->>>>>>> fb66f715
         }
     }
 
