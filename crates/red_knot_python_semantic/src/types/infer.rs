--- conflicted
+++ resolved
@@ -2322,13 +2322,10 @@
             | Type::KnownInstance(..)
             | Type::FunctionLiteral(..)
             | Type::Callable(..)
-<<<<<<< HEAD
-            | Type::TypeVar(..)
-=======
             | Type::BoundMethod(_)
             | Type::MethodWrapperDunderGet(_)
             | Type::WrapperDescriptorDunderGet
->>>>>>> d38f6fcc
+            | Type::TypeVar(..)
             | Type::AlwaysTruthy
             | Type::AlwaysFalsy => match object_ty.class_member(db, attribute.into()) {
                 meta_attr @ SymbolAndQualifiers { .. } if meta_attr.is_class_var() => {
