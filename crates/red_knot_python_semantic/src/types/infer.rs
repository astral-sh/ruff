--- conflicted
+++ resolved
@@ -6672,8 +6672,7 @@
         generic_context: GenericContext<'db>,
     ) -> Type<'db> {
         let slice_node = subscript.slice.as_ref();
-<<<<<<< HEAD
-        let mut call_argument_types = match slice_node {
+        let call_argument_types = match slice_node {
             ast::Expr::Tuple(tuple) => {
                 let arguments = CallArgumentTypes::positional(
                     tuple.elts.iter().map(|elt| self.infer_type_expression(elt)),
@@ -6684,12 +6683,6 @@
                 );
                 arguments
             }
-=======
-        let call_argument_types = match slice_node {
-            ast::Expr::Tuple(tuple) => CallArgumentTypes::positional(
-                tuple.elts.iter().map(|elt| self.infer_type_expression(elt)),
-            ),
->>>>>>> ea3f4ac0
             _ => CallArgumentTypes::positional([self.infer_type_expression(slice_node)]),
         };
         let signatures = Signatures::single(CallableSignature::single(
