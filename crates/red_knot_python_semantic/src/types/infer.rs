--- conflicted
+++ resolved
@@ -4117,7 +4117,7 @@
                                                         parameter_ty=parameter_ty.display(self.db())
                                                     ),
                                                 );
-                                            };
+                                            }
                                         }
                                     }
                                 }
@@ -4166,7 +4166,6 @@
                                     }
                                 };
 
-<<<<<<< HEAD
                                 let Some(Symbol::Type(first_param, _)) =
                                     self.first_param_symbol_in_scope(scope)
                                 else {
@@ -4180,64 +4179,6 @@
                                     enclosing_class,
                                     first_param,
                                 ));
-=======
-                                if !truthiness.is_always_true() {
-                                    if let Some(message) = message
-                                        .and_then(Type::into_string_literal)
-                                        .map(|s| &**s.value(self.db()))
-                                    {
-                                        self.context.report_lint(
-                                            &STATIC_ASSERT_ERROR,
-                                            call_expression,
-                                            format_args!("Static assertion error: {message}"),
-                                        );
-                                    } else if *parameter_ty == Type::BooleanLiteral(false) {
-                                        self.context.report_lint(
-                                            &STATIC_ASSERT_ERROR,
-                                            call_expression,
-                                            format_args!("Static assertion error: argument evaluates to `False`"),
-                                        );
-                                    } else if truthiness.is_always_false() {
-                                        self.context.report_lint(
-                                            &STATIC_ASSERT_ERROR,
-                                            call_expression,
-                                            format_args!(
-                                                "Static assertion error: argument of type `{parameter_ty}` is statically known to be falsy",
-                                                parameter_ty=parameter_ty.display(self.db())
-                                            ),
-                                        );
-                                    } else {
-                                        self.context.report_lint(
-                                            &STATIC_ASSERT_ERROR,
-                                            call_expression,
-                                            format_args!(
-                                                "Static assertion error: argument of type `{parameter_ty}` has an ambiguous static truthiness",
-                                                parameter_ty=parameter_ty.display(self.db())
-                                            ),
-                                        );
-                                    }
-                                }
-                            }
-                        }
-                        KnownFunction::Cast => {
-                            if let [Some(casted_type), Some(source_type)] =
-                                overload.parameter_types()
-                            {
-                                let db = self.db();
-                                if (source_type.is_equivalent_to(db, *casted_type)
-                                    || source_type.normalized(db) == casted_type.normalized(db))
-                                    && !source_type.contains_todo(db)
-                                {
-                                    self.context.report_lint(
-                                        &REDUNDANT_CAST,
-                                        call_expression,
-                                        format_args!(
-                                            "Value is already of type `{}`",
-                                            casted_type.display(db),
-                                        ),
-                                    );
-                                }
->>>>>>> ffa824e0
                             }
                         }
                         _ => (),
@@ -4635,11 +4576,8 @@
                 | Type::BytesLiteral(_)
                 | Type::SliceLiteral(_)
                 | Type::Tuple(_)
-<<<<<<< HEAD
-                | Type::BoundSuper(_),
-=======
+                | Type::BoundSuper(_)
                 | Type::TypeVar(_),
->>>>>>> ffa824e0
             ) => {
                 let unary_dunder_method = match op {
                     ast::UnaryOp::Invert => "__invert__",
@@ -4915,11 +4853,8 @@
                 | Type::BytesLiteral(_)
                 | Type::SliceLiteral(_)
                 | Type::Tuple(_)
-<<<<<<< HEAD
-                | Type::BoundSuper(_),
-=======
+                | Type::BoundSuper(_)
                 | Type::TypeVar(_),
->>>>>>> ffa824e0
                 Type::FunctionLiteral(_)
                 | Type::Callable(..)
                 | Type::BoundMethod(_)
@@ -4940,11 +4875,8 @@
                 | Type::BytesLiteral(_)
                 | Type::SliceLiteral(_)
                 | Type::Tuple(_)
-<<<<<<< HEAD
-                | Type::BoundSuper(_),
-=======
+                | Type::BoundSuper(_)
                 | Type::TypeVar(_),
->>>>>>> ffa824e0
                 op,
             ) => {
                 // We either want to call lhs.__op__ or rhs.__rop__. The full decision tree from
