use super::context::InferContext;
use super::ClassLiteralType;
use crate::declare_lint;
use crate::lint::{Level, LintRegistryBuilder, LintStatus};
use crate::suppression::FileSuppressionId;
use crate::types::string_annotation::{
    BYTE_STRING_TYPE_ANNOTATION, ESCAPE_CHARACTER_IN_FORWARD_ANNOTATION, FSTRING_TYPE_ANNOTATION,
    IMPLICIT_CONCATENATED_STRING_TYPE_ANNOTATION, INVALID_SYNTAX_IN_FORWARD_ANNOTATION,
    RAW_STRING_TYPE_ANNOTATION,
};
use crate::types::{KnownInstanceType, Type};
use ruff_db::diagnostic::{Annotation, Diagnostic, Severity, Span, SubDiagnostic};
use ruff_python_ast::{self as ast, AnyNodeRef};
use ruff_text_size::{Ranged, TextRange};
use rustc_hash::FxHashSet;
use std::fmt::Formatter;

/// Registers all known type check lints.
pub(crate) fn register_lints(registry: &mut LintRegistryBuilder) {
    registry.register_lint(&CALL_NON_CALLABLE);
    registry.register_lint(&CALL_POSSIBLY_UNBOUND_METHOD);
    registry.register_lint(&CONFLICTING_ARGUMENT_FORMS);
    registry.register_lint(&CONFLICTING_DECLARATIONS);
    registry.register_lint(&CONFLICTING_METACLASS);
    registry.register_lint(&CYCLIC_CLASS_DEFINITION);
    registry.register_lint(&DIVISION_BY_ZERO);
    registry.register_lint(&DUPLICATE_BASE);
    registry.register_lint(&INCOMPATIBLE_SLOTS);
    registry.register_lint(&INCONSISTENT_MRO);
    registry.register_lint(&INDEX_OUT_OF_BOUNDS);
    registry.register_lint(&INVALID_ARGUMENT_TYPE);
    registry.register_lint(&INVALID_RETURN_TYPE);
    registry.register_lint(&INVALID_ASSIGNMENT);
    registry.register_lint(&INVALID_BASE);
    registry.register_lint(&INVALID_CONTEXT_MANAGER);
    registry.register_lint(&INVALID_DECLARATION);
    registry.register_lint(&INVALID_EXCEPTION_CAUGHT);
    registry.register_lint(&INVALID_METACLASS);
    registry.register_lint(&INVALID_PARAMETER_DEFAULT);
    registry.register_lint(&INVALID_PROTOCOL);
    registry.register_lint(&INVALID_RAISE);
    registry.register_lint(&INVALID_SUPER_ARGUMENT);
    registry.register_lint(&INVALID_TYPE_CHECKING_CONSTANT);
    registry.register_lint(&INVALID_TYPE_FORM);
    registry.register_lint(&INVALID_TYPE_VARIABLE_CONSTRAINTS);
    registry.register_lint(&MISSING_ARGUMENT);
    registry.register_lint(&NO_MATCHING_OVERLOAD);
    registry.register_lint(&NON_SUBSCRIPTABLE);
    registry.register_lint(&NOT_ITERABLE);
    registry.register_lint(&UNSUPPORTED_BOOL_CONVERSION);
    registry.register_lint(&PARAMETER_ALREADY_ASSIGNED);
    registry.register_lint(&POSSIBLY_UNBOUND_ATTRIBUTE);
    registry.register_lint(&POSSIBLY_UNBOUND_IMPORT);
    registry.register_lint(&POSSIBLY_UNRESOLVED_REFERENCE);
    registry.register_lint(&SUBCLASS_OF_FINAL_CLASS);
    registry.register_lint(&TYPE_ASSERTION_FAILURE);
    registry.register_lint(&TOO_MANY_POSITIONAL_ARGUMENTS);
    registry.register_lint(&UNAVAILABLE_IMPLICIT_SUPER_ARGUMENTS);
    registry.register_lint(&UNDEFINED_REVEAL);
    registry.register_lint(&UNKNOWN_ARGUMENT);
    registry.register_lint(&UNRESOLVED_ATTRIBUTE);
    registry.register_lint(&UNRESOLVED_IMPORT);
    registry.register_lint(&UNRESOLVED_REFERENCE);
    registry.register_lint(&UNSUPPORTED_OPERATOR);
    registry.register_lint(&ZERO_STEPSIZE_IN_SLICE);
    registry.register_lint(&STATIC_ASSERT_ERROR);
    registry.register_lint(&INVALID_ATTRIBUTE_ACCESS);
    registry.register_lint(&REDUNDANT_CAST);

    // String annotations
    registry.register_lint(&BYTE_STRING_TYPE_ANNOTATION);
    registry.register_lint(&ESCAPE_CHARACTER_IN_FORWARD_ANNOTATION);
    registry.register_lint(&FSTRING_TYPE_ANNOTATION);
    registry.register_lint(&IMPLICIT_CONCATENATED_STRING_TYPE_ANNOTATION);
    registry.register_lint(&INVALID_SYNTAX_IN_FORWARD_ANNOTATION);
    registry.register_lint(&RAW_STRING_TYPE_ANNOTATION);
}

declare_lint! {
    /// ## What it does
    /// Checks for calls to non-callable objects.
    ///
    /// ## Why is this bad?
    /// Calling a non-callable object will raise a `TypeError` at runtime.
    ///
    /// ## Examples
    /// ```python
    /// 4()  # TypeError: 'int' object is not callable
    /// ```
    pub(crate) static CALL_NON_CALLABLE = {
        summary: "detects calls to non-callable objects",
        status: LintStatus::preview("1.0.0"),
        default_level: Level::Error,
    }
}

declare_lint! {
    /// ## What it does
    /// Checks for calls to possibly unbound methods.
    ///
    /// TODO #14889
    pub(crate) static CALL_POSSIBLY_UNBOUND_METHOD = {
        summary: "detects calls to possibly unbound methods",
        status: LintStatus::preview("1.0.0"),
        default_level: Level::Warn,
    }
}

declare_lint! {
    /// ## What it does
    /// Checks whether an argument is used as both a value and a type form in a call
    pub(crate) static CONFLICTING_ARGUMENT_FORMS = {
        summary: "detects when an argument is used as both a value and a type form in a call",
        status: LintStatus::preview("1.0.0"),
        default_level: Level::Error,
    }
}

declare_lint! {
    /// TODO #14889
    pub(crate) static CONFLICTING_DECLARATIONS = {
        summary: "detects conflicting declarations",
        status: LintStatus::preview("1.0.0"),
        default_level: Level::Error,
    }
}

declare_lint! {
    /// TODO #14889
    pub(crate) static CONFLICTING_METACLASS = {
        summary: "detects conflicting metaclasses",
        status: LintStatus::preview("1.0.0"),
        default_level: Level::Error,
    }
}

declare_lint! {
    /// ## What it does
    /// Checks for class definitions with a cyclic inheritance chain.
    ///
    /// ## Why is it bad?
    /// TODO #14889
    pub(crate) static CYCLIC_CLASS_DEFINITION = {
        summary: "detects cyclic class definitions",
        status: LintStatus::preview("1.0.0"),
        default_level: Level::Error,
    }
}

declare_lint! {
    /// ## What it does
    /// It detects division by zero.
    ///
    /// ## Why is this bad?
    /// Dividing by zero raises a `ZeroDivisionError` at runtime.
    ///
    /// ## Examples
    /// ```python
    /// 5 / 0
    /// ```
    pub(crate) static DIVISION_BY_ZERO = {
        summary: "detects division by zero",
        status: LintStatus::preview("1.0.0"),
        default_level: Level::Error,
    }
}

declare_lint! {
    /// TODO #14889
    pub(crate) static DUPLICATE_BASE = {
        summary: "detects class definitions with duplicate bases",
        status: LintStatus::preview("1.0.0"),
        default_level: Level::Error,
    }
}

declare_lint! {
    /// ## What it does
    /// Checks for classes whose bases define incompatible `__slots__`.
    ///
    /// ## Why is this bad?
    /// Inheriting from bases with incompatible `__slots__`s
    /// will lead to a `TypeError` at runtime.
    ///
    /// Classes with no or empty `__slots__` are always compatible:
    ///
    /// ```python
    /// class A: ...
    /// class B:
    ///     __slots__ = ()
    /// class C:
    ///     __slots__ = ("a", "b")
    ///
    /// # fine
    /// class D(A, B, C): ...
    /// ```
    ///
    /// Multiple inheritance from more than one different class
    /// defining non-empty `__slots__` is not allowed:
    ///
    /// ```python
    /// class A:
    ///     __slots__ = ("a", "b")
    ///
    /// class B:
    ///     __slots__ = ("a", "b")  # Even if the values are the same
    ///
    /// # TypeError: multiple bases have instance lay-out conflict
    /// class C(A, B): ...
    /// ```
    ///
    /// ## Known problems
    /// Dynamic (not tuple or string literal) `__slots__` are not checked.
    /// Additionally, classes inheriting from built-in classes with implicit layouts
    /// like `str` or `int` are also not checked.
    ///
    /// ```pycon
    /// >>> hasattr(int, "__slots__")
    /// False
    /// >>> hasattr(str, "__slots__")
    /// False
    /// >>> class A(int, str): ...
    /// Traceback (most recent call last):
    ///   File "<python-input-0>", line 1, in <module>
    ///     class A(int, str): ...
    /// TypeError: multiple bases have instance lay-out conflict
    /// ```
    pub(crate) static INCOMPATIBLE_SLOTS = {
        summary: "detects class definitions whose MRO has conflicting `__slots__`",
        status: LintStatus::preview("1.0.0"),
        default_level: Level::Error,
    }
}

declare_lint! {
    /// ## What it does
    /// Checks for invalidly defined protocol classes.
    ///
    /// ## Why is this bad?
    /// An invalidly defined protocol class may lead to the type checker inferring
    /// unexpected things. It may also lead to `TypeError`s at runtime.
    ///
    /// ## Examples
    /// A `Protocol` class cannot inherit from a non-`Protocol` class;
    /// this raises a `TypeError` at runtime:
    ///
    /// ```pycon
    /// >>> from typing import Protocol
    /// >>> class Foo(int, Protocol): ...
    /// ...
    /// Traceback (most recent call last):
    ///   File "<python-input-1>", line 1, in <module>
    ///     class Foo(int, Protocol): ...
    /// TypeError: Protocols can only inherit from other protocols, got <class 'int'>
    /// ```
    pub(crate) static INVALID_PROTOCOL = {
        summary: "detects invalid protocol class definitions",
        status: LintStatus::preview("1.0.0"),
        default_level: Level::Error,
    }
}

declare_lint! {
    /// TODO #14889
    pub(crate) static INCONSISTENT_MRO = {
        summary: "detects class definitions with an inconsistent MRO",
        status: LintStatus::preview("1.0.0"),
        default_level: Level::Error,
    }
}

declare_lint! {
    /// ## What it does
    /// TODO #14889
    pub(crate) static INDEX_OUT_OF_BOUNDS = {
        summary: "detects index out of bounds errors",
        status: LintStatus::preview("1.0.0"),
        default_level: Level::Error,
    }
}

declare_lint! {
    /// ## What it does
    /// Detects call arguments whose type is not assignable to the corresponding typed parameter.
    ///
    /// ## Why is this bad?
    /// Passing an argument of a type the function (or callable object) does not accept violates
    /// the expectations of the function author and may cause unexpected runtime errors within the
    /// body of the function.
    ///
    /// ## Examples
    /// ```python
    /// def func(x: int): ...
    /// func("foo")  # error: [invalid-argument-type]
    /// ```
    pub(crate) static INVALID_ARGUMENT_TYPE = {
        summary: "detects call arguments whose type is not assignable to the corresponding typed parameter",
        status: LintStatus::preview("1.0.0"),
        default_level: Level::Error,
    }
}

declare_lint! {
    /// ## What it does
    /// Detects returned values that can't be assigned to the function's annotated return type.
    ///
    /// ## Why is this bad?
    /// Returning an object of a type incompatible with the annotated return type may cause confusion to the user calling the function.
    ///
    /// ## Examples
    /// ```python
    /// def func() -> int:
    ///     return "a"  # error: [invalid-return-type]
    /// ```
    pub(crate) static INVALID_RETURN_TYPE = {
        summary: "detects returned values that can't be assigned to the function's annotated return type",
        status: LintStatus::preview("1.0.0"),
        default_level: Level::Error,
    }
}

declare_lint! {
    /// TODO #14889
    pub(crate) static INVALID_ASSIGNMENT = {
        summary: "detects invalid assignments",
        status: LintStatus::preview("1.0.0"),
        default_level: Level::Error,
    }
}

declare_lint! {
    /// TODO #14889
    pub(crate) static INVALID_BASE = {
        summary: "detects class definitions with an invalid base",
        status: LintStatus::preview("1.0.0"),
        default_level: Level::Error,
    }
}

declare_lint! {
    /// TODO #14889
    pub(crate) static INVALID_CONTEXT_MANAGER = {
        summary: "detects expressions used in with statements that don't implement the context manager protocol",
        status: LintStatus::preview("1.0.0"),
        default_level: Level::Error,
    }
}

declare_lint! {
    /// TODO #14889
    pub(crate) static INVALID_DECLARATION = {
        summary: "detects invalid declarations",
        status: LintStatus::preview("1.0.0"),
        default_level: Level::Error,
    }
}

declare_lint! {
    /// ## What it does
    /// Checks for exception handlers that catch non-exception classes.
    ///
    /// ## Why is this bad?
    /// Catching classes that do not inherit from `BaseException` will raise a TypeError at runtime.
    ///
    /// ## Example
    /// ```python
    /// try:
    ///     1 / 0
    /// except 1:
    ///     ...
    /// ```
    ///
    /// Use instead:
    /// ```python
    /// try:
    ///     1 / 0
    /// except ZeroDivisionError:
    ///     ...
    /// ```
    ///
    /// ## References
    /// - [Python documentation: except clause](https://docs.python.org/3/reference/compound_stmts.html#except-clause)
    /// - [Python documentation: Built-in Exceptions](https://docs.python.org/3/library/exceptions.html#built-in-exceptions)
    ///
    /// ## Ruff rule
    ///  This rule corresponds to Ruff's [`except-with-non-exception-classes` (`B030`)](https://docs.astral.sh/ruff/rules/except-with-non-exception-classes)
    pub(crate) static INVALID_EXCEPTION_CAUGHT = {
        summary: "detects exception handlers that catch classes that do not inherit from `BaseException`",
        status: LintStatus::preview("1.0.0"),
        default_level: Level::Error,
    }
}

declare_lint! {
    /// ## What it does
    /// Checks for arguments to `metaclass=` that are invalid.
    ///
    /// ## Why is this bad?
    /// Python allows arbitrary expressions to be used as the argument to `metaclass=`.
    /// These expressions, however, need to be callable and accept the same arguments
    /// as `type.__new__`.
    ///
    /// ## Example
    ///
    /// ```python
    /// def f(): ...
    ///
    /// # TypeError: f() takes 0 positional arguments but 3 were given
    /// class B(metaclass=f): ...
    /// ```
    ///
    /// ## References
    /// - [Python documentation: Metaclasses](https://docs.python.org/3/reference/datamodel.html#metaclasses)
    pub(crate) static INVALID_METACLASS = {
        summary: "detects invalid `metaclass=` arguments",
        status: LintStatus::preview("1.0.0"),
        default_level: Level::Error,
    }
}

declare_lint! {
    /// ## What it does
    /// Checks for default values that can't be assigned to the parameter's annotated type.
    ///
    /// ## Why is this bad?
    /// TODO #14889
    pub(crate) static INVALID_PARAMETER_DEFAULT = {
        summary: "detects default values that can't be assigned to the parameter's annotated type",
        status: LintStatus::preview("1.0.0"),
        default_level: Level::Error,
    }
}

declare_lint! {
    /// Checks for `raise` statements that raise non-exceptions or use invalid
    /// causes for their raised exceptions.
    ///
    /// ## Why is this bad?
    /// Only subclasses or instances of `BaseException` can be raised.
    /// For an exception's cause, the same rules apply, except that `None` is also
    /// permitted. Violating these rules results in a `TypeError` at runtime.
    ///
    /// ## Examples
    /// ```python
    /// def f():
    ///     try:
    ///         something()
    ///     except NameError:
    ///         raise "oops!" from f
    ///
    /// def g():
    ///     raise NotImplemented from 42
    /// ```
    ///
    /// Use instead:
    /// ```python
    /// def f():
    ///     try:
    ///         something()
    ///     except NameError as e:
    ///         raise RuntimeError("oops!") from e
    ///
    /// def g():
    ///     raise NotImplementedError from None
    /// ```
    ///
    /// ## References
    /// - [Python documentation: The `raise` statement](https://docs.python.org/3/reference/simple_stmts.html#raise)
    /// - [Python documentation: Built-in Exceptions](https://docs.python.org/3/library/exceptions.html#built-in-exceptions)
    pub(crate) static INVALID_RAISE = {
        summary: "detects `raise` statements that raise invalid exceptions or use invalid causes",
        status: LintStatus::preview("1.0.0"),
        default_level: Level::Error,
    }
}

declare_lint! {
    /// ## What it does
    /// Detects `super()` calls where:
    /// - the first argument is not a valid class literal, or
    /// - the second argument is not an instance or subclass of the first argument.
    ///
    /// ## Why is this bad?
    /// `super(type, obj)` expects:
    /// - the first argument to be a class,
    /// - and the second argument to satisfy one of the following:
    ///   - `isinstance(obj, type)` is `True`
    ///   - `issubclass(obj, type)` is `True`
    ///
    /// Violating this relationship will raise a `TypeError` at runtime.
    ///
    /// ## Examples
    /// ```python
    /// class A:
    ///     ...
    /// class B(A):
    ///     ...
    ///
    /// super(A, B())  # it's okay! `A` satisfies `isinstance(B(), A)`
    ///
    /// super(A(), B()) # error: `A()` is not a class
    ///
    /// super(B, A())  # error: `A()` does not satisfy `isinstance(A(), B)`
    /// super(B, A)  # error: `A` does not satisfy `issubclass(A, B)`
    /// ```
    ///
    /// ## References
    /// - [Python documentation: super()](https://docs.python.org/3/library/functions.html#super)
    pub(crate) static INVALID_SUPER_ARGUMENT = {
        summary: "detects invalid arguments for `super()`",
        status: LintStatus::preview("1.0.0"),
        default_level: Level::Error,
    }
}

declare_lint! {
    /// ## What it does
    /// Checks for a value other than `False` assigned to the `TYPE_CHECKING` variable, or an
    /// annotation not assignable from `bool`.
    ///
    /// ## Why is this bad?
    /// The name `TYPE_CHECKING` is reserved for a flag that can be used to provide conditional
    /// code seen only by the type checker, and not at runtime. Normally this flag is imported from
    /// `typing` or `typing_extensions`, but it can also be defined locally. If defined locally, it
    /// must be assigned the value `False` at runtime; the type checker will consider its value to
    /// be `True`. If annotated, it must be annotated as a type that can accept `bool` values.
    pub(crate) static INVALID_TYPE_CHECKING_CONSTANT = {
        summary: "detects invalid TYPE_CHECKING constant assignments",
        status: LintStatus::preview("1.0.0"),
        default_level: Level::Error,
    }
}

declare_lint! {
    /// ## What it does
    /// Checks for invalid type expressions.
    ///
    /// ## Why is this bad?
    /// TODO #14889
    pub(crate) static INVALID_TYPE_FORM = {
        summary: "detects invalid type forms",
        status: LintStatus::preview("1.0.0"),
        default_level: Level::Error,
    }
}

declare_lint! {
    /// TODO #14889
    pub(crate) static INVALID_TYPE_VARIABLE_CONSTRAINTS = {
        summary: "detects invalid type variable constraints",
        status: LintStatus::preview("1.0.0"),
        default_level: Level::Error,
    }
}

declare_lint! {
    /// ## What it does
    /// Checks for missing required arguments in a call.
    ///
    /// ## Why is this bad?
    /// Failing to provide a required argument will raise a `TypeError` at runtime.
    ///
    /// ## Examples
    /// ```python
    /// def func(x: int): ...
    /// func()  # TypeError: func() missing 1 required positional argument: 'x'
    /// ```
    pub(crate) static MISSING_ARGUMENT = {
        summary: "detects missing required arguments in a call",
        status: LintStatus::preview("1.0.0"),
        default_level: Level::Error,
    }
}

declare_lint! {
    /// ## What it does
    /// Checks for calls to an overloaded function that do not match any of the overloads.
    ///
    /// ## Why is this bad?
    /// Failing to provide the correct arguments to one of the overloads will raise a `TypeError`
    /// at runtime.
    ///
    /// ## Examples
    /// ```python
    /// @overload
    /// def func(x: int): ...
    /// @overload
    /// def func(x: bool): ...
    /// func("string")  # error: [no-matching-overload]
    /// ```
    pub(crate) static NO_MATCHING_OVERLOAD = {
        summary: "detects calls that do not match any overload",
        status: LintStatus::preview("1.0.0"),
        default_level: Level::Error,
    }
}

declare_lint! {
    /// ## What it does
    /// Checks for subscripting objects that do not support subscripting.
    ///
    /// ## Why is this bad?
    /// Subscripting an object that does not support it will raise a `TypeError` at runtime.
    ///
    /// ## Examples
    /// ```python
    /// 4[1]  # TypeError: 'int' object is not subscriptable
    /// ```
    pub(crate) static NON_SUBSCRIPTABLE = {
        summary: "detects subscripting objects that do not support subscripting",
        status: LintStatus::preview("1.0.0"),
        default_level: Level::Error,
    }
}

declare_lint! {
    /// ## What it does
    /// Checks for objects that are not iterable but are used in a context that requires them to be.
    ///
    /// ## Why is this bad?
    /// Iterating over an object that is not iterable will raise a `TypeError` at runtime.
    ///
    /// ## Examples
    ///
    /// ```python
    /// for i in 34:  # TypeError: 'int' object is not iterable
    ///     pass
    /// ```
    pub(crate) static NOT_ITERABLE = {
        summary: "detects iteration over an object that is not iterable",
        status: LintStatus::preview("1.0.0"),
        default_level: Level::Error,
    }
}

declare_lint! {
    /// ## What it does
    /// Checks for bool conversions where the object doesn't correctly implement `__bool__`.
    ///
    /// ## Why is this bad?
    /// If an exception is raised when you attempt to evaluate the truthiness of an object,
    /// using the object in a boolean context will fail at runtime.
    ///
    /// ## Examples
    ///
    /// ```python
    /// class NotBoolable:
    ///     __bool__ = None
    ///
    /// b1 = NotBoolable()
    /// b2 = NotBoolable()
    ///
    /// if b1:  # exception raised here
    ///     pass
    ///
    /// b1 and b2  # exception raised here
    /// not b1  # exception raised here
    /// b1 < b2 < b1  # exception raised here
    /// ```
    pub(crate) static UNSUPPORTED_BOOL_CONVERSION = {
        summary: "detects boolean conversion where the object incorrectly implements `__bool__`",
        status: LintStatus::preview("1.0.0"),
        default_level: Level::Error,
    }
}

declare_lint! {
    /// ## What it does
    /// Checks for calls which provide more than one argument for a single parameter.
    ///
    /// ## Why is this bad?
    /// Providing multiple values for a single parameter will raise a `TypeError` at runtime.
    ///
    /// ## Examples
    ///
    /// ```python
    /// def f(x: int) -> int: ...
    ///
    /// f(1, x=2)  # Error raised here
    /// ```
    pub(crate) static PARAMETER_ALREADY_ASSIGNED = {
        summary: "detects multiple arguments for the same parameter",
        status: LintStatus::preview("1.0.0"),
        default_level: Level::Error,
    }
}

declare_lint! {
    /// ## What it does
    /// Checks for possibly unbound attributes.
    ///
    /// TODO #14889
    pub(crate) static POSSIBLY_UNBOUND_ATTRIBUTE = {
        summary: "detects references to possibly unbound attributes",
        status: LintStatus::preview("1.0.0"),
        default_level: Level::Warn,
    }
}

declare_lint! {
    /// TODO #14889
    pub(crate) static POSSIBLY_UNBOUND_IMPORT = {
        summary: "detects possibly unbound imports",
        status: LintStatus::preview("1.0.0"),
        default_level: Level::Warn,
    }
}

declare_lint! {
    /// ## What it does
    /// Checks for references to names that are possibly not defined.
    ///
    /// ## Why is this bad?
    /// Using an undefined variable will raise a `NameError` at runtime.
    ///
    /// ## Example
    ///
    /// ```python
    /// for i in range(0):
    ///     x = i
    ///
    /// print(x)  # NameError: name 'x' is not defined
    /// ```
    pub(crate) static POSSIBLY_UNRESOLVED_REFERENCE = {
        summary: "detects references to possibly undefined names",
        status: LintStatus::preview("1.0.0"),
        default_level: Level::Warn,
    }
}

declare_lint! {
    /// ## What it does
    /// Checks for classes that subclass final classes.
    ///
    /// ## Why is this bad?
    /// Decorating a class with `@final` declares to the type checker that it should not be subclassed.
    ///
    /// ## Example
    ///
    /// ```python
    /// from typing import final
    ///
    /// @final
    /// class A: ...
    /// class B(A): ...  # Error raised here
    /// ```
    pub(crate) static SUBCLASS_OF_FINAL_CLASS = {
        summary: "detects subclasses of final classes",
        status: LintStatus::preview("1.0.0"),
        default_level: Level::Error,
    }
}

declare_lint! {
    /// ## What it does
    /// Checks for `assert_type()` and `assert_never()` calls where the actual type
    /// is not the same as the asserted type.
    ///
    /// ## Why is this bad?
    /// `assert_type()` allows confirming the inferred type of a certain value.
    ///
    /// ## Example
    ///
    /// ```python
    /// def _(x: int):
    ///     assert_type(x, int)  # fine
    ///     assert_type(x, str)  # error: Actual type does not match asserted type
    /// ```
    pub(crate) static TYPE_ASSERTION_FAILURE = {
        summary: "detects failed type assertions",
        status: LintStatus::preview("1.0.0"),
        default_level: Level::Error,
    }
}

declare_lint! {
    /// ## What it does
    /// Checks for calls that pass more positional arguments than the callable can accept.
    ///
    /// ## Why is this bad?
    /// Passing too many positional arguments will raise `TypeError` at runtime.
    ///
    /// ## Example
    ///
    /// ```python
    /// def f(): ...
    ///
    /// f("foo")  # Error raised here
    /// ```
    pub(crate) static TOO_MANY_POSITIONAL_ARGUMENTS = {
        summary: "detects calls passing too many positional arguments",
        status: LintStatus::preview("1.0.0"),
        default_level: Level::Error,
    }
}

declare_lint! {
    /// ## What it does
    /// Detects invalid `super()` calls where implicit arguments like the enclosing class or first method argument are unavailable.
    ///
    /// ## Why is this bad?
    /// When `super()` is used without arguments, Python tries to find two things:
    /// the nearest enclosing class and the first argument of the immediately enclosing function (typically self or cls).
    /// If either of these is missing, the call will fail at runtime with a `RuntimeError`.
    ///
    /// ## Examples
    /// ```python
    /// super()  # error: no enclosing class or function found
    ///
    /// def func():
    ///     super()  # error: no enclosing class or first argument exists
    ///
    /// class A:
    ///     f = super()  # error: no enclosing function to provide the first argument
    ///
    ///     def method(self):
    ///         def nested():
    ///             super()  # error: first argument does not exist in this nested function
    ///
    ///         lambda: super()  # error: first argument does not exist in this lambda
    ///
    ///         (super() for _ in range(10))  # error: argument is not available in generator expression
    ///
    ///         super()  # okay! both enclosing class and first argument are available
    /// ```
    ///
    /// ## References
    /// - [Python documentation: super()](https://docs.python.org/3/library/functions.html#super)
    pub(crate) static UNAVAILABLE_IMPLICIT_SUPER_ARGUMENTS = {
        summary: "detects invalid `super()` calls where implicit arguments are unavailable.",
        status: LintStatus::preview("1.0.0"),
        default_level: Level::Error,
    }
}

declare_lint! {
    /// ## What it does
    /// Checks for calls to `reveal_type` without importing it.
    ///
    /// ## Why is this bad?
    /// Using `reveal_type` without importing it will raise a `NameError` at runtime.
    ///
    /// ## Examples
    /// TODO #14889
    pub(crate) static UNDEFINED_REVEAL = {
        summary: "detects usages of `reveal_type` without importing it",
        status: LintStatus::preview("1.0.0"),
        default_level: Level::Warn,
    }
}

declare_lint! {
    /// ## What it does
    /// Checks for keyword arguments in calls that don't match any parameter of the callable.
    ///
    /// ## Why is this bad?
    /// Providing an unknown keyword argument will raise `TypeError` at runtime.
    ///
    /// ## Example
    ///
    /// ```python
    /// def f(x: int) -> int: ...
    ///
    /// f(x=1, y=2)  # Error raised here
    /// ```
    pub(crate) static UNKNOWN_ARGUMENT = {
        summary: "detects unknown keyword arguments in calls",
        status: LintStatus::preview("1.0.0"),
        default_level: Level::Error,
    }
}

declare_lint! {
    /// ## What it does
    /// Checks for unresolved attributes.
    ///
    /// TODO #14889
    pub(crate) static UNRESOLVED_ATTRIBUTE = {
        summary: "detects references to unresolved attributes",
        status: LintStatus::preview("1.0.0"),
        default_level: Level::Error,
    }
}

declare_lint! {
    /// ## What it does
    /// Checks for import statements for which the module cannot be resolved.
    ///
    /// ## Why is this bad?
    /// Importing a module that cannot be resolved will raise an `ImportError` at runtime.
    pub(crate) static UNRESOLVED_IMPORT = {
        summary: "detects unresolved imports",
        status: LintStatus::preview("1.0.0"),
        default_level: Level::Error,
    }
}

declare_lint! {
    /// ## What it does
    /// Checks for references to names that are not defined.
    ///
    /// ## Why is this bad?
    /// Using an undefined variable will raise a `NameError` at runtime.
    ///
    /// ## Example
    ///
    /// ```python
    /// print(x)  # NameError: name 'x' is not defined
    /// ```
    pub(crate) static UNRESOLVED_REFERENCE = {
        summary: "detects references to names that are not defined",
        status: LintStatus::preview("1.0.0"),
        default_level: Level::Warn,
    }
}

declare_lint! {
    /// ## What it does
    /// Checks for binary expressions, comparisons, and unary expressions where the operands don't support the operator.
    ///
    /// TODO #14889
    pub(crate) static UNSUPPORTED_OPERATOR = {
        summary: "detects binary, unary, or comparison expressions where the operands don't support the operator",
        status: LintStatus::preview("1.0.0"),
        default_level: Level::Error,
    }
}

declare_lint! {
    /// ## What it does
    /// Checks for step size 0 in slices.
    ///
    /// ## Why is this bad?
    /// A slice with a step size of zero will raise a `ValueError` at runtime.
    ///
    /// ## Examples
    /// ```python
    /// l = list(range(10))
    /// l[1:10:0]  # ValueError: slice step cannot be zero
    /// ```
    pub(crate) static ZERO_STEPSIZE_IN_SLICE = {
        summary: "detects a slice step size of zero",
        status: LintStatus::preview("1.0.0"),
        default_level: Level::Error,
    }
}

declare_lint! {
    /// ## What it does
    /// Makes sure that the argument of `static_assert` is statically known to be true.
    ///
    /// ## Examples
    /// ```python
    /// from knot_extensions import static_assert
    ///
    /// static_assert(1 + 1 == 3)  # error: evaluates to `False`
    ///
    /// static_assert(int(2.0 * 3.0) == 6)  # error: does not have a statically known truthiness
    /// ```
    pub(crate) static STATIC_ASSERT_ERROR = {
        summary: "Failed static assertion",
        status: LintStatus::preview("1.0.0"),
        default_level: Level::Error,
    }
}

declare_lint! {
    /// ## What it does
    /// Makes sure that instance attribute accesses are valid.
    ///
    /// ## Examples
    /// ```python
    /// class C:
    ///   var: ClassVar[int] = 1
    ///
    /// C.var = 3  # okay
    /// C().var = 3  # error: Cannot assign to class variable
    /// ```
    pub(crate) static INVALID_ATTRIBUTE_ACCESS = {
        summary: "Invalid attribute access",
        status: LintStatus::preview("1.0.0"),
        default_level: Level::Error,
    }
}

declare_lint! {
    /// ## What it does
    /// Detects redundant `cast` calls where the value already has the target type.
    ///
    /// ## Why is this bad?
    /// These casts have no effect and can be removed.
    ///
    /// ## Example
    /// ```python
    /// def f() -> int:
    ///     return 10
    ///
    /// cast(int, f())  # Redundant
    /// ```
    pub(crate) static REDUNDANT_CAST = {
        summary: "detects redundant `cast` calls",
        status: LintStatus::preview("1.0.0"),
        default_level: Level::Warn,
    }
}

/// A collection of type check diagnostics.
#[derive(Default, Eq, PartialEq)]
pub struct TypeCheckDiagnostics {
    diagnostics: Vec<Diagnostic>,
    used_suppressions: FxHashSet<FileSuppressionId>,
}

impl TypeCheckDiagnostics {
    pub(crate) fn push(&mut self, diagnostic: Diagnostic) {
        self.diagnostics.push(diagnostic);
    }

    pub(super) fn extend(&mut self, other: &TypeCheckDiagnostics) {
        self.diagnostics.extend_from_slice(&other.diagnostics);
        self.used_suppressions.extend(&other.used_suppressions);
    }

    pub(crate) fn mark_used(&mut self, suppression_id: FileSuppressionId) {
        self.used_suppressions.insert(suppression_id);
    }

    pub(crate) fn is_used(&self, suppression_id: FileSuppressionId) -> bool {
        self.used_suppressions.contains(&suppression_id)
    }

    pub(crate) fn used_len(&self) -> usize {
        self.used_suppressions.len()
    }

    pub(crate) fn shrink_to_fit(&mut self) {
        self.used_suppressions.shrink_to_fit();
        self.diagnostics.shrink_to_fit();
    }

    pub fn iter(&self) -> std::slice::Iter<'_, Diagnostic> {
        self.diagnostics.iter()
    }
}

impl std::fmt::Debug for TypeCheckDiagnostics {
    fn fmt(&self, f: &mut Formatter<'_>) -> std::fmt::Result {
        self.diagnostics.fmt(f)
    }
}

impl IntoIterator for TypeCheckDiagnostics {
    type Item = Diagnostic;
    type IntoIter = std::vec::IntoIter<Diagnostic>;

    fn into_iter(self) -> Self::IntoIter {
        self.diagnostics.into_iter()
    }
}

impl<'a> IntoIterator for &'a TypeCheckDiagnostics {
    type Item = &'a Diagnostic;
    type IntoIter = std::slice::Iter<'a, Diagnostic>;

    fn into_iter(self) -> Self::IntoIter {
        self.diagnostics.iter()
    }
}

/// Emit a diagnostic declaring that an index is out of bounds for a tuple.
pub(super) fn report_index_out_of_bounds(
    context: &InferContext,
    kind: &'static str,
    node: AnyNodeRef,
    tuple_ty: Type,
    length: usize,
    index: i64,
) {
    let Some(builder) = context.report_lint(&INDEX_OUT_OF_BOUNDS, node) else {
        return;
    };
    builder.into_diagnostic(format_args!(
        "Index {index} is out of bounds for {kind} `{}` with length {length}",
        tuple_ty.display(context.db())
    ));
}

/// Emit a diagnostic declaring that a type does not support subscripting.
pub(super) fn report_non_subscriptable(
    context: &InferContext,
    node: AnyNodeRef,
    non_subscriptable_ty: Type,
    method: &str,
) {
    let Some(builder) = context.report_lint(&NON_SUBSCRIPTABLE, node) else {
        return;
    };
    builder.into_diagnostic(format_args!(
        "Cannot subscript object of type `{}` with no `{method}` method",
        non_subscriptable_ty.display(context.db())
    ));
}

pub(super) fn report_slice_step_size_zero(context: &InferContext, node: AnyNodeRef) {
    let Some(builder) = context.report_lint(&ZERO_STEPSIZE_IN_SLICE, node) else {
        return;
    };
    builder.into_diagnostic("Slice step size can not be zero");
}

fn report_invalid_assignment_with_message(
    context: &InferContext,
    node: AnyNodeRef,
    target_ty: Type,
    message: std::fmt::Arguments,
) {
    let Some(builder) = context.report_lint(&INVALID_ASSIGNMENT, node) else {
        return;
    };
    match target_ty {
        Type::ClassLiteral(class) => {
            let mut diag = builder.into_diagnostic(format_args!(
                "Implicit shadowing of class `{}`",
                class.name(context.db()),
            ));
            diag.info("Annotate to make it explicit if this is intentional");
        }
        Type::FunctionLiteral(function) => {
            let mut diag = builder.into_diagnostic(format_args!(
                "Implicit shadowing of function `{}`",
                function.name(context.db()),
            ));
            diag.info("Annotate to make it explicit if this is intentional");
        }
        _ => {
            builder.into_diagnostic(message);
        }
    }
}

pub(super) fn report_invalid_assignment(
    context: &InferContext,
    node: AnyNodeRef,
    target_ty: Type,
    source_ty: Type,
) {
    report_invalid_assignment_with_message(
        context,
        node,
        target_ty,
        format_args!(
            "Object of type `{}` is not assignable to `{}`",
            source_ty.display(context.db()),
            target_ty.display(context.db()),
        ),
    );
}

pub(super) fn report_invalid_attribute_assignment(
    context: &InferContext,
    node: AnyNodeRef,
    target_ty: Type,
    source_ty: Type,
    attribute_name: &'_ str,
) {
    report_invalid_assignment_with_message(
        context,
        node,
        target_ty,
        format_args!(
            "Object of type `{}` is not assignable to attribute `{attribute_name}` of type `{}`",
            source_ty.display(context.db()),
            target_ty.display(context.db()),
        ),
    );
}

pub(super) fn report_invalid_return_type(
    context: &InferContext,
    object_range: impl Ranged,
    return_type_range: impl Ranged,
    expected_ty: Type,
    actual_ty: Type,
) {
    let Some(builder) = context.report_lint(&INVALID_RETURN_TYPE, object_range) else {
        return;
    };

    let return_type_span = Span::from(context.file()).with_range(return_type_range.range());

    let mut diag = builder.into_diagnostic("Return type does not match returned value");
    diag.set_primary_message(format_args!(
        "Expected `{expected_ty}`, found `{actual_ty}`",
        expected_ty = expected_ty.display(context.db()),
        actual_ty = actual_ty.display(context.db()),
    ));
    diag.annotate(
        Annotation::secondary(return_type_span).message(format_args!(
            "Expected `{expected_ty}` because of return type",
            expected_ty = expected_ty.display(context.db()),
        )),
    );
}

pub(super) fn report_implicit_return_type(
    context: &InferContext,
    range: impl Ranged,
    expected_ty: Type,
) {
    let Some(builder) = context.report_lint(&INVALID_RETURN_TYPE, range) else {
        return;
    };
    builder.into_diagnostic(format_args!(
        "Function can implicitly return `None`, which is not assignable to return type `{}`",
        expected_ty.display(context.db())
    ));
}

pub(super) fn report_invalid_type_checking_constant(context: &InferContext, node: AnyNodeRef) {
    let Some(builder) = context.report_lint(&INVALID_TYPE_CHECKING_CONSTANT, node) else {
        return;
    };
    builder.into_diagnostic(
        "The name TYPE_CHECKING is reserved for use as a flag; only False can be assigned to it",
    );
}

pub(super) fn report_possibly_unresolved_reference(
    context: &InferContext,
    expr_name_node: &ast::ExprName,
) {
    let Some(builder) = context.report_lint(&POSSIBLY_UNRESOLVED_REFERENCE, expr_name_node) else {
        return;
    };

    let ast::ExprName { id, .. } = expr_name_node;
    builder.into_diagnostic(format_args!("Name `{id}` used when possibly not defined"));
}

pub(super) fn report_possibly_unbound_attribute(
    context: &InferContext,
    target: &ast::ExprAttribute,
    attribute: &str,
    object_ty: Type,
) {
    let Some(builder) = context.report_lint(&POSSIBLY_UNBOUND_ATTRIBUTE, target) else {
        return;
    };
    builder.into_diagnostic(format_args!(
        "Attribute `{attribute}` on type `{}` is possibly unbound",
        object_ty.display(context.db()),
    ));
}

pub(super) fn report_unresolved_reference(context: &InferContext, expr_name_node: &ast::ExprName) {
    let Some(builder) = context.report_lint(&UNRESOLVED_REFERENCE, expr_name_node) else {
        return;
    };

    let ast::ExprName { id, .. } = expr_name_node;
    builder.into_diagnostic(format_args!("Name `{id}` used when not defined"));
}

pub(super) fn report_invalid_exception_caught(context: &InferContext, node: &ast::Expr, ty: Type) {
    let Some(builder) = context.report_lint(&INVALID_EXCEPTION_CAUGHT, node) else {
        return;
    };
    builder.into_diagnostic(format_args!(
        "Cannot catch object of type `{}` in an exception handler \
            (must be a `BaseException` subclass or a tuple of `BaseException` subclasses)",
        ty.display(context.db())
    ));
}

pub(crate) fn report_invalid_exception_raised(context: &InferContext, node: &ast::Expr, ty: Type) {
    let Some(builder) = context.report_lint(&INVALID_RAISE, node) else {
        return;
    };
    builder.into_diagnostic(format_args!(
        "Cannot raise object of type `{}` (must be a `BaseException` subclass or instance)",
        ty.display(context.db())
    ));
}

pub(crate) fn report_invalid_exception_cause(context: &InferContext, node: &ast::Expr, ty: Type) {
    let Some(builder) = context.report_lint(&INVALID_RAISE, node) else {
        return;
    };
    builder.into_diagnostic(format_args!(
        "Cannot use object of type `{}` as exception cause \
         (must be a `BaseException` subclass or instance or `None`)",
        ty.display(context.db())
    ));
}

pub(crate) fn report_base_with_incompatible_slots(context: &InferContext, node: &ast::Expr) {
    let Some(builder) = context.report_lint(&INCOMPATIBLE_SLOTS, node) else {
        return;
    };
    builder.into_diagnostic("Class base has incompatible `__slots__`");
}

pub(crate) fn report_invalid_arguments_to_annotated(
    context: &InferContext,
    subscript: &ast::ExprSubscript,
) {
<<<<<<< HEAD
    context.report_lint_old(
        &INVALID_TYPE_FORM,
        subscript,
        format_args!(
            "Special form `{}` expected at least 2 arguments (one type and at least one metadata element)",
            KnownInstanceType::Annotated.repr()
        ),
=======
    let Some(builder) = context.report_lint(&INVALID_TYPE_FORM, subscript) else {
        return;
    };
    builder.into_diagnostic(format_args!(
        "Special form `{}` expected at least 2 arguments \
         (one type and at least one metadata element)",
        KnownInstanceType::Annotated.repr(context.db())
    ));
}

pub(crate) fn report_bad_argument_to_get_protocol_members(
    context: &InferContext,
    call: &ast::ExprCall,
    class: ClassLiteralType,
) {
    let Some(builder) = context.report_lint(&INVALID_ARGUMENT_TYPE, call) else {
        return;
    };
    let db = context.db();
    let mut diagnostic = builder.into_diagnostic("Invalid argument to `get_protocol_members`");
    diagnostic.set_primary_message("This call will raise `TypeError` at runtime");
    diagnostic.info("Only protocol classes can be passed to `get_protocol_members`");

    let class_scope = class.body_scope(db);
    let class_node = class_scope.node(db).expect_class();
    let class_name = &class_node.name;
    let class_def_diagnostic_range = TextRange::new(
        class_name.start(),
        class_node
            .arguments
            .as_deref()
            .map(Ranged::end)
            .unwrap_or_else(|| class_name.end()),
    );
    let mut class_def_diagnostic = SubDiagnostic::new(
        Severity::Info,
        format_args!("`{class_name}` is declared here, but it is not a protocol class:"),
    );
    class_def_diagnostic.annotate(Annotation::primary(
        Span::from(class_scope.file(db)).with_range(class_def_diagnostic_range),
    ));
    diagnostic.sub(class_def_diagnostic);

    diagnostic.info(
        "A class is only a protocol class if it directly inherits \
            from `typing.Protocol` or `typing_extensions.Protocol`",
>>>>>>> d4b8c6fc
    );
    // TODO the typing spec isn't really designed as user-facing documentation,
    // but there isn't really any user-facing documentation that covers this specific issue well
    // (it's not described well in the CPython docs; and PEP-544 is a snapshot of a decision taken
    // years ago rather than up-to-date documentation). We should either write our own docs
    // describing this well or contribute to type-checker-agnostic docs somewhere and link to those.
    diagnostic.info("See https://typing.python.org/en/latest/spec/protocol.html#");
}

pub(crate) fn report_invalid_arguments_to_callable(
    context: &InferContext,
    subscript: &ast::ExprSubscript,
) {
<<<<<<< HEAD
    context.report_lint_old(
        &INVALID_TYPE_FORM,
        subscript,
        format_args!(
            "Special form `{}` expected exactly two arguments (parameter types and return type)",
            KnownInstanceType::Callable.repr()
        ),
    );
=======
    let Some(builder) = context.report_lint(&INVALID_TYPE_FORM, subscript) else {
        return;
    };
    builder.into_diagnostic(format_args!(
        "Special form `{}` expected exactly two arguments (parameter types and return type)",
        KnownInstanceType::Callable.repr(context.db())
    ));
>>>>>>> d4b8c6fc
}<|MERGE_RESOLUTION|>--- conflicted
+++ resolved
@@ -1304,22 +1304,13 @@
     context: &InferContext,
     subscript: &ast::ExprSubscript,
 ) {
-<<<<<<< HEAD
-    context.report_lint_old(
-        &INVALID_TYPE_FORM,
-        subscript,
-        format_args!(
-            "Special form `{}` expected at least 2 arguments (one type and at least one metadata element)",
-            KnownInstanceType::Annotated.repr()
-        ),
-=======
     let Some(builder) = context.report_lint(&INVALID_TYPE_FORM, subscript) else {
         return;
     };
     builder.into_diagnostic(format_args!(
         "Special form `{}` expected at least 2 arguments \
          (one type and at least one metadata element)",
-        KnownInstanceType::Annotated.repr(context.db())
+        KnownInstanceType::Annotated.repr()
     ));
 }
 
@@ -1359,7 +1350,6 @@
     diagnostic.info(
         "A class is only a protocol class if it directly inherits \
             from `typing.Protocol` or `typing_extensions.Protocol`",
->>>>>>> d4b8c6fc
     );
     // TODO the typing spec isn't really designed as user-facing documentation,
     // but there isn't really any user-facing documentation that covers this specific issue well
@@ -1373,22 +1363,11 @@
     context: &InferContext,
     subscript: &ast::ExprSubscript,
 ) {
-<<<<<<< HEAD
-    context.report_lint_old(
-        &INVALID_TYPE_FORM,
-        subscript,
-        format_args!(
-            "Special form `{}` expected exactly two arguments (parameter types and return type)",
-            KnownInstanceType::Callable.repr()
-        ),
-    );
-=======
     let Some(builder) = context.report_lint(&INVALID_TYPE_FORM, subscript) else {
         return;
     };
     builder.into_diagnostic(format_args!(
         "Special form `{}` expected exactly two arguments (parameter types and return type)",
-        KnownInstanceType::Callable.repr(context.db())
+        KnownInstanceType::Callable.repr()
     ));
->>>>>>> d4b8c6fc
 }