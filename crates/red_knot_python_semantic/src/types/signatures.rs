//! _Signatures_ describe the expected parameters and return type of a function or other callable.
//! Overloads and unions add complexity to this simple description.
//!
//! In a call expression, the type of the callable might be a union of several types. The call must
//! be compatible with _all_ of these types, since at runtime the callable might be an instance of
//! any of them.
//!
//! Each of the atomic types in the union must be callable. Each callable might be _overloaded_,
//! containing multiple _overload signatures_, each of which describes a different combination of
//! argument types and return types. For each callable type in the union, the call expression's
//! arguments must match _at least one_ overload.

use std::{collections::HashMap, slice::Iter};

use itertools::EitherOrBoth;
use smallvec::{smallvec, SmallVec};

use super::{definition_expression_type, DynamicType, Type};
use crate::semantic_index::definition::Definition;
use crate::types::generics::{GenericContext, Specialization};
use crate::types::{todo_type, TypeVarInstance};
use crate::{Db, FxOrderSet};
use ruff_python_ast::{self as ast, name::Name};

/// The signature of a possible union of callables.
#[derive(Clone, Debug, PartialEq, Eq, Hash, salsa::Update)]
pub(crate) struct Signatures<'db> {
    /// The type that is (hopefully) callable.
    pub(crate) callable_type: Type<'db>,
    /// The type we'll use for error messages referring to details of the called signature. For calls to functions this
    /// will be the same as `callable_type`; for other callable instances it may be a `__call__` method.
    pub(crate) signature_type: Type<'db>,
    /// By using `SmallVec`, we avoid an extra heap allocation for the common case of a non-union
    /// type.
    elements: SmallVec<[CallableSignature<'db>; 1]>,
}

impl<'db> Signatures<'db> {
    pub(crate) fn not_callable(signature_type: Type<'db>) -> Self {
        Self {
            callable_type: signature_type,
            signature_type,
            elements: smallvec![CallableSignature::not_callable(signature_type)],
        }
    }

    pub(crate) fn single(signature: CallableSignature<'db>) -> Self {
        Self {
            callable_type: signature.callable_type,
            signature_type: signature.signature_type,
            elements: smallvec![signature],
        }
    }

    /// Creates a new `Signatures` from an iterator of [`Signature`]s. Panics if the iterator is
    /// empty.
    pub(crate) fn from_union<I>(signature_type: Type<'db>, elements: I) -> Self
    where
        I: IntoIterator<Item = Signatures<'db>>,
    {
        let elements: SmallVec<_> = elements
            .into_iter()
            .flat_map(|s| s.elements.into_iter())
            .collect();
        assert!(!elements.is_empty());
        Self {
            callable_type: signature_type,
            signature_type,
            elements,
        }
    }

    pub(crate) fn iter(&self) -> std::slice::Iter<'_, CallableSignature<'db>> {
        self.elements.iter()
    }

    pub(crate) fn replace_callable_type(&mut self, before: Type<'db>, after: Type<'db>) {
        if self.callable_type == before {
            self.callable_type = after;
        }
        for signature in &mut self.elements {
            signature.replace_callable_type(before, after);
        }
    }

    pub(crate) fn set_dunder_call_is_possibly_unbound(&mut self) {
        for signature in &mut self.elements {
            signature.dunder_call_is_possibly_unbound = true;
        }
    }
}

impl<'a, 'db> IntoIterator for &'a Signatures<'db> {
    type Item = &'a CallableSignature<'db>;
    type IntoIter = std::slice::Iter<'a, CallableSignature<'db>>;

    fn into_iter(self) -> Self::IntoIter {
        self.iter()
    }
}

/// The signature of a single callable. If the callable is overloaded, there is a separate
/// [`Signature`] for each overload.
#[derive(Clone, Debug, PartialEq, Eq, Hash, salsa::Update)]
pub(crate) struct CallableSignature<'db> {
    /// The type that is (hopefully) callable.
    pub(crate) callable_type: Type<'db>,

    /// The type we'll use for error messages referring to details of the called signature. For
    /// calls to functions this will be the same as `callable_type`; for other callable instances
    /// it may be a `__call__` method.
    pub(crate) signature_type: Type<'db>,

    /// If this is a callable object (i.e. called via a `__call__` method), the boundness of
    /// that call method.
    pub(crate) dunder_call_is_possibly_unbound: bool,

    /// The type of the bound `self` or `cls` parameter if this signature is for a bound method.
    pub(crate) bound_type: Option<Type<'db>>,

    /// The signatures of each overload of this callable. Will be empty if the type is not
    /// callable.
    ///
    /// By using `SmallVec`, we avoid an extra heap allocation for the common case of a
    /// non-overloaded callable.
    overloads: SmallVec<[Signature<'db>; 1]>,
}

impl<'db> CallableSignature<'db> {
    pub(crate) fn not_callable(signature_type: Type<'db>) -> Self {
        Self {
            callable_type: signature_type,
            signature_type,
            dunder_call_is_possibly_unbound: false,
            bound_type: None,
            overloads: smallvec![],
        }
    }

    pub(crate) fn single(signature_type: Type<'db>, signature: Signature<'db>) -> Self {
        Self {
            callable_type: signature_type,
            signature_type,
            dunder_call_is_possibly_unbound: false,
            bound_type: None,
            overloads: smallvec![signature],
        }
    }

    /// Creates a new `CallableSignature` from an iterator of [`Signature`]s. Returns a
    /// non-callable signature if the iterator is empty.
    pub(crate) fn from_overloads<I>(signature_type: Type<'db>, overloads: I) -> Self
    where
        I: IntoIterator<Item = Signature<'db>>,
    {
        Self {
            callable_type: signature_type,
            signature_type,
            dunder_call_is_possibly_unbound: false,
            bound_type: None,
            overloads: overloads.into_iter().collect(),
        }
    }

    /// Return a signature for a dynamic callable
    pub(crate) fn dynamic(signature_type: Type<'db>) -> Self {
        let signature = Signature {
            generic_context: None,
            inherited_generic_context: None,
            parameters: Parameters::gradual_form(),
            return_ty: Some(signature_type),
        };
        Self::single(signature_type, signature)
    }

    /// Return a todo signature: (*args: Todo, **kwargs: Todo) -> Todo
    #[allow(unused_variables)] // 'reason' only unused in debug builds
    pub(crate) fn todo(reason: &'static str) -> Self {
        let signature_type = todo_type!(reason);
        let signature = Signature {
            generic_context: None,
            inherited_generic_context: None,
            parameters: Parameters::todo(),
            return_ty: Some(signature_type),
        };
        Self::single(signature_type, signature)
    }

    pub(crate) fn with_bound_type(mut self, bound_type: Type<'db>) -> Self {
        self.bound_type = Some(bound_type);
        self
    }

    pub(crate) fn iter(&self) -> std::slice::Iter<'_, Signature<'db>> {
        self.overloads.iter()
    }

    fn replace_callable_type(&mut self, before: Type<'db>, after: Type<'db>) {
        if self.callable_type == before {
            self.callable_type = after;
        }
    }
}

impl<'a, 'db> IntoIterator for &'a CallableSignature<'db> {
    type Item = &'a Signature<'db>;
    type IntoIter = std::slice::Iter<'a, Signature<'db>>;

    fn into_iter(self) -> Self::IntoIter {
        self.iter()
    }
}

/// The signature of one of the overloads of a callable.
#[derive(Clone, Debug, PartialEq, Eq, Hash, salsa::Update)]
pub struct Signature<'db> {
    /// The generic context for this overload, if it is generic.
    pub(crate) generic_context: Option<GenericContext<'db>>,

    /// The inherited generic context, if this function is a class method being used to infer the
    /// specialization of its generic class. If the method is itself generic, this is in addition
    /// to its own generic context.
    pub(crate) inherited_generic_context: Option<GenericContext<'db>>,

    /// Parameters, in source order.
    ///
    /// The ordering of parameters in a valid signature must be: first positional-only parameters,
    /// then positional-or-keyword, then optionally the variadic parameter, then keyword-only
    /// parameters, and last, optionally the variadic keywords parameter. Parameters with defaults
    /// must come after parameters without defaults.
    ///
    /// We may get invalid signatures, though, and need to handle them without panicking.
    parameters: Parameters<'db>,

    /// Annotated return type, if any.
    pub(crate) return_ty: Option<Type<'db>>,
}

impl<'db> Signature<'db> {
    pub(crate) fn new(parameters: Parameters<'db>, return_ty: Option<Type<'db>>) -> Self {
        Self {
            generic_context: None,
            inherited_generic_context: None,
            parameters,
            return_ty,
        }
    }

    pub(crate) fn new_generic(
        generic_context: Option<GenericContext<'db>>,
        parameters: Parameters<'db>,
        return_ty: Option<Type<'db>>,
    ) -> Self {
        Self {
            generic_context,
            inherited_generic_context: None,
            parameters,
            return_ty,
        }
    }

    /// Return a typed signature from a function definition.
    pub(super) fn from_function(
        db: &'db dyn Db,
        generic_context: Option<GenericContext<'db>>,
        inherited_generic_context: Option<GenericContext<'db>>,
        definition: Definition<'db>,
        function_node: &ast::StmtFunctionDef,
    ) -> Self {
        let parameters =
            Parameters::from_parameters(db, definition, function_node.parameters.as_ref());
        let return_ty = function_node.returns.as_ref().map(|returns| {
            if function_node.is_async {
                todo_type!("generic types.CoroutineType")
            } else {
                definition_expression_type(db, definition, returns.as_ref())
            }
        });
        let legacy_generic_context =
            GenericContext::from_function_params(db, &parameters, return_ty);

        if generic_context.is_some() && legacy_generic_context.is_some() {
            // TODO: Raise a diagnostic!
        }

        Self {
<<<<<<< HEAD
            generic_context: generic_context.or(legacy_generic_context),
            inherited_generic_context: None,
            parameters,
=======
            generic_context,
            inherited_generic_context,
            parameters: Parameters::from_parameters(
                db,
                definition,
                function_node.parameters.as_ref(),
            ),
>>>>>>> 7cce5140
            return_ty,
        }
    }

    pub(crate) fn normalized(&self, db: &'db dyn Db) -> Self {
        Self {
            generic_context: self.generic_context,
            inherited_generic_context: self.inherited_generic_context,
            parameters: self
                .parameters
                .iter()
                .map(|param| param.normalized(db))
                .collect(),
            return_ty: self.return_ty.map(|return_ty| return_ty.normalized(db)),
        }
    }

    pub(crate) fn apply_specialization(
        &self,
        db: &'db dyn Db,
        specialization: Specialization<'db>,
    ) -> Self {
        Self {
            generic_context: self.generic_context,
            inherited_generic_context: self.inherited_generic_context,
            parameters: self.parameters.apply_specialization(db, specialization),
            return_ty: self
                .return_ty
                .map(|ty| ty.apply_specialization(db, specialization)),
        }
    }

    pub(crate) fn find_legacy_typevars(
        &self,
        db: &'db dyn Db,
        typevars: &mut FxOrderSet<TypeVarInstance<'db>>,
    ) {
        for param in &self.parameters {
            if let Some(ty) = param.annotated_type() {
                ty.find_legacy_typevars(db, typevars);
            }
            if let Some(ty) = param.default_type() {
                ty.find_legacy_typevars(db, typevars);
            }
        }
        if let Some(ty) = self.return_ty {
            ty.find_legacy_typevars(db, typevars);
        }
    }

    /// Return the parameters in this signature.
    pub(crate) fn parameters(&self) -> &Parameters<'db> {
        &self.parameters
    }

    pub(crate) fn bind_self(&self) -> Self {
        Self {
            generic_context: self.generic_context,
            inherited_generic_context: self.inherited_generic_context,
            parameters: Parameters::new(self.parameters().iter().skip(1).cloned()),
            return_ty: self.return_ty,
        }
    }

    /// Returns `true` if this is a fully static signature.
    ///
    /// A signature is fully static if all of its parameters and return type are fully static and
    /// if it does not use gradual form (`...`) for its parameters.
    pub(crate) fn is_fully_static(&self, db: &'db dyn Db) -> bool {
        if self.parameters.is_gradual() {
            return false;
        }

        if self.parameters.iter().any(|parameter| {
            parameter
                .annotated_type()
                .is_none_or(|annotated_type| !annotated_type.is_fully_static(db))
        }) {
            return false;
        }

        self.return_ty
            .is_some_and(|return_type| return_type.is_fully_static(db))
    }

    /// Return `true` if `self` has exactly the same set of possible static materializations as
    /// `other` (if `self` represents the same set of possible sets of possible runtime objects as
    /// `other`).
    pub(crate) fn is_gradual_equivalent_to(&self, db: &'db dyn Db, other: &Signature<'db>) -> bool {
        self.is_equivalent_to_impl(other, |self_type, other_type| {
            self_type
                .unwrap_or(Type::unknown())
                .is_gradual_equivalent_to(db, other_type.unwrap_or(Type::unknown()))
        })
    }

    /// Return `true` if `self` represents the exact same set of possible runtime objects as `other`.
    pub(crate) fn is_equivalent_to(&self, db: &'db dyn Db, other: &Signature<'db>) -> bool {
        self.is_equivalent_to_impl(other, |self_type, other_type| {
            match (self_type, other_type) {
                (Some(self_type), Some(other_type)) => self_type.is_equivalent_to(db, other_type),
                // We need the catch-all case here because it's not guaranteed that this is a fully
                // static type.
                _ => false,
            }
        })
    }

    /// Implementation for the [`is_equivalent_to`] and [`is_gradual_equivalent_to`] for signature.
    ///
    /// [`is_equivalent_to`]: Self::is_equivalent_to
    /// [`is_gradual_equivalent_to`]: Self::is_gradual_equivalent_to
    fn is_equivalent_to_impl<F>(&self, other: &Signature<'db>, check_types: F) -> bool
    where
        F: Fn(Option<Type<'db>>, Option<Type<'db>>) -> bool,
    {
        // N.B. We don't need to explicitly check for the use of gradual form (`...`) in the
        // parameters because it is internally represented by adding `*Any` and `**Any` to the
        // parameter list.

        if self.parameters.len() != other.parameters.len() {
            return false;
        }

        if !check_types(self.return_ty, other.return_ty) {
            return false;
        }

        for (self_parameter, other_parameter) in self.parameters.iter().zip(&other.parameters) {
            match (self_parameter.kind(), other_parameter.kind()) {
                (
                    ParameterKind::PositionalOnly {
                        default_type: self_default,
                        ..
                    },
                    ParameterKind::PositionalOnly {
                        default_type: other_default,
                        ..
                    },
                ) if self_default.is_some() == other_default.is_some() => {}

                (
                    ParameterKind::PositionalOrKeyword {
                        name: self_name,
                        default_type: self_default,
                    },
                    ParameterKind::PositionalOrKeyword {
                        name: other_name,
                        default_type: other_default,
                    },
                ) if self_default.is_some() == other_default.is_some()
                    && self_name == other_name => {}

                (ParameterKind::Variadic { .. }, ParameterKind::Variadic { .. }) => {}

                (
                    ParameterKind::KeywordOnly {
                        name: self_name,
                        default_type: self_default,
                    },
                    ParameterKind::KeywordOnly {
                        name: other_name,
                        default_type: other_default,
                    },
                ) if self_default.is_some() == other_default.is_some()
                    && self_name == other_name => {}

                (ParameterKind::KeywordVariadic { .. }, ParameterKind::KeywordVariadic { .. }) => {}

                _ => return false,
            }

            if !check_types(
                self_parameter.annotated_type(),
                other_parameter.annotated_type(),
            ) {
                return false;
            }
        }

        true
    }

    /// Return `true` if a callable with signature `self` is assignable to a callable with
    /// signature `other`.
    pub(crate) fn is_assignable_to(&self, db: &'db dyn Db, other: &Signature<'db>) -> bool {
        self.is_assignable_to_impl(other, |type1, type2| {
            // In the context of a callable type, the `None` variant represents an `Unknown` type.
            type1
                .unwrap_or(Type::unknown())
                .is_assignable_to(db, type2.unwrap_or(Type::unknown()))
        })
    }

    /// Return `true` if a callable with signature `self` is a subtype of a callable with signature
    /// `other`.
    ///
    /// # Panics
    ///
    /// Panics if `self` or `other` is not a fully static signature.
    pub(crate) fn is_subtype_of(&self, db: &'db dyn Db, other: &Signature<'db>) -> bool {
        self.is_assignable_to_impl(other, |type1, type2| {
            // SAFETY: Subtype relation is only checked for fully static types.
            type1.unwrap().is_subtype_of(db, type2.unwrap())
        })
    }

    /// Implementation for the [`is_assignable_to`] and [`is_subtype_of`] for signature.
    ///
    /// [`is_assignable_to`]: Self::is_assignable_to
    /// [`is_subtype_of`]: Self::is_subtype_of
    fn is_assignable_to_impl<F>(&self, other: &Signature<'db>, check_types: F) -> bool
    where
        F: Fn(Option<Type<'db>>, Option<Type<'db>>) -> bool,
    {
        /// A helper struct to zip two slices of parameters together that provides control over the
        /// two iterators individually. It also keeps track of the current parameter in each
        /// iterator.
        struct ParametersZip<'a, 'db> {
            current_self: Option<&'a Parameter<'db>>,
            current_other: Option<&'a Parameter<'db>>,
            iter_self: Iter<'a, Parameter<'db>>,
            iter_other: Iter<'a, Parameter<'db>>,
        }

        impl<'a, 'db> ParametersZip<'a, 'db> {
            /// Move to the next parameter in both the `self` and `other` parameter iterators,
            /// [`None`] if both iterators are exhausted.
            fn next(&mut self) -> Option<EitherOrBoth<&'a Parameter<'db>, &'a Parameter<'db>>> {
                match (self.next_self(), self.next_other()) {
                    (Some(self_param), Some(other_param)) => {
                        Some(EitherOrBoth::Both(self_param, other_param))
                    }
                    (Some(self_param), None) => Some(EitherOrBoth::Left(self_param)),
                    (None, Some(other_param)) => Some(EitherOrBoth::Right(other_param)),
                    (None, None) => None,
                }
            }

            /// Move to the next parameter in the `self` parameter iterator, [`None`] if the
            /// iterator is exhausted.
            fn next_self(&mut self) -> Option<&'a Parameter<'db>> {
                self.current_self = self.iter_self.next();
                self.current_self
            }

            /// Move to the next parameter in the `other` parameter iterator, [`None`] if the
            /// iterator is exhausted.
            fn next_other(&mut self) -> Option<&'a Parameter<'db>> {
                self.current_other = self.iter_other.next();
                self.current_other
            }

            /// Peek at the next parameter in the `other` parameter iterator without consuming it.
            fn peek_other(&mut self) -> Option<&'a Parameter<'db>> {
                self.iter_other.clone().next()
            }

            /// Consumes the `ParametersZip` and returns a two-element tuple containing the
            /// remaining parameters in the `self` and `other` iterators respectively.
            ///
            /// The returned iterators starts with the current parameter, if any, followed by the
            /// remaining parameters in the respective iterators.
            fn into_remaining(
                self,
            ) -> (
                impl Iterator<Item = &'a Parameter<'db>>,
                impl Iterator<Item = &'a Parameter<'db>>,
            ) {
                (
                    self.current_self.into_iter().chain(self.iter_self),
                    self.current_other.into_iter().chain(self.iter_other),
                )
            }
        }

        // Return types are covariant.
        if !check_types(self.return_ty, other.return_ty) {
            return false;
        }

        if self.parameters.is_gradual() || other.parameters.is_gradual() {
            // If either of the parameter lists contains a gradual form (`...`), then it is
            // assignable / subtype to and from any other callable type.
            return true;
        }

        let mut parameters = ParametersZip {
            current_self: None,
            current_other: None,
            iter_self: self.parameters.iter(),
            iter_other: other.parameters.iter(),
        };

        // Collect all the standard parameters that have only been matched against a variadic
        // parameter which means that the keyword variant is still unmatched.
        let mut other_keywords = Vec::new();

        loop {
            let Some(next_parameter) = parameters.next() else {
                // All parameters have been checked or both the parameter lists were empty. In
                // either case, `self` is a subtype of `other`.
                return true;
            };

            match next_parameter {
                EitherOrBoth::Left(self_parameter) => match self_parameter.kind() {
                    ParameterKind::KeywordOnly { .. } | ParameterKind::KeywordVariadic { .. }
                        if !other_keywords.is_empty() =>
                    {
                        // If there are any unmatched keyword parameters in `other`, they need to
                        // be checked against the keyword-only / keyword-variadic parameters that
                        // will be done after this loop.
                        break;
                    }
                    ParameterKind::PositionalOnly { default_type, .. }
                    | ParameterKind::PositionalOrKeyword { default_type, .. }
                    | ParameterKind::KeywordOnly { default_type, .. } => {
                        // For `self <: other` to be valid, if there are no more parameters in
                        // `other`, then the non-variadic parameters in `self` must have a default
                        // value.
                        if default_type.is_none() {
                            return false;
                        }
                    }
                    ParameterKind::Variadic { .. } | ParameterKind::KeywordVariadic { .. } => {
                        // Variadic parameters don't have any restrictions in this context, so
                        // we'll just continue to the next parameter set.
                    }
                },

                EitherOrBoth::Right(_) => {
                    // If there are more parameters in `other` than in `self`, then `self` is not a
                    // subtype of `other`.
                    return false;
                }

                EitherOrBoth::Both(self_parameter, other_parameter) => {
                    match (self_parameter.kind(), other_parameter.kind()) {
                        (
                            ParameterKind::PositionalOnly {
                                default_type: self_default,
                                ..
                            }
                            | ParameterKind::PositionalOrKeyword {
                                default_type: self_default,
                                ..
                            },
                            ParameterKind::PositionalOnly {
                                default_type: other_default,
                                ..
                            },
                        ) => {
                            if self_default.is_none() && other_default.is_some() {
                                return false;
                            }
                            if !check_types(
                                other_parameter.annotated_type(),
                                self_parameter.annotated_type(),
                            ) {
                                return false;
                            }
                        }

                        (
                            ParameterKind::PositionalOrKeyword {
                                name: self_name,
                                default_type: self_default,
                            },
                            ParameterKind::PositionalOrKeyword {
                                name: other_name,
                                default_type: other_default,
                            },
                        ) => {
                            if self_name != other_name {
                                return false;
                            }
                            // The following checks are the same as positional-only parameters.
                            if self_default.is_none() && other_default.is_some() {
                                return false;
                            }
                            if !check_types(
                                other_parameter.annotated_type(),
                                self_parameter.annotated_type(),
                            ) {
                                return false;
                            }
                        }

                        (
                            ParameterKind::Variadic { .. },
                            ParameterKind::PositionalOnly { .. }
                            | ParameterKind::PositionalOrKeyword { .. },
                        ) => {
                            if !check_types(
                                other_parameter.annotated_type(),
                                self_parameter.annotated_type(),
                            ) {
                                return false;
                            }

                            if matches!(
                                other_parameter.kind(),
                                ParameterKind::PositionalOrKeyword { .. }
                            ) {
                                other_keywords.push(other_parameter);
                            }

                            // We've reached a variadic parameter in `self` which means there can
                            // be no more positional parameters after this in a valid AST. But, the
                            // current parameter in `other` is a positional-only which means there
                            // can be more positional parameters after this which could be either
                            // more positional-only parameters, standard parameters or a variadic
                            // parameter.
                            //
                            // So, any remaining positional parameters in `other` would need to be
                            // checked against the variadic parameter in `self`. This loop does
                            // that by only moving the `other` iterator forward.
                            loop {
                                let Some(other_parameter) = parameters.peek_other() else {
                                    break;
                                };
                                match other_parameter.kind() {
                                    ParameterKind::PositionalOrKeyword { .. } => {
                                        other_keywords.push(other_parameter);
                                    }
                                    ParameterKind::PositionalOnly { .. }
                                    | ParameterKind::Variadic { .. } => {}
                                    _ => {
                                        // Any other parameter kind cannot be checked against a
                                        // variadic parameter and is deferred to the next iteration.
                                        break;
                                    }
                                }
                                if !check_types(
                                    other_parameter.annotated_type(),
                                    self_parameter.annotated_type(),
                                ) {
                                    return false;
                                }
                                parameters.next_other();
                            }
                        }

                        (ParameterKind::Variadic { .. }, ParameterKind::Variadic { .. }) => {
                            if !check_types(
                                other_parameter.annotated_type(),
                                self_parameter.annotated_type(),
                            ) {
                                return false;
                            }
                        }

                        (
                            _,
                            ParameterKind::KeywordOnly { .. }
                            | ParameterKind::KeywordVariadic { .. },
                        ) => {
                            // Keyword parameters are not considered in this loop as the order of
                            // parameters is not important for them and so they are checked by
                            // doing name-based lookups.
                            break;
                        }

                        _ => return false,
                    }
                }
            }
        }

        // At this point, the remaining parameters in `other` are keyword-only or keyword variadic.
        // But, `self` could contain any unmatched positional parameters.
        let (self_parameters, other_parameters) = parameters.into_remaining();

        // Collect all the keyword-only parameters and the unmatched standard parameters.
        let mut self_keywords = HashMap::new();

        // Type of the variadic keyword parameter in `self`.
        //
        // This is a nested option where the outer option represents the presence of a keyword
        // variadic parameter in `self` and the inner option represents the annotated type of the
        // keyword variadic parameter.
        let mut self_keyword_variadic: Option<Option<Type<'db>>> = None;

        for self_parameter in self_parameters {
            match self_parameter.kind() {
                ParameterKind::KeywordOnly { name, .. }
                | ParameterKind::PositionalOrKeyword { name, .. } => {
                    self_keywords.insert(name.clone(), self_parameter);
                }
                ParameterKind::KeywordVariadic { .. } => {
                    self_keyword_variadic = Some(self_parameter.annotated_type());
                }
                ParameterKind::PositionalOnly { .. } => {
                    // These are the unmatched positional-only parameters in `self` from the
                    // previous loop. They cannot be matched against any parameter in `other` which
                    // only contains keyword-only and keyword-variadic parameters so the subtype
                    // relation is invalid.
                    return false;
                }
                ParameterKind::Variadic { .. } => {}
            }
        }

        for other_parameter in other_keywords.into_iter().chain(other_parameters) {
            match other_parameter.kind() {
                ParameterKind::KeywordOnly {
                    name: other_name,
                    default_type: other_default,
                }
                | ParameterKind::PositionalOrKeyword {
                    name: other_name,
                    default_type: other_default,
                } => {
                    if let Some(self_parameter) = self_keywords.remove(other_name) {
                        match self_parameter.kind() {
                            ParameterKind::PositionalOrKeyword {
                                default_type: self_default,
                                ..
                            }
                            | ParameterKind::KeywordOnly {
                                default_type: self_default,
                                ..
                            } => {
                                if self_default.is_none() && other_default.is_some() {
                                    return false;
                                }
                                if !check_types(
                                    other_parameter.annotated_type(),
                                    self_parameter.annotated_type(),
                                ) {
                                    return false;
                                }
                            }
                            _ => unreachable!(
                                "`self_keywords` should only contain keyword-only or standard parameters"
                            ),
                        }
                    } else if let Some(self_keyword_variadic_type) = self_keyword_variadic {
                        if !check_types(
                            other_parameter.annotated_type(),
                            self_keyword_variadic_type,
                        ) {
                            return false;
                        }
                    } else {
                        return false;
                    }
                }
                ParameterKind::KeywordVariadic { .. } => {
                    let Some(self_keyword_variadic_type) = self_keyword_variadic else {
                        // For a `self <: other` relationship, if `other` has a keyword variadic
                        // parameter, `self` must also have a keyword variadic parameter.
                        return false;
                    };
                    if !check_types(other_parameter.annotated_type(), self_keyword_variadic_type) {
                        return false;
                    }
                }
                _ => {
                    // This can only occur in case of a syntax error.
                    return false;
                }
            }
        }

        // If there are still unmatched keyword parameters from `self`, then they should be
        // optional otherwise the subtype relation is invalid.
        for (_, self_parameter) in self_keywords {
            if self_parameter.default_type().is_none() {
                return false;
            }
        }

        true
    }
}

#[derive(Clone, Debug, PartialEq, Eq, Hash, salsa::Update)]
pub(crate) struct Parameters<'db> {
    // TODO: use SmallVec here once invariance bug is fixed
    value: Vec<Parameter<'db>>,

    /// Whether this parameter list represents a gradual form using `...` as the only parameter.
    ///
    /// If this is `true`, the `value` will still contain the variadic and keyword-variadic
    /// parameters. This flag is used to distinguish between an explicit `...` in the callable type
    /// as in `Callable[..., int]` and the variadic arguments in `lambda` expression as in
    /// `lambda *args, **kwargs: None`.
    ///
    /// The display implementation utilizes this flag to use `...` instead of displaying the
    /// individual variadic and keyword-variadic parameters.
    ///
    /// Note: This flag is also used to indicate invalid forms of `Callable` annotations.
    is_gradual: bool,
}

impl<'db> Parameters<'db> {
    pub(crate) fn new(parameters: impl IntoIterator<Item = Parameter<'db>>) -> Self {
        Self {
            value: parameters.into_iter().collect(),
            is_gradual: false,
        }
    }

    /// Create an empty parameter list.
    pub(crate) fn empty() -> Self {
        Self {
            value: Vec::new(),
            is_gradual: false,
        }
    }

    pub(crate) fn as_slice(&self) -> &[Parameter<'db>] {
        self.value.as_slice()
    }

    pub(crate) const fn is_gradual(&self) -> bool {
        self.is_gradual
    }

    /// Return todo parameters: (*args: Todo, **kwargs: Todo)
    pub(crate) fn todo() -> Self {
        Self {
            value: vec![
                Parameter::variadic(Name::new_static("args"))
                    .with_annotated_type(todo_type!("todo signature *args")),
                Parameter::keyword_variadic(Name::new_static("kwargs"))
                    .with_annotated_type(todo_type!("todo signature **kwargs")),
            ],
            is_gradual: false,
        }
    }

    /// Return parameters that represents a gradual form using `...` as the only parameter.
    ///
    /// Internally, this is represented as `(*Any, **Any)` that accepts parameters of type [`Any`].
    ///
    /// [`Any`]: crate::types::DynamicType::Any
    pub(crate) fn gradual_form() -> Self {
        Self {
            value: vec![
                Parameter::variadic(Name::new_static("args"))
                    .with_annotated_type(Type::Dynamic(DynamicType::Any)),
                Parameter::keyword_variadic(Name::new_static("kwargs"))
                    .with_annotated_type(Type::Dynamic(DynamicType::Any)),
            ],
            is_gradual: true,
        }
    }

    /// Return parameters that represents an unknown list of parameters.
    ///
    /// Internally, this is represented as `(*Unknown, **Unknown)` that accepts parameters of type
    /// [`Unknown`].
    ///
    /// [`Unknown`]: crate::types::DynamicType::Unknown
    pub(crate) fn unknown() -> Self {
        Self {
            value: vec![
                Parameter::variadic(Name::new_static("args"))
                    .with_annotated_type(Type::Dynamic(DynamicType::Unknown)),
                Parameter::keyword_variadic(Name::new_static("kwargs"))
                    .with_annotated_type(Type::Dynamic(DynamicType::Unknown)),
            ],
            is_gradual: true,
        }
    }

    fn from_parameters(
        db: &'db dyn Db,
        definition: Definition<'db>,
        parameters: &ast::Parameters,
    ) -> Self {
        let ast::Parameters {
            posonlyargs,
            args,
            vararg,
            kwonlyargs,
            kwarg,
            range: _,
        } = parameters;
        let default_type = |param: &ast::ParameterWithDefault| {
            param
                .default()
                .map(|default| definition_expression_type(db, definition, default))
        };
        let positional_only = posonlyargs.iter().map(|arg| {
            Parameter::from_node_and_kind(
                db,
                definition,
                &arg.parameter,
                ParameterKind::PositionalOnly {
                    name: Some(arg.parameter.name.id.clone()),
                    default_type: default_type(arg),
                },
            )
        });
        let positional_or_keyword = args.iter().map(|arg| {
            Parameter::from_node_and_kind(
                db,
                definition,
                &arg.parameter,
                ParameterKind::PositionalOrKeyword {
                    name: arg.parameter.name.id.clone(),
                    default_type: default_type(arg),
                },
            )
        });
        let variadic = vararg.as_ref().map(|arg| {
            Parameter::from_node_and_kind(
                db,
                definition,
                arg,
                ParameterKind::Variadic {
                    name: arg.name.id.clone(),
                },
            )
        });
        let keyword_only = kwonlyargs.iter().map(|arg| {
            Parameter::from_node_and_kind(
                db,
                definition,
                &arg.parameter,
                ParameterKind::KeywordOnly {
                    name: arg.parameter.name.id.clone(),
                    default_type: default_type(arg),
                },
            )
        });
        let keywords = kwarg.as_ref().map(|arg| {
            Parameter::from_node_and_kind(
                db,
                definition,
                arg,
                ParameterKind::KeywordVariadic {
                    name: arg.name.id.clone(),
                },
            )
        });
        Self::new(
            positional_only
                .chain(positional_or_keyword)
                .chain(variadic)
                .chain(keyword_only)
                .chain(keywords),
        )
    }

    fn apply_specialization(&self, db: &'db dyn Db, specialization: Specialization<'db>) -> Self {
        Self {
            value: self
                .value
                .iter()
                .map(|param| param.apply_specialization(db, specialization))
                .collect(),
            is_gradual: self.is_gradual,
        }
    }

    pub(crate) fn len(&self) -> usize {
        self.value.len()
    }

    pub(crate) fn iter(&self) -> std::slice::Iter<Parameter<'db>> {
        self.value.iter()
    }

    /// Iterate initial positional parameters, not including variadic parameter, if any.
    ///
    /// For a valid signature, this will be all positional parameters. In an invalid signature,
    /// there could be non-initial positional parameters; effectively, we just won't consider those
    /// to be positional, which is fine.
    pub(crate) fn positional(&self) -> impl Iterator<Item = &Parameter<'db>> {
        self.iter().take_while(|param| param.is_positional())
    }

    /// Return parameter at given index, or `None` if index is out-of-range.
    pub(crate) fn get(&self, index: usize) -> Option<&Parameter<'db>> {
        self.value.get(index)
    }

    /// Return positional parameter at given index, or `None` if `index` is out of range.
    ///
    /// Does not return variadic parameter.
    pub(crate) fn get_positional(&self, index: usize) -> Option<&Parameter<'db>> {
        self.get(index)
            .and_then(|parameter| parameter.is_positional().then_some(parameter))
    }

    /// Return the variadic parameter (`*args`), if any, and its index, or `None`.
    pub(crate) fn variadic(&self) -> Option<(usize, &Parameter<'db>)> {
        self.iter()
            .enumerate()
            .find(|(_, parameter)| parameter.is_variadic())
    }

    /// Return parameter (with index) for given name, or `None` if no such parameter.
    ///
    /// Does not return keywords (`**kwargs`) parameter.
    ///
    /// In an invalid signature, there could be multiple parameters with the same name; we will
    /// just return the first that matches.
    pub(crate) fn keyword_by_name(&self, name: &str) -> Option<(usize, &Parameter<'db>)> {
        self.iter()
            .enumerate()
            .find(|(_, parameter)| parameter.callable_by_name(name))
    }

    /// Return the keywords parameter (`**kwargs`), if any, and its index, or `None`.
    pub(crate) fn keyword_variadic(&self) -> Option<(usize, &Parameter<'db>)> {
        self.iter()
            .enumerate()
            .rfind(|(_, parameter)| parameter.is_keyword_variadic())
    }
}

impl<'db, 'a> IntoIterator for &'a Parameters<'db> {
    type Item = &'a Parameter<'db>;
    type IntoIter = std::slice::Iter<'a, Parameter<'db>>;

    fn into_iter(self) -> Self::IntoIter {
        self.value.iter()
    }
}

impl<'db> FromIterator<Parameter<'db>> for Parameters<'db> {
    fn from_iter<T: IntoIterator<Item = Parameter<'db>>>(iter: T) -> Self {
        Self::new(iter)
    }
}

impl<'db> std::ops::Index<usize> for Parameters<'db> {
    type Output = Parameter<'db>;

    fn index(&self, index: usize) -> &Self::Output {
        &self.value[index]
    }
}

#[derive(Clone, Debug, PartialEq, Eq, Hash, salsa::Update)]
pub(crate) struct Parameter<'db> {
    /// Annotated type of the parameter.
    annotated_type: Option<Type<'db>>,

    kind: ParameterKind<'db>,
    pub(crate) form: ParameterForm,
}

impl<'db> Parameter<'db> {
    pub(crate) fn positional_only(name: Option<Name>) -> Self {
        Self {
            annotated_type: None,
            kind: ParameterKind::PositionalOnly {
                name,
                default_type: None,
            },
            form: ParameterForm::Value,
        }
    }

    pub(crate) fn positional_or_keyword(name: Name) -> Self {
        Self {
            annotated_type: None,
            kind: ParameterKind::PositionalOrKeyword {
                name,
                default_type: None,
            },
            form: ParameterForm::Value,
        }
    }

    pub(crate) fn variadic(name: Name) -> Self {
        Self {
            annotated_type: None,
            kind: ParameterKind::Variadic { name },
            form: ParameterForm::Value,
        }
    }

    pub(crate) fn keyword_only(name: Name) -> Self {
        Self {
            annotated_type: None,
            kind: ParameterKind::KeywordOnly {
                name,
                default_type: None,
            },
            form: ParameterForm::Value,
        }
    }

    pub(crate) fn keyword_variadic(name: Name) -> Self {
        Self {
            annotated_type: None,
            kind: ParameterKind::KeywordVariadic { name },
            form: ParameterForm::Value,
        }
    }

    pub(crate) fn with_annotated_type(mut self, annotated_type: Type<'db>) -> Self {
        self.annotated_type = Some(annotated_type);
        self
    }

    pub(crate) fn with_default_type(mut self, default: Type<'db>) -> Self {
        match &mut self.kind {
            ParameterKind::PositionalOnly { default_type, .. }
            | ParameterKind::PositionalOrKeyword { default_type, .. }
            | ParameterKind::KeywordOnly { default_type, .. } => *default_type = Some(default),
            ParameterKind::Variadic { .. } | ParameterKind::KeywordVariadic { .. } => {
                panic!("cannot set default value for variadic parameter")
            }
        }
        self
    }

    pub(crate) fn type_form(mut self) -> Self {
        self.form = ParameterForm::Type;
        self
    }

    fn apply_specialization(&self, db: &'db dyn Db, specialization: Specialization<'db>) -> Self {
        Self {
            annotated_type: self
                .annotated_type
                .map(|ty| ty.apply_specialization(db, specialization)),
            kind: self.kind.apply_specialization(db, specialization),
            form: self.form,
        }
    }

    /// Strip information from the parameter so that two equivalent parameters compare equal.
    /// Normalize nested unions and intersections in the annotated type, if any.
    ///
    /// See [`Type::normalized`] for more details.
    pub(crate) fn normalized(&self, db: &'db dyn Db) -> Self {
        let Parameter {
            annotated_type,
            kind,
            form,
        } = self;

        // Ensure unions and intersections are ordered in the annotated type (if there is one)
        let annotated_type = annotated_type.map(|ty| ty.normalized(db));

        // Ensure that parameter names are stripped from positional-only, variadic and keyword-variadic parameters.
        // Ensure that we only record whether a parameter *has* a default
        // (strip the precise *type* of the default from the parameter, replacing it with `Never`).
        let kind = match kind {
            ParameterKind::PositionalOnly {
                name: _,
                default_type,
            } => ParameterKind::PositionalOnly {
                name: None,
                default_type: default_type.map(|_| Type::Never),
            },
            ParameterKind::PositionalOrKeyword { name, default_type } => {
                ParameterKind::PositionalOrKeyword {
                    name: name.clone(),
                    default_type: default_type.map(|_| Type::Never),
                }
            }
            ParameterKind::KeywordOnly { name, default_type } => ParameterKind::KeywordOnly {
                name: name.clone(),
                default_type: default_type.map(|_| Type::Never),
            },
            ParameterKind::Variadic { name: _ } => ParameterKind::Variadic {
                name: Name::new_static("args"),
            },
            ParameterKind::KeywordVariadic { name: _ } => ParameterKind::KeywordVariadic {
                name: Name::new_static("kwargs"),
            },
        };

        Self {
            annotated_type,
            kind,
            form: *form,
        }
    }

    fn from_node_and_kind(
        db: &'db dyn Db,
        definition: Definition<'db>,
        parameter: &ast::Parameter,
        kind: ParameterKind<'db>,
    ) -> Self {
        Self {
            annotated_type: parameter
                .annotation()
                .map(|annotation| definition_expression_type(db, definition, annotation)),
            kind,
            form: ParameterForm::Value,
        }
    }

    /// Returns `true` if this is a keyword-only parameter.
    pub(crate) fn is_keyword_only(&self) -> bool {
        matches!(self.kind, ParameterKind::KeywordOnly { .. })
    }

    /// Returns `true` if this is a positional-only parameter.
    pub(crate) fn is_positional_only(&self) -> bool {
        matches!(self.kind, ParameterKind::PositionalOnly { .. })
    }

    /// Returns `true` if this is a variadic parameter.
    pub(crate) fn is_variadic(&self) -> bool {
        matches!(self.kind, ParameterKind::Variadic { .. })
    }

    /// Returns `true` if this is a keyword-variadic parameter.
    pub(crate) fn is_keyword_variadic(&self) -> bool {
        matches!(self.kind, ParameterKind::KeywordVariadic { .. })
    }

    /// Returns `true` if this is either a positional-only or standard (positional or keyword)
    /// parameter.
    pub(crate) fn is_positional(&self) -> bool {
        matches!(
            self.kind,
            ParameterKind::PositionalOnly { .. } | ParameterKind::PositionalOrKeyword { .. }
        )
    }

    pub(crate) fn callable_by_name(&self, name: &str) -> bool {
        match &self.kind {
            ParameterKind::PositionalOrKeyword {
                name: param_name, ..
            }
            | ParameterKind::KeywordOnly {
                name: param_name, ..
            } => param_name == name,
            _ => false,
        }
    }

    /// Annotated type of the parameter, if annotated.
    pub(crate) fn annotated_type(&self) -> Option<Type<'db>> {
        self.annotated_type
    }

    /// Kind of the parameter.
    pub(crate) fn kind(&self) -> &ParameterKind<'db> {
        &self.kind
    }

    /// Name of the parameter (if it has one).
    pub(crate) fn name(&self) -> Option<&ast::name::Name> {
        match &self.kind {
            ParameterKind::PositionalOnly { name, .. } => name.as_ref(),
            ParameterKind::PositionalOrKeyword { name, .. } => Some(name),
            ParameterKind::Variadic { name } => Some(name),
            ParameterKind::KeywordOnly { name, .. } => Some(name),
            ParameterKind::KeywordVariadic { name } => Some(name),
        }
    }

    /// Display name of the parameter, if it has one.
    pub(crate) fn display_name(&self) -> Option<ast::name::Name> {
        self.name().map(|name| match self.kind {
            ParameterKind::Variadic { .. } => ast::name::Name::new(format!("*{name}")),
            ParameterKind::KeywordVariadic { .. } => ast::name::Name::new(format!("**{name}")),
            _ => name.clone(),
        })
    }

    /// Default-value type of the parameter, if any.
    pub(crate) fn default_type(&self) -> Option<Type<'db>> {
        match self.kind {
            ParameterKind::PositionalOnly { default_type, .. }
            | ParameterKind::PositionalOrKeyword { default_type, .. }
            | ParameterKind::KeywordOnly { default_type, .. } => default_type,
            ParameterKind::Variadic { .. } | ParameterKind::KeywordVariadic { .. } => None,
        }
    }
}

#[derive(Clone, Debug, PartialEq, Eq, Hash, salsa::Update)]
pub(crate) enum ParameterKind<'db> {
    /// Positional-only parameter, e.g. `def f(x, /): ...`
    PositionalOnly {
        /// Parameter name.
        ///
        /// It is possible for signatures to be defined in ways that leave positional-only parameters
        /// nameless (e.g. via `Callable` annotations).
        name: Option<Name>,
        default_type: Option<Type<'db>>,
    },

    /// Positional-or-keyword parameter, e.g. `def f(x): ...`
    PositionalOrKeyword {
        /// Parameter name.
        name: Name,
        default_type: Option<Type<'db>>,
    },

    /// Variadic parameter, e.g. `def f(*args): ...`
    Variadic {
        /// Parameter name.
        name: Name,
    },

    /// Keyword-only parameter, e.g. `def f(*, x): ...`
    KeywordOnly {
        /// Parameter name.
        name: Name,
        default_type: Option<Type<'db>>,
    },

    /// Variadic keywords parameter, e.g. `def f(**kwargs): ...`
    KeywordVariadic {
        /// Parameter name.
        name: Name,
    },
}

impl<'db> ParameterKind<'db> {
    fn apply_specialization(&self, db: &'db dyn Db, specialization: Specialization<'db>) -> Self {
        match self {
            Self::PositionalOnly { default_type, name } => Self::PositionalOnly {
                default_type: default_type
                    .as_ref()
                    .map(|ty| ty.apply_specialization(db, specialization)),
                name: name.clone(),
            },
            Self::PositionalOrKeyword { default_type, name } => Self::PositionalOrKeyword {
                default_type: default_type
                    .as_ref()
                    .map(|ty| ty.apply_specialization(db, specialization)),
                name: name.clone(),
            },
            Self::KeywordOnly { default_type, name } => Self::KeywordOnly {
                default_type: default_type
                    .as_ref()
                    .map(|ty| ty.apply_specialization(db, specialization)),
                name: name.clone(),
            },
            Self::Variadic { .. } | Self::KeywordVariadic { .. } => self.clone(),
        }
    }
}

/// Whether a parameter is used as a value or a type form.
#[derive(Clone, Copy, Debug, Eq, Hash, PartialEq)]
pub(crate) enum ParameterForm {
    Value,
    Type,
}

#[cfg(test)]
mod tests {
    use super::*;
    use crate::db::tests::{setup_db, TestDb};
    use crate::symbol::global_symbol;
    use crate::types::{FunctionSignature, FunctionType, KnownClass};
    use ruff_db::system::DbWithWritableSystem as _;

    #[track_caller]
    fn get_function_f<'db>(db: &'db TestDb, file: &'static str) -> FunctionType<'db> {
        let module = ruff_db::files::system_path_to_file(db, file).unwrap();
        global_symbol(db, module, "f")
            .symbol
            .expect_type()
            .expect_function_literal()
    }

    #[track_caller]
    fn assert_params<'db>(signature: &Signature<'db>, expected: &[Parameter<'db>]) {
        assert_eq!(signature.parameters.value.as_slice(), expected);
    }

    #[test]
    fn empty() {
        let mut db = setup_db();
        db.write_dedented("/src/a.py", "def f(): ...").unwrap();
        let func = get_function_f(&db, "/src/a.py");

        let sig = func.internal_signature(&db);

        assert!(sig.return_ty.is_none());
        assert_params(&sig, &[]);
    }

    #[test]
    #[allow(clippy::many_single_char_names)]
    fn full() {
        let mut db = setup_db();
        db.write_dedented(
            "/src/a.py",
            "
            from typing import Literal

            def f(a, b: int, c = 1, d: int = 2, /,
                  e = 3, f: Literal[4] = 4, *args: object,
                  g = 5, h: Literal[6] = 6, **kwargs: str) -> bytes: ...
            ",
        )
        .unwrap();
        let func = get_function_f(&db, "/src/a.py");

        let sig = func.internal_signature(&db);

        assert_eq!(sig.return_ty.unwrap().display(&db).to_string(), "bytes");
        assert_params(
            &sig,
            &[
                Parameter::positional_only(Some(Name::new_static("a"))),
                Parameter::positional_only(Some(Name::new_static("b")))
                    .with_annotated_type(KnownClass::Int.to_instance(&db)),
                Parameter::positional_only(Some(Name::new_static("c")))
                    .with_default_type(Type::IntLiteral(1)),
                Parameter::positional_only(Some(Name::new_static("d")))
                    .with_annotated_type(KnownClass::Int.to_instance(&db))
                    .with_default_type(Type::IntLiteral(2)),
                Parameter::positional_or_keyword(Name::new_static("e"))
                    .with_default_type(Type::IntLiteral(3)),
                Parameter::positional_or_keyword(Name::new_static("f"))
                    .with_annotated_type(Type::IntLiteral(4))
                    .with_default_type(Type::IntLiteral(4)),
                Parameter::variadic(Name::new_static("args"))
                    .with_annotated_type(Type::object(&db)),
                Parameter::keyword_only(Name::new_static("g"))
                    .with_default_type(Type::IntLiteral(5)),
                Parameter::keyword_only(Name::new_static("h"))
                    .with_annotated_type(Type::IntLiteral(6))
                    .with_default_type(Type::IntLiteral(6)),
                Parameter::keyword_variadic(Name::new_static("kwargs"))
                    .with_annotated_type(KnownClass::Str.to_instance(&db)),
            ],
        );
    }

    #[test]
    fn not_deferred() {
        let mut db = setup_db();
        db.write_dedented(
            "/src/a.py",
            "
            class A: ...
            class B: ...

            alias = A

            def f(a: alias): ...

            alias = B
            ",
        )
        .unwrap();
        let func = get_function_f(&db, "/src/a.py");

        let sig = func.internal_signature(&db);

        let [Parameter {
            annotated_type,
            kind: ParameterKind::PositionalOrKeyword { name, .. },
            ..
        }] = &sig.parameters.value[..]
        else {
            panic!("expected one positional-or-keyword parameter");
        };
        assert_eq!(name, "a");
        // Parameter resolution not deferred; we should see A not B
        assert_eq!(annotated_type.unwrap().display(&db).to_string(), "A");
    }

    #[test]
    fn deferred_in_stub() {
        let mut db = setup_db();
        db.write_dedented(
            "/src/a.pyi",
            "
            class A: ...
            class B: ...

            alias = A

            def f(a: alias): ...

            alias = B
            ",
        )
        .unwrap();
        let func = get_function_f(&db, "/src/a.pyi");

        let sig = func.internal_signature(&db);

        let [Parameter {
            annotated_type,
            kind: ParameterKind::PositionalOrKeyword { name, .. },
            ..
        }] = &sig.parameters.value[..]
        else {
            panic!("expected one positional-or-keyword parameter");
        };
        assert_eq!(name, "a");
        // Parameter resolution deferred; we should see B
        assert_eq!(annotated_type.unwrap().display(&db).to_string(), "B");
    }

    #[test]
    fn generic_not_deferred() {
        let mut db = setup_db();
        db.write_dedented(
            "/src/a.py",
            "
            class A: ...
            class B: ...

            alias = A

            def f[T](a: alias, b: T) -> T: ...

            alias = B
            ",
        )
        .unwrap();
        let func = get_function_f(&db, "/src/a.py");

        let sig = func.internal_signature(&db);

        let [Parameter {
            annotated_type: a_annotated_ty,
            kind: ParameterKind::PositionalOrKeyword { name: a_name, .. },
            ..
        }, Parameter {
            annotated_type: b_annotated_ty,
            kind: ParameterKind::PositionalOrKeyword { name: b_name, .. },
            ..
        }] = &sig.parameters.value[..]
        else {
            panic!("expected two positional-or-keyword parameters");
        };
        assert_eq!(a_name, "a");
        assert_eq!(b_name, "b");
        // TODO resolution should not be deferred; we should see A not B
        assert_eq!(
            a_annotated_ty.unwrap().display(&db).to_string(),
            "Unknown | B"
        );
        assert_eq!(b_annotated_ty.unwrap().display(&db).to_string(), "T");
    }

    #[test]
    fn generic_deferred_in_stub() {
        let mut db = setup_db();
        db.write_dedented(
            "/src/a.pyi",
            "
            class A: ...
            class B: ...

            alias = A

            def f[T](a: alias, b: T) -> T: ...

            alias = B
            ",
        )
        .unwrap();
        let func = get_function_f(&db, "/src/a.pyi");

        let sig = func.internal_signature(&db);

        let [Parameter {
            annotated_type: a_annotated_ty,
            kind: ParameterKind::PositionalOrKeyword { name: a_name, .. },
            ..
        }, Parameter {
            annotated_type: b_annotated_ty,
            kind: ParameterKind::PositionalOrKeyword { name: b_name, .. },
            ..
        }] = &sig.parameters.value[..]
        else {
            panic!("expected two positional-or-keyword parameters");
        };
        assert_eq!(a_name, "a");
        assert_eq!(b_name, "b");
        // Parameter resolution deferred; we should see B
        assert_eq!(a_annotated_ty.unwrap().display(&db).to_string(), "B");
        assert_eq!(b_annotated_ty.unwrap().display(&db).to_string(), "T");
    }

    #[test]
    fn external_signature_no_decorator() {
        let mut db = setup_db();
        db.write_dedented(
            "/src/a.py",
            "
            def f(a: int) -> int: ...
            ",
        )
        .unwrap();
        let func = get_function_f(&db, "/src/a.py");

        let expected_sig = func.internal_signature(&db);

        // With no decorators, internal and external signature are the same
        assert_eq!(
            func.signature(&db),
            &FunctionSignature::Single(expected_sig)
        );
    }
}<|MERGE_RESOLUTION|>--- conflicted
+++ resolved
@@ -284,19 +284,9 @@
         }
 
         Self {
-<<<<<<< HEAD
             generic_context: generic_context.or(legacy_generic_context),
-            inherited_generic_context: None,
+            inherited_generic_context,
             parameters,
-=======
-            generic_context,
-            inherited_generic_context,
-            parameters: Parameters::from_parameters(
-                db,
-                definition,
-                function_node.parameters.as_ref(),
-            ),
->>>>>>> 7cce5140
             return_ty,
         }
     }
