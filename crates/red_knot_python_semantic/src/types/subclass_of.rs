use crate::symbol::SymbolAndQualifiers;

<<<<<<< HEAD
use super::{ClassBase, Db, KnownClass, Type};
=======
use super::{ClassBase, ClassLiteralType, Db, KnownClass, MemberLookupPolicy, Type};
>>>>>>> 8249a724

/// A type that represents `type[C]`, i.e. the class object `C` and class objects that are subclasses of `C`.
#[derive(Debug, Clone, Copy, PartialEq, Eq, Hash, salsa::Update)]
pub struct SubclassOfType<'db> {
    // Keep this field private, so that the only way of constructing the struct is through the `from` method.
    subclass_of: ClassBase<'db>,
}

impl<'db> SubclassOfType<'db> {
    /// Construct a new [`Type`] instance representing a given class object (or a given dynamic type)
    /// and all possible subclasses of that class object/dynamic type.
    ///
    /// This method does not always return a [`Type::SubclassOf`] variant.
    /// If the class object is known to be a final class,
    /// this method will return a [`Type::ClassLiteral`] variant; this is a more precise type.
    /// If the class object is `builtins.object`, `Type::Instance(<builtins.type>)` will be returned;
    /// this is no more precise, but it is exactly equivalent to `type[object]`.
    ///
    /// The eager normalization here means that we do not need to worry elsewhere about distinguishing
    /// between `@final` classes and other classes when dealing with [`Type::SubclassOf`] variants.
    pub(crate) fn from(db: &'db dyn Db, subclass_of: impl Into<ClassBase<'db>>) -> Type<'db> {
        let subclass_of = subclass_of.into();
        match subclass_of {
            ClassBase::Dynamic(_) => Type::SubclassOf(Self { subclass_of }),
            ClassBase::Class(class) => {
                if class.is_final(db) {
                    Type::from(class)
                } else if class.is_object(db) {
                    KnownClass::Type.to_instance(db)
                } else {
                    Type::SubclassOf(Self { subclass_of })
                }
            }
        }
    }

    /// Return a [`Type`] instance representing the type `type[Unknown]`.
    pub(crate) const fn subclass_of_unknown() -> Type<'db> {
        Type::SubclassOf(SubclassOfType {
            subclass_of: ClassBase::unknown(),
        })
    }

    /// Return a [`Type`] instance representing the type `type[Any]`.
    pub(crate) const fn subclass_of_any() -> Type<'db> {
        Type::SubclassOf(SubclassOfType {
            subclass_of: ClassBase::any(),
        })
    }

    /// Return the inner [`ClassBase`] value wrapped by this `SubclassOfType`.
    pub(crate) const fn subclass_of(self) -> ClassBase<'db> {
        self.subclass_of
    }

    pub(crate) const fn is_dynamic(self) -> bool {
        // Unpack `self` so that we're forced to update this method if any more fields are added in the future.
        let Self { subclass_of } = self;
        subclass_of.is_dynamic()
    }

    pub(crate) const fn is_fully_static(self) -> bool {
        !self.is_dynamic()
    }

    pub(crate) fn find_name_in_mro_with_policy(
        self,
        db: &'db dyn Db,
        name: &str,
        policy: MemberLookupPolicy,
    ) -> Option<SymbolAndQualifiers<'db>> {
        Type::from(self.subclass_of).find_name_in_mro_with_policy(db, name, policy)
    }

    /// Return `true` if `self` is a subtype of `other`.
    ///
    /// This can only return `true` if `self.subclass_of` is a [`ClassBase::Class`] variant;
    /// only fully static types participate in subtyping.
    pub(crate) fn is_subtype_of(self, db: &'db dyn Db, other: SubclassOfType<'db>) -> bool {
        match (self.subclass_of, other.subclass_of) {
            // Non-fully-static types do not participate in subtyping
            (ClassBase::Dynamic(_), _) | (_, ClassBase::Dynamic(_)) => false,

            // For example, `type[bool]` describes all possible runtime subclasses of the class `bool`,
            // and `type[int]` describes all possible runtime subclasses of the class `int`.
            // The first set is a subset of the second set, because `bool` is itself a subclass of `int`.
            (ClassBase::Class(self_class), ClassBase::Class(other_class)) => {
                // N.B. The subclass relation is fully static
                self_class.is_subclass_of(db, other_class)
            }
        }
    }

    pub(crate) fn to_instance(self) -> Type<'db> {
        match self.subclass_of {
            ClassBase::Class(class) => Type::instance(class),
            ClassBase::Dynamic(dynamic_type) => Type::Dynamic(dynamic_type),
        }
    }
}<|MERGE_RESOLUTION|>--- conflicted
+++ resolved
@@ -1,10 +1,6 @@
 use crate::symbol::SymbolAndQualifiers;
 
-<<<<<<< HEAD
-use super::{ClassBase, Db, KnownClass, Type};
-=======
-use super::{ClassBase, ClassLiteralType, Db, KnownClass, MemberLookupPolicy, Type};
->>>>>>> 8249a724
+use super::{ClassBase, Db, KnownClass, MemberLookupPolicy, Type};
 
 /// A type that represents `type[C]`, i.e. the class object `C` and class objects that are subclasses of `C`.
 #[derive(Debug, Clone, Copy, PartialEq, Eq, Hash, salsa::Update)]
