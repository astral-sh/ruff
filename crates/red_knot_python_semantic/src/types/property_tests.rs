--- conflicted
+++ resolved
@@ -70,16 +70,13 @@
         Ty::SubclassOfAny,
         Ty::SubclassOfBuiltinClass("object"),
         Ty::SubclassOfBuiltinClass("str"),
-<<<<<<< HEAD
-        Ty::AlwaysTruthy,
-        Ty::AlwaysFalsy,
-=======
         Ty::SubclassOfBuiltinClass("type"),
         Ty::AbcClassLiteral("ABC"),
         Ty::AbcClassLiteral("ABCMeta"),
         Ty::SubclassOfAbcClass("ABC"),
         Ty::SubclassOfAbcClass("ABCMeta"),
->>>>>>> 1389cb8e
+        Ty::AlwaysTruthy,
+        Ty::AlwaysFalsy,
     ])
     .unwrap()
     .clone()
