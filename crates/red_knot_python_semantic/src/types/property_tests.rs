--- conflicted
+++ resolved
@@ -131,15 +131,6 @@
         forall (s: GradualTy, t: GradualTy). s.is_subtype_of(db, t) && t.is_subtype_of(db, s) => s.is_equivalent_to(db, t)
     );
 
-<<<<<<< HEAD
-    // If `S <: T`, then `~T <: ~S`.
-    type_property_test!(
-        negation_reverses_subtype_order, db,
-        forall (s: GradualTy, t: GradualTy). s.is_subtype_of(db, t) => t.negate(db).is_subtype_of(db, s.negate(db))
-    );
-
-=======
->>>>>>> 640d8211
     // `T` is not disjoint from itself, unless `T` is `Never`.
     type_property_test!(
         disjoint_from_is_irreflexive, db,
@@ -327,6 +318,6 @@
     // not always reliably reproduce the flake).
     type_property_test!(
         negation_reverses_subtype_order, db,
-        forall types s, t. s.is_subtype_of(db, t) => t.negate(db).is_subtype_of(db, s.negate(db))
+        forall (s: GradualTy, t: GradualTy). s.is_subtype_of(db, t) => t.negate(db).is_subtype_of(db, s.negate(db))
     );
 }