--- conflicted
+++ resolved
@@ -415,61 +415,7 @@
         let db = setup_db();
         let t0 = Type::IntLiteral(0);
         let t1 = Type::IntLiteral(1);
-<<<<<<< HEAD
-        let t2 = Type::IntLiteral(2);
-        let u1 = UnionType::from_elements(&db, [t0, t1]);
-        let union = UnionType::from_elements(&db, [u1, t2]).expect_union();
-
-        assert_eq!(union.elements(&db), &[t0, t1, t2]);
-    }
-
-    #[test]
-    fn build_union_simplify_subtype() {
-        let db = setup_db();
-        let t0 = KnownClass::Str.to_instance(&db);
-        let t1 = Type::LiteralString;
-        let u0 = UnionType::from_elements(&db, [t0, t1]);
-        let u1 = UnionType::from_elements(&db, [t1, t0]);
-
-        assert_eq!(u0, t0);
-        assert_eq!(u1, t0);
-    }
-
-    #[test]
-    fn build_union_no_simplify_unknown() {
-        let db = setup_db();
-        let t0 = KnownClass::Str.to_instance(&db);
-        let t1 = Type::unknown();
-        let u0 = UnionType::from_elements(&db, [t0, t1]);
-        let u1 = UnionType::from_elements(&db, [t1, t0]);
-
-        assert_eq!(u0.expect_union().elements(&db), &[t0, t1]);
-        assert_eq!(u1.expect_union().elements(&db), &[t1, t0]);
-    }
-
-    #[test]
-    fn build_union_simplify_multiple_unknown() {
-        let db = setup_db();
-        let t0 = KnownClass::Str.to_instance(&db);
-        let t1 = Type::unknown();
-
-        let u = UnionType::from_elements(&db, [t0, t1, t1]);
-
-        assert_eq!(u.expect_union().elements(&db), &[t0, t1]);
-    }
-
-    #[test]
-    fn build_union_subsume_multiple() {
-        let db = setup_db();
-        let str_ty = KnownClass::Str.to_instance(&db);
-        let int_ty = KnownClass::Int.to_instance(&db);
-        let object_ty = KnownClass::Object.to_instance(&db);
-        let unknown_ty = Type::unknown();
-
-        let u0 = UnionType::from_elements(&db, [str_ty, unknown_ty, int_ty, object_ty]);
-=======
         let union = UnionType::from_elements(&db, [t0, t1]).expect_union();
->>>>>>> b33cf5ba
 
         assert_eq!(union.elements(&db), &[t0, t1]);
     }
