--- conflicted
+++ resolved
@@ -75,13 +75,8 @@
     /// Collapse the union to a single type: `object`.
     fn collapse_to_object(&mut self) {
         self.elements.clear();
-<<<<<<< HEAD
-        self.elements.push(Type::object(self.db));
-=======
         self.elements
             .push(UnionElement::Type(Type::object(self.db)));
-        self
->>>>>>> 1a79722e
     }
 
     /// Adds a type to this union.
@@ -113,14 +108,15 @@
                         UnionElement::StringLiterals(literals) => {
                             if literals.len() >= MAX_UNION_LITERALS {
                                 let replace_with = KnownClass::Str.to_instance(self.db);
-                                return self.add(replace_with);
+                                self.add_in_place(replace_with);
+                                return;
                             }
                             literals.insert(literal);
                             found = true;
                             break;
                         }
                         UnionElement::Type(existing) if ty.is_subtype_of(self.db, *existing) => {
-                            return self;
+                            return;
                         }
                         _ => {}
                     }
@@ -140,14 +136,15 @@
                         UnionElement::BytesLiterals(literals) => {
                             if literals.len() >= MAX_UNION_LITERALS {
                                 let replace_with = KnownClass::Bytes.to_instance(self.db);
-                                return self.add(replace_with);
+                                self.add_in_place(replace_with);
+                                return;
                             }
                             literals.insert(literal);
                             found = true;
                             break;
                         }
                         UnionElement::Type(existing) if ty.is_subtype_of(self.db, *existing) => {
-                            return self;
+                            return;
                         }
                         _ => {}
                     }
@@ -167,14 +164,15 @@
                         UnionElement::IntLiterals(literals) => {
                             if literals.len() >= MAX_UNION_LITERALS {
                                 let replace_with = KnownClass::Int.to_instance(self.db);
-                                return self.add(replace_with);
+                                self.add_in_place(replace_with);
+                                return;
                             }
                             literals.insert(literal);
                             found = true;
                             break;
                         }
                         UnionElement::Type(existing) if ty.is_subtype_of(self.db, *existing) => {
-                            return self;
+                            return;
                         }
                         _ => {}
                     }
