//! When analyzing a call site, we create _bindings_, which match and type-check the actual
//! arguments against the parameters of the callable. Like with
//! [signatures][crate::types::signatures], we have to handle the fact that the callable might be a
//! union of types, each of which might contain multiple overloads.

use smallvec::SmallVec;

use super::{
    Argument, CallArgumentTypes, CallArguments, CallError, CallErrorKind, CallableSignature,
    InferContext, Signature, Signatures, Type,
};
use crate::db::Db;
use crate::semantic_index::definition::{Definition, DefinitionKind};
use crate::symbol::{Boundness, Symbol};
use crate::types::diagnostic::{
    CALL_NON_CALLABLE, CONFLICTING_ARGUMENT_FORMS, INVALID_ARGUMENT_TYPE, MISSING_ARGUMENT,
    NO_MATCHING_OVERLOAD, PARAMETER_ALREADY_ASSIGNED, TOO_MANY_POSITIONAL_ARGUMENTS,
    UNKNOWN_ARGUMENT,
};
use crate::types::generics::{Specialization, SpecializationBuilder};
use crate::types::signatures::{Parameter, ParameterForm};
use crate::types::{
<<<<<<< HEAD
    BoundMethodType, DataclassMetadata, FunctionDecorators, KnownClass, KnownFunction,
    KnownInstanceType, MethodWrapperKind, PropertyInstanceType, TupleType,
    TypeVarBoundOrConstraints, TypeVarInstance, TypeVarKind, UnionType, WrapperDescriptorKind,
=======
    BoundMethodType, DataclassParams, DataclassTransformerParams, FunctionDecorators, FunctionType,
    KnownClass, KnownFunction, KnownInstanceType, MethodWrapperKind, PropertyInstanceType,
    UnionType, WrapperDescriptorKind,
>>>>>>> 0299a52f
};
use ruff_db::diagnostic::{Annotation, Severity, Span, SubDiagnostic};
use ruff_python_ast as ast;
use ruff_text_size::Ranged;

/// Binding information for a possible union of callables. At a call site, the arguments must be
/// compatible with _all_ of the types in the union for the call to be valid.
///
/// It's guaranteed that the wrapped bindings have no errors.
#[derive(Debug)]
pub(crate) struct Bindings<'db> {
    signatures: Signatures<'db>,
    /// By using `SmallVec`, we avoid an extra heap allocation for the common case of a non-union
    /// type.
    elements: SmallVec<[CallableBinding<'db>; 1]>,

    /// Whether each argument will be used as a value and/or a type form in this call.
    pub(crate) argument_forms: Box<[Option<ParameterForm>]>,

    conflicting_forms: Box<[bool]>,
}

impl<'db> Bindings<'db> {
    /// Match the arguments of a call site against the parameters of a collection of possibly
    /// unioned, possibly overloaded signatures.
    ///
    /// The returned bindings tell you which parameter (in each signature) each argument was
    /// matched against. You can then perform type inference on each argument with extra context
    /// about the expected parameter types. (You do this by creating a [`CallArgumentTypes`] object
    /// from the `arguments` that you match against.)
    ///
    /// Once you have argument types available, you can call [`check_types`][Self::check_types] to
    /// verify that each argument type is assignable to the corresponding parameter type.
    pub(crate) fn match_parameters(
        signatures: Signatures<'db>,
        arguments: &mut CallArguments<'_>,
    ) -> Self {
        let mut argument_forms = vec![None; arguments.len()];
        let mut conflicting_forms = vec![false; arguments.len()];
        let elements: SmallVec<[CallableBinding<'db>; 1]> = signatures
            .iter()
            .map(|signature| {
                CallableBinding::match_parameters(
                    signature,
                    arguments,
                    &mut argument_forms,
                    &mut conflicting_forms,
                )
            })
            .collect();

        Bindings {
            signatures,
            elements,
            argument_forms: argument_forms.into(),
            conflicting_forms: conflicting_forms.into(),
        }
    }

    /// Verify that the type of each argument is assignable to type of the parameter that it was
    /// matched to.
    ///
    /// You must provide an `argument_types` that was created from the same `arguments` that you
    /// provided to [`match_parameters`][Self::match_parameters].
    ///
    /// We update the bindings to include the return type of the call, the bound types for all
    /// parameters, and any errors resulting from binding the call, all for each union element and
    /// overload (if any).
    pub(crate) fn check_types(
        mut self,
        db: &'db dyn Db,
        argument_types: &mut CallArgumentTypes<'_, 'db>,
        containing_assignment: Option<Definition<'db>>,
    ) -> Result<Self, CallError<'db>> {
        for (signature, element) in self.signatures.iter().zip(&mut self.elements) {
            element.check_types(db, signature, argument_types);
        }

        self.evaluate_known_cases(db, argument_types, containing_assignment);

        // In order of precedence:
        //
        // - If every union element is Ok, then the union is too.
        // - If any element has a BindingError, the union has a BindingError.
        // - If every element is NotCallable, then the union is also NotCallable.
        // - Otherwise, the elements are some mixture of Ok, NotCallable, and PossiblyNotCallable.
        //   The union as a whole is PossiblyNotCallable.
        //
        // For example, the union type `Callable[[int], int] | None` may not be callable at all,
        // because the `None` element in this union has no `__call__` method.
        //
        // On the other hand, the union type `Callable[[int], int] | Callable[[str], str]` is
        // always *callable*, but it would produce a `BindingError` if an inhabitant of this type
        // was called with a single `int` argument passed in. That's because the second element in
        // the union doesn't accept an `int` when it's called: it only accepts a `str`.
        let mut all_ok = true;
        let mut any_binding_error = false;
        let mut all_not_callable = true;
        if self.conflicting_forms.contains(&true) {
            all_ok = false;
            any_binding_error = true;
            all_not_callable = false;
        }
        for binding in &self.elements {
            let result = binding.as_result();
            all_ok &= result.is_ok();
            any_binding_error |= matches!(result, Err(CallErrorKind::BindingError));
            all_not_callable &= matches!(result, Err(CallErrorKind::NotCallable));
        }

        if all_ok {
            Ok(self)
        } else if any_binding_error {
            Err(CallError(CallErrorKind::BindingError, Box::new(self)))
        } else if all_not_callable {
            Err(CallError(CallErrorKind::NotCallable, Box::new(self)))
        } else {
            Err(CallError(
                CallErrorKind::PossiblyNotCallable,
                Box::new(self),
            ))
        }
    }

    pub(crate) fn is_single(&self) -> bool {
        self.elements.len() == 1
    }

    pub(crate) fn single_element(&self) -> Option<&CallableBinding<'db>> {
        match self.elements.as_slice() {
            [element] => Some(element),
            _ => None,
        }
    }

    pub(crate) fn callable_type(&self) -> Type<'db> {
        self.signatures.callable_type
    }

    /// Returns the return type of the call. For successful calls, this is the actual return type.
    /// For calls with binding errors, this is a type that best approximates the return type. For
    /// types that are not callable, returns `Type::Unknown`.
    pub(crate) fn return_type(&self, db: &'db dyn Db) -> Type<'db> {
        if let [binding] = self.elements.as_slice() {
            return binding.return_type();
        }
        UnionType::from_elements(db, self.into_iter().map(CallableBinding::return_type))
    }

    /// Report diagnostics for all of the errors that occurred when trying to match actual
    /// arguments to formal parameters. If the callable is a union, or has multiple overloads, we
    /// report a single diagnostic if we couldn't match any union element or overload.
    /// TODO: Update this to add subdiagnostics about how we failed to match each union element and
    /// overload.
    pub(crate) fn report_diagnostics(&self, context: &InferContext<'db>, node: ast::AnyNodeRef) {
        // If all union elements are not callable, report that the union as a whole is not
        // callable.
        if self.into_iter().all(|b| !b.is_callable()) {
            context.report_lint_old(
                &CALL_NON_CALLABLE,
                node,
                format_args!(
                    "Object of type `{}` is not callable",
                    self.callable_type().display(context.db())
                ),
            );
            return;
        }

        for (index, conflicting_form) in self.conflicting_forms.iter().enumerate() {
            if *conflicting_form {
                context.report_lint_old(
                    &CONFLICTING_ARGUMENT_FORMS,
                    BindingError::get_node(node, Some(index)),
                    format_args!("Argument is used as both a value and a type form in call"),
                );
            }
        }

        // TODO: We currently only report errors for the first union element. Ideally, we'd report
        // an error saying that the union type can't be called, followed by subdiagnostics
        // explaining why.
        if let Some(first) = self.into_iter().find(|b| b.as_result().is_err()) {
            first.report_diagnostics(context, node);
        }
    }

    /// Evaluates the return type of certain known callables, where we have special-case logic to
    /// determine the return type in a way that isn't directly expressible in the type system.
<<<<<<< HEAD
    fn evaluate_known_cases(
        &mut self,
        db: &'db dyn Db,
        argument_types: &CallArgumentTypes<'_, 'db>,
        containing_assignment: Option<Definition<'db>>,
    ) {
=======
    fn evaluate_known_cases(&mut self, db: &'db dyn Db) {
        let to_bool = |ty: &Option<Type<'_>>, default: bool| -> bool {
            if let Some(Type::BooleanLiteral(value)) = ty {
                *value
            } else {
                // TODO: emit a diagnostic if we receive `bool`
                default
            }
        };

>>>>>>> 0299a52f
        // Each special case listed here should have a corresponding clause in `Type::signatures`.
        for (binding, callable_signature) in self.elements.iter_mut().zip(self.signatures.iter()) {
            let binding_type = binding.callable_type;
            let Some((overload_index, overload)) = binding.matching_overload_mut() else {
                continue;
            };

            match binding_type {
                Type::MethodWrapper(MethodWrapperKind::FunctionTypeDunderGet(function)) => {
                    if function.has_known_decorator(db, FunctionDecorators::CLASSMETHOD) {
                        match overload.parameter_types() {
                            [_, Some(owner)] => {
                                overload.set_return_type(Type::BoundMethod(BoundMethodType::new(
                                    db, function, *owner,
                                )));
                            }
                            [Some(instance), None] => {
                                overload.set_return_type(Type::BoundMethod(BoundMethodType::new(
                                    db,
                                    function,
                                    instance.to_meta_type(db),
                                )));
                            }
                            _ => {}
                        }
                    } else if let [Some(first), _] = overload.parameter_types() {
                        if first.is_none(db) {
                            overload.set_return_type(Type::FunctionLiteral(function));
                        } else {
                            overload.set_return_type(Type::BoundMethod(BoundMethodType::new(
                                db, function, *first,
                            )));
                        }
                    }
                }

                Type::WrapperDescriptor(WrapperDescriptorKind::FunctionTypeDunderGet) => {
                    if let [Some(function_ty @ Type::FunctionLiteral(function)), ..] =
                        overload.parameter_types()
                    {
                        if function.has_known_decorator(db, FunctionDecorators::CLASSMETHOD) {
                            match overload.parameter_types() {
                                [_, _, Some(owner)] => {
                                    overload.set_return_type(Type::BoundMethod(
                                        BoundMethodType::new(db, *function, *owner),
                                    ));
                                }

                                [_, Some(instance), None] => {
                                    overload.set_return_type(Type::BoundMethod(
                                        BoundMethodType::new(
                                            db,
                                            *function,
                                            instance.to_meta_type(db),
                                        ),
                                    ));
                                }

                                _ => {}
                            }
                        } else {
                            match overload.parameter_types() {
                                [_, Some(instance), _] if instance.is_none(db) => {
                                    overload.set_return_type(*function_ty);
                                }
                                [_, Some(instance), _] => {
                                    overload.set_return_type(Type::BoundMethod(
                                        BoundMethodType::new(db, *function, *instance),
                                    ));
                                }

                                _ => {}
                            }
                        }
                    }
                }

                Type::WrapperDescriptor(WrapperDescriptorKind::PropertyDunderGet) => match overload
                    .parameter_types()
                {
                    [Some(property @ Type::PropertyInstance(_)), Some(instance), ..]
                        if instance.is_none(db) =>
                    {
                        overload.set_return_type(*property);
                    }
                    [Some(Type::PropertyInstance(property)), Some(Type::KnownInstance(KnownInstanceType::TypeAliasType(type_alias))), ..]
                        if property.getter(db).is_some_and(|getter| {
                            getter
                                .into_function_literal()
                                .is_some_and(|f| f.name(db) == "__name__")
                        }) =>
                    {
                        overload.set_return_type(Type::string_literal(db, type_alias.name(db)));
                    }
                    [Some(Type::PropertyInstance(property)), Some(Type::KnownInstance(KnownInstanceType::TypeVar(typevar))), ..] => {
                        match property
                            .getter(db)
                            .and_then(|getter| getter.into_function_literal())
                            .map(|f| f.name(db).as_str())
                        {
                            Some("__name__") => {
                                overload
                                    .set_return_type(Type::string_literal(db, typevar.name(db)));
                            }
                            Some("__bound__") => {
                                overload.set_return_type(
                                    typevar.upper_bound(db).unwrap_or_else(|| Type::none(db)),
                                );
                            }
                            Some("__constraints__") => {
                                overload.set_return_type(TupleType::from_elements(
                                    db,
                                    typevar.constraints(db).into_iter().flatten(),
                                ));
                            }
                            Some("__default__") => {
                                overload.set_return_type(
                                    typevar.default_ty(db).unwrap_or_else(|| {
                                        KnownClass::NoDefaultType.to_instance(db)
                                    }),
                                );
                            }
                            _ => {}
                        }
                    }
                    [Some(Type::PropertyInstance(property)), Some(instance), ..] => {
                        if let Some(getter) = property.getter(db) {
                            if let Ok(return_ty) = getter
                                .try_call(db, CallArgumentTypes::positional([*instance]))
                                .map(|binding| binding.return_type(db))
                            {
                                overload.set_return_type(return_ty);
                            } else {
                                overload.errors.push(BindingError::InternalCallError(
                                    "calling the getter failed",
                                ));
                                overload.set_return_type(Type::unknown());
                            }
                        } else {
                            overload
                                .errors
                                .push(BindingError::InternalCallError("property has no getter"));
                            overload.set_return_type(Type::Never);
                        }
                    }
                    _ => {}
                },

                Type::MethodWrapper(MethodWrapperKind::PropertyDunderGet(property)) => {
                    match overload.parameter_types() {
                        [Some(instance), ..] if instance.is_none(db) => {
                            overload.set_return_type(Type::PropertyInstance(property));
                        }
                        [Some(instance), ..] => {
                            if let Some(getter) = property.getter(db) {
                                if let Ok(return_ty) = getter
                                    .try_call(db, CallArgumentTypes::positional([*instance]))
                                    .map(|binding| binding.return_type(db))
                                {
                                    overload.set_return_type(return_ty);
                                } else {
                                    overload.errors.push(BindingError::InternalCallError(
                                        "calling the getter failed",
                                    ));
                                    overload.set_return_type(Type::unknown());
                                }
                            } else {
                                overload.set_return_type(Type::Never);
                                overload.errors.push(BindingError::InternalCallError(
                                    "property has no getter",
                                ));
                            }
                        }
                        _ => {}
                    }
                }

                Type::WrapperDescriptor(WrapperDescriptorKind::PropertyDunderSet) => {
                    if let [Some(Type::PropertyInstance(property)), Some(instance), Some(value), ..] =
                        overload.parameter_types()
                    {
                        if let Some(setter) = property.setter(db) {
                            if let Err(_call_error) = setter
                                .try_call(db, CallArgumentTypes::positional([*instance, *value]))
                            {
                                overload.errors.push(BindingError::InternalCallError(
                                    "calling the setter failed",
                                ));
                            }
                        } else {
                            overload
                                .errors
                                .push(BindingError::InternalCallError("property has no setter"));
                        }
                    }
                }

                Type::MethodWrapper(MethodWrapperKind::PropertyDunderSet(property)) => {
                    if let [Some(instance), Some(value), ..] = overload.parameter_types() {
                        if let Some(setter) = property.setter(db) {
                            if let Err(_call_error) = setter
                                .try_call(db, CallArgumentTypes::positional([*instance, *value]))
                            {
                                overload.errors.push(BindingError::InternalCallError(
                                    "calling the setter failed",
                                ));
                            }
                        } else {
                            overload
                                .errors
                                .push(BindingError::InternalCallError("property has no setter"));
                        }
                    }
                }

                Type::MethodWrapper(MethodWrapperKind::StrStartswith(literal)) => {
                    if let [Some(Type::StringLiteral(prefix)), None, None] =
                        overload.parameter_types()
                    {
                        overload.set_return_type(Type::BooleanLiteral(
                            literal.value(db).starts_with(&**prefix.value(db)),
                        ));
                    }
                }

                Type::DataclassTransformer(params) => {
                    if let [Some(Type::FunctionLiteral(function))] = overload.parameter_types() {
                        overload.set_return_type(Type::FunctionLiteral(FunctionType::new(
                            db,
                            function.name(db),
                            function.known(db),
                            function.body_scope(db),
                            function.decorators(db),
                            Some(params),
                            function.generic_context(db),
                            function.specialization(db),
                        )));
                    }
                }

                Type::BoundMethod(bound_method)
                    if bound_method.self_instance(db).is_property_instance() =>
                {
                    match bound_method.function(db).name(db).as_str() {
                        "setter" => {
                            if let [Some(_), Some(setter)] = overload.parameter_types() {
                                let mut ty_property = bound_method.self_instance(db);
                                if let Type::PropertyInstance(property) = ty_property {
                                    ty_property =
                                        Type::PropertyInstance(PropertyInstanceType::new(
                                            db,
                                            property.getter(db),
                                            Some(*setter),
                                        ));
                                }
                                overload.set_return_type(ty_property);
                            }
                        }
                        "getter" => {
                            if let [Some(_), Some(getter)] = overload.parameter_types() {
                                let mut ty_property = bound_method.self_instance(db);
                                if let Type::PropertyInstance(property) = ty_property {
                                    ty_property =
                                        Type::PropertyInstance(PropertyInstanceType::new(
                                            db,
                                            Some(*getter),
                                            property.setter(db),
                                        ));
                                }
                                overload.set_return_type(ty_property);
                            }
                        }
                        "deleter" => {
                            // TODO: we do not store deleters yet
                            let ty_property = bound_method.self_instance(db);
                            overload.set_return_type(ty_property);
                        }
                        _ => {
                            // Fall back to typeshed stubs for all other methods
                        }
                    }
                }

                Type::FunctionLiteral(function_type) => match function_type.known(db) {
                    Some(KnownFunction::IsEquivalentTo) => {
                        if let [Some(ty_a), Some(ty_b)] = overload.parameter_types() {
                            overload.set_return_type(Type::BooleanLiteral(
                                ty_a.is_equivalent_to(db, *ty_b),
                            ));
                        }
                    }

                    Some(KnownFunction::IsSubtypeOf) => {
                        if let [Some(ty_a), Some(ty_b)] = overload.parameter_types() {
                            overload.set_return_type(Type::BooleanLiteral(
                                ty_a.is_subtype_of(db, *ty_b),
                            ));
                        }
                    }

                    Some(KnownFunction::IsAssignableTo) => {
                        if let [Some(ty_a), Some(ty_b)] = overload.parameter_types() {
                            overload.set_return_type(Type::BooleanLiteral(
                                ty_a.is_assignable_to(db, *ty_b),
                            ));
                        }
                    }

                    Some(KnownFunction::IsDisjointFrom) => {
                        if let [Some(ty_a), Some(ty_b)] = overload.parameter_types() {
                            overload.set_return_type(Type::BooleanLiteral(
                                ty_a.is_disjoint_from(db, *ty_b),
                            ));
                        }
                    }

                    Some(KnownFunction::IsGradualEquivalentTo) => {
                        if let [Some(ty_a), Some(ty_b)] = overload.parameter_types() {
                            overload.set_return_type(Type::BooleanLiteral(
                                ty_a.is_gradual_equivalent_to(db, *ty_b),
                            ));
                        }
                    }

                    Some(KnownFunction::IsFullyStatic) => {
                        if let [Some(ty)] = overload.parameter_types() {
                            overload.set_return_type(Type::BooleanLiteral(ty.is_fully_static(db)));
                        }
                    }

                    Some(KnownFunction::IsSingleton) => {
                        if let [Some(ty)] = overload.parameter_types() {
                            overload.set_return_type(Type::BooleanLiteral(ty.is_singleton(db)));
                        }
                    }

                    Some(KnownFunction::IsSingleValued) => {
                        if let [Some(ty)] = overload.parameter_types() {
                            overload.set_return_type(Type::BooleanLiteral(ty.is_single_valued(db)));
                        }
                    }

                    Some(KnownFunction::Len) => {
                        if let [Some(first_arg)] = overload.parameter_types() {
                            if let Some(len_ty) = first_arg.len(db) {
                                overload.set_return_type(len_ty);
                            }
                        }
                    }

                    Some(KnownFunction::Repr) => {
                        if let [Some(first_arg)] = overload.parameter_types() {
                            overload.set_return_type(first_arg.repr(db));
                        }
                    }

                    Some(KnownFunction::Cast) => {
                        if let [Some(casted_ty), Some(_)] = overload.parameter_types() {
                            overload.set_return_type(*casted_ty);
                        }
                    }

                    Some(KnownFunction::IsProtocol) => {
                        if let [Some(ty)] = overload.parameter_types() {
                            overload.set_return_type(Type::BooleanLiteral(
                                ty.into_class_literal()
                                    .is_some_and(|class| class.is_protocol(db)),
                            ));
                        }
                    }

                    Some(KnownFunction::Overload) => {
                        // TODO: This can be removed once we understand legacy generics because the
                        // typeshed definition for `typing.overload` is an identity function.
                        if let [Some(ty)] = overload.parameter_types() {
                            overload.set_return_type(*ty);
                        }
                    }

                    Some(KnownFunction::GetattrStatic) => {
                        let [Some(instance_ty), Some(attr_name), default] =
                            overload.parameter_types()
                        else {
                            continue;
                        };

                        let Some(attr_name) = attr_name.into_string_literal() else {
                            continue;
                        };

                        let default = if let Some(default) = default {
                            *default
                        } else {
                            Type::Never
                        };

                        let union_with_default = |ty| UnionType::from_elements(db, [ty, default]);

                        // TODO: we could emit a diagnostic here (if default is not set)
                        overload.set_return_type(
                            match instance_ty.static_member(db, attr_name.value(db)) {
                                Symbol::Type(ty, Boundness::Bound) => {
                                    if instance_ty.is_fully_static(db) {
                                        ty
                                    } else {
                                        // Here, we attempt to model the fact that an attribute lookup on
                                        // a non-fully static type could fail. This is an approximation,
                                        // as there are gradual types like `tuple[Any]`, on which a lookup
                                        // of (e.g. of the `index` method) would always succeed.

                                        union_with_default(ty)
                                    }
                                }
                                Symbol::Type(ty, Boundness::PossiblyUnbound) => {
                                    union_with_default(ty)
                                }
                                Symbol::Unbound => default,
                            },
                        );
                    }

                    Some(KnownFunction::Dataclass) => {
                        if let [init, repr, eq, order, unsafe_hash, frozen, match_args, kw_only, slots, weakref_slot] =
                            overload.parameter_types()
                        {
                            let mut params = DataclassParams::empty();

                            if to_bool(init, true) {
                                params |= DataclassParams::INIT;
                            }
                            if to_bool(repr, true) {
                                params |= DataclassParams::REPR;
                            }
                            if to_bool(eq, true) {
                                params |= DataclassParams::EQ;
                            }
                            if to_bool(order, false) {
                                params |= DataclassParams::ORDER;
                            }
                            if to_bool(unsafe_hash, false) {
                                params |= DataclassParams::UNSAFE_HASH;
                            }
                            if to_bool(frozen, false) {
                                params |= DataclassParams::FROZEN;
                            }
                            if to_bool(match_args, true) {
                                params |= DataclassParams::MATCH_ARGS;
                            }
                            if to_bool(kw_only, false) {
                                params |= DataclassParams::KW_ONLY;
                            }
                            if to_bool(slots, false) {
                                params |= DataclassParams::SLOTS;
                            }
                            if to_bool(weakref_slot, false) {
                                params |= DataclassParams::WEAKREF_SLOT;
                            }

                            overload.set_return_type(Type::DataclassDecorator(params));
                        }
                    }

                    Some(KnownFunction::DataclassTransform) => {
                        if let [eq_default, order_default, kw_only_default, frozen_default, _field_specifiers, _kwargs] =
                            overload.parameter_types()
                        {
                            let mut params = DataclassTransformerParams::empty();

                            if to_bool(eq_default, true) {
                                params |= DataclassTransformerParams::EQ_DEFAULT;
                            }
                            if to_bool(order_default, false) {
                                params |= DataclassTransformerParams::ORDER_DEFAULT;
                            }
                            if to_bool(kw_only_default, false) {
                                params |= DataclassTransformerParams::KW_ONLY_DEFAULT;
                            }
                            if to_bool(frozen_default, false) {
                                params |= DataclassTransformerParams::FROZEN_DEFAULT;
                            }

                            overload.set_return_type(Type::DataclassTransformer(params));
                        }
                    }

                    _ => {
                        if let Some(params) = function_type.dataclass_transformer_params(db) {
                            // This is a call to a custom function that was decorated with `@dataclass_transformer`.
                            // If this function was called with a keyword argument like `order=False`, we extract
                            // the argument type and overwrite the corresponding flag in `dataclass_params` after
                            // constructing them from the `dataclass_transformer`-parameter defaults.

                            let mut dataclass_params = DataclassParams::from(params);

                            if let Some(Some(Type::BooleanLiteral(order))) = callable_signature
                                .iter()
                                .nth(overload_index)
                                .and_then(|signature| {
                                    let (idx, _) =
                                        signature.parameters().keyword_by_name("order")?;
                                    overload.parameter_types().get(idx)
                                })
                            {
                                dataclass_params.set(DataclassParams::ORDER, *order);
                            }

                            overload.set_return_type(Type::DataclassDecorator(dataclass_params));
                        }
                    }
                },

                Type::ClassLiteral(class) => match class.known(db) {
                    Some(KnownClass::Bool) => match overload.parameter_types() {
                        [Some(arg)] => overload.set_return_type(arg.bool(db).into_type(db)),
                        [None] => overload.set_return_type(Type::BooleanLiteral(false)),
                        _ => {}
                    },

                    Some(KnownClass::Str) if overload_index == 0 => {
                        match overload.parameter_types() {
                            [Some(arg)] => overload.set_return_type(arg.str(db)),
                            [None] => overload.set_return_type(Type::string_literal(db, "")),
                            _ => {}
                        }
                    }

                    Some(KnownClass::Type) if overload_index == 0 => {
                        if let [Some(arg)] = overload.parameter_types() {
                            overload.set_return_type(arg.to_meta_type(db));
                        }
                    }

                    Some(KnownClass::TypeVar) => {
                        let Some(containing_assignment) = containing_assignment else {
                            // TODO: Raise a diagnostic if TypeVar is called without being
                            // immediately assigned to local variable.
                            continue;
                        };

                        let [Some(_name), constraints, bound, default, _contravariant, _covariant, _infer_variance] =
                            overload.parameter_types()
                        else {
                            continue;
                        };

                        // TypeVar can only be called when the result is immediately assigned to a
                        // variable. Reuse the name that is being assigned to.
                        // TODO: Raise a diagnostic if the name parameter doesn't match the name
                        // being assigned to.
                        let name = match containing_assignment.kind(db) {
                            DefinitionKind::Assignment(assignment) => match assignment.target() {
                                ast::Expr::Name(name) => name.id.clone(),
                                _ => continue,
                            },
                            _ => continue,
                        };

                        let bound_or_constraint = match (bound, constraints) {
                            (Some(bound), None) => {
                                Some(TypeVarBoundOrConstraints::UpperBound(*bound))
                            }

                            (None, Some(_constraints)) => {
                                // We don't use UnionType::from_elements or UnionBuilder here,
                                // because we don't want to simplify the list of constraints like
                                // we do with the elements of an actual union type.
                                // TODO: Consider using a new `OneOfType` connective here instead,
                                // since that more accurately represents the actual semantics of
                                // typevar constraints.
                                let elements = UnionType::new(
                                    db,
                                    overload
                                        .arguments_for_parameter(argument_types, 1)
                                        .map(|(_, ty)| ty)
                                        .collect::<Box<_>>(),
                                );
                                Some(TypeVarBoundOrConstraints::Constraints(elements))
                            }

                            // TODO: Emit a diagnostic that TypeVar cannot be both bounded and
                            // constrained
                            (Some(_), Some(_)) => continue,

                            (None, None) => None,
                        };

                        overload.set_return_type(Type::KnownInstance(KnownInstanceType::TypeVar(
                            TypeVarInstance::new(
                                db,
                                name,
                                containing_assignment,
                                bound_or_constraint,
                                *default,
                                TypeVarKind::Legacy,
                            ),
                        )));
                    }

                    Some(KnownClass::Property) => {
                        if let [getter, setter, ..] = overload.parameter_types() {
                            overload.set_return_type(Type::PropertyInstance(
                                PropertyInstanceType::new(db, *getter, *setter),
                            ));
                        }
                    }

                    _ => {}
                },

                // Not a special case
                _ => {}
            }
        }
    }
}

impl<'a, 'db> IntoIterator for &'a Bindings<'db> {
    type Item = &'a CallableBinding<'db>;
    type IntoIter = std::slice::Iter<'a, CallableBinding<'db>>;

    fn into_iter(self) -> Self::IntoIter {
        self.elements.iter()
    }
}

impl<'a, 'db> IntoIterator for &'a mut Bindings<'db> {
    type Item = &'a mut CallableBinding<'db>;
    type IntoIter = std::slice::IterMut<'a, CallableBinding<'db>>;

    fn into_iter(self) -> Self::IntoIter {
        self.elements.iter_mut()
    }
}

/// Binding information for a single callable. If the callable is overloaded, there is a separate
/// [`Binding`] for each overload.
///
/// For a successful binding, each argument is mapped to one of the callable's formal parameters.
/// If the callable has multiple overloads, the first one that matches is used as the overall
/// binding match.
///
/// TODO: Implement the call site evaluation algorithm in the [proposed updated typing
/// spec][overloads], which is much more subtle than “first match wins”.
///
/// If the arguments cannot be matched to formal parameters, we store information about the
/// specific errors that occurred when trying to match them up. If the callable has multiple
/// overloads, we store this error information for each overload.
///
/// [overloads]: https://github.com/python/typing/pull/1839
#[derive(Debug)]
pub(crate) struct CallableBinding<'db> {
    pub(crate) callable_type: Type<'db>,
    pub(crate) signature_type: Type<'db>,
    pub(crate) dunder_call_is_possibly_unbound: bool,

    /// The bindings of each overload of this callable. Will be empty if the type is not callable.
    ///
    /// By using `SmallVec`, we avoid an extra heap allocation for the common case of a
    /// non-overloaded callable.
    overloads: SmallVec<[Binding<'db>; 1]>,
}

impl<'db> CallableBinding<'db> {
    fn match_parameters(
        signature: &CallableSignature<'db>,
        arguments: &mut CallArguments<'_>,
        argument_forms: &mut [Option<ParameterForm>],
        conflicting_forms: &mut [bool],
    ) -> Self {
        // If this callable is a bound method, prepend the self instance onto the arguments list
        // before checking.
        arguments.with_self(signature.bound_type, |arguments| {
            // TODO: This checks every overload. In the proposed more detailed call checking spec [1],
            // arguments are checked for arity first, and are only checked for type assignability against
            // the matching overloads. Make sure to implement that as part of separating call binding into
            // two phases.
            //
            // [1] https://github.com/python/typing/pull/1839
            let overloads = signature
                .into_iter()
                .map(|signature| {
                    Binding::match_parameters(
                        signature,
                        arguments,
                        argument_forms,
                        conflicting_forms,
                    )
                })
                .collect();

            CallableBinding {
                callable_type: signature.callable_type,
                signature_type: signature.signature_type,
                dunder_call_is_possibly_unbound: signature.dunder_call_is_possibly_unbound,
                overloads,
            }
        })
    }

    fn check_types(
        &mut self,
        db: &'db dyn Db,
        signature: &CallableSignature<'db>,
        argument_types: &mut CallArgumentTypes<'_, 'db>,
    ) {
        // If this callable is a bound method, prepend the self instance onto the arguments list
        // before checking.
        argument_types.with_self(signature.bound_type, |argument_types| {
            for (signature, overload) in signature.iter().zip(&mut self.overloads) {
                overload.check_types(db, signature, argument_types);
            }
        });
    }

    fn as_result(&self) -> Result<(), CallErrorKind> {
        if !self.is_callable() {
            return Err(CallErrorKind::NotCallable);
        }

        if self.has_binding_errors() {
            return Err(CallErrorKind::BindingError);
        }

        if self.dunder_call_is_possibly_unbound {
            return Err(CallErrorKind::PossiblyNotCallable);
        }

        Ok(())
    }

    fn is_callable(&self) -> bool {
        !self.overloads.is_empty()
    }

    /// Returns whether there were any errors binding this call site. If the callable has multiple
    /// overloads, they must _all_ have errors.
    pub(crate) fn has_binding_errors(&self) -> bool {
        self.matching_overload().is_none()
    }

    /// Returns the overload that matched for this call binding. Returns `None` if none of the
    /// overloads matched.
    pub(crate) fn matching_overload(&self) -> Option<(usize, &Binding<'db>)> {
        self.overloads
            .iter()
            .enumerate()
            .find(|(_, overload)| overload.as_result().is_ok())
    }

    /// Returns the overload that matched for this call binding. Returns `None` if none of the
    /// overloads matched.
    pub(crate) fn matching_overload_mut(&mut self) -> Option<(usize, &mut Binding<'db>)> {
        self.overloads
            .iter_mut()
            .enumerate()
            .find(|(_, overload)| overload.as_result().is_ok())
    }

    /// Returns the return type of this call. For a valid call, this is the return type of the
    /// overload that the arguments matched against. For an invalid call to a non-overloaded
    /// function, this is the return type of the function. For an invalid call to an overloaded
    /// function, we return `Type::unknown`, since we cannot make any useful conclusions about
    /// which overload was intended to be called.
    pub(crate) fn return_type(&self) -> Type<'db> {
        if let Some((_, overload)) = self.matching_overload() {
            return overload.return_type();
        }
        if let [overload] = self.overloads.as_slice() {
            return overload.return_type();
        }
        Type::unknown()
    }

    fn report_diagnostics(&self, context: &InferContext<'db>, node: ast::AnyNodeRef) {
        if !self.is_callable() {
            context.report_lint_old(
                &CALL_NON_CALLABLE,
                node,
                format_args!(
                    "Object of type `{}` is not callable",
                    self.callable_type.display(context.db()),
                ),
            );
            return;
        }

        if self.dunder_call_is_possibly_unbound {
            context.report_lint_old(
                &CALL_NON_CALLABLE,
                node,
                format_args!(
                    "Object of type `{}` is not callable (possibly unbound `__call__` method)",
                    self.callable_type.display(context.db()),
                ),
            );
            return;
        }

        let callable_description = CallableDescription::new(context.db(), self.callable_type);
        if self.overloads.len() > 1 {
            context.report_lint_old(
                &NO_MATCHING_OVERLOAD,
                node,
                format_args!(
                    "No overload{} matches arguments",
                    if let Some(CallableDescription { kind, name }) = callable_description {
                        format!(" of {kind} `{name}`")
                    } else {
                        String::new()
                    }
                ),
            );
            return;
        }

        let callable_description = CallableDescription::new(context.db(), self.signature_type);
        for overload in &self.overloads {
            overload.report_diagnostics(
                context,
                node,
                self.signature_type,
                callable_description.as_ref(),
            );
        }
    }
}

/// Binding information for one of the overloads of a callable.
#[derive(Debug)]
pub(crate) struct Binding<'db> {
    /// Return type of the call.
    return_ty: Type<'db>,

    /// The specialization that was inferred from the argument types, if the callable is generic.
    specialization: Option<Specialization<'db>>,

    /// The formal parameter that each argument is matched with, in argument source order, or
    /// `None` if the argument was not matched to any parameter.
    argument_parameters: Box<[Option<usize>]>,

    /// Bound types for parameters, in parameter source order, or `None` if no argument was matched
    /// to that parameter.
    parameter_tys: Box<[Option<Type<'db>>]>,

    /// Call binding errors, if any.
    errors: Vec<BindingError<'db>>,
}

impl<'db> Binding<'db> {
    fn match_parameters(
        signature: &Signature<'db>,
        arguments: &CallArguments<'_>,
        argument_forms: &mut [Option<ParameterForm>],
        conflicting_forms: &mut [bool],
    ) -> Self {
        let parameters = signature.parameters();
        // The parameter that each argument is matched with.
        let mut argument_parameters = vec![None; arguments.len()];
        // Whether each parameter has been matched with an argument.
        let mut parameter_matched = vec![false; parameters.len()];
        let mut errors = vec![];
        let mut next_positional = 0;
        let mut first_excess_positional = None;
        let mut num_synthetic_args = 0;
        let get_argument_index = |argument_index: usize, num_synthetic_args: usize| {
            if argument_index >= num_synthetic_args {
                // Adjust the argument index to skip synthetic args, which don't appear at the call
                // site and thus won't be in the Call node arguments list.
                Some(argument_index - num_synthetic_args)
            } else {
                // we are erroring on a synthetic argument, we'll just emit the diagnostic on the
                // entire Call node, since there's no argument node for this argument at the call site
                None
            }
        };
        for (argument_index, argument) in arguments.iter().enumerate() {
            let (index, parameter, positional) = match argument {
                Argument::Positional | Argument::Synthetic => {
                    if matches!(argument, Argument::Synthetic) {
                        num_synthetic_args += 1;
                    }
                    let Some((index, parameter)) = parameters
                        .get_positional(next_positional)
                        .map(|param| (next_positional, param))
                        .or_else(|| parameters.variadic())
                    else {
                        first_excess_positional.get_or_insert(argument_index);
                        next_positional += 1;
                        continue;
                    };
                    next_positional += 1;
                    (index, parameter, !parameter.is_variadic())
                }
                Argument::Keyword(name) => {
                    let Some((index, parameter)) = parameters
                        .keyword_by_name(name)
                        .or_else(|| parameters.keyword_variadic())
                    else {
                        errors.push(BindingError::UnknownArgument {
                            argument_name: ast::name::Name::new(name),
                            argument_index: get_argument_index(argument_index, num_synthetic_args),
                        });
                        continue;
                    };
                    (index, parameter, false)
                }

                Argument::Variadic | Argument::Keywords => {
                    // TODO
                    continue;
                }
            };
            if !matches!(argument, Argument::Synthetic) {
                if let Some(existing) =
                    argument_forms[argument_index - num_synthetic_args].replace(parameter.form)
                {
                    if existing != parameter.form {
                        conflicting_forms[argument_index - num_synthetic_args] = true;
                    }
                }
            }
            if parameter_matched[index] {
                if !parameter.is_variadic() && !parameter.is_keyword_variadic() {
                    errors.push(BindingError::ParameterAlreadyAssigned {
                        argument_index: get_argument_index(argument_index, num_synthetic_args),
                        parameter: ParameterContext::new(parameter, index, positional),
                    });
                }
            }
            argument_parameters[argument_index] = Some(index);
            parameter_matched[index] = true;
        }
        if let Some(first_excess_argument_index) = first_excess_positional {
            errors.push(BindingError::TooManyPositionalArguments {
                first_excess_argument_index: get_argument_index(
                    first_excess_argument_index,
                    num_synthetic_args,
                ),
                expected_positional_count: parameters
                    .positional()
                    .count()
                    // using saturating_sub to avoid negative values due to invalid syntax in source code
                    .saturating_sub(num_synthetic_args),
                provided_positional_count: next_positional
                    // using saturating_sub to avoid negative values due to invalid syntax in source code
                    .saturating_sub(num_synthetic_args),
            });
        }
        let mut missing = vec![];
        for (index, matched) in parameter_matched.iter().copied().enumerate() {
            if !matched {
                let param = &parameters[index];
                if param.is_variadic()
                    || param.is_keyword_variadic()
                    || param.default_type().is_some()
                {
                    // variadic/keywords and defaulted arguments are not required
                    continue;
                }
                missing.push(ParameterContext::new(param, index, false));
            }
        }

        if !missing.is_empty() {
            errors.push(BindingError::MissingArguments {
                parameters: ParameterContexts(missing),
            });
        }

        Self {
            return_ty: signature.return_ty.unwrap_or(Type::unknown()),
            specialization: None,
            argument_parameters: argument_parameters.into_boxed_slice(),
            parameter_tys: vec![None; parameters.len()].into_boxed_slice(),
            errors,
        }
    }

    fn check_types(
        &mut self,
        db: &'db dyn Db,
        signature: &Signature<'db>,
        argument_types: &CallArgumentTypes<'_, 'db>,
    ) {
        // If this overload is generic, first see if we can infer a specialization of the function
        // from the arguments that were passed in.
        let parameters = signature.parameters();
        self.specialization = signature.generic_context.map(|generic_context| {
            let mut builder = SpecializationBuilder::new(db, generic_context);
            for (argument_index, (_, argument_type)) in argument_types.iter().enumerate() {
                let Some(parameter_index) = self.argument_parameters[argument_index] else {
                    // There was an error with argument when matching parameters, so don't bother
                    // type-checking it.
                    continue;
                };
                let parameter = &parameters[parameter_index];
                let Some(expected_type) = parameter.annotated_type() else {
                    continue;
                };
                builder.infer(expected_type, argument_type);
            }
            builder.build()
        });

        let mut num_synthetic_args = 0;
        let get_argument_index = |argument_index: usize, num_synthetic_args: usize| {
            if argument_index >= num_synthetic_args {
                // Adjust the argument index to skip synthetic args, which don't appear at the call
                // site and thus won't be in the Call node arguments list.
                Some(argument_index - num_synthetic_args)
            } else {
                // we are erroring on a synthetic argument, we'll just emit the diagnostic on the
                // entire Call node, since there's no argument node for this argument at the call site
                None
            }
        };
        for (argument_index, (argument, argument_type)) in argument_types.iter().enumerate() {
            if matches!(argument, Argument::Synthetic) {
                num_synthetic_args += 1;
            }
            let Some(parameter_index) = self.argument_parameters[argument_index] else {
                // There was an error with argument when matching parameters, so don't bother
                // type-checking it.
                continue;
            };
            let parameter = &parameters[parameter_index];
            if let Some(mut expected_ty) = parameter.annotated_type() {
                if let Some(specialization) = self.specialization {
                    expected_ty = expected_ty.apply_specialization(db, specialization);
                }
                if !argument_type.is_assignable_to(db, expected_ty) {
                    let positional = matches!(argument, Argument::Positional | Argument::Synthetic)
                        && !parameter.is_variadic();
                    self.errors.push(BindingError::InvalidArgumentType {
                        parameter: ParameterContext::new(parameter, parameter_index, positional),
                        argument_index: get_argument_index(argument_index, num_synthetic_args),
                        expected_ty,
                        provided_ty: argument_type,
                    });
                }
            }
            // We still update the actual type of the parameter in this binding to match the
            // argument, even if the argument type is not assignable to the expected parameter
            // type.
            if let Some(existing) = self.parameter_tys[parameter_index].replace(argument_type) {
                // We already verified in `match_parameters` that we only match multiple arguments
                // with variadic parameters.
                let union = UnionType::from_elements(db, [existing, argument_type]);
                self.parameter_tys[parameter_index] = Some(union);
            }
        }

        if let Some(specialization) = self.specialization {
            self.return_ty = self.return_ty.apply_specialization(db, specialization);
        }
    }

    pub(crate) fn set_return_type(&mut self, return_ty: Type<'db>) {
        self.return_ty = return_ty;
    }

    pub(crate) fn return_type(&self) -> Type<'db> {
        self.return_ty
    }

    pub(crate) fn specialization(&self) -> Option<Specialization<'db>> {
        self.specialization
    }

    pub(crate) fn parameter_types(&self) -> &[Option<Type<'db>>] {
        &self.parameter_tys
    }

    pub(crate) fn arguments_for_parameter<'a>(
        &'a self,
        argument_types: &'a CallArgumentTypes<'a, 'db>,
        parameter_index: usize,
    ) -> impl Iterator<Item = (Argument<'a>, Type<'db>)> + 'a {
        argument_types
            .iter()
            .zip(&self.argument_parameters)
            .filter(move |(_, argument_parameter)| {
                argument_parameter.is_some_and(|ap| ap == parameter_index)
            })
            .map(|(arg_and_type, _)| arg_and_type)
    }

    fn report_diagnostics(
        &self,
        context: &InferContext<'db>,
        node: ast::AnyNodeRef,
        callable_ty: Type<'db>,
        callable_description: Option<&CallableDescription>,
    ) {
        for error in &self.errors {
            error.report_diagnostic(context, node, callable_ty, callable_description);
        }
    }

    fn as_result(&self) -> Result<(), CallErrorKind> {
        if !self.errors.is_empty() {
            return Err(CallErrorKind::BindingError);
        }
        Ok(())
    }
}

/// Describes a callable for the purposes of diagnostics.
#[derive(Debug)]
pub(crate) struct CallableDescription<'a> {
    name: &'a str,
    kind: &'a str,
}

impl<'db> CallableDescription<'db> {
    fn new(db: &'db dyn Db, callable_type: Type<'db>) -> Option<CallableDescription<'db>> {
        match callable_type {
            Type::FunctionLiteral(function) => Some(CallableDescription {
                kind: "function",
                name: function.name(db),
            }),
            Type::ClassLiteral(class_type) => Some(CallableDescription {
                kind: "class",
                name: class_type.name(db),
            }),
            Type::BoundMethod(bound_method) => Some(CallableDescription {
                kind: "bound method",
                name: bound_method.function(db).name(db),
            }),
            Type::MethodWrapper(MethodWrapperKind::FunctionTypeDunderGet(function)) => {
                Some(CallableDescription {
                    kind: "method wrapper `__get__` of function",
                    name: function.name(db),
                })
            }
            Type::MethodWrapper(MethodWrapperKind::PropertyDunderGet(_)) => {
                Some(CallableDescription {
                    kind: "method wrapper",
                    name: "`__get__` of property",
                })
            }
            Type::WrapperDescriptor(kind) => Some(CallableDescription {
                kind: "wrapper descriptor",
                name: match kind {
                    WrapperDescriptorKind::FunctionTypeDunderGet => "FunctionType.__get__",
                    WrapperDescriptorKind::PropertyDunderGet => "property.__get__",
                    WrapperDescriptorKind::PropertyDunderSet => "property.__set__",
                },
            }),
            _ => None,
        }
    }
}

/// Information needed to emit a diagnostic regarding a parameter.
#[derive(Clone, Debug, PartialEq, Eq)]
pub(crate) struct ParameterContext {
    name: Option<ast::name::Name>,
    index: usize,

    /// Was the argument for this parameter passed positionally, and matched to a non-variadic
    /// positional parameter? (If so, we will provide the index in the diagnostic, not just the
    /// name.)
    positional: bool,
}

impl ParameterContext {
    fn new(parameter: &Parameter, index: usize, positional: bool) -> Self {
        Self {
            name: parameter.display_name(),
            index,
            positional,
        }
    }
}

impl std::fmt::Display for ParameterContext {
    fn fmt(&self, f: &mut std::fmt::Formatter<'_>) -> std::fmt::Result {
        if let Some(name) = &self.name {
            if self.positional {
                write!(f, "{} (`{name}`)", self.index + 1)
            } else {
                write!(f, "`{name}`")
            }
        } else {
            write!(f, "{}", self.index + 1)
        }
    }
}

#[derive(Clone, Debug, PartialEq, Eq)]
pub(crate) struct ParameterContexts(Vec<ParameterContext>);

impl std::fmt::Display for ParameterContexts {
    fn fmt(&self, f: &mut std::fmt::Formatter<'_>) -> std::fmt::Result {
        let mut iter = self.0.iter();
        if let Some(first) = iter.next() {
            write!(f, "{first}")?;
            for param in iter {
                f.write_str(", ")?;
                write!(f, "{param}")?;
            }
        }
        Ok(())
    }
}

#[derive(Clone, Debug, PartialEq, Eq)]
pub(crate) enum BindingError<'db> {
    /// The type of an argument is not assignable to the annotated type of its corresponding
    /// parameter.
    InvalidArgumentType {
        parameter: ParameterContext,
        argument_index: Option<usize>,
        expected_ty: Type<'db>,
        provided_ty: Type<'db>,
    },
    /// One or more required parameters (that is, with no default) is not supplied by any argument.
    MissingArguments { parameters: ParameterContexts },
    /// A call argument can't be matched to any parameter.
    UnknownArgument {
        argument_name: ast::name::Name,
        argument_index: Option<usize>,
    },
    /// More positional arguments are provided in the call than can be handled by the signature.
    TooManyPositionalArguments {
        first_excess_argument_index: Option<usize>,
        expected_positional_count: usize,
        provided_positional_count: usize,
    },
    /// Multiple arguments were provided for a single parameter.
    ParameterAlreadyAssigned {
        argument_index: Option<usize>,
        parameter: ParameterContext,
    },
    /// The call itself might be well constructed, but an error occurred while evaluating the call.
    /// We use this variant to report errors in `property.__get__` and `property.__set__`, which
    /// can occur when the call to the underlying getter/setter fails.
    InternalCallError(&'static str),
}

impl<'db> BindingError<'db> {
    /// Returns a tuple of two spans. The first is
    /// the span for the identifier of the function
    /// definition for `callable_ty`. The second is
    /// the span for the parameter in the function
    /// definition for `callable_ty`.
    ///
    /// If there are no meaningful spans, then this
    /// returns `None`.
    fn parameter_span_from_index(
        db: &'db dyn Db,
        callable_ty: Type<'db>,
        parameter_index: usize,
    ) -> Option<(Span, Span)> {
        match callable_ty {
            Type::FunctionLiteral(function) => {
                let function_scope = function.body_scope(db);
                let span = Span::from(function_scope.file(db));
                let node = function_scope.node(db);
                if let Some(func_def) = node.as_function() {
                    let range = func_def
                        .parameters
                        .iter()
                        .nth(parameter_index)
                        .map(|param| param.range())
                        .unwrap_or(func_def.parameters.range);
                    let name_span = span.clone().with_range(func_def.name.range);
                    let parameter_span = span.with_range(range);
                    Some((name_span, parameter_span))
                } else {
                    None
                }
            }
            Type::BoundMethod(bound_method) => Self::parameter_span_from_index(
                db,
                Type::FunctionLiteral(bound_method.function(db)),
                parameter_index,
            ),
            _ => None,
        }
    }

    pub(super) fn report_diagnostic(
        &self,
        context: &InferContext<'db>,
        node: ast::AnyNodeRef,
        callable_ty: Type<'db>,
        callable_description: Option<&CallableDescription>,
    ) {
        match self {
            Self::InvalidArgumentType {
                parameter,
                argument_index,
                expected_ty,
                provided_ty,
            } => {
                let range = Self::get_node(node, *argument_index);
                let Some(builder) = context.report_lint(&INVALID_ARGUMENT_TYPE, range) else {
                    return;
                };

                let provided_ty_display = provided_ty.display(context.db());
                let expected_ty_display = expected_ty.display(context.db());

                let mut diag = builder.into_diagnostic("Argument to this function is incorrect");
                diag.set_primary_message(format_args!(
                    "Expected `{expected_ty_display}`, found `{provided_ty_display}`"
                ));
                if let Some((name_span, parameter_span)) =
                    Self::parameter_span_from_index(context.db(), callable_ty, parameter.index)
                {
                    let mut sub = SubDiagnostic::new(Severity::Info, "Function defined here");
                    sub.annotate(Annotation::primary(name_span));
                    sub.annotate(
                        Annotation::secondary(parameter_span).message("Parameter declared here"),
                    );
                    diag.sub(sub);
                }
            }

            Self::TooManyPositionalArguments {
                first_excess_argument_index,
                expected_positional_count,
                provided_positional_count,
            } => {
                context.report_lint_old(
                    &TOO_MANY_POSITIONAL_ARGUMENTS,
                    Self::get_node(node, *first_excess_argument_index),
                    format_args!(
                        "Too many positional arguments{}: expected \
                        {expected_positional_count}, got {provided_positional_count}",
                        if let Some(CallableDescription { kind, name }) = callable_description {
                            format!(" to {kind} `{name}`")
                        } else {
                            String::new()
                        }
                    ),
                );
            }

            Self::MissingArguments { parameters } => {
                let s = if parameters.0.len() == 1 { "" } else { "s" };
                context.report_lint_old(
                    &MISSING_ARGUMENT,
                    node,
                    format_args!(
                        "No argument{s} provided for required parameter{s} {parameters}{}",
                        if let Some(CallableDescription { kind, name }) = callable_description {
                            format!(" of {kind} `{name}`")
                        } else {
                            String::new()
                        }
                    ),
                );
            }

            Self::UnknownArgument {
                argument_name,
                argument_index,
            } => {
                context.report_lint_old(
                    &UNKNOWN_ARGUMENT,
                    Self::get_node(node, *argument_index),
                    format_args!(
                        "Argument `{argument_name}` does not match any known parameter{}",
                        if let Some(CallableDescription { kind, name }) = callable_description {
                            format!(" of {kind} `{name}`")
                        } else {
                            String::new()
                        }
                    ),
                );
            }

            Self::ParameterAlreadyAssigned {
                argument_index,
                parameter,
            } => {
                context.report_lint_old(
                    &PARAMETER_ALREADY_ASSIGNED,
                    Self::get_node(node, *argument_index),
                    format_args!(
                        "Multiple values provided for parameter {parameter}{}",
                        if let Some(CallableDescription { kind, name }) = callable_description {
                            format!(" of {kind} `{name}`")
                        } else {
                            String::new()
                        }
                    ),
                );
            }

            Self::InternalCallError(reason) => {
                context.report_lint_old(
                    &CALL_NON_CALLABLE,
                    Self::get_node(node, None),
                    format_args!(
                        "Call{} failed: {reason}",
                        if let Some(CallableDescription { kind, name }) = callable_description {
                            format!(" of {kind} `{name}`")
                        } else {
                            String::new()
                        }
                    ),
                );
            }
        }
    }

    fn get_node(node: ast::AnyNodeRef, argument_index: Option<usize>) -> ast::AnyNodeRef {
        // If we have a Call node and an argument index, report the diagnostic on the correct
        // argument node; otherwise, report it on the entire provided node.
        match (node, argument_index) {
            (ast::AnyNodeRef::ExprCall(call_node), Some(argument_index)) => {
                match call_node
                    .arguments
                    .arguments_source_order()
                    .nth(argument_index)
                    .expect("argument index should not be out of range")
                {
                    ast::ArgOrKeyword::Arg(expr) => expr.into(),
                    ast::ArgOrKeyword::Keyword(keyword) => keyword.into(),
                }
            }
            _ => node,
        }
    }
}<|MERGE_RESOLUTION|>--- conflicted
+++ resolved
@@ -20,15 +20,10 @@
 use crate::types::generics::{Specialization, SpecializationBuilder};
 use crate::types::signatures::{Parameter, ParameterForm};
 use crate::types::{
-<<<<<<< HEAD
-    BoundMethodType, DataclassMetadata, FunctionDecorators, KnownClass, KnownFunction,
-    KnownInstanceType, MethodWrapperKind, PropertyInstanceType, TupleType,
-    TypeVarBoundOrConstraints, TypeVarInstance, TypeVarKind, UnionType, WrapperDescriptorKind,
-=======
     BoundMethodType, DataclassParams, DataclassTransformerParams, FunctionDecorators, FunctionType,
     KnownClass, KnownFunction, KnownInstanceType, MethodWrapperKind, PropertyInstanceType,
-    UnionType, WrapperDescriptorKind,
->>>>>>> 0299a52f
+    TupleType, TypeVarBoundOrConstraints, TypeVarInstance, TypeVarKind, UnionType,
+    WrapperDescriptorKind,
 };
 use ruff_db::diagnostic::{Annotation, Severity, Span, SubDiagnostic};
 use ruff_python_ast as ast;
@@ -218,15 +213,12 @@
 
     /// Evaluates the return type of certain known callables, where we have special-case logic to
     /// determine the return type in a way that isn't directly expressible in the type system.
-<<<<<<< HEAD
     fn evaluate_known_cases(
         &mut self,
         db: &'db dyn Db,
         argument_types: &CallArgumentTypes<'_, 'db>,
         containing_assignment: Option<Definition<'db>>,
     ) {
-=======
-    fn evaluate_known_cases(&mut self, db: &'db dyn Db) {
         let to_bool = |ty: &Option<Type<'_>>, default: bool| -> bool {
             if let Some(Type::BooleanLiteral(value)) = ty {
                 *value
@@ -236,7 +228,6 @@
             }
         };
 
->>>>>>> 0299a52f
         // Each special case listed here should have a corresponding clause in `Type::signatures`.
         for (binding, callable_signature) in self.elements.iter_mut().zip(self.signatures.iter()) {
             let binding_type = binding.callable_type;
