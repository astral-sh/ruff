--- conflicted
+++ resolved
@@ -22,11 +22,7 @@
 use crate::types::{
     BoundMethodType, DataclassParams, DataclassTransformerParams, FunctionDecorators, KnownClass,
     KnownFunction, KnownInstanceType, MethodWrapperKind, PropertyInstanceType, TupleType,
-<<<<<<< HEAD
     TypeVarBoundOrConstraints, TypeVarInstance, TypeVarKind, UnionType, WrapperDescriptorKind,
-=======
-    UnionType, WrapperDescriptorKind,
->>>>>>> ac6219ec
 };
 use ruff_db::diagnostic::{Annotation, Severity, Span, SubDiagnostic};
 use ruff_python_ast as ast;
