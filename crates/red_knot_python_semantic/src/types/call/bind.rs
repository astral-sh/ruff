--- conflicted
+++ resolved
@@ -570,39 +570,32 @@
                             }
                         }
 
-<<<<<<< HEAD
-                    Some(KnownFunction::GenericContext) => {
-                        if let [Some(ty)] = overload.parameter_types() {
-                            // TODO: Handle generic functions, and unions/intersections of generic
-                            // types
-                            overload.set_return_type(match ty {
-                                Type::ClassLiteral(class) => match class.generic_context(db) {
-                                    Some(generic_context) => TupleType::from_elements(
-                                        db,
-                                        generic_context
-                                            .variables(db)
-                                            .iter()
-                                            .map(|typevar| Type::TypeVar(*typevar)),
-                                    ),
-                                    None => Type::none(db),
-                                },
-
-                                _ => Type::none(db),
-                            });
-                        }
-                    }
-
-                    Some(KnownFunction::Len) => {
-                        if let [Some(first_arg)] = overload.parameter_types() {
-                            if let Some(len_ty) = first_arg.len(db) {
-                                overload.set_return_type(len_ty);
-=======
+                        Some(KnownFunction::GenericContext) => {
+                            if let [Some(ty)] = overload.parameter_types() {
+                                // TODO: Handle generic functions, and unions/intersections of
+                                // generic types
+                                overload.set_return_type(match ty {
+                                    Type::ClassLiteral(class) => match class.generic_context(db) {
+                                        Some(generic_context) => TupleType::from_elements(
+                                            db,
+                                            generic_context
+                                                .variables(db)
+                                                .iter()
+                                                .map(|typevar| Type::TypeVar(*typevar)),
+                                        ),
+                                        None => Type::none(db),
+                                    },
+
+                                    _ => Type::none(db),
+                                });
+                            }
+                        }
+
                         Some(KnownFunction::Len) => {
                             if let [Some(first_arg)] = overload.parameter_types() {
                                 if let Some(len_ty) = first_arg.len(db) {
                                     overload.set_return_type(len_ty);
                                 }
->>>>>>> 03d8679a
                             }
                         }
 
