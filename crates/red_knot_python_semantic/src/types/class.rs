--- conflicted
+++ resolved
@@ -112,10 +112,6 @@
     pub(crate) fn definition(self, db: &'db dyn Db) -> Definition<'db> {
         self.origin(db).definition(db)
     }
-
-    pub(crate) fn class_literal(self, db: &'db dyn Db) -> ClassLiteralType<'db> {
-        ClassLiteralType::Generic(self.origin(db))
-    }
 }
 
 impl<'db> From<GenericAlias<'db>> for Type<'db> {
@@ -518,11 +514,7 @@
         self.explicit_bases(db)
             .iter()
             .copied()
-<<<<<<< HEAD
-            .filter_map(|ty| ty.into_class_type(db))
-=======
             .filter_map(|ty| ty.to_class_type(db))
->>>>>>> aba21a5d
     }
 
     #[salsa::tracked(return_ref, cycle_fn=explicit_bases_cycle_recover, cycle_initial=explicit_bases_cycle_initial)]
@@ -702,11 +694,7 @@
             (KnownClass::Type.to_class_literal(db), self)
         };
 
-<<<<<<< HEAD
-        let mut candidate = if let Some(metaclass_ty) = metaclass.into_class_type(db) {
-=======
         let mut candidate = if let Some(metaclass_ty) = metaclass.to_class_type(db) {
->>>>>>> aba21a5d
             MetaclassCandidate {
                 metaclass: metaclass_ty,
                 explicit_metaclass_of: class_metaclass_was_from,
@@ -748,11 +736,7 @@
         // - https://github.com/python/cpython/blob/83ba8c2bba834c0b92de669cac16fcda17485e0e/Objects/typeobject.c#L3629-L3663
         for base_class in base_classes {
             let metaclass = base_class.metaclass(db);
-<<<<<<< HEAD
-            let Some(metaclass) = metaclass.into_class_type(db) else {
-=======
             let Some(metaclass) = metaclass.to_class_type(db) else {
->>>>>>> aba21a5d
                 continue;
             };
             if metaclass.is_subclass_of(db, candidate.metaclass) {
@@ -1641,7 +1625,7 @@
             for explicit_base in class.explicit_bases(db) {
                 let explicit_base_class_literal = match explicit_base {
                     Type::ClassLiteral(class_literal) => *class_literal,
-                    Type::GenericAlias(generic_alias) => generic_alias.class_literal(db),
+                    Type::GenericAlias(generic_alias) => generic_alias.origin(db),
                     _ => continue,
                 };
                 if !classes_on_stack.insert(explicit_base_class_literal) {
@@ -2105,11 +2089,7 @@
     /// If the class cannot be found in typeshed, a debug-level log message will be emitted stating this.
     pub(crate) fn to_instance(self, db: &'db dyn Db) -> Type<'db> {
         self.to_class_literal(db)
-<<<<<<< HEAD
-            .into_class_type(db)
-=======
             .to_class_type(db)
->>>>>>> aba21a5d
             .map(Type::instance)
             .unwrap_or_else(Type::unknown)
     }
@@ -2176,11 +2156,7 @@
     /// If the class cannot be found in typeshed, a debug-level log message will be emitted stating this.
     pub(crate) fn to_subclass_of(self, db: &'db dyn Db) -> Type<'db> {
         self.to_class_literal(db)
-<<<<<<< HEAD
-            .into_class_type(db)
-=======
             .to_class_type(db)
->>>>>>> aba21a5d
             .map(|class| SubclassOfType::from(db, class))
             .unwrap_or_else(SubclassOfType::subclass_of_unknown)
     }
