use std::sync::{LazyLock, Mutex};

use super::{
    class_base::ClassBase, infer_expression_type, infer_unpack_types, IntersectionBuilder,
    KnownFunction, MemberLookupPolicy, Mro, MroError, MroIterator, SubclassOfType, Truthiness,
    Type, TypeAliasType, TypeQualifiers, TypeVarInstance,
};
use crate::semantic_index::definition::Definition;
use crate::types::generics::{GenericContext, Specialization};
use crate::types::signatures::{Parameter, Parameters};
use crate::types::{CallableType, DataclassMetadata, Signature};
use crate::{
    module_resolver::file_to_module,
    semantic_index::{
        ast_ids::HasScopedExpressionId,
        attribute_assignments,
        definition::{DefinitionKind, TargetKind},
        semantic_index,
        symbol::ScopeId,
        symbol_table, use_def_map,
    },
    symbol::{
        class_symbol, known_module_symbol, symbol_from_bindings, symbol_from_declarations,
        Boundness, LookupError, LookupResult, Symbol, SymbolAndQualifiers,
    },
    types::{
        definition_expression_type, CallArgumentTypes, CallError, CallErrorKind, DynamicType,
        MetaclassCandidate, TupleType, UnionBuilder, UnionType,
    },
    Db, KnownModule, Program,
};
use indexmap::IndexSet;
use itertools::Itertools as _;
use ruff_db::files::File;
use ruff_python_ast::name::Name;
use ruff_python_ast::{self as ast, PythonVersion};
use rustc_hash::FxHashSet;

fn explicit_bases_cycle_recover<'db>(
    _db: &'db dyn Db,
    _value: &[Type<'db>],
    _count: u32,
    _self: ClassLiteralType<'db>,
) -> salsa::CycleRecoveryAction<Box<[Type<'db>]>> {
    salsa::CycleRecoveryAction::Iterate
}

fn explicit_bases_cycle_initial<'db>(
    _db: &'db dyn Db,
    _self: ClassLiteralType<'db>,
) -> Box<[Type<'db>]> {
    Box::default()
}

fn try_mro_cycle_recover<'db>(
    _db: &'db dyn Db,
    _value: &Result<Mro<'db>, MroError<'db>>,
    _count: u32,
    _self: ClassLiteralType<'db>,
    _specialization: Option<Specialization<'db>>,
) -> salsa::CycleRecoveryAction<Result<Mro<'db>, MroError<'db>>> {
    salsa::CycleRecoveryAction::Iterate
}

#[allow(clippy::unnecessary_wraps)]
fn try_mro_cycle_initial<'db>(
    db: &'db dyn Db,
    self_: ClassLiteralType<'db>,
    specialization: Option<Specialization<'db>>,
) -> Result<Mro<'db>, MroError<'db>> {
    Ok(Mro::from_error(
        db,
        self_.apply_optional_specialization(db, specialization),
    ))
}

#[allow(clippy::ref_option, clippy::trivially_copy_pass_by_ref)]
fn inheritance_cycle_recover<'db>(
    _db: &'db dyn Db,
    _value: &Option<InheritanceCycle>,
    _count: u32,
    _self: ClassLiteralType<'db>,
) -> salsa::CycleRecoveryAction<Option<InheritanceCycle>> {
    salsa::CycleRecoveryAction::Iterate
}

fn inheritance_cycle_initial<'db>(
    _db: &'db dyn Db,
    _self: ClassLiteralType<'db>,
) -> Option<InheritanceCycle> {
    None
}

/// Representation of a class definition statement in the AST. This does not in itself represent a
/// type, but is used as the inner data for several structs that *do* represent types.
#[derive(Clone, Debug, Eq, Hash, PartialEq, salsa::Update)]
pub struct Class<'db> {
    /// Name of the class at definition
    pub(crate) name: ast::name::Name,

    pub(crate) body_scope: ScopeId<'db>,

    pub(crate) known: Option<KnownClass>,

    pub(crate) dataclass_metadata: Option<DataclassMetadata>,
}

impl<'db> Class<'db> {
    fn file(&self, db: &dyn Db) -> File {
        self.body_scope.file(db)
    }

    /// Return the original [`ast::StmtClassDef`] node associated with this class
    ///
    /// ## Note
    /// Only call this function from queries in the same file or your
    /// query depends on the AST of another file (bad!).
    fn node(&self, db: &'db dyn Db) -> &'db ast::StmtClassDef {
        self.body_scope.node(db).expect_class()
    }

    fn definition(&self, db: &'db dyn Db) -> Definition<'db> {
        let index = semantic_index(db, self.body_scope.file(db));
        index.expect_single_definition(self.body_scope.node(db).expect_class())
    }
}

/// A [`Class`] that is not generic.
#[salsa::interned(debug)]
pub struct NonGenericClass<'db> {
    #[return_ref]
    pub(crate) class: Class<'db>,
}

impl<'db> From<NonGenericClass<'db>> for Type<'db> {
    fn from(class: NonGenericClass<'db>) -> Type<'db> {
        Type::ClassLiteral(ClassLiteralType::NonGeneric(class))
    }
}

/// A [`Class`] that is generic.
#[salsa::interned(debug)]
pub struct GenericClass<'db> {
    #[return_ref]
    pub(crate) class: Class<'db>,
    pub(crate) generic_context: GenericContext<'db>,
}

impl<'db> From<GenericClass<'db>> for Type<'db> {
    fn from(class: GenericClass<'db>) -> Type<'db> {
        Type::ClassLiteral(ClassLiteralType::Generic(class))
    }
}

/// A specialization of a generic class with a particular assignment of types to typevars.
#[salsa::interned(debug)]
pub struct GenericAlias<'db> {
    pub(crate) origin: GenericClass<'db>,
    pub(crate) specialization: Specialization<'db>,
}

impl<'db> GenericAlias<'db> {
    pub(crate) fn definition(self, db: &'db dyn Db) -> Definition<'db> {
        self.origin(db).class(db).definition(db)
    }
}

impl<'db> From<GenericAlias<'db>> for Type<'db> {
    fn from(alias: GenericAlias<'db>) -> Type<'db> {
        Type::GenericAlias(alias)
    }
}

/// Represents a class type, which might be a non-generic class, or a specialization of a generic
/// class.
#[derive(
    Clone, Copy, Debug, Eq, Hash, Ord, PartialEq, PartialOrd, salsa::Supertype, salsa::Update,
)]
pub enum ClassType<'db> {
    NonGeneric(NonGenericClass<'db>),
    Generic(GenericAlias<'db>),
}

#[salsa::tracked]
impl<'db> ClassType<'db> {
    fn class(self, db: &'db dyn Db) -> &'db Class<'db> {
        match self {
            Self::NonGeneric(non_generic) => non_generic.class(db),
            Self::Generic(generic) => generic.origin(db).class(db),
        }
    }

    /// Returns the class literal and specialization for this class. For a non-generic class, this
    /// is the class itself. For a generic alias, this is the alias's origin.
    pub(crate) fn class_literal(
        self,
        db: &'db dyn Db,
    ) -> (ClassLiteralType<'db>, Option<Specialization<'db>>) {
        match self {
            Self::NonGeneric(non_generic) => (ClassLiteralType::NonGeneric(non_generic), None),
            Self::Generic(generic) => (
                ClassLiteralType::Generic(generic.origin(db)),
                Some(generic.specialization(db)),
            ),
        }
    }

    pub(crate) fn name(self, db: &'db dyn Db) -> &'db ast::name::Name {
        &self.class(db).name
    }

    pub(crate) fn known(self, db: &'db dyn Db) -> Option<KnownClass> {
        self.class(db).known
    }

    pub(crate) fn definition(self, db: &'db dyn Db) -> Definition<'db> {
        self.class(db).definition(db)
    }

    fn specialize_type(self, db: &'db dyn Db, ty: Type<'db>) -> Type<'db> {
        match self {
            Self::NonGeneric(_) => ty,
            Self::Generic(generic) => ty.apply_specialization(db, generic.specialization(db)),
        }
    }

    /// Return `true` if this class represents `known_class`
    pub(crate) fn is_known(self, db: &'db dyn Db, known_class: KnownClass) -> bool {
        self.class(db).known == Some(known_class)
    }

    /// Return `true` if this class represents the builtin class `object`
    pub(crate) fn is_object(self, db: &'db dyn Db) -> bool {
        self.is_known(db, KnownClass::Object)
    }

    /// Iterate over the [method resolution order] ("MRO") of the class.
    ///
    /// If the MRO could not be accurately resolved, this method falls back to iterating
    /// over an MRO that has the class directly inheriting from `Unknown`. Use
    /// [`ClassLiteralType::try_mro`] if you need to distinguish between the success and failure
    /// cases rather than simply iterating over the inferred resolution order for the class.
    ///
    /// [method resolution order]: https://docs.python.org/3/glossary.html#term-method-resolution-order
    pub(super) fn iter_mro(self, db: &'db dyn Db) -> impl Iterator<Item = ClassBase<'db>> {
        let (class_literal, specialization) = self.class_literal(db);
        class_literal.iter_mro(db, specialization)
    }

    /// Is this class final?
    pub(super) fn is_final(self, db: &'db dyn Db) -> bool {
        let (class_literal, _) = self.class_literal(db);
        class_literal.is_final(db)
    }

    /// Return `true` if `other` is present in this class's MRO.
    pub(super) fn is_subclass_of(self, db: &'db dyn Db, other: ClassType<'db>) -> bool {
        // `is_subclass_of` is checking the subtype relation, in which gradual types do not
        // participate, so we should not return `True` if we find `Any/Unknown` in the MRO.
        self.iter_mro(db).contains(&ClassBase::Class(other))
    }

    /// Return the metaclass of this class, or `type[Unknown]` if the metaclass cannot be inferred.
    pub(super) fn metaclass(self, db: &'db dyn Db) -> Type<'db> {
        let (class_literal, _) = self.class_literal(db);
        self.specialize_type(db, class_literal.metaclass(db))
    }

    /// Return a type representing "the set of all instances of the metaclass of this class".
    pub(super) fn metaclass_instance_type(self, db: &'db dyn Db) -> Type<'db> {
        self
            .metaclass(db)
            .to_instance(db)
            .expect("`Type::to_instance()` should always return `Some()` when called on the type of a metaclass")
    }

    /// Returns the class member of this class named `name`.
    ///
    /// The member resolves to a member on the class itself or any of its proper superclasses.
    ///
    /// TODO: Should this be made private...?
    pub(super) fn class_member(
        self,
        db: &'db dyn Db,
        name: &str,
        policy: MemberLookupPolicy,
    ) -> SymbolAndQualifiers<'db> {
        let (class_literal, specialization) = self.class_literal(db);
        class_literal
            .class_member_inner(db, specialization, name, policy)
            .map_type(|ty| self.specialize_type(db, ty))
    }

    /// Returns the inferred type of the class member named `name`. Only bound members
    /// or those marked as ClassVars are considered.
    ///
    /// Returns [`Symbol::Unbound`] if `name` cannot be found in this class's scope
    /// directly. Use [`ClassType::class_member`] if you require a method that will
    /// traverse through the MRO until it finds the member.
    pub(super) fn own_class_member(self, db: &'db dyn Db, name: &str) -> SymbolAndQualifiers<'db> {
<<<<<<< HEAD
        let (class_literal, specialization) = self.class_literal(db);
        class_literal
            .own_class_member(db, specialization, name)
            .map_type(|ty| self.specialize_type(db, ty))
=======
        let (class_literal, _) = self.class_literal(db);
        class_literal.own_class_member(db, name).map_type(|ty| {
            let specialized = self.specialize_type(db, ty);
            // The `__new__` and `__init__` members of a non-specialized generic class are handled
            // specially: they inherit the generic context of their class. That lets us treat them
            // as generic functions when constructing the class, and infer the specialization of
            // the class from the arguments that are passed in.
            //
            // We might decide to handle other class methods the same way, having them inherit the
            // class's generic context, and performing type inference on calls to them to determine
            // the specialization of the class. If we do that, we would update this to also apply
            // to any method with a `@classmethod` decorator. (`__init__` would remain a special
            // case, since it's an _instance_ method where we don't yet know the generic class's
            // specialization.)
            match (self, specialized, name) {
                (
                    ClassType::Generic(alias),
                    Type::FunctionLiteral(function),
                    "__new__" | "__init__",
                ) => Type::FunctionLiteral(
                    function.with_generic_context(db, alias.origin(db).generic_context(db)),
                ),
                _ => specialized,
            }
        })
>>>>>>> 94bf3f64
    }

    /// Returns the `name` attribute of an instance of this class.
    ///
    /// The attribute could be defined in the class body, but it could also be an implicitly
    /// defined attribute that is only present in a method (typically `__init__`).
    ///
    /// The attribute might also be defined in a superclass of this class.
    pub(super) fn instance_member(self, db: &'db dyn Db, name: &str) -> SymbolAndQualifiers<'db> {
        let (class_literal, specialization) = self.class_literal(db);
        class_literal
            .instance_member(db, specialization, name)
            .map_type(|ty| self.specialize_type(db, ty))
    }

    /// A helper function for `instance_member` that looks up the `name` attribute only on
    /// this class, not on its superclasses.
    fn own_instance_member(self, db: &'db dyn Db, name: &str) -> SymbolAndQualifiers<'db> {
        let (class_literal, _) = self.class_literal(db);
        class_literal
            .own_instance_member(db, name)
            .map_type(|ty| self.specialize_type(db, ty))
    }
}

impl<'db> From<GenericAlias<'db>> for ClassType<'db> {
    fn from(generic: GenericAlias<'db>) -> ClassType<'db> {
        ClassType::Generic(generic)
    }
}

impl<'db> From<ClassType<'db>> for Type<'db> {
    fn from(class: ClassType<'db>) -> Type<'db> {
        match class {
            ClassType::NonGeneric(non_generic) => non_generic.into(),
            ClassType::Generic(generic) => generic.into(),
        }
    }
}

/// Represents a single class object at runtime, which might be a non-generic class, or a generic
/// class that has not been specialized.
#[derive(
    Clone, Copy, Debug, Eq, Hash, Ord, PartialEq, PartialOrd, salsa::Supertype, salsa::Update,
)]
pub enum ClassLiteralType<'db> {
    NonGeneric(NonGenericClass<'db>),
    Generic(GenericClass<'db>),
}

#[salsa::tracked]
impl<'db> ClassLiteralType<'db> {
    fn class(self, db: &'db dyn Db) -> &'db Class<'db> {
        match self {
            Self::NonGeneric(non_generic) => non_generic.class(db),
            Self::Generic(generic) => generic.class(db),
        }
    }

    pub(crate) fn name(self, db: &'db dyn Db) -> &'db ast::name::Name {
        &self.class(db).name
    }

    pub(crate) fn known(self, db: &'db dyn Db) -> Option<KnownClass> {
        self.class(db).known
    }

    pub(crate) fn dataclass_metadata(self, db: &'db dyn Db) -> Option<DataclassMetadata> {
        self.class(db).dataclass_metadata
    }

    /// Return `true` if this class represents `known_class`
    pub(crate) fn is_known(self, db: &'db dyn Db, known_class: KnownClass) -> bool {
        self.class(db).known == Some(known_class)
    }

    pub(crate) fn generic_context(self, db: &'db dyn Db) -> Option<GenericContext<'db>> {
        match self {
            Self::NonGeneric(_) => None,
            Self::Generic(generic) => Some(generic.generic_context(db)),
        }
    }

    /// Return `true` if this class represents the builtin class `object`
    pub(crate) fn is_object(self, db: &'db dyn Db) -> bool {
        self.is_known(db, KnownClass::Object)
    }

    pub(crate) fn body_scope(self, db: &'db dyn Db) -> ScopeId<'db> {
        self.class(db).body_scope
    }

    pub(crate) fn definition(self, db: &'db dyn Db) -> Definition<'db> {
        self.class(db).definition(db)
    }

    pub(crate) fn apply_optional_specialization(
        self,
        db: &'db dyn Db,
        specialization: Option<Specialization<'db>>,
    ) -> ClassType<'db> {
        match (self, specialization) {
            (Self::NonGeneric(non_generic), _) => ClassType::NonGeneric(non_generic),
            (Self::Generic(generic), None) => {
                let specialization = generic.generic_context(db).default_specialization(db);
                ClassType::Generic(GenericAlias::new(db, generic, specialization))
            }
            (Self::Generic(generic), Some(specialization)) => {
                ClassType::Generic(GenericAlias::new(db, generic, specialization))
            }
        }
    }

    /// Returns the default specialization of this class. For non-generic classes, the class is
    /// returned unchanged. For a non-specialized generic class, we return a generic alias that
    /// applies the default specialization to the class's typevars.
    pub(crate) fn default_specialization(self, db: &'db dyn Db) -> ClassType<'db> {
        match self {
            Self::NonGeneric(non_generic) => ClassType::NonGeneric(non_generic),
            Self::Generic(generic) => {
                let specialization = generic.generic_context(db).default_specialization(db);
                ClassType::Generic(GenericAlias::new(db, generic, specialization))
            }
        }
    }

    /// Returns the unknown specialization of this class. For non-generic classes, the class is
    /// returned unchanged. For a non-specialized generic class, we return a generic alias that
    /// maps each of the class's typevars to `Unknown`.
    pub(crate) fn unknown_specialization(self, db: &'db dyn Db) -> ClassType<'db> {
        match self {
            Self::NonGeneric(non_generic) => ClassType::NonGeneric(non_generic),
            Self::Generic(generic) => {
                let specialization = generic.generic_context(db).unknown_specialization(db);
                ClassType::Generic(GenericAlias::new(db, generic, specialization))
            }
        }
    }

    /// Return an iterator over the inferred types of this class's *explicit* bases.
    ///
    /// Note that any class (except for `object`) that has no explicit
    /// bases will implicitly inherit from `object` at runtime. Nonetheless,
    /// this method does *not* include `object` in the bases it iterates over.
    ///
    /// ## Why is this a salsa query?
    ///
    /// This is a salsa query to short-circuit the invalidation
    /// when the class's AST node changes.
    ///
    /// Were this not a salsa query, then the calling query
    /// would depend on the class's AST and rerun for every change in that file.
    pub(super) fn explicit_bases(self, db: &'db dyn Db) -> &'db [Type<'db>] {
        self.explicit_bases_query(db)
    }

    /// Iterate over this class's explicit bases, filtering out any bases that are not class objects.
    fn fully_static_explicit_bases(self, db: &'db dyn Db) -> impl Iterator<Item = ClassType<'db>> {
        self.explicit_bases(db)
            .iter()
            .copied()
            .filter_map(Type::into_class_type)
    }

    #[salsa::tracked(return_ref, cycle_fn=explicit_bases_cycle_recover, cycle_initial=explicit_bases_cycle_initial)]
    fn explicit_bases_query(self, db: &'db dyn Db) -> Box<[Type<'db>]> {
        let class = self.class(db);
        tracing::trace!("ClassLiteralType::explicit_bases_query: {}", class.name);

        let class_stmt = class.node(db);
        let class_definition =
            semantic_index(db, class.file(db)).expect_single_definition(class_stmt);

        class_stmt
            .bases()
            .iter()
            .map(|base_node| definition_expression_type(db, class_definition, base_node))
            .collect()
    }

    /// Return the types of the decorators on this class
    #[salsa::tracked(return_ref)]
    fn decorators(self, db: &'db dyn Db) -> Box<[Type<'db>]> {
        let class = self.class(db);
        tracing::trace!("ClassLiteralType::decorators: {}", class.name);

        let class_stmt = class.node(db);
        if class_stmt.decorator_list.is_empty() {
            return Box::new([]);
        }

        let class_definition =
            semantic_index(db, class.file(db)).expect_single_definition(class_stmt);

        class_stmt
            .decorator_list
            .iter()
            .map(|decorator_node| {
                definition_expression_type(db, class_definition, &decorator_node.expression)
            })
            .collect()
    }

    /// Is this class final?
    pub(super) fn is_final(self, db: &'db dyn Db) -> bool {
        self.decorators(db)
            .iter()
            .filter_map(|deco| deco.into_function_literal())
            .any(|decorator| decorator.is_known(db, KnownFunction::Final))
    }

    /// Attempt to resolve the [method resolution order] ("MRO") for this class.
    /// If the MRO is unresolvable, return an error indicating why the class's MRO
    /// cannot be accurately determined. The error returned contains a fallback MRO
    /// that will be used instead for the purposes of type inference.
    ///
    /// The MRO is the tuple of classes that can be retrieved as the `__mro__`
    /// attribute on a class at runtime.
    ///
    /// [method resolution order]: https://docs.python.org/3/glossary.html#term-method-resolution-order
    #[salsa::tracked(return_ref, cycle_fn=try_mro_cycle_recover, cycle_initial=try_mro_cycle_initial)]
    pub(super) fn try_mro(
        self,
        db: &'db dyn Db,
        specialization: Option<Specialization<'db>>,
    ) -> Result<Mro<'db>, MroError<'db>> {
        let class = self.class(db);
        tracing::trace!("ClassLiteralType::try_mro: {}", class.name);
        Mro::of_class(db, self, specialization)
    }

    /// Iterate over the [method resolution order] ("MRO") of the class.
    ///
    /// If the MRO could not be accurately resolved, this method falls back to iterating
    /// over an MRO that has the class directly inheriting from `Unknown`. Use
    /// [`ClassLiteralType::try_mro`] if you need to distinguish between the success and failure
    /// cases rather than simply iterating over the inferred resolution order for the class.
    ///
    /// [method resolution order]: https://docs.python.org/3/glossary.html#term-method-resolution-order
    pub(super) fn iter_mro(
        self,
        db: &'db dyn Db,
        specialization: Option<Specialization<'db>>,
    ) -> impl Iterator<Item = ClassBase<'db>> {
        MroIterator::new(db, self, specialization)
    }

    /// Return `true` if `other` is present in this class's MRO.
    pub(super) fn is_subclass_of(
        self,
        db: &'db dyn Db,
        specialization: Option<Specialization<'db>>,
        other: ClassType<'db>,
    ) -> bool {
        // `is_subclass_of` is checking the subtype relation, in which gradual types do not
        // participate, so we should not return `True` if we find `Any/Unknown` in the MRO.
        self.iter_mro(db, specialization)
            .contains(&ClassBase::Class(other))
    }

    /// Return the explicit `metaclass` of this class, if one is defined.
    ///
    /// ## Note
    /// Only call this function from queries in the same file or your
    /// query depends on the AST of another file (bad!).
    fn explicit_metaclass(self, db: &'db dyn Db) -> Option<Type<'db>> {
        let class = self.class(db);
        let class_stmt = class.node(db);
        let metaclass_node = &class_stmt
            .arguments
            .as_ref()?
            .find_keyword("metaclass")?
            .value;

        let class_definition = class.definition(db);

        Some(definition_expression_type(
            db,
            class_definition,
            metaclass_node,
        ))
    }

    /// Return the metaclass of this class, or `type[Unknown]` if the metaclass cannot be inferred.
    pub(super) fn metaclass(self, db: &'db dyn Db) -> Type<'db> {
        self.try_metaclass(db)
            .unwrap_or_else(|_| SubclassOfType::subclass_of_unknown())
    }

    /// Return a type representing "the set of all instances of the metaclass of this class".
    pub(super) fn metaclass_instance_type(self, db: &'db dyn Db) -> Type<'db> {
        self
            .metaclass(db)
            .to_instance(db)
            .expect("`Type::to_instance()` should always return `Some()` when called on the type of a metaclass")
    }

    /// Return the metaclass of this class, or an error if the metaclass cannot be inferred.
    #[salsa::tracked]
    pub(super) fn try_metaclass(self, db: &'db dyn Db) -> Result<Type<'db>, MetaclassError<'db>> {
        let class = self.class(db);
        tracing::trace!("ClassLiteralType::try_metaclass: {}", class.name);

        // Identify the class's own metaclass (or take the first base class's metaclass).
        let mut base_classes = self.fully_static_explicit_bases(db).peekable();

        if base_classes.peek().is_some() && self.inheritance_cycle(db).is_some() {
            // We emit diagnostics for cyclic class definitions elsewhere.
            // Avoid attempting to infer the metaclass if the class is cyclically defined:
            // it would be easy to enter an infinite loop.
            return Ok(SubclassOfType::subclass_of_unknown());
        }

        let explicit_metaclass = self.explicit_metaclass(db);
        let (metaclass, class_metaclass_was_from) = if let Some(metaclass) = explicit_metaclass {
            (metaclass, self)
        } else if let Some(base_class) = base_classes.next() {
            let (base_class_literal, _) = base_class.class_literal(db);
            (base_class.metaclass(db), base_class_literal)
        } else {
            (KnownClass::Type.to_class_literal(db), self)
        };

        let mut candidate = if let Some(metaclass_ty) = metaclass.into_class_type() {
            MetaclassCandidate {
                metaclass: metaclass_ty,
                explicit_metaclass_of: class_metaclass_was_from,
            }
        } else {
            let name = Type::string_literal(db, &class.name);
            let bases = TupleType::from_elements(db, self.explicit_bases(db));
            // TODO: Should be `dict[str, Any]`
            let namespace = KnownClass::Dict.to_instance(db);

            // TODO: Other keyword arguments?
            let arguments = CallArgumentTypes::positional([name, bases, namespace]);

            let return_ty_result = match metaclass.try_call(db, arguments) {
                Ok(bindings) => Ok(bindings.return_type(db)),

                Err(CallError(CallErrorKind::NotCallable, bindings)) => Err(MetaclassError {
                    kind: MetaclassErrorKind::NotCallable(bindings.callable_type()),
                }),

                // TODO we should also check for binding errors that would indicate the metaclass
                // does not accept the right arguments
                Err(CallError(CallErrorKind::BindingError, bindings)) => {
                    Ok(bindings.return_type(db))
                }

                Err(CallError(CallErrorKind::PossiblyNotCallable, _)) => Err(MetaclassError {
                    kind: MetaclassErrorKind::PartlyNotCallable(metaclass),
                }),
            };

            return return_ty_result.map(|ty| ty.to_meta_type(db));
        };

        // Reconcile all base classes' metaclasses with the candidate metaclass.
        //
        // See:
        // - https://docs.python.org/3/reference/datamodel.html#determining-the-appropriate-metaclass
        // - https://github.com/python/cpython/blob/83ba8c2bba834c0b92de669cac16fcda17485e0e/Objects/typeobject.c#L3629-L3663
        for base_class in base_classes {
            let metaclass = base_class.metaclass(db);
            let Some(metaclass) = metaclass.into_class_type() else {
                continue;
            };
            if metaclass.is_subclass_of(db, candidate.metaclass) {
                let (base_class_literal, _) = base_class.class_literal(db);
                candidate = MetaclassCandidate {
                    metaclass,
                    explicit_metaclass_of: base_class_literal,
                };
                continue;
            }
            if candidate.metaclass.is_subclass_of(db, metaclass) {
                continue;
            }
            let (base_class_literal, _) = base_class.class_literal(db);
            return Err(MetaclassError {
                kind: MetaclassErrorKind::Conflict {
                    candidate1: candidate,
                    candidate2: MetaclassCandidate {
                        metaclass,
                        explicit_metaclass_of: base_class_literal,
                    },
                    candidate1_is_base_class: explicit_metaclass.is_none(),
                },
            });
        }

        Ok(candidate.metaclass.into())
    }

    /// Returns the class member of this class named `name`.
    ///
    /// The member resolves to a member on the class itself or any of its proper superclasses.
    ///
    /// TODO: Should this be made private...?
    pub(super) fn class_member(
        self,
        db: &'db dyn Db,
        name: &str,
        policy: MemberLookupPolicy,
    ) -> SymbolAndQualifiers<'db> {
        self.class_member_inner(db, None, name, policy)
    }

    fn class_member_inner(
        self,
        db: &'db dyn Db,
        specialization: Option<Specialization<'db>>,
        name: &str,
        policy: MemberLookupPolicy,
    ) -> SymbolAndQualifiers<'db> {
        if name == "__mro__" {
            let tuple_elements = self.iter_mro(db, specialization).map(Type::from);
            return Symbol::bound(TupleType::from_elements(db, tuple_elements)).into();
        }

        // If we encounter a dynamic type in this class's MRO, we'll save that dynamic type
        // in this variable. After we've traversed the MRO, we'll either:
        // (1) Use that dynamic type as the type for this attribute,
        //     if no other classes in the MRO define the attribute; or,
        // (2) Intersect that dynamic type with the type of the attribute
        //     from the non-dynamic members of the class's MRO.
        let mut dynamic_type_to_intersect_with: Option<Type<'db>> = None;

        let mut lookup_result: LookupResult<'db> =
            Err(LookupError::Unbound(TypeQualifiers::empty()));

        for superclass in self.iter_mro(db, specialization) {
            match superclass {
                ClassBase::Dynamic(DynamicType::TodoProtocol) => {
                    // TODO: We currently skip `Protocol` when looking up class members, in order to
                    // avoid creating many dynamic types in our test suite that would otherwise
                    // result from looking up attributes on builtin types like `str`, `list`, `tuple`
                }
                ClassBase::Dynamic(_) => {
                    // Note: calling `Type::from(superclass).member()` would be incorrect here.
                    // What we'd really want is a `Type::Any.own_class_member()` method,
                    // but adding such a method wouldn't make much sense -- it would always return `Any`!
                    dynamic_type_to_intersect_with.get_or_insert(Type::from(superclass));
                }
                ClassBase::Class(class) => {
                    if class.is_known(db, KnownClass::Object)
                        // Only exclude `object` members if this is not an `object` class itself
                        && (policy.mro_no_object_fallback() && !self.is_known(db, KnownClass::Object))
                    {
                        continue;
                    }

                    if class.is_known(db, KnownClass::Type) && policy.meta_class_no_type_fallback()
                    {
                        continue;
                    }

                    lookup_result = lookup_result.or_else(|lookup_error| {
                        lookup_error.or_fall_back_to(db, class.own_class_member(db, name))
                    });
                }
            }
            if lookup_result.is_ok() {
                break;
            }
        }

        match (
            SymbolAndQualifiers::from(lookup_result),
            dynamic_type_to_intersect_with,
        ) {
            (symbol_and_qualifiers, None) => symbol_and_qualifiers,

            (
                SymbolAndQualifiers {
                    symbol: Symbol::Type(ty, _),
                    qualifiers,
                },
                Some(dynamic_type),
            ) => Symbol::bound(
                IntersectionBuilder::new(db)
                    .add_positive(ty)
                    .add_positive(dynamic_type)
                    .build(),
            )
            .with_qualifiers(qualifiers),

            (
                SymbolAndQualifiers {
                    symbol: Symbol::Unbound,
                    qualifiers,
                },
                Some(dynamic_type),
            ) => Symbol::bound(dynamic_type).with_qualifiers(qualifiers),
        }
    }

    /// Returns the inferred type of the class member named `name`. Only bound members
    /// or those marked as ClassVars are considered.
    ///
    /// Returns [`Symbol::Unbound`] if `name` cannot be found in this class's scope
    /// directly. Use [`ClassLiteralType::class_member`] if you require a method that will
    /// traverse through the MRO until it finds the member.
    pub(super) fn own_class_member(
        self,
        db: &'db dyn Db,
        specialization: Option<Specialization<'db>>,
        name: &str,
    ) -> SymbolAndQualifiers<'db> {
        if let Some(metadata) = self.dataclass_metadata(db) {
            if name == "__init__" {
                if metadata.contains(DataclassMetadata::INIT) {
                    // TODO: Generate the signature from the attributes on the class
                    let init_signature = Signature::new(
                        Parameters::new([
                            Parameter::variadic(Name::new_static("args"))
                                .with_annotated_type(Type::any()),
                            Parameter::keyword_variadic(Name::new_static("kwargs"))
                                .with_annotated_type(Type::any()),
                        ]),
                        Some(Type::none(db)),
                    );

                    return Symbol::bound(Type::Callable(CallableType::new(db, init_signature)))
                        .into();
                }
            }
        }

        let body_scope = self.body_scope(db);
        class_symbol(db, body_scope, name).map_type(|ty| {
            // The `__new__` and `__init__` members of a non-specialized generic class are handled
            // specially: they inherit the generic context of their class. That lets us treat them
            // as generic functions when constructing the class, and infer the specialization of
            // the class from the arguments that are passed in.
            match (self, ty, specialization, name) {
                (
                    ClassLiteralType::Generic(origin),
                    Type::FunctionLiteral(function),
                    Some(_),
                    "__new__" | "__init__",
                ) => Type::FunctionLiteral(
                    function.with_generic_context(db, origin.generic_context(db)),
                ),
                _ => ty,
            }
        })
    }

    /// Returns the `name` attribute of an instance of this class.
    ///
    /// The attribute could be defined in the class body, but it could also be an implicitly
    /// defined attribute that is only present in a method (typically `__init__`).
    ///
    /// The attribute might also be defined in a superclass of this class.
    pub(super) fn instance_member(
        self,
        db: &'db dyn Db,
        specialization: Option<Specialization<'db>>,
        name: &str,
    ) -> SymbolAndQualifiers<'db> {
        let mut union = UnionBuilder::new(db);
        let mut union_qualifiers = TypeQualifiers::empty();

        for superclass in self.iter_mro(db, specialization) {
            match superclass {
                ClassBase::Dynamic(DynamicType::TodoProtocol) => {
                    // TODO: We currently skip `Protocol` when looking up instance members, in order to
                    // avoid creating many dynamic types in our test suite that would otherwise
                    // result from looking up attributes on builtin types like `str`, `list`, `tuple`
                }
                ClassBase::Dynamic(_) => {
                    return SymbolAndQualifiers::todo(
                        "instance attribute on class with dynamic base",
                    );
                }
                ClassBase::Class(class) => {
                    if let member @ SymbolAndQualifiers {
                        symbol: Symbol::Type(ty, boundness),
                        qualifiers,
                    } = class.own_instance_member(db, name)
                    {
                        // TODO: We could raise a diagnostic here if there are conflicting type qualifiers
                        union_qualifiers |= qualifiers;

                        if boundness == Boundness::Bound {
                            if union.is_empty() {
                                // Short-circuit, no need to allocate inside the union builder
                                return member;
                            }

                            return Symbol::bound(union.add(ty).build())
                                .with_qualifiers(union_qualifiers);
                        }

                        // If we see a possibly-unbound symbol, we need to keep looking
                        // higher up in the MRO.
                        union = union.add(ty);
                    }
                }
            }
        }

        if union.is_empty() {
            Symbol::Unbound.with_qualifiers(TypeQualifiers::empty())
        } else {
            // If we have reached this point, we know that we have only seen possibly-unbound symbols.
            // This means that the final result is still possibly-unbound.

            Symbol::Type(union.build(), Boundness::PossiblyUnbound)
                .with_qualifiers(union_qualifiers)
        }
    }

    /// Tries to find declarations/bindings of an instance attribute named `name` that are only
    /// "implicitly" defined in a method of the class that corresponds to `class_body_scope`.
    fn implicit_instance_attribute(
        db: &'db dyn Db,
        class_body_scope: ScopeId<'db>,
        name: &str,
    ) -> Symbol<'db> {
        // If we do not see any declarations of an attribute, neither in the class body nor in
        // any method, we build a union of `Unknown` with the inferred types of all bindings of
        // that attribute. We include `Unknown` in that union to account for the fact that the
        // attribute might be externally modified.
        let mut union_of_inferred_types = UnionBuilder::new(db).add(Type::unknown());

        let mut is_attribute_bound = Truthiness::AlwaysFalse;

        let file = class_body_scope.file(db);
        let index = semantic_index(db, file);
        let class_map = use_def_map(db, class_body_scope);
        let class_table = symbol_table(db, class_body_scope);

        for (attribute_assignments, method_scope_id) in
            attribute_assignments(db, class_body_scope, name)
        {
            let method_scope = method_scope_id.to_scope_id(db, file);
            let method_map = use_def_map(db, method_scope);

            // The attribute assignment inherits the visibility of the method which contains it
            let is_method_visible = if let Some(method_def) = method_scope.node(db).as_function() {
                let method = index.expect_single_definition(method_def);
                let method_symbol = class_table.symbol_id_by_name(&method_def.name).unwrap();
                class_map
                    .public_bindings(method_symbol)
                    .find_map(|bind| {
                        (bind.binding == Some(method))
                            .then(|| class_map.is_binding_visible(db, &bind))
                    })
                    .unwrap_or(Truthiness::AlwaysFalse)
            } else {
                Truthiness::AlwaysFalse
            };
            if is_method_visible.is_always_false() {
                continue;
            }

            let mut attribute_assignments = attribute_assignments.peekable();
            let unbound_visibility = attribute_assignments
                .peek()
                .map(|attribute_assignment| {
                    if attribute_assignment.binding.is_none() {
                        method_map.is_binding_visible(db, attribute_assignment)
                    } else {
                        Truthiness::AlwaysFalse
                    }
                })
                .unwrap_or(Truthiness::AlwaysFalse);

            for attribute_assignment in attribute_assignments {
                let Some(binding) = attribute_assignment.binding else {
                    continue;
                };
                match method_map
                    .is_binding_visible(db, &attribute_assignment)
                    .and(is_method_visible)
                {
                    Truthiness::AlwaysTrue => {
                        is_attribute_bound = Truthiness::AlwaysTrue;
                    }
                    Truthiness::Ambiguous => {
                        if is_attribute_bound.is_always_false() {
                            is_attribute_bound = Truthiness::Ambiguous;
                        }
                    }
                    Truthiness::AlwaysFalse => {
                        continue;
                    }
                }

                // There is at least one attribute assignment that may be visible,
                // so if `unbound_visibility` is always false then this attribute is considered bound.
                // TODO: this is incomplete logic since the attributes bound after termination are considered visible.
                if unbound_visibility
                    .negate()
                    .and(is_method_visible)
                    .is_always_true()
                {
                    is_attribute_bound = Truthiness::AlwaysTrue;
                }

                match binding.kind(db) {
                    DefinitionKind::AnnotatedAssignment(ann_assign) => {
                        // We found an annotated assignment of one of the following forms (using 'self' in these
                        // examples, but we support arbitrary names for the first parameters of methods):
                        //
                        //     self.name: <annotation>
                        //     self.name: <annotation> = …

                        let annotation_ty =
                            infer_expression_type(db, index.expression(ann_assign.annotation()));

                        // TODO: check if there are conflicting declarations
                        match is_attribute_bound {
                            Truthiness::AlwaysTrue => {
                                return Symbol::bound(annotation_ty);
                            }
                            Truthiness::Ambiguous => {
                                return Symbol::possibly_unbound(annotation_ty);
                            }
                            Truthiness::AlwaysFalse => unreachable!("If the attribute assignments are all invisible, inference of their types should be skipped"),
                        }
                    }
                    DefinitionKind::Assignment(assign) => {
                        match assign.target_kind() {
                            TargetKind::Sequence(_, unpack) => {
                                // We found an unpacking assignment like:
                                //
                                //     .., self.name, .. = <value>
                                //     (.., self.name, ..) = <value>
                                //     [.., self.name, ..] = <value>

                                let unpacked = infer_unpack_types(db, unpack);
                                let target_ast_id =
                                    assign.target().scoped_expression_id(db, method_scope);
                                let inferred_ty = unpacked.expression_type(target_ast_id);

                                union_of_inferred_types = union_of_inferred_types.add(inferred_ty);
                            }
                            TargetKind::NameOrAttribute => {
                                // We found an un-annotated attribute assignment of the form:
                                //
                                //     self.name = <value>

                                let inferred_ty =
                                    infer_expression_type(db, index.expression(assign.value()));

                                union_of_inferred_types = union_of_inferred_types.add(inferred_ty);
                            }
                        }
                    }
                    DefinitionKind::For(for_stmt) => {
                        match for_stmt.target_kind() {
                            TargetKind::Sequence(_, unpack) => {
                                // We found an unpacking assignment like:
                                //
                                //     for .., self.name, .. in <iterable>:

                                let unpacked = infer_unpack_types(db, unpack);
                                let target_ast_id =
                                    for_stmt.target().scoped_expression_id(db, method_scope);
                                let inferred_ty = unpacked.expression_type(target_ast_id);

                                union_of_inferred_types = union_of_inferred_types.add(inferred_ty);
                            }
                            TargetKind::NameOrAttribute => {
                                // We found an attribute assignment like:
                                //
                                //     for self.name in <iterable>:

                                let iterable_ty = infer_expression_type(
                                    db,
                                    index.expression(for_stmt.iterable()),
                                );
                                // TODO: Potential diagnostics resulting from the iterable are currently not reported.
                                let inferred_ty = iterable_ty.iterate(db);

                                union_of_inferred_types = union_of_inferred_types.add(inferred_ty);
                            }
                        }
                    }
                    DefinitionKind::WithItem(with_item) => {
                        match with_item.target_kind() {
                            TargetKind::Sequence(_, unpack) => {
                                // We found an unpacking assignment like:
                                //
                                //     with <context_manager> as .., self.name, ..:

                                let unpacked = infer_unpack_types(db, unpack);
                                let target_ast_id =
                                    with_item.target().scoped_expression_id(db, method_scope);
                                let inferred_ty = unpacked.expression_type(target_ast_id);

                                union_of_inferred_types = union_of_inferred_types.add(inferred_ty);
                            }
                            TargetKind::NameOrAttribute => {
                                // We found an attribute assignment like:
                                //
                                //     with <context_manager> as self.name:

                                let context_ty = infer_expression_type(
                                    db,
                                    index.expression(with_item.context_expr()),
                                );
                                let inferred_ty = context_ty.enter(db);

                                union_of_inferred_types = union_of_inferred_types.add(inferred_ty);
                            }
                        }
                    }
                    DefinitionKind::Comprehension(_) => {
                        // TODO:
                    }
                    DefinitionKind::AugmentedAssignment(_) => {
                        // TODO:
                    }
                    DefinitionKind::NamedExpression(_) => {
                        // TODO:
                    }
                    _ => {}
                }
            }
        }

        match is_attribute_bound {
            Truthiness::AlwaysTrue => Symbol::bound(union_of_inferred_types.build()),
            Truthiness::Ambiguous => Symbol::possibly_unbound(union_of_inferred_types.build()),
            Truthiness::AlwaysFalse => Symbol::Unbound,
        }
    }

    /// A helper function for `instance_member` that looks up the `name` attribute only on
    /// this class, not on its superclasses.
    fn own_instance_member(self, db: &'db dyn Db, name: &str) -> SymbolAndQualifiers<'db> {
        // TODO: There are many things that are not yet implemented here:
        // - `typing.Final`
        // - Proper diagnostics

        let body_scope = self.body_scope(db);
        let table = symbol_table(db, body_scope);

        if let Some(symbol_id) = table.symbol_id_by_name(name) {
            let use_def = use_def_map(db, body_scope);

            let declarations = use_def.public_declarations(symbol_id);
            let declared_and_qualifiers = symbol_from_declarations(db, declarations);
            match declared_and_qualifiers {
                Ok(SymbolAndQualifiers {
                    symbol: declared @ Symbol::Type(declared_ty, declaredness),
                    qualifiers,
                }) => {
                    // The attribute is declared in the class body.

                    let bindings = use_def.public_bindings(symbol_id);
                    let inferred = symbol_from_bindings(db, bindings);
                    let has_binding = !inferred.is_unbound();

                    if has_binding {
                        // The attribute is declared and bound in the class body.

                        if let Some(implicit_ty) =
                            Self::implicit_instance_attribute(db, body_scope, name)
                                .ignore_possibly_unbound()
                        {
                            if declaredness == Boundness::Bound {
                                // If a symbol is definitely declared, and we see
                                // attribute assignments in methods of the class,
                                // we trust the declared type.
                                declared.with_qualifiers(qualifiers)
                            } else {
                                Symbol::Type(
                                    UnionType::from_elements(db, [declared_ty, implicit_ty]),
                                    declaredness,
                                )
                                .with_qualifiers(qualifiers)
                            }
                        } else {
                            // The symbol is declared and bound in the class body,
                            // but we did not find any attribute assignments in
                            // methods of the class. This means that the attribute
                            // has a class-level default value, but it would not be
                            // found in a `__dict__` lookup.

                            Symbol::Unbound.into()
                        }
                    } else {
                        // The attribute is declared but not bound in the class body.
                        // We take this as a sign that this is intended to be a pure
                        // instance attribute, and we trust the declared type, unless
                        // it is possibly-undeclared. In the latter case, we also
                        // union with the inferred type from attribute assignments.

                        if declaredness == Boundness::Bound {
                            declared.with_qualifiers(qualifiers)
                        } else {
                            if let Some(implicit_ty) =
                                Self::implicit_instance_attribute(db, body_scope, name)
                                    .ignore_possibly_unbound()
                            {
                                Symbol::Type(
                                    UnionType::from_elements(db, [declared_ty, implicit_ty]),
                                    declaredness,
                                )
                                .with_qualifiers(qualifiers)
                            } else {
                                declared.with_qualifiers(qualifiers)
                            }
                        }
                    }
                }

                Ok(SymbolAndQualifiers {
                    symbol: Symbol::Unbound,
                    qualifiers: _,
                }) => {
                    // The attribute is not *declared* in the class body. It could still be declared/bound
                    // in a method.

                    Self::implicit_instance_attribute(db, body_scope, name).into()
                }
                Err((declared, _conflicting_declarations)) => {
                    // There are conflicting declarations for this attribute in the class body.
                    Symbol::bound(declared.inner_type()).with_qualifiers(declared.qualifiers())
                }
            }
        } else {
            // This attribute is neither declared nor bound in the class body.
            // It could still be implicitly defined in a method.

            Self::implicit_instance_attribute(db, body_scope, name).into()
        }
    }

    /// Return this class' involvement in an inheritance cycle, if any.
    ///
    /// A class definition like this will fail at runtime,
    /// but we must be resilient to it or we could panic.
    #[salsa::tracked(cycle_fn=inheritance_cycle_recover, cycle_initial=inheritance_cycle_initial)]
    pub(super) fn inheritance_cycle(self, db: &'db dyn Db) -> Option<InheritanceCycle> {
        /// Return `true` if the class is cyclically defined.
        ///
        /// Also, populates `visited_classes` with all base classes of `self`.
        fn is_cyclically_defined_recursive<'db>(
            db: &'db dyn Db,
            class: ClassLiteralType<'db>,
            classes_on_stack: &mut IndexSet<ClassLiteralType<'db>>,
            visited_classes: &mut IndexSet<ClassLiteralType<'db>>,
        ) -> bool {
            let mut result = false;
            for explicit_base_class in class.fully_static_explicit_bases(db) {
                let (explicit_base_class_literal, _) = explicit_base_class.class_literal(db);
                if !classes_on_stack.insert(explicit_base_class_literal) {
                    return true;
                }

                if visited_classes.insert(explicit_base_class_literal) {
                    // If we find a cycle, keep searching to check if we can reach the starting class.
                    result |= is_cyclically_defined_recursive(
                        db,
                        explicit_base_class_literal,
                        classes_on_stack,
                        visited_classes,
                    );
                }

                classes_on_stack.pop();
            }
            result
        }

        tracing::trace!("Class::inheritance_cycle: {}", self.name(db));

        let visited_classes = &mut IndexSet::new();
        if !is_cyclically_defined_recursive(db, self, &mut IndexSet::new(), visited_classes) {
            None
        } else if visited_classes.contains(&self) {
            Some(InheritanceCycle::Participant)
        } else {
            Some(InheritanceCycle::Inherited)
        }
    }
}

impl<'db> From<ClassLiteralType<'db>> for Type<'db> {
    fn from(class: ClassLiteralType<'db>) -> Type<'db> {
        match class {
            ClassLiteralType::NonGeneric(non_generic) => non_generic.into(),
            ClassLiteralType::Generic(generic) => generic.into(),
        }
    }
}

#[derive(Debug, Copy, Clone, PartialEq, Eq, Hash)]
pub(super) enum InheritanceCycle {
    /// The class is cyclically defined and is a participant in the cycle.
    /// i.e., it inherits either directly or indirectly from itself.
    Participant,
    /// The class inherits from a class that is a `Participant` in an inheritance cycle,
    /// but is not itself a participant.
    Inherited,
}

impl InheritanceCycle {
    pub(super) const fn is_participant(self) -> bool {
        matches!(self, InheritanceCycle::Participant)
    }
}

/// A type representing the set of runtime objects which are instances of a certain class.
#[derive(Copy, Clone, Debug, Eq, PartialEq, Hash, salsa::Update)]
pub struct InstanceType<'db> {
    pub class: ClassType<'db>,
}

impl<'db> InstanceType<'db> {
    pub(super) fn is_subtype_of(self, db: &'db dyn Db, other: InstanceType<'db>) -> bool {
        // N.B. The subclass relation is fully static
        self.class.is_subclass_of(db, other.class)
    }
}

impl<'db> From<InstanceType<'db>> for Type<'db> {
    fn from(value: InstanceType<'db>) -> Self {
        Self::Instance(value)
    }
}
/// Non-exhaustive enumeration of known classes (e.g. `builtins.int`, `typing.Any`, ...) to allow
/// for easier syntax when interacting with very common classes.
///
/// Feel free to expand this enum if you ever find yourself using the same class in multiple
/// places.
/// Note: good candidates are any classes in `[crate::module_resolver::module::KnownModule]`
#[derive(Debug, Clone, Copy, PartialEq, Eq, Hash)]
#[cfg_attr(test, derive(strum_macros::EnumIter))]
pub(crate) enum KnownClass {
    // To figure out where an stdlib symbol is defined, you can go into `crates/red_knot_vendored`
    // and grep for the symbol name in any `.pyi` file.

    // Builtins
    Bool,
    Object,
    Bytes,
    Bytearray,
    Type,
    Int,
    Float,
    Complex,
    Str,
    List,
    Tuple,
    Set,
    FrozenSet,
    Dict,
    Slice,
    Range,
    Property,
    BaseException,
    BaseExceptionGroup,
    Classmethod,
    Super,
    // enum
    Enum,
    // Types
    GenericAlias,
    ModuleType,
    FunctionType,
    MethodType,
    MethodWrapperType,
    WrapperDescriptorType,
    UnionType,
    // Typeshed
    NoneType, // Part of `types` for Python >= 3.10
    // Typing
    Any,
    StdlibAlias,
    SpecialForm,
    TypeVar,
    ParamSpec,
    ParamSpecArgs,
    ParamSpecKwargs,
    TypeVarTuple,
    TypeAliasType,
    NoDefaultType,
    NewType,
    Sized,
    // TODO: This can probably be removed when we have support for protocols
    SupportsIndex,
    // Collections
    ChainMap,
    Counter,
    DefaultDict,
    Deque,
    OrderedDict,
    // sys
    VersionInfo,
    // Exposed as `types.EllipsisType` on Python >=3.10;
    // backported as `builtins.ellipsis` by typeshed on Python <=3.9
    EllipsisType,
    NotImplementedType,
}

impl<'db> KnownClass {
    pub(crate) const fn is_bool(self) -> bool {
        matches!(self, Self::Bool)
    }

    pub(crate) const fn is_special_form(self) -> bool {
        matches!(self, Self::SpecialForm)
    }

    /// Determine whether instances of this class are always truthy, always falsy,
    /// or have an ambiguous truthiness.
    pub(crate) const fn bool(self) -> Truthiness {
        match self {
            // N.B. It's only generally safe to infer `Truthiness::AlwaysTrue` for a `KnownClass`
            // variant if the class's `__bool__` method always returns the same thing *and* the
            // class is `@final`.
            //
            // E.g. `ModuleType.__bool__` always returns `True`, but `ModuleType` is not `@final`.
            // Equally, `range` is `@final`, but its `__bool__` method can return `False`.
            Self::EllipsisType
            | Self::NoDefaultType
            | Self::MethodType
            | Self::Slice
            | Self::FunctionType
            | Self::VersionInfo
            | Self::TypeAliasType
            | Self::TypeVar
            | Self::ParamSpec
            | Self::ParamSpecArgs
            | Self::ParamSpecKwargs
            | Self::TypeVarTuple
            | Self::WrapperDescriptorType
            | Self::UnionType
            | Self::MethodWrapperType => Truthiness::AlwaysTrue,

            Self::NoneType => Truthiness::AlwaysFalse,

            Self::Any
            | Self::BaseException
            | Self::Object
            | Self::OrderedDict
            | Self::BaseExceptionGroup
            | Self::Bool
            | Self::Str
            | Self::List
            | Self::GenericAlias
            | Self::NewType
            | Self::StdlibAlias
            | Self::SupportsIndex
            | Self::Set
            | Self::Tuple
            | Self::Int
            | Self::Type
            | Self::Bytes
            | Self::Bytearray
            | Self::FrozenSet
            | Self::Range
            | Self::Property
            | Self::SpecialForm
            | Self::Dict
            | Self::ModuleType
            | Self::ChainMap
            | Self::Complex
            | Self::Counter
            | Self::DefaultDict
            | Self::Deque
            | Self::Float
            | Self::Sized
            | Self::Enum
            | Self::Super
            // Evaluating `NotImplementedType` in a boolean context was deprecated in Python 3.9
            // and raises a `TypeError` in Python >=3.14
            // (see https://docs.python.org/3/library/constants.html#NotImplemented)
            | Self::NotImplementedType
            | Self::Classmethod => Truthiness::Ambiguous,
        }
    }

    pub(crate) fn name(self, db: &'db dyn Db) -> &'static str {
        match self {
            Self::Any => "Any",
            Self::Bool => "bool",
            Self::Object => "object",
            Self::Bytes => "bytes",
            Self::Bytearray => "bytearray",
            Self::Tuple => "tuple",
            Self::Int => "int",
            Self::Float => "float",
            Self::Complex => "complex",
            Self::FrozenSet => "frozenset",
            Self::Str => "str",
            Self::Set => "set",
            Self::Dict => "dict",
            Self::List => "list",
            Self::Type => "type",
            Self::Slice => "slice",
            Self::Range => "range",
            Self::Property => "property",
            Self::BaseException => "BaseException",
            Self::BaseExceptionGroup => "BaseExceptionGroup",
            Self::Classmethod => "classmethod",
            Self::GenericAlias => "GenericAlias",
            Self::ModuleType => "ModuleType",
            Self::FunctionType => "FunctionType",
            Self::MethodType => "MethodType",
            Self::UnionType => "UnionType",
            Self::MethodWrapperType => "MethodWrapperType",
            Self::WrapperDescriptorType => "WrapperDescriptorType",
            Self::NoneType => "NoneType",
            Self::SpecialForm => "_SpecialForm",
            Self::TypeVar => "TypeVar",
            Self::ParamSpec => "ParamSpec",
            Self::ParamSpecArgs => "ParamSpecArgs",
            Self::ParamSpecKwargs => "ParamSpecKwargs",
            Self::TypeVarTuple => "TypeVarTuple",
            Self::TypeAliasType => "TypeAliasType",
            Self::NoDefaultType => "_NoDefaultType",
            Self::NewType => "NewType",
            Self::SupportsIndex => "SupportsIndex",
            Self::ChainMap => "ChainMap",
            Self::Counter => "Counter",
            Self::DefaultDict => "defaultdict",
            Self::Deque => "deque",
            Self::Sized => "Sized",
            Self::OrderedDict => "OrderedDict",
            Self::Enum => "Enum",
            Self::Super => "super",
            // For example, `typing.List` is defined as `List = _Alias()` in typeshed
            Self::StdlibAlias => "_Alias",
            // This is the name the type of `sys.version_info` has in typeshed,
            // which is different to what `type(sys.version_info).__name__` is at runtime.
            // (At runtime, `type(sys.version_info).__name__ == "version_info"`,
            // which is impossible to replicate in the stubs since the sole instance of the class
            // also has that name in the `sys` module.)
            Self::VersionInfo => "_version_info",
            Self::EllipsisType => {
                // Exposed as `types.EllipsisType` on Python >=3.10;
                // backported as `builtins.ellipsis` by typeshed on Python <=3.9
                if Program::get(db).python_version(db) >= PythonVersion::PY310 {
                    "EllipsisType"
                } else {
                    "ellipsis"
                }
            }
            Self::NotImplementedType => "_NotImplementedType",
        }
    }

    fn display(self, db: &'db dyn Db) -> impl std::fmt::Display + 'db {
        struct KnownClassDisplay<'db> {
            db: &'db dyn Db,
            class: KnownClass,
        }

        impl std::fmt::Display for KnownClassDisplay<'_> {
            fn fmt(&self, f: &mut std::fmt::Formatter<'_>) -> std::fmt::Result {
                let KnownClassDisplay {
                    class: known_class,
                    db,
                } = *self;
                write!(
                    f,
                    "{module}.{class}",
                    module = known_class.canonical_module(db),
                    class = known_class.name(db)
                )
            }
        }

        KnownClassDisplay { db, class: self }
    }

    /// Lookup a [`KnownClass`] in typeshed and return a [`Type`]
    /// representing all possible instances of the class.
    ///
    /// If the class cannot be found in typeshed, a debug-level log message will be emitted stating this.
    pub(crate) fn to_instance(self, db: &'db dyn Db) -> Type<'db> {
        self.to_class_literal(db)
            .into_class_type()
            .map(Type::instance)
            .unwrap_or_else(Type::unknown)
    }

    /// Attempt to lookup a [`KnownClass`] in typeshed and return a [`Type`] representing that class-literal.
    ///
    /// Return an error if the symbol cannot be found in the expected typeshed module,
    /// or if the symbol is not a class definition, or if the symbol is possibly unbound.
    pub(crate) fn try_to_class_literal(
        self,
        db: &'db dyn Db,
    ) -> Result<ClassLiteralType<'db>, KnownClassLookupError<'db>> {
        let symbol = known_module_symbol(db, self.canonical_module(db), self.name(db)).symbol;
        match symbol {
            Symbol::Type(Type::ClassLiteral(class_literal), Boundness::Bound) => Ok(class_literal),
            Symbol::Type(Type::ClassLiteral(class_literal), Boundness::PossiblyUnbound) => {
                Err(KnownClassLookupError::ClassPossiblyUnbound { class_literal })
            }
            Symbol::Type(found_type, _) => {
                Err(KnownClassLookupError::SymbolNotAClass { found_type })
            }
            Symbol::Unbound => Err(KnownClassLookupError::ClassNotFound),
        }
    }

    /// Lookup a [`KnownClass`] in typeshed and return a [`Type`] representing that class-literal.
    ///
    /// If the class cannot be found in typeshed, a debug-level log message will be emitted stating this.
    pub(crate) fn to_class_literal(self, db: &'db dyn Db) -> Type<'db> {
        // a cache of the `KnownClass`es that we have already failed to lookup in typeshed
        // (and therefore that we've already logged a warning for)
        static MESSAGES: LazyLock<Mutex<FxHashSet<KnownClass>>> = LazyLock::new(Mutex::default);

        self.try_to_class_literal(db)
            .map(Type::ClassLiteral)
            .unwrap_or_else(|lookup_error| {
                if MESSAGES.lock().unwrap().insert(self) {
                    if matches!(
                        lookup_error,
                        KnownClassLookupError::ClassPossiblyUnbound { .. }
                    ) {
                        tracing::info!("{}", lookup_error.display(db, self));
                    } else {
                        tracing::info!(
                            "{}. Falling back to `Unknown` for the symbol instead.",
                            lookup_error.display(db, self)
                        );
                    }
                }

                match lookup_error {
                    KnownClassLookupError::ClassPossiblyUnbound { class_literal, .. } => {
                        class_literal.into()
                    }
                    KnownClassLookupError::ClassNotFound { .. }
                    | KnownClassLookupError::SymbolNotAClass { .. } => Type::unknown(),
                }
            })
    }

    /// Lookup a [`KnownClass`] in typeshed and return a [`Type`]
    /// representing that class and all possible subclasses of the class.
    ///
    /// If the class cannot be found in typeshed, a debug-level log message will be emitted stating this.
    pub(crate) fn to_subclass_of(self, db: &'db dyn Db) -> Type<'db> {
        self.to_class_literal(db)
            .into_class_type()
            .map(|class| SubclassOfType::from(db, class))
            .unwrap_or_else(SubclassOfType::subclass_of_unknown)
    }

    /// Return `true` if this symbol can be resolved to a class definition `class` in typeshed,
    /// *and* `class` is a subclass of `other`.
    pub(super) fn is_subclass_of(self, db: &'db dyn Db, other: ClassType<'db>) -> bool {
        self.try_to_class_literal(db)
            .is_ok_and(|class| class.is_subclass_of(db, None, other))
    }

    /// Return the module in which we should look up the definition for this class
    fn canonical_module(self, db: &'db dyn Db) -> KnownModule {
        match self {
            Self::Bool
            | Self::Object
            | Self::Bytes
            | Self::Bytearray
            | Self::Type
            | Self::Int
            | Self::Float
            | Self::Complex
            | Self::Str
            | Self::List
            | Self::Tuple
            | Self::Set
            | Self::FrozenSet
            | Self::Dict
            | Self::BaseException
            | Self::BaseExceptionGroup
            | Self::Classmethod
            | Self::Slice
            | Self::Range
            | Self::Super
            | Self::Property => KnownModule::Builtins,
            Self::VersionInfo => KnownModule::Sys,
            Self::Enum => KnownModule::Enum,
            Self::GenericAlias
            | Self::ModuleType
            | Self::FunctionType
            | Self::MethodType
            | Self::MethodWrapperType
            | Self::UnionType
            | Self::WrapperDescriptorType => KnownModule::Types,
            Self::NoneType => KnownModule::Typeshed,
            Self::Any
            | Self::SpecialForm
            | Self::TypeVar
            | Self::StdlibAlias
            | Self::SupportsIndex
            | Self::Sized => KnownModule::Typing,
            Self::TypeAliasType
            | Self::TypeVarTuple
            | Self::ParamSpec
            | Self::ParamSpecArgs
            | Self::ParamSpecKwargs
            | Self::NewType => KnownModule::TypingExtensions,
            Self::NoDefaultType => {
                let python_version = Program::get(db).python_version(db);

                // typing_extensions has a 3.13+ re-export for the `typing.NoDefault`
                // singleton, but not for `typing._NoDefaultType`. So we need to switch
                // to `typing._NoDefaultType` for newer versions:
                if python_version >= PythonVersion::PY313 {
                    KnownModule::Typing
                } else {
                    KnownModule::TypingExtensions
                }
            }
            Self::EllipsisType => {
                // Exposed as `types.EllipsisType` on Python >=3.10;
                // backported as `builtins.ellipsis` by typeshed on Python <=3.9
                if Program::get(db).python_version(db) >= PythonVersion::PY310 {
                    KnownModule::Types
                } else {
                    KnownModule::Builtins
                }
            }
            Self::NotImplementedType => KnownModule::Builtins,
            Self::ChainMap
            | Self::Counter
            | Self::DefaultDict
            | Self::Deque
            | Self::OrderedDict => KnownModule::Collections,
        }
    }

    /// Return true if all instances of this `KnownClass` compare equal.
    pub(super) const fn is_single_valued(self) -> bool {
        match self {
            Self::NoneType
            | Self::NoDefaultType
            | Self::VersionInfo
            | Self::EllipsisType
            | Self::TypeAliasType
            | Self::UnionType
            | Self::NotImplementedType => true,

            Self::Any
            | Self::Bool
            | Self::Object
            | Self::Bytes
            | Self::Bytearray
            | Self::Type
            | Self::Int
            | Self::Float
            | Self::Complex
            | Self::Str
            | Self::List
            | Self::Tuple
            | Self::Set
            | Self::FrozenSet
            | Self::Dict
            | Self::Slice
            | Self::Range
            | Self::Property
            | Self::BaseException
            | Self::BaseExceptionGroup
            | Self::Classmethod
            | Self::GenericAlias
            | Self::ModuleType
            | Self::FunctionType
            | Self::MethodType
            | Self::MethodWrapperType
            | Self::WrapperDescriptorType
            | Self::SpecialForm
            | Self::ChainMap
            | Self::Counter
            | Self::DefaultDict
            | Self::Deque
            | Self::OrderedDict
            | Self::SupportsIndex
            | Self::StdlibAlias
            | Self::TypeVar
            | Self::ParamSpec
            | Self::ParamSpecArgs
            | Self::ParamSpecKwargs
            | Self::TypeVarTuple
            | Self::Sized
            | Self::Enum
            | Self::Super
            | Self::NewType => false,
        }
    }

    /// Is this class a singleton class?
    ///
    /// A singleton class is a class where it is known that only one instance can ever exist at runtime.
    pub(super) const fn is_singleton(self) -> bool {
        match self {
            Self::NoneType
            | Self::EllipsisType
            | Self::NoDefaultType
            | Self::VersionInfo
            | Self::TypeAliasType
            | Self::NotImplementedType => true,

            Self::Any
            | Self::Bool
            | Self::Object
            | Self::Bytes
            | Self::Bytearray
            | Self::Tuple
            | Self::Int
            | Self::Float
            | Self::Complex
            | Self::Str
            | Self::Set
            | Self::FrozenSet
            | Self::Dict
            | Self::List
            | Self::Type
            | Self::Slice
            | Self::Range
            | Self::Property
            | Self::GenericAlias
            | Self::ModuleType
            | Self::FunctionType
            | Self::MethodType
            | Self::MethodWrapperType
            | Self::WrapperDescriptorType
            | Self::SpecialForm
            | Self::ChainMap
            | Self::Counter
            | Self::DefaultDict
            | Self::Deque
            | Self::OrderedDict
            | Self::StdlibAlias
            | Self::SupportsIndex
            | Self::BaseException
            | Self::BaseExceptionGroup
            | Self::Classmethod
            | Self::TypeVar
            | Self::ParamSpec
            | Self::ParamSpecArgs
            | Self::ParamSpecKwargs
            | Self::TypeVarTuple
            | Self::Sized
            | Self::Enum
            | Self::Super
            | Self::UnionType
            | Self::NewType => false,
        }
    }

    pub(super) fn try_from_file_and_name(
        db: &dyn Db,
        file: File,
        class_name: &str,
    ) -> Option<Self> {
        // We assert that this match is exhaustive over the right-hand side in the unit test
        // `known_class_roundtrip_from_str()`
        let candidate = match class_name {
            "Any" => Self::Any,
            "bool" => Self::Bool,
            "object" => Self::Object,
            "bytes" => Self::Bytes,
            "bytearray" => Self::Bytearray,
            "tuple" => Self::Tuple,
            "type" => Self::Type,
            "int" => Self::Int,
            "float" => Self::Float,
            "complex" => Self::Complex,
            "str" => Self::Str,
            "set" => Self::Set,
            "frozenset" => Self::FrozenSet,
            "dict" => Self::Dict,
            "list" => Self::List,
            "slice" => Self::Slice,
            "range" => Self::Range,
            "property" => Self::Property,
            "BaseException" => Self::BaseException,
            "BaseExceptionGroup" => Self::BaseExceptionGroup,
            "classmethod" => Self::Classmethod,
            "GenericAlias" => Self::GenericAlias,
            "NoneType" => Self::NoneType,
            "ModuleType" => Self::ModuleType,
            "FunctionType" => Self::FunctionType,
            "MethodType" => Self::MethodType,
            "UnionType" => Self::UnionType,
            "MethodWrapperType" => Self::MethodWrapperType,
            "WrapperDescriptorType" => Self::WrapperDescriptorType,
            "NewType" => Self::NewType,
            "TypeAliasType" => Self::TypeAliasType,
            "TypeVar" => Self::TypeVar,
            "ParamSpec" => Self::ParamSpec,
            "ParamSpecArgs" => Self::ParamSpecArgs,
            "ParamSpecKwargs" => Self::ParamSpecKwargs,
            "TypeVarTuple" => Self::TypeVarTuple,
            "ChainMap" => Self::ChainMap,
            "Counter" => Self::Counter,
            "defaultdict" => Self::DefaultDict,
            "deque" => Self::Deque,
            "OrderedDict" => Self::OrderedDict,
            "_Alias" => Self::StdlibAlias,
            "_SpecialForm" => Self::SpecialForm,
            "_NoDefaultType" => Self::NoDefaultType,
            "SupportsIndex" => Self::SupportsIndex,
            "Sized" => Self::Sized,
            "Enum" => Self::Enum,
            "super" => Self::Super,
            "_version_info" => Self::VersionInfo,
            "ellipsis" if Program::get(db).python_version(db) <= PythonVersion::PY39 => {
                Self::EllipsisType
            }
            "EllipsisType" if Program::get(db).python_version(db) >= PythonVersion::PY310 => {
                Self::EllipsisType
            }
            "_NotImplementedType" => Self::NotImplementedType,
            _ => return None,
        };

        candidate
            .check_module(db, file_to_module(db, file)?.known()?)
            .then_some(candidate)
    }

    /// Return `true` if the module of `self` matches `module`
    fn check_module(self, db: &'db dyn Db, module: KnownModule) -> bool {
        match self {
            Self::Any
            | Self::Bool
            | Self::Object
            | Self::Bytes
            | Self::Bytearray
            | Self::Type
            | Self::Int
            | Self::Float
            | Self::Complex
            | Self::Str
            | Self::List
            | Self::Tuple
            | Self::Set
            | Self::FrozenSet
            | Self::Dict
            | Self::Slice
            | Self::Range
            | Self::Property
            | Self::GenericAlias
            | Self::ChainMap
            | Self::Counter
            | Self::DefaultDict
            | Self::Deque
            | Self::OrderedDict
            | Self::StdlibAlias  // no equivalent class exists in typing_extensions, nor ever will
            | Self::ModuleType
            | Self::VersionInfo
            | Self::BaseException
            | Self::EllipsisType
            | Self::BaseExceptionGroup
            | Self::Classmethod
            | Self::FunctionType
            | Self::MethodType
            | Self::MethodWrapperType
            | Self::Enum
            | Self::Super
            | Self::NotImplementedType
            | Self::UnionType
            | Self::WrapperDescriptorType => module == self.canonical_module(db),
            Self::NoneType => matches!(module, KnownModule::Typeshed | KnownModule::Types),
            Self::SpecialForm
            | Self::TypeVar
            | Self::TypeAliasType
            | Self::NoDefaultType
            | Self::SupportsIndex
            | Self::ParamSpec
            | Self::ParamSpecArgs
            | Self::ParamSpecKwargs
            | Self::TypeVarTuple
            | Self::Sized
            | Self::NewType => matches!(module, KnownModule::Typing | KnownModule::TypingExtensions),
        }
    }
}

/// Enumeration of ways in which looking up a [`KnownClass`] in typeshed could fail.
#[derive(Debug, Clone, Copy, PartialEq, Eq)]
pub(crate) enum KnownClassLookupError<'db> {
    /// There is no symbol by that name in the expected typeshed module.
    ClassNotFound,
    /// There is a symbol by that name in the expected typeshed module,
    /// but it's not a class.
    SymbolNotAClass { found_type: Type<'db> },
    /// There is a symbol by that name in the expected typeshed module,
    /// and it's a class definition, but it's possibly unbound.
    ClassPossiblyUnbound {
        class_literal: ClassLiteralType<'db>,
    },
}

impl<'db> KnownClassLookupError<'db> {
    fn display(&self, db: &'db dyn Db, class: KnownClass) -> impl std::fmt::Display + 'db {
        struct ErrorDisplay<'db> {
            db: &'db dyn Db,
            class: KnownClass,
            error: KnownClassLookupError<'db>,
        }

        impl std::fmt::Display for ErrorDisplay<'_> {
            fn fmt(&self, f: &mut std::fmt::Formatter<'_>) -> std::fmt::Result {
                let ErrorDisplay { db, class, error } = *self;

                let class = class.display(db);
                let python_version = Program::get(db).python_version(db);

                match error {
                    KnownClassLookupError::ClassNotFound => write!(
                        f,
                        "Could not find class `{class}` in typeshed on Python {python_version}",
                    ),
                    KnownClassLookupError::SymbolNotAClass { found_type } => write!(
                        f,
                        "Error looking up `{class}` in typeshed: expected to find a class definition \
                        on Python {python_version}, but found a symbol of type `{found_type}` instead",
                        found_type = found_type.display(db),
                    ),
                    KnownClassLookupError::ClassPossiblyUnbound { .. } => write!(
                        f,
                        "Error looking up `{class}` in typeshed on Python {python_version}: \
                        expected to find a fully bound symbol, but found one that is possibly unbound",
                    )
                }
            }
        }

        ErrorDisplay {
            db,
            class,
            error: *self,
        }
    }
}

/// Enumeration of specific runtime that are special enough to be considered their own type.
#[derive(Debug, Clone, Copy, PartialEq, Eq, Hash, salsa::Update)]
pub enum KnownInstanceType<'db> {
    /// The symbol `typing.Annotated` (which can also be found as `typing_extensions.Annotated`)
    Annotated,
    /// The symbol `typing.Literal` (which can also be found as `typing_extensions.Literal`)
    Literal,
    /// The symbol `typing.LiteralString` (which can also be found as `typing_extensions.LiteralString`)
    LiteralString,
    /// The symbol `typing.Optional` (which can also be found as `typing_extensions.Optional`)
    Optional,
    /// The symbol `typing.Union` (which can also be found as `typing_extensions.Union`)
    Union,
    /// The symbol `typing.NoReturn` (which can also be found as `typing_extensions.NoReturn`)
    NoReturn,
    /// The symbol `typing.Never` available since 3.11 (which can also be found as `typing_extensions.Never`)
    Never,
    /// The symbol `typing.Any` (which can also be found as `typing_extensions.Any`)
    /// This is not used since typeshed switched to representing `Any` as a class; now we use
    /// `KnownClass::Any` instead. But we still support the old `Any = object()` representation, at
    /// least for now. TODO maybe remove?
    Any,
    /// The symbol `typing.Tuple` (which can also be found as `typing_extensions.Tuple`)
    Tuple,
    /// The symbol `typing.List` (which can also be found as `typing_extensions.List`)
    List,
    /// The symbol `typing.Dict` (which can also be found as `typing_extensions.Dict`)
    Dict,
    /// The symbol `typing.Set` (which can also be found as `typing_extensions.Set`)
    Set,
    /// The symbol `typing.FrozenSet` (which can also be found as `typing_extensions.FrozenSet`)
    FrozenSet,
    /// The symbol `typing.ChainMap` (which can also be found as `typing_extensions.ChainMap`)
    ChainMap,
    /// The symbol `typing.Counter` (which can also be found as `typing_extensions.Counter`)
    Counter,
    /// The symbol `typing.DefaultDict` (which can also be found as `typing_extensions.DefaultDict`)
    DefaultDict,
    /// The symbol `typing.Deque` (which can also be found as `typing_extensions.Deque`)
    Deque,
    /// The symbol `typing.OrderedDict` (which can also be found as `typing_extensions.OrderedDict`)
    OrderedDict,
    /// The symbol `typing.Protocol` (which can also be found as `typing_extensions.Protocol`)
    Protocol,
    /// The symbol `typing.Type` (which can also be found as `typing_extensions.Type`)
    Type,
    /// A single instance of `typing.TypeVar`
    TypeVar(TypeVarInstance<'db>),
    /// A single instance of `typing.TypeAliasType` (PEP 695 type alias)
    TypeAliasType(TypeAliasType<'db>),
    /// The symbol `knot_extensions.Unknown`
    Unknown,
    /// The symbol `knot_extensions.AlwaysTruthy`
    AlwaysTruthy,
    /// The symbol `knot_extensions.AlwaysFalsy`
    AlwaysFalsy,
    /// The symbol `knot_extensions.Not`
    Not,
    /// The symbol `knot_extensions.Intersection`
    Intersection,
    /// The symbol `knot_extensions.TypeOf`
    TypeOf,
    /// The symbol `knot_extensions.CallableTypeOf`
    CallableTypeOf,

    // Various special forms, special aliases and type qualifiers that we don't yet understand
    // (all currently inferred as TODO in most contexts):
    TypingSelf,
    Final,
    ClassVar,
    Callable,
    Concatenate,
    Unpack,
    Required,
    NotRequired,
    TypeAlias,
    TypeGuard,
    TypeIs,
    ReadOnly,
    // TODO: fill this enum out with more special forms, etc.
}

impl<'db> KnownInstanceType<'db> {
    /// Evaluate the known instance in boolean context
    pub(crate) const fn bool(self) -> Truthiness {
        match self {
            Self::Annotated
            | Self::Literal
            | Self::LiteralString
            | Self::Optional
            | Self::TypeVar(_)
            | Self::Union
            | Self::NoReturn
            | Self::Never
            | Self::Any
            | Self::Tuple
            | Self::Type
            | Self::TypingSelf
            | Self::Final
            | Self::ClassVar
            | Self::Callable
            | Self::Concatenate
            | Self::Unpack
            | Self::Required
            | Self::NotRequired
            | Self::TypeAlias
            | Self::TypeGuard
            | Self::TypeIs
            | Self::List
            | Self::Dict
            | Self::DefaultDict
            | Self::Set
            | Self::FrozenSet
            | Self::Counter
            | Self::Deque
            | Self::ChainMap
            | Self::OrderedDict
            | Self::Protocol
            | Self::ReadOnly
            | Self::TypeAliasType(_)
            | Self::Unknown
            | Self::AlwaysTruthy
            | Self::AlwaysFalsy
            | Self::Not
            | Self::Intersection
            | Self::TypeOf
            | Self::CallableTypeOf => Truthiness::AlwaysTrue,
        }
    }

    /// Return the repr of the symbol at runtime
    pub(crate) fn repr(self, db: &'db dyn Db) -> &'db str {
        match self {
            Self::Annotated => "typing.Annotated",
            Self::Literal => "typing.Literal",
            Self::LiteralString => "typing.LiteralString",
            Self::Optional => "typing.Optional",
            Self::Union => "typing.Union",
            Self::NoReturn => "typing.NoReturn",
            Self::Never => "typing.Never",
            Self::Any => "typing.Any",
            Self::Tuple => "typing.Tuple",
            Self::Type => "typing.Type",
            Self::TypingSelf => "typing.Self",
            Self::Final => "typing.Final",
            Self::ClassVar => "typing.ClassVar",
            Self::Callable => "typing.Callable",
            Self::Concatenate => "typing.Concatenate",
            Self::Unpack => "typing.Unpack",
            Self::Required => "typing.Required",
            Self::NotRequired => "typing.NotRequired",
            Self::TypeAlias => "typing.TypeAlias",
            Self::TypeGuard => "typing.TypeGuard",
            Self::TypeIs => "typing.TypeIs",
            Self::List => "typing.List",
            Self::Dict => "typing.Dict",
            Self::DefaultDict => "typing.DefaultDict",
            Self::Set => "typing.Set",
            Self::FrozenSet => "typing.FrozenSet",
            Self::Counter => "typing.Counter",
            Self::Deque => "typing.Deque",
            Self::ChainMap => "typing.ChainMap",
            Self::OrderedDict => "typing.OrderedDict",
            Self::Protocol => "typing.Protocol",
            Self::ReadOnly => "typing.ReadOnly",
            Self::TypeVar(typevar) => typevar.name(db),
            Self::TypeAliasType(_) => "typing.TypeAliasType",
            Self::Unknown => "knot_extensions.Unknown",
            Self::AlwaysTruthy => "knot_extensions.AlwaysTruthy",
            Self::AlwaysFalsy => "knot_extensions.AlwaysFalsy",
            Self::Not => "knot_extensions.Not",
            Self::Intersection => "knot_extensions.Intersection",
            Self::TypeOf => "knot_extensions.TypeOf",
            Self::CallableTypeOf => "knot_extensions.CallableTypeOf",
        }
    }

    /// Return the [`KnownClass`] which this symbol is an instance of
    pub(crate) const fn class(self) -> KnownClass {
        match self {
            Self::Annotated => KnownClass::SpecialForm,
            Self::Literal => KnownClass::SpecialForm,
            Self::LiteralString => KnownClass::SpecialForm,
            Self::Optional => KnownClass::SpecialForm,
            Self::Union => KnownClass::SpecialForm,
            Self::NoReturn => KnownClass::SpecialForm,
            Self::Never => KnownClass::SpecialForm,
            Self::Any => KnownClass::Object,
            Self::Tuple => KnownClass::SpecialForm,
            Self::Type => KnownClass::SpecialForm,
            Self::TypingSelf => KnownClass::SpecialForm,
            Self::Final => KnownClass::SpecialForm,
            Self::ClassVar => KnownClass::SpecialForm,
            Self::Callable => KnownClass::SpecialForm,
            Self::Concatenate => KnownClass::SpecialForm,
            Self::Unpack => KnownClass::SpecialForm,
            Self::Required => KnownClass::SpecialForm,
            Self::NotRequired => KnownClass::SpecialForm,
            Self::TypeAlias => KnownClass::SpecialForm,
            Self::TypeGuard => KnownClass::SpecialForm,
            Self::TypeIs => KnownClass::SpecialForm,
            Self::ReadOnly => KnownClass::SpecialForm,
            Self::List => KnownClass::StdlibAlias,
            Self::Dict => KnownClass::StdlibAlias,
            Self::DefaultDict => KnownClass::StdlibAlias,
            Self::Set => KnownClass::StdlibAlias,
            Self::FrozenSet => KnownClass::StdlibAlias,
            Self::Counter => KnownClass::StdlibAlias,
            Self::Deque => KnownClass::StdlibAlias,
            Self::ChainMap => KnownClass::StdlibAlias,
            Self::OrderedDict => KnownClass::StdlibAlias,
            Self::Protocol => KnownClass::SpecialForm,
            Self::TypeVar(_) => KnownClass::TypeVar,
            Self::TypeAliasType(_) => KnownClass::TypeAliasType,
            Self::TypeOf => KnownClass::SpecialForm,
            Self::Not => KnownClass::SpecialForm,
            Self::Intersection => KnownClass::SpecialForm,
            Self::CallableTypeOf => KnownClass::SpecialForm,
            Self::Unknown => KnownClass::Object,
            Self::AlwaysTruthy => KnownClass::Object,
            Self::AlwaysFalsy => KnownClass::Object,
        }
    }

    /// Return the instance type which this type is a subtype of.
    ///
    /// For example, the symbol `typing.Literal` is an instance of `typing._SpecialForm`,
    /// so `KnownInstanceType::Literal.instance_fallback(db)`
    /// returns `Type::Instance(InstanceType { class: <typing._SpecialForm> })`.
    pub(super) fn instance_fallback(self, db: &dyn Db) -> Type {
        self.class().to_instance(db)
    }

    /// Return `true` if this symbol is an instance of `class`.
    pub(super) fn is_instance_of(self, db: &'db dyn Db, class: ClassType<'db>) -> bool {
        self.class().is_subclass_of(db, class)
    }

    pub(super) fn try_from_file_and_name(
        db: &'db dyn Db,
        file: File,
        symbol_name: &str,
    ) -> Option<Self> {
        let candidate = match symbol_name {
            "Any" => Self::Any,
            "ClassVar" => Self::ClassVar,
            "Deque" => Self::Deque,
            "List" => Self::List,
            "Dict" => Self::Dict,
            "DefaultDict" => Self::DefaultDict,
            "Set" => Self::Set,
            "FrozenSet" => Self::FrozenSet,
            "Counter" => Self::Counter,
            "ChainMap" => Self::ChainMap,
            "OrderedDict" => Self::OrderedDict,
            "Protocol" => Self::Protocol,
            "Optional" => Self::Optional,
            "Union" => Self::Union,
            "NoReturn" => Self::NoReturn,
            "Tuple" => Self::Tuple,
            "Type" => Self::Type,
            "Callable" => Self::Callable,
            "Annotated" => Self::Annotated,
            "Literal" => Self::Literal,
            "Never" => Self::Never,
            "Self" => Self::TypingSelf,
            "Final" => Self::Final,
            "Unpack" => Self::Unpack,
            "Required" => Self::Required,
            "TypeAlias" => Self::TypeAlias,
            "TypeGuard" => Self::TypeGuard,
            "TypeIs" => Self::TypeIs,
            "ReadOnly" => Self::ReadOnly,
            "Concatenate" => Self::Concatenate,
            "NotRequired" => Self::NotRequired,
            "LiteralString" => Self::LiteralString,
            "Unknown" => Self::Unknown,
            "AlwaysTruthy" => Self::AlwaysTruthy,
            "AlwaysFalsy" => Self::AlwaysFalsy,
            "Not" => Self::Not,
            "Intersection" => Self::Intersection,
            "TypeOf" => Self::TypeOf,
            "CallableTypeOf" => Self::CallableTypeOf,
            _ => return None,
        };

        candidate
            .check_module(file_to_module(db, file)?.known()?)
            .then_some(candidate)
    }

    /// Return `true` if `module` is a module from which this `KnownInstance` variant can validly originate.
    ///
    /// Most variants can only exist in one module, which is the same as `self.class().canonical_module()`.
    /// Some variants could validly be defined in either `typing` or `typing_extensions`, however.
    fn check_module(self, module: KnownModule) -> bool {
        match self {
            Self::Any
            | Self::ClassVar
            | Self::Deque
            | Self::List
            | Self::Dict
            | Self::DefaultDict
            | Self::Set
            | Self::FrozenSet
            | Self::Counter
            | Self::ChainMap
            | Self::OrderedDict
            | Self::Protocol
            | Self::Optional
            | Self::Union
            | Self::NoReturn
            | Self::Tuple
            | Self::Type
            | Self::Callable => module.is_typing(),
            Self::Annotated
            | Self::Literal
            | Self::LiteralString
            | Self::Never
            | Self::TypingSelf
            | Self::Final
            | Self::Concatenate
            | Self::Unpack
            | Self::Required
            | Self::NotRequired
            | Self::TypeAlias
            | Self::TypeGuard
            | Self::TypeIs
            | Self::ReadOnly
            | Self::TypeAliasType(_)
            | Self::TypeVar(_) => {
                matches!(module, KnownModule::Typing | KnownModule::TypingExtensions)
            }
            Self::Unknown
            | Self::AlwaysTruthy
            | Self::AlwaysFalsy
            | Self::Not
            | Self::Intersection
            | Self::TypeOf
            | Self::CallableTypeOf => module.is_knot_extensions(),
        }
    }
}

#[derive(Debug, Clone, PartialEq, Eq, salsa::Update)]
pub(super) struct MetaclassError<'db> {
    kind: MetaclassErrorKind<'db>,
}

impl<'db> MetaclassError<'db> {
    /// Return an [`MetaclassErrorKind`] variant describing why we could not resolve the metaclass for this class.
    pub(super) fn reason(&self) -> &MetaclassErrorKind<'db> {
        &self.kind
    }
}

#[derive(Debug, Clone, PartialEq, Eq, salsa::Update)]
pub(super) enum MetaclassErrorKind<'db> {
    /// The class has incompatible metaclasses in its inheritance hierarchy.
    ///
    /// The metaclass of a derived class must be a (non-strict) subclass of the metaclasses of all
    /// its bases.
    Conflict {
        /// `candidate1` will either be the explicit `metaclass=` keyword in the class definition,
        /// or the inferred metaclass of a base class
        candidate1: MetaclassCandidate<'db>,

        /// `candidate2` will always be the inferred metaclass of a base class
        candidate2: MetaclassCandidate<'db>,

        /// Flag to indicate whether `candidate1` is the explicit `metaclass=` keyword or the
        /// inferred metaclass of a base class. This helps us give better error messages in diagnostics.
        candidate1_is_base_class: bool,
    },
    /// The metaclass is not callable
    NotCallable(Type<'db>),
    /// The metaclass is of a union type whose some members are not callable
    PartlyNotCallable(Type<'db>),
}

#[cfg(test)]
mod tests {
    use super::*;
    use crate::db::tests::setup_db;
    use crate::module_resolver::resolve_module;
    use salsa::Setter;
    use strum::IntoEnumIterator;

    #[test]
    fn known_class_roundtrip_from_str() {
        let db = setup_db();
        for class in KnownClass::iter() {
            let class_name = class.name(&db);
            let class_module = resolve_module(&db, &class.canonical_module(&db).name()).unwrap();

            assert_eq!(
                KnownClass::try_from_file_and_name(&db, class_module.file(), class_name),
                Some(class),
                "`KnownClass::candidate_from_str` appears to be missing a case for `{class_name}`"
            );
        }
    }

    #[test]
    fn known_class_doesnt_fallback_to_unknown_unexpectedly_on_latest_version() {
        let mut db = setup_db();

        Program::get(&db)
            .set_python_version(&mut db)
            .to(PythonVersion::latest());

        for class in KnownClass::iter() {
            assert_ne!(
                class.to_instance(&db),
                Type::unknown(),
                "Unexpectedly fell back to `Unknown` for `{class:?}`"
            );
        }
    }

    #[test]
    fn known_class_doesnt_fallback_to_unknown_unexpectedly_on_low_python_version() {
        let mut db = setup_db();

        for class in KnownClass::iter() {
            let version_added = match class {
                KnownClass::UnionType => PythonVersion::PY310,
                KnownClass::BaseExceptionGroup => PythonVersion::PY311,
                KnownClass::GenericAlias => PythonVersion::PY39,
                _ => PythonVersion::PY37,
            };

            Program::get(&db)
                .set_python_version(&mut db)
                .to(version_added);

            assert_ne!(
                class.to_instance(&db),
                Type::unknown(),
                "Unexpectedly fell back to `Unknown` for `{class:?}` on Python {version_added}"
            );
        }
    }
}<|MERGE_RESOLUTION|>--- conflicted
+++ resolved
@@ -298,38 +298,10 @@
     /// directly. Use [`ClassType::class_member`] if you require a method that will
     /// traverse through the MRO until it finds the member.
     pub(super) fn own_class_member(self, db: &'db dyn Db, name: &str) -> SymbolAndQualifiers<'db> {
-<<<<<<< HEAD
         let (class_literal, specialization) = self.class_literal(db);
         class_literal
             .own_class_member(db, specialization, name)
             .map_type(|ty| self.specialize_type(db, ty))
-=======
-        let (class_literal, _) = self.class_literal(db);
-        class_literal.own_class_member(db, name).map_type(|ty| {
-            let specialized = self.specialize_type(db, ty);
-            // The `__new__` and `__init__` members of a non-specialized generic class are handled
-            // specially: they inherit the generic context of their class. That lets us treat them
-            // as generic functions when constructing the class, and infer the specialization of
-            // the class from the arguments that are passed in.
-            //
-            // We might decide to handle other class methods the same way, having them inherit the
-            // class's generic context, and performing type inference on calls to them to determine
-            // the specialization of the class. If we do that, we would update this to also apply
-            // to any method with a `@classmethod` decorator. (`__init__` would remain a special
-            // case, since it's an _instance_ method where we don't yet know the generic class's
-            // specialization.)
-            match (self, specialized, name) {
-                (
-                    ClassType::Generic(alias),
-                    Type::FunctionLiteral(function),
-                    "__new__" | "__init__",
-                ) => Type::FunctionLiteral(
-                    function.with_generic_context(db, alias.origin(db).generic_context(db)),
-                ),
-                _ => specialized,
-            }
-        })
->>>>>>> 94bf3f64
     }
 
     /// Returns the `name` attribute of an instance of this class.
@@ -866,6 +838,13 @@
             // specially: they inherit the generic context of their class. That lets us treat them
             // as generic functions when constructing the class, and infer the specialization of
             // the class from the arguments that are passed in.
+            //
+            // We might decide to handle other class methods the same way, having them inherit the
+            // class's generic context, and performing type inference on calls to them to determine
+            // the specialization of the class. If we do that, we would update this to also apply
+            // to any method with a `@classmethod` decorator. (`__init__` would remain a special
+            // case, since it's an _instance_ method where we don't yet know the generic class's
+            // specialization.)
             match (self, ty, specialization, name) {
                 (
                     ClassLiteralType::Generic(origin),
