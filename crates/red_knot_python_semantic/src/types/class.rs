use std::sync::{LazyLock, Mutex};

use super::{
    class_base::ClassBase, infer_expression_type, infer_unpack_types, IntersectionBuilder,
    KnownFunction, Mro, MroError, MroIterator, SubclassOfType, Truthiness, Type, TypeAliasType,
    TypeQualifiers, TypeVarInstance,
};
use crate::semantic_index::definition::Definition;
use crate::{
    module_resolver::file_to_module,
    semantic_index::{
        attribute_assignment::AttributeAssignment, attribute_assignments, semantic_index,
        symbol::ScopeId, symbol_table, use_def_map,
    },
    symbol::{
        class_symbol, known_module_symbol, symbol_from_bindings, symbol_from_declarations,
        Boundness, LookupError, LookupResult, Symbol, SymbolAndQualifiers,
    },
    types::{
        definition_expression_type, CallArgumentTypes, CallError, CallErrorKind, DynamicType,
        MetaclassCandidate, TupleType, UnionBuilder, UnionType,
    },
    Db, KnownModule, Program,
};
use indexmap::IndexSet;
use itertools::Itertools as _;
use ruff_db::files::{File, FileRange};
use ruff_python_ast::{self as ast, PythonVersion};
use rustc_hash::FxHashSet;

<<<<<<< HEAD
use super::{
    class_base::ClassBase, infer_expression_type, infer_unpack_types, IntersectionBuilder,
    KnownFunction, Mro, MroError, MroIterator, SubclassOfType, Truthiness, Type, TypeAliasType,
    TypeQualifiers, TypeVarInstance,
};
use crate::types::generics::{GenericContext, Specialization};

/// Representation of a class definition statement in the AST. This does not in itself represent a
/// type, but is used as the inner data for several structs that *do* represent types.
#[derive(Clone, Debug, Eq, Hash, PartialEq, salsa::Update)]
=======
/// Representation of a runtime class object.
///
/// Does not in itself represent a type,
/// but is used as the inner data for several structs that *do* represent types.
#[salsa::interned(debug)]
>>>>>>> 1a6a10b3
pub struct Class<'db> {
    /// Name of the class at definition
    pub(crate) name: ast::name::Name,

    pub(crate) body_scope: ScopeId<'db>,

    pub(crate) known: Option<KnownClass>,
}

<<<<<<< HEAD
fn explicit_bases_cycle_recover<'db>(
    _db: &'db dyn Db,
    _value: &[Type<'db>],
    _count: u32,
    _self: ClassLiteralType<'db>,
) -> salsa::CycleRecoveryAction<Box<[Type<'db>]>> {
    salsa::CycleRecoveryAction::Iterate
}

fn explicit_bases_cycle_initial<'db>(
    _db: &'db dyn Db,
    _self: ClassLiteralType<'db>,
) -> Box<[Type<'db>]> {
    Box::default()
}

fn try_mro_cycle_recover<'db>(
    _db: &'db dyn Db,
    _value: &Result<Mro<'db>, MroError<'db>>,
    _count: u32,
    _self: ClassLiteralType<'db>,
    _specialization: Option<Specialization<'db>>,
) -> salsa::CycleRecoveryAction<Result<Mro<'db>, MroError<'db>>> {
    salsa::CycleRecoveryAction::Iterate
}

#[allow(clippy::unnecessary_wraps)]
fn try_mro_cycle_initial<'db>(
    db: &'db dyn Db,
    self_: ClassLiteralType<'db>,
    specialization: Option<Specialization<'db>>,
) -> Result<Mro<'db>, MroError<'db>> {
    Ok(Mro::from_error(
        db,
        self_.apply_optional_specialization(db, specialization),
    ))
}

#[allow(clippy::ref_option, clippy::trivially_copy_pass_by_ref)]
fn inheritance_cycle_recover<'db>(
    _db: &'db dyn Db,
    _value: &Option<InheritanceCycle>,
    _count: u32,
    _self: ClassLiteralType<'db>,
) -> salsa::CycleRecoveryAction<Option<InheritanceCycle>> {
    salsa::CycleRecoveryAction::Iterate
}

fn inheritance_cycle_initial<'db>(
    _db: &'db dyn Db,
    _self: ClassLiteralType<'db>,
) -> Option<InheritanceCycle> {
    None
}

impl<'db> Class<'db> {
    fn file(&self, db: &dyn Db) -> File {
        self.body_scope.file(db)
    }

    /// Return the original [`ast::StmtClassDef`] node associated with this class
    ///
    /// ## Note
    /// Only call this function from queries in the same file or your
    /// query depends on the AST of another file (bad!).
    fn node(&self, db: &'db dyn Db) -> &'db ast::StmtClassDef {
        self.body_scope.node(db).expect_class()
    }
}

/// A [`Class`] that is not generic.
#[salsa::interned(debug)]
pub struct NonGenericClass<'db> {
    #[return_ref]
    pub(crate) class: Class<'db>,
}

impl<'db> From<NonGenericClass<'db>> for Type<'db> {
    fn from(class: NonGenericClass<'db>) -> Type<'db> {
        Type::ClassLiteral(ClassLiteralType::NonGeneric(class))
    }
}

/// A [`Class`] that is generic.
#[salsa::interned(debug)]
pub struct GenericClass<'db> {
    #[return_ref]
    pub(crate) class: Class<'db>,
    pub(crate) generic_context: GenericContext<'db>,
}

impl<'db> From<GenericClass<'db>> for Type<'db> {
    fn from(class: GenericClass<'db>) -> Type<'db> {
        Type::ClassLiteral(ClassLiteralType::Generic(class))
    }
}

/// A specialization of a generic class with a particular assignment of types to typevars.
#[salsa::interned(debug)]
pub struct GenericAlias<'db> {
    pub(crate) origin: GenericClass<'db>,
    pub(crate) specialization: Specialization<'db>,
}

impl<'db> GenericAlias<'db> {
    /// Returns the file range of the class's name.
    pub fn focus_range(self, db: &dyn Db) -> FileRange {
        let class = self.origin(db).class(db);
        FileRange::new(class.file(db), class.node(db).name.range)
    }

    pub fn full_range(self, db: &dyn Db) -> FileRange {
        let class = self.origin(db).class(db);
        FileRange::new(class.file(db), class.node(db).range)
    }
}

impl<'db> From<GenericAlias<'db>> for Type<'db> {
    fn from(alias: GenericAlias<'db>) -> Type<'db> {
        Type::GenericAlias(alias)
    }
}

/// Represents a class type, which might be a non-generic class, or a specialization of a generic
/// class.
#[derive(
    Clone, Copy, Debug, Eq, Hash, Ord, PartialEq, PartialOrd, salsa::Supertype, salsa::Update,
)]
pub enum ClassType<'db> {
    NonGeneric(NonGenericClass<'db>),
    Generic(GenericAlias<'db>),
}

#[salsa::tracked]
impl<'db> ClassType<'db> {
    fn class(self, db: &'db dyn Db) -> &'db Class<'db> {
        match self {
            Self::NonGeneric(non_generic) => non_generic.class(db),
            Self::Generic(generic) => generic.origin(db).class(db),
        }
    }

    /// Returns the class literal and specialization for this class. For a non-generic class, this
    /// is the class itself. For a generic alias, this is the alias's origin.
    pub(crate) fn class_literal(
        self,
        db: &'db dyn Db,
    ) -> (ClassLiteralType<'db>, Option<Specialization<'db>>) {
        match self {
            Self::NonGeneric(non_generic) => (ClassLiteralType::NonGeneric(non_generic), None),
            Self::Generic(generic) => (
                ClassLiteralType::Generic(generic.origin(db)),
                Some(generic.specialization(db)),
            ),
        }
    }

    pub(crate) fn name(self, db: &'db dyn Db) -> &'db ast::name::Name {
        &self.class(db).name
    }

    pub(crate) fn known(self, db: &'db dyn Db) -> Option<KnownClass> {
        self.class(db).known
    }

    /// Returns the file range of the class's name.
    pub fn focus_range(self, db: &dyn Db) -> FileRange {
        let class = self.class(db);
        FileRange::new(class.file(db), class.node(db).name.range)
    }

    pub fn full_range(self, db: &dyn Db) -> FileRange {
        let class = self.class(db);
        FileRange::new(class.file(db), class.node(db).range)
    }

    pub(crate) fn apply_specialization(
        self,
        db: &'db dyn Db,
        specialization: Specialization<'db>,
    ) -> Self {
        match self {
            Self::NonGeneric(_) => self,
            Self::Generic(generic) => Self::Generic(GenericAlias::new(
                db,
                generic.origin(db),
                generic
                    .specialization(db)
                    .apply_specialization(db, specialization),
            )),
        }
    }

    fn specialize_type(&self, db: &'db dyn Db, ty: Type<'db>) -> Type<'db> {
        match self {
            Self::NonGeneric(_) => ty,
            Self::Generic(generic) => ty.apply_specialization(db, generic.specialization(db)),
        }
=======
#[salsa::tracked]
impl<'db> Class<'db> {
    pub(crate) fn definition(self, db: &'db dyn Db) -> Definition<'db> {
        let scope = self.body_scope(db);
        let index = semantic_index(db, scope.file(db));
        index.expect_single_definition(scope.node(db).expect_class())
>>>>>>> 1a6a10b3
    }

    /// Return `true` if this class represents `known_class`
    pub(crate) fn is_known(&self, db: &'db dyn Db, known_class: KnownClass) -> bool {
        self.class(db).known == Some(known_class)
    }

    /// Return `true` if this class represents the builtin class `object`
    pub(crate) fn is_object(self, db: &'db dyn Db) -> bool {
        self.is_known(db, KnownClass::Object)
    }

    /// Iterate over the [method resolution order] ("MRO") of the class.
    ///
    /// If the MRO could not be accurately resolved, this method falls back to iterating
    /// over an MRO that has the class directly inheriting from `Unknown`. Use
    /// [`Class::try_mro`] if you need to distinguish between the success and failure
    /// cases rather than simply iterating over the inferred resolution order for the class.
    ///
    /// [method resolution order]: https://docs.python.org/3/glossary.html#term-method-resolution-order
    pub(super) fn iter_mro(self, db: &'db dyn Db) -> impl Iterator<Item = ClassBase<'db>> {
        let (class_literal, specialization) = self.class_literal(db);
        class_literal.iter_mro(db, specialization)
    }

    /// Is this class final?
    pub(super) fn is_final(self, db: &'db dyn Db) -> bool {
        let (class_literal, _) = self.class_literal(db);
        class_literal.is_final(db)
    }

    /// Return `true` if `other` is present in this class's MRO.
    pub(super) fn is_subclass_of(self, db: &'db dyn Db, other: ClassType<'db>) -> bool {
        // `is_subclass_of` is checking the subtype relation, in which gradual types do not
        // participate, so we should not return `True` if we find `Any/Unknown` in the MRO.
        self.iter_mro(db).contains(&ClassBase::Class(other))
    }

    /// Return the metaclass of this class, or `type[Unknown]` if the metaclass cannot be inferred.
    pub(super) fn metaclass(self, db: &'db dyn Db) -> Type<'db> {
        let (class_literal, _) = self.class_literal(db);
        self.specialize_type(db, class_literal.metaclass(db))
    }

    /// Return a type representing "the set of all instances of the metaclass of this class".
    pub(super) fn metaclass_instance_type(self, db: &'db dyn Db) -> Type<'db> {
        self
            .metaclass(db)
            .to_instance(db)
            .expect("`Type::to_instance()` should always return `Some()` when called on the type of a metaclass")
    }

    /// Returns the class member of this class named `name`.
    ///
    /// The member resolves to a member on the class itself or any of its proper superclasses.
    ///
    /// TODO: Should this be made private...?
    pub(super) fn class_member(self, db: &'db dyn Db, name: &str) -> SymbolAndQualifiers<'db> {
        let (class_literal, specialization) = self.class_literal(db);
        class_literal
            .class_member(db, specialization, name)
            .map_type(|ty| self.specialize_type(db, ty))
    }

    /// Returns the inferred type of the class member named `name`. Only bound members
    /// or those marked as ClassVars are considered.
    ///
    /// Returns [`Symbol::Unbound`] if `name` cannot be found in this class's scope
    /// directly. Use [`Class::class_member`] if you require a method that will
    /// traverse through the MRO until it finds the member.
    pub(super) fn own_class_member(self, db: &'db dyn Db, name: &str) -> SymbolAndQualifiers<'db> {
        let (class_literal, _) = self.class_literal(db);
        class_literal
            .own_class_member(db, name)
            .map_type(|ty| self.specialize_type(db, ty))
    }

    /// Returns the `name` attribute of an instance of this class.
    ///
    /// The attribute could be defined in the class body, but it could also be an implicitly
    /// defined attribute that is only present in a method (typically `__init__`).
    ///
    /// The attribute might also be defined in a superclass of this class.
    pub(super) fn instance_member(self, db: &'db dyn Db, name: &str) -> SymbolAndQualifiers<'db> {
        let (class_literal, specialization) = self.class_literal(db);
        class_literal
            .instance_member(db, specialization, name)
            .map_type(|ty| self.specialize_type(db, ty))
    }

    /// A helper function for `instance_member` that looks up the `name` attribute only on
    /// this class, not on its superclasses.
    fn own_instance_member(self, db: &'db dyn Db, name: &str) -> SymbolAndQualifiers<'db> {
        let (class_literal, _) = self.class_literal(db);
        class_literal
            .own_instance_member(db, name)
            .map_type(|ty| self.specialize_type(db, ty))
    }
}

impl<'db> From<GenericAlias<'db>> for ClassType<'db> {
    fn from(generic: GenericAlias<'db>) -> ClassType<'db> {
        ClassType::Generic(generic)
    }
}

impl<'db> From<ClassType<'db>> for Type<'db> {
    fn from(class: ClassType<'db>) -> Type<'db> {
        match class {
            ClassType::NonGeneric(non_generic) => non_generic.into(),
            ClassType::Generic(generic) => generic.into(),
        }
    }
}

/// Represents a single class object at runtime, which might be a non-generic class, or a generic
/// class that has not been specialized.
#[derive(
    Clone, Copy, Debug, Eq, Hash, Ord, PartialEq, PartialOrd, salsa::Supertype, salsa::Update,
)]
pub enum ClassLiteralType<'db> {
    NonGeneric(NonGenericClass<'db>),
    Generic(GenericClass<'db>),
}

#[salsa::tracked]
impl<'db> ClassLiteralType<'db> {
    fn class(self, db: &'db dyn Db) -> &'db Class<'db> {
        match self {
            Self::NonGeneric(non_generic) => non_generic.class(db),
            Self::Generic(generic) => generic.class(db),
        }
    }

    pub(crate) fn name(self, db: &'db dyn Db) -> &'db ast::name::Name {
        &self.class(db).name
    }

    pub(crate) fn known(self, db: &'db dyn Db) -> Option<KnownClass> {
        self.class(db).known
    }

    /// Return `true` if this class represents `known_class`
    pub(crate) fn is_known(&self, db: &'db dyn Db, known_class: KnownClass) -> bool {
        self.class(db).known == Some(known_class)
    }

    /// Return `true` if this class represents the builtin class `object`
    pub(crate) fn is_object(self, db: &'db dyn Db) -> bool {
        self.is_known(db, KnownClass::Object)
    }

    pub(crate) fn body_scope(self, db: &'db dyn Db) -> ScopeId<'db> {
        self.class(db).body_scope
    }

    /// Returns the file range of the class's name.
    pub fn focus_range(self, db: &dyn Db) -> FileRange {
        let class = self.class(db);
        FileRange::new(class.file(db), class.node(db).name.range)
    }

    pub fn full_range(self, db: &dyn Db) -> FileRange {
        let class = self.class(db);
        FileRange::new(class.file(db), class.node(db).range)
    }

    pub(crate) fn apply_optional_specialization(
        self,
        db: &'db dyn Db,
        specialization: Option<Specialization<'db>>,
    ) -> ClassType<'db> {
        match (self, specialization) {
            (Self::NonGeneric(non_generic), _) => ClassType::NonGeneric(non_generic),
            (Self::Generic(generic), None) => {
                let specialization = generic.generic_context(db).default_specialization(db);
                ClassType::Generic(GenericAlias::new(db, generic, specialization))
            }
            (Self::Generic(generic), Some(specialization)) => {
                ClassType::Generic(GenericAlias::new(db, generic, specialization))
            }
        }
    }

    /// Returns the default specialization of this class. For non-generic classes, the class is
    /// returned unchanged. For a non-specialized generic class, we return a generic alias that
    /// applies the default specialization to the class's typevars.
    pub(crate) fn default_specialization(self, db: &'db dyn Db) -> ClassType<'db> {
        match self {
            Self::NonGeneric(non_generic) => ClassType::NonGeneric(non_generic),
            Self::Generic(generic) => {
                let specialization = generic.generic_context(db).default_specialization(db);
                ClassType::Generic(GenericAlias::new(db, generic, specialization))
            }
        }
    }

    /// Return an iterator over the inferred types of this class's *explicit* bases.
    ///
    /// Note that any class (except for `object`) that has no explicit
    /// bases will implicitly inherit from `object` at runtime. Nonetheless,
    /// this method does *not* include `object` in the bases it iterates over.
    ///
    /// ## Why is this a salsa query?
    ///
    /// This is a salsa query to short-circuit the invalidation
    /// when the class's AST node changes.
    ///
    /// Were this not a salsa query, then the calling query
    /// would depend on the class's AST and rerun for every change in that file.
    pub(super) fn explicit_bases(self, db: &'db dyn Db) -> &'db [Type<'db>] {
        self.explicit_bases_query(db)
    }

    /// Iterate over this class's explicit bases, filtering out any bases that are not class objects.
    fn fully_static_explicit_bases(self, db: &'db dyn Db) -> impl Iterator<Item = ClassType<'db>> {
        self.explicit_bases(db)
            .iter()
            .copied()
            .filter_map(Type::into_class_type)
    }

    #[salsa::tracked(return_ref, cycle_fn=explicit_bases_cycle_recover, cycle_initial=explicit_bases_cycle_initial)]
    fn explicit_bases_query(self, db: &'db dyn Db) -> Box<[Type<'db>]> {
        let class = self.class(db);
        tracing::trace!("ClassLiteralType::explicit_bases_query: {}", class.name);

        let class_stmt = class.node(db);
        let class_definition =
            semantic_index(db, class.file(db)).expect_single_definition(class_stmt);

        class_stmt
            .bases()
            .iter()
            .map(|base_node| definition_expression_type(db, class_definition, base_node))
            .collect()
    }

    /// Return the types of the decorators on this class
    #[salsa::tracked(return_ref)]
    fn decorators(self, db: &'db dyn Db) -> Box<[Type<'db>]> {
        let class = self.class(db);
        tracing::trace!("ClassLiteralType::decorators: {}", class.name);

        let class_stmt = class.node(db);
        if class_stmt.decorator_list.is_empty() {
            return Box::new([]);
        }

        let class_definition =
            semantic_index(db, class.file(db)).expect_single_definition(class_stmt);

        class_stmt
            .decorator_list
            .iter()
            .map(|decorator_node| {
                definition_expression_type(db, class_definition, &decorator_node.expression)
            })
            .collect()
    }

    /// Is this class final?
    pub(super) fn is_final(self, db: &'db dyn Db) -> bool {
        self.decorators(db)
            .iter()
            .filter_map(|deco| deco.into_function_literal())
            .any(|decorator| decorator.is_known(db, KnownFunction::Final))
    }

    /// Attempt to resolve the [method resolution order] ("MRO") for this class.
    /// If the MRO is unresolvable, return an error indicating why the class's MRO
    /// cannot be accurately determined. The error returned contains a fallback MRO
    /// that will be used instead for the purposes of type inference.
    ///
    /// The MRO is the tuple of classes that can be retrieved as the `__mro__`
    /// attribute on a class at runtime.
    ///
    /// [method resolution order]: https://docs.python.org/3/glossary.html#term-method-resolution-order
    #[salsa::tracked(return_ref, cycle_fn=try_mro_cycle_recover, cycle_initial=try_mro_cycle_initial)]
    pub(super) fn try_mro(
        self,
        db: &'db dyn Db,
        specialization: Option<Specialization<'db>>,
    ) -> Result<Mro<'db>, MroError<'db>> {
        let class = self.class(db);
        tracing::trace!("ClassLiteralType::try_mro: {}", class.name);
        Mro::of_class(db, self, specialization)
    }

    /// Iterate over the [method resolution order] ("MRO") of the class.
    ///
    /// If the MRO could not be accurately resolved, this method falls back to iterating
    /// over an MRO that has the class directly inheriting from `Unknown`. Use
    /// [`Class::try_mro`] if you need to distinguish between the success and failure
    /// cases rather than simply iterating over the inferred resolution order for the class.
    ///
    /// [method resolution order]: https://docs.python.org/3/glossary.html#term-method-resolution-order
    pub(super) fn iter_mro(
        self,
        db: &'db dyn Db,
        specialization: Option<Specialization<'db>>,
    ) -> impl Iterator<Item = ClassBase<'db>> {
        MroIterator::new(db, self, specialization)
    }

    /// Return `true` if `other` is present in this class's MRO.
    pub(super) fn is_subclass_of(
        self,
        db: &'db dyn Db,
        specialization: Option<Specialization<'db>>,
        other: ClassType<'db>,
    ) -> bool {
        // `is_subclass_of` is checking the subtype relation, in which gradual types do not
        // participate, so we should not return `True` if we find `Any/Unknown` in the MRO.
        self.iter_mro(db, specialization)
            .contains(&ClassBase::Class(other))
    }

    /// Return the explicit `metaclass` of this class, if one is defined.
    ///
    /// ## Note
    /// Only call this function from queries in the same file or your
    /// query depends on the AST of another file (bad!).
    fn explicit_metaclass(self, db: &'db dyn Db) -> Option<Type<'db>> {
        let class = self.class(db);
        let class_stmt = class.node(db);
        let metaclass_node = &class_stmt
            .arguments
            .as_ref()?
            .find_keyword("metaclass")?
            .value;

<<<<<<< HEAD
        let class_definition =
            semantic_index(db, class.file(db)).expect_single_definition(class_stmt);
=======
        let class_definition = self.definition(db);
>>>>>>> 1a6a10b3

        Some(definition_expression_type(
            db,
            class_definition,
            metaclass_node,
        ))
    }

    /// Return the metaclass of this class, or `type[Unknown]` if the metaclass cannot be inferred.
    pub(super) fn metaclass(self, db: &'db dyn Db) -> Type<'db> {
        self.try_metaclass(db)
            .unwrap_or_else(|_| SubclassOfType::subclass_of_unknown())
    }

    /// Return a type representing "the set of all instances of the metaclass of this class".
    pub(super) fn metaclass_instance_type(self, db: &'db dyn Db) -> Type<'db> {
        self
            .metaclass(db)
            .to_instance(db)
            .expect("`Type::to_instance()` should always return `Some()` when called on the type of a metaclass")
    }

    /// Return the metaclass of this class, or an error if the metaclass cannot be inferred.
    #[salsa::tracked]
    pub(super) fn try_metaclass(self, db: &'db dyn Db) -> Result<Type<'db>, MetaclassError<'db>> {
        let class = self.class(db);
        tracing::trace!("ClassLiteralType::try_metaclass: {}", class.name);

        // Identify the class's own metaclass (or take the first base class's metaclass).
        let mut base_classes = self.fully_static_explicit_bases(db).peekable();

        if base_classes.peek().is_some() && self.inheritance_cycle(db).is_some() {
            // We emit diagnostics for cyclic class definitions elsewhere.
            // Avoid attempting to infer the metaclass if the class is cyclically defined:
            // it would be easy to enter an infinite loop.
            return Ok(SubclassOfType::subclass_of_unknown());
        }

        let explicit_metaclass = self.explicit_metaclass(db);
        let (metaclass, class_metaclass_was_from) = if let Some(metaclass) = explicit_metaclass {
            (metaclass, self)
        } else if let Some(base_class) = base_classes.next() {
            let (base_class_literal, _) = base_class.class_literal(db);
            (base_class.metaclass(db), base_class_literal)
        } else {
            (KnownClass::Type.to_class_literal(db), self)
        };

        let mut candidate = if let Some(metaclass_ty) = metaclass.into_class_type() {
            MetaclassCandidate {
                metaclass: metaclass_ty,
                explicit_metaclass_of: class_metaclass_was_from,
            }
        } else {
            let name = Type::string_literal(db, &class.name);
            let bases = TupleType::from_elements(db, self.explicit_bases(db));
            // TODO: Should be `dict[str, Any]`
            let namespace = KnownClass::Dict.to_instance(db);

            // TODO: Other keyword arguments?
            let arguments = CallArgumentTypes::positional([name, bases, namespace]);

            let return_ty_result = match metaclass.try_call(db, arguments) {
                Ok(bindings) => Ok(bindings.return_type(db)),

                Err(CallError(CallErrorKind::NotCallable, bindings)) => Err(MetaclassError {
                    kind: MetaclassErrorKind::NotCallable(bindings.callable_type()),
                }),

                // TODO we should also check for binding errors that would indicate the metaclass
                // does not accept the right arguments
                Err(CallError(CallErrorKind::BindingError, bindings)) => {
                    Ok(bindings.return_type(db))
                }

                Err(CallError(CallErrorKind::PossiblyNotCallable, _)) => Err(MetaclassError {
                    kind: MetaclassErrorKind::PartlyNotCallable(metaclass),
                }),
            };

            return return_ty_result.map(|ty| ty.to_meta_type(db));
        };

        // Reconcile all base classes' metaclasses with the candidate metaclass.
        //
        // See:
        // - https://docs.python.org/3/reference/datamodel.html#determining-the-appropriate-metaclass
        // - https://github.com/python/cpython/blob/83ba8c2bba834c0b92de669cac16fcda17485e0e/Objects/typeobject.c#L3629-L3663
        for base_class in base_classes {
            let metaclass = base_class.metaclass(db);
            let Some(metaclass) = metaclass.into_class_type() else {
                continue;
            };
            if metaclass.is_subclass_of(db, candidate.metaclass) {
                let (base_class_literal, _) = base_class.class_literal(db);
                candidate = MetaclassCandidate {
                    metaclass,
                    explicit_metaclass_of: base_class_literal,
                };
                continue;
            }
            if candidate.metaclass.is_subclass_of(db, metaclass) {
                continue;
            }
            let (base_class_literal, _) = base_class.class_literal(db);
            return Err(MetaclassError {
                kind: MetaclassErrorKind::Conflict {
                    candidate1: candidate,
                    candidate2: MetaclassCandidate {
                        metaclass,
                        explicit_metaclass_of: base_class_literal,
                    },
                    candidate1_is_base_class: explicit_metaclass.is_none(),
                },
            });
        }

        Ok(candidate.metaclass.into())
    }

    /// Returns the class member of this class named `name`.
    ///
    /// The member resolves to a member on the class itself or any of its proper superclasses.
    ///
    /// TODO: Should this be made private...?
    pub(super) fn class_member(
        self,
        db: &'db dyn Db,
        specialization: Option<Specialization<'db>>,
        name: &str,
    ) -> SymbolAndQualifiers<'db> {
        if name == "__mro__" {
            let tuple_elements = self.iter_mro(db, specialization).map(Type::from);
            return Symbol::bound(TupleType::from_elements(db, tuple_elements)).into();
        }

        // If we encounter a dynamic type in this class's MRO, we'll save that dynamic type
        // in this variable. After we've traversed the MRO, we'll either:
        // (1) Use that dynamic type as the type for this attribute,
        //     if no other classes in the MRO define the attribute; or,
        // (2) Intersect that dynamic type with the type of the attribute
        //     from the non-dynamic members of the class's MRO.
        let mut dynamic_type_to_intersect_with: Option<Type<'db>> = None;

        let mut lookup_result: LookupResult<'db> =
            Err(LookupError::Unbound(TypeQualifiers::empty()));

        for superclass in self.iter_mro(db, specialization) {
            match superclass {
                ClassBase::Dynamic(DynamicType::TodoProtocol) => {
                    // TODO: We currently skip `Protocol` when looking up class members, in order to
                    // avoid creating many dynamic types in our test suite that would otherwise
                    // result from looking up attributes on builtin types like `str`, `list`, `tuple`
                }
                ClassBase::Dynamic(_) => {
                    // Note: calling `Type::from(superclass).member()` would be incorrect here.
                    // What we'd really want is a `Type::Any.own_class_member()` method,
                    // but adding such a method wouldn't make much sense -- it would always return `Any`!
                    dynamic_type_to_intersect_with.get_or_insert(Type::from(superclass));
                }
                ClassBase::Class(class) => {
                    lookup_result = lookup_result.or_else(|lookup_error| {
                        lookup_error.or_fall_back_to(db, class.own_class_member(db, name))
                    });
                }
            }
            if lookup_result.is_ok() {
                break;
            }
        }

        match (
            SymbolAndQualifiers::from(lookup_result),
            dynamic_type_to_intersect_with,
        ) {
            (symbol_and_qualifiers, None) => symbol_and_qualifiers,

            (
                SymbolAndQualifiers {
                    symbol: Symbol::Type(ty, _),
                    qualifiers,
                },
                Some(dynamic_type),
            ) => Symbol::bound(
                IntersectionBuilder::new(db)
                    .add_positive(ty)
                    .add_positive(dynamic_type)
                    .build(),
            )
            .with_qualifiers(qualifiers),

            (
                SymbolAndQualifiers {
                    symbol: Symbol::Unbound,
                    qualifiers,
                },
                Some(dynamic_type),
            ) => Symbol::bound(dynamic_type).with_qualifiers(qualifiers),
        }
    }

    /// Returns the inferred type of the class member named `name`. Only bound members
    /// or those marked as ClassVars are considered.
    ///
    /// Returns [`Symbol::Unbound`] if `name` cannot be found in this class's scope
    /// directly. Use [`Class::class_member`] if you require a method that will
    /// traverse through the MRO until it finds the member.
    pub(super) fn own_class_member(self, db: &'db dyn Db, name: &str) -> SymbolAndQualifiers<'db> {
        let body_scope = self.body_scope(db);
        class_symbol(db, body_scope, name)
    }

    /// Returns the `name` attribute of an instance of this class.
    ///
    /// The attribute could be defined in the class body, but it could also be an implicitly
    /// defined attribute that is only present in a method (typically `__init__`).
    ///
    /// The attribute might also be defined in a superclass of this class.
    pub(super) fn instance_member(
        self,
        db: &'db dyn Db,
        specialization: Option<Specialization<'db>>,
        name: &str,
    ) -> SymbolAndQualifiers<'db> {
        let mut union = UnionBuilder::new(db);
        let mut union_qualifiers = TypeQualifiers::empty();

        for superclass in self.iter_mro(db, specialization) {
            match superclass {
                ClassBase::Dynamic(DynamicType::TodoProtocol) => {
                    // TODO: We currently skip `Protocol` when looking up instance members, in order to
                    // avoid creating many dynamic types in our test suite that would otherwise
                    // result from looking up attributes on builtin types like `str`, `list`, `tuple`
                }
                ClassBase::Dynamic(_) => {
                    return SymbolAndQualifiers::todo(
                        "instance attribute on class with dynamic base",
                    );
                }
                ClassBase::Class(class) => {
                    if let member @ SymbolAndQualifiers {
                        symbol: Symbol::Type(ty, boundness),
                        qualifiers,
                    } = class.own_instance_member(db, name)
                    {
                        // TODO: We could raise a diagnostic here if there are conflicting type qualifiers
                        union_qualifiers |= qualifiers;

                        if boundness == Boundness::Bound {
                            if union.is_empty() {
                                // Short-circuit, no need to allocate inside the union builder
                                return member;
                            }

                            return Symbol::bound(union.add(ty).build())
                                .with_qualifiers(union_qualifiers);
                        }

                        // If we see a possibly-unbound symbol, we need to keep looking
                        // higher up in the MRO.
                        union = union.add(ty);
                    }
                }
            }
        }

        if union.is_empty() {
            Symbol::Unbound.with_qualifiers(TypeQualifiers::empty())
        } else {
            // If we have reached this point, we know that we have only seen possibly-unbound symbols.
            // This means that the final result is still possibly-unbound.

            Symbol::Type(union.build(), Boundness::PossiblyUnbound)
                .with_qualifiers(union_qualifiers)
        }
    }

    /// Tries to find declarations/bindings of an instance attribute named `name` that are only
    /// "implicitly" defined in a method of the class that corresponds to `class_body_scope`.
    fn implicit_instance_attribute(
        db: &'db dyn Db,
        class_body_scope: ScopeId<'db>,
        name: &str,
    ) -> Option<Type<'db>> {
        // If we do not see any declarations of an attribute, neither in the class body nor in
        // any method, we build a union of `Unknown` with the inferred types of all bindings of
        // that attribute. We include `Unknown` in that union to account for the fact that the
        // attribute might be externally modified.
        let mut union_of_inferred_types = UnionBuilder::new(db).add(Type::unknown());

        let attribute_assignments = attribute_assignments(db, class_body_scope);

        let attribute_assignments = attribute_assignments
            .as_deref()
            .and_then(|assignments| assignments.get(name))?;

        for attribute_assignment in attribute_assignments {
            match attribute_assignment {
                AttributeAssignment::Annotated { annotation } => {
                    // We found an annotated assignment of one of the following forms (using 'self' in these
                    // examples, but we support arbitrary names for the first parameters of methods):
                    //
                    //     self.name: <annotation>
                    //     self.name: <annotation> = …

                    let annotation_ty = infer_expression_type(db, *annotation);

                    // TODO: check if there are conflicting declarations
                    return Some(annotation_ty);
                }
                AttributeAssignment::Unannotated { value } => {
                    // We found an un-annotated attribute assignment of the form:
                    //
                    //     self.name = <value>

                    let inferred_ty = infer_expression_type(db, *value);

                    union_of_inferred_types = union_of_inferred_types.add(inferred_ty);
                }
                AttributeAssignment::Iterable { iterable } => {
                    // We found an attribute assignment like:
                    //
                    //     for self.name in <iterable>:

                    let iterable_ty = infer_expression_type(db, *iterable);
                    // TODO: Potential diagnostics resulting from the iterable are currently not reported.
                    let inferred_ty = iterable_ty.iterate(db);

                    union_of_inferred_types = union_of_inferred_types.add(inferred_ty);
                }
                AttributeAssignment::ContextManager { context_manager } => {
                    // We found an attribute assignment like:
                    //
                    //     with <context_manager> as self.name:

                    let context_ty = infer_expression_type(db, *context_manager);
                    let inferred_ty = context_ty.enter(db);

                    union_of_inferred_types = union_of_inferred_types.add(inferred_ty);
                }
                AttributeAssignment::Unpack {
                    attribute_expression_id,
                    unpack,
                } => {
                    // We found an unpacking assignment like:
                    //
                    //     .., self.name, .. = <value>
                    //     (.., self.name, ..) = <value>
                    //     [.., self.name, ..] = <value>

                    let inferred_ty =
                        infer_unpack_types(db, *unpack).expression_type(*attribute_expression_id);
                    union_of_inferred_types = union_of_inferred_types.add(inferred_ty);
                }
            }
        }

        Some(union_of_inferred_types.build())
    }

    /// A helper function for `instance_member` that looks up the `name` attribute only on
    /// this class, not on its superclasses.
    fn own_instance_member(self, db: &'db dyn Db, name: &str) -> SymbolAndQualifiers<'db> {
        // TODO: There are many things that are not yet implemented here:
        // - `typing.Final`
        // - Proper diagnostics

        let body_scope = self.body_scope(db);
        let table = symbol_table(db, body_scope);

        if let Some(symbol_id) = table.symbol_id_by_name(name) {
            let use_def = use_def_map(db, body_scope);

            let declarations = use_def.public_declarations(symbol_id);
            let declared_and_qualifiers = symbol_from_declarations(db, declarations);
            match declared_and_qualifiers {
                Ok(SymbolAndQualifiers {
                    symbol: declared @ Symbol::Type(declared_ty, declaredness),
                    qualifiers,
                }) => {
                    // The attribute is declared in the class body.

                    let bindings = use_def.public_bindings(symbol_id);
                    let inferred = symbol_from_bindings(db, bindings);
                    let has_binding = !inferred.is_unbound();

                    if has_binding {
                        // The attribute is declared and bound in the class body.

                        if let Some(implicit_ty) =
                            Self::implicit_instance_attribute(db, body_scope, name)
                        {
                            if declaredness == Boundness::Bound {
                                // If a symbol is definitely declared, and we see
                                // attribute assignments in methods of the class,
                                // we trust the declared type.
                                declared.with_qualifiers(qualifiers)
                            } else {
                                Symbol::Type(
                                    UnionType::from_elements(db, [declared_ty, implicit_ty]),
                                    declaredness,
                                )
                                .with_qualifiers(qualifiers)
                            }
                        } else {
                            // The symbol is declared and bound in the class body,
                            // but we did not find any attribute assignments in
                            // methods of the class. This means that the attribute
                            // has a class-level default value, but it would not be
                            // found in a `__dict__` lookup.

                            Symbol::Unbound.into()
                        }
                    } else {
                        // The attribute is declared but not bound in the class body.
                        // We take this as a sign that this is intended to be a pure
                        // instance attribute, and we trust the declared type, unless
                        // it is possibly-undeclared. In the latter case, we also
                        // union with the inferred type from attribute assignments.

                        if declaredness == Boundness::Bound {
                            declared.with_qualifiers(qualifiers)
                        } else {
                            if let Some(implicit_ty) =
                                Self::implicit_instance_attribute(db, body_scope, name)
                            {
                                Symbol::Type(
                                    UnionType::from_elements(db, [declared_ty, implicit_ty]),
                                    declaredness,
                                )
                                .with_qualifiers(qualifiers)
                            } else {
                                declared.with_qualifiers(qualifiers)
                            }
                        }
                    }
                }

                Ok(SymbolAndQualifiers {
                    symbol: Symbol::Unbound,
                    qualifiers: _,
                }) => {
                    // The attribute is not *declared* in the class body. It could still be declared/bound
                    // in a method.

                    Self::implicit_instance_attribute(db, body_scope, name)
                        .map_or(Symbol::Unbound, Symbol::bound)
                        .into()
                }
                Err((declared, _conflicting_declarations)) => {
                    // There are conflicting declarations for this attribute in the class body.
                    Symbol::bound(declared.inner_type()).with_qualifiers(declared.qualifiers())
                }
            }
        } else {
            // This attribute is neither declared nor bound in the class body.
            // It could still be implicitly defined in a method.

            Self::implicit_instance_attribute(db, body_scope, name)
                .map_or(Symbol::Unbound, Symbol::bound)
                .into()
        }
    }

    /// Return this class' involvement in an inheritance cycle, if any.
    ///
    /// A class definition like this will fail at runtime,
    /// but we must be resilient to it or we could panic.
    #[salsa::tracked(cycle_fn=inheritance_cycle_recover, cycle_initial=inheritance_cycle_initial)]
    pub(super) fn inheritance_cycle(self, db: &'db dyn Db) -> Option<InheritanceCycle> {
        /// Return `true` if the class is cyclically defined.
        ///
        /// Also, populates `visited_classes` with all base classes of `self`.
        fn is_cyclically_defined_recursive<'db>(
            db: &'db dyn Db,
            class: ClassLiteralType<'db>,
            classes_on_stack: &mut IndexSet<ClassLiteralType<'db>>,
            visited_classes: &mut IndexSet<ClassLiteralType<'db>>,
        ) -> bool {
            let mut result = false;
            for explicit_base_class in class.fully_static_explicit_bases(db) {
                let (explicit_base_class_literal, _) = explicit_base_class.class_literal(db);
                if !classes_on_stack.insert(explicit_base_class_literal) {
                    return true;
                }

                if visited_classes.insert(explicit_base_class_literal) {
                    // If we find a cycle, keep searching to check if we can reach the starting class.
                    result |= is_cyclically_defined_recursive(
                        db,
                        explicit_base_class_literal,
                        classes_on_stack,
                        visited_classes,
                    );
                }

                classes_on_stack.pop();
            }
            result
        }

        tracing::trace!("Class::inheritance_cycle: {}", self.name(db));

        let visited_classes = &mut IndexSet::new();
        if !is_cyclically_defined_recursive(db, self, &mut IndexSet::new(), visited_classes) {
            None
        } else if visited_classes.contains(&self) {
            Some(InheritanceCycle::Participant)
        } else {
            Some(InheritanceCycle::Inherited)
        }
    }
}

<<<<<<< HEAD
impl<'db> From<ClassLiteralType<'db>> for Type<'db> {
    fn from(class: ClassLiteralType<'db>) -> Type<'db> {
        match class {
            ClassLiteralType::NonGeneric(non_generic) => non_generic.into(),
            ClassLiteralType::Generic(generic) => generic.into(),
        }
    }
=======
fn explicit_bases_cycle_recover<'db>(
    _db: &'db dyn Db,
    _value: &[Type<'db>],
    _count: u32,
    _self: Class<'db>,
) -> salsa::CycleRecoveryAction<Box<[Type<'db>]>> {
    salsa::CycleRecoveryAction::Iterate
}

fn explicit_bases_cycle_initial<'db>(_db: &'db dyn Db, _self: Class<'db>) -> Box<[Type<'db>]> {
    Box::default()
}

fn try_mro_cycle_recover<'db>(
    _db: &'db dyn Db,
    _value: &Result<Mro<'db>, MroError<'db>>,
    _count: u32,
    _self: Class<'db>,
) -> salsa::CycleRecoveryAction<Result<Mro<'db>, MroError<'db>>> {
    salsa::CycleRecoveryAction::Iterate
}

#[allow(clippy::unnecessary_wraps)]
fn try_mro_cycle_initial<'db>(
    db: &'db dyn Db,
    self_: Class<'db>,
) -> Result<Mro<'db>, MroError<'db>> {
    Ok(Mro::from_error(db, self_))
}

#[allow(clippy::ref_option, clippy::trivially_copy_pass_by_ref)]
fn inheritance_cycle_recover<'db>(
    _db: &'db dyn Db,
    _value: &Option<InheritanceCycle>,
    _count: u32,
    _self: Class<'db>,
) -> salsa::CycleRecoveryAction<Option<InheritanceCycle>> {
    salsa::CycleRecoveryAction::Iterate
}

fn inheritance_cycle_initial<'db>(_db: &'db dyn Db, _self: Class<'db>) -> Option<InheritanceCycle> {
    None
>>>>>>> 1a6a10b3
}

#[derive(Debug, Copy, Clone, PartialEq, Eq, Hash)]
pub(super) enum InheritanceCycle {
    /// The class is cyclically defined and is a participant in the cycle.
    /// i.e., it inherits either directly or indirectly from itself.
    Participant,
    /// The class inherits from a class that is a `Participant` in an inheritance cycle,
    /// but is not itself a participant.
    Inherited,
}

impl InheritanceCycle {
    pub(super) const fn is_participant(self) -> bool {
        matches!(self, InheritanceCycle::Participant)
    }
}

<<<<<<< HEAD
=======
/// A singleton type representing a single class object at runtime.
#[derive(Debug, Clone, Copy, PartialEq, Eq, Hash, salsa::Update)]
pub struct ClassLiteralType<'db> {
    pub(super) class: Class<'db>,
}

impl<'db> ClassLiteralType<'db> {
    pub(super) fn class(self) -> Class<'db> {
        self.class
    }

    pub(crate) fn body_scope(self, db: &'db dyn Db) -> ScopeId<'db> {
        self.class.body_scope(db)
    }

    pub(super) fn class_member(self, db: &'db dyn Db, name: &str) -> SymbolAndQualifiers<'db> {
        self.class.class_member(db, name)
    }
}

impl<'db> From<ClassLiteralType<'db>> for Type<'db> {
    fn from(value: ClassLiteralType<'db>) -> Self {
        Self::ClassLiteral(value)
    }
}

>>>>>>> 1a6a10b3
/// A type representing the set of runtime objects which are instances of a certain class.
#[derive(Copy, Clone, Debug, Eq, PartialEq, Hash, salsa::Update)]
pub struct InstanceType<'db> {
    pub class: ClassType<'db>,
}

impl<'db> InstanceType<'db> {
<<<<<<< HEAD
=======
    pub(super) fn class(self) -> Class<'db> {
        self.class
    }

>>>>>>> 1a6a10b3
    pub(super) fn is_subtype_of(self, db: &'db dyn Db, other: InstanceType<'db>) -> bool {
        // N.B. The subclass relation is fully static
        self.class.is_subclass_of(db, other.class)
    }
}

impl<'db> From<InstanceType<'db>> for Type<'db> {
    fn from(value: InstanceType<'db>) -> Self {
        Self::Instance(value)
    }
}
/// Non-exhaustive enumeration of known classes (e.g. `builtins.int`, `typing.Any`, ...) to allow
/// for easier syntax when interacting with very common classes.
///
/// Feel free to expand this enum if you ever find yourself using the same class in multiple
/// places.
/// Note: good candidates are any classes in `[crate::module_resolver::module::KnownModule]`
#[derive(Debug, Clone, Copy, PartialEq, Eq, Hash)]
#[cfg_attr(test, derive(strum_macros::EnumIter))]
pub(crate) enum KnownClass {
    // To figure out where an stdlib symbol is defined, you can go into `crates/red_knot_vendored`
    // and grep for the symbol name in any `.pyi` file.

    // Builtins
    Bool,
    Object,
    Bytes,
    Bytearray,
    Type,
    Int,
    Float,
    Complex,
    Str,
    List,
    Tuple,
    Set,
    FrozenSet,
    Dict,
    Slice,
    Range,
    Property,
    BaseException,
    BaseExceptionGroup,
    Classmethod,
    Super,
    // enum
    Enum,
    // Types
    GenericAlias,
    ModuleType,
    FunctionType,
    MethodType,
    MethodWrapperType,
    WrapperDescriptorType,
    // Typeshed
    NoneType, // Part of `types` for Python >= 3.10
    // Typing
    Any,
    StdlibAlias,
    SpecialForm,
    TypeVar,
    ParamSpec,
    ParamSpecArgs,
    ParamSpecKwargs,
    TypeVarTuple,
    TypeAliasType,
    NoDefaultType,
    NewType,
    Sized,
    // TODO: This can probably be removed when we have support for protocols
    SupportsIndex,
    // Collections
    ChainMap,
    Counter,
    DefaultDict,
    Deque,
    OrderedDict,
    // sys
    VersionInfo,
    // Exposed as `types.EllipsisType` on Python >=3.10;
    // backported as `builtins.ellipsis` by typeshed on Python <=3.9
    EllipsisType,
    NotImplementedType,
}

impl<'db> KnownClass {
    pub(crate) const fn is_bool(self) -> bool {
        matches!(self, Self::Bool)
    }

    pub(crate) const fn is_special_form(self) -> bool {
        matches!(self, Self::SpecialForm)
    }

    /// Determine whether instances of this class are always truthy, always falsy,
    /// or have an ambiguous truthiness.
    pub(crate) const fn bool(self) -> Truthiness {
        match self {
            // N.B. It's only generally safe to infer `Truthiness::AlwaysTrue` for a `KnownClass`
            // variant if the class's `__bool__` method always returns the same thing *and* the
            // class is `@final`.
            //
            // E.g. `ModuleType.__bool__` always returns `True`, but `ModuleType` is not `@final`.
            // Equally, `range` is `@final`, but its `__bool__` method can return `False`.
            Self::EllipsisType
            | Self::NoDefaultType
            | Self::MethodType
            | Self::Slice
            | Self::FunctionType
            | Self::VersionInfo
            | Self::TypeAliasType
            | Self::TypeVar
            | Self::ParamSpec
            | Self::ParamSpecArgs
            | Self::ParamSpecKwargs
            | Self::TypeVarTuple
            | Self::WrapperDescriptorType
            | Self::MethodWrapperType => Truthiness::AlwaysTrue,

            Self::NoneType => Truthiness::AlwaysFalse,

            Self::Any
            | Self::BaseException
            | Self::Object
            | Self::OrderedDict
            | Self::BaseExceptionGroup
            | Self::Bool
            | Self::Str
            | Self::List
            | Self::GenericAlias
            | Self::NewType
            | Self::StdlibAlias
            | Self::SupportsIndex
            | Self::Set
            | Self::Tuple
            | Self::Int
            | Self::Type
            | Self::Bytes
            | Self::Bytearray
            | Self::FrozenSet
            | Self::Range
            | Self::Property
            | Self::SpecialForm
            | Self::Dict
            | Self::ModuleType
            | Self::ChainMap
            | Self::Complex
            | Self::Counter
            | Self::DefaultDict
            | Self::Deque
            | Self::Float
            | Self::Sized
            | Self::Enum
            | Self::Super
            // Evaluating `NotImplementedType` in a boolean context was deprecated in Python 3.9
            // and raises a `TypeError` in Python >=3.14
            // (see https://docs.python.org/3/library/constants.html#NotImplemented)
            | Self::NotImplementedType
            | Self::Classmethod => Truthiness::Ambiguous,
        }
    }

    pub(crate) fn name(self, db: &'db dyn Db) -> &'static str {
        match self {
            Self::Any => "Any",
            Self::Bool => "bool",
            Self::Object => "object",
            Self::Bytes => "bytes",
            Self::Bytearray => "bytearray",
            Self::Tuple => "tuple",
            Self::Int => "int",
            Self::Float => "float",
            Self::Complex => "complex",
            Self::FrozenSet => "frozenset",
            Self::Str => "str",
            Self::Set => "set",
            Self::Dict => "dict",
            Self::List => "list",
            Self::Type => "type",
            Self::Slice => "slice",
            Self::Range => "range",
            Self::Property => "property",
            Self::BaseException => "BaseException",
            Self::BaseExceptionGroup => "BaseExceptionGroup",
            Self::Classmethod => "classmethod",
            Self::GenericAlias => "GenericAlias",
            Self::ModuleType => "ModuleType",
            Self::FunctionType => "FunctionType",
            Self::MethodType => "MethodType",
            Self::MethodWrapperType => "MethodWrapperType",
            Self::WrapperDescriptorType => "WrapperDescriptorType",
            Self::NoneType => "NoneType",
            Self::SpecialForm => "_SpecialForm",
            Self::TypeVar => "TypeVar",
            Self::ParamSpec => "ParamSpec",
            Self::ParamSpecArgs => "ParamSpecArgs",
            Self::ParamSpecKwargs => "ParamSpecKwargs",
            Self::TypeVarTuple => "TypeVarTuple",
            Self::TypeAliasType => "TypeAliasType",
            Self::NoDefaultType => "_NoDefaultType",
            Self::NewType => "NewType",
            Self::SupportsIndex => "SupportsIndex",
            Self::ChainMap => "ChainMap",
            Self::Counter => "Counter",
            Self::DefaultDict => "defaultdict",
            Self::Deque => "deque",
            Self::Sized => "Sized",
            Self::OrderedDict => "OrderedDict",
            Self::Enum => "Enum",
            Self::Super => "super",
            // For example, `typing.List` is defined as `List = _Alias()` in typeshed
            Self::StdlibAlias => "_Alias",
            // This is the name the type of `sys.version_info` has in typeshed,
            // which is different to what `type(sys.version_info).__name__` is at runtime.
            // (At runtime, `type(sys.version_info).__name__ == "version_info"`,
            // which is impossible to replicate in the stubs since the sole instance of the class
            // also has that name in the `sys` module.)
            Self::VersionInfo => "_version_info",
            Self::EllipsisType => {
                // Exposed as `types.EllipsisType` on Python >=3.10;
                // backported as `builtins.ellipsis` by typeshed on Python <=3.9
                if Program::get(db).python_version(db) >= PythonVersion::PY310 {
                    "EllipsisType"
                } else {
                    "ellipsis"
                }
            }
            Self::NotImplementedType => "_NotImplementedType",
        }
    }

    fn display(self, db: &'db dyn Db) -> impl std::fmt::Display + 'db {
        struct KnownClassDisplay<'db> {
            db: &'db dyn Db,
            class: KnownClass,
        }

        impl std::fmt::Display for KnownClassDisplay<'_> {
            fn fmt(&self, f: &mut std::fmt::Formatter<'_>) -> std::fmt::Result {
                let KnownClassDisplay {
                    class: known_class,
                    db,
                } = *self;
                write!(
                    f,
                    "{module}.{class}",
                    module = known_class.canonical_module(db),
                    class = known_class.name(db)
                )
            }
        }

        KnownClassDisplay { db, class: self }
    }

    /// Lookup a [`KnownClass`] in typeshed and return a [`Type`]
    /// representing all possible instances of the class.
    ///
    /// If the class cannot be found in typeshed, a debug-level log message will be emitted stating this.
    pub(crate) fn to_instance(self, db: &'db dyn Db) -> Type<'db> {
        self.to_class_literal(db)
            .into_class_type()
            .map(|class| Type::instance(class))
            .unwrap_or_else(Type::unknown)
    }

    /// Attempt to lookup a [`KnownClass`] in typeshed and return a [`Type`] representing that class-literal.
    ///
    /// Return an error if the symbol cannot be found in the expected typeshed module,
    /// or if the symbol is not a class definition, or if the symbol is possibly unbound.
    pub(crate) fn try_to_class_literal(
        self,
        db: &'db dyn Db,
    ) -> Result<ClassLiteralType<'db>, KnownClassLookupError<'db>> {
        let symbol = known_module_symbol(db, self.canonical_module(db), self.name(db)).symbol;
        match symbol {
            Symbol::Type(Type::ClassLiteral(class_literal), Boundness::Bound) => Ok(class_literal),
            Symbol::Type(Type::ClassLiteral(class_literal), Boundness::PossiblyUnbound) => {
                Err(KnownClassLookupError::ClassPossiblyUnbound { class_literal })
            }
            Symbol::Type(found_type, _) => {
                Err(KnownClassLookupError::SymbolNotAClass { found_type })
            }
            Symbol::Unbound => Err(KnownClassLookupError::ClassNotFound),
        }
    }

    /// Lookup a [`KnownClass`] in typeshed and return a [`Type`] representing that class-literal.
    ///
    /// If the class cannot be found in typeshed, a debug-level log message will be emitted stating this.
    pub(crate) fn to_class_literal(self, db: &'db dyn Db) -> Type<'db> {
        // a cache of the `KnownClass`es that we have already failed to lookup in typeshed
        // (and therefore that we've already logged a warning for)
        static MESSAGES: LazyLock<Mutex<FxHashSet<KnownClass>>> = LazyLock::new(Mutex::default);

        self.try_to_class_literal(db)
            .map(Type::ClassLiteral)
            .unwrap_or_else(|lookup_error| {
                if MESSAGES.lock().unwrap().insert(self) {
                    if matches!(
                        lookup_error,
                        KnownClassLookupError::ClassPossiblyUnbound { .. }
                    ) {
                        tracing::info!("{}", lookup_error.display(db, self));
                    } else {
                        tracing::info!(
                            "{}. Falling back to `Unknown` for the symbol instead.",
                            lookup_error.display(db, self)
                        );
                    }
                }

                match lookup_error {
                    KnownClassLookupError::ClassPossiblyUnbound { class_literal, .. } => {
                        class_literal.into()
                    }
                    KnownClassLookupError::ClassNotFound { .. }
                    | KnownClassLookupError::SymbolNotAClass { .. } => Type::unknown(),
                }
            })
    }

    /// Lookup a [`KnownClass`] in typeshed and return a [`Type`]
    /// representing that class and all possible subclasses of the class.
    ///
    /// If the class cannot be found in typeshed, a debug-level log message will be emitted stating this.
    pub(crate) fn to_subclass_of(self, db: &'db dyn Db) -> Type<'db> {
        self.to_class_literal(db)
            .into_class_type()
            .map(|class| SubclassOfType::from(db, class))
            .unwrap_or_else(SubclassOfType::subclass_of_unknown)
    }

    /// Return `true` if this symbol can be resolved to a class definition `class` in typeshed,
    /// *and* `class` is a subclass of `other`.
    pub(super) fn is_subclass_of(self, db: &'db dyn Db, other: ClassType<'db>) -> bool {
        self.try_to_class_literal(db)
            .is_ok_and(|class| class.is_subclass_of(db, None, other))
    }

    /// Return the module in which we should look up the definition for this class
    fn canonical_module(self, db: &'db dyn Db) -> KnownModule {
        match self {
            Self::Bool
            | Self::Object
            | Self::Bytes
            | Self::Bytearray
            | Self::Type
            | Self::Int
            | Self::Float
            | Self::Complex
            | Self::Str
            | Self::List
            | Self::Tuple
            | Self::Set
            | Self::FrozenSet
            | Self::Dict
            | Self::BaseException
            | Self::BaseExceptionGroup
            | Self::Classmethod
            | Self::Slice
            | Self::Range
            | Self::Super
            | Self::Property => KnownModule::Builtins,
            Self::VersionInfo => KnownModule::Sys,
            Self::Enum => KnownModule::Enum,
            Self::GenericAlias
            | Self::ModuleType
            | Self::FunctionType
            | Self::MethodType
            | Self::MethodWrapperType
            | Self::WrapperDescriptorType => KnownModule::Types,
            Self::NoneType => KnownModule::Typeshed,
            Self::Any
            | Self::SpecialForm
            | Self::TypeVar
            | Self::StdlibAlias
            | Self::SupportsIndex
            | Self::Sized => KnownModule::Typing,
            Self::TypeAliasType
            | Self::TypeVarTuple
            | Self::ParamSpec
            | Self::ParamSpecArgs
            | Self::ParamSpecKwargs
            | Self::NewType => KnownModule::TypingExtensions,
            Self::NoDefaultType => {
                let python_version = Program::get(db).python_version(db);

                // typing_extensions has a 3.13+ re-export for the `typing.NoDefault`
                // singleton, but not for `typing._NoDefaultType`. So we need to switch
                // to `typing._NoDefaultType` for newer versions:
                if python_version >= PythonVersion::PY313 {
                    KnownModule::Typing
                } else {
                    KnownModule::TypingExtensions
                }
            }
            Self::EllipsisType => {
                // Exposed as `types.EllipsisType` on Python >=3.10;
                // backported as `builtins.ellipsis` by typeshed on Python <=3.9
                if Program::get(db).python_version(db) >= PythonVersion::PY310 {
                    KnownModule::Types
                } else {
                    KnownModule::Builtins
                }
            }
            Self::NotImplementedType => KnownModule::Builtins,
            Self::ChainMap
            | Self::Counter
            | Self::DefaultDict
            | Self::Deque
            | Self::OrderedDict => KnownModule::Collections,
        }
    }

    /// Return true if all instances of this `KnownClass` compare equal.
    pub(super) const fn is_single_valued(self) -> bool {
        match self {
            Self::NoneType
            | Self::NoDefaultType
            | Self::VersionInfo
            | Self::EllipsisType
            | Self::TypeAliasType
            | Self::NotImplementedType => true,

            Self::Any
            | Self::Bool
            | Self::Object
            | Self::Bytes
            | Self::Bytearray
            | Self::Type
            | Self::Int
            | Self::Float
            | Self::Complex
            | Self::Str
            | Self::List
            | Self::Tuple
            | Self::Set
            | Self::FrozenSet
            | Self::Dict
            | Self::Slice
            | Self::Range
            | Self::Property
            | Self::BaseException
            | Self::BaseExceptionGroup
            | Self::Classmethod
            | Self::GenericAlias
            | Self::ModuleType
            | Self::FunctionType
            | Self::MethodType
            | Self::MethodWrapperType
            | Self::WrapperDescriptorType
            | Self::SpecialForm
            | Self::ChainMap
            | Self::Counter
            | Self::DefaultDict
            | Self::Deque
            | Self::OrderedDict
            | Self::SupportsIndex
            | Self::StdlibAlias
            | Self::TypeVar
            | Self::ParamSpec
            | Self::ParamSpecArgs
            | Self::ParamSpecKwargs
            | Self::TypeVarTuple
            | Self::Sized
            | Self::Enum
            | Self::Super
            | Self::NewType => false,
        }
    }

    /// Is this class a singleton class?
    ///
    /// A singleton class is a class where it is known that only one instance can ever exist at runtime.
    pub(super) const fn is_singleton(self) -> bool {
        match self {
            Self::NoneType
            | Self::EllipsisType
            | Self::NoDefaultType
            | Self::VersionInfo
            | Self::TypeAliasType
            | Self::NotImplementedType => true,

            Self::Any
            | Self::Bool
            | Self::Object
            | Self::Bytes
            | Self::Bytearray
            | Self::Tuple
            | Self::Int
            | Self::Float
            | Self::Complex
            | Self::Str
            | Self::Set
            | Self::FrozenSet
            | Self::Dict
            | Self::List
            | Self::Type
            | Self::Slice
            | Self::Range
            | Self::Property
            | Self::GenericAlias
            | Self::ModuleType
            | Self::FunctionType
            | Self::MethodType
            | Self::MethodWrapperType
            | Self::WrapperDescriptorType
            | Self::SpecialForm
            | Self::ChainMap
            | Self::Counter
            | Self::DefaultDict
            | Self::Deque
            | Self::OrderedDict
            | Self::StdlibAlias
            | Self::SupportsIndex
            | Self::BaseException
            | Self::BaseExceptionGroup
            | Self::Classmethod
            | Self::TypeVar
            | Self::ParamSpec
            | Self::ParamSpecArgs
            | Self::ParamSpecKwargs
            | Self::TypeVarTuple
            | Self::Sized
            | Self::Enum
            | Self::Super
            | Self::NewType => false,
        }
    }

    pub(super) fn try_from_file_and_name(
        db: &dyn Db,
        file: File,
        class_name: &str,
    ) -> Option<Self> {
        // We assert that this match is exhaustive over the right-hand side in the unit test
        // `known_class_roundtrip_from_str()`
        let candidate = match class_name {
            "Any" => Self::Any,
            "bool" => Self::Bool,
            "object" => Self::Object,
            "bytes" => Self::Bytes,
            "bytearray" => Self::Bytearray,
            "tuple" => Self::Tuple,
            "type" => Self::Type,
            "int" => Self::Int,
            "float" => Self::Float,
            "complex" => Self::Complex,
            "str" => Self::Str,
            "set" => Self::Set,
            "frozenset" => Self::FrozenSet,
            "dict" => Self::Dict,
            "list" => Self::List,
            "slice" => Self::Slice,
            "range" => Self::Range,
            "property" => Self::Property,
            "BaseException" => Self::BaseException,
            "BaseExceptionGroup" => Self::BaseExceptionGroup,
            "classmethod" => Self::Classmethod,
            "GenericAlias" => Self::GenericAlias,
            "NoneType" => Self::NoneType,
            "ModuleType" => Self::ModuleType,
            "FunctionType" => Self::FunctionType,
            "MethodType" => Self::MethodType,
            "MethodWrapperType" => Self::MethodWrapperType,
            "WrapperDescriptorType" => Self::WrapperDescriptorType,
            "NewType" => Self::NewType,
            "TypeAliasType" => Self::TypeAliasType,
            "TypeVar" => Self::TypeVar,
            "ParamSpec" => Self::ParamSpec,
            "ParamSpecArgs" => Self::ParamSpecArgs,
            "ParamSpecKwargs" => Self::ParamSpecKwargs,
            "TypeVarTuple" => Self::TypeVarTuple,
            "ChainMap" => Self::ChainMap,
            "Counter" => Self::Counter,
            "defaultdict" => Self::DefaultDict,
            "deque" => Self::Deque,
            "OrderedDict" => Self::OrderedDict,
            "_Alias" => Self::StdlibAlias,
            "_SpecialForm" => Self::SpecialForm,
            "_NoDefaultType" => Self::NoDefaultType,
            "SupportsIndex" => Self::SupportsIndex,
            "Sized" => Self::Sized,
            "Enum" => Self::Enum,
            "super" => Self::Super,
            "_version_info" => Self::VersionInfo,
            "ellipsis" if Program::get(db).python_version(db) <= PythonVersion::PY39 => {
                Self::EllipsisType
            }
            "EllipsisType" if Program::get(db).python_version(db) >= PythonVersion::PY310 => {
                Self::EllipsisType
            }
            "_NotImplementedType" => Self::NotImplementedType,
            _ => return None,
        };

        candidate
            .check_module(db, file_to_module(db, file)?.known()?)
            .then_some(candidate)
    }

    /// Return `true` if the module of `self` matches `module`
    fn check_module(self, db: &'db dyn Db, module: KnownModule) -> bool {
        match self {
            Self::Any
            | Self::Bool
            | Self::Object
            | Self::Bytes
            | Self::Bytearray
            | Self::Type
            | Self::Int
            | Self::Float
            | Self::Complex
            | Self::Str
            | Self::List
            | Self::Tuple
            | Self::Set
            | Self::FrozenSet
            | Self::Dict
            | Self::Slice
            | Self::Range
            | Self::Property
            | Self::GenericAlias
            | Self::ChainMap
            | Self::Counter
            | Self::DefaultDict
            | Self::Deque
            | Self::OrderedDict
            | Self::StdlibAlias  // no equivalent class exists in typing_extensions, nor ever will
            | Self::ModuleType
            | Self::VersionInfo
            | Self::BaseException
            | Self::EllipsisType
            | Self::BaseExceptionGroup
            | Self::Classmethod
            | Self::FunctionType
            | Self::MethodType
            | Self::MethodWrapperType
            | Self::Enum
            | Self::Super
            | Self::NotImplementedType
            | Self::WrapperDescriptorType => module == self.canonical_module(db),
            Self::NoneType => matches!(module, KnownModule::Typeshed | KnownModule::Types),
            Self::SpecialForm
            | Self::TypeVar
            | Self::TypeAliasType
            | Self::NoDefaultType
            | Self::SupportsIndex
            | Self::ParamSpec
            | Self::ParamSpecArgs
            | Self::ParamSpecKwargs
            | Self::TypeVarTuple
            | Self::Sized
            | Self::NewType => matches!(module, KnownModule::Typing | KnownModule::TypingExtensions),
        }
    }
}

/// Enumeration of ways in which looking up a [`KnownClass`] in typeshed could fail.
#[derive(Debug, Clone, Copy, PartialEq, Eq)]
pub(crate) enum KnownClassLookupError<'db> {
    /// There is no symbol by that name in the expected typeshed module.
    ClassNotFound,
    /// There is a symbol by that name in the expected typeshed module,
    /// but it's not a class.
    SymbolNotAClass { found_type: Type<'db> },
    /// There is a symbol by that name in the expected typeshed module,
    /// and it's a class definition, but it's possibly unbound.
    ClassPossiblyUnbound {
        class_literal: ClassLiteralType<'db>,
    },
}

impl<'db> KnownClassLookupError<'db> {
    fn display(&self, db: &'db dyn Db, class: KnownClass) -> impl std::fmt::Display + 'db {
        struct ErrorDisplay<'db> {
            db: &'db dyn Db,
            class: KnownClass,
            error: KnownClassLookupError<'db>,
        }

        impl std::fmt::Display for ErrorDisplay<'_> {
            fn fmt(&self, f: &mut std::fmt::Formatter<'_>) -> std::fmt::Result {
                let ErrorDisplay { db, class, error } = *self;

                let class = class.display(db);
                let python_version = Program::get(db).python_version(db);

                match error {
                    KnownClassLookupError::ClassNotFound => write!(
                        f,
                        "Could not find class `{class}` in typeshed on Python {python_version}",
                    ),
                    KnownClassLookupError::SymbolNotAClass { found_type } => write!(
                        f,
                        "Error looking up `{class}` in typeshed: expected to find a class definition \
                        on Python {python_version}, but found a symbol of type `{found_type}` instead",
                        found_type = found_type.display(db),
                    ),
                    KnownClassLookupError::ClassPossiblyUnbound { .. } => write!(
                        f,
                        "Error looking up `{class}` in typeshed on Python {python_version}: \
                        expected to find a fully bound symbol, but found one that is possibly unbound",
                    )
                }
            }
        }

        ErrorDisplay {
            db,
            class,
            error: *self,
        }
    }
}

/// Enumeration of specific runtime that are special enough to be considered their own type.
#[derive(Debug, Clone, Copy, PartialEq, Eq, Hash, salsa::Update)]
pub enum KnownInstanceType<'db> {
    /// The symbol `typing.Annotated` (which can also be found as `typing_extensions.Annotated`)
    Annotated,
    /// The symbol `typing.Literal` (which can also be found as `typing_extensions.Literal`)
    Literal,
    /// The symbol `typing.LiteralString` (which can also be found as `typing_extensions.LiteralString`)
    LiteralString,
    /// The symbol `typing.Optional` (which can also be found as `typing_extensions.Optional`)
    Optional,
    /// The symbol `typing.Union` (which can also be found as `typing_extensions.Union`)
    Union,
    /// The symbol `typing.NoReturn` (which can also be found as `typing_extensions.NoReturn`)
    NoReturn,
    /// The symbol `typing.Never` available since 3.11 (which can also be found as `typing_extensions.Never`)
    Never,
    /// The symbol `typing.Any` (which can also be found as `typing_extensions.Any`)
    /// This is not used since typeshed switched to representing `Any` as a class; now we use
    /// `KnownClass::Any` instead. But we still support the old `Any = object()` representation, at
    /// least for now. TODO maybe remove?
    Any,
    /// The symbol `typing.Tuple` (which can also be found as `typing_extensions.Tuple`)
    Tuple,
    /// The symbol `typing.List` (which can also be found as `typing_extensions.List`)
    List,
    /// The symbol `typing.Dict` (which can also be found as `typing_extensions.Dict`)
    Dict,
    /// The symbol `typing.Set` (which can also be found as `typing_extensions.Set`)
    Set,
    /// The symbol `typing.FrozenSet` (which can also be found as `typing_extensions.FrozenSet`)
    FrozenSet,
    /// The symbol `typing.ChainMap` (which can also be found as `typing_extensions.ChainMap`)
    ChainMap,
    /// The symbol `typing.Counter` (which can also be found as `typing_extensions.Counter`)
    Counter,
    /// The symbol `typing.DefaultDict` (which can also be found as `typing_extensions.DefaultDict`)
    DefaultDict,
    /// The symbol `typing.Deque` (which can also be found as `typing_extensions.Deque`)
    Deque,
    /// The symbol `typing.OrderedDict` (which can also be found as `typing_extensions.OrderedDict`)
    OrderedDict,
    /// The symbol `typing.Protocol` (which can also be found as `typing_extensions.Protocol`)
    Protocol,
    /// The symbol `typing.Type` (which can also be found as `typing_extensions.Type`)
    Type,
    /// A single instance of `typing.TypeVar`
    TypeVar(TypeVarInstance<'db>),
    /// A single instance of `typing.TypeAliasType` (PEP 695 type alias)
    TypeAliasType(TypeAliasType<'db>),
    /// The symbol `knot_extensions.Unknown`
    Unknown,
    /// The symbol `knot_extensions.AlwaysTruthy`
    AlwaysTruthy,
    /// The symbol `knot_extensions.AlwaysFalsy`
    AlwaysFalsy,
    /// The symbol `knot_extensions.Not`
    Not,
    /// The symbol `knot_extensions.Intersection`
    Intersection,
    /// The symbol `knot_extensions.TypeOf`
    TypeOf,
    /// The symbol `knot_extensions.CallableTypeOf`
    CallableTypeOf,

    // Various special forms, special aliases and type qualifiers that we don't yet understand
    // (all currently inferred as TODO in most contexts):
    TypingSelf,
    Final,
    ClassVar,
    Callable,
    Concatenate,
    Unpack,
    Required,
    NotRequired,
    TypeAlias,
    TypeGuard,
    TypeIs,
    ReadOnly,
    // TODO: fill this enum out with more special forms, etc.
}

impl<'db> KnownInstanceType<'db> {
    /// Evaluate the known instance in boolean context
    pub(crate) const fn bool(self) -> Truthiness {
        match self {
            Self::Annotated
            | Self::Literal
            | Self::LiteralString
            | Self::Optional
            | Self::TypeVar(_)
            | Self::Union
            | Self::NoReturn
            | Self::Never
            | Self::Any
            | Self::Tuple
            | Self::Type
            | Self::TypingSelf
            | Self::Final
            | Self::ClassVar
            | Self::Callable
            | Self::Concatenate
            | Self::Unpack
            | Self::Required
            | Self::NotRequired
            | Self::TypeAlias
            | Self::TypeGuard
            | Self::TypeIs
            | Self::List
            | Self::Dict
            | Self::DefaultDict
            | Self::Set
            | Self::FrozenSet
            | Self::Counter
            | Self::Deque
            | Self::ChainMap
            | Self::OrderedDict
            | Self::Protocol
            | Self::ReadOnly
            | Self::TypeAliasType(_)
            | Self::Unknown
            | Self::AlwaysTruthy
            | Self::AlwaysFalsy
            | Self::Not
            | Self::Intersection
            | Self::TypeOf
            | Self::CallableTypeOf => Truthiness::AlwaysTrue,
        }
    }

    /// Return the repr of the symbol at runtime
    pub(crate) fn repr(self, db: &'db dyn Db) -> &'db str {
        match self {
            Self::Annotated => "typing.Annotated",
            Self::Literal => "typing.Literal",
            Self::LiteralString => "typing.LiteralString",
            Self::Optional => "typing.Optional",
            Self::Union => "typing.Union",
            Self::NoReturn => "typing.NoReturn",
            Self::Never => "typing.Never",
            Self::Any => "typing.Any",
            Self::Tuple => "typing.Tuple",
            Self::Type => "typing.Type",
            Self::TypingSelf => "typing.Self",
            Self::Final => "typing.Final",
            Self::ClassVar => "typing.ClassVar",
            Self::Callable => "typing.Callable",
            Self::Concatenate => "typing.Concatenate",
            Self::Unpack => "typing.Unpack",
            Self::Required => "typing.Required",
            Self::NotRequired => "typing.NotRequired",
            Self::TypeAlias => "typing.TypeAlias",
            Self::TypeGuard => "typing.TypeGuard",
            Self::TypeIs => "typing.TypeIs",
            Self::List => "typing.List",
            Self::Dict => "typing.Dict",
            Self::DefaultDict => "typing.DefaultDict",
            Self::Set => "typing.Set",
            Self::FrozenSet => "typing.FrozenSet",
            Self::Counter => "typing.Counter",
            Self::Deque => "typing.Deque",
            Self::ChainMap => "typing.ChainMap",
            Self::OrderedDict => "typing.OrderedDict",
            Self::Protocol => "typing.Protocol",
            Self::ReadOnly => "typing.ReadOnly",
            Self::TypeVar(typevar) => typevar.name(db),
            Self::TypeAliasType(_) => "typing.TypeAliasType",
            Self::Unknown => "knot_extensions.Unknown",
            Self::AlwaysTruthy => "knot_extensions.AlwaysTruthy",
            Self::AlwaysFalsy => "knot_extensions.AlwaysFalsy",
            Self::Not => "knot_extensions.Not",
            Self::Intersection => "knot_extensions.Intersection",
            Self::TypeOf => "knot_extensions.TypeOf",
            Self::CallableTypeOf => "knot_extensions.CallableTypeOf",
        }
    }

    /// Return the [`KnownClass`] which this symbol is an instance of
    pub(crate) const fn class(self) -> KnownClass {
        match self {
            Self::Annotated => KnownClass::SpecialForm,
            Self::Literal => KnownClass::SpecialForm,
            Self::LiteralString => KnownClass::SpecialForm,
            Self::Optional => KnownClass::SpecialForm,
            Self::Union => KnownClass::SpecialForm,
            Self::NoReturn => KnownClass::SpecialForm,
            Self::Never => KnownClass::SpecialForm,
            Self::Any => KnownClass::Object,
            Self::Tuple => KnownClass::SpecialForm,
            Self::Type => KnownClass::SpecialForm,
            Self::TypingSelf => KnownClass::SpecialForm,
            Self::Final => KnownClass::SpecialForm,
            Self::ClassVar => KnownClass::SpecialForm,
            Self::Callable => KnownClass::SpecialForm,
            Self::Concatenate => KnownClass::SpecialForm,
            Self::Unpack => KnownClass::SpecialForm,
            Self::Required => KnownClass::SpecialForm,
            Self::NotRequired => KnownClass::SpecialForm,
            Self::TypeAlias => KnownClass::SpecialForm,
            Self::TypeGuard => KnownClass::SpecialForm,
            Self::TypeIs => KnownClass::SpecialForm,
            Self::ReadOnly => KnownClass::SpecialForm,
            Self::List => KnownClass::StdlibAlias,
            Self::Dict => KnownClass::StdlibAlias,
            Self::DefaultDict => KnownClass::StdlibAlias,
            Self::Set => KnownClass::StdlibAlias,
            Self::FrozenSet => KnownClass::StdlibAlias,
            Self::Counter => KnownClass::StdlibAlias,
            Self::Deque => KnownClass::StdlibAlias,
            Self::ChainMap => KnownClass::StdlibAlias,
            Self::OrderedDict => KnownClass::StdlibAlias,
            Self::Protocol => KnownClass::SpecialForm,
            Self::TypeVar(_) => KnownClass::TypeVar,
            Self::TypeAliasType(_) => KnownClass::TypeAliasType,
            Self::TypeOf => KnownClass::SpecialForm,
            Self::Not => KnownClass::SpecialForm,
            Self::Intersection => KnownClass::SpecialForm,
            Self::CallableTypeOf => KnownClass::SpecialForm,
            Self::Unknown => KnownClass::Object,
            Self::AlwaysTruthy => KnownClass::Object,
            Self::AlwaysFalsy => KnownClass::Object,
        }
    }

    /// Return the instance type which this type is a subtype of.
    ///
    /// For example, the symbol `typing.Literal` is an instance of `typing._SpecialForm`,
    /// so `KnownInstanceType::Literal.instance_fallback(db)`
    /// returns `Type::Instance(InstanceType { class: <typing._SpecialForm> })`.
    pub(super) fn instance_fallback(self, db: &dyn Db) -> Type {
        self.class().to_instance(db)
    }

    /// Return `true` if this symbol is an instance of `class`.
    pub(super) fn is_instance_of(self, db: &'db dyn Db, class: ClassType<'db>) -> bool {
        self.class().is_subclass_of(db, class)
    }

    pub(super) fn try_from_file_and_name(
        db: &'db dyn Db,
        file: File,
        symbol_name: &str,
    ) -> Option<Self> {
        let candidate = match symbol_name {
            "Any" => Self::Any,
            "ClassVar" => Self::ClassVar,
            "Deque" => Self::Deque,
            "List" => Self::List,
            "Dict" => Self::Dict,
            "DefaultDict" => Self::DefaultDict,
            "Set" => Self::Set,
            "FrozenSet" => Self::FrozenSet,
            "Counter" => Self::Counter,
            "ChainMap" => Self::ChainMap,
            "OrderedDict" => Self::OrderedDict,
            "Protocol" => Self::Protocol,
            "Optional" => Self::Optional,
            "Union" => Self::Union,
            "NoReturn" => Self::NoReturn,
            "Tuple" => Self::Tuple,
            "Type" => Self::Type,
            "Callable" => Self::Callable,
            "Annotated" => Self::Annotated,
            "Literal" => Self::Literal,
            "Never" => Self::Never,
            "Self" => Self::TypingSelf,
            "Final" => Self::Final,
            "Unpack" => Self::Unpack,
            "Required" => Self::Required,
            "TypeAlias" => Self::TypeAlias,
            "TypeGuard" => Self::TypeGuard,
            "TypeIs" => Self::TypeIs,
            "ReadOnly" => Self::ReadOnly,
            "Concatenate" => Self::Concatenate,
            "NotRequired" => Self::NotRequired,
            "LiteralString" => Self::LiteralString,
            "Unknown" => Self::Unknown,
            "AlwaysTruthy" => Self::AlwaysTruthy,
            "AlwaysFalsy" => Self::AlwaysFalsy,
            "Not" => Self::Not,
            "Intersection" => Self::Intersection,
            "TypeOf" => Self::TypeOf,
            "CallableTypeOf" => Self::CallableTypeOf,
            _ => return None,
        };

        candidate
            .check_module(file_to_module(db, file)?.known()?)
            .then_some(candidate)
    }

    /// Return `true` if `module` is a module from which this `KnownInstance` variant can validly originate.
    ///
    /// Most variants can only exist in one module, which is the same as `self.class().canonical_module()`.
    /// Some variants could validly be defined in either `typing` or `typing_extensions`, however.
    fn check_module(self, module: KnownModule) -> bool {
        match self {
            Self::Any
            | Self::ClassVar
            | Self::Deque
            | Self::List
            | Self::Dict
            | Self::DefaultDict
            | Self::Set
            | Self::FrozenSet
            | Self::Counter
            | Self::ChainMap
            | Self::OrderedDict
            | Self::Protocol
            | Self::Optional
            | Self::Union
            | Self::NoReturn
            | Self::Tuple
            | Self::Type
            | Self::Callable => module.is_typing(),
            Self::Annotated
            | Self::Literal
            | Self::LiteralString
            | Self::Never
            | Self::TypingSelf
            | Self::Final
            | Self::Concatenate
            | Self::Unpack
            | Self::Required
            | Self::NotRequired
            | Self::TypeAlias
            | Self::TypeGuard
            | Self::TypeIs
            | Self::ReadOnly
            | Self::TypeAliasType(_)
            | Self::TypeVar(_) => {
                matches!(module, KnownModule::Typing | KnownModule::TypingExtensions)
            }
            Self::Unknown
            | Self::AlwaysTruthy
            | Self::AlwaysFalsy
            | Self::Not
            | Self::Intersection
            | Self::TypeOf
            | Self::CallableTypeOf => module.is_knot_extensions(),
        }
    }
}

#[derive(Debug, Clone, PartialEq, Eq, salsa::Update)]
pub(super) struct MetaclassError<'db> {
    kind: MetaclassErrorKind<'db>,
}

impl<'db> MetaclassError<'db> {
    /// Return an [`MetaclassErrorKind`] variant describing why we could not resolve the metaclass for this class.
    pub(super) fn reason(&self) -> &MetaclassErrorKind<'db> {
        &self.kind
    }
}

#[derive(Debug, Clone, PartialEq, Eq, salsa::Update)]
pub(super) enum MetaclassErrorKind<'db> {
    /// The class has incompatible metaclasses in its inheritance hierarchy.
    ///
    /// The metaclass of a derived class must be a (non-strict) subclass of the metaclasses of all
    /// its bases.
    Conflict {
        /// `candidate1` will either be the explicit `metaclass=` keyword in the class definition,
        /// or the inferred metaclass of a base class
        candidate1: MetaclassCandidate<'db>,

        /// `candidate2` will always be the inferred metaclass of a base class
        candidate2: MetaclassCandidate<'db>,

        /// Flag to indicate whether `candidate1` is the explicit `metaclass=` keyword or the
        /// inferred metaclass of a base class. This helps us give better error messages in diagnostics.
        candidate1_is_base_class: bool,
    },
    /// The metaclass is not callable
    NotCallable(Type<'db>),
    /// The metaclass is of a union type whose some members are not callable
    PartlyNotCallable(Type<'db>),
}

#[cfg(test)]
mod tests {
    use super::*;
    use crate::db::tests::setup_db;
    use crate::module_resolver::resolve_module;
    use salsa::Setter;
    use strum::IntoEnumIterator;

    #[test]
    fn known_class_roundtrip_from_str() {
        let db = setup_db();
        for class in KnownClass::iter() {
            let class_name = class.name(&db);
            let class_module = resolve_module(&db, &class.canonical_module(&db).name()).unwrap();

            assert_eq!(
                KnownClass::try_from_file_and_name(&db, class_module.file(), class_name),
                Some(class),
                "`KnownClass::candidate_from_str` appears to be missing a case for `{class_name}`"
            );
        }
    }

    #[test]
    fn known_class_doesnt_fallback_to_unknown_unexpectedly_on_latest_version() {
        let mut db = setup_db();

        Program::get(&db)
            .set_python_version(&mut db)
            .to(PythonVersion::latest());

        for class in KnownClass::iter() {
            assert_ne!(
                class.to_instance(&db),
                Type::unknown(),
                "Unexpectedly fell back to `Unknown` for `{class:?}`"
            );
        }
    }

    #[test]
    fn known_class_doesnt_fallback_to_unknown_unexpectedly_on_low_python_version() {
        let mut db = setup_db();

        for class in KnownClass::iter() {
            let version_added = match class {
                KnownClass::BaseExceptionGroup => PythonVersion::PY311,
                KnownClass::GenericAlias => PythonVersion::PY39,
                _ => PythonVersion::PY37,
            };

            Program::get(&db)
                .set_python_version(&mut db)
                .to(version_added);

            assert_ne!(
                class.to_instance(&db),
                Type::unknown(),
                "Unexpectedly fell back to `Unknown` for `{class:?}` on Python {version_added}"
            );
        }
    }
}<|MERGE_RESOLUTION|>--- conflicted
+++ resolved
@@ -6,6 +6,7 @@
     TypeQualifiers, TypeVarInstance,
 };
 use crate::semantic_index::definition::Definition;
+use crate::types::generics::{GenericContext, Specialization};
 use crate::{
     module_resolver::file_to_module,
     semantic_index::{
@@ -24,38 +25,10 @@
 };
 use indexmap::IndexSet;
 use itertools::Itertools as _;
-use ruff_db::files::{File, FileRange};
+use ruff_db::files::File;
 use ruff_python_ast::{self as ast, PythonVersion};
 use rustc_hash::FxHashSet;
 
-<<<<<<< HEAD
-use super::{
-    class_base::ClassBase, infer_expression_type, infer_unpack_types, IntersectionBuilder,
-    KnownFunction, Mro, MroError, MroIterator, SubclassOfType, Truthiness, Type, TypeAliasType,
-    TypeQualifiers, TypeVarInstance,
-};
-use crate::types::generics::{GenericContext, Specialization};
-
-/// Representation of a class definition statement in the AST. This does not in itself represent a
-/// type, but is used as the inner data for several structs that *do* represent types.
-#[derive(Clone, Debug, Eq, Hash, PartialEq, salsa::Update)]
-=======
-/// Representation of a runtime class object.
-///
-/// Does not in itself represent a type,
-/// but is used as the inner data for several structs that *do* represent types.
-#[salsa::interned(debug)]
->>>>>>> 1a6a10b3
-pub struct Class<'db> {
-    /// Name of the class at definition
-    pub(crate) name: ast::name::Name,
-
-    pub(crate) body_scope: ScopeId<'db>,
-
-    pub(crate) known: Option<KnownClass>,
-}
-
-<<<<<<< HEAD
 fn explicit_bases_cycle_recover<'db>(
     _db: &'db dyn Db,
     _value: &[Type<'db>],
@@ -111,6 +84,18 @@
     None
 }
 
+/// Representation of a class definition statement in the AST. This does not in itself represent a
+/// type, but is used as the inner data for several structs that *do* represent types.
+#[derive(Clone, Debug, Eq, Hash, PartialEq, salsa::Update)]
+pub struct Class<'db> {
+    /// Name of the class at definition
+    pub(crate) name: ast::name::Name,
+
+    pub(crate) body_scope: ScopeId<'db>,
+
+    pub(crate) known: Option<KnownClass>,
+}
+
 impl<'db> Class<'db> {
     fn file(&self, db: &dyn Db) -> File {
         self.body_scope.file(db)
@@ -123,6 +108,11 @@
     /// query depends on the AST of another file (bad!).
     fn node(&self, db: &'db dyn Db) -> &'db ast::StmtClassDef {
         self.body_scope.node(db).expect_class()
+    }
+
+    fn definition(&self, db: &'db dyn Db) -> Definition<'db> {
+        let index = semantic_index(db, self.body_scope.file(db));
+        index.expect_single_definition(self.body_scope.node(db).expect_class())
     }
 }
 
@@ -161,15 +151,8 @@
 }
 
 impl<'db> GenericAlias<'db> {
-    /// Returns the file range of the class's name.
-    pub fn focus_range(self, db: &dyn Db) -> FileRange {
-        let class = self.origin(db).class(db);
-        FileRange::new(class.file(db), class.node(db).name.range)
-    }
-
-    pub fn full_range(self, db: &dyn Db) -> FileRange {
-        let class = self.origin(db).class(db);
-        FileRange::new(class.file(db), class.node(db).range)
+    pub(crate) fn definition(self, db: &'db dyn Db) -> Definition<'db> {
+        self.origin(db).class(db).definition(db)
     }
 }
 
@@ -221,15 +204,8 @@
         self.class(db).known
     }
 
-    /// Returns the file range of the class's name.
-    pub fn focus_range(self, db: &dyn Db) -> FileRange {
-        let class = self.class(db);
-        FileRange::new(class.file(db), class.node(db).name.range)
-    }
-
-    pub fn full_range(self, db: &dyn Db) -> FileRange {
-        let class = self.class(db);
-        FileRange::new(class.file(db), class.node(db).range)
+    pub(crate) fn definition(self, db: &'db dyn Db) -> Definition<'db> {
+        self.class(db).definition(db)
     }
 
     pub(crate) fn apply_specialization(
@@ -254,14 +230,6 @@
             Self::NonGeneric(_) => ty,
             Self::Generic(generic) => ty.apply_specialization(db, generic.specialization(db)),
         }
-=======
-#[salsa::tracked]
-impl<'db> Class<'db> {
-    pub(crate) fn definition(self, db: &'db dyn Db) -> Definition<'db> {
-        let scope = self.body_scope(db);
-        let index = semantic_index(db, scope.file(db));
-        index.expect_single_definition(scope.node(db).expect_class())
->>>>>>> 1a6a10b3
     }
 
     /// Return `true` if this class represents `known_class`
@@ -418,15 +386,8 @@
         self.class(db).body_scope
     }
 
-    /// Returns the file range of the class's name.
-    pub fn focus_range(self, db: &dyn Db) -> FileRange {
-        let class = self.class(db);
-        FileRange::new(class.file(db), class.node(db).name.range)
-    }
-
-    pub fn full_range(self, db: &dyn Db) -> FileRange {
-        let class = self.class(db);
-        FileRange::new(class.file(db), class.node(db).range)
+    pub(crate) fn definition(self, db: &'db dyn Db) -> Definition<'db> {
+        self.class(db).definition(db)
     }
 
     pub(crate) fn apply_optional_specialization(
@@ -594,12 +555,7 @@
             .find_keyword("metaclass")?
             .value;
 
-<<<<<<< HEAD
-        let class_definition =
-            semantic_index(db, class.file(db)).expect_single_definition(class_stmt);
-=======
-        let class_definition = self.definition(db);
->>>>>>> 1a6a10b3
+        let class_definition = class.definition(db);
 
         Some(definition_expression_type(
             db,
@@ -1114,7 +1070,6 @@
     }
 }
 
-<<<<<<< HEAD
 impl<'db> From<ClassLiteralType<'db>> for Type<'db> {
     fn from(class: ClassLiteralType<'db>) -> Type<'db> {
         match class {
@@ -1122,50 +1077,6 @@
             ClassLiteralType::Generic(generic) => generic.into(),
         }
     }
-=======
-fn explicit_bases_cycle_recover<'db>(
-    _db: &'db dyn Db,
-    _value: &[Type<'db>],
-    _count: u32,
-    _self: Class<'db>,
-) -> salsa::CycleRecoveryAction<Box<[Type<'db>]>> {
-    salsa::CycleRecoveryAction::Iterate
-}
-
-fn explicit_bases_cycle_initial<'db>(_db: &'db dyn Db, _self: Class<'db>) -> Box<[Type<'db>]> {
-    Box::default()
-}
-
-fn try_mro_cycle_recover<'db>(
-    _db: &'db dyn Db,
-    _value: &Result<Mro<'db>, MroError<'db>>,
-    _count: u32,
-    _self: Class<'db>,
-) -> salsa::CycleRecoveryAction<Result<Mro<'db>, MroError<'db>>> {
-    salsa::CycleRecoveryAction::Iterate
-}
-
-#[allow(clippy::unnecessary_wraps)]
-fn try_mro_cycle_initial<'db>(
-    db: &'db dyn Db,
-    self_: Class<'db>,
-) -> Result<Mro<'db>, MroError<'db>> {
-    Ok(Mro::from_error(db, self_))
-}
-
-#[allow(clippy::ref_option, clippy::trivially_copy_pass_by_ref)]
-fn inheritance_cycle_recover<'db>(
-    _db: &'db dyn Db,
-    _value: &Option<InheritanceCycle>,
-    _count: u32,
-    _self: Class<'db>,
-) -> salsa::CycleRecoveryAction<Option<InheritanceCycle>> {
-    salsa::CycleRecoveryAction::Iterate
-}
-
-fn inheritance_cycle_initial<'db>(_db: &'db dyn Db, _self: Class<'db>) -> Option<InheritanceCycle> {
-    None
->>>>>>> 1a6a10b3
 }
 
 #[derive(Debug, Copy, Clone, PartialEq, Eq, Hash)]
@@ -1184,35 +1095,6 @@
     }
 }
 
-<<<<<<< HEAD
-=======
-/// A singleton type representing a single class object at runtime.
-#[derive(Debug, Clone, Copy, PartialEq, Eq, Hash, salsa::Update)]
-pub struct ClassLiteralType<'db> {
-    pub(super) class: Class<'db>,
-}
-
-impl<'db> ClassLiteralType<'db> {
-    pub(super) fn class(self) -> Class<'db> {
-        self.class
-    }
-
-    pub(crate) fn body_scope(self, db: &'db dyn Db) -> ScopeId<'db> {
-        self.class.body_scope(db)
-    }
-
-    pub(super) fn class_member(self, db: &'db dyn Db, name: &str) -> SymbolAndQualifiers<'db> {
-        self.class.class_member(db, name)
-    }
-}
-
-impl<'db> From<ClassLiteralType<'db>> for Type<'db> {
-    fn from(value: ClassLiteralType<'db>) -> Self {
-        Self::ClassLiteral(value)
-    }
-}
-
->>>>>>> 1a6a10b3
 /// A type representing the set of runtime objects which are instances of a certain class.
 #[derive(Copy, Clone, Debug, Eq, PartialEq, Hash, salsa::Update)]
 pub struct InstanceType<'db> {
@@ -1220,13 +1102,6 @@
 }
 
 impl<'db> InstanceType<'db> {
-<<<<<<< HEAD
-=======
-    pub(super) fn class(self) -> Class<'db> {
-        self.class
-    }
-
->>>>>>> 1a6a10b3
     pub(super) fn is_subtype_of(self, db: &'db dyn Db, other: InstanceType<'db>) -> bool {
         // N.B. The subclass relation is fully static
         self.class.is_subclass_of(db, other.class)
