use std::sync::{LazyLock, Mutex};

use super::{
    class_base::ClassBase, infer_expression_type, infer_unpack_types, IntersectionBuilder,
    KnownFunction, MemberLookupPolicy, Mro, MroError, MroIterator, SubclassOfType, Truthiness,
    Type, TypeAliasType, TypeQualifiers, TypeVarInstance,
};
use crate::semantic_index::definition::Definition;
use crate::types::generics::{GenericContext, Specialization};
use crate::types::signatures::{Parameter, Parameters};
use crate::types::{CallableType, DataclassMetadata, Signature};
use crate::{
    module_resolver::file_to_module,
    semantic_index::{
        ast_ids::HasScopedExpressionId,
        attribute_assignments,
        definition::{DefinitionKind, TargetKind},
        semantic_index,
        symbol::ScopeId,
        symbol_table, use_def_map,
    },
    symbol::{
        class_symbol, known_module_symbol, symbol_from_bindings, symbol_from_declarations,
        Boundness, LookupError, LookupResult, Symbol, SymbolAndQualifiers,
    },
    types::{
        definition_expression_type, CallArgumentTypes, CallError, CallErrorKind, DynamicType,
        MetaclassCandidate, TupleType, UnionBuilder, UnionType,
    },
    Db, KnownModule, Program,
};
use indexmap::IndexSet;
use itertools::Itertools as _;
use ruff_db::files::File;
use ruff_python_ast::name::Name;
use ruff_python_ast::{self as ast, PythonVersion};
use rustc_hash::FxHashSet;

fn explicit_bases_cycle_recover<'db>(
    _db: &'db dyn Db,
    _value: &[Type<'db>],
    _count: u32,
    _self: ClassLiteralType<'db>,
) -> salsa::CycleRecoveryAction<Box<[Type<'db>]>> {
    salsa::CycleRecoveryAction::Iterate
}

fn explicit_bases_cycle_initial<'db>(
    _db: &'db dyn Db,
    _self: ClassLiteralType<'db>,
) -> Box<[Type<'db>]> {
    Box::default()
}

fn try_mro_cycle_recover<'db>(
    _db: &'db dyn Db,
    _value: &Result<Mro<'db>, MroError<'db>>,
    _count: u32,
    _self: ClassLiteralType<'db>,
    _specialization: Option<Specialization<'db>>,
) -> salsa::CycleRecoveryAction<Result<Mro<'db>, MroError<'db>>> {
    salsa::CycleRecoveryAction::Iterate
}

#[allow(clippy::unnecessary_wraps)]
fn try_mro_cycle_initial<'db>(
    db: &'db dyn Db,
    self_: ClassLiteralType<'db>,
    specialization: Option<Specialization<'db>>,
) -> Result<Mro<'db>, MroError<'db>> {
    Ok(Mro::from_error(
        db,
        self_.apply_optional_specialization(db, specialization),
    ))
}

#[allow(clippy::ref_option, clippy::trivially_copy_pass_by_ref)]
fn inheritance_cycle_recover<'db>(
    _db: &'db dyn Db,
    _value: &Option<InheritanceCycle>,
    _count: u32,
    _self: ClassLiteralType<'db>,
) -> salsa::CycleRecoveryAction<Option<InheritanceCycle>> {
    salsa::CycleRecoveryAction::Iterate
}

fn inheritance_cycle_initial<'db>(
    _db: &'db dyn Db,
    _self: ClassLiteralType<'db>,
) -> Option<InheritanceCycle> {
    None
}

/// Representation of a class definition statement in the AST. This does not in itself represent a
/// type, but is used as the inner data for several structs that *do* represent types.
#[derive(Clone, Debug, Eq, Hash, PartialEq, salsa::Update)]
pub struct Class<'db> {
    /// Name of the class at definition
    pub(crate) name: ast::name::Name,

    pub(crate) body_scope: ScopeId<'db>,

    pub(crate) known: Option<KnownClass>,

    pub(crate) dataclass_metadata: Option<DataclassMetadata>,
}

impl<'db> Class<'db> {
    fn file(&self, db: &dyn Db) -> File {
        self.body_scope.file(db)
    }

    /// Return the original [`ast::StmtClassDef`] node associated with this class
    ///
    /// ## Note
    /// Only call this function from queries in the same file or your
    /// query depends on the AST of another file (bad!).
    fn node(&self, db: &'db dyn Db) -> &'db ast::StmtClassDef {
        self.body_scope.node(db).expect_class()
    }

    fn definition(&self, db: &'db dyn Db) -> Definition<'db> {
        let index = semantic_index(db, self.body_scope.file(db));
        index.expect_single_definition(self.body_scope.node(db).expect_class())
    }
}

/// A [`Class`] that is not generic.
#[salsa::interned(debug)]
pub struct NonGenericClass<'db> {
    #[return_ref]
    pub(crate) class: Class<'db>,
}

impl<'db> From<NonGenericClass<'db>> for Type<'db> {
    fn from(class: NonGenericClass<'db>) -> Type<'db> {
        Type::ClassLiteral(ClassLiteralType::NonGeneric(class))
    }
}

/// A [`Class`] that is generic.
#[salsa::interned(debug)]
pub struct GenericClass<'db> {
    #[return_ref]
    pub(crate) class: Class<'db>,
    pub(crate) generic_context: GenericContext<'db>,
}

impl<'db> From<GenericClass<'db>> for Type<'db> {
    fn from(class: GenericClass<'db>) -> Type<'db> {
        Type::ClassLiteral(ClassLiteralType::Generic(class))
    }
}

/// A specialization of a generic class with a particular assignment of types to typevars.
#[salsa::interned(debug)]
pub struct GenericAlias<'db> {
    pub(crate) origin: GenericClass<'db>,
    pub(crate) specialization: Specialization<'db>,
}

impl<'db> GenericAlias<'db> {
    pub(crate) fn definition(self, db: &'db dyn Db) -> Definition<'db> {
        self.origin(db).class(db).definition(db)
    }
}

impl<'db> From<GenericAlias<'db>> for Type<'db> {
    fn from(alias: GenericAlias<'db>) -> Type<'db> {
        Type::GenericAlias(alias)
    }
}

/// Represents a class type, which might be a non-generic class, or a specialization of a generic
/// class.
#[derive(
    Clone, Copy, Debug, Eq, Hash, Ord, PartialEq, PartialOrd, salsa::Supertype, salsa::Update,
)]
pub enum ClassType<'db> {
    NonGeneric(NonGenericClass<'db>),
    Generic(GenericAlias<'db>),
}

#[salsa::tracked]
impl<'db> ClassType<'db> {
    fn class(self, db: &'db dyn Db) -> &'db Class<'db> {
        match self {
            Self::NonGeneric(non_generic) => non_generic.class(db),
            Self::Generic(generic) => generic.origin(db).class(db),
        }
    }

    /// Returns the class literal and specialization for this class. For a non-generic class, this
    /// is the class itself. For a generic alias, this is the alias's origin.
    pub(crate) fn class_literal(
        self,
        db: &'db dyn Db,
    ) -> (ClassLiteralType<'db>, Option<Specialization<'db>>) {
        match self {
            Self::NonGeneric(non_generic) => (ClassLiteralType::NonGeneric(non_generic), None),
            Self::Generic(generic) => (
                ClassLiteralType::Generic(generic.origin(db)),
                Some(generic.specialization(db)),
            ),
        }
    }

    pub(crate) fn name(self, db: &'db dyn Db) -> &'db ast::name::Name {
        &self.class(db).name
    }

    pub(crate) fn known(self, db: &'db dyn Db) -> Option<KnownClass> {
        self.class(db).known
    }

    pub(crate) fn definition(self, db: &'db dyn Db) -> Definition<'db> {
        self.class(db).definition(db)
    }

    fn specialize_type(self, db: &'db dyn Db, ty: Type<'db>) -> Type<'db> {
        match self {
            Self::NonGeneric(_) => ty,
            Self::Generic(generic) => ty.apply_specialization(db, generic.specialization(db)),
        }
    }

    /// Return `true` if this class represents `known_class`
    pub(crate) fn is_known(self, db: &'db dyn Db, known_class: KnownClass) -> bool {
        self.class(db).known == Some(known_class)
    }

    /// Return `true` if this class represents the builtin class `object`
    pub(crate) fn is_object(self, db: &'db dyn Db) -> bool {
        self.is_known(db, KnownClass::Object)
    }

    /// Iterate over the [method resolution order] ("MRO") of the class.
    ///
    /// If the MRO could not be accurately resolved, this method falls back to iterating
    /// over an MRO that has the class directly inheriting from `Unknown`. Use
    /// [`ClassLiteralType::try_mro`] if you need to distinguish between the success and failure
    /// cases rather than simply iterating over the inferred resolution order for the class.
    ///
    /// [method resolution order]: https://docs.python.org/3/glossary.html#term-method-resolution-order
    pub(super) fn iter_mro(self, db: &'db dyn Db) -> impl Iterator<Item = ClassBase<'db>> {
        let (class_literal, specialization) = self.class_literal(db);
        class_literal.iter_mro(db, specialization)
    }

    /// Is this class final?
    pub(super) fn is_final(self, db: &'db dyn Db) -> bool {
        let (class_literal, _) = self.class_literal(db);
        class_literal.is_final(db)
    }

    /// Return `true` if `other` is present in this class's MRO.
    pub(super) fn is_subclass_of(self, db: &'db dyn Db, other: ClassType<'db>) -> bool {
        // `is_subclass_of` is checking the subtype relation, in which gradual types do not
        // participate, so we should not return `True` if we find `Any/Unknown` in the MRO.
        self.iter_mro(db).contains(&ClassBase::Class(other))
    }

    /// Return the metaclass of this class, or `type[Unknown]` if the metaclass cannot be inferred.
    pub(super) fn metaclass(self, db: &'db dyn Db) -> Type<'db> {
        let (class_literal, _) = self.class_literal(db);
        self.specialize_type(db, class_literal.metaclass(db))
    }

    /// Return a type representing "the set of all instances of the metaclass of this class".
    pub(super) fn metaclass_instance_type(self, db: &'db dyn Db) -> Type<'db> {
        self
            .metaclass(db)
            .to_instance(db)
            .expect("`Type::to_instance()` should always return `Some()` when called on the type of a metaclass")
    }

    /// Returns the class member of this class named `name`.
    ///
    /// The member resolves to a member on the class itself or any of its proper superclasses.
    ///
    /// TODO: Should this be made private...?
    pub(super) fn class_member(
        self,
        db: &'db dyn Db,
        name: &str,
        policy: MemberLookupPolicy,
    ) -> SymbolAndQualifiers<'db> {
        let (class_literal, specialization) = self.class_literal(db);
        class_literal
            .class_member_inner(db, specialization, name, policy)
            .map_type(|ty| self.specialize_type(db, ty))
    }

    /// Returns the inferred type of the class member named `name`. Only bound members
    /// or those marked as ClassVars are considered.
    ///
    /// Returns [`Symbol::Unbound`] if `name` cannot be found in this class's scope
    /// directly. Use [`ClassType::class_member`] if you require a method that will
    /// traverse through the MRO until it finds the member.
    pub(super) fn own_class_member(self, db: &'db dyn Db, name: &str) -> SymbolAndQualifiers<'db> {
        let (class_literal, specialization) = self.class_literal(db);
        class_literal
            .own_class_member(db, specialization, name)
            .map_type(|ty| self.specialize_type(db, ty))
    }

    /// Returns the `name` attribute of an instance of this class.
    ///
    /// The attribute could be defined in the class body, but it could also be an implicitly
    /// defined attribute that is only present in a method (typically `__init__`).
    ///
    /// The attribute might also be defined in a superclass of this class.
    pub(super) fn instance_member(self, db: &'db dyn Db, name: &str) -> SymbolAndQualifiers<'db> {
        let (class_literal, specialization) = self.class_literal(db);
        class_literal
            .instance_member(db, specialization, name)
            .map_type(|ty| self.specialize_type(db, ty))
    }

    /// A helper function for `instance_member` that looks up the `name` attribute only on
    /// this class, not on its superclasses.
    fn own_instance_member(self, db: &'db dyn Db, name: &str) -> SymbolAndQualifiers<'db> {
        let (class_literal, _) = self.class_literal(db);
        class_literal
            .own_instance_member(db, name)
            .map_type(|ty| self.specialize_type(db, ty))
    }
}

impl<'db> From<GenericAlias<'db>> for ClassType<'db> {
    fn from(generic: GenericAlias<'db>) -> ClassType<'db> {
        ClassType::Generic(generic)
    }
}

impl<'db> From<ClassType<'db>> for Type<'db> {
    fn from(class: ClassType<'db>) -> Type<'db> {
        match class {
            ClassType::NonGeneric(non_generic) => non_generic.into(),
            ClassType::Generic(generic) => generic.into(),
        }
    }
}

/// Represents a single class object at runtime, which might be a non-generic class, or a generic
/// class that has not been specialized.
#[derive(
    Clone, Copy, Debug, Eq, Hash, Ord, PartialEq, PartialOrd, salsa::Supertype, salsa::Update,
)]
pub enum ClassLiteralType<'db> {
    NonGeneric(NonGenericClass<'db>),
    Generic(GenericClass<'db>),
}

#[salsa::tracked]
impl<'db> ClassLiteralType<'db> {
    fn class(self, db: &'db dyn Db) -> &'db Class<'db> {
        match self {
            Self::NonGeneric(non_generic) => non_generic.class(db),
            Self::Generic(generic) => generic.class(db),
        }
    }

    pub(crate) fn name(self, db: &'db dyn Db) -> &'db ast::name::Name {
        &self.class(db).name
    }

    pub(crate) fn known(self, db: &'db dyn Db) -> Option<KnownClass> {
        self.class(db).known
    }

    pub(crate) fn dataclass_metadata(self, db: &'db dyn Db) -> Option<DataclassMetadata> {
        self.class(db).dataclass_metadata
    }

    /// Return `true` if this class represents `known_class`
    pub(crate) fn is_known(self, db: &'db dyn Db, known_class: KnownClass) -> bool {
        self.class(db).known == Some(known_class)
    }

    pub(crate) fn generic_context(self, db: &'db dyn Db) -> Option<GenericContext<'db>> {
        match self {
            Self::NonGeneric(_) => None,
            Self::Generic(generic) => Some(generic.generic_context(db)),
        }
    }

    /// Return `true` if this class represents the builtin class `object`
    pub(crate) fn is_object(self, db: &'db dyn Db) -> bool {
        self.is_known(db, KnownClass::Object)
    }

    pub(crate) fn body_scope(self, db: &'db dyn Db) -> ScopeId<'db> {
        self.class(db).body_scope
    }

    pub(crate) fn definition(self, db: &'db dyn Db) -> Definition<'db> {
        self.class(db).definition(db)
    }

    pub(crate) fn apply_optional_specialization(
        self,
        db: &'db dyn Db,
        specialization: Option<Specialization<'db>>,
    ) -> ClassType<'db> {
        match (self, specialization) {
            (Self::NonGeneric(non_generic), _) => ClassType::NonGeneric(non_generic),
            (Self::Generic(generic), None) => {
                let specialization = generic.generic_context(db).default_specialization(db);
                ClassType::Generic(GenericAlias::new(db, generic, specialization))
            }
            (Self::Generic(generic), Some(specialization)) => {
                ClassType::Generic(GenericAlias::new(db, generic, specialization))
            }
        }
    }

    /// Returns the default specialization of this class. For non-generic classes, the class is
    /// returned unchanged. For a non-specialized generic class, we return a generic alias that
    /// applies the default specialization to the class's typevars.
    pub(crate) fn default_specialization(self, db: &'db dyn Db) -> ClassType<'db> {
        match self {
            Self::NonGeneric(non_generic) => ClassType::NonGeneric(non_generic),
            Self::Generic(generic) => {
                let specialization = generic.generic_context(db).default_specialization(db);
                ClassType::Generic(GenericAlias::new(db, generic, specialization))
            }
        }
    }

    /// Returns the unknown specialization of this class. For non-generic classes, the class is
    /// returned unchanged. For a non-specialized generic class, we return a generic alias that
    /// maps each of the class's typevars to `Unknown`.
    pub(crate) fn unknown_specialization(self, db: &'db dyn Db) -> ClassType<'db> {
        match self {
            Self::NonGeneric(non_generic) => ClassType::NonGeneric(non_generic),
            Self::Generic(generic) => {
                let specialization = generic.generic_context(db).unknown_specialization(db);
                ClassType::Generic(GenericAlias::new(db, generic, specialization))
            }
        }
    }

    /// Return an iterator over the inferred types of this class's *explicit* bases.
    ///
    /// Note that any class (except for `object`) that has no explicit
    /// bases will implicitly inherit from `object` at runtime. Nonetheless,
    /// this method does *not* include `object` in the bases it iterates over.
    ///
    /// ## Why is this a salsa query?
    ///
    /// This is a salsa query to short-circuit the invalidation
    /// when the class's AST node changes.
    ///
    /// Were this not a salsa query, then the calling query
    /// would depend on the class's AST and rerun for every change in that file.
    pub(super) fn explicit_bases(self, db: &'db dyn Db) -> &'db [Type<'db>] {
        self.explicit_bases_query(db)
    }

    /// Iterate over this class's explicit bases, filtering out any bases that are not class objects.
    fn fully_static_explicit_bases(self, db: &'db dyn Db) -> impl Iterator<Item = ClassType<'db>> {
        self.explicit_bases(db)
            .iter()
            .copied()
            .filter_map(Type::into_class_type)
    }

    #[salsa::tracked(return_ref, cycle_fn=explicit_bases_cycle_recover, cycle_initial=explicit_bases_cycle_initial)]
    fn explicit_bases_query(self, db: &'db dyn Db) -> Box<[Type<'db>]> {
        let class = self.class(db);
        tracing::trace!("ClassLiteralType::explicit_bases_query: {}", class.name);

        let class_stmt = class.node(db);
        let class_definition =
            semantic_index(db, class.file(db)).expect_single_definition(class_stmt);

        class_stmt
            .bases()
            .iter()
            .map(|base_node| definition_expression_type(db, class_definition, base_node))
            .collect()
    }

    /// Return the types of the decorators on this class
    #[salsa::tracked(return_ref)]
    fn decorators(self, db: &'db dyn Db) -> Box<[Type<'db>]> {
        let class = self.class(db);
        tracing::trace!("ClassLiteralType::decorators: {}", class.name);

        let class_stmt = class.node(db);
        if class_stmt.decorator_list.is_empty() {
            return Box::new([]);
        }

        let class_definition =
            semantic_index(db, class.file(db)).expect_single_definition(class_stmt);

        class_stmt
            .decorator_list
            .iter()
            .map(|decorator_node| {
                definition_expression_type(db, class_definition, &decorator_node.expression)
            })
            .collect()
    }

    /// Is this class final?
    pub(super) fn is_final(self, db: &'db dyn Db) -> bool {
        self.decorators(db)
            .iter()
            .filter_map(|deco| deco.into_function_literal())
            .any(|decorator| decorator.is_known(db, KnownFunction::Final))
    }

    /// Attempt to resolve the [method resolution order] ("MRO") for this class.
    /// If the MRO is unresolvable, return an error indicating why the class's MRO
    /// cannot be accurately determined. The error returned contains a fallback MRO
    /// that will be used instead for the purposes of type inference.
    ///
    /// The MRO is the tuple of classes that can be retrieved as the `__mro__`
    /// attribute on a class at runtime.
    ///
    /// [method resolution order]: https://docs.python.org/3/glossary.html#term-method-resolution-order
    #[salsa::tracked(return_ref, cycle_fn=try_mro_cycle_recover, cycle_initial=try_mro_cycle_initial)]
    pub(super) fn try_mro(
        self,
        db: &'db dyn Db,
        specialization: Option<Specialization<'db>>,
    ) -> Result<Mro<'db>, MroError<'db>> {
        let class = self.class(db);
        tracing::trace!("ClassLiteralType::try_mro: {}", class.name);
        Mro::of_class(db, self, specialization)
    }

    /// Iterate over the [method resolution order] ("MRO") of the class.
    ///
    /// If the MRO could not be accurately resolved, this method falls back to iterating
    /// over an MRO that has the class directly inheriting from `Unknown`. Use
    /// [`ClassLiteralType::try_mro`] if you need to distinguish between the success and failure
    /// cases rather than simply iterating over the inferred resolution order for the class.
    ///
    /// [method resolution order]: https://docs.python.org/3/glossary.html#term-method-resolution-order
    pub(super) fn iter_mro(
        self,
        db: &'db dyn Db,
        specialization: Option<Specialization<'db>>,
    ) -> impl Iterator<Item = ClassBase<'db>> {
        MroIterator::new(db, self, specialization)
    }

    /// Return `true` if `other` is present in this class's MRO.
    pub(super) fn is_subclass_of(
        self,
        db: &'db dyn Db,
        specialization: Option<Specialization<'db>>,
        other: ClassType<'db>,
    ) -> bool {
        // `is_subclass_of` is checking the subtype relation, in which gradual types do not
        // participate, so we should not return `True` if we find `Any/Unknown` in the MRO.
        self.iter_mro(db, specialization)
            .contains(&ClassBase::Class(other))
    }

    /// Return the explicit `metaclass` of this class, if one is defined.
    ///
    /// ## Note
    /// Only call this function from queries in the same file or your
    /// query depends on the AST of another file (bad!).
    fn explicit_metaclass(self, db: &'db dyn Db) -> Option<Type<'db>> {
        let class = self.class(db);
        let class_stmt = class.node(db);
        let metaclass_node = &class_stmt
            .arguments
            .as_ref()?
            .find_keyword("metaclass")?
            .value;

        let class_definition = class.definition(db);

        Some(definition_expression_type(
            db,
            class_definition,
            metaclass_node,
        ))
    }

    /// Return the metaclass of this class, or `type[Unknown]` if the metaclass cannot be inferred.
    pub(super) fn metaclass(self, db: &'db dyn Db) -> Type<'db> {
        self.try_metaclass(db)
            .unwrap_or_else(|_| SubclassOfType::subclass_of_unknown())
    }

    /// Return a type representing "the set of all instances of the metaclass of this class".
    pub(super) fn metaclass_instance_type(self, db: &'db dyn Db) -> Type<'db> {
        self
            .metaclass(db)
            .to_instance(db)
            .expect("`Type::to_instance()` should always return `Some()` when called on the type of a metaclass")
    }

    /// Return the metaclass of this class, or an error if the metaclass cannot be inferred.
    #[salsa::tracked]
    pub(super) fn try_metaclass(self, db: &'db dyn Db) -> Result<Type<'db>, MetaclassError<'db>> {
        let class = self.class(db);
        tracing::trace!("ClassLiteralType::try_metaclass: {}", class.name);

        // Identify the class's own metaclass (or take the first base class's metaclass).
        let mut base_classes = self.fully_static_explicit_bases(db).peekable();

        if base_classes.peek().is_some() && self.inheritance_cycle(db).is_some() {
            // We emit diagnostics for cyclic class definitions elsewhere.
            // Avoid attempting to infer the metaclass if the class is cyclically defined:
            // it would be easy to enter an infinite loop.
            return Ok(SubclassOfType::subclass_of_unknown());
        }

        let explicit_metaclass = self.explicit_metaclass(db);
        let (metaclass, class_metaclass_was_from) = if let Some(metaclass) = explicit_metaclass {
            (metaclass, self)
        } else if let Some(base_class) = base_classes.next() {
            let (base_class_literal, _) = base_class.class_literal(db);
            (base_class.metaclass(db), base_class_literal)
        } else {
            (KnownClass::Type.to_class_literal(db), self)
        };

        let mut candidate = if let Some(metaclass_ty) = metaclass.into_class_type() {
            MetaclassCandidate {
                metaclass: metaclass_ty,
                explicit_metaclass_of: class_metaclass_was_from,
            }
        } else {
            let name = Type::string_literal(db, &class.name);
            let bases = TupleType::from_elements(db, self.explicit_bases(db));
            // TODO: Should be `dict[str, Any]`
            let namespace = KnownClass::Dict.to_instance(db);

            // TODO: Other keyword arguments?
            let arguments = CallArgumentTypes::positional([name, bases, namespace]);

            let return_ty_result = match metaclass.try_call(db, arguments) {
                Ok(bindings) => Ok(bindings.return_type(db)),

                Err(CallError(CallErrorKind::NotCallable, bindings)) => Err(MetaclassError {
                    kind: MetaclassErrorKind::NotCallable(bindings.callable_type()),
                }),

                // TODO we should also check for binding errors that would indicate the metaclass
                // does not accept the right arguments
                Err(CallError(CallErrorKind::BindingError, bindings)) => {
                    Ok(bindings.return_type(db))
                }

                Err(CallError(CallErrorKind::PossiblyNotCallable, _)) => Err(MetaclassError {
                    kind: MetaclassErrorKind::PartlyNotCallable(metaclass),
                }),
            };

            return return_ty_result.map(|ty| ty.to_meta_type(db));
        };

        // Reconcile all base classes' metaclasses with the candidate metaclass.
        //
        // See:
        // - https://docs.python.org/3/reference/datamodel.html#determining-the-appropriate-metaclass
        // - https://github.com/python/cpython/blob/83ba8c2bba834c0b92de669cac16fcda17485e0e/Objects/typeobject.c#L3629-L3663
        for base_class in base_classes {
            let metaclass = base_class.metaclass(db);
            let Some(metaclass) = metaclass.into_class_type() else {
                continue;
            };
            if metaclass.is_subclass_of(db, candidate.metaclass) {
                let (base_class_literal, _) = base_class.class_literal(db);
                candidate = MetaclassCandidate {
                    metaclass,
                    explicit_metaclass_of: base_class_literal,
                };
                continue;
            }
            if candidate.metaclass.is_subclass_of(db, metaclass) {
                continue;
            }
            let (base_class_literal, _) = base_class.class_literal(db);
            return Err(MetaclassError {
                kind: MetaclassErrorKind::Conflict {
                    candidate1: candidate,
                    candidate2: MetaclassCandidate {
                        metaclass,
                        explicit_metaclass_of: base_class_literal,
                    },
                    candidate1_is_base_class: explicit_metaclass.is_none(),
                },
            });
        }

        Ok(candidate.metaclass.into())
    }

    /// Returns the class member of this class named `name`.
    ///
    /// The member resolves to a member on the class itself or any of its proper superclasses.
    ///
    /// TODO: Should this be made private...?
    pub(super) fn class_member(
        self,
        db: &'db dyn Db,
        name: &str,
        policy: MemberLookupPolicy,
    ) -> SymbolAndQualifiers<'db> {
        self.class_member_inner(db, None, name, policy)
    }

    fn class_member_inner(
        self,
        db: &'db dyn Db,
        specialization: Option<Specialization<'db>>,
        name: &str,
        policy: MemberLookupPolicy,
    ) -> SymbolAndQualifiers<'db> {
        if name == "__mro__" {
            let tuple_elements = self.iter_mro(db, specialization).map(Type::from);
            return Symbol::bound(TupleType::from_elements(db, tuple_elements)).into();
        }

        // If we encounter a dynamic type in this class's MRO, we'll save that dynamic type
        // in this variable. After we've traversed the MRO, we'll either:
        // (1) Use that dynamic type as the type for this attribute,
        //     if no other classes in the MRO define the attribute; or,
        // (2) Intersect that dynamic type with the type of the attribute
        //     from the non-dynamic members of the class's MRO.
        let mut dynamic_type_to_intersect_with: Option<Type<'db>> = None;

        let mut lookup_result: LookupResult<'db> =
            Err(LookupError::Unbound(TypeQualifiers::empty()));

        for superclass in self.iter_mro(db, specialization) {
            match superclass {
                ClassBase::Dynamic(DynamicType::TodoProtocol) => {
                    // TODO: We currently skip `Protocol` when looking up class members, in order to
                    // avoid creating many dynamic types in our test suite that would otherwise
                    // result from looking up attributes on builtin types like `str`, `list`, `tuple`
                }
                ClassBase::Dynamic(_) => {
                    // Note: calling `Type::from(superclass).member()` would be incorrect here.
                    // What we'd really want is a `Type::Any.own_class_member()` method,
                    // but adding such a method wouldn't make much sense -- it would always return `Any`!
                    dynamic_type_to_intersect_with.get_or_insert(Type::from(superclass));
                }
                ClassBase::Class(class) => {
                    if class.is_known(db, KnownClass::Object)
                        // Only exclude `object` members if this is not an `object` class itself
                        && (policy.mro_no_object_fallback() && !self.is_known(db, KnownClass::Object))
                    {
                        continue;
                    }

                    if class.is_known(db, KnownClass::Type) && policy.meta_class_no_type_fallback()
                    {
                        continue;
                    }

                    lookup_result = lookup_result.or_else(|lookup_error| {
                        lookup_error.or_fall_back_to(db, class.own_class_member(db, name))
                    });
                }
            }
            if lookup_result.is_ok() {
                break;
            }
        }

        match (
            SymbolAndQualifiers::from(lookup_result),
            dynamic_type_to_intersect_with,
        ) {
            (symbol_and_qualifiers, None) => symbol_and_qualifiers,

            (
                SymbolAndQualifiers {
                    symbol: Symbol::Type(ty, _),
                    qualifiers,
                },
                Some(dynamic_type),
            ) => Symbol::bound(
                IntersectionBuilder::new(db)
                    .add_positive(ty)
                    .add_positive(dynamic_type)
                    .build(),
            )
            .with_qualifiers(qualifiers),

            (
                SymbolAndQualifiers {
                    symbol: Symbol::Unbound,
                    qualifiers,
                },
                Some(dynamic_type),
            ) => Symbol::bound(dynamic_type).with_qualifiers(qualifiers),
        }
    }

    /// Returns the inferred type of the class member named `name`. Only bound members
    /// or those marked as ClassVars are considered.
    ///
    /// Returns [`Symbol::Unbound`] if `name` cannot be found in this class's scope
    /// directly. Use [`ClassLiteralType::class_member`] if you require a method that will
    /// traverse through the MRO until it finds the member.
<<<<<<< HEAD
    pub(super) fn own_class_member(
        self,
        db: &'db dyn Db,
        specialization: Option<Specialization<'db>>,
        name: &str,
    ) -> SymbolAndQualifiers<'db> {
=======
    pub(super) fn own_class_member(self, db: &'db dyn Db, name: &str) -> SymbolAndQualifiers<'db> {
        if let Some(metadata) = self.dataclass_metadata(db) {
            if name == "__init__" {
                if metadata.contains(DataclassMetadata::INIT) {
                    // TODO: Generate the signature from the attributes on the class
                    let init_signature = Signature::new(
                        Parameters::new([
                            Parameter::variadic(Name::new_static("args"))
                                .with_annotated_type(Type::any()),
                            Parameter::keyword_variadic(Name::new_static("kwargs"))
                                .with_annotated_type(Type::any()),
                        ]),
                        Some(Type::none(db)),
                    );

                    return Symbol::bound(Type::Callable(CallableType::new(db, init_signature)))
                        .into();
                }
            }
        }

>>>>>>> 1a79722e
        let body_scope = self.body_scope(db);
        class_symbol(db, body_scope, name).map_type(|ty| {
            // The `__new__` and `__init__` members of a non-specialized generic class are handled
            // specially: they inherit the generic context of their class. That lets us treat them
            // as generic functions when constructing the class, and infer the specialization of
            // the class from the arguments that are passed in.
            match (self, ty, specialization, name) {
                (
                    ClassLiteralType::Generic(origin),
                    Type::FunctionLiteral(function),
                    Some(_),
                    "__new__" | "__init__",
                ) => Type::FunctionLiteral(
                    function.with_generic_context(db, origin.generic_context(db)),
                ),
                _ => ty,
            }
        })
    }

    /// Returns the `name` attribute of an instance of this class.
    ///
    /// The attribute could be defined in the class body, but it could also be an implicitly
    /// defined attribute that is only present in a method (typically `__init__`).
    ///
    /// The attribute might also be defined in a superclass of this class.
    pub(super) fn instance_member(
        self,
        db: &'db dyn Db,
        specialization: Option<Specialization<'db>>,
        name: &str,
    ) -> SymbolAndQualifiers<'db> {
        let mut union = UnionBuilder::new(db);
        let mut union_qualifiers = TypeQualifiers::empty();

        for superclass in self.iter_mro(db, specialization) {
            match superclass {
                ClassBase::Dynamic(DynamicType::TodoProtocol) => {
                    // TODO: We currently skip `Protocol` when looking up instance members, in order to
                    // avoid creating many dynamic types in our test suite that would otherwise
                    // result from looking up attributes on builtin types like `str`, `list`, `tuple`
                }
                ClassBase::Dynamic(_) => {
                    return SymbolAndQualifiers::todo(
                        "instance attribute on class with dynamic base",
                    );
                }
                ClassBase::Class(class) => {
                    if let member @ SymbolAndQualifiers {
                        symbol: Symbol::Type(ty, boundness),
                        qualifiers,
                    } = class.own_instance_member(db, name)
                    {
                        // TODO: We could raise a diagnostic here if there are conflicting type qualifiers
                        union_qualifiers |= qualifiers;

                        if boundness == Boundness::Bound {
                            if union.is_empty() {
                                // Short-circuit, no need to allocate inside the union builder
                                return member;
                            }

                            return Symbol::bound(union.add(ty).build())
                                .with_qualifiers(union_qualifiers);
                        }

                        // If we see a possibly-unbound symbol, we need to keep looking
                        // higher up in the MRO.
                        union = union.add(ty);
                    }
                }
            }
        }

        if union.is_empty() {
            Symbol::Unbound.with_qualifiers(TypeQualifiers::empty())
        } else {
            // If we have reached this point, we know that we have only seen possibly-unbound symbols.
            // This means that the final result is still possibly-unbound.

            Symbol::Type(union.build(), Boundness::PossiblyUnbound)
                .with_qualifiers(union_qualifiers)
        }
    }

    /// Tries to find declarations/bindings of an instance attribute named `name` that are only
    /// "implicitly" defined in a method of the class that corresponds to `class_body_scope`.
    fn implicit_instance_attribute(
        db: &'db dyn Db,
        class_body_scope: ScopeId<'db>,
        name: &str,
    ) -> Symbol<'db> {
        // If we do not see any declarations of an attribute, neither in the class body nor in
        // any method, we build a union of `Unknown` with the inferred types of all bindings of
        // that attribute. We include `Unknown` in that union to account for the fact that the
        // attribute might be externally modified.
        let mut union_of_inferred_types = UnionBuilder::new(db).add(Type::unknown());

        let mut is_attribute_bound = Truthiness::AlwaysFalse;

        let file = class_body_scope.file(db);
        let index = semantic_index(db, file);
        let class_map = use_def_map(db, class_body_scope);
        let class_table = symbol_table(db, class_body_scope);

        for (attribute_assignments, method_scope_id) in
            attribute_assignments(db, class_body_scope, name)
        {
            let method_scope = method_scope_id.to_scope_id(db, file);
            let method_map = use_def_map(db, method_scope);

            // The attribute assignment inherits the visibility of the method which contains it
            let is_method_visible = if let Some(method_def) = method_scope.node(db).as_function() {
                let method = index.expect_single_definition(method_def);
                let method_symbol = class_table.symbol_id_by_name(&method_def.name).unwrap();
                class_map
                    .public_bindings(method_symbol)
                    .find_map(|bind| {
                        (bind.binding == Some(method))
                            .then(|| class_map.is_binding_visible(db, &bind))
                    })
                    .unwrap_or(Truthiness::AlwaysFalse)
            } else {
                Truthiness::AlwaysFalse
            };
            if is_method_visible.is_always_false() {
                continue;
            }

            let mut attribute_assignments = attribute_assignments.peekable();
            let unbound_visibility = attribute_assignments
                .peek()
                .map(|attribute_assignment| {
                    if attribute_assignment.binding.is_none() {
                        method_map.is_binding_visible(db, attribute_assignment)
                    } else {
                        Truthiness::AlwaysFalse
                    }
                })
                .unwrap_or(Truthiness::AlwaysFalse);

            for attribute_assignment in attribute_assignments {
                let Some(binding) = attribute_assignment.binding else {
                    continue;
                };
                match method_map
                    .is_binding_visible(db, &attribute_assignment)
                    .and(is_method_visible)
                {
                    Truthiness::AlwaysTrue => {
                        is_attribute_bound = Truthiness::AlwaysTrue;
                    }
                    Truthiness::Ambiguous => {
                        if is_attribute_bound.is_always_false() {
                            is_attribute_bound = Truthiness::Ambiguous;
                        }
                    }
                    Truthiness::AlwaysFalse => {
                        continue;
                    }
                }

                // There is at least one attribute assignment that may be visible,
                // so if `unbound_visibility` is always false then this attribute is considered bound.
                // TODO: this is incomplete logic since the attributes bound after termination are considered visible.
                if unbound_visibility
                    .negate()
                    .and(is_method_visible)
                    .is_always_true()
                {
                    is_attribute_bound = Truthiness::AlwaysTrue;
                }

                match binding.kind(db) {
                    DefinitionKind::AnnotatedAssignment(ann_assign) => {
                        // We found an annotated assignment of one of the following forms (using 'self' in these
                        // examples, but we support arbitrary names for the first parameters of methods):
                        //
                        //     self.name: <annotation>
                        //     self.name: <annotation> = …

                        let annotation_ty =
                            infer_expression_type(db, index.expression(ann_assign.annotation()));

                        // TODO: check if there are conflicting declarations
                        match is_attribute_bound {
                            Truthiness::AlwaysTrue => {
                                return Symbol::bound(annotation_ty);
                            }
                            Truthiness::Ambiguous => {
                                return Symbol::possibly_unbound(annotation_ty);
                            }
                            Truthiness::AlwaysFalse => unreachable!("If the attribute assignments are all invisible, inference of their types should be skipped"),
                        }
                    }
                    DefinitionKind::Assignment(assign) => {
                        match assign.target_kind() {
                            TargetKind::Sequence(_, unpack) => {
                                // We found an unpacking assignment like:
                                //
                                //     .., self.name, .. = <value>
                                //     (.., self.name, ..) = <value>
                                //     [.., self.name, ..] = <value>

                                let unpacked = infer_unpack_types(db, unpack);
                                let target_ast_id =
                                    assign.target().scoped_expression_id(db, method_scope);
                                let inferred_ty = unpacked.expression_type(target_ast_id);

                                union_of_inferred_types = union_of_inferred_types.add(inferred_ty);
                            }
                            TargetKind::NameOrAttribute => {
                                // We found an un-annotated attribute assignment of the form:
                                //
                                //     self.name = <value>

                                let inferred_ty =
                                    infer_expression_type(db, index.expression(assign.value()));

                                union_of_inferred_types = union_of_inferred_types.add(inferred_ty);
                            }
                        }
                    }
                    DefinitionKind::For(for_stmt) => {
                        match for_stmt.target_kind() {
                            TargetKind::Sequence(_, unpack) => {
                                // We found an unpacking assignment like:
                                //
                                //     for .., self.name, .. in <iterable>:

                                let unpacked = infer_unpack_types(db, unpack);
                                let target_ast_id =
                                    for_stmt.target().scoped_expression_id(db, method_scope);
                                let inferred_ty = unpacked.expression_type(target_ast_id);

                                union_of_inferred_types = union_of_inferred_types.add(inferred_ty);
                            }
                            TargetKind::NameOrAttribute => {
                                // We found an attribute assignment like:
                                //
                                //     for self.name in <iterable>:

                                let iterable_ty = infer_expression_type(
                                    db,
                                    index.expression(for_stmt.iterable()),
                                );
                                // TODO: Potential diagnostics resulting from the iterable are currently not reported.
                                let inferred_ty = iterable_ty.iterate(db);

                                union_of_inferred_types = union_of_inferred_types.add(inferred_ty);
                            }
                        }
                    }
                    DefinitionKind::WithItem(with_item) => {
                        match with_item.target_kind() {
                            TargetKind::Sequence(_, unpack) => {
                                // We found an unpacking assignment like:
                                //
                                //     with <context_manager> as .., self.name, ..:

                                let unpacked = infer_unpack_types(db, unpack);
                                let target_ast_id =
                                    with_item.target().scoped_expression_id(db, method_scope);
                                let inferred_ty = unpacked.expression_type(target_ast_id);

                                union_of_inferred_types = union_of_inferred_types.add(inferred_ty);
                            }
                            TargetKind::NameOrAttribute => {
                                // We found an attribute assignment like:
                                //
                                //     with <context_manager> as self.name:

                                let context_ty = infer_expression_type(
                                    db,
                                    index.expression(with_item.context_expr()),
                                );
                                let inferred_ty = context_ty.enter(db);

                                union_of_inferred_types = union_of_inferred_types.add(inferred_ty);
                            }
                        }
                    }
                    DefinitionKind::Comprehension(_) => {
                        // TODO:
                    }
                    DefinitionKind::AugmentedAssignment(_) => {
                        // TODO:
                    }
                    DefinitionKind::NamedExpression(_) => {
                        // TODO:
                    }
                    _ => {}
                }
            }
        }

        match is_attribute_bound {
            Truthiness::AlwaysTrue => Symbol::bound(union_of_inferred_types.build()),
            Truthiness::Ambiguous => Symbol::possibly_unbound(union_of_inferred_types.build()),
            Truthiness::AlwaysFalse => Symbol::Unbound,
        }
    }

    /// A helper function for `instance_member` that looks up the `name` attribute only on
    /// this class, not on its superclasses.
    fn own_instance_member(self, db: &'db dyn Db, name: &str) -> SymbolAndQualifiers<'db> {
        // TODO: There are many things that are not yet implemented here:
        // - `typing.Final`
        // - Proper diagnostics

        let body_scope = self.body_scope(db);
        let table = symbol_table(db, body_scope);

        if let Some(symbol_id) = table.symbol_id_by_name(name) {
            let use_def = use_def_map(db, body_scope);

            let declarations = use_def.public_declarations(symbol_id);
            let declared_and_qualifiers = symbol_from_declarations(db, declarations);
            match declared_and_qualifiers {
                Ok(SymbolAndQualifiers {
                    symbol: declared @ Symbol::Type(declared_ty, declaredness),
                    qualifiers,
                }) => {
                    // The attribute is declared in the class body.

                    let bindings = use_def.public_bindings(symbol_id);
                    let inferred = symbol_from_bindings(db, bindings);
                    let has_binding = !inferred.is_unbound();

                    if has_binding {
                        // The attribute is declared and bound in the class body.

                        if let Some(implicit_ty) =
                            Self::implicit_instance_attribute(db, body_scope, name)
                                .ignore_possibly_unbound()
                        {
                            if declaredness == Boundness::Bound {
                                // If a symbol is definitely declared, and we see
                                // attribute assignments in methods of the class,
                                // we trust the declared type.
                                declared.with_qualifiers(qualifiers)
                            } else {
                                Symbol::Type(
                                    UnionType::from_elements(db, [declared_ty, implicit_ty]),
                                    declaredness,
                                )
                                .with_qualifiers(qualifiers)
                            }
                        } else {
                            // The symbol is declared and bound in the class body,
                            // but we did not find any attribute assignments in
                            // methods of the class. This means that the attribute
                            // has a class-level default value, but it would not be
                            // found in a `__dict__` lookup.

                            Symbol::Unbound.into()
                        }
                    } else {
                        // The attribute is declared but not bound in the class body.
                        // We take this as a sign that this is intended to be a pure
                        // instance attribute, and we trust the declared type, unless
                        // it is possibly-undeclared. In the latter case, we also
                        // union with the inferred type from attribute assignments.

                        if declaredness == Boundness::Bound {
                            declared.with_qualifiers(qualifiers)
                        } else {
                            if let Some(implicit_ty) =
                                Self::implicit_instance_attribute(db, body_scope, name)
                                    .ignore_possibly_unbound()
                            {
                                Symbol::Type(
                                    UnionType::from_elements(db, [declared_ty, implicit_ty]),
                                    declaredness,
                                )
                                .with_qualifiers(qualifiers)
                            } else {
                                declared.with_qualifiers(qualifiers)
                            }
                        }
                    }
                }

                Ok(SymbolAndQualifiers {
                    symbol: Symbol::Unbound,
                    qualifiers: _,
                }) => {
                    // The attribute is not *declared* in the class body. It could still be declared/bound
                    // in a method.

                    Self::implicit_instance_attribute(db, body_scope, name).into()
                }
                Err((declared, _conflicting_declarations)) => {
                    // There are conflicting declarations for this attribute in the class body.
                    Symbol::bound(declared.inner_type()).with_qualifiers(declared.qualifiers())
                }
            }
        } else {
            // This attribute is neither declared nor bound in the class body.
            // It could still be implicitly defined in a method.

            Self::implicit_instance_attribute(db, body_scope, name).into()
        }
    }

    /// Return this class' involvement in an inheritance cycle, if any.
    ///
    /// A class definition like this will fail at runtime,
    /// but we must be resilient to it or we could panic.
    #[salsa::tracked(cycle_fn=inheritance_cycle_recover, cycle_initial=inheritance_cycle_initial)]
    pub(super) fn inheritance_cycle(self, db: &'db dyn Db) -> Option<InheritanceCycle> {
        /// Return `true` if the class is cyclically defined.
        ///
        /// Also, populates `visited_classes` with all base classes of `self`.
        fn is_cyclically_defined_recursive<'db>(
            db: &'db dyn Db,
            class: ClassLiteralType<'db>,
            classes_on_stack: &mut IndexSet<ClassLiteralType<'db>>,
            visited_classes: &mut IndexSet<ClassLiteralType<'db>>,
        ) -> bool {
            let mut result = false;
            for explicit_base_class in class.fully_static_explicit_bases(db) {
                let (explicit_base_class_literal, _) = explicit_base_class.class_literal(db);
                if !classes_on_stack.insert(explicit_base_class_literal) {
                    return true;
                }

                if visited_classes.insert(explicit_base_class_literal) {
                    // If we find a cycle, keep searching to check if we can reach the starting class.
                    result |= is_cyclically_defined_recursive(
                        db,
                        explicit_base_class_literal,
                        classes_on_stack,
                        visited_classes,
                    );
                }

                classes_on_stack.pop();
            }
            result
        }

        tracing::trace!("Class::inheritance_cycle: {}", self.name(db));

        let visited_classes = &mut IndexSet::new();
        if !is_cyclically_defined_recursive(db, self, &mut IndexSet::new(), visited_classes) {
            None
        } else if visited_classes.contains(&self) {
            Some(InheritanceCycle::Participant)
        } else {
            Some(InheritanceCycle::Inherited)
        }
    }
}

impl<'db> From<ClassLiteralType<'db>> for Type<'db> {
    fn from(class: ClassLiteralType<'db>) -> Type<'db> {
        match class {
            ClassLiteralType::NonGeneric(non_generic) => non_generic.into(),
            ClassLiteralType::Generic(generic) => generic.into(),
        }
    }
}

#[derive(Debug, Copy, Clone, PartialEq, Eq, Hash)]
pub(super) enum InheritanceCycle {
    /// The class is cyclically defined and is a participant in the cycle.
    /// i.e., it inherits either directly or indirectly from itself.
    Participant,
    /// The class inherits from a class that is a `Participant` in an inheritance cycle,
    /// but is not itself a participant.
    Inherited,
}

impl InheritanceCycle {
    pub(super) const fn is_participant(self) -> bool {
        matches!(self, InheritanceCycle::Participant)
    }
}

/// A type representing the set of runtime objects which are instances of a certain class.
#[derive(Copy, Clone, Debug, Eq, PartialEq, Hash, salsa::Update)]
pub struct InstanceType<'db> {
    pub class: ClassType<'db>,
}

impl<'db> InstanceType<'db> {
    pub(super) fn is_subtype_of(self, db: &'db dyn Db, other: InstanceType<'db>) -> bool {
        // N.B. The subclass relation is fully static
        self.class.is_subclass_of(db, other.class)
    }
}

impl<'db> From<InstanceType<'db>> for Type<'db> {
    fn from(value: InstanceType<'db>) -> Self {
        Self::Instance(value)
    }
}
/// Non-exhaustive enumeration of known classes (e.g. `builtins.int`, `typing.Any`, ...) to allow
/// for easier syntax when interacting with very common classes.
///
/// Feel free to expand this enum if you ever find yourself using the same class in multiple
/// places.
/// Note: good candidates are any classes in `[crate::module_resolver::module::KnownModule]`
#[derive(Debug, Clone, Copy, PartialEq, Eq, Hash)]
#[cfg_attr(test, derive(strum_macros::EnumIter))]
pub(crate) enum KnownClass {
    // To figure out where an stdlib symbol is defined, you can go into `crates/red_knot_vendored`
    // and grep for the symbol name in any `.pyi` file.

    // Builtins
    Bool,
    Object,
    Bytes,
    Bytearray,
    Type,
    Int,
    Float,
    Complex,
    Str,
    List,
    Tuple,
    Set,
    FrozenSet,
    Dict,
    Slice,
    Range,
    Property,
    BaseException,
    BaseExceptionGroup,
    Classmethod,
    Super,
    // enum
    Enum,
    // Types
    GenericAlias,
    ModuleType,
    FunctionType,
    MethodType,
    MethodWrapperType,
    WrapperDescriptorType,
    UnionType,
    // Typeshed
    NoneType, // Part of `types` for Python >= 3.10
    // Typing
    Any,
    StdlibAlias,
    SpecialForm,
    TypeVar,
    ParamSpec,
    ParamSpecArgs,
    ParamSpecKwargs,
    TypeVarTuple,
    TypeAliasType,
    NoDefaultType,
    NewType,
    Sized,
    // TODO: This can probably be removed when we have support for protocols
    SupportsIndex,
    // Collections
    ChainMap,
    Counter,
    DefaultDict,
    Deque,
    OrderedDict,
    // sys
    VersionInfo,
    // Exposed as `types.EllipsisType` on Python >=3.10;
    // backported as `builtins.ellipsis` by typeshed on Python <=3.9
    EllipsisType,
    NotImplementedType,
}

impl<'db> KnownClass {
    pub(crate) const fn is_bool(self) -> bool {
        matches!(self, Self::Bool)
    }

    pub(crate) const fn is_special_form(self) -> bool {
        matches!(self, Self::SpecialForm)
    }

    /// Determine whether instances of this class are always truthy, always falsy,
    /// or have an ambiguous truthiness.
    pub(crate) const fn bool(self) -> Truthiness {
        match self {
            // N.B. It's only generally safe to infer `Truthiness::AlwaysTrue` for a `KnownClass`
            // variant if the class's `__bool__` method always returns the same thing *and* the
            // class is `@final`.
            //
            // E.g. `ModuleType.__bool__` always returns `True`, but `ModuleType` is not `@final`.
            // Equally, `range` is `@final`, but its `__bool__` method can return `False`.
            Self::EllipsisType
            | Self::NoDefaultType
            | Self::MethodType
            | Self::Slice
            | Self::FunctionType
            | Self::VersionInfo
            | Self::TypeAliasType
            | Self::TypeVar
            | Self::ParamSpec
            | Self::ParamSpecArgs
            | Self::ParamSpecKwargs
            | Self::TypeVarTuple
            | Self::WrapperDescriptorType
            | Self::UnionType
            | Self::MethodWrapperType => Truthiness::AlwaysTrue,

            Self::NoneType => Truthiness::AlwaysFalse,

            Self::Any
            | Self::BaseException
            | Self::Object
            | Self::OrderedDict
            | Self::BaseExceptionGroup
            | Self::Bool
            | Self::Str
            | Self::List
            | Self::GenericAlias
            | Self::NewType
            | Self::StdlibAlias
            | Self::SupportsIndex
            | Self::Set
            | Self::Tuple
            | Self::Int
            | Self::Type
            | Self::Bytes
            | Self::Bytearray
            | Self::FrozenSet
            | Self::Range
            | Self::Property
            | Self::SpecialForm
            | Self::Dict
            | Self::ModuleType
            | Self::ChainMap
            | Self::Complex
            | Self::Counter
            | Self::DefaultDict
            | Self::Deque
            | Self::Float
            | Self::Sized
            | Self::Enum
            | Self::Super
            // Evaluating `NotImplementedType` in a boolean context was deprecated in Python 3.9
            // and raises a `TypeError` in Python >=3.14
            // (see https://docs.python.org/3/library/constants.html#NotImplemented)
            | Self::NotImplementedType
            | Self::Classmethod => Truthiness::Ambiguous,
        }
    }

    pub(crate) fn name(self, db: &'db dyn Db) -> &'static str {
        match self {
            Self::Any => "Any",
            Self::Bool => "bool",
            Self::Object => "object",
            Self::Bytes => "bytes",
            Self::Bytearray => "bytearray",
            Self::Tuple => "tuple",
            Self::Int => "int",
            Self::Float => "float",
            Self::Complex => "complex",
            Self::FrozenSet => "frozenset",
            Self::Str => "str",
            Self::Set => "set",
            Self::Dict => "dict",
            Self::List => "list",
            Self::Type => "type",
            Self::Slice => "slice",
            Self::Range => "range",
            Self::Property => "property",
            Self::BaseException => "BaseException",
            Self::BaseExceptionGroup => "BaseExceptionGroup",
            Self::Classmethod => "classmethod",
            Self::GenericAlias => "GenericAlias",
            Self::ModuleType => "ModuleType",
            Self::FunctionType => "FunctionType",
            Self::MethodType => "MethodType",
            Self::UnionType => "UnionType",
            Self::MethodWrapperType => "MethodWrapperType",
            Self::WrapperDescriptorType => "WrapperDescriptorType",
            Self::NoneType => "NoneType",
            Self::SpecialForm => "_SpecialForm",
            Self::TypeVar => "TypeVar",
            Self::ParamSpec => "ParamSpec",
            Self::ParamSpecArgs => "ParamSpecArgs",
            Self::ParamSpecKwargs => "ParamSpecKwargs",
            Self::TypeVarTuple => "TypeVarTuple",
            Self::TypeAliasType => "TypeAliasType",
            Self::NoDefaultType => "_NoDefaultType",
            Self::NewType => "NewType",
            Self::SupportsIndex => "SupportsIndex",
            Self::ChainMap => "ChainMap",
            Self::Counter => "Counter",
            Self::DefaultDict => "defaultdict",
            Self::Deque => "deque",
            Self::Sized => "Sized",
            Self::OrderedDict => "OrderedDict",
            Self::Enum => "Enum",
            Self::Super => "super",
            // For example, `typing.List` is defined as `List = _Alias()` in typeshed
            Self::StdlibAlias => "_Alias",
            // This is the name the type of `sys.version_info` has in typeshed,
            // which is different to what `type(sys.version_info).__name__` is at runtime.
            // (At runtime, `type(sys.version_info).__name__ == "version_info"`,
            // which is impossible to replicate in the stubs since the sole instance of the class
            // also has that name in the `sys` module.)
            Self::VersionInfo => "_version_info",
            Self::EllipsisType => {
                // Exposed as `types.EllipsisType` on Python >=3.10;
                // backported as `builtins.ellipsis` by typeshed on Python <=3.9
                if Program::get(db).python_version(db) >= PythonVersion::PY310 {
                    "EllipsisType"
                } else {
                    "ellipsis"
                }
            }
            Self::NotImplementedType => "_NotImplementedType",
        }
    }

    fn display(self, db: &'db dyn Db) -> impl std::fmt::Display + 'db {
        struct KnownClassDisplay<'db> {
            db: &'db dyn Db,
            class: KnownClass,
        }

        impl std::fmt::Display for KnownClassDisplay<'_> {
            fn fmt(&self, f: &mut std::fmt::Formatter<'_>) -> std::fmt::Result {
                let KnownClassDisplay {
                    class: known_class,
                    db,
                } = *self;
                write!(
                    f,
                    "{module}.{class}",
                    module = known_class.canonical_module(db),
                    class = known_class.name(db)
                )
            }
        }

        KnownClassDisplay { db, class: self }
    }

    /// Lookup a [`KnownClass`] in typeshed and return a [`Type`]
    /// representing all possible instances of the class.
    ///
    /// If the class cannot be found in typeshed, a debug-level log message will be emitted stating this.
    pub(crate) fn to_instance(self, db: &'db dyn Db) -> Type<'db> {
        self.to_class_literal(db)
            .into_class_type()
            .map(Type::instance)
            .unwrap_or_else(Type::unknown)
    }

    /// Attempt to lookup a [`KnownClass`] in typeshed and return a [`Type`] representing that class-literal.
    ///
    /// Return an error if the symbol cannot be found in the expected typeshed module,
    /// or if the symbol is not a class definition, or if the symbol is possibly unbound.
    pub(crate) fn try_to_class_literal(
        self,
        db: &'db dyn Db,
    ) -> Result<ClassLiteralType<'db>, KnownClassLookupError<'db>> {
        let symbol = known_module_symbol(db, self.canonical_module(db), self.name(db)).symbol;
        match symbol {
            Symbol::Type(Type::ClassLiteral(class_literal), Boundness::Bound) => Ok(class_literal),
            Symbol::Type(Type::ClassLiteral(class_literal), Boundness::PossiblyUnbound) => {
                Err(KnownClassLookupError::ClassPossiblyUnbound { class_literal })
            }
            Symbol::Type(found_type, _) => {
                Err(KnownClassLookupError::SymbolNotAClass { found_type })
            }
            Symbol::Unbound => Err(KnownClassLookupError::ClassNotFound),
        }
    }

    /// Lookup a [`KnownClass`] in typeshed and return a [`Type`] representing that class-literal.
    ///
    /// If the class cannot be found in typeshed, a debug-level log message will be emitted stating this.
    pub(crate) fn to_class_literal(self, db: &'db dyn Db) -> Type<'db> {
        // a cache of the `KnownClass`es that we have already failed to lookup in typeshed
        // (and therefore that we've already logged a warning for)
        static MESSAGES: LazyLock<Mutex<FxHashSet<KnownClass>>> = LazyLock::new(Mutex::default);

        self.try_to_class_literal(db)
            .map(Type::ClassLiteral)
            .unwrap_or_else(|lookup_error| {
                if MESSAGES.lock().unwrap().insert(self) {
                    if matches!(
                        lookup_error,
                        KnownClassLookupError::ClassPossiblyUnbound { .. }
                    ) {
                        tracing::info!("{}", lookup_error.display(db, self));
                    } else {
                        tracing::info!(
                            "{}. Falling back to `Unknown` for the symbol instead.",
                            lookup_error.display(db, self)
                        );
                    }
                }

                match lookup_error {
                    KnownClassLookupError::ClassPossiblyUnbound { class_literal, .. } => {
                        class_literal.into()
                    }
                    KnownClassLookupError::ClassNotFound { .. }
                    | KnownClassLookupError::SymbolNotAClass { .. } => Type::unknown(),
                }
            })
    }

    /// Lookup a [`KnownClass`] in typeshed and return a [`Type`]
    /// representing that class and all possible subclasses of the class.
    ///
    /// If the class cannot be found in typeshed, a debug-level log message will be emitted stating this.
    pub(crate) fn to_subclass_of(self, db: &'db dyn Db) -> Type<'db> {
        self.to_class_literal(db)
            .into_class_type()
            .map(|class| SubclassOfType::from(db, class))
            .unwrap_or_else(SubclassOfType::subclass_of_unknown)
    }

    /// Return `true` if this symbol can be resolved to a class definition `class` in typeshed,
    /// *and* `class` is a subclass of `other`.
    pub(super) fn is_subclass_of(self, db: &'db dyn Db, other: ClassType<'db>) -> bool {
        self.try_to_class_literal(db)
            .is_ok_and(|class| class.is_subclass_of(db, None, other))
    }

    /// Return the module in which we should look up the definition for this class
    fn canonical_module(self, db: &'db dyn Db) -> KnownModule {
        match self {
            Self::Bool
            | Self::Object
            | Self::Bytes
            | Self::Bytearray
            | Self::Type
            | Self::Int
            | Self::Float
            | Self::Complex
            | Self::Str
            | Self::List
            | Self::Tuple
            | Self::Set
            | Self::FrozenSet
            | Self::Dict
            | Self::BaseException
            | Self::BaseExceptionGroup
            | Self::Classmethod
            | Self::Slice
            | Self::Range
            | Self::Super
            | Self::Property => KnownModule::Builtins,
            Self::VersionInfo => KnownModule::Sys,
            Self::Enum => KnownModule::Enum,
            Self::GenericAlias
            | Self::ModuleType
            | Self::FunctionType
            | Self::MethodType
            | Self::MethodWrapperType
            | Self::UnionType
            | Self::WrapperDescriptorType => KnownModule::Types,
            Self::NoneType => KnownModule::Typeshed,
            Self::Any
            | Self::SpecialForm
            | Self::TypeVar
            | Self::StdlibAlias
            | Self::SupportsIndex
            | Self::Sized => KnownModule::Typing,
            Self::TypeAliasType
            | Self::TypeVarTuple
            | Self::ParamSpec
            | Self::ParamSpecArgs
            | Self::ParamSpecKwargs
            | Self::NewType => KnownModule::TypingExtensions,
            Self::NoDefaultType => {
                let python_version = Program::get(db).python_version(db);

                // typing_extensions has a 3.13+ re-export for the `typing.NoDefault`
                // singleton, but not for `typing._NoDefaultType`. So we need to switch
                // to `typing._NoDefaultType` for newer versions:
                if python_version >= PythonVersion::PY313 {
                    KnownModule::Typing
                } else {
                    KnownModule::TypingExtensions
                }
            }
            Self::EllipsisType => {
                // Exposed as `types.EllipsisType` on Python >=3.10;
                // backported as `builtins.ellipsis` by typeshed on Python <=3.9
                if Program::get(db).python_version(db) >= PythonVersion::PY310 {
                    KnownModule::Types
                } else {
                    KnownModule::Builtins
                }
            }
            Self::NotImplementedType => KnownModule::Builtins,
            Self::ChainMap
            | Self::Counter
            | Self::DefaultDict
            | Self::Deque
            | Self::OrderedDict => KnownModule::Collections,
        }
    }

    /// Return true if all instances of this `KnownClass` compare equal.
    pub(super) const fn is_single_valued(self) -> bool {
        match self {
            Self::NoneType
            | Self::NoDefaultType
            | Self::VersionInfo
            | Self::EllipsisType
            | Self::TypeAliasType
            | Self::UnionType
            | Self::NotImplementedType => true,

            Self::Any
            | Self::Bool
            | Self::Object
            | Self::Bytes
            | Self::Bytearray
            | Self::Type
            | Self::Int
            | Self::Float
            | Self::Complex
            | Self::Str
            | Self::List
            | Self::Tuple
            | Self::Set
            | Self::FrozenSet
            | Self::Dict
            | Self::Slice
            | Self::Range
            | Self::Property
            | Self::BaseException
            | Self::BaseExceptionGroup
            | Self::Classmethod
            | Self::GenericAlias
            | Self::ModuleType
            | Self::FunctionType
            | Self::MethodType
            | Self::MethodWrapperType
            | Self::WrapperDescriptorType
            | Self::SpecialForm
            | Self::ChainMap
            | Self::Counter
            | Self::DefaultDict
            | Self::Deque
            | Self::OrderedDict
            | Self::SupportsIndex
            | Self::StdlibAlias
            | Self::TypeVar
            | Self::ParamSpec
            | Self::ParamSpecArgs
            | Self::ParamSpecKwargs
            | Self::TypeVarTuple
            | Self::Sized
            | Self::Enum
            | Self::Super
            | Self::NewType => false,
        }
    }

    /// Is this class a singleton class?
    ///
    /// A singleton class is a class where it is known that only one instance can ever exist at runtime.
    pub(super) const fn is_singleton(self) -> bool {
        match self {
            Self::NoneType
            | Self::EllipsisType
            | Self::NoDefaultType
            | Self::VersionInfo
            | Self::TypeAliasType
            | Self::NotImplementedType => true,

            Self::Any
            | Self::Bool
            | Self::Object
            | Self::Bytes
            | Self::Bytearray
            | Self::Tuple
            | Self::Int
            | Self::Float
            | Self::Complex
            | Self::Str
            | Self::Set
            | Self::FrozenSet
            | Self::Dict
            | Self::List
            | Self::Type
            | Self::Slice
            | Self::Range
            | Self::Property
            | Self::GenericAlias
            | Self::ModuleType
            | Self::FunctionType
            | Self::MethodType
            | Self::MethodWrapperType
            | Self::WrapperDescriptorType
            | Self::SpecialForm
            | Self::ChainMap
            | Self::Counter
            | Self::DefaultDict
            | Self::Deque
            | Self::OrderedDict
            | Self::StdlibAlias
            | Self::SupportsIndex
            | Self::BaseException
            | Self::BaseExceptionGroup
            | Self::Classmethod
            | Self::TypeVar
            | Self::ParamSpec
            | Self::ParamSpecArgs
            | Self::ParamSpecKwargs
            | Self::TypeVarTuple
            | Self::Sized
            | Self::Enum
            | Self::Super
            | Self::UnionType
            | Self::NewType => false,
        }
    }

    pub(super) fn try_from_file_and_name(
        db: &dyn Db,
        file: File,
        class_name: &str,
    ) -> Option<Self> {
        // We assert that this match is exhaustive over the right-hand side in the unit test
        // `known_class_roundtrip_from_str()`
        let candidate = match class_name {
            "Any" => Self::Any,
            "bool" => Self::Bool,
            "object" => Self::Object,
            "bytes" => Self::Bytes,
            "bytearray" => Self::Bytearray,
            "tuple" => Self::Tuple,
            "type" => Self::Type,
            "int" => Self::Int,
            "float" => Self::Float,
            "complex" => Self::Complex,
            "str" => Self::Str,
            "set" => Self::Set,
            "frozenset" => Self::FrozenSet,
            "dict" => Self::Dict,
            "list" => Self::List,
            "slice" => Self::Slice,
            "range" => Self::Range,
            "property" => Self::Property,
            "BaseException" => Self::BaseException,
            "BaseExceptionGroup" => Self::BaseExceptionGroup,
            "classmethod" => Self::Classmethod,
            "GenericAlias" => Self::GenericAlias,
            "NoneType" => Self::NoneType,
            "ModuleType" => Self::ModuleType,
            "FunctionType" => Self::FunctionType,
            "MethodType" => Self::MethodType,
            "UnionType" => Self::UnionType,
            "MethodWrapperType" => Self::MethodWrapperType,
            "WrapperDescriptorType" => Self::WrapperDescriptorType,
            "NewType" => Self::NewType,
            "TypeAliasType" => Self::TypeAliasType,
            "TypeVar" => Self::TypeVar,
            "ParamSpec" => Self::ParamSpec,
            "ParamSpecArgs" => Self::ParamSpecArgs,
            "ParamSpecKwargs" => Self::ParamSpecKwargs,
            "TypeVarTuple" => Self::TypeVarTuple,
            "ChainMap" => Self::ChainMap,
            "Counter" => Self::Counter,
            "defaultdict" => Self::DefaultDict,
            "deque" => Self::Deque,
            "OrderedDict" => Self::OrderedDict,
            "_Alias" => Self::StdlibAlias,
            "_SpecialForm" => Self::SpecialForm,
            "_NoDefaultType" => Self::NoDefaultType,
            "SupportsIndex" => Self::SupportsIndex,
            "Sized" => Self::Sized,
            "Enum" => Self::Enum,
            "super" => Self::Super,
            "_version_info" => Self::VersionInfo,
            "ellipsis" if Program::get(db).python_version(db) <= PythonVersion::PY39 => {
                Self::EllipsisType
            }
            "EllipsisType" if Program::get(db).python_version(db) >= PythonVersion::PY310 => {
                Self::EllipsisType
            }
            "_NotImplementedType" => Self::NotImplementedType,
            _ => return None,
        };

        candidate
            .check_module(db, file_to_module(db, file)?.known()?)
            .then_some(candidate)
    }

    /// Return `true` if the module of `self` matches `module`
    fn check_module(self, db: &'db dyn Db, module: KnownModule) -> bool {
        match self {
            Self::Any
            | Self::Bool
            | Self::Object
            | Self::Bytes
            | Self::Bytearray
            | Self::Type
            | Self::Int
            | Self::Float
            | Self::Complex
            | Self::Str
            | Self::List
            | Self::Tuple
            | Self::Set
            | Self::FrozenSet
            | Self::Dict
            | Self::Slice
            | Self::Range
            | Self::Property
            | Self::GenericAlias
            | Self::ChainMap
            | Self::Counter
            | Self::DefaultDict
            | Self::Deque
            | Self::OrderedDict
            | Self::StdlibAlias  // no equivalent class exists in typing_extensions, nor ever will
            | Self::ModuleType
            | Self::VersionInfo
            | Self::BaseException
            | Self::EllipsisType
            | Self::BaseExceptionGroup
            | Self::Classmethod
            | Self::FunctionType
            | Self::MethodType
            | Self::MethodWrapperType
            | Self::Enum
            | Self::Super
            | Self::NotImplementedType
            | Self::UnionType
            | Self::WrapperDescriptorType => module == self.canonical_module(db),
            Self::NoneType => matches!(module, KnownModule::Typeshed | KnownModule::Types),
            Self::SpecialForm
            | Self::TypeVar
            | Self::TypeAliasType
            | Self::NoDefaultType
            | Self::SupportsIndex
            | Self::ParamSpec
            | Self::ParamSpecArgs
            | Self::ParamSpecKwargs
            | Self::TypeVarTuple
            | Self::Sized
            | Self::NewType => matches!(module, KnownModule::Typing | KnownModule::TypingExtensions),
        }
    }
}

/// Enumeration of ways in which looking up a [`KnownClass`] in typeshed could fail.
#[derive(Debug, Clone, Copy, PartialEq, Eq)]
pub(crate) enum KnownClassLookupError<'db> {
    /// There is no symbol by that name in the expected typeshed module.
    ClassNotFound,
    /// There is a symbol by that name in the expected typeshed module,
    /// but it's not a class.
    SymbolNotAClass { found_type: Type<'db> },
    /// There is a symbol by that name in the expected typeshed module,
    /// and it's a class definition, but it's possibly unbound.
    ClassPossiblyUnbound {
        class_literal: ClassLiteralType<'db>,
    },
}

impl<'db> KnownClassLookupError<'db> {
    fn display(&self, db: &'db dyn Db, class: KnownClass) -> impl std::fmt::Display + 'db {
        struct ErrorDisplay<'db> {
            db: &'db dyn Db,
            class: KnownClass,
            error: KnownClassLookupError<'db>,
        }

        impl std::fmt::Display for ErrorDisplay<'_> {
            fn fmt(&self, f: &mut std::fmt::Formatter<'_>) -> std::fmt::Result {
                let ErrorDisplay { db, class, error } = *self;

                let class = class.display(db);
                let python_version = Program::get(db).python_version(db);

                match error {
                    KnownClassLookupError::ClassNotFound => write!(
                        f,
                        "Could not find class `{class}` in typeshed on Python {python_version}",
                    ),
                    KnownClassLookupError::SymbolNotAClass { found_type } => write!(
                        f,
                        "Error looking up `{class}` in typeshed: expected to find a class definition \
                        on Python {python_version}, but found a symbol of type `{found_type}` instead",
                        found_type = found_type.display(db),
                    ),
                    KnownClassLookupError::ClassPossiblyUnbound { .. } => write!(
                        f,
                        "Error looking up `{class}` in typeshed on Python {python_version}: \
                        expected to find a fully bound symbol, but found one that is possibly unbound",
                    )
                }
            }
        }

        ErrorDisplay {
            db,
            class,
            error: *self,
        }
    }
}

/// Enumeration of specific runtime that are special enough to be considered their own type.
#[derive(Debug, Clone, Copy, PartialEq, Eq, Hash, salsa::Update)]
pub enum KnownInstanceType<'db> {
    /// The symbol `typing.Annotated` (which can also be found as `typing_extensions.Annotated`)
    Annotated,
    /// The symbol `typing.Literal` (which can also be found as `typing_extensions.Literal`)
    Literal,
    /// The symbol `typing.LiteralString` (which can also be found as `typing_extensions.LiteralString`)
    LiteralString,
    /// The symbol `typing.Optional` (which can also be found as `typing_extensions.Optional`)
    Optional,
    /// The symbol `typing.Union` (which can also be found as `typing_extensions.Union`)
    Union,
    /// The symbol `typing.NoReturn` (which can also be found as `typing_extensions.NoReturn`)
    NoReturn,
    /// The symbol `typing.Never` available since 3.11 (which can also be found as `typing_extensions.Never`)
    Never,
    /// The symbol `typing.Any` (which can also be found as `typing_extensions.Any`)
    /// This is not used since typeshed switched to representing `Any` as a class; now we use
    /// `KnownClass::Any` instead. But we still support the old `Any = object()` representation, at
    /// least for now. TODO maybe remove?
    Any,
    /// The symbol `typing.Tuple` (which can also be found as `typing_extensions.Tuple`)
    Tuple,
    /// The symbol `typing.List` (which can also be found as `typing_extensions.List`)
    List,
    /// The symbol `typing.Dict` (which can also be found as `typing_extensions.Dict`)
    Dict,
    /// The symbol `typing.Set` (which can also be found as `typing_extensions.Set`)
    Set,
    /// The symbol `typing.FrozenSet` (which can also be found as `typing_extensions.FrozenSet`)
    FrozenSet,
    /// The symbol `typing.ChainMap` (which can also be found as `typing_extensions.ChainMap`)
    ChainMap,
    /// The symbol `typing.Counter` (which can also be found as `typing_extensions.Counter`)
    Counter,
    /// The symbol `typing.DefaultDict` (which can also be found as `typing_extensions.DefaultDict`)
    DefaultDict,
    /// The symbol `typing.Deque` (which can also be found as `typing_extensions.Deque`)
    Deque,
    /// The symbol `typing.OrderedDict` (which can also be found as `typing_extensions.OrderedDict`)
    OrderedDict,
    /// The symbol `typing.Protocol` (which can also be found as `typing_extensions.Protocol`)
    Protocol,
    /// The symbol `typing.Type` (which can also be found as `typing_extensions.Type`)
    Type,
    /// A single instance of `typing.TypeVar`
    TypeVar(TypeVarInstance<'db>),
    /// A single instance of `typing.TypeAliasType` (PEP 695 type alias)
    TypeAliasType(TypeAliasType<'db>),
    /// The symbol `knot_extensions.Unknown`
    Unknown,
    /// The symbol `knot_extensions.AlwaysTruthy`
    AlwaysTruthy,
    /// The symbol `knot_extensions.AlwaysFalsy`
    AlwaysFalsy,
    /// The symbol `knot_extensions.Not`
    Not,
    /// The symbol `knot_extensions.Intersection`
    Intersection,
    /// The symbol `knot_extensions.TypeOf`
    TypeOf,
    /// The symbol `knot_extensions.CallableTypeOf`
    CallableTypeOf,

    // Various special forms, special aliases and type qualifiers that we don't yet understand
    // (all currently inferred as TODO in most contexts):
    TypingSelf,
    Final,
    ClassVar,
    Callable,
    Concatenate,
    Unpack,
    Required,
    NotRequired,
    TypeAlias,
    TypeGuard,
    TypeIs,
    ReadOnly,
    // TODO: fill this enum out with more special forms, etc.
}

impl<'db> KnownInstanceType<'db> {
    /// Evaluate the known instance in boolean context
    pub(crate) const fn bool(self) -> Truthiness {
        match self {
            Self::Annotated
            | Self::Literal
            | Self::LiteralString
            | Self::Optional
            | Self::TypeVar(_)
            | Self::Union
            | Self::NoReturn
            | Self::Never
            | Self::Any
            | Self::Tuple
            | Self::Type
            | Self::TypingSelf
            | Self::Final
            | Self::ClassVar
            | Self::Callable
            | Self::Concatenate
            | Self::Unpack
            | Self::Required
            | Self::NotRequired
            | Self::TypeAlias
            | Self::TypeGuard
            | Self::TypeIs
            | Self::List
            | Self::Dict
            | Self::DefaultDict
            | Self::Set
            | Self::FrozenSet
            | Self::Counter
            | Self::Deque
            | Self::ChainMap
            | Self::OrderedDict
            | Self::Protocol
            | Self::ReadOnly
            | Self::TypeAliasType(_)
            | Self::Unknown
            | Self::AlwaysTruthy
            | Self::AlwaysFalsy
            | Self::Not
            | Self::Intersection
            | Self::TypeOf
            | Self::CallableTypeOf => Truthiness::AlwaysTrue,
        }
    }

    /// Return the repr of the symbol at runtime
    pub(crate) fn repr(self, db: &'db dyn Db) -> &'db str {
        match self {
            Self::Annotated => "typing.Annotated",
            Self::Literal => "typing.Literal",
            Self::LiteralString => "typing.LiteralString",
            Self::Optional => "typing.Optional",
            Self::Union => "typing.Union",
            Self::NoReturn => "typing.NoReturn",
            Self::Never => "typing.Never",
            Self::Any => "typing.Any",
            Self::Tuple => "typing.Tuple",
            Self::Type => "typing.Type",
            Self::TypingSelf => "typing.Self",
            Self::Final => "typing.Final",
            Self::ClassVar => "typing.ClassVar",
            Self::Callable => "typing.Callable",
            Self::Concatenate => "typing.Concatenate",
            Self::Unpack => "typing.Unpack",
            Self::Required => "typing.Required",
            Self::NotRequired => "typing.NotRequired",
            Self::TypeAlias => "typing.TypeAlias",
            Self::TypeGuard => "typing.TypeGuard",
            Self::TypeIs => "typing.TypeIs",
            Self::List => "typing.List",
            Self::Dict => "typing.Dict",
            Self::DefaultDict => "typing.DefaultDict",
            Self::Set => "typing.Set",
            Self::FrozenSet => "typing.FrozenSet",
            Self::Counter => "typing.Counter",
            Self::Deque => "typing.Deque",
            Self::ChainMap => "typing.ChainMap",
            Self::OrderedDict => "typing.OrderedDict",
            Self::Protocol => "typing.Protocol",
            Self::ReadOnly => "typing.ReadOnly",
            Self::TypeVar(typevar) => typevar.name(db),
            Self::TypeAliasType(_) => "typing.TypeAliasType",
            Self::Unknown => "knot_extensions.Unknown",
            Self::AlwaysTruthy => "knot_extensions.AlwaysTruthy",
            Self::AlwaysFalsy => "knot_extensions.AlwaysFalsy",
            Self::Not => "knot_extensions.Not",
            Self::Intersection => "knot_extensions.Intersection",
            Self::TypeOf => "knot_extensions.TypeOf",
            Self::CallableTypeOf => "knot_extensions.CallableTypeOf",
        }
    }

    /// Return the [`KnownClass`] which this symbol is an instance of
    pub(crate) const fn class(self) -> KnownClass {
        match self {
            Self::Annotated => KnownClass::SpecialForm,
            Self::Literal => KnownClass::SpecialForm,
            Self::LiteralString => KnownClass::SpecialForm,
            Self::Optional => KnownClass::SpecialForm,
            Self::Union => KnownClass::SpecialForm,
            Self::NoReturn => KnownClass::SpecialForm,
            Self::Never => KnownClass::SpecialForm,
            Self::Any => KnownClass::Object,
            Self::Tuple => KnownClass::SpecialForm,
            Self::Type => KnownClass::SpecialForm,
            Self::TypingSelf => KnownClass::SpecialForm,
            Self::Final => KnownClass::SpecialForm,
            Self::ClassVar => KnownClass::SpecialForm,
            Self::Callable => KnownClass::SpecialForm,
            Self::Concatenate => KnownClass::SpecialForm,
            Self::Unpack => KnownClass::SpecialForm,
            Self::Required => KnownClass::SpecialForm,
            Self::NotRequired => KnownClass::SpecialForm,
            Self::TypeAlias => KnownClass::SpecialForm,
            Self::TypeGuard => KnownClass::SpecialForm,
            Self::TypeIs => KnownClass::SpecialForm,
            Self::ReadOnly => KnownClass::SpecialForm,
            Self::List => KnownClass::StdlibAlias,
            Self::Dict => KnownClass::StdlibAlias,
            Self::DefaultDict => KnownClass::StdlibAlias,
            Self::Set => KnownClass::StdlibAlias,
            Self::FrozenSet => KnownClass::StdlibAlias,
            Self::Counter => KnownClass::StdlibAlias,
            Self::Deque => KnownClass::StdlibAlias,
            Self::ChainMap => KnownClass::StdlibAlias,
            Self::OrderedDict => KnownClass::StdlibAlias,
            Self::Protocol => KnownClass::SpecialForm,
            Self::TypeVar(_) => KnownClass::TypeVar,
            Self::TypeAliasType(_) => KnownClass::TypeAliasType,
            Self::TypeOf => KnownClass::SpecialForm,
            Self::Not => KnownClass::SpecialForm,
            Self::Intersection => KnownClass::SpecialForm,
            Self::CallableTypeOf => KnownClass::SpecialForm,
            Self::Unknown => KnownClass::Object,
            Self::AlwaysTruthy => KnownClass::Object,
            Self::AlwaysFalsy => KnownClass::Object,
        }
    }

    /// Return the instance type which this type is a subtype of.
    ///
    /// For example, the symbol `typing.Literal` is an instance of `typing._SpecialForm`,
    /// so `KnownInstanceType::Literal.instance_fallback(db)`
    /// returns `Type::Instance(InstanceType { class: <typing._SpecialForm> })`.
    pub(super) fn instance_fallback(self, db: &dyn Db) -> Type {
        self.class().to_instance(db)
    }

    /// Return `true` if this symbol is an instance of `class`.
    pub(super) fn is_instance_of(self, db: &'db dyn Db, class: ClassType<'db>) -> bool {
        self.class().is_subclass_of(db, class)
    }

    pub(super) fn try_from_file_and_name(
        db: &'db dyn Db,
        file: File,
        symbol_name: &str,
    ) -> Option<Self> {
        let candidate = match symbol_name {
            "Any" => Self::Any,
            "ClassVar" => Self::ClassVar,
            "Deque" => Self::Deque,
            "List" => Self::List,
            "Dict" => Self::Dict,
            "DefaultDict" => Self::DefaultDict,
            "Set" => Self::Set,
            "FrozenSet" => Self::FrozenSet,
            "Counter" => Self::Counter,
            "ChainMap" => Self::ChainMap,
            "OrderedDict" => Self::OrderedDict,
            "Protocol" => Self::Protocol,
            "Optional" => Self::Optional,
            "Union" => Self::Union,
            "NoReturn" => Self::NoReturn,
            "Tuple" => Self::Tuple,
            "Type" => Self::Type,
            "Callable" => Self::Callable,
            "Annotated" => Self::Annotated,
            "Literal" => Self::Literal,
            "Never" => Self::Never,
            "Self" => Self::TypingSelf,
            "Final" => Self::Final,
            "Unpack" => Self::Unpack,
            "Required" => Self::Required,
            "TypeAlias" => Self::TypeAlias,
            "TypeGuard" => Self::TypeGuard,
            "TypeIs" => Self::TypeIs,
            "ReadOnly" => Self::ReadOnly,
            "Concatenate" => Self::Concatenate,
            "NotRequired" => Self::NotRequired,
            "LiteralString" => Self::LiteralString,
            "Unknown" => Self::Unknown,
            "AlwaysTruthy" => Self::AlwaysTruthy,
            "AlwaysFalsy" => Self::AlwaysFalsy,
            "Not" => Self::Not,
            "Intersection" => Self::Intersection,
            "TypeOf" => Self::TypeOf,
            "CallableTypeOf" => Self::CallableTypeOf,
            _ => return None,
        };

        candidate
            .check_module(file_to_module(db, file)?.known()?)
            .then_some(candidate)
    }

    /// Return `true` if `module` is a module from which this `KnownInstance` variant can validly originate.
    ///
    /// Most variants can only exist in one module, which is the same as `self.class().canonical_module()`.
    /// Some variants could validly be defined in either `typing` or `typing_extensions`, however.
    fn check_module(self, module: KnownModule) -> bool {
        match self {
            Self::Any
            | Self::ClassVar
            | Self::Deque
            | Self::List
            | Self::Dict
            | Self::DefaultDict
            | Self::Set
            | Self::FrozenSet
            | Self::Counter
            | Self::ChainMap
            | Self::OrderedDict
            | Self::Protocol
            | Self::Optional
            | Self::Union
            | Self::NoReturn
            | Self::Tuple
            | Self::Type
            | Self::Callable => module.is_typing(),
            Self::Annotated
            | Self::Literal
            | Self::LiteralString
            | Self::Never
            | Self::TypingSelf
            | Self::Final
            | Self::Concatenate
            | Self::Unpack
            | Self::Required
            | Self::NotRequired
            | Self::TypeAlias
            | Self::TypeGuard
            | Self::TypeIs
            | Self::ReadOnly
            | Self::TypeAliasType(_)
            | Self::TypeVar(_) => {
                matches!(module, KnownModule::Typing | KnownModule::TypingExtensions)
            }
            Self::Unknown
            | Self::AlwaysTruthy
            | Self::AlwaysFalsy
            | Self::Not
            | Self::Intersection
            | Self::TypeOf
            | Self::CallableTypeOf => module.is_knot_extensions(),
        }
    }
}

#[derive(Debug, Clone, PartialEq, Eq, salsa::Update)]
pub(super) struct MetaclassError<'db> {
    kind: MetaclassErrorKind<'db>,
}

impl<'db> MetaclassError<'db> {
    /// Return an [`MetaclassErrorKind`] variant describing why we could not resolve the metaclass for this class.
    pub(super) fn reason(&self) -> &MetaclassErrorKind<'db> {
        &self.kind
    }
}

#[derive(Debug, Clone, PartialEq, Eq, salsa::Update)]
pub(super) enum MetaclassErrorKind<'db> {
    /// The class has incompatible metaclasses in its inheritance hierarchy.
    ///
    /// The metaclass of a derived class must be a (non-strict) subclass of the metaclasses of all
    /// its bases.
    Conflict {
        /// `candidate1` will either be the explicit `metaclass=` keyword in the class definition,
        /// or the inferred metaclass of a base class
        candidate1: MetaclassCandidate<'db>,

        /// `candidate2` will always be the inferred metaclass of a base class
        candidate2: MetaclassCandidate<'db>,

        /// Flag to indicate whether `candidate1` is the explicit `metaclass=` keyword or the
        /// inferred metaclass of a base class. This helps us give better error messages in diagnostics.
        candidate1_is_base_class: bool,
    },
    /// The metaclass is not callable
    NotCallable(Type<'db>),
    /// The metaclass is of a union type whose some members are not callable
    PartlyNotCallable(Type<'db>),
}

#[cfg(test)]
mod tests {
    use super::*;
    use crate::db::tests::setup_db;
    use crate::module_resolver::resolve_module;
    use salsa::Setter;
    use strum::IntoEnumIterator;

    #[test]
    fn known_class_roundtrip_from_str() {
        let db = setup_db();
        for class in KnownClass::iter() {
            let class_name = class.name(&db);
            let class_module = resolve_module(&db, &class.canonical_module(&db).name()).unwrap();

            assert_eq!(
                KnownClass::try_from_file_and_name(&db, class_module.file(), class_name),
                Some(class),
                "`KnownClass::candidate_from_str` appears to be missing a case for `{class_name}`"
            );
        }
    }

    #[test]
    fn known_class_doesnt_fallback_to_unknown_unexpectedly_on_latest_version() {
        let mut db = setup_db();

        Program::get(&db)
            .set_python_version(&mut db)
            .to(PythonVersion::latest());

        for class in KnownClass::iter() {
            assert_ne!(
                class.to_instance(&db),
                Type::unknown(),
                "Unexpectedly fell back to `Unknown` for `{class:?}`"
            );
        }
    }

    #[test]
    fn known_class_doesnt_fallback_to_unknown_unexpectedly_on_low_python_version() {
        let mut db = setup_db();

        for class in KnownClass::iter() {
            let version_added = match class {
                KnownClass::UnionType => PythonVersion::PY310,
                KnownClass::BaseExceptionGroup => PythonVersion::PY311,
                KnownClass::GenericAlias => PythonVersion::PY39,
                _ => PythonVersion::PY37,
            };

            Program::get(&db)
                .set_python_version(&mut db)
                .to(version_added);

            assert_ne!(
                class.to_instance(&db),
                Type::unknown(),
                "Unexpectedly fell back to `Unknown` for `{class:?}` on Python {version_added}"
            );
        }
    }
}<|MERGE_RESOLUTION|>--- conflicted
+++ resolved
@@ -806,15 +806,12 @@
     /// Returns [`Symbol::Unbound`] if `name` cannot be found in this class's scope
     /// directly. Use [`ClassLiteralType::class_member`] if you require a method that will
     /// traverse through the MRO until it finds the member.
-<<<<<<< HEAD
     pub(super) fn own_class_member(
         self,
         db: &'db dyn Db,
         specialization: Option<Specialization<'db>>,
         name: &str,
     ) -> SymbolAndQualifiers<'db> {
-=======
-    pub(super) fn own_class_member(self, db: &'db dyn Db, name: &str) -> SymbolAndQualifiers<'db> {
         if let Some(metadata) = self.dataclass_metadata(db) {
             if name == "__init__" {
                 if metadata.contains(DataclassMetadata::INIT) {
@@ -835,7 +832,6 @@
             }
         }
 
->>>>>>> 1a79722e
         let body_scope = self.body_scope(db);
         class_symbol(db, body_scope, name).map_type(|ty| {
             // The `__new__` and `__init__` members of a non-specialized generic class are handled
