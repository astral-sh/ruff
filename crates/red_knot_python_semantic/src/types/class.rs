--- conflicted
+++ resolved
@@ -2415,357 +2415,6 @@
     }
 }
 
-<<<<<<< HEAD
-/// Enumeration of specific runtime that are special enough to be considered their own type.
-#[derive(Debug, Clone, Copy, PartialEq, Eq, Hash, salsa::Update)]
-pub enum KnownInstanceType<'db> {
-    /// The symbol `typing.Annotated` (which can also be found as `typing_extensions.Annotated`)
-    Annotated,
-    /// The symbol `typing.Literal` (which can also be found as `typing_extensions.Literal`)
-    Literal,
-    /// The symbol `typing.LiteralString` (which can also be found as `typing_extensions.LiteralString`)
-    LiteralString,
-    /// The symbol `typing.Optional` (which can also be found as `typing_extensions.Optional`)
-    Optional,
-    /// The symbol `typing.Union` (which can also be found as `typing_extensions.Union`)
-    Union,
-    /// The symbol `typing.NoReturn` (which can also be found as `typing_extensions.NoReturn`)
-    NoReturn,
-    /// The symbol `typing.Never` available since 3.11 (which can also be found as `typing_extensions.Never`)
-    Never,
-    /// The symbol `typing.Any` (which can also be found as `typing_extensions.Any`)
-    /// This is not used since typeshed switched to representing `Any` as a class; now we use
-    /// `KnownClass::Any` instead. But we still support the old `Any = object()` representation, at
-    /// least for now. TODO maybe remove?
-    Any,
-    /// The symbol `typing.Tuple` (which can also be found as `typing_extensions.Tuple`)
-    Tuple,
-    /// The symbol `typing.List` (which can also be found as `typing_extensions.List`)
-    List,
-    /// The symbol `typing.Dict` (which can also be found as `typing_extensions.Dict`)
-    Dict,
-    /// The symbol `typing.Set` (which can also be found as `typing_extensions.Set`)
-    Set,
-    /// The symbol `typing.FrozenSet` (which can also be found as `typing_extensions.FrozenSet`)
-    FrozenSet,
-    /// The symbol `typing.ChainMap` (which can also be found as `typing_extensions.ChainMap`)
-    ChainMap,
-    /// The symbol `typing.Counter` (which can also be found as `typing_extensions.Counter`)
-    Counter,
-    /// The symbol `typing.DefaultDict` (which can also be found as `typing_extensions.DefaultDict`)
-    DefaultDict,
-    /// The symbol `typing.Deque` (which can also be found as `typing_extensions.Deque`)
-    Deque,
-    /// The symbol `typing.OrderedDict` (which can also be found as `typing_extensions.OrderedDict`)
-    OrderedDict,
-    /// The symbol `typing.Protocol` (which can also be found as `typing_extensions.Protocol`)
-    Protocol,
-    /// The symbol `typing.Type` (which can also be found as `typing_extensions.Type`)
-    Type,
-    /// A single instance of `typing.TypeVar`
-    TypeVar(TypeVarInstance<'db>),
-    /// A single instance of `typing.TypeAliasType` (PEP 695 type alias)
-    TypeAliasType(TypeAliasType<'db>),
-    /// The symbol `knot_extensions.Unknown`
-    Unknown,
-    /// The symbol `knot_extensions.AlwaysTruthy`
-    AlwaysTruthy,
-    /// The symbol `knot_extensions.AlwaysFalsy`
-    AlwaysFalsy,
-    /// The symbol `knot_extensions.Not`
-    Not,
-    /// The symbol `knot_extensions.Intersection`
-    Intersection,
-    /// The symbol `knot_extensions.TypeOf`
-    TypeOf,
-    /// The symbol `knot_extensions.CallableTypeOf`
-    CallableTypeOf,
-
-    // Various special forms, special aliases and type qualifiers that we don't yet understand
-    // (all currently inferred as TODO in most contexts):
-    TypingSelf,
-    Final,
-    ClassVar,
-    Callable,
-    Concatenate,
-    Unpack,
-    Required,
-    NotRequired,
-    TypeAlias,
-    TypeGuard,
-    TypeIs,
-    ReadOnly,
-    // TODO: fill this enum out with more special forms, etc.
-}
-
-impl<'db> KnownInstanceType<'db> {
-    /// Evaluate the known instance in boolean context
-    pub(crate) const fn bool(self) -> Truthiness {
-        match self {
-            Self::Annotated
-            | Self::Literal
-            | Self::LiteralString
-            | Self::Optional
-            // This is a legacy `TypeVar` _outside_ of any generic class or function, so it's
-            // AlwaysTrue. The truthiness of a typevar inside of a generic class or function
-            // depends on its bounds and constraints; but that's represented by `Type::TypeVar` and
-            // handled in elsewhere.
-            | Self::TypeVar(_)
-            | Self::Union
-            | Self::NoReturn
-            | Self::Never
-            | Self::Any
-            | Self::Tuple
-            | Self::Type
-            | Self::TypingSelf
-            | Self::Final
-            | Self::ClassVar
-            | Self::Callable
-            | Self::Concatenate
-            | Self::Unpack
-            | Self::Required
-            | Self::NotRequired
-            | Self::TypeAlias
-            | Self::TypeGuard
-            | Self::TypeIs
-            | Self::List
-            | Self::Dict
-            | Self::DefaultDict
-            | Self::Set
-            | Self::FrozenSet
-            | Self::Counter
-            | Self::Deque
-            | Self::ChainMap
-            | Self::OrderedDict
-            | Self::Protocol
-            | Self::ReadOnly
-            | Self::TypeAliasType(_)
-            | Self::Unknown
-            | Self::AlwaysTruthy
-            | Self::AlwaysFalsy
-            | Self::Not
-            | Self::Intersection
-            | Self::TypeOf
-            | Self::CallableTypeOf => Truthiness::AlwaysTrue,
-        }
-    }
-
-    /// Return the repr of the symbol at runtime
-    pub(crate) fn repr(self, db: &'db dyn Db) -> &'db str {
-        match self {
-            Self::Annotated => "typing.Annotated",
-            Self::Literal => "typing.Literal",
-            Self::LiteralString => "typing.LiteralString",
-            Self::Optional => "typing.Optional",
-            Self::Union => "typing.Union",
-            Self::NoReturn => "typing.NoReturn",
-            Self::Never => "typing.Never",
-            Self::Any => "typing.Any",
-            Self::Tuple => "typing.Tuple",
-            Self::Type => "typing.Type",
-            Self::TypingSelf => "typing.Self",
-            Self::Final => "typing.Final",
-            Self::ClassVar => "typing.ClassVar",
-            Self::Callable => "typing.Callable",
-            Self::Concatenate => "typing.Concatenate",
-            Self::Unpack => "typing.Unpack",
-            Self::Required => "typing.Required",
-            Self::NotRequired => "typing.NotRequired",
-            Self::TypeAlias => "typing.TypeAlias",
-            Self::TypeGuard => "typing.TypeGuard",
-            Self::TypeIs => "typing.TypeIs",
-            Self::List => "typing.List",
-            Self::Dict => "typing.Dict",
-            Self::DefaultDict => "typing.DefaultDict",
-            Self::Set => "typing.Set",
-            Self::FrozenSet => "typing.FrozenSet",
-            Self::Counter => "typing.Counter",
-            Self::Deque => "typing.Deque",
-            Self::ChainMap => "typing.ChainMap",
-            Self::OrderedDict => "typing.OrderedDict",
-            Self::Protocol => "typing.Protocol",
-            Self::ReadOnly => "typing.ReadOnly",
-            Self::TypeVar(typevar) => typevar.name(db),
-            Self::TypeAliasType(_) => "typing.TypeAliasType",
-            Self::Unknown => "knot_extensions.Unknown",
-            Self::AlwaysTruthy => "knot_extensions.AlwaysTruthy",
-            Self::AlwaysFalsy => "knot_extensions.AlwaysFalsy",
-            Self::Not => "knot_extensions.Not",
-            Self::Intersection => "knot_extensions.Intersection",
-            Self::TypeOf => "knot_extensions.TypeOf",
-            Self::CallableTypeOf => "knot_extensions.CallableTypeOf",
-        }
-    }
-
-    /// Return the [`KnownClass`] which this symbol is an instance of
-    pub(crate) const fn class(self) -> KnownClass {
-        match self {
-            Self::Annotated => KnownClass::SpecialForm,
-            Self::Literal => KnownClass::SpecialForm,
-            Self::LiteralString => KnownClass::SpecialForm,
-            Self::Optional => KnownClass::SpecialForm,
-            Self::Union => KnownClass::SpecialForm,
-            Self::NoReturn => KnownClass::SpecialForm,
-            Self::Never => KnownClass::SpecialForm,
-            Self::Any => KnownClass::Object,
-            Self::Tuple => KnownClass::SpecialForm,
-            Self::Type => KnownClass::SpecialForm,
-            Self::TypingSelf => KnownClass::SpecialForm,
-            Self::Final => KnownClass::SpecialForm,
-            Self::ClassVar => KnownClass::SpecialForm,
-            Self::Callable => KnownClass::SpecialForm,
-            Self::Concatenate => KnownClass::SpecialForm,
-            Self::Unpack => KnownClass::SpecialForm,
-            Self::Required => KnownClass::SpecialForm,
-            Self::NotRequired => KnownClass::SpecialForm,
-            Self::TypeAlias => KnownClass::SpecialForm,
-            Self::TypeGuard => KnownClass::SpecialForm,
-            Self::TypeIs => KnownClass::SpecialForm,
-            Self::ReadOnly => KnownClass::SpecialForm,
-            Self::List => KnownClass::StdlibAlias,
-            Self::Dict => KnownClass::StdlibAlias,
-            Self::DefaultDict => KnownClass::StdlibAlias,
-            Self::Set => KnownClass::StdlibAlias,
-            Self::FrozenSet => KnownClass::StdlibAlias,
-            Self::Counter => KnownClass::StdlibAlias,
-            Self::Deque => KnownClass::StdlibAlias,
-            Self::ChainMap => KnownClass::StdlibAlias,
-            Self::OrderedDict => KnownClass::StdlibAlias,
-            Self::Protocol => KnownClass::SpecialForm,
-            Self::TypeVar(_) => KnownClass::TypeVar,
-            Self::TypeAliasType(_) => KnownClass::TypeAliasType,
-            Self::TypeOf => KnownClass::SpecialForm,
-            Self::Not => KnownClass::SpecialForm,
-            Self::Intersection => KnownClass::SpecialForm,
-            Self::CallableTypeOf => KnownClass::SpecialForm,
-            Self::Unknown => KnownClass::Object,
-            Self::AlwaysTruthy => KnownClass::Object,
-            Self::AlwaysFalsy => KnownClass::Object,
-        }
-    }
-
-    /// Return the instance type which this type is a subtype of.
-    ///
-    /// For example, the symbol `typing.Literal` is an instance of `typing._SpecialForm`,
-    /// so `KnownInstanceType::Literal.instance_fallback(db)`
-    /// returns `Type::Instance(InstanceType { class: <typing._SpecialForm> })`.
-    pub(super) fn instance_fallback(self, db: &dyn Db) -> Type {
-        self.class().to_instance(db)
-    }
-
-    /// Return `true` if this symbol is an instance of `class`.
-    pub(super) fn is_instance_of(self, db: &'db dyn Db, class: ClassType<'db>) -> bool {
-        self.class().is_subclass_of(db, class)
-    }
-
-    pub(super) fn try_from_file_and_name(
-        db: &'db dyn Db,
-        file: File,
-        symbol_name: &str,
-    ) -> Option<Self> {
-        let candidate = match symbol_name {
-            "Any" => Self::Any,
-            "ClassVar" => Self::ClassVar,
-            "Deque" => Self::Deque,
-            "List" => Self::List,
-            "Dict" => Self::Dict,
-            "DefaultDict" => Self::DefaultDict,
-            "Set" => Self::Set,
-            "FrozenSet" => Self::FrozenSet,
-            "Counter" => Self::Counter,
-            "ChainMap" => Self::ChainMap,
-            "OrderedDict" => Self::OrderedDict,
-            "Protocol" => Self::Protocol,
-            "Optional" => Self::Optional,
-            "Union" => Self::Union,
-            "NoReturn" => Self::NoReturn,
-            "Tuple" => Self::Tuple,
-            "Type" => Self::Type,
-            "Callable" => Self::Callable,
-            "Annotated" => Self::Annotated,
-            "Literal" => Self::Literal,
-            "Never" => Self::Never,
-            "Self" => Self::TypingSelf,
-            "Final" => Self::Final,
-            "Unpack" => Self::Unpack,
-            "Required" => Self::Required,
-            "TypeAlias" => Self::TypeAlias,
-            "TypeGuard" => Self::TypeGuard,
-            "TypeIs" => Self::TypeIs,
-            "ReadOnly" => Self::ReadOnly,
-            "Concatenate" => Self::Concatenate,
-            "NotRequired" => Self::NotRequired,
-            "LiteralString" => Self::LiteralString,
-            "Unknown" => Self::Unknown,
-            "AlwaysTruthy" => Self::AlwaysTruthy,
-            "AlwaysFalsy" => Self::AlwaysFalsy,
-            "Not" => Self::Not,
-            "Intersection" => Self::Intersection,
-            "TypeOf" => Self::TypeOf,
-            "CallableTypeOf" => Self::CallableTypeOf,
-            _ => return None,
-        };
-
-        candidate
-            .check_module(file_to_module(db, file)?.known()?)
-            .then_some(candidate)
-    }
-
-    /// Return `true` if `module` is a module from which this `KnownInstance` variant can validly originate.
-    ///
-    /// Most variants can only exist in one module, which is the same as `self.class().canonical_module()`.
-    /// Some variants could validly be defined in either `typing` or `typing_extensions`, however.
-    pub(super) fn check_module(self, module: KnownModule) -> bool {
-        match self {
-            Self::Any
-            | Self::ClassVar
-            | Self::Deque
-            | Self::List
-            | Self::Dict
-            | Self::DefaultDict
-            | Self::Set
-            | Self::FrozenSet
-            | Self::Counter
-            | Self::ChainMap
-            | Self::OrderedDict
-            | Self::Optional
-            | Self::Union
-            | Self::NoReturn
-            | Self::Tuple
-            | Self::Type
-            | Self::Callable => module.is_typing(),
-            Self::Annotated
-            | Self::Protocol
-            | Self::Literal
-            | Self::LiteralString
-            | Self::Never
-            | Self::TypingSelf
-            | Self::Final
-            | Self::Concatenate
-            | Self::Unpack
-            | Self::Required
-            | Self::NotRequired
-            | Self::TypeAlias
-            | Self::TypeGuard
-            | Self::TypeIs
-            | Self::ReadOnly
-            | Self::TypeAliasType(_)
-            | Self::TypeVar(_) => {
-                matches!(module, KnownModule::Typing | KnownModule::TypingExtensions)
-            }
-            Self::Unknown
-            | Self::AlwaysTruthy
-            | Self::AlwaysFalsy
-            | Self::Not
-            | Self::Intersection
-            | Self::TypeOf
-            | Self::CallableTypeOf => module.is_knot_extensions(),
-        }
-    }
-}
-
-=======
->>>>>>> 0299a52f
 #[derive(Debug, Clone, PartialEq, Eq, salsa::Update)]
 pub(super) struct MetaclassError<'db> {
     kind: MetaclassErrorKind<'db>,
