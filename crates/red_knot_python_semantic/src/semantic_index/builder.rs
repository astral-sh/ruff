--- conflicted
+++ resolved
@@ -42,7 +42,7 @@
 
 mod except_handlers;
 
-#[derive(Clone, Debug, Default)]
+#[derive(Debug, Default)]
 struct Loop {
     /// Flow states at each `break` in the current loop.
     break_states: Vec<FlowSnapshot>,
@@ -1546,15 +1546,9 @@
             }
 
             ast::Stmt::Break(_) => {
-<<<<<<< HEAD
-                if self.loop_state().is_inside() {
-                    let snapshot = self.flow_snapshot();
-                    self.loop_break_states.push(snapshot);
-=======
                 let snapshot = self.flow_snapshot();
                 if let Some(current_loop) = self.current_loop_mut() {
                     current_loop.push_break(snapshot);
->>>>>>> fb778ee3
                 }
                 // Everything in the current block after a terminal statement is unreachable.
                 self.mark_unreachable();
