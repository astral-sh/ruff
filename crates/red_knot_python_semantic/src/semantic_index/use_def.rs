--- conflicted
+++ resolved
@@ -261,7 +261,7 @@
 
 use self::symbol_state::{
     LiveBindingsIterator, LiveDeclarationsIterator, ScopedDefinitionId, SymbolBindings,
-    SymbolDeclarations, SymbolState, SymbolStatesBuilder, SymbolStatesStorage,
+    SymbolDeclarations, SymbolState, SymbolStatesStorage,
 };
 use crate::semantic_index::ast_ids::ScopedUseId;
 use crate::semantic_index::definition::Definition;
@@ -276,6 +276,8 @@
     ScopedVisibilityConstraintId, VisibilityConstraints, VisibilityConstraintsBuilder,
 };
 
+pub(super) use self::symbol_state::SymbolStatesBuilder;
+
 mod symbol_state;
 
 /// Applicable definitions and constraints for every use of a name.
@@ -330,7 +332,7 @@
         &self,
         use_id: ScopedUseId,
     ) -> BindingWithConstraintsIterator<'_, 'db> {
-        self.bindings_iterator(self.bindings_by_use[use_id])
+        self.bindings_iterator(&self.bindings_by_use[use_id])
     }
 
     pub(crate) fn public_bindings(
@@ -346,21 +348,21 @@
     ) -> Option<BindingWithConstraintsIterator<'_, 'db>> {
         self.eager_bindings
             .get(eager_bindings)
-            .map(|symbol_bindings| self.bindings_iterator(*symbol_bindings))
+            .map(|symbol_bindings| self.bindings_iterator(symbol_bindings))
     }
 
     pub(crate) fn bindings_at_declaration(
         &self,
         declaration: Definition<'db>,
     ) -> BindingWithConstraintsIterator<'_, 'db> {
-        self.bindings_iterator(self.bindings_by_declaration[&declaration])
+        self.bindings_iterator(&self.bindings_by_declaration[&declaration])
     }
 
     pub(crate) fn declarations_at_binding(
         &self,
         binding: Definition<'db>,
     ) -> DeclarationsIterator<'_, 'db> {
-        self.declarations_iterator(self.declarations_by_binding[&binding])
+        self.declarations_iterator(&self.declarations_by_binding[&binding])
     }
 
     pub(crate) fn public_declarations<'map>(
@@ -373,7 +375,7 @@
 
     fn bindings_iterator<'map>(
         &'map self,
-        bindings: SymbolBindings,
+        bindings: &SymbolBindings,
     ) -> BindingWithConstraintsIterator<'map, 'db> {
         BindingWithConstraintsIterator {
             all_definitions: &self.all_definitions,
@@ -386,7 +388,7 @@
 
     fn declarations_iterator<'map>(
         &'map self,
-        declarations: SymbolDeclarations,
+        declarations: &SymbolDeclarations,
     ) -> DeclarationsIterator<'map, 'db> {
         DeclarationsIterator {
             all_definitions: &self.all_definitions,
@@ -511,12 +513,12 @@
 }
 
 impl FlowSnapshot {
-    pub(super) fn clone(&self, narrowing_constraints: &mut NarrowingConstraintsBuilder) -> Self {
+    pub(super) fn clone(&self, symbol_states: &mut SymbolStatesBuilder) -> Self {
         Self {
             symbol_states: self
                 .symbol_states
                 .iter()
-                .map(|state| state.clone(narrowing_constraints))
+                .map(|state| state.clone(symbol_states))
                 .collect(),
             scope_start_visibility: self.scope_start_visibility,
         }
@@ -529,7 +531,7 @@
     all_definitions: IndexVec<ScopedDefinitionId, Option<Definition<'db>>>,
 
     /// Arena for [`SymbolState`] data.
-    symbol_states_builder: SymbolStatesBuilder,
+    pub(super) symbol_states_builder: SymbolStatesBuilder,
 
     /// Builder of predicates.
     pub(super) predicates: PredicatesBuilder<'db>,
@@ -597,8 +599,12 @@
     pub(super) fn record_binding(&mut self, symbol: ScopedSymbolId, binding: Definition<'db>) {
         let def_id = self.all_definitions.push(Some(binding));
         let symbol_state = &mut self.symbol_states[symbol];
-        self.declarations_by_binding
-            .insert(binding, symbol_state.declarations());
+        self.declarations_by_binding.insert(
+            binding,
+            symbol_state
+                .declarations()
+                .clone(&mut self.symbol_states_builder),
+        );
         symbol_state.record_binding(
             &mut self.symbol_states_builder,
             def_id,
@@ -628,6 +634,7 @@
         for state in &mut self.symbol_states {
             state.record_visibility_constraint(
                 &mut self.symbol_states_builder,
+                &mut self.narrowing_constraints,
                 &mut self.visibility_constraints,
                 constraint,
             );
@@ -655,7 +662,7 @@
     /// We build a complex visibility constraint for the `y = 0` binding. We build the same
     /// constraint for the `x = 0` binding as well, but at the `RESET` point, we can get rid
     /// of it, as the `if`-`elif`-`elif` chain doesn't include any new bindings of `x`.
-    pub(super) fn simplify_visibility_constraints(&mut self, snapshot: &FlowSnapshot) {
+    pub(super) fn simplify_visibility_constraints(&mut self, snapshot: FlowSnapshot) {
         debug_assert!(self.symbol_states.len() >= snapshot.symbol_states.len());
 
         // If there are any control flow paths that have become unreachable between `snapshot` and
@@ -670,8 +677,12 @@
         // be subject to visibility constraints. We only simplify/reset visibility constraints
         // for symbols that have the same bindings and declarations present compared to the
         // snapshot.
-        for (current, snapshot) in self.symbol_states.iter_mut().zip(&snapshot.symbol_states) {
-            current.simplify_visibility_constraints(&mut self.symbol_states_builder, snapshot);
+        for (current, snapshot) in self.symbol_states.iter_mut().zip(snapshot.symbol_states) {
+            current.simplify_visibility_constraints(
+                &mut self.symbol_states_builder,
+                &mut self.narrowing_constraints,
+                snapshot,
+            );
         }
     }
 
@@ -682,19 +693,13 @@
     ) {
         let def_id = self.all_definitions.push(Some(declaration));
         let symbol_state = &mut self.symbol_states[symbol];
-<<<<<<< HEAD
-        self.bindings_by_declaration
-            .insert(declaration, symbol_state.bindings());
-        symbol_state.record_declaration(&mut self.symbol_states_builder, def_id);
-=======
         self.bindings_by_declaration.insert(
             declaration,
             symbol_state
                 .bindings()
-                .clone(&mut self.narrowing_constraints),
+                .clone(&mut self.symbol_states_builder),
         );
-        symbol_state.record_declaration(def_id);
->>>>>>> 5205e775
+        symbol_state.record_declaration(&mut self.symbol_states_builder, def_id);
     }
 
     pub(super) fn record_declaration_and_binding(
@@ -717,17 +722,11 @@
     pub(super) fn record_use(&mut self, symbol: ScopedSymbolId, use_id: ScopedUseId) {
         // We have a use of a symbol; clone the current bindings for that symbol, and record them
         // as the live bindings for this use.
-<<<<<<< HEAD
-        let new_use = self
-            .bindings_by_use
-            .push(self.symbol_states[symbol].bindings());
-=======
         let new_use = self.bindings_by_use.push(
             self.symbol_states[symbol]
                 .bindings()
-                .clone(&mut self.narrowing_constraints),
+                .clone(&mut self.symbol_states_builder),
         );
->>>>>>> 5205e775
         debug_assert_eq!(use_id, new_use);
     }
 
@@ -735,16 +734,11 @@
         &mut self,
         enclosing_symbol: ScopedSymbolId,
     ) -> ScopedEagerBindingsId {
-<<<<<<< HEAD
-        self.eager_bindings
-            .push(self.symbol_states[enclosing_symbol].bindings())
-=======
         self.eager_bindings.push(
             self.symbol_states[enclosing_symbol]
                 .bindings()
-                .clone(&mut self.narrowing_constraints),
+                .clone(&mut self.symbol_states_builder),
         )
->>>>>>> 5205e775
     }
 
     /// Take a snapshot of the current visible-symbols state.
@@ -753,14 +747,14 @@
             symbol_states: self
                 .symbol_states
                 .iter()
-                .map(|state| state.clone(&mut self.narrowing_constraints))
+                .map(|state| state.clone(&mut self.symbol_states_builder))
                 .collect(),
             scope_start_visibility: self.scope_start_visibility,
         }
     }
 
     /// Restore the current builder symbols state to the given snapshot.
-    pub(super) fn restore(&mut self, snapshot: &FlowSnapshot) {
+    pub(super) fn restore(&mut self, snapshot: FlowSnapshot) {
         // We never remove symbols from `symbol_states` (it's an IndexVec, and the symbol
         // IDs must line up), so the current number of known symbols must always be equal to or
         // greater than the number of known symbols in a previously-taken snapshot.
@@ -768,28 +762,21 @@
         debug_assert!(num_symbols >= snapshot.symbol_states.len());
 
         // Restore the current visible-definitions state to the given snapshot.
-        self.symbol_states = snapshot.symbol_states.clone();
+        self.symbol_states = snapshot.symbol_states;
         self.scope_start_visibility = snapshot.scope_start_visibility;
 
         // If the snapshot we are restoring is missing some symbols we've recorded since, we need
         // to fill them in so the symbol IDs continue to line up. Since they don't exist in the
         // snapshot, the correct state to fill them in with is "undefined".
-<<<<<<< HEAD
-        self.symbol_states.resize(
-            num_symbols,
-            SymbolState::undefined(&mut self.symbol_states_builder, self.scope_start_visibility),
-        );
-=======
         self.symbol_states.resize_with(num_symbols, || {
-            SymbolState::undefined(self.scope_start_visibility)
+            SymbolState::undefined(&mut self.symbol_states_builder, self.scope_start_visibility)
         });
->>>>>>> 5205e775
     }
 
     /// Merge the given snapshot into the current state, reflecting that we might have taken either
     /// path to get here. The new state for each symbol should include definitions from both the
     /// prior state and the snapshot.
-    pub(super) fn merge(&mut self, snapshot: &FlowSnapshot) {
+    pub(super) fn merge(&mut self, snapshot: FlowSnapshot) {
         // As an optimization, if we know statically that either of the snapshots is always
         // unreachable, we can leave it out of the merged result entirely. Note that we cannot
         // perform any type inference at this point, so this is largely limited to unreachability
@@ -810,11 +797,7 @@
         // greater than the number of known symbols in a previously-taken snapshot.
         debug_assert!(self.symbol_states.len() >= snapshot.symbol_states.len());
 
-        let mut snapshot_definitions_iter = snapshot.symbol_states.iter();
-        let undefined = SymbolState::undefined(
-            &mut self.symbol_states_builder,
-            snapshot.scope_start_visibility,
-        );
+        let mut snapshot_definitions_iter = snapshot.symbol_states.into_iter();
         for current in &mut self.symbol_states {
             if let Some(snapshot) = snapshot_definitions_iter.next() {
                 current.merge(
@@ -825,11 +808,15 @@
                 );
             } else {
                 // Symbol not present in snapshot, so it's unbound/undeclared from that path.
+                let undefined = SymbolState::undefined(
+                    &mut self.symbol_states_builder,
+                    snapshot.scope_start_visibility,
+                );
                 current.merge(
                     &mut self.symbol_states_builder,
                     &mut self.narrowing_constraints,
                     &mut self.visibility_constraints,
-                    &undefined,
+                    undefined,
                 );
             }
         }
