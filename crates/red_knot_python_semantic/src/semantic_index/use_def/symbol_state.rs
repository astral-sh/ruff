//! Track live bindings per symbol, applicable constraints per binding, and live declarations.
//!
//! These data structures operate entirely on scope-local newtype-indices for definitions and
//! constraints, referring to their location in the `all_definitions` and `all_constraints`
//! indexvecs in [`super::UseDefMapBuilder`].
//!
//! We need to track arbitrary associations between bindings and constraints, not just a single set
//! of currently dominating constraints (where "dominating" means "control flow must have passed
//! through it to reach this point"), because we can have dominating constraints that apply to some
//! bindings but not others, as in this code:
//!
//! ```python
//! x = 1 if flag else None
//! if x is not None:
//!     if flag2:
//!         x = 2 if flag else None
//!     x
//! ```
//!
//! The `x is not None` constraint dominates the final use of `x`, but it applies only to the first
//! binding of `x`, not the second, so `None` is a possible value for `x`.
//!
//! And we can't just track, for each binding, an index into a list of dominating constraints,
//! either, because we can have bindings which are still visible, but subject to constraints that
//! are no longer dominating, as in this code:
//!
//! ```python
//! x = 0
//! if flag1:
//!     x = 1 if flag2 else None
//!     assert x is not None
//! x
//! ```
//!
//! From the point of view of the final use of `x`, the `x is not None` constraint no longer
//! dominates, but it does dominate the `x = 1 if flag2 else None` binding, so we have to keep
//! track of that.
//!
//! The data structures used here ([`BitSet`] and [`smallvec::SmallVec`]) optimize for keeping all
//! data inline (avoiding lots of scattered allocations) in small-to-medium cases, and falling back
//! to heap allocation to be able to scale to arbitrary numbers of live bindings and constraints
//! when needed.
//!
//! Tracking live declarations is simpler, since constraints are not involved, but otherwise very
//! similar to tracking live bindings.

use itertools::{EitherOrBoth, Itertools};
use ruff_index::newtype_index;
use smallvec::{smallvec, SmallVec};

use crate::semantic_index::constraint::ScopedConstraintId;
use crate::semantic_index::use_def::bitset::{BitSet, BitSetIterator};
use crate::semantic_index::use_def::VisibilityConstraintsBuilder;
use crate::visibility_constraints::ScopedVisibilityConstraintId;

/// A newtype-index for a definition in a particular scope.
#[newtype_index]
#[derive(Ord, PartialOrd)]
pub(super) struct ScopedDefinitionId;

impl ScopedDefinitionId {
    /// A special ID that is used to describe an implicit start-of-scope state. When
    /// we see that this definition is live, we know that the symbol is (possibly)
    /// unbound or undeclared at a given usage site.
    /// When creating a use-def-map builder, we always add an empty `None` definition
    /// at index 0, so this ID is always present.
    pub(super) const UNBOUND: ScopedDefinitionId = ScopedDefinitionId::from_u32(0);
}

<<<<<<< HEAD
/// Can reference this * 64 total definitions inline; more will fall back to the heap.
const INLINE_BINDING_BLOCKS: usize = 3;

/// A [`BitSet`] of [`ScopedDefinitionId`], representing live bindings of a symbol in a scope.
type Bindings = BitSet<INLINE_BINDING_BLOCKS>;
type BindingsIterator<'a> = BitSetIterator<'a, INLINE_BINDING_BLOCKS>;

/// Can reference this * 64 total declarations inline; more will fall back to the heap.
const INLINE_DECLARATION_BLOCKS: usize = 3;

/// A [`BitSet`] of [`ScopedDefinitionId`], representing live declarations of a symbol in a scope.
type Declarations = BitSet<INLINE_DECLARATION_BLOCKS>;
type DeclarationsIterator<'a> = BitSetIterator<'a, INLINE_DECLARATION_BLOCKS>;
=======
/// A newtype-index for a constraint expression in a particular scope.
#[newtype_index]
pub(crate) struct ScopedConstraintId;
>>>>>>> 1be43941

/// Can reference this * 64 total constraints inline; more will fall back to the heap.
const INLINE_CONSTRAINT_BLOCKS: usize = 2;

/// Can keep inline this many live bindings or declarations per symbol at a given time; more will
/// go to heap.
const INLINE_DEFINITIONS_PER_SYMBOL: usize = 4;

/// Which constraints apply to a given binding?
type Constraints = BitSet<INLINE_CONSTRAINT_BLOCKS>;

pub(super) type ConstraintIndexIterator<'a> = BitSetIterator<'a, INLINE_CONSTRAINT_BLOCKS>;

/// Live declarations for a single symbol at some point in control flow, with their
/// corresponding visibility constraints.
#[derive(Clone, Debug, Default, PartialEq, Eq, salsa::Update)]
pub(super) struct SymbolDeclarations {
    /// A list of live declarations for this symbol, sorted by their `ScopedDefinitionId`
    live_declarations: SmallVec<[LiveDeclaration; INLINE_DEFINITIONS_PER_SYMBOL]>,
}

/// One of the live declarations for a single symbol at some point in control flow.
#[derive(Clone, Debug, PartialEq, Eq)]
pub(super) struct LiveDeclaration {
    pub(super) declaration: ScopedDefinitionId,
    pub(super) visibility_constraint: ScopedVisibilityConstraintId,
}

pub(super) type LiveDeclarationsIterator<'a> = std::slice::Iter<'a, LiveDeclaration>;

impl SymbolDeclarations {
    fn undeclared(scope_start_visibility: ScopedVisibilityConstraintId) -> Self {
        let initial_declaration = LiveDeclaration {
            declaration: ScopedDefinitionId::UNBOUND,
            visibility_constraint: scope_start_visibility,
        };
        Self {
            live_declarations: smallvec![initial_declaration],
        }
    }

    /// Record a newly-encountered declaration for this symbol.
    fn record_declaration(&mut self, declaration: ScopedDefinitionId) {
        // The new declaration replaces all previous live declaration in this path.
        self.live_declarations.clear();
        self.live_declarations.push(LiveDeclaration {
            declaration,
            visibility_constraint: ScopedVisibilityConstraintId::ALWAYS_TRUE,
        });
    }

    /// Add given visibility constraint to all live declarations.
    pub(super) fn record_visibility_constraint(
        &mut self,
        visibility_constraints: &mut VisibilityConstraintsBuilder,
        constraint: ScopedVisibilityConstraintId,
    ) {
        for declaration in &mut self.live_declarations {
            declaration.visibility_constraint = visibility_constraints
                .add_and_constraint(declaration.visibility_constraint, constraint);
        }
    }

    /// Return an iterator over live declarations for this symbol.
    pub(super) fn iter(&self) -> LiveDeclarationsIterator<'_> {
        self.live_declarations.iter()
    }

    /// Iterate over the IDs of each currently live declaration for this symbol
    fn iter_declarations(&self) -> impl Iterator<Item = ScopedDefinitionId> + '_ {
        self.iter().map(|lb| lb.declaration)
    }

    fn simplify_visibility_constraints(&mut self, other: SymbolDeclarations) {
        // If the set of live declarations hasn't changed, don't simplify.
        if self.live_declarations.len() != other.live_declarations.len()
            || !self.iter_declarations().eq(other.iter_declarations())
        {
            return;
        }

        for (declaration, other_declaration) in self
            .live_declarations
            .iter_mut()
            .zip(other.live_declarations)
        {
            declaration.visibility_constraint = other_declaration.visibility_constraint;
        }
    }

    fn merge(&mut self, b: Self, visibility_constraints: &mut VisibilityConstraintsBuilder) {
        let a = std::mem::take(self);

        // Invariant: merge_join_by consumes the two iterators in sorted order, which ensures that
        // the merged `live_declarations` vec remains sorted. If a definition is found in both `a`
        // and `b`, we compose the constraints from the two paths in an appropriate way
        // (intersection for narrowing constraints; ternary OR for visibility constraints). If a
        // definition is found in only one path, it is used as-is.
        let a = a.live_declarations.into_iter();
        let b = b.live_declarations.into_iter();
        for zipped in a.merge_join_by(b, |a, b| a.declaration.cmp(&b.declaration)) {
            match zipped {
                EitherOrBoth::Both(a, b) => {
                    let visibility_constraint = visibility_constraints
                        .add_or_constraint(a.visibility_constraint, b.visibility_constraint);
                    self.live_declarations.push(LiveDeclaration {
                        declaration: a.declaration,
                        visibility_constraint,
                    });
                }

                EitherOrBoth::Left(declaration) | EitherOrBoth::Right(declaration) => {
                    self.live_declarations.push(declaration);
                }
            }
        }
    }
}

/// Live bindings for a single symbol at some point in control flow. Each live binding comes
/// with a set of narrowing constraints and a visibility constraint.
#[derive(Clone, Debug, Default, PartialEq, Eq, salsa::Update)]
pub(super) struct SymbolBindings {
    /// A list of live bindings for this symbol, sorted by their `ScopedDefinitionId`
    live_bindings: SmallVec<[LiveBinding; INLINE_DEFINITIONS_PER_SYMBOL]>,
}

/// One of the live bindings for a single symbol at some point in control flow.
#[derive(Clone, Debug, PartialEq, Eq)]
pub(super) struct LiveBinding {
    pub(super) binding: ScopedDefinitionId,
    pub(super) narrowing_constraints: Constraints,
    pub(super) visibility_constraint: ScopedVisibilityConstraintId,
}

pub(super) type LiveBindingsIterator<'a> = std::slice::Iter<'a, LiveBinding>;

impl SymbolBindings {
    fn unbound(scope_start_visibility: ScopedVisibilityConstraintId) -> Self {
        let initial_binding = LiveBinding {
            binding: ScopedDefinitionId::UNBOUND,
            narrowing_constraints: Constraints::default(),
            visibility_constraint: scope_start_visibility,
        };
        Self {
            live_bindings: smallvec![initial_binding],
        }
    }

    /// Record a newly-encountered binding for this symbol.
    pub(super) fn record_binding(
        &mut self,
        binding: ScopedDefinitionId,
        visibility_constraint: ScopedVisibilityConstraintId,
    ) {
        // The new binding replaces all previous live bindings in this path, and has no
        // constraints.
        self.live_bindings.clear();
        self.live_bindings.push(LiveBinding {
            binding,
            narrowing_constraints: Constraints::default(),
            visibility_constraint,
        });
    }

    /// Add given constraint to all live bindings.
    pub(super) fn record_constraint(&mut self, constraint_id: ScopedConstraintId) {
        for binding in &mut self.live_bindings {
            binding.narrowing_constraints.insert(constraint_id.into());
        }
    }

    /// Add given visibility constraint to all live bindings.
    pub(super) fn record_visibility_constraint(
        &mut self,
        visibility_constraints: &mut VisibilityConstraintsBuilder,
        constraint: ScopedVisibilityConstraintId,
    ) {
        for binding in &mut self.live_bindings {
            binding.visibility_constraint = visibility_constraints
                .add_and_constraint(binding.visibility_constraint, constraint);
        }
    }

    /// Iterate over currently live bindings for this symbol
    pub(super) fn iter(&self) -> LiveBindingsIterator<'_> {
        self.live_bindings.iter()
    }

    /// Iterate over the IDs of each currently live binding for this symbol
    fn iter_bindings(&self) -> impl Iterator<Item = ScopedDefinitionId> + '_ {
        self.iter().map(|lb| lb.binding)
    }

    fn simplify_visibility_constraints(&mut self, other: SymbolBindings) {
        // If the set of live bindings hasn't changed, don't simplify.
        if self.live_bindings.len() != other.live_bindings.len()
            || !self.iter_bindings().eq(other.iter_bindings())
        {
            return;
        }

        for (binding, other_binding) in self.live_bindings.iter_mut().zip(other.live_bindings) {
            binding.visibility_constraint = other_binding.visibility_constraint;
        }
    }

    fn merge(&mut self, b: Self, visibility_constraints: &mut VisibilityConstraintsBuilder) {
        let a = std::mem::take(self);

        // Invariant: merge_join_by consumes the two iterators in sorted order, which ensures that
        // the merged `live_bindings` vec remains sorted. If a definition is found in both `a` and
        // `b`, we compose the constraints from the two paths in an appropriate way (intersection
        // for narrowing constraints; ternary OR for visibility constraints). If a definition is
        // found in only one path, it is used as-is.
        let a = a.live_bindings.into_iter();
        let b = b.live_bindings.into_iter();
        for zipped in a.merge_join_by(b, |a, b| a.binding.cmp(&b.binding)) {
            match zipped {
                EitherOrBoth::Both(a, b) => {
                    // If the same definition is visible through both paths, any constraint
                    // that applies on only one path is irrelevant to the resulting type from
                    // unioning the two paths, so we intersect the constraints.
                    let mut narrowing_constraints = a.narrowing_constraints;
                    narrowing_constraints.intersect(&b.narrowing_constraints);

                    // For visibility constraints, we merge them using a ternary OR operation:
                    let visibility_constraint = visibility_constraints
                        .add_or_constraint(a.visibility_constraint, b.visibility_constraint);

                    self.live_bindings.push(LiveBinding {
                        binding: a.binding,
                        narrowing_constraints,
                        visibility_constraint,
                    });
                }

                EitherOrBoth::Left(binding) | EitherOrBoth::Right(binding) => {
                    self.live_bindings.push(binding);
                }
            }
        }
    }
}

#[derive(Clone, Debug, PartialEq, Eq)]
pub(super) struct SymbolState {
    declarations: SymbolDeclarations,
    bindings: SymbolBindings,
}

impl SymbolState {
    /// Return a new [`SymbolState`] representing an unbound, undeclared symbol.
    pub(super) fn undefined(scope_start_visibility: ScopedVisibilityConstraintId) -> Self {
        Self {
            declarations: SymbolDeclarations::undeclared(scope_start_visibility),
            bindings: SymbolBindings::unbound(scope_start_visibility),
        }
    }

    /// Record a newly-encountered binding for this symbol.
    pub(super) fn record_binding(
        &mut self,
        binding_id: ScopedDefinitionId,
        visibility_constraint: ScopedVisibilityConstraintId,
    ) {
        debug_assert_ne!(binding_id, ScopedDefinitionId::UNBOUND);
        self.bindings
            .record_binding(binding_id, visibility_constraint);
    }

    /// Add given constraint to all live bindings.
    pub(super) fn record_constraint(&mut self, constraint_id: ScopedConstraintId) {
        self.bindings.record_constraint(constraint_id);
    }

    /// Add given visibility constraint to all live bindings.
    pub(super) fn record_visibility_constraint(
        &mut self,
        visibility_constraints: &mut VisibilityConstraintsBuilder,
        constraint: ScopedVisibilityConstraintId,
    ) {
        self.bindings
            .record_visibility_constraint(visibility_constraints, constraint);
        self.declarations
            .record_visibility_constraint(visibility_constraints, constraint);
    }

    /// Simplifies this snapshot to have the same visibility constraints as a previous point in the
    /// control flow, but only if the set of live bindings or declarations for this symbol hasn't
    /// changed.
    pub(super) fn simplify_visibility_constraints(&mut self, snapshot_state: SymbolState) {
        self.bindings
            .simplify_visibility_constraints(snapshot_state.bindings);
        self.declarations
            .simplify_visibility_constraints(snapshot_state.declarations);
    }

    /// Record a newly-encountered declaration of this symbol.
    pub(super) fn record_declaration(&mut self, declaration_id: ScopedDefinitionId) {
        self.declarations.record_declaration(declaration_id);
    }

    /// Merge another [`SymbolState`] into this one.
    pub(super) fn merge(
        &mut self,
        b: SymbolState,
        visibility_constraints: &mut VisibilityConstraintsBuilder,
    ) {
        self.bindings.merge(b.bindings, visibility_constraints);
        self.declarations
            .merge(b.declarations, visibility_constraints);
    }

    pub(super) fn bindings(&self) -> &SymbolBindings {
        &self.bindings
    }

    pub(super) fn declarations(&self) -> &SymbolDeclarations {
        &self.declarations
    }
}

#[cfg(test)]
mod tests {
    use super::*;

    #[track_caller]
    fn assert_bindings(symbol: &SymbolState, expected: &[&str]) {
        let actual = symbol
            .bindings()
            .iter()
            .map(|live_binding| {
                let def_id = live_binding.binding;
                let def = if def_id == ScopedDefinitionId::UNBOUND {
                    "unbound".into()
                } else {
                    def_id.as_u32().to_string()
                };
                let constraints = live_binding
                    .narrowing_constraints
                    .iter()
                    .map(|idx| idx.to_string())
                    .collect::<Vec<_>>()
                    .join(", ");
                format!("{def}<{constraints}>")
            })
            .collect::<Vec<_>>();
        assert_eq!(actual, expected);
    }

    #[track_caller]
    pub(crate) fn assert_declarations(symbol: &SymbolState, expected: &[&str]) {
        let actual = symbol
            .declarations()
            .iter()
            .map(
                |LiveDeclaration {
                     declaration,
                     visibility_constraint: _,
                 }| {
                    if *declaration == ScopedDefinitionId::UNBOUND {
                        "undeclared".into()
                    } else {
                        declaration.as_u32().to_string()
                    }
                },
            )
            .collect::<Vec<_>>();
        assert_eq!(actual, expected);
    }

    #[test]
    fn unbound() {
        let sym = SymbolState::undefined(ScopedVisibilityConstraintId::ALWAYS_TRUE);

        assert_bindings(&sym, &["unbound<>"]);
    }

    #[test]
    fn with() {
        let mut sym = SymbolState::undefined(ScopedVisibilityConstraintId::ALWAYS_TRUE);
        sym.record_binding(
            ScopedDefinitionId::from_u32(1),
            ScopedVisibilityConstraintId::ALWAYS_TRUE,
        );

        assert_bindings(&sym, &["1<>"]);
    }

    #[test]
    fn record_constraint() {
        let mut sym = SymbolState::undefined(ScopedVisibilityConstraintId::ALWAYS_TRUE);
        sym.record_binding(
            ScopedDefinitionId::from_u32(1),
            ScopedVisibilityConstraintId::ALWAYS_TRUE,
        );
        sym.record_constraint(ScopedConstraintId::from_u32(0));

        assert_bindings(&sym, &["1<0>"]);
    }

    #[test]
    fn merge() {
        let mut visibility_constraints = VisibilityConstraintsBuilder::default();

        // merging the same definition with the same constraint keeps the constraint
        let mut sym1a = SymbolState::undefined(ScopedVisibilityConstraintId::ALWAYS_TRUE);
        sym1a.record_binding(
            ScopedDefinitionId::from_u32(1),
            ScopedVisibilityConstraintId::ALWAYS_TRUE,
        );
        sym1a.record_constraint(ScopedConstraintId::from_u32(0));

        let mut sym1b = SymbolState::undefined(ScopedVisibilityConstraintId::ALWAYS_TRUE);
        sym1b.record_binding(
            ScopedDefinitionId::from_u32(1),
            ScopedVisibilityConstraintId::ALWAYS_TRUE,
        );
        sym1b.record_constraint(ScopedConstraintId::from_u32(0));

        sym1a.merge(sym1b, &mut visibility_constraints);
        let mut sym1 = sym1a;
        assert_bindings(&sym1, &["1<0>"]);

        // merging the same definition with differing constraints drops all constraints
        let mut sym2a = SymbolState::undefined(ScopedVisibilityConstraintId::ALWAYS_TRUE);
        sym2a.record_binding(
            ScopedDefinitionId::from_u32(2),
            ScopedVisibilityConstraintId::ALWAYS_TRUE,
        );
        sym2a.record_constraint(ScopedConstraintId::from_u32(1));

        let mut sym1b = SymbolState::undefined(ScopedVisibilityConstraintId::ALWAYS_TRUE);
        sym1b.record_binding(
            ScopedDefinitionId::from_u32(2),
            ScopedVisibilityConstraintId::ALWAYS_TRUE,
        );
        sym1b.record_constraint(ScopedConstraintId::from_u32(2));

        sym2a.merge(sym1b, &mut visibility_constraints);
        let sym2 = sym2a;
        assert_bindings(&sym2, &["2<>"]);

        // merging a constrained definition with unbound keeps both
        let mut sym3a = SymbolState::undefined(ScopedVisibilityConstraintId::ALWAYS_TRUE);
        sym3a.record_binding(
            ScopedDefinitionId::from_u32(3),
            ScopedVisibilityConstraintId::ALWAYS_TRUE,
        );
        sym3a.record_constraint(ScopedConstraintId::from_u32(3));

        let sym2b = SymbolState::undefined(ScopedVisibilityConstraintId::ALWAYS_TRUE);

        sym3a.merge(sym2b, &mut visibility_constraints);
        let sym3 = sym3a;
        assert_bindings(&sym3, &["unbound<>", "3<3>"]);

        // merging different definitions keeps them each with their existing constraints
        sym1.merge(sym3, &mut visibility_constraints);
        let sym = sym1;
        assert_bindings(&sym, &["unbound<>", "1<0>", "3<3>"]);
    }

    #[test]
    fn no_declaration() {
        let sym = SymbolState::undefined(ScopedVisibilityConstraintId::ALWAYS_TRUE);

        assert_declarations(&sym, &["undeclared"]);
    }

    #[test]
    fn record_declaration() {
        let mut sym = SymbolState::undefined(ScopedVisibilityConstraintId::ALWAYS_TRUE);
        sym.record_declaration(ScopedDefinitionId::from_u32(1));

        assert_declarations(&sym, &["1"]);
    }

    #[test]
    fn record_declaration_override() {
        let mut sym = SymbolState::undefined(ScopedVisibilityConstraintId::ALWAYS_TRUE);
        sym.record_declaration(ScopedDefinitionId::from_u32(1));
        sym.record_declaration(ScopedDefinitionId::from_u32(2));

        assert_declarations(&sym, &["2"]);
    }

    #[test]
    fn record_declaration_merge() {
        let mut visibility_constraints = VisibilityConstraintsBuilder::default();
        let mut sym = SymbolState::undefined(ScopedVisibilityConstraintId::ALWAYS_TRUE);
        sym.record_declaration(ScopedDefinitionId::from_u32(1));

        let mut sym2 = SymbolState::undefined(ScopedVisibilityConstraintId::ALWAYS_TRUE);
        sym2.record_declaration(ScopedDefinitionId::from_u32(2));

        sym.merge(sym2, &mut visibility_constraints);

        assert_declarations(&sym, &["1", "2"]);
    }

    #[test]
    fn record_declaration_merge_partial_undeclared() {
        let mut visibility_constraints = VisibilityConstraintsBuilder::default();
        let mut sym = SymbolState::undefined(ScopedVisibilityConstraintId::ALWAYS_TRUE);
        sym.record_declaration(ScopedDefinitionId::from_u32(1));

        let sym2 = SymbolState::undefined(ScopedVisibilityConstraintId::ALWAYS_TRUE);

        sym.merge(sym2, &mut visibility_constraints);

        assert_declarations(&sym, &["undeclared", "1"]);
    }
}<|MERGE_RESOLUTION|>--- conflicted
+++ resolved
@@ -66,26 +66,6 @@
     /// at index 0, so this ID is always present.
     pub(super) const UNBOUND: ScopedDefinitionId = ScopedDefinitionId::from_u32(0);
 }
-
-<<<<<<< HEAD
-/// Can reference this * 64 total definitions inline; more will fall back to the heap.
-const INLINE_BINDING_BLOCKS: usize = 3;
-
-/// A [`BitSet`] of [`ScopedDefinitionId`], representing live bindings of a symbol in a scope.
-type Bindings = BitSet<INLINE_BINDING_BLOCKS>;
-type BindingsIterator<'a> = BitSetIterator<'a, INLINE_BINDING_BLOCKS>;
-
-/// Can reference this * 64 total declarations inline; more will fall back to the heap.
-const INLINE_DECLARATION_BLOCKS: usize = 3;
-
-/// A [`BitSet`] of [`ScopedDefinitionId`], representing live declarations of a symbol in a scope.
-type Declarations = BitSet<INLINE_DECLARATION_BLOCKS>;
-type DeclarationsIterator<'a> = BitSetIterator<'a, INLINE_DECLARATION_BLOCKS>;
-=======
-/// A newtype-index for a constraint expression in a particular scope.
-#[newtype_index]
-pub(crate) struct ScopedConstraintId;
->>>>>>> 1be43941
 
 /// Can reference this * 64 total constraints inline; more will fall back to the heap.
 const INLINE_CONSTRAINT_BLOCKS: usize = 2;
