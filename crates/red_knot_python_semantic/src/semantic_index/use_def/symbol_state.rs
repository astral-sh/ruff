--- conflicted
+++ resolved
@@ -237,21 +237,14 @@
         narrowing_constraints: &mut NarrowingConstraintsBuilder,
         predicate: ScopedNarrowingConstraintPredicate,
     ) {
-<<<<<<< HEAD
         self.live_bindings =
             symbol_states
                 .bindings
                 .map(self.live_bindings, |binding| LiveBinding {
                     narrowing_constraint: narrowing_constraints
-                        .add(binding.narrowing_constraint, constraint),
+                        .add_predicate_to_constraint(binding.narrowing_constraint, predicate),
                     visibility_constraint: binding.visibility_constraint,
                 });
-=======
-        for binding in &mut self.live_bindings {
-            binding.narrowing_constraint = narrowing_constraints
-                .add_predicate_to_constraint(binding.narrowing_constraint, predicate);
-        }
->>>>>>> b3e10ed5
     }
 
     /// Add given visibility constraint to all live bindings.
@@ -373,11 +366,7 @@
         constraint: ScopedNarrowingConstraintPredicate,
     ) {
         self.bindings
-<<<<<<< HEAD
-            .record_constraint(symbol_states, narrowing_constraints, constraint);
-=======
-            .record_narrowing_constraint(narrowing_constraints, constraint);
->>>>>>> b3e10ed5
+            .record_narrowing_constraint(symbol_states, narrowing_constraints, constraint);
     }
 
     /// Add given visibility constraint to all live bindings.
@@ -580,13 +569,8 @@
             ScopedDefinitionId::from_u32(1),
             ScopedVisibilityConstraintId::ALWAYS_TRUE,
         );
-<<<<<<< HEAD
-        let constraint = ScopedConstraintId::from_u32(0).into();
-        sym.record_constraint(&mut symbol_states, &mut narrowing_constraints, constraint);
-=======
         let predicate = ScopedPredicateId::from_u32(0).into();
-        sym.record_narrowing_constraint(&mut narrowing_constraints, predicate);
->>>>>>> b3e10ed5
+        sym.record_narrowing_constraint(&mut symbol_states, &mut narrowing_constraints, predicate);
 
         assert_bindings(&symbol_states, &narrowing_constraints, &sym, &["1<0>"]);
     }
@@ -607,13 +591,12 @@
             ScopedDefinitionId::from_u32(1),
             ScopedVisibilityConstraintId::ALWAYS_TRUE,
         );
-<<<<<<< HEAD
-        let constraint = ScopedConstraintId::from_u32(0).into();
-        sym1a.record_constraint(&mut symbol_states, &mut narrowing_constraints, constraint);
-=======
         let predicate = ScopedPredicateId::from_u32(0).into();
-        sym1a.record_narrowing_constraint(&mut narrowing_constraints, predicate);
->>>>>>> b3e10ed5
+        sym1a.record_narrowing_constraint(
+            &mut symbol_states,
+            &mut narrowing_constraints,
+            predicate,
+        );
 
         let mut sym1b = SymbolState::undefined(
             &mut symbol_states,
@@ -624,13 +607,12 @@
             ScopedDefinitionId::from_u32(1),
             ScopedVisibilityConstraintId::ALWAYS_TRUE,
         );
-<<<<<<< HEAD
-        let constraint = ScopedConstraintId::from_u32(0).into();
-        sym1b.record_constraint(&mut symbol_states, &mut narrowing_constraints, constraint);
-=======
         let predicate = ScopedPredicateId::from_u32(0).into();
-        sym1b.record_narrowing_constraint(&mut narrowing_constraints, predicate);
->>>>>>> b3e10ed5
+        sym1b.record_narrowing_constraint(
+            &mut symbol_states,
+            &mut narrowing_constraints,
+            predicate,
+        );
 
         sym1a.merge(
             &mut symbol_states,
@@ -651,13 +633,12 @@
             ScopedDefinitionId::from_u32(2),
             ScopedVisibilityConstraintId::ALWAYS_TRUE,
         );
-<<<<<<< HEAD
-        let constraint = ScopedConstraintId::from_u32(1).into();
-        sym2a.record_constraint(&mut symbol_states, &mut narrowing_constraints, constraint);
-=======
         let predicate = ScopedPredicateId::from_u32(1).into();
-        sym2a.record_narrowing_constraint(&mut narrowing_constraints, predicate);
->>>>>>> b3e10ed5
+        sym2a.record_narrowing_constraint(
+            &mut symbol_states,
+            &mut narrowing_constraints,
+            predicate,
+        );
 
         let mut sym1b = SymbolState::undefined(
             &mut symbol_states,
@@ -668,13 +649,12 @@
             ScopedDefinitionId::from_u32(2),
             ScopedVisibilityConstraintId::ALWAYS_TRUE,
         );
-<<<<<<< HEAD
-        let constraint = ScopedConstraintId::from_u32(2).into();
-        sym1b.record_constraint(&mut symbol_states, &mut narrowing_constraints, constraint);
-=======
         let predicate = ScopedPredicateId::from_u32(2).into();
-        sym1b.record_narrowing_constraint(&mut narrowing_constraints, predicate);
->>>>>>> b3e10ed5
+        sym1b.record_narrowing_constraint(
+            &mut symbol_states,
+            &mut narrowing_constraints,
+            predicate,
+        );
 
         sym2a.merge(
             &mut symbol_states,
@@ -695,13 +675,12 @@
             ScopedDefinitionId::from_u32(3),
             ScopedVisibilityConstraintId::ALWAYS_TRUE,
         );
-<<<<<<< HEAD
-        let constraint = ScopedConstraintId::from_u32(3).into();
-        sym3a.record_constraint(&mut symbol_states, &mut narrowing_constraints, constraint);
-=======
         let predicate = ScopedPredicateId::from_u32(3).into();
-        sym3a.record_narrowing_constraint(&mut narrowing_constraints, predicate);
->>>>>>> b3e10ed5
+        sym3a.record_narrowing_constraint(
+            &mut symbol_states,
+            &mut narrowing_constraints,
+            predicate,
+        );
 
         let sym2b = SymbolState::undefined(
             &mut symbol_states,
