--- conflicted
+++ resolved
@@ -539,17 +539,6 @@
                 .elements(db)
                 .iter()
                 .any(|&elem_ty| ty.is_subtype_of(db, elem_ty)),
-<<<<<<< HEAD
-            (
-                Type::Instance(InstanceType {
-                    class: self_class, ..
-                }),
-                Type::Instance(InstanceType {
-                    class: target_class,
-                    ..
-                }),
-            ) => self_class.is_subclass_of(db, target_class),
-=======
             (Type::Intersection(self_intersection), Type::Intersection(target_intersection)) => {
                 // Check that all target positive values are covered in self positive values
                 target_intersection
@@ -590,10 +579,15 @@
                         .iter()
                         .all(|&neg_ty| neg_ty.is_disjoint_from(db, ty))
             }
-            (Type::Instance(self_class), Type::Instance(target_class)) => {
-                self_class.is_subclass_of(db, target_class)
-            }
->>>>>>> 6c56a7a8
+            (
+                Type::Instance(InstanceType {
+                    class: self_class, ..
+                }),
+                Type::Instance(InstanceType {
+                    class: target_class,
+                    ..
+                }),
+            ) => self_class.is_subclass_of(db, target_class),
             // TODO
             _ => false,
         }
