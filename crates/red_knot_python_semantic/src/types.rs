use std::collections::HashMap;
use std::slice::Iter;
use std::str::FromStr;

use bitflags::bitflags;
use call::{CallDunderError, CallError, CallErrorKind};
use context::InferContext;
use diagnostic::{INVALID_CONTEXT_MANAGER, NOT_ITERABLE};
use itertools::EitherOrBoth;
use ruff_db::files::{File, FileRange};
use ruff_python_ast as ast;
use ruff_python_ast::name::Name;
use ruff_text_size::{Ranged, TextRange};
use type_ordering::union_or_intersection_elements_ordering;

pub(crate) use self::builder::{IntersectionBuilder, UnionBuilder};
pub(crate) use self::diagnostic::register_lints;
pub use self::diagnostic::TypeCheckDiagnostics;
pub(crate) use self::display::TypeArrayDisplay;
pub(crate) use self::infer::{
    infer_deferred_types, infer_definition_types, infer_expression_type, infer_expression_types,
    infer_scope_types,
};
pub use self::narrow::KnownConstraintFunction;
pub(crate) use self::signatures::{CallableSignature, Signature, Signatures};
pub use self::subclass_of::SubclassOfType;
use crate::module_name::ModuleName;
use crate::module_resolver::{file_to_module, resolve_module, KnownModule};
use crate::semantic_index::ast_ids::HasScopedExpressionId;
use crate::semantic_index::definition::Definition;
use crate::semantic_index::symbol::ScopeId;
use crate::semantic_index::{imported_modules, semantic_index};
use crate::suppression::check_suppressions;
use crate::symbol::{imported_symbol, Boundness, Symbol, SymbolAndQualifiers};
use crate::types::call::{Bindings, CallArgumentTypes};
pub use crate::types::class_base::ClassBase;
use crate::types::diagnostic::{INVALID_TYPE_FORM, UNSUPPORTED_BOOL_CONVERSION};
use crate::types::generics::Specialization;
use crate::types::infer::infer_unpack_types;
use crate::types::mro::{Mro, MroError, MroIterator};
pub(crate) use crate::types::narrow::infer_narrowing_constraint;
use crate::types::signatures::{Parameter, ParameterForm, ParameterKind, Parameters};
use crate::{Db, FxOrderSet, Module, Program};
pub use class::Class;
pub(crate) use class::KnownClass;
pub use class::{ClassLiteralType, InstanceType, KnownInstanceType};

mod builder;
mod call;
mod class;
mod class_base;
mod context;
mod diagnostic;
mod display;
mod generics;
mod infer;
mod mro;
mod narrow;
mod signatures;
mod slots;
mod string_annotation;
mod subclass_of;
mod type_ordering;
mod unpacker;

#[cfg(test)]
mod property_tests;

#[salsa::tracked(return_ref)]
pub fn check_types(db: &dyn Db, file: File) -> TypeCheckDiagnostics {
    let _span = tracing::trace_span!("check_types", ?file).entered();

    tracing::debug!("Checking file '{path}'", path = file.path(db));

    let index = semantic_index(db, file);
    let mut diagnostics = TypeCheckDiagnostics::default();

    for scope_id in index.scope_ids() {
        let result = infer_scope_types(db, scope_id);
        diagnostics.extend(result.diagnostics());
    }

    check_suppressions(db, file, &mut diagnostics);

    diagnostics
}

/// Infer the type of a binding.
pub(crate) fn binding_type<'db>(db: &'db dyn Db, definition: Definition<'db>) -> Type<'db> {
    let inference = infer_definition_types(db, definition);
    inference.binding_type(definition)
}

/// Infer the type of a declaration.
pub(crate) fn declaration_type<'db>(
    db: &'db dyn Db,
    definition: Definition<'db>,
) -> TypeAndQualifiers<'db> {
    let inference = infer_definition_types(db, definition);
    inference.declaration_type(definition)
}

/// Infer the type of a (possibly deferred) sub-expression of a [`Definition`].
///
/// Supports expressions that are evaluated within a type-params sub-scope.
///
/// ## Panics
/// If the given expression is not a sub-expression of the given [`Definition`].
fn definition_expression_type<'db>(
    db: &'db dyn Db,
    definition: Definition<'db>,
    expression: &ast::Expr,
) -> Type<'db> {
    let file = definition.file(db);
    let index = semantic_index(db, file);
    let file_scope = index.expression_scope_id(expression);
    let scope = file_scope.to_scope_id(db, file);
    let expr_id = expression.scoped_expression_id(db, scope);
    if scope == definition.scope(db) {
        // expression is in the definition scope
        let inference = infer_definition_types(db, definition);
        if let Some(ty) = inference.try_expression_type(expr_id) {
            ty
        } else {
            infer_deferred_types(db, definition).expression_type(expr_id)
        }
    } else {
        // expression is in a type-params sub-scope
        infer_scope_types(db, scope).expression_type(expr_id)
    }
}

/// The descriptor protocol distinguishes two kinds of descriptors. Non-data descriptors
/// define a `__get__` method, while data descriptors additionally define a `__set__`
/// method or a `__delete__` method. This enum is used to categorize attributes into two
/// groups: (1) data descriptors and (2) normal attributes or non-data descriptors.
#[derive(Clone, Debug, Copy, PartialEq, Eq, Hash, salsa::Update)]
enum AttributeKind {
    DataDescriptor,
    NormalOrNonDataDescriptor,
}

/// This enum is used to control the behavior of the descriptor protocol implementation.
/// When invoked on a class object, the fallback type (a class attribute) can shadow a
/// non-data descriptor of the meta-type (the class's metaclass). However, this is not
/// true for instances. When invoked on an instance, the fallback type (an attribute on
/// the instance) can not completely shadow a non-data descriptor of the meta-type (the
/// class), because we do not currently attempt to statically infer if an instance
/// attribute is definitely defined (i.e. to check whether a particular method has been
/// called).
#[derive(Clone, Debug, Copy, PartialEq)]
enum InstanceFallbackShadowsNonDataDescriptor {
    Yes,
    No,
}

/// Dunder methods are looked up on the meta-type of a type without potentially falling
/// back on attributes on the type itself. For example, when implicitly invoked on an
/// instance, dunder methods are not looked up as instance attributes. And when invoked
/// on a class, dunder methods are only looked up on the metaclass, not the class itself.
///
/// All other attributes use the `WithInstanceFallback` policy.
#[derive(Clone, Debug, Copy, PartialEq, Eq, Hash)]
enum MemberLookupPolicy {
    /// Only look up the attribute on the meta-type.
    NoInstanceFallback,
    /// Look up the attribute on the meta-type, but fall back to attributes on the instance
    /// if the meta-type attribute is not found or if the meta-type attribute is not a data
    /// descriptor.
    WithInstanceFallback,
}

impl AttributeKind {
    const fn is_data(self) -> bool {
        matches!(self, Self::DataDescriptor)
    }
}

/// Meta data for `Type::Todo`, which represents a known limitation in red-knot.
#[cfg(debug_assertions)]
#[derive(Copy, Clone, Debug, PartialEq, Eq, Hash)]
pub struct TodoType(pub &'static str);

#[cfg(debug_assertions)]
impl std::fmt::Display for TodoType {
    fn fmt(&self, f: &mut std::fmt::Formatter<'_>) -> std::fmt::Result {
        write!(f, "({msg})", msg = self.0)
    }
}

#[cfg(not(debug_assertions))]
#[derive(Copy, Clone, Debug, PartialEq, Eq, Hash)]
pub struct TodoType;

#[cfg(not(debug_assertions))]
impl std::fmt::Display for TodoType {
    fn fmt(&self, _: &mut std::fmt::Formatter<'_>) -> std::fmt::Result {
        Ok(())
    }
}

/// Create a `Type::Todo` variant to represent a known limitation in the type system.
///
/// It can be created by specifying a custom message: `todo_type!("PEP 604 not supported")`.
#[cfg(debug_assertions)]
macro_rules! todo_type {
    ($message:literal) => {
        $crate::types::Type::Dynamic($crate::types::DynamicType::Todo($crate::types::TodoType(
            $message,
        )))
    };
    ($message:ident) => {
        $crate::types::Type::Dynamic($crate::types::DynamicType::Todo($crate::types::TodoType(
            $message,
        )))
    };
}

#[cfg(not(debug_assertions))]
macro_rules! todo_type {
    () => {
        $crate::types::Type::Dynamic($crate::types::DynamicType::Todo(crate::types::TodoType))
    };
    ($message:literal) => {
        $crate::types::Type::Dynamic($crate::types::DynamicType::Todo(crate::types::TodoType))
    };
    ($message:ident) => {
        $crate::types::Type::Dynamic($crate::types::DynamicType::Todo(crate::types::TodoType))
    };
}

pub(crate) use todo_type;

/// Represents an instance of `builtins.property`.
#[salsa::interned(debug)]
pub struct PropertyInstanceType<'db> {
    getter: Option<Type<'db>>,
    setter: Option<Type<'db>>,
}

/// Representation of a type: a set of possible values at runtime.
#[derive(Copy, Clone, Debug, PartialEq, Eq, Hash, salsa::Update)]
pub enum Type<'db> {
    /// The dynamic type: a statically unknown set of values
    Dynamic(DynamicType),
    /// The empty set of values
    Never,
    /// A specific function object
    FunctionLiteral(FunctionType<'db>),
    /// Represents a callable `instance.method` where `instance` is an instance of a class
    /// and `method` is a method (of that class).
    ///
    /// See [`BoundMethodType`] for more information.
    ///
    /// TODO: consider replacing this with `Callable & Instance(MethodType)`?
    /// I.e. if we have a method `def f(self, x: int) -> str`, and see it being called as
    /// `instance.f`, we could partially apply (and check) the `instance` argument against
    /// the `self` parameter, and return a `MethodType & Callable[[int], str]`.
    /// One drawback would be that we could not show the bound instance when that type is displayed.
    BoundMethod(BoundMethodType<'db>),
    /// Represents the specialization of a callable that has access to generic typevars, either
    /// because it is itself a generic function, or because it appears in the body of a generic
    /// class.
    SpecializedCallable(SpecializedCallableType<'db>),
    /// Represents a specific instance of `types.MethodWrapperType`.
    ///
    /// TODO: consider replacing this with `Callable & types.MethodWrapperType` type?
    /// Requires `Callable` to be able to represent overloads, e.g. `types.FunctionType.__get__` has
    /// this behaviour when a method is accessed on a class vs an instance:
    ///
    /// ```txt
    ///  * (None,   type)         ->  Literal[function_on_which_it_was_called]
    ///  * (object, type | None)  ->  BoundMethod[instance, function_on_which_it_was_called]
    /// ```
    MethodWrapper(MethodWrapperKind<'db>),
    /// Represents a specific instance of `types.WrapperDescriptorType`.
    ///
    /// TODO: Similar to above, this could eventually be replaced by a generic `Callable`
    /// type. We currently add this as a separate variant because `FunctionType.__get__`
    /// is an overloaded method and we do not support `@overload` yet.
    WrapperDescriptor(WrapperDescriptorKind),
    /// The type of an arbitrary callable object with a certain specified signature.
    Callable(CallableType<'db>),
    /// A specific module object
    ModuleLiteral(ModuleLiteralType<'db>),
    /// A specific class object
    ClassLiteral(ClassLiteralType<'db>),
    // The set of all class objects that are subclasses of the given class (C), spelled `type[C]`.
    SubclassOf(SubclassOfType<'db>),
    /// The set of Python objects with the given class in their __class__'s method resolution order
    Instance(InstanceType<'db>),
    /// A single Python object that requires special treatment in the type system
    KnownInstance(KnownInstanceType<'db>),
    /// An instance of `builtins.property`
    PropertyInstance(PropertyInstanceType<'db>),
    /// The set of objects in any of the types in the union
    Union(UnionType<'db>),
    /// The set of objects in all of the types in the intersection
    Intersection(IntersectionType<'db>),
    /// Represents objects whose `__bool__` method is deterministic:
    /// - `AlwaysTruthy`: `__bool__` always returns `True`
    /// - `AlwaysFalsy`: `__bool__` always returns `False`
    AlwaysTruthy,
    AlwaysFalsy,
    /// An integer literal
    IntLiteral(i64),
    /// A boolean literal, either `True` or `False`.
    BooleanLiteral(bool),
    /// A string literal whose value is known
    StringLiteral(StringLiteralType<'db>),
    /// A string known to originate only from literal values, but whose value is not known (unlike
    /// `StringLiteral` above).
    LiteralString,
    /// A bytes literal
    BytesLiteral(BytesLiteralType<'db>),
    /// A slice literal, e.g. `1:5`, `10:0:-1` or `:`
    SliceLiteral(SliceLiteralType<'db>),
    /// A heterogeneous tuple type, with elements of the given types in source order.
    // TODO: Support variable length homogeneous tuple type like `tuple[int, ...]`.
    Tuple(TupleType<'db>),
    /// An instance of a typevar in a generic class or function. When the generic class or function
    /// is specialized, we will replace this typevar with its specialization.
    TypeVar(TypeVarInstance<'db>),
    // TODO protocols, overloads, generics
}

#[salsa::tracked]
impl<'db> Type<'db> {
    pub const fn any() -> Self {
        Self::Dynamic(DynamicType::Any)
    }

    pub const fn unknown() -> Self {
        Self::Dynamic(DynamicType::Unknown)
    }

    pub fn object(db: &'db dyn Db) -> Self {
        KnownClass::Object.to_instance(db)
    }

    pub const fn is_unknown(&self) -> bool {
        matches!(self, Type::Dynamic(DynamicType::Unknown))
    }

    pub const fn is_never(&self) -> bool {
        matches!(self, Type::Never)
    }

    fn is_none(&self, db: &'db dyn Db) -> bool {
        self.into_instance()
            .is_some_and(|instance| instance.class().is_known(db, KnownClass::NoneType))
    }

    pub fn is_notimplemented(&self, db: &'db dyn Db) -> bool {
        self.into_instance().is_some_and(|instance| {
            instance
                .class()
                .is_known(db, KnownClass::NotImplementedType)
        })
    }

    pub fn is_object(&self, db: &'db dyn Db) -> bool {
        self.into_instance()
            .is_some_and(|instance| instance.class().is_object(db))
    }

    pub const fn is_todo(&self) -> bool {
        matches!(self, Type::Dynamic(DynamicType::Todo(_)))
    }

    pub fn contains_todo(&self, db: &'db dyn Db) -> bool {
        match self {
            Self::Dynamic(DynamicType::Todo(_) | DynamicType::TodoProtocol) => true,

            Self::AlwaysFalsy
            | Self::AlwaysTruthy
            | Self::Never
            | Self::BooleanLiteral(_)
            | Self::BytesLiteral(_)
            | Self::FunctionLiteral(_)
            | Self::Instance(_)
            | Self::ModuleLiteral(_)
            | Self::ClassLiteral(_)
            | Self::KnownInstance(_)
            | Self::PropertyInstance(_)
            | Self::StringLiteral(_)
            | Self::IntLiteral(_)
            | Self::LiteralString
            | Self::SliceLiteral(_)
            | Self::Dynamic(DynamicType::Unknown | DynamicType::Any)
            | Self::BoundMethod(_)
            | Self::WrapperDescriptor(_)
            | Self::MethodWrapper(_) => false,

            Self::SpecializedCallable(specialized) => {
                specialized.callable_type(db).contains_todo(db)
            }

            Self::Callable(callable) => {
                let signature = callable.signature(db);
                signature.parameters().iter().any(|param| {
                    param
                        .annotated_type()
                        .is_some_and(|ty| ty.contains_todo(db))
                }) || signature.return_ty.is_some_and(|ty| ty.contains_todo(db))
            }

            Self::SubclassOf(subclass_of) => match subclass_of.subclass_of() {
                ClassBase::Dynamic(DynamicType::Todo(_) | DynamicType::TodoProtocol) => true,
                ClassBase::Dynamic(DynamicType::Unknown | DynamicType::Any) => false,
                ClassBase::Class(_) => false,
            },

            Self::TypeVar(typevar) => match typevar.bound_or_constraints(db) {
                None => false,
                Some(TypeVarBoundOrConstraints::UpperBound(bound)) => bound.contains_todo(db),
                Some(TypeVarBoundOrConstraints::Constraints(constraints)) => constraints
                    .elements(db)
                    .iter()
                    .any(|constraint| constraint.contains_todo(db)),
            },

            Self::Tuple(tuple) => tuple.elements(db).iter().any(|ty| ty.contains_todo(db)),

            Self::Union(union) => union.elements(db).iter().any(|ty| ty.contains_todo(db)),

            Self::Intersection(intersection) => {
                intersection
                    .positive(db)
                    .iter()
                    .any(|ty| ty.contains_todo(db))
                    || intersection
                        .negative(db)
                        .iter()
                        .any(|ty| ty.contains_todo(db))
            }
        }
    }

    pub const fn class_literal(class: Class<'db>) -> Self {
        Self::ClassLiteral(ClassLiteralType { class })
    }

    pub const fn into_class_literal(self) -> Option<ClassLiteralType<'db>> {
        match self {
            Type::ClassLiteral(class_type) => Some(class_type),
            _ => None,
        }
    }

    #[track_caller]
    pub fn expect_class_literal(self) -> ClassLiteralType<'db> {
        self.into_class_literal()
            .expect("Expected a Type::ClassLiteral variant")
    }

    pub const fn is_class_literal(&self) -> bool {
        matches!(self, Type::ClassLiteral(..))
    }

    pub const fn is_instance(&self) -> bool {
        matches!(self, Type::Instance(..))
    }

    pub const fn is_property_instance(&self) -> bool {
        matches!(self, Type::PropertyInstance(..))
    }

    pub fn module_literal(db: &'db dyn Db, importing_file: File, submodule: Module) -> Self {
        Self::ModuleLiteral(ModuleLiteralType::new(db, importing_file, submodule))
    }

    pub const fn into_module_literal(self) -> Option<ModuleLiteralType<'db>> {
        match self {
            Type::ModuleLiteral(module) => Some(module),
            _ => None,
        }
    }

    #[track_caller]
    pub fn expect_module_literal(self) -> ModuleLiteralType<'db> {
        self.into_module_literal()
            .expect("Expected a Type::ModuleLiteral variant")
    }

    pub const fn into_union(self) -> Option<UnionType<'db>> {
        match self {
            Type::Union(union_type) => Some(union_type),
            _ => None,
        }
    }

    #[track_caller]
    pub fn expect_union(self) -> UnionType<'db> {
        self.into_union().expect("Expected a Type::Union variant")
    }

    pub const fn is_union(&self) -> bool {
        matches!(self, Type::Union(..))
    }

    pub const fn into_intersection(self) -> Option<IntersectionType<'db>> {
        match self {
            Type::Intersection(intersection_type) => Some(intersection_type),
            _ => None,
        }
    }

    #[track_caller]
    pub fn expect_intersection(self) -> IntersectionType<'db> {
        self.into_intersection()
            .expect("Expected a Type::Intersection variant")
    }

    pub const fn into_function_literal(self) -> Option<FunctionType<'db>> {
        match self {
            Type::FunctionLiteral(function_type) => Some(function_type),
            _ => None,
        }
    }

    #[track_caller]
    pub fn expect_function_literal(self) -> FunctionType<'db> {
        self.into_function_literal()
            .expect("Expected a Type::FunctionLiteral variant")
    }

    pub const fn is_function_literal(&self) -> bool {
        matches!(self, Type::FunctionLiteral(..))
    }

    pub fn is_union_of_single_valued(&self, db: &'db dyn Db) -> bool {
        self.into_union()
            .is_some_and(|union| union.elements(db).iter().all(|ty| ty.is_single_valued(db)))
    }

    pub const fn into_int_literal(self) -> Option<i64> {
        match self {
            Type::IntLiteral(value) => Some(value),
            _ => None,
        }
    }

    pub fn into_string_literal(self) -> Option<StringLiteralType<'db>> {
        match self {
            Type::StringLiteral(string_literal) => Some(string_literal),
            _ => None,
        }
    }

    pub fn is_string_literal(&self) -> bool {
        matches!(self, Type::StringLiteral(..))
    }

    #[track_caller]
    pub fn expect_int_literal(self) -> i64 {
        self.into_int_literal()
            .expect("Expected a Type::IntLiteral variant")
    }

    pub const fn into_instance(self) -> Option<InstanceType<'db>> {
        match self {
            Type::Instance(instance_type) => Some(instance_type),
            _ => None,
        }
    }

    pub const fn into_known_instance(self) -> Option<KnownInstanceType<'db>> {
        match self {
            Type::KnownInstance(known_instance) => Some(known_instance),
            _ => None,
        }
    }

    #[track_caller]
    pub fn expect_known_instance(self) -> KnownInstanceType<'db> {
        self.into_known_instance()
            .expect("Expected a Type::KnownInstance variant")
    }

    pub const fn into_tuple(self) -> Option<TupleType<'db>> {
        match self {
            Type::Tuple(tuple_type) => Some(tuple_type),
            _ => None,
        }
    }

    pub const fn is_boolean_literal(&self) -> bool {
        matches!(self, Type::BooleanLiteral(..))
    }

    pub const fn is_literal_string(&self) -> bool {
        matches!(self, Type::LiteralString)
    }

    pub const fn instance(class: Class<'db>) -> Self {
        Self::Instance(InstanceType { class })
    }

    pub fn string_literal(db: &'db dyn Db, string: &str) -> Self {
        Self::StringLiteral(StringLiteralType::new(db, string))
    }

    pub fn bytes_literal(db: &'db dyn Db, bytes: &[u8]) -> Self {
        Self::BytesLiteral(BytesLiteralType::new(db, bytes))
    }

    #[must_use]
    pub fn negate(&self, db: &'db dyn Db) -> Type<'db> {
        IntersectionBuilder::new(db).add_negative(*self).build()
    }

    #[must_use]
    pub fn negate_if(&self, db: &'db dyn Db, yes: bool) -> Type<'db> {
        if yes {
            self.negate(db)
        } else {
            *self
        }
    }

    /// Return a "normalized" version of `self` that ensures that equivalent types have the same Salsa ID.
    ///
    /// A normalized type:
    /// - Has all unions and intersections sorted according to a canonical order,
    ///   no matter how "deeply" a union/intersection may be nested.
    /// - Strips the names of positional-only parameters and variadic parameters from `Callable` types,
    ///   as these are irrelevant to whether a callable type `X` is equivalent to a callable type `Y`.
    /// - Strips the types of default values from parameters in `Callable` types: only whether a parameter
    ///   *has* or *does not have* a default value is relevant to whether two `Callable` types  are equivalent.
    #[must_use]
    pub fn normalized(self, db: &'db dyn Db) -> Self {
        match self {
            Type::Union(union) => Type::Union(union.normalized(db)),
            Type::Intersection(intersection) => Type::Intersection(intersection.normalized(db)),
            Type::Tuple(tuple) => Type::Tuple(tuple.normalized(db)),
            Type::Callable(callable) => Type::Callable(callable.normalized(db)),
            Type::SpecializedCallable(specialized) => {
                Type::SpecializedCallable(specialized.normalized(db))
            }
            Type::LiteralString
            | Type::Instance(_)
            | Type::PropertyInstance(_)
            | Type::AlwaysFalsy
            | Type::AlwaysTruthy
            | Type::BooleanLiteral(_)
            | Type::SliceLiteral(_)
            | Type::BytesLiteral(_)
            | Type::StringLiteral(_)
            | Type::Dynamic(_)
            | Type::Never
            | Type::FunctionLiteral(_)
            | Type::MethodWrapper(_)
            | Type::BoundMethod(_)
            | Type::WrapperDescriptor(_)
            | Type::ModuleLiteral(_)
            | Type::ClassLiteral(_)
            | Type::KnownInstance(_)
            | Type::IntLiteral(_)
            | Type::SubclassOf(_) => self,
            Type::TypeVar(typevar) => match typevar.bound_or_constraints(db) {
<<<<<<< HEAD
                Some(TypeVarBoundOrConstraints::UpperBound(_)) | None => self,
=======
                Some(TypeVarBoundOrConstraints::UpperBound(bound)) => {
                    Type::TypeVar(TypeVarInstance::new(
                        db,
                        typevar.name(db).clone(),
                        typevar.definition(db),
                        Some(TypeVarBoundOrConstraints::UpperBound(bound.normalized(db))),
                        typevar.default_ty(db),
                    ))
                }
>>>>>>> 64e7e1aa
                Some(TypeVarBoundOrConstraints::Constraints(union)) => {
                    Type::TypeVar(TypeVarInstance::new(
                        db,
                        typevar.name(db).clone(),
                        typevar.definition(db),
                        Some(TypeVarBoundOrConstraints::Constraints(union.normalized(db))),
                        typevar.default_ty(db),
                    ))
                }
<<<<<<< HEAD
=======
                None => self,
>>>>>>> 64e7e1aa
            },
        }
    }

    /// Return true if this type is a [subtype of] type `target`.
    ///
    /// This method returns `false` if either `self` or `other` is not fully static.
    ///
    /// [subtype of]: https://typing.readthedocs.io/en/latest/spec/concepts.html#subtype-supertype-and-type-equivalence
    pub(crate) fn is_subtype_of(self, db: &'db dyn Db, target: Type<'db>) -> bool {
        // Two equivalent types are always subtypes of each other.
        //
        // "Equivalent to" here means that the two types are both fully static
        // and describe exactly the same set of possible runtime objects.
        // For example, `int` is a subtype of `int` because `int` and `int` are equivalent to each other.
        // Equally, `type[object]` is a subtype of `type`,
        // because the former type expresses "all subclasses of `object`"
        // while the latter expresses "all instances of `type`",
        // and these are exactly the same set of objects at runtime.
        if self.is_equivalent_to(db, target) {
            return true;
        }

        // Non-fully-static types do not participate in subtyping.
        //
        // Type `A` can only be a subtype of type `B` if the set of possible runtime objects
        // that `A` represents is a subset of the set of possible runtime objects that `B` represents.
        // But the set of objects described by a non-fully-static type is (either partially or wholly) unknown,
        // so the question is simply unanswerable for non-fully-static types.
        if !self.is_fully_static(db) || !target.is_fully_static(db) {
            return false;
        }

        match (self, target) {
            // We should have handled these immediately above.
            (Type::Dynamic(_), _) | (_, Type::Dynamic(_)) => {
                unreachable!("Non-fully-static types do not participate in subtyping!")
            }

            // `Never` is the bottom type, the empty set.
            // It is a subtype of all other fully static types.
            // No other fully static type is a subtype of `Never`.
            (Type::Never, _) => true,
            (_, Type::Never) => false,

            // Everything is a subtype of `object`.
            (_, Type::Instance(InstanceType { class })) if class.is_object(db) => true,

            // A fully static typevar is always a subtype of itself, and is never a subtype of any
            // other typevar, since there is no guarantee that they will be specialized to the same
            // type. (This is true even if both typevars are bounded by the same final class, since
            // you can specialize the typevars to `Never` in addition to that final class.)
            (Type::TypeVar(self_typevar), Type::TypeVar(other_typevar)) => {
                self_typevar == other_typevar
            }

            // A fully static typevar is a subtype of its upper bound, and to something similar to
            // the union of its constraints. An unbound, unconstrained, fully static typevar has an
<<<<<<< HEAD
            // implicit upper bound of `object` (which is handled below).
=======
            // implicit upper bound of `object` (which is handled above).
>>>>>>> 64e7e1aa
            (Type::TypeVar(typevar), _) if typevar.bound_or_constraints(db).is_some() => {
                match typevar.bound_or_constraints(db) {
                    None => unreachable!(),
                    Some(TypeVarBoundOrConstraints::UpperBound(bound)) => {
                        bound.is_subtype_of(db, target)
                    }
                    Some(TypeVarBoundOrConstraints::Constraints(constraints)) => constraints
                        .elements(db)
                        .iter()
                        .all(|constraint| constraint.is_subtype_of(db, target)),
                }
            }

            (Type::Union(union), _) => union
                .elements(db)
                .iter()
                .all(|&elem_ty| elem_ty.is_subtype_of(db, target)),

            (_, Type::Union(union)) => union
                .elements(db)
                .iter()
                .any(|&elem_ty| self.is_subtype_of(db, elem_ty)),

            (_, Type::TypeVar(typevar)) => match typevar.bound_or_constraints(db) {
                // No types are a subtype of a bounded typevar, or of an unbounded unconstrained
                // typevar, since there's no guarantee what type the typevar will be specialized
                // to. If the typevar is bounded, it might be specialized to a smaller type than
                // the bound. (This is true even if the bound is a final class, since the typevar
                // can still be specialized to `Never`.)
                None => false,
                Some(TypeVarBoundOrConstraints::UpperBound(_)) => false,
                // If the typevar is constrained, there must be multiple constraints, and the
                // typevar might be specialized to any one of them. However, the constraints do not
                // have to be disjoint, which means an lhs type might be a subtype of all of the
                // constraints.
                Some(TypeVarBoundOrConstraints::Constraints(constraints)) => constraints
                    .elements(db)
                    .iter()
                    .all(|constraint| self.is_subtype_of(db, *constraint)),
            },

            // If both sides are intersections we need to handle the right side first
            // (A & B & C) is a subtype of (A & B) because the left is a subtype of both A and B,
            // but none of A, B, or C is a subtype of (A & B).
            (_, Type::Intersection(intersection)) => {
                intersection
                    .positive(db)
                    .iter()
                    .all(|&pos_ty| self.is_subtype_of(db, pos_ty))
                    && intersection
                        .negative(db)
                        .iter()
                        .all(|&neg_ty| self.is_disjoint_from(db, neg_ty))
            }

            (Type::Intersection(intersection), _) => intersection
                .positive(db)
                .iter()
                .any(|&elem_ty| elem_ty.is_subtype_of(db, target)),

            // Note that the definition of `Type::AlwaysFalsy` depends on the return value of `__bool__`.
            // If `__bool__` always returns True or False, it can be treated as a subtype of `AlwaysTruthy` or `AlwaysFalsy`, respectively.
            (left, Type::AlwaysFalsy) => left.bool(db).is_always_false(),
            (left, Type::AlwaysTruthy) => left.bool(db).is_always_true(),
            // Currently, the only supertype of `AlwaysFalsy` and `AlwaysTruthy` is the universal set (object instance).
            (Type::AlwaysFalsy | Type::AlwaysTruthy, _) => {
                target.is_equivalent_to(db, Type::object(db))
            }

            // All `StringLiteral` types are a subtype of `LiteralString`.
            (Type::StringLiteral(_), Type::LiteralString) => true,

            // Except for the special `LiteralString` case above,
            // most `Literal` types delegate to their instance fallbacks
            // unless `self` is exactly equivalent to `target` (handled above)
            (Type::StringLiteral(_) | Type::LiteralString, _) => {
                KnownClass::Str.to_instance(db).is_subtype_of(db, target)
            }
            (Type::BooleanLiteral(_), _) => {
                KnownClass::Bool.to_instance(db).is_subtype_of(db, target)
            }
            (Type::IntLiteral(_), _) => KnownClass::Int.to_instance(db).is_subtype_of(db, target),
            (Type::BytesLiteral(_), _) => {
                KnownClass::Bytes.to_instance(db).is_subtype_of(db, target)
            }
            (Type::ModuleLiteral(_), _) => KnownClass::ModuleType
                .to_instance(db)
                .is_subtype_of(db, target),
            (Type::SliceLiteral(_), _) => {
                KnownClass::Slice.to_instance(db).is_subtype_of(db, target)
            }

            (Type::FunctionLiteral(self_function_literal), Type::Callable(_)) => {
                self_function_literal
                    .into_callable_type(db)
                    .is_subtype_of(db, target)
            }

            (Type::BoundMethod(self_bound_method), Type::Callable(_)) => self_bound_method
                .into_callable_type(db)
                .is_subtype_of(db, target),

            // A `FunctionLiteral` type is a single-valued type like the other literals handled above,
            // so it also, for now, just delegates to its instance fallback.
            (Type::FunctionLiteral(_), _) => KnownClass::FunctionType
                .to_instance(db)
                .is_subtype_of(db, target),

            (Type::SpecializedCallable(specialized), _) => {
                specialized.callable_type(db).is_subtype_of(db, target)
            }

            // The same reasoning applies for these special callable types:
            (Type::BoundMethod(_), _) => KnownClass::MethodType
                .to_instance(db)
                .is_subtype_of(db, target),
            (Type::MethodWrapper(_), _) => KnownClass::WrapperDescriptorType
                .to_instance(db)
                .is_subtype_of(db, target),
            (Type::WrapperDescriptor(_), _) => KnownClass::WrapperDescriptorType
                .to_instance(db)
                .is_subtype_of(db, target),

            (Type::Callable(self_callable), Type::Callable(other_callable)) => {
                self_callable.is_subtype_of(db, other_callable)
            }

            (Type::Callable(_), _) => {
                // TODO: Implement subtyping between callable types and other types like
                // function literals, bound methods, class literals, `type[]`, etc.)
                false
            }

            // A fully static heterogeneous tuple type `A` is a subtype of a fully static heterogeneous tuple type `B`
            // iff the two tuple types have the same number of elements and each element-type in `A` is a subtype
            // of the element-type at the same index in `B`. (Now say that 5 times fast.)
            //
            // For example: `tuple[bool, bool]` is a subtype of `tuple[int, int]`,
            // but `tuple[bool, bool, bool]` is not a subtype of `tuple[int, int]`
            (Type::Tuple(self_tuple), Type::Tuple(target_tuple)) => {
                let self_elements = self_tuple.elements(db);
                let target_elements = target_tuple.elements(db);
                self_elements.len() == target_elements.len()
                    && self_elements.iter().zip(target_elements).all(
                        |(self_element, target_element)| {
                            self_element.is_subtype_of(db, *target_element)
                        },
                    )
            }

            // Other than the special tuple-to-tuple case handled, above,
            // tuple subtyping delegates to `Instance(tuple)` in the same way as the literal types.
            //
            // All heterogeneous tuple types are subtypes of `Instance(<tuple>)`:
            // `Instance(<some class T>)` expresses "the set of all possible instances of the class `T`";
            // consequently, `Instance(<tuple>)` expresses "the set of all possible instances of the class `tuple`".
            // This type can be spelled in type annotations as `tuple[object, ...]` (since `tuple` is covariant).
            //
            // Note that this is not the same type as the type spelled in type annotations as `tuple`;
            // as that type is equivalent to `type[Any, ...]` (and therefore not a fully static type).
            (Type::Tuple(_), _) => KnownClass::Tuple.to_instance(db).is_subtype_of(db, target),

            // `Literal[<class 'C'>]` is a subtype of `type[B]` if `C` is a subclass of `B`,
            // since `type[B]` describes all possible runtime subclasses of the class object `B`.
            (
                Type::ClassLiteral(ClassLiteralType { class }),
                Type::SubclassOf(target_subclass_ty),
            ) => target_subclass_ty
                .subclass_of()
                .into_class()
                .is_some_and(|target_class| class.is_subclass_of(db, target_class)),

            // This branch asks: given two types `type[T]` and `type[S]`, is `type[T]` a subtype of `type[S]`?
            (Type::SubclassOf(self_subclass_ty), Type::SubclassOf(target_subclass_ty)) => {
                self_subclass_ty.is_subtype_of(db, target_subclass_ty)
            }

            // `Literal[str]` is a subtype of `type` because the `str` class object is an instance of its metaclass `type`.
            // `Literal[abc.ABC]` is a subtype of `abc.ABCMeta` because the `abc.ABC` class object
            // is an instance of its metaclass `abc.ABCMeta`.
            (Type::ClassLiteral(ClassLiteralType { class }), _) => {
                class.metaclass_instance_type(db).is_subtype_of(db, target)
            }

            // `type[str]` (== `SubclassOf("str")` in red-knot) describes all possible runtime subclasses
            // of the class object `str`. It is a subtype of `type` (== `Instance("type")`) because `str`
            // is an instance of `type`, and so all possible subclasses of `str` will also be instances of `type`.
            //
            // Similarly `type[enum.Enum]`  is a subtype of `enum.EnumMeta` because `enum.Enum`
            // is an instance of `enum.EnumMeta`. `type[Any]` and `type[Unknown]` do not participate in subtyping,
            // however, as they are not fully static types.
            (Type::SubclassOf(subclass_of_ty), _) => subclass_of_ty
                .subclass_of()
                .into_class()
                .map(|class| class.metaclass_instance_type(db))
                .is_some_and(|metaclass_instance_type| {
                    metaclass_instance_type.is_subtype_of(db, target)
                }),

            // For example: `Type::KnownInstance(KnownInstanceType::Type)` is a subtype of `Type::Instance(_SpecialForm)`,
            // because `Type::KnownInstance(KnownInstanceType::Type)` is a set with exactly one runtime value in it
            // (the symbol `typing.Type`), and that symbol is known to be an instance of `typing._SpecialForm` at runtime.
            (Type::KnownInstance(left), right) => {
                left.instance_fallback(db).is_subtype_of(db, right)
            }

            // `bool` is a subtype of `int`, because `bool` subclasses `int`,
            // which means that all instances of `bool` are also instances of `int`
            (Type::Instance(self_instance), Type::Instance(target_instance)) => {
                self_instance.is_subtype_of(db, target_instance)
            }

            (Type::Instance(_), Type::Callable(_)) => {
                let call_symbol = self.member(db, "__call__").symbol;
                match call_symbol {
                    Symbol::Type(Type::BoundMethod(call_function), _) => call_function
                        .into_callable_type(db)
                        .is_subtype_of(db, target),
                    _ => false,
                }
            }

            (Type::PropertyInstance(_), _) => KnownClass::Property
                .to_instance(db)
                .is_subtype_of(db, target),
            (_, Type::PropertyInstance(_)) => {
                self.is_subtype_of(db, KnownClass::Property.to_instance(db))
            }

            // Other than the special cases enumerated above, `Instance` types and typevars are
            // never subtypes of any other variants
            (Type::Instance(_) | Type::TypeVar(_), _) => false,
        }
    }

    /// Return true if this type is [assignable to] type `target`.
    ///
    /// [assignable to]: https://typing.readthedocs.io/en/latest/spec/concepts.html#the-assignable-to-or-consistent-subtyping-relation
    pub(crate) fn is_assignable_to(self, db: &'db dyn Db, target: Type<'db>) -> bool {
        if self.is_gradual_equivalent_to(db, target) {
            return true;
        }

        match (self, target) {
            // Never can be assigned to any type.
            (Type::Never, _) => true,

            // The dynamic type is assignable-to and assignable-from any type.
            (Type::Dynamic(_), _) => true,
            (_, Type::Dynamic(_)) => true,

            // All types are assignable to `object`.
            // TODO this special case might be removable once the below cases are comprehensive
            (_, Type::Instance(InstanceType { class })) if class.is_object(db) => true,

            // A typevar is always assignable to itself, and is never assignable to any other
            // typevar, since there is no guarantee that they will be specialized to the same
            // type. (This is true even if both typevars are bounded by the same final class, since
            // you can specialize the typevars to `Never` in addition to that final class.)
            (Type::TypeVar(self_typevar), Type::TypeVar(other_typevar)) => {
                self_typevar == other_typevar
            }

            // A typevar is assignable to its upper bound, and to something similar to the union of
            // its constraints. An unbound, unconstrained typevar has an implicit upper bound of
            // `object` (which is handled above).
            (Type::TypeVar(typevar), _) if typevar.bound_or_constraints(db).is_some() => {
                match typevar.bound_or_constraints(db) {
                    None => unreachable!(),
                    Some(TypeVarBoundOrConstraints::UpperBound(bound)) => {
                        bound.is_assignable_to(db, target)
                    }
                    Some(TypeVarBoundOrConstraints::Constraints(constraints)) => constraints
                        .elements(db)
                        .iter()
                        .all(|constraint| constraint.is_assignable_to(db, target)),
                }
            }

            // A union is assignable to a type T iff every element of the union is assignable to T.
            (Type::Union(union), ty) => union
                .elements(db)
                .iter()
                .all(|&elem_ty| elem_ty.is_assignable_to(db, ty)),

            // A type T is assignable to a union iff T is assignable to any element of the union.
            (ty, Type::Union(union)) => union
                .elements(db)
                .iter()
                .any(|&elem_ty| ty.is_assignable_to(db, elem_ty)),

            (_, Type::TypeVar(typevar)) => match typevar.bound_or_constraints(db) {
                // No types are assignable to a bounded typevar, or to an unbounded unconstrained
                // typevar, since there's no guarantee what type the typevar will be specialized
                // to. If the typevar is bounded, it might be specialized to a smaller type than
                // the bound. (This is true even if the bound is a final class, since the typevar
                // can still be specialized to `Never`.)
                None => false,
                Some(TypeVarBoundOrConstraints::UpperBound(_)) => false,
                // If the typevar is constrained, there must be multiple constraints, and the
                // typevar might be specialized to any one of them. However, the constraints do not
                // have to be disjoint, which means an lhs type might be assignable to all of the
                // constraints.
                Some(TypeVarBoundOrConstraints::Constraints(constraints)) => constraints
                    .elements(db)
                    .iter()
                    .all(|constraint| self.is_assignable_to(db, *constraint)),
            },

            // If both sides are intersections we need to handle the right side first
            // (A & B & C) is assignable to (A & B) because the left is assignable to both A and B,
            // but none of A, B, or C is assignable to (A & B).
            //
            // A type S is assignable to an intersection type T if
            // S is assignable to all positive elements of T (e.g. `str & int` is assignable to `str & Any`), and
            // S is disjoint from all negative elements of T (e.g. `int` is not assignable to Intersection[int, Not[Literal[1]]]).
            (ty, Type::Intersection(intersection)) => {
                intersection
                    .positive(db)
                    .iter()
                    .all(|&elem_ty| ty.is_assignable_to(db, elem_ty))
                    && intersection
                        .negative(db)
                        .iter()
                        .all(|&neg_ty| ty.is_disjoint_from(db, neg_ty))
            }

            // An intersection type S is assignable to a type T if
            // Any element of S is assignable to T (e.g. `A & B` is assignable to `A`)
            // Negative elements do not have an effect on assignability - if S is assignable to T then S & ~P is also assignable to T.
            (Type::Intersection(intersection), ty) => intersection
                .positive(db)
                .iter()
                .any(|&elem_ty| elem_ty.is_assignable_to(db, ty)),

            // A tuple type S is assignable to a tuple type T if their lengths are the same, and
            // each element of S is assignable to the corresponding element of T.
            (Type::Tuple(self_tuple), Type::Tuple(target_tuple)) => {
                let self_elements = self_tuple.elements(db);
                let target_elements = target_tuple.elements(db);
                self_elements.len() == target_elements.len()
                    && self_elements.iter().zip(target_elements).all(
                        |(self_element, target_element)| {
                            self_element.is_assignable_to(db, *target_element)
                        },
                    )
            }

            // This special case is required because the left-hand side tuple might be a
            // gradual type, so we can not rely on subtyping. This allows us to assign e.g.
            // `tuple[Any, int]` to `tuple`.
            (Type::Tuple(_), _) => KnownClass::Tuple
                .to_instance(db)
                .is_assignable_to(db, target),

            // `type[Any]` is assignable to any `type[...]` type, because `type[Any]` can
            // materialize to any `type[...]` type.
            (Type::SubclassOf(subclass_of_ty), Type::SubclassOf(_))
                if subclass_of_ty.is_dynamic() =>
            {
                true
            }

            // All `type[...]` types are assignable to `type[Any]`, because `type[Any]` can
            // materialize to any `type[...]` type.
            //
            // Every class literal type is also assignable to `type[Any]`, because the class
            // literal type for a class `C` is a subtype of `type[C]`, and `type[C]` is assignable
            // to `type[Any]`.
            (Type::ClassLiteral(_) | Type::SubclassOf(_), Type::SubclassOf(target_subclass_of))
                if target_subclass_of.is_dynamic() =>
            {
                true
            }

            // `type[Any]` is assignable to any type that `type[object]` is assignable to, because
            // `type[Any]` can materialize to `type[object]`.
            //
            // `type[Any]` is also assignable to any subtype of `type[object]`, because all
            // subtypes of `type[object]` are `type[...]` types (or `Never`), and `type[Any]` can
            // materialize to any `type[...]` type (or to `type[Never]`, which is equivalent to
            // `Never`.)
            (Type::SubclassOf(subclass_of_ty), Type::Instance(_))
                if subclass_of_ty.is_dynamic()
                    && (KnownClass::Type
                        .to_instance(db)
                        .is_assignable_to(db, target)
                        || target.is_subtype_of(db, KnownClass::Type.to_instance(db))) =>
            {
                true
            }

            // Any type that is assignable to `type[object]` is also assignable to `type[Any]`,
            // because `type[Any]` can materialize to `type[object]`.
            (Type::Instance(_), Type::SubclassOf(subclass_of_ty))
                if subclass_of_ty.is_dynamic()
                    && self.is_assignable_to(db, KnownClass::Type.to_instance(db)) =>
            {
                true
            }

            // TODO: This is a workaround to avoid false positives (e.g. when checking function calls
            // with `SupportsIndex` parameters), which should be removed when we understand protocols.
            (lhs, Type::Instance(InstanceType { class }))
                if class.is_known(db, KnownClass::SupportsIndex) =>
            {
                match lhs {
                    Type::Instance(InstanceType { class })
                        if matches!(
                            class.known(db),
                            Some(KnownClass::Int | KnownClass::SupportsIndex)
                        ) =>
                    {
                        true
                    }
                    Type::IntLiteral(_) => true,
                    _ => false,
                }
            }

            // TODO: ditto for avoiding false positives when checking function calls with `Sized` parameters.
            (lhs, Type::Instance(InstanceType { class }))
                if class.is_known(db, KnownClass::Sized) =>
            {
                matches!(
                    lhs.to_meta_type(db).member(db, "__len__"),
                    SymbolAndQualifiers {
                        symbol: Symbol::Type(..),
                        ..
                    }
                )
            }

            (Type::Callable(self_callable), Type::Callable(target_callable)) => {
                self_callable.is_assignable_to(db, target_callable)
            }

            (Type::FunctionLiteral(self_function_literal), Type::Callable(_)) => {
                self_function_literal
                    .into_callable_type(db)
                    .is_assignable_to(db, target)
            }

            // TODO other types containing gradual forms (e.g. generics containing Any/Unknown)
            _ => self.is_subtype_of(db, target),
        }
    }

    /// Return true if this type is [equivalent to] type `other`.
    ///
    /// This method returns `false` if either `self` or `other` is not fully static.
    ///
    /// [equivalent to]: https://typing.readthedocs.io/en/latest/spec/glossary.html#term-equivalent
    pub(crate) fn is_equivalent_to(self, db: &'db dyn Db, other: Type<'db>) -> bool {
        // TODO equivalent but not identical types: TypedDicts, Protocols, type aliases, etc.

        match (self, other) {
            (Type::Union(left), Type::Union(right)) => left.is_equivalent_to(db, right),
            (Type::Intersection(left), Type::Intersection(right)) => {
                left.is_equivalent_to(db, right)
            }
            (Type::Tuple(left), Type::Tuple(right)) => left.is_equivalent_to(db, right),
            (Type::Callable(left), Type::Callable(right)) => left.is_equivalent_to(db, right),
            _ => self == other && self.is_fully_static(db) && other.is_fully_static(db),
        }
    }

    /// Returns true if both `self` and `other` are the same gradual form
    /// (limited to `Any`, `Unknown`, or `Todo`).
    pub(crate) fn is_same_gradual_form(self, other: Type<'db>) -> bool {
        matches!(
            (self, other),
            (
                Type::Dynamic(DynamicType::Any),
                Type::Dynamic(DynamicType::Any)
            ) | (
                Type::Dynamic(DynamicType::Unknown),
                Type::Dynamic(DynamicType::Unknown)
            ) | (
                Type::Dynamic(DynamicType::Todo(_)),
                Type::Dynamic(DynamicType::Todo(_))
            )
        )
    }

    /// Returns true if this type and `other` are gradual equivalent.
    ///
    /// > Two gradual types `A` and `B` are equivalent
    /// > (that is, the same gradual type, not merely consistent with one another)
    /// > if and only if all materializations of `A` are also materializations of `B`,
    /// > and all materializations of `B` are also materializations of `A`.
    /// >
    /// > &mdash; [Summary of type relations]
    ///
    /// This powers the `assert_type()` directive.
    ///
    /// [Summary of type relations]: https://typing.readthedocs.io/en/latest/spec/concepts.html#summary-of-type-relations
    pub(crate) fn is_gradual_equivalent_to(self, db: &'db dyn Db, other: Type<'db>) -> bool {
        if self == other {
            return true;
        }

        match (self, other) {
            (Type::Dynamic(_), Type::Dynamic(_)) => true,

            (Type::SubclassOf(first), Type::SubclassOf(second)) => {
                match (first.subclass_of(), second.subclass_of()) {
                    (first, second) if first == second => true,
                    (ClassBase::Dynamic(_), ClassBase::Dynamic(_)) => true,
                    _ => false,
                }
            }

            (Type::TypeVar(first), Type::TypeVar(second)) => first == second,

            (Type::Tuple(first), Type::Tuple(second)) => first.is_gradual_equivalent_to(db, second),

            (Type::Union(first), Type::Union(second)) => first.is_gradual_equivalent_to(db, second),

            (Type::Intersection(first), Type::Intersection(second)) => {
                first.is_gradual_equivalent_to(db, second)
            }

            (Type::Callable(first), Type::Callable(second)) => {
                first.is_gradual_equivalent_to(db, second)
            }

            _ => false,
        }
    }

    /// Return true if this type and `other` have no common elements.
    ///
    /// Note: This function aims to have no false positives, but might return
    /// wrong `false` answers in some cases.
    pub(crate) fn is_disjoint_from(self, db: &'db dyn Db, other: Type<'db>) -> bool {
        match (self, other) {
            (Type::Never, _) | (_, Type::Never) => true,

            (Type::Dynamic(_), _) | (_, Type::Dynamic(_)) => false,

            // A typevar is never disjoint from itself, since all occurrences of the typevar must
            // be specialized to the same type. (This is an important difference between typevars
            // and `Any`!) Different typevars might be disjoint, depending on their bounds and
            // constraints, which are handled below.
            (Type::TypeVar(self_typevar), Type::TypeVar(other_typevar))
                if self_typevar == other_typevar =>
            {
                false
            }

            // An unbounded typevar is never disjoint from any other type, since it might be
            // specialized to any type. A bounded typevar is not disjoint from its bound, and is
            // only disjoint from other types if its bound is. A constrained typevar is disjoint
            // from a type if all of its constraints are.
            (Type::TypeVar(typevar), other) | (other, Type::TypeVar(typevar)) => {
                match typevar.bound_or_constraints(db) {
                    None => false,
                    Some(TypeVarBoundOrConstraints::UpperBound(bound)) => {
                        bound.is_disjoint_from(db, other)
                    }
                    Some(TypeVarBoundOrConstraints::Constraints(constraints)) => constraints
                        .elements(db)
                        .iter()
                        .all(|constraint| constraint.is_disjoint_from(db, other)),
                }
            }

            (Type::Union(union), other) | (other, Type::Union(union)) => union
                .elements(db)
                .iter()
                .all(|e| e.is_disjoint_from(db, other)),

            // If we have two intersections, we test the positive elements of each one against the other intersection
            // Negative elements need a positive element on the other side in order to be disjoint.
            // This is similar to what would happen if we tried to build a new intersection that combines the two
            (Type::Intersection(self_intersection), Type::Intersection(other_intersection)) => {
                self_intersection
                    .positive(db)
                    .iter()
                    .any(|p| p.is_disjoint_from(db, other))
                    || other_intersection
                        .positive(db)
                        .iter()
                        .any(|p: &Type<'_>| p.is_disjoint_from(db, self))
            }

            (Type::Intersection(intersection), other)
            | (other, Type::Intersection(intersection)) => {
                intersection
                    .positive(db)
                    .iter()
                    .any(|p| p.is_disjoint_from(db, other))
                    // A & B & Not[C] is disjoint from C
                    || intersection
                        .negative(db)
                        .iter()
                        .any(|&neg_ty| other.is_subtype_of(db, neg_ty))
            }

            // any single-valued type is disjoint from another single-valued type
            // iff the two types are nonequal
            (
                left @ (Type::BooleanLiteral(..)
                | Type::IntLiteral(..)
                | Type::StringLiteral(..)
                | Type::BytesLiteral(..)
                | Type::SliceLiteral(..)
                | Type::FunctionLiteral(..)
                | Type::BoundMethod(..)
                | Type::MethodWrapper(..)
                | Type::WrapperDescriptor(..)
                | Type::ModuleLiteral(..)
                | Type::ClassLiteral(..)
                | Type::KnownInstance(..)),
                right @ (Type::BooleanLiteral(..)
                | Type::IntLiteral(..)
                | Type::StringLiteral(..)
                | Type::BytesLiteral(..)
                | Type::SliceLiteral(..)
                | Type::FunctionLiteral(..)
                | Type::BoundMethod(..)
                | Type::MethodWrapper(..)
                | Type::WrapperDescriptor(..)
                | Type::ModuleLiteral(..)
                | Type::ClassLiteral(..)
                | Type::KnownInstance(..)),
            ) => left != right,

            // One tuple type can be a subtype of another tuple type,
            // but we know for sure that any given tuple type is disjoint from all single-valued types
            (
                Type::Tuple(..),
                Type::ClassLiteral(..)
                | Type::ModuleLiteral(..)
                | Type::BooleanLiteral(..)
                | Type::BytesLiteral(..)
                | Type::FunctionLiteral(..)
                | Type::BoundMethod(..)
                | Type::MethodWrapper(..)
                | Type::WrapperDescriptor(..)
                | Type::IntLiteral(..)
                | Type::SliceLiteral(..)
                | Type::StringLiteral(..)
                | Type::LiteralString,
            )
            | (
                Type::ClassLiteral(..)
                | Type::ModuleLiteral(..)
                | Type::BooleanLiteral(..)
                | Type::BytesLiteral(..)
                | Type::FunctionLiteral(..)
                | Type::BoundMethod(..)
                | Type::MethodWrapper(..)
                | Type::WrapperDescriptor(..)
                | Type::IntLiteral(..)
                | Type::SliceLiteral(..)
                | Type::StringLiteral(..)
                | Type::LiteralString,
                Type::Tuple(..),
            ) => true,

            (
                Type::SubclassOf(subclass_of_ty),
                Type::ClassLiteral(ClassLiteralType { class: class_b }),
            )
            | (
                Type::ClassLiteral(ClassLiteralType { class: class_b }),
                Type::SubclassOf(subclass_of_ty),
            ) => match subclass_of_ty.subclass_of() {
                ClassBase::Dynamic(_) => false,
                ClassBase::Class(class_a) => !class_b.is_subclass_of(db, class_a),
            },

            (
                Type::SubclassOf(_),
                Type::BooleanLiteral(..)
                | Type::IntLiteral(..)
                | Type::StringLiteral(..)
                | Type::LiteralString
                | Type::BytesLiteral(..)
                | Type::SliceLiteral(..)
                | Type::FunctionLiteral(..)
                | Type::BoundMethod(..)
                | Type::MethodWrapper(..)
                | Type::WrapperDescriptor(..)
                | Type::ModuleLiteral(..),
            )
            | (
                Type::BooleanLiteral(..)
                | Type::IntLiteral(..)
                | Type::StringLiteral(..)
                | Type::LiteralString
                | Type::BytesLiteral(..)
                | Type::SliceLiteral(..)
                | Type::FunctionLiteral(..)
                | Type::BoundMethod(..)
                | Type::MethodWrapper(..)
                | Type::WrapperDescriptor(..)
                | Type::ModuleLiteral(..),
                Type::SubclassOf(_),
            ) => true,

            (Type::AlwaysTruthy, ty) | (ty, Type::AlwaysTruthy) => {
                // `Truthiness::Ambiguous` may include `AlwaysTrue` as a subset, so it's not guaranteed to be disjoint.
                // Thus, they are only disjoint if `ty.bool() == AlwaysFalse`.
                ty.bool(db).is_always_false()
            }
            (Type::AlwaysFalsy, ty) | (ty, Type::AlwaysFalsy) => {
                // Similarly, they are only disjoint if `ty.bool() == AlwaysTrue`.
                ty.bool(db).is_always_true()
            }

            // for `type[Any]`/`type[Unknown]`/`type[Todo]`, we know the type cannot be any larger than `type`,
            // so although the type is dynamic we can still determine disjointedness in some situations
            (Type::SubclassOf(subclass_of_ty), other)
            | (other, Type::SubclassOf(subclass_of_ty)) => match subclass_of_ty.subclass_of() {
                ClassBase::Dynamic(_) => {
                    KnownClass::Type.to_instance(db).is_disjoint_from(db, other)
                }
                ClassBase::Class(class) => class
                    .metaclass_instance_type(db)
                    .is_disjoint_from(db, other),
            },

            (Type::KnownInstance(known_instance), Type::Instance(InstanceType { class }))
            | (Type::Instance(InstanceType { class }), Type::KnownInstance(known_instance)) => {
                !known_instance.is_instance_of(db, class)
            }

            (known_instance_ty @ Type::KnownInstance(_), Type::Tuple(_))
            | (Type::Tuple(_), known_instance_ty @ Type::KnownInstance(_)) => {
                known_instance_ty.is_disjoint_from(db, KnownClass::Tuple.to_instance(db))
            }

            (Type::BooleanLiteral(..), Type::Instance(InstanceType { class }))
            | (Type::Instance(InstanceType { class }), Type::BooleanLiteral(..)) => {
                // A `Type::BooleanLiteral()` must be an instance of exactly `bool`
                // (it cannot be an instance of a `bool` subclass)
                !KnownClass::Bool.is_subclass_of(db, class)
            }

            (Type::BooleanLiteral(..), _) | (_, Type::BooleanLiteral(..)) => true,

            (Type::IntLiteral(..), Type::Instance(InstanceType { class }))
            | (Type::Instance(InstanceType { class }), Type::IntLiteral(..)) => {
                // A `Type::IntLiteral()` must be an instance of exactly `int`
                // (it cannot be an instance of an `int` subclass)
                !KnownClass::Int.is_subclass_of(db, class)
            }

            (Type::IntLiteral(..), _) | (_, Type::IntLiteral(..)) => true,

            (Type::StringLiteral(..), Type::LiteralString)
            | (Type::LiteralString, Type::StringLiteral(..)) => false,

            (
                Type::StringLiteral(..) | Type::LiteralString,
                Type::Instance(InstanceType { class }),
            )
            | (
                Type::Instance(InstanceType { class }),
                Type::StringLiteral(..) | Type::LiteralString,
            ) => {
                // A `Type::StringLiteral()` or a `Type::LiteralString` must be an instance of exactly `str`
                // (it cannot be an instance of a `str` subclass)
                !KnownClass::Str.is_subclass_of(db, class)
            }

            (Type::LiteralString, Type::LiteralString) => false,
            (Type::LiteralString, _) | (_, Type::LiteralString) => true,

            (Type::BytesLiteral(..), Type::Instance(InstanceType { class }))
            | (Type::Instance(InstanceType { class }), Type::BytesLiteral(..)) => {
                // A `Type::BytesLiteral()` must be an instance of exactly `bytes`
                // (it cannot be an instance of a `bytes` subclass)
                !KnownClass::Bytes.is_subclass_of(db, class)
            }

            (Type::SliceLiteral(..), Type::Instance(InstanceType { class }))
            | (Type::Instance(InstanceType { class }), Type::SliceLiteral(..)) => {
                // A `Type::SliceLiteral` must be an instance of exactly `slice`
                // (it cannot be an instance of a `slice` subclass)
                !KnownClass::Slice.is_subclass_of(db, class)
            }

            // A class-literal type `X` is always disjoint from an instance type `Y`,
            // unless the type expressing "all instances of `Z`" is a subtype of of `Y`,
            // where `Z` is `X`'s metaclass.
            (Type::ClassLiteral(ClassLiteralType { class }), instance @ Type::Instance(_))
            | (instance @ Type::Instance(_), Type::ClassLiteral(ClassLiteralType { class })) => {
                !class
                    .metaclass_instance_type(db)
                    .is_subtype_of(db, instance)
            }

            (Type::FunctionLiteral(..), Type::Instance(InstanceType { class }))
            | (Type::Instance(InstanceType { class }), Type::FunctionLiteral(..)) => {
                // A `Type::FunctionLiteral()` must be an instance of exactly `types.FunctionType`
                // (it cannot be an instance of a `types.FunctionType` subclass)
                !KnownClass::FunctionType.is_subclass_of(db, class)
            }

            (Type::BoundMethod(_), other) | (other, Type::BoundMethod(_)) => KnownClass::MethodType
                .to_instance(db)
                .is_disjoint_from(db, other),

            (
                Type::SpecializedCallable(self_specialized),
                Type::SpecializedCallable(other_specialized),
            ) => {
                self_specialized
                    .callable_type(db)
                    .is_disjoint_from(db, other_specialized.callable_type(db))
                    || self_specialized.specialization(db) != other_specialized.specialization(db)
            }
            (Type::SpecializedCallable(_), _) | (_, Type::SpecializedCallable(_)) => false,

            (Type::MethodWrapper(_), other) | (other, Type::MethodWrapper(_)) => {
                KnownClass::MethodWrapperType
                    .to_instance(db)
                    .is_disjoint_from(db, other)
            }

            (Type::WrapperDescriptor(_), other) | (other, Type::WrapperDescriptor(_)) => {
                KnownClass::WrapperDescriptorType
                    .to_instance(db)
                    .is_disjoint_from(db, other)
            }

            (Type::Callable(_) | Type::FunctionLiteral(_), Type::Callable(_))
            | (Type::Callable(_), Type::FunctionLiteral(_)) => {
                // No two callable types are ever disjoint because
                // `(*args: object, **kwargs: object) -> Never` is a subtype of all fully static
                // callable types.
                false
            }

            (
                Type::Callable(_),
                Type::StringLiteral(_) | Type::BytesLiteral(_) | Type::SliceLiteral(_),
            )
            | (
                Type::StringLiteral(_) | Type::BytesLiteral(_) | Type::SliceLiteral(_),
                Type::Callable(_),
            ) => {
                // A callable type is disjoint from other literal types. For example,
                // `Type::StringLiteral` must be an instance of exactly `str`, not a subclass
                // of `str`, and `str` is not callable. The same applies to other literal types.
                true
            }

            (Type::Callable(_), _) | (_, Type::Callable(_)) => {
                // TODO: Implement disjointness for general callable type with other types
                false
            }

            (Type::ModuleLiteral(..), other @ Type::Instance(..))
            | (other @ Type::Instance(..), Type::ModuleLiteral(..)) => {
                // Modules *can* actually be instances of `ModuleType` subclasses
                other.is_disjoint_from(db, KnownClass::ModuleType.to_instance(db))
            }

            (
                Type::Instance(InstanceType { class: left_class }),
                Type::Instance(InstanceType { class: right_class }),
            ) => {
                (left_class.is_final(db) && !left_class.is_subclass_of(db, right_class))
                    || (right_class.is_final(db) && !right_class.is_subclass_of(db, left_class))
            }

            (Type::Tuple(tuple), Type::Tuple(other_tuple)) => {
                let self_elements = tuple.elements(db);
                let other_elements = other_tuple.elements(db);
                self_elements.len() != other_elements.len()
                    || self_elements
                        .iter()
                        .zip(other_elements)
                        .any(|(e1, e2)| e1.is_disjoint_from(db, *e2))
            }

            (Type::Tuple(..), instance @ Type::Instance(_))
            | (instance @ Type::Instance(_), Type::Tuple(..)) => {
                // We cannot be sure if the tuple is disjoint from the instance because:
                //   - 'other' might be the homogeneous arbitrary-length tuple type
                //     tuple[T, ...] (which we don't have support for yet); if all of
                //     our element types are not disjoint with T, this is not disjoint
                //   - 'other' might be a user subtype of tuple, which, if generic
                //     over the same or compatible *Ts, would overlap with tuple.
                //
                // TODO: add checks for the above cases once we support them
                instance.is_disjoint_from(db, KnownClass::Tuple.to_instance(db))
            }

            (Type::PropertyInstance(_), _) | (_, Type::PropertyInstance(_)) => KnownClass::Property
                .to_instance(db)
                .is_disjoint_from(db, other),
        }
    }

    /// Returns true if the type does not contain any gradual forms (as a sub-part).
    pub(crate) fn is_fully_static(&self, db: &'db dyn Db) -> bool {
        match self {
            Type::Dynamic(_) => false,
            Type::Never
            | Type::FunctionLiteral(..)
            | Type::BoundMethod(_)
            | Type::WrapperDescriptor(_)
            | Type::MethodWrapper(_)
            | Type::ModuleLiteral(..)
            | Type::IntLiteral(_)
            | Type::BooleanLiteral(_)
            | Type::StringLiteral(_)
            | Type::LiteralString
            | Type::BytesLiteral(_)
            | Type::SliceLiteral(_)
            | Type::KnownInstance(_)
            | Type::AlwaysFalsy
            | Type::AlwaysTruthy
            | Type::PropertyInstance(_) => true,

            Type::TypeVar(typevar) => match typevar.bound_or_constraints(db) {
                None => true,
                Some(TypeVarBoundOrConstraints::UpperBound(bound)) => bound.is_fully_static(db),
                Some(TypeVarBoundOrConstraints::Constraints(constraints)) => constraints
                    .elements(db)
                    .iter()
                    .all(|constraint| constraint.is_fully_static(db)),
            },

            Type::SubclassOf(subclass_of_ty) => subclass_of_ty.is_fully_static(),
            Type::ClassLiteral(_) | Type::Instance(_) => {
                // TODO: Ideally, we would iterate over the MRO of the class, check if all
                // bases are fully static, and only return `true` if that is the case.
                //
                // This does not work yet, because we currently infer `Unknown` for some
                // generic base classes that we don't understand yet. For example, `str`
                // is defined as `class str(Sequence[str])` in typeshed and we currently
                // compute its MRO as `(str, Unknown, object)`. This would make us think
                // that `str` is a gradual type, which causes all sorts of downstream
                // issues because it does not participate in equivalence/subtyping etc.
                //
                // Another problem is that we run into problems if we eagerly query the
                // MRO of class literals here. I have not fully investigated this, but
                // iterating over the MRO alone, without even acting on it, causes us to
                // infer `Unknown` for many classes.

                true
            }
            Type::Union(union) => union.is_fully_static(db),
            Type::Intersection(intersection) => intersection.is_fully_static(db),
            // TODO: Once we support them, make sure that we return `false` for other types
            // containing gradual forms such as `tuple[Any, ...]`.
            // Conversely, make sure to return `true` for homogeneous tuples such as
            // `tuple[int, ...]`, once we add support for them.
            Type::Tuple(tuple) => tuple
                .elements(db)
                .iter()
                .all(|elem| elem.is_fully_static(db)),
            Type::SpecializedCallable(specialized) => {
                specialized.callable_type(db).is_fully_static(db)
            }
            Type::Callable(callable) => callable.is_fully_static(db),
        }
    }

    /// Return true if there is just a single inhabitant for this type.
    ///
    /// Note: This function aims to have no false positives, but might return `false`
    /// for more complicated types that are actually singletons.
    pub(crate) fn is_singleton(self, db: &'db dyn Db) -> bool {
        match self {
            Type::Dynamic(_)
            | Type::Never
            | Type::IntLiteral(..)
            | Type::StringLiteral(..)
            | Type::BytesLiteral(..)
            | Type::SliceLiteral(..)
            | Type::LiteralString => {
                // Note: The literal types included in this pattern are not true singletons.
                // There can be multiple Python objects (at different memory locations) that
                // are both of type Literal[345], for example.
                false
            }

            // An unbounded, unconstrained typevar is not a singleton, because it can be
            // specialized to a non-singleton type. A bounded typevar is not a singleton, even if
            // the bound is a final singleton class, since it can still be specialized to `Never`.
            // A constrained typevar is a singleton if all of its constraints are singletons. (Note
            // that you cannot specialize a constrained typevar to a subtype of a constraint.)
            Type::TypeVar(typevar) => match typevar.bound_or_constraints(db) {
                None => false,
                Some(TypeVarBoundOrConstraints::UpperBound(_)) => false,
                Some(TypeVarBoundOrConstraints::Constraints(constraints)) => constraints
                    .elements(db)
                    .iter()
                    .all(|constraint| constraint.is_singleton(db)),
            },

            // We eagerly transform `SubclassOf` to `ClassLiteral` for final types, so `SubclassOf` is never a singleton.
            Type::SubclassOf(..) => false,
            Type::BooleanLiteral(_)
            | Type::FunctionLiteral(..)
            | Type::WrapperDescriptor(..)
            | Type::ClassLiteral(..)
            | Type::ModuleLiteral(..)
            | Type::KnownInstance(..) => true,
            Type::Callable(_) => {
                // A callable type is never a singleton because for any given signature,
                // there could be any number of distinct objects that are all callable with that
                // signature.
                false
            }
            Type::BoundMethod(..) => {
                // `BoundMethod` types are single-valued types, but not singleton types:
                // ```pycon
                // >>> class Foo:
                // ...     def bar(self): pass
                // >>> f = Foo()
                // >>> f.bar is f.bar
                // False
                // ```
                false
            }
            Type::SpecializedCallable(specialized) => {
                specialized.callable_type(db).is_singleton(db)
            }
            Type::MethodWrapper(_) => {
                // Just a special case of `BoundMethod` really
                // (this variant represents `f.__get__`, where `f` is any function)
                false
            }
            Type::Instance(InstanceType { class }) => {
                class.known(db).is_some_and(KnownClass::is_singleton)
            }
            Type::PropertyInstance(_) => false,
            Type::Tuple(..) => {
                // The empty tuple is a singleton on CPython and PyPy, but not on other Python
                // implementations such as GraalPy. Its *use* as a singleton is discouraged and
                // should not be relied on for type narrowing, so we do not treat it as one.
                // See:
                // https://docs.python.org/3/reference/expressions.html#parenthesized-forms
                false
            }
            Type::Union(..) => {
                // A single-element union, where the sole element was a singleton, would itself
                // be a singleton type. However, unions with length < 2 should never appear in
                // our model due to [`UnionBuilder::build`].
                false
            }
            Type::Intersection(..) => {
                // Here, we assume that all intersection types that are singletons would have
                // been reduced to a different form via [`IntersectionBuilder::build`] by now.
                // For example:
                //
                //   bool & ~Literal[False]   = Literal[True]
                //   None & (None | int)      = None | None & int = None
                //
                false
            }
            Type::AlwaysTruthy | Type::AlwaysFalsy => false,
        }
    }

    /// Return true if this type is non-empty and all inhabitants of this type compare equal.
    pub(crate) fn is_single_valued(self, db: &'db dyn Db) -> bool {
        match self {
            Type::FunctionLiteral(..)
            | Type::BoundMethod(_)
            | Type::WrapperDescriptor(_)
            | Type::MethodWrapper(_)
            | Type::ModuleLiteral(..)
            | Type::ClassLiteral(..)
            | Type::IntLiteral(..)
            | Type::BooleanLiteral(..)
            | Type::StringLiteral(..)
            | Type::BytesLiteral(..)
            | Type::SliceLiteral(..)
            | Type::KnownInstance(..) => true,

            // An unbounded, unconstrained typevar is not single-valued, because it can be
            // specialized to a multiple-valued type. A bounded typevar is not single-valued, even
            // if the bound is a final single-valued class, since it can still be specialized to
            // `Never`. A constrained typevar is single-valued if all of its constraints are
            // single-valued. (Note that you cannot specialize a constrained typevar to a subtype
            // of a constraint.)
            Type::TypeVar(typevar) => match typevar.bound_or_constraints(db) {
                None => false,
                Some(TypeVarBoundOrConstraints::UpperBound(_)) => false,
                Some(TypeVarBoundOrConstraints::Constraints(constraints)) => constraints
                    .elements(db)
                    .iter()
                    .all(|constraint| constraint.is_single_valued(db)),
            },

<<<<<<< HEAD
            Type::SpecializedCallable(specialized) => {
                specialized.callable_type(db).is_single_valued(db)
            }

=======
>>>>>>> 64e7e1aa
            Type::SubclassOf(..) => {
                // TODO: Same comment as above for `is_singleton`
                false
            }

            Type::Tuple(tuple) => tuple
                .elements(db)
                .iter()
                .all(|elem| elem.is_single_valued(db)),

            Type::Instance(InstanceType { class }) => {
                class.known(db).is_some_and(KnownClass::is_single_valued)
            }

            Type::Dynamic(_)
            | Type::Never
            | Type::Union(..)
            | Type::Intersection(..)
            | Type::LiteralString
            | Type::AlwaysTruthy
            | Type::AlwaysFalsy
            | Type::Callable(_)
            | Type::PropertyInstance(_) => false,
        }
    }

    /// This function is roughly equivalent to `find_name_in_mro` as defined in the [descriptor guide] or
    /// [`_PyType_Lookup`] in CPython's `Objects/typeobject.c`. It should typically be called through
    /// [Type::class_member], unless it is known that `self` is a class-like type. This function returns
    /// `None` if called on an instance-like type.
    ///
    /// [descriptor guide]: https://docs.python.org/3/howto/descriptor.html#invocation-from-an-instance
    /// [`_PyType_Lookup`]: https://github.com/python/cpython/blob/e285232c76606e3be7bf216efb1be1e742423e4b/Objects/typeobject.c#L5223
    fn find_name_in_mro(&self, db: &'db dyn Db, name: &str) -> Option<SymbolAndQualifiers<'db>> {
        match self {
            Type::Union(union) => Some(union.map_with_boundness_and_qualifiers(db, |elem| {
                elem.find_name_in_mro(db, name)
                    // If some elements are classes, and some are not, we simply fall back to `Unbound` for the non-class
                    // elements instead of short-circuiting the whole result to `None`. We would need a more detailed
                    // return type otherwise, and since `find_name_in_mro` is usually called via `class_member`, this is
                    // not a problem.
                    .unwrap_or_default()
            })),
            Type::Intersection(inter) => {
                Some(inter.map_with_boundness_and_qualifiers(db, |elem| {
                    elem.find_name_in_mro(db, name)
                        // Fall back to Unbound, similar to the union case (see above).
                        .unwrap_or_default()
                }))
            }

            Type::Dynamic(_) | Type::Never => Some(Symbol::bound(self).into()),

            Type::ClassLiteral(class_literal @ ClassLiteralType { class }) => {
                match (class.known(db), name) {
                    (Some(KnownClass::FunctionType), "__get__") => Some(
                        Symbol::bound(Type::WrapperDescriptor(
                            WrapperDescriptorKind::FunctionTypeDunderGet,
                        ))
                        .into(),
                    ),
                    (Some(KnownClass::FunctionType), "__set__" | "__delete__") => {
                        // Hard code this knowledge, as we look up `__set__` and `__delete__` on `FunctionType` often.
                        Some(Symbol::Unbound.into())
                    }
                    (Some(KnownClass::Property), "__get__") => Some(
                        Symbol::bound(Type::WrapperDescriptor(
                            WrapperDescriptorKind::PropertyDunderGet,
                        ))
                        .into(),
                    ),
                    (Some(KnownClass::Property), "__set__") => Some(
                        Symbol::bound(Type::WrapperDescriptor(
                            WrapperDescriptorKind::PropertyDunderSet,
                        ))
                        .into(),
                    ),
                    // TODO:
                    // We currently hard-code the knowledge that the following known classes are not
                    // descriptors, i.e. that they have no `__get__` method. This is not wrong and
                    // potentially even beneficial for performance, but it's not very principled.
                    // This case can probably be removed eventually, but we include it at the moment
                    // because we make extensive use of these types in our test suite. Note that some
                    // builtin types are not included here, since they do not have generic bases and
                    // are correctly handled by the `find_name_in_mro` method.
                    (
                        Some(
                            KnownClass::Int
                            | KnownClass::Str
                            | KnownClass::Bytes
                            | KnownClass::Tuple
                            | KnownClass::Slice
                            | KnownClass::Range,
                        ),
                        "__get__" | "__set__" | "__delete__",
                    ) => Some(Symbol::Unbound.into()),

                    _ => Some(class_literal.class_member(db, name)),
                }
            }

            Type::SubclassOf(subclass_of)
                if name == "__get__"
                    && matches!(
                        subclass_of
                            .subclass_of()
                            .into_class()
                            .and_then(|c| c.known(db)),
                        Some(
                            KnownClass::Int
                                | KnownClass::Str
                                | KnownClass::Bytes
                                | KnownClass::Tuple
                                | KnownClass::Slice
                                | KnownClass::Range,
                        )
                    ) =>
            {
                Some(Symbol::Unbound.into())
            }
            Type::SubclassOf(subclass_of_ty) => subclass_of_ty.find_name_in_mro(db, name),

            // We eagerly normalize type[object], i.e. Type::SubclassOf(object) to `type`, i.e. Type::Instance(type).
            // So looking up a name in the MRO of `Type::Instance(type)` is equivalent to looking up the name in the
            // MRO of the class `object`.
            Type::Instance(InstanceType { class }) if class.is_known(db, KnownClass::Type) => {
                KnownClass::Object
                    .to_class_literal(db)
                    .find_name_in_mro(db, name)
            }

            Type::SpecializedCallable(specialized) => {
                // XXX: specialize the result
                specialized.callable_type(db).find_name_in_mro(db, name)
            }

            Type::FunctionLiteral(_)
            | Type::Callable(_)
            | Type::BoundMethod(_)
            | Type::WrapperDescriptor(_)
            | Type::MethodWrapper(_)
            | Type::ModuleLiteral(_)
            | Type::KnownInstance(_)
            | Type::AlwaysTruthy
            | Type::AlwaysFalsy
            | Type::IntLiteral(_)
            | Type::BooleanLiteral(_)
            | Type::StringLiteral(_)
            | Type::LiteralString
            | Type::BytesLiteral(_)
            | Type::SliceLiteral(_)
            | Type::Tuple(_)
            | Type::TypeVar(_)
            | Type::Instance(_)
            | Type::PropertyInstance(_) => None,
        }
    }

    /// Look up an attribute in the MRO of the meta-type of `self`. This returns class-level attributes
    /// when called on an instance-like type, and metaclass attributes when called on a class-like type.
    ///
    /// Basically corresponds to `self.to_meta_type().find_name_in_mro(name)`, except for the handling
    /// of union and intersection types.
    #[salsa::tracked]
    fn class_member(self, db: &'db dyn Db, name: Name) -> SymbolAndQualifiers<'db> {
        tracing::trace!("class_member: {}.{}", self.display(db), name);
        match self {
            Type::Union(union) => union
                .map_with_boundness_and_qualifiers(db, |elem| elem.class_member(db, name.clone())),
            Type::Intersection(inter) => inter
                .map_with_boundness_and_qualifiers(db, |elem| elem.class_member(db, name.clone())),
            _ => self
                .to_meta_type(db)
                .find_name_in_mro(db, name.as_str())
                .expect(
                    "`Type::find_name_in_mro()` should return `Some()` when called on a meta-type",
                ),
        }
    }

    /// This function roughly corresponds to looking up an attribute in the `__dict__` of an object.
    /// For instance-like types, this goes through the classes MRO and discovers attribute assignments
    /// in methods, as well as class-body declarations that we consider to be evidence for the presence
    /// of an instance attribute.
    ///
    /// For example, an instance of the following class has instance members `a` and `b`, but `c` is
    /// just a class attribute that would not be discovered by this method:
    /// ```py
    /// class C:
    ///     a: int
    ///
    ///     c = 1
    ///
    ///     def __init__(self):
    ///         self.b: str = "a"
    /// ```
    fn instance_member(&self, db: &'db dyn Db, name: &str) -> SymbolAndQualifiers<'db> {
        match self {
            Type::Union(union) => {
                union.map_with_boundness_and_qualifiers(db, |elem| elem.instance_member(db, name))
            }

            Type::Intersection(intersection) => intersection
                .map_with_boundness_and_qualifiers(db, |elem| elem.instance_member(db, name)),

            Type::Dynamic(_) | Type::Never => Symbol::bound(self).into(),

            Type::Instance(InstanceType { class }) => class.instance_member(db, name),

            Type::FunctionLiteral(_) => KnownClass::FunctionType
                .to_instance(db)
                .instance_member(db, name),

            Type::BoundMethod(_) => KnownClass::MethodType
                .to_instance(db)
                .instance_member(db, name),
            Type::SpecializedCallable(specialized) => {
                // XXX: specialize the result
                specialized.callable_type(db).instance_member(db, name)
            }
            Type::MethodWrapper(_) => KnownClass::MethodWrapperType
                .to_instance(db)
                .instance_member(db, name),
            Type::WrapperDescriptor(_) => KnownClass::WrapperDescriptorType
                .to_instance(db)
                .instance_member(db, name),
            Type::Callable(_) => KnownClass::Object.to_instance(db).instance_member(db, name),

            Type::TypeVar(typevar) => match typevar.bound_or_constraints(db) {
                None => KnownClass::Object.to_instance(db).instance_member(db, name),
                Some(TypeVarBoundOrConstraints::UpperBound(bound)) => {
                    bound.instance_member(db, name)
                }
                Some(TypeVarBoundOrConstraints::Constraints(constraints)) => constraints
                    .map_with_boundness_and_qualifiers(db, |constraint| {
                        constraint.instance_member(db, name)
                    }),
            },

            Type::IntLiteral(_) => KnownClass::Int.to_instance(db).instance_member(db, name),
            Type::BooleanLiteral(_) => KnownClass::Bool.to_instance(db).instance_member(db, name),
            Type::StringLiteral(_) | Type::LiteralString => {
                KnownClass::Str.to_instance(db).instance_member(db, name)
            }
            Type::BytesLiteral(_) => KnownClass::Bytes.to_instance(db).instance_member(db, name),
            Type::SliceLiteral(_) => KnownClass::Slice.to_instance(db).instance_member(db, name),
            Type::Tuple(_) => KnownClass::Tuple.to_instance(db).instance_member(db, name),

            Type::AlwaysTruthy | Type::AlwaysFalsy => Type::object(db).instance_member(db, name),
            Type::ModuleLiteral(_) => KnownClass::ModuleType
                .to_instance(db)
                .instance_member(db, name),

            Type::KnownInstance(_) => Symbol::Unbound.into(),

            Type::PropertyInstance(_) => KnownClass::Property
                .to_instance(db)
                .instance_member(db, name),

            // TODO: we currently don't model the fact that class literals and subclass-of types have
            // a `__dict__` that is filled with class level attributes. Modeling this is currently not
            // required, as `instance_member` is only called for instance-like types through `member`,
            // but we might want to add this in the future.
            Type::ClassLiteral(_) | Type::SubclassOf(_) => Symbol::Unbound.into(),
        }
    }

    /// Access an attribute of this type without invoking the descriptor protocol. This
    /// method corresponds to `inspect.getattr_static(<object of type 'self'>, name)`.
    ///
    /// See also: [`Type::member`]
    fn static_member(&self, db: &'db dyn Db, name: &str) -> Symbol<'db> {
        if let Type::ModuleLiteral(module) = self {
            module.static_member(db, name)
        } else if let symbol @ Symbol::Type(_, _) = self.class_member(db, name.into()).symbol {
            symbol
        } else if let Some(symbol @ Symbol::Type(_, _)) =
            self.find_name_in_mro(db, name).map(|inner| inner.symbol)
        {
            symbol
        } else {
            self.instance_member(db, name).symbol
        }
    }

    /// Look up `__get__` on the meta-type of self, and call it with the arguments `self`, `instance`,
    /// and `owner`. `__get__` is different than other dunder methods in that it is not looked up using
    /// the descriptor protocol itself.
    ///
    /// In addition to the return type of `__get__`, this method also returns the *kind* of attribute
    /// that `self` represents: (1) a data descriptor or (2) a non-data descriptor / normal attribute.
    ///
    /// If `__get__` is not defined on the meta-type, this method returns `None`.
    #[salsa::tracked]
    fn try_call_dunder_get(
        self,
        db: &'db dyn Db,
        instance: Type<'db>,
        owner: Type<'db>,
    ) -> Option<(Type<'db>, AttributeKind)> {
        tracing::trace!(
            "try_call_dunder_get: {}, {}, {}",
            self.display(db),
            instance.display(db),
            owner.display(db)
        );
        let descr_get = self.class_member(db, "__get__".into()).symbol;

        if let Symbol::Type(descr_get, descr_get_boundness) = descr_get {
            let return_ty = descr_get
                .try_call(db, CallArgumentTypes::positional([self, instance, owner]))
                .map(|bindings| {
                    if descr_get_boundness == Boundness::Bound {
                        bindings.return_type(db)
                    } else {
                        UnionType::from_elements(db, [bindings.return_type(db), self])
                    }
                })
                .ok()?;

            let descriptor_kind = if self.class_member(db, "__set__".into()).symbol.is_unbound()
                && self
                    .class_member(db, "__delete__".into())
                    .symbol
                    .is_unbound()
            {
                AttributeKind::NormalOrNonDataDescriptor
            } else {
                AttributeKind::DataDescriptor
            };

            Some((return_ty, descriptor_kind))
        } else {
            None
        }
    }

    /// Look up `__get__` on the meta-type of `attribute`, and call it with `attribute`, `instance`,
    /// and `owner` as arguments. This method exists as a separate step as we need to handle unions
    /// and intersections explicitly.
    fn try_call_dunder_get_on_attribute(
        db: &'db dyn Db,
        attribute: SymbolAndQualifiers<'db>,
        instance: Type<'db>,
        owner: Type<'db>,
    ) -> (SymbolAndQualifiers<'db>, AttributeKind) {
        match attribute {
            // This branch is not strictly needed, but it short-circuits the lookup of various dunder
            // methods and calls that would otherwise be made.
            //
            // Note that attribute accesses on dynamic types always succeed. For this reason, they also
            // have `__get__`, `__set__`, and `__delete__` methods and are therefore considered to be
            // data descriptors.
            //
            // The same is true for `Never`.
            SymbolAndQualifiers {
                symbol: Symbol::Type(Type::Dynamic(_) | Type::Never, _),
                qualifiers: _,
            } => (attribute, AttributeKind::DataDescriptor),

            SymbolAndQualifiers {
                symbol: Symbol::Type(Type::Union(union), boundness),
                qualifiers,
            } => (
                union
                    .map_with_boundness(db, |elem| {
                        Symbol::Type(
                            elem.try_call_dunder_get(db, instance, owner)
                                .map_or(*elem, |(ty, _)| ty),
                            boundness,
                        )
                    })
                    .with_qualifiers(qualifiers),
                // TODO: avoid the duplication here:
                if union.elements(db).iter().all(|elem| {
                    elem.try_call_dunder_get(db, instance, owner)
                        .is_some_and(|(_, kind)| kind.is_data())
                }) {
                    AttributeKind::DataDescriptor
                } else {
                    AttributeKind::NormalOrNonDataDescriptor
                },
            ),

            SymbolAndQualifiers {
                symbol: Symbol::Type(Type::Intersection(intersection), boundness),
                qualifiers,
            } => (
                intersection
                    .map_with_boundness(db, |elem| {
                        Symbol::Type(
                            elem.try_call_dunder_get(db, instance, owner)
                                .map_or(*elem, |(ty, _)| ty),
                            boundness,
                        )
                    })
                    .with_qualifiers(qualifiers),
                // TODO: Discover data descriptors in intersections.
                AttributeKind::NormalOrNonDataDescriptor,
            ),

            SymbolAndQualifiers {
                symbol: Symbol::Type(attribute_ty, boundness),
                qualifiers: _,
            } => {
                if let Some((return_ty, attribute_kind)) =
                    attribute_ty.try_call_dunder_get(db, instance, owner)
                {
                    (Symbol::Type(return_ty, boundness).into(), attribute_kind)
                } else {
                    (attribute, AttributeKind::NormalOrNonDataDescriptor)
                }
            }

            _ => (attribute, AttributeKind::NormalOrNonDataDescriptor),
        }
    }

    /// Implementation of the descriptor protocol.
    ///
    /// This method roughly performs the following steps:
    ///
    /// - Look up the attribute `name` on the meta-type of `self`. Call the result `meta_attr`.
    /// - Call `__get__` on the meta-type of `meta_attr`, if it exists. If the call succeeds,
    ///   replace `meta_attr` with the result of the call. Also check if `meta_attr` is a *data*
    ///   descriptor by testing if `__set__` or `__delete__` exist.
    /// - If `meta_attr` is a data descriptor, return it.
    /// - Otherwise, if `fallback` is bound, return `fallback`.
    /// - Otherwise, return `meta_attr`.
    ///
    /// In addition to that, we also handle various cases of possibly-unbound symbols and fall
    /// back to lower-precedence stages of the descriptor protocol by building union types.
    fn invoke_descriptor_protocol(
        self,
        db: &'db dyn Db,
        name: &str,
        fallback: SymbolAndQualifiers<'db>,
        policy: InstanceFallbackShadowsNonDataDescriptor,
    ) -> SymbolAndQualifiers<'db> {
        let (
            SymbolAndQualifiers {
                symbol: meta_attr,
                qualifiers: meta_attr_qualifiers,
            },
            meta_attr_kind,
        ) = Self::try_call_dunder_get_on_attribute(
            db,
            self.class_member(db, name.into()),
            self,
            self.to_meta_type(db),
        );

        let SymbolAndQualifiers {
            symbol: fallback,
            qualifiers: fallback_qualifiers,
        } = fallback;

        match (meta_attr, meta_attr_kind, fallback) {
            // The fallback type is unbound, so we can just return `meta_attr` unconditionally,
            // no matter if it's data descriptor, a non-data descriptor, or a normal attribute.
            (meta_attr @ Symbol::Type(_, _), _, Symbol::Unbound) => {
                meta_attr.with_qualifiers(meta_attr_qualifiers)
            }

            // `meta_attr` is the return type of a data descriptor and definitely bound, so we
            // return it.
            (meta_attr @ Symbol::Type(_, Boundness::Bound), AttributeKind::DataDescriptor, _) => {
                meta_attr.with_qualifiers(meta_attr_qualifiers)
            }

            // `meta_attr` is the return type of a data descriptor, but the attribute on the
            // meta-type is possibly-unbound. This means that we "fall through" to the next
            // stage of the descriptor protocol and union with the fallback type.
            (
                Symbol::Type(meta_attr_ty, Boundness::PossiblyUnbound),
                AttributeKind::DataDescriptor,
                Symbol::Type(fallback_ty, fallback_boundness),
            ) => Symbol::Type(
                UnionType::from_elements(db, [meta_attr_ty, fallback_ty]),
                fallback_boundness,
            )
            .with_qualifiers(meta_attr_qualifiers.union(fallback_qualifiers)),

            // `meta_attr` is *not* a data descriptor. This means that the `fallback` type has
            // now the highest priority. However, we only return the pure `fallback` type if the
            // policy allows it. When invoked on class objects, the policy is set to `Yes`, which
            // means that class-level attributes (the fallback) can shadow non-data descriptors
            // on metaclasses. However, for instances, the policy is set to `No`, because we do
            // allow instance-level attributes to shadow class-level non-data descriptors. This
            // would require us to statically infer if an instance attribute is always set, which
            // is something we currently don't attempt to do.
            (
                Symbol::Type(_, _),
                AttributeKind::NormalOrNonDataDescriptor,
                fallback @ Symbol::Type(_, Boundness::Bound),
            ) if policy == InstanceFallbackShadowsNonDataDescriptor::Yes => {
                fallback.with_qualifiers(fallback_qualifiers)
            }

            // `meta_attr` is *not* a data descriptor. The `fallback` symbol is either possibly
            // unbound or the policy argument is `No`. In both cases, the `fallback` type does
            // not completely shadow the non-data descriptor, so we build a union of the two.
            (
                Symbol::Type(meta_attr_ty, meta_attr_boundness),
                AttributeKind::NormalOrNonDataDescriptor,
                Symbol::Type(fallback_ty, fallback_boundness),
            ) => Symbol::Type(
                UnionType::from_elements(db, [meta_attr_ty, fallback_ty]),
                meta_attr_boundness.max(fallback_boundness),
            )
            .with_qualifiers(meta_attr_qualifiers.union(fallback_qualifiers)),

            // If the attribute is not found on the meta-type, we simply return the fallback.
            (Symbol::Unbound, _, fallback) => fallback.with_qualifiers(fallback_qualifiers),
        }
    }

    /// Access an attribute of this type, potentially invoking the descriptor protocol.
    /// Corresponds to `getattr(<object of type 'self'>, name)`.
    ///
    /// See also: [`Type::static_member`]
    ///
    /// TODO: We should return a `Result` here to handle errors that can appear during attribute
    /// lookup, like a failed `__get__` call on a descriptor.
    #[must_use]
    pub(crate) fn member(self, db: &'db dyn Db, name: &str) -> SymbolAndQualifiers<'db> {
        self.member_lookup_with_policy(db, name.into(), MemberLookupPolicy::WithInstanceFallback)
    }

    /// Similar to [`Type::member`], but allows the caller to specify what policy should be used
    /// when looking up attributes. See [`MemberLookupPolicy`] for more information.
    #[salsa::tracked]
    fn member_lookup_with_policy(
        self,
        db: &'db dyn Db,
        name: Name,
        policy: MemberLookupPolicy,
    ) -> SymbolAndQualifiers<'db> {
        tracing::trace!("member_lookup_with_policy: {}.{}", self.display(db), name);
        if name == "__class__" {
            return Symbol::bound(self.to_meta_type(db)).into();
        }

        let name_str = name.as_str();

        match self {
            Type::Union(union) => union
                .map_with_boundness(db, |elem| {
                    elem.member_lookup_with_policy(db, name_str.into(), policy)
                        .symbol
                })
                .into(),

            Type::Intersection(intersection) => intersection
                .map_with_boundness(db, |elem| {
                    elem.member_lookup_with_policy(db, name_str.into(), policy)
                        .symbol
                })
                .into(),

            Type::Dynamic(..) | Type::Never => Symbol::bound(self).into(),

            Type::FunctionLiteral(function) if name == "__get__" => Symbol::bound(
                Type::MethodWrapper(MethodWrapperKind::FunctionTypeDunderGet(function)),
            )
            .into(),
            Type::PropertyInstance(property) if name == "__get__" => Symbol::bound(
                Type::MethodWrapper(MethodWrapperKind::PropertyDunderGet(property)),
            )
            .into(),
            Type::PropertyInstance(property) if name == "__set__" => Symbol::bound(
                Type::MethodWrapper(MethodWrapperKind::PropertyDunderSet(property)),
            )
            .into(),

            Type::ClassLiteral(ClassLiteralType { class })
                if name == "__get__" && class.is_known(db, KnownClass::FunctionType) =>
            {
                Symbol::bound(Type::WrapperDescriptor(
                    WrapperDescriptorKind::FunctionTypeDunderGet,
                ))
                .into()
            }
            Type::ClassLiteral(ClassLiteralType { class })
                if name == "__get__" && class.is_known(db, KnownClass::Property) =>
            {
                Symbol::bound(Type::WrapperDescriptor(
                    WrapperDescriptorKind::PropertyDunderGet,
                ))
                .into()
            }
            Type::ClassLiteral(ClassLiteralType { class })
                if name == "__set__" && class.is_known(db, KnownClass::Property) =>
            {
                Symbol::bound(Type::WrapperDescriptor(
                    WrapperDescriptorKind::PropertyDunderSet,
                ))
                .into()
            }
            Type::BoundMethod(bound_method) => match name_str {
                "__self__" => Symbol::bound(bound_method.self_instance(db)).into(),
                "__func__" => {
                    Symbol::bound(Type::FunctionLiteral(bound_method.function(db))).into()
                }
                _ => {
                    KnownClass::MethodType
                        .to_instance(db)
                        .member(db, &name)
                        .or_fall_back_to(db, || {
                            // If an attribute is not available on the bound method object,
                            // it will be looked up on the underlying function object:
                            Type::FunctionLiteral(bound_method.function(db)).member(db, &name)
                        })
                }
            },
            Type::SpecializedCallable(specialized) => {
                // XXX: specialize the result
                specialized
                    .callable_type(db)
                    .member_lookup_with_policy(db, name, policy)
            }
            Type::MethodWrapper(_) => KnownClass::MethodWrapperType
                .to_instance(db)
                .member(db, &name),
            Type::WrapperDescriptor(_) => KnownClass::WrapperDescriptorType
                .to_instance(db)
                .member(db, &name),
            Type::Callable(_) => KnownClass::Object.to_instance(db).member(db, &name),

            Type::Instance(InstanceType { class })
                if matches!(name.as_str(), "major" | "minor")
                    && class.is_known(db, KnownClass::VersionInfo) =>
            {
                let python_version = Program::get(db).python_version(db);
                let segment = if name == "major" {
                    python_version.major
                } else {
                    python_version.minor
                };
                Symbol::bound(Type::IntLiteral(segment.into())).into()
            }

            Type::Instance(InstanceType { class }) if class.is_known(db, KnownClass::Super) => {
                SymbolAndQualifiers::todo("super() support")
            }

            Type::PropertyInstance(property) if name == "fget" => {
                Symbol::bound(property.getter(db).unwrap_or(Type::none(db))).into()
            }
            Type::PropertyInstance(property) if name == "fset" => {
                Symbol::bound(property.setter(db).unwrap_or(Type::none(db))).into()
            }

            Type::IntLiteral(_) if matches!(name_str, "real" | "numerator") => {
                Symbol::bound(self).into()
            }

            Type::BooleanLiteral(bool_value) if matches!(name_str, "real" | "numerator") => {
                Symbol::bound(Type::IntLiteral(i64::from(bool_value))).into()
            }

            Type::ModuleLiteral(module) => module.static_member(db, name_str).into(),

            Type::AlwaysFalsy | Type::AlwaysTruthy => self.class_member(db, name),

            _ if policy == MemberLookupPolicy::NoInstanceFallback => self
                .invoke_descriptor_protocol(
                    db,
                    name_str,
                    Symbol::Unbound.into(),
                    InstanceFallbackShadowsNonDataDescriptor::No,
                ),

            Type::Instance(..)
            | Type::BooleanLiteral(..)
            | Type::IntLiteral(..)
            | Type::StringLiteral(..)
            | Type::BytesLiteral(..)
            | Type::LiteralString
            | Type::SliceLiteral(..)
            | Type::Tuple(..)
            | Type::TypeVar(..)
            | Type::KnownInstance(..)
            | Type::PropertyInstance(..)
            | Type::FunctionLiteral(..) => {
                let fallback = self.instance_member(db, name_str);

                let result = self.invoke_descriptor_protocol(
                    db,
                    name_str,
                    fallback,
                    InstanceFallbackShadowsNonDataDescriptor::No,
                );

                let custom_getattr_result = || {
                    // Typeshed has a fake `__getattr__` on `types.ModuleType` to help out with dynamic imports.
                    // We explicitly hide it here to prevent arbitrary attributes from being available on modules.
                    if self
                        .into_instance()
                        .is_some_and(|instance| instance.class.is_known(db, KnownClass::ModuleType))
                    {
                        return Symbol::Unbound.into();
                    }

                    self.try_call_dunder(
                        db,
                        "__getattr__",
                        CallArgumentTypes::positional([Type::StringLiteral(
                            StringLiteralType::new(db, Box::from(name.as_str())),
                        )]),
                    )
                    .map(|outcome| Symbol::bound(outcome.return_type(db)))
                    // TODO: Handle call errors here.
                    .unwrap_or(Symbol::Unbound)
                    .into()
                };

                match result {
                    member @ SymbolAndQualifiers {
                        symbol: Symbol::Type(_, Boundness::Bound),
                        qualifiers: _,
                    } => member,
                    member @ SymbolAndQualifiers {
                        symbol: Symbol::Type(_, Boundness::PossiblyUnbound),
                        qualifiers: _,
                    } => member.or_fall_back_to(db, custom_getattr_result),
                    SymbolAndQualifiers {
                        symbol: Symbol::Unbound,
                        qualifiers: _,
                    } => custom_getattr_result(),
                }
            }

            Type::ClassLiteral(..) | Type::SubclassOf(..) => {
                let class_attr_plain = self.find_name_in_mro(db, name_str).expect(
                    "Calling `find_name_in_mro` on class literals and subclass-of types should always return `Some`",
                );

                if name == "__mro__" {
                    return class_attr_plain;
                }

                if self.is_subtype_of(db, KnownClass::Enum.to_subclass_of(db)) {
                    return SymbolAndQualifiers::todo("Attribute access on enum classes");
                }

                let class_attr_fallback = Self::try_call_dunder_get_on_attribute(
                    db,
                    class_attr_plain,
                    Type::none(db),
                    self,
                )
                .0;

                self.invoke_descriptor_protocol(
                    db,
                    name_str,
                    class_attr_fallback,
                    InstanceFallbackShadowsNonDataDescriptor::Yes,
                )
            }
        }
    }

    /// Resolves the boolean value of the type and falls back to [`Truthiness::Ambiguous`] if the type doesn't implement `__bool__` correctly.
    ///
    /// This method should only be used outside type checking or when evaluating if a type
    /// is truthy or falsy in a context where Python doesn't make an implicit `bool` call.
    /// Use [`try_bool`](Self::try_bool) for type checking or implicit `bool` calls.
    pub(crate) fn bool(&self, db: &'db dyn Db) -> Truthiness {
        self.try_bool_impl(db, true)
            .unwrap_or_else(|err| err.fallback_truthiness())
    }

    /// Resolves the boolean value of a type.
    ///
    /// This is used to determine the value that would be returned
    /// when `bool(x)` is called on an object `x`.
    ///
    /// Returns an error if the type doesn't implement `__bool__` correctly.
    pub(crate) fn try_bool(&self, db: &'db dyn Db) -> Result<Truthiness, BoolError<'db>> {
        self.try_bool_impl(db, false)
    }

    /// Resolves the boolean value of a type.
    ///
    /// Setting `allow_short_circuit` to `true` allows the implementation to
    /// early return if the bool value of any union variant is `Truthiness::Ambiguous`.
    /// Early returning shows a 1-2% perf improvement on our benchmarks because
    /// `bool` (which doesn't care about errors) is used heavily when evaluating statically known branches.
    ///
    /// An alternative to this flag is to implement a trait similar to Rust's `Try` trait.
    /// The advantage of that is that it would allow collecting the errors as well. However,
    /// it is significantly more complex and duplicating the logic into `bool` without the error
    /// handling didn't show any significant performance difference to when using the `allow_short_circuit` flag.
    #[inline]
    fn try_bool_impl(
        &self,
        db: &'db dyn Db,
        allow_short_circuit: bool,
    ) -> Result<Truthiness, BoolError<'db>> {
        let type_to_truthiness = |ty| {
            if let Type::BooleanLiteral(bool_val) = ty {
                Truthiness::from(bool_val)
            } else {
                Truthiness::Ambiguous
            }
        };

        let try_dunder_bool = || {
            // We only check the `__bool__` method for truth testing, even though at
            // runtime there is a fallback to `__len__`, since `__bool__` takes precedence
            // and a subclass could add a `__bool__` method.

            match self.try_call_dunder(db, "__bool__", CallArgumentTypes::none()) {
                Ok(outcome) => {
                    let return_type = outcome.return_type(db);
                    if !return_type.is_assignable_to(db, KnownClass::Bool.to_instance(db)) {
                        // The type has a `__bool__` method, but it doesn't return a
                        // boolean.
                        return Err(BoolError::IncorrectReturnType {
                            return_type,
                            not_boolable_type: *self,
                        });
                    }
                    Ok(type_to_truthiness(return_type))
                }

                Err(CallDunderError::PossiblyUnbound(outcome)) => {
                    let return_type = outcome.return_type(db);
                    if !return_type.is_assignable_to(db, KnownClass::Bool.to_instance(db)) {
                        // The type has a `__bool__` method, but it doesn't return a
                        // boolean.
                        return Err(BoolError::IncorrectReturnType {
                            return_type: outcome.return_type(db),
                            not_boolable_type: *self,
                        });
                    }

                    // Don't trust possibly unbound `__bool__` method.
                    Ok(Truthiness::Ambiguous)
                }

                Err(CallDunderError::MethodNotAvailable) => Ok(Truthiness::Ambiguous),
                Err(CallDunderError::CallError(CallErrorKind::BindingError, bindings)) => {
                    Err(BoolError::IncorrectArguments {
                        truthiness: type_to_truthiness(bindings.return_type(db)),
                        not_boolable_type: *self,
                    })
                }
                Err(CallDunderError::CallError(CallErrorKind::NotCallable, _)) => {
                    Err(BoolError::NotCallable {
                        not_boolable_type: *self,
                    })
                }
                Err(CallDunderError::CallError(CallErrorKind::PossiblyNotCallable, _)) => {
                    Err(BoolError::Other {
                        not_boolable_type: *self,
                    })
                }
            }
        };

        let try_union = |union: UnionType<'db>| {
            let mut truthiness = None;
            let mut all_not_callable = true;
            let mut has_errors = false;

            for element in union.elements(db) {
                let element_truthiness = match element.try_bool_impl(db, allow_short_circuit) {
                    Ok(truthiness) => truthiness,
                    Err(err) => {
                        has_errors = true;
                        all_not_callable &= matches!(err, BoolError::NotCallable { .. });
                        err.fallback_truthiness()
                    }
                };

                truthiness.get_or_insert(element_truthiness);

                if Some(element_truthiness) != truthiness {
                    truthiness = Some(Truthiness::Ambiguous);

                    if allow_short_circuit {
                        return Ok(Truthiness::Ambiguous);
                    }
                }
            }

            if has_errors {
                if all_not_callable {
                    return Err(BoolError::NotCallable {
                        not_boolable_type: *self,
                    });
                }
                return Err(BoolError::Union {
                    union,
                    truthiness: truthiness.unwrap_or(Truthiness::Ambiguous),
                });
            }
            Ok(truthiness.unwrap_or(Truthiness::Ambiguous))
        };

        let truthiness = match self {
            Type::Dynamic(_) | Type::Never | Type::Callable(_) | Type::LiteralString => {
                Truthiness::Ambiguous
            }

            Type::FunctionLiteral(_)
            | Type::BoundMethod(_)
            | Type::WrapperDescriptor(_)
            | Type::MethodWrapper(_)
            | Type::ModuleLiteral(_)
            | Type::SliceLiteral(_)
            | Type::AlwaysTruthy => Truthiness::AlwaysTrue,

            Type::AlwaysFalsy => Truthiness::AlwaysFalse,

            Type::SpecializedCallable(specialized) => specialized
                .callable_type(db)
                .try_bool_impl(db, allow_short_circuit)?,

            Type::ClassLiteral(ClassLiteralType { class }) => class
                .metaclass_instance_type(db)
                .try_bool_impl(db, allow_short_circuit)?,

            Type::SubclassOf(subclass_of_ty) => match subclass_of_ty.subclass_of() {
                ClassBase::Dynamic(_) => Truthiness::Ambiguous,
                ClassBase::Class(class) => {
                    Type::class_literal(class).try_bool_impl(db, allow_short_circuit)?
                }
            },

            Type::TypeVar(typevar) => match typevar.bound_or_constraints(db) {
                None => Truthiness::Ambiguous,
                Some(TypeVarBoundOrConstraints::UpperBound(bound)) => {
                    bound.try_bool_impl(db, allow_short_circuit)?
                }
                Some(TypeVarBoundOrConstraints::Constraints(constraints)) => {
                    try_union(constraints)?
                }
            },

            Type::Instance(InstanceType { class }) => match class.known(db) {
                Some(known_class) => known_class.bool(),
                None => try_dunder_bool()?,
            },

            Type::KnownInstance(known_instance) => known_instance.bool(),

            Type::PropertyInstance(_) => Truthiness::AlwaysTrue,

            Type::Union(union) => try_union(*union)?,

            Type::Intersection(_) => {
                // TODO
                Truthiness::Ambiguous
            }

            Type::IntLiteral(num) => Truthiness::from(*num != 0),
            Type::BooleanLiteral(bool) => Truthiness::from(*bool),
            Type::StringLiteral(str) => Truthiness::from(!str.value(db).is_empty()),
            Type::BytesLiteral(bytes) => Truthiness::from(!bytes.value(db).is_empty()),
            Type::Tuple(items) => Truthiness::from(!items.elements(db).is_empty()),
        };

        Ok(truthiness)
    }

    /// Return the type of `len()` on a type if it is known more precisely than `int`,
    /// or `None` otherwise.
    ///
    /// In the second case, the return type of `len()` in `typeshed` (`int`)
    /// is used as a fallback.
    fn len(&self, db: &'db dyn Db) -> Option<Type<'db>> {
        fn non_negative_int_literal<'db>(db: &'db dyn Db, ty: Type<'db>) -> Option<Type<'db>> {
            match ty {
                // TODO: Emit diagnostic for non-integers and negative integers
                Type::IntLiteral(value) => (value >= 0).then_some(ty),
                Type::BooleanLiteral(value) => Some(Type::IntLiteral(value.into())),
                Type::Union(union) => {
                    let mut builder = UnionBuilder::new(db);
                    for element in union.elements(db) {
                        builder = builder.add(non_negative_int_literal(db, *element)?);
                    }
                    Some(builder.build())
                }
                _ => None,
            }
        }

        let usize_len = match self {
            Type::BytesLiteral(bytes) => Some(bytes.python_len(db)),
            Type::StringLiteral(string) => Some(string.python_len(db)),
            Type::Tuple(tuple) => Some(tuple.len(db)),
            _ => None,
        };

        if let Some(usize_len) = usize_len {
            return usize_len.try_into().ok().map(Type::IntLiteral);
        }

        let return_ty = match self.try_call_dunder(db, "__len__", CallArgumentTypes::none()) {
            Ok(bindings) => bindings.return_type(db),
            Err(CallDunderError::PossiblyUnbound(bindings)) => bindings.return_type(db),

            // TODO: emit a diagnostic
            Err(CallDunderError::MethodNotAvailable) => return None,
            Err(CallDunderError::CallError(_, bindings)) => bindings.return_type(db),
        };

        non_negative_int_literal(db, return_ty)
    }

    /// Returns the call signatures of a type.
    ///
    /// Note that all types have a valid [`Signatures`], even if the type is not callable.
    /// Moreover, "callable" can be subtle for a union type, since some union elements might be
    /// callable and some not. A union is callable if every element type is callable — and even
    /// then, the elements might be inconsistent, such that there's no argument list that's valid
    /// for all elements. It's usually best to only worry about "callability" relative to a
    /// particular argument list, via [`try_call`][Self::try_call] and
    /// [`CallErrorKind::NotCallable`].
    fn signatures(self, db: &'db dyn Db) -> Signatures<'db> {
        match self {
            Type::Callable(callable) => Signatures::single(CallableSignature::single(
                self,
                callable.signature(db).clone(),
            )),

            Type::BoundMethod(bound_method) => {
                let signature = bound_method.function(db).signature(db);
                let signature = CallableSignature::single(self, signature.clone())
                    .with_bound_type(bound_method.self_instance(db));
                Signatures::single(signature)
            }

            Type::MethodWrapper(
                MethodWrapperKind::FunctionTypeDunderGet(_)
                | MethodWrapperKind::PropertyDunderGet(_),
            ) => {
                // Here, we dynamically model the overloaded function signature of `types.FunctionType.__get__`.
                // This is required because we need to return more precise types than what the signature in
                // typeshed provides:
                //
                // ```py
                // class FunctionType:
                //     # ...
                //     @overload
                //     def __get__(self, instance: None, owner: type, /) -> FunctionType: ...
                //     @overload
                //     def __get__(self, instance: object, owner: type | None = None, /) -> MethodType: ...
                // ```
                //
                // For `builtins.property.__get__`, we use the same signature. The return types are not
                // specified yet, they will be dynamically added in `Bindings::evaluate_known_cases`.

                let not_none = Type::none(db).negate(db);
                let signature = CallableSignature::from_overloads(
                    self,
                    [
                        Signature::new(
                            Parameters::new([
                                Parameter::positional_only(Some(Name::new_static("instance")))
                                    .with_annotated_type(Type::none(db)),
                                Parameter::positional_only(Some(Name::new_static("owner")))
                                    .with_annotated_type(KnownClass::Type.to_instance(db)),
                            ]),
                            None,
                        ),
                        Signature::new(
                            Parameters::new([
                                Parameter::positional_only(Some(Name::new_static("instance")))
                                    .with_annotated_type(not_none),
                                Parameter::positional_only(Some(Name::new_static("owner")))
                                    .with_annotated_type(UnionType::from_elements(
                                        db,
                                        [KnownClass::Type.to_instance(db), Type::none(db)],
                                    ))
                                    .with_default_type(Type::none(db)),
                            ]),
                            None,
                        ),
                    ],
                );
                Signatures::single(signature)
            }

            Type::WrapperDescriptor(
                kind @ (WrapperDescriptorKind::FunctionTypeDunderGet
                | WrapperDescriptorKind::PropertyDunderGet),
            ) => {
                // Here, we also model `types.FunctionType.__get__` (or builtins.property.__get__),
                // but now we consider a call to this as a function, i.e. we also expect the `self`
                // argument to be passed in.

                // TODO: Consider merging this signature with the one in the previous match clause,
                // since the previous one is just this signature with the `self` parameters
                // removed.
                let not_none = Type::none(db).negate(db);
                let descriptor = match kind {
                    WrapperDescriptorKind::FunctionTypeDunderGet => {
                        KnownClass::FunctionType.to_instance(db)
                    }
                    WrapperDescriptorKind::PropertyDunderGet => {
                        KnownClass::Property.to_instance(db)
                    }
                    WrapperDescriptorKind::PropertyDunderSet => {
                        unreachable!("Not part of outer match pattern")
                    }
                };
                let signature = CallableSignature::from_overloads(
                    self,
                    [
                        Signature::new(
                            Parameters::new([
                                Parameter::positional_only(Some(Name::new_static("self")))
                                    .with_annotated_type(descriptor),
                                Parameter::positional_only(Some(Name::new_static("instance")))
                                    .with_annotated_type(Type::none(db)),
                                Parameter::positional_only(Some(Name::new_static("owner")))
                                    .with_annotated_type(KnownClass::Type.to_instance(db)),
                            ]),
                            None,
                        ),
                        Signature::new(
                            Parameters::new([
                                Parameter::positional_only(Some(Name::new_static("self")))
                                    .with_annotated_type(descriptor),
                                Parameter::positional_only(Some(Name::new_static("instance")))
                                    .with_annotated_type(not_none),
                                Parameter::positional_only(Some(Name::new_static("owner")))
                                    .with_annotated_type(UnionType::from_elements(
                                        db,
                                        [KnownClass::Type.to_instance(db), Type::none(db)],
                                    ))
                                    .with_default_type(Type::none(db)),
                            ]),
                            None,
                        ),
                    ],
                );
                Signatures::single(signature)
            }

            Type::MethodWrapper(MethodWrapperKind::PropertyDunderSet(_)) => {
                Signatures::single(CallableSignature::single(
                    self,
                    Signature::new(
                        Parameters::new([
                            Parameter::positional_only(Some(Name::new_static("instance")))
                                .with_annotated_type(Type::object(db)),
                            Parameter::positional_only(Some(Name::new_static("value")))
                                .with_annotated_type(Type::object(db)),
                        ]),
                        None,
                    ),
                ))
            }
            Type::WrapperDescriptor(WrapperDescriptorKind::PropertyDunderSet) => {
                Signatures::single(CallableSignature::single(
                    self,
                    Signature::new(
                        Parameters::new([
                            Parameter::positional_only(Some(Name::new_static("self")))
                                .with_annotated_type(KnownClass::Property.to_instance(db)),
                            Parameter::positional_only(Some(Name::new_static("instance")))
                                .with_annotated_type(Type::object(db)),
                            Parameter::positional_only(Some(Name::new_static("value")))
                                .with_annotated_type(Type::object(db)),
                        ]),
                        None,
                    ),
                ))
            }

            Type::FunctionLiteral(function_type) => match function_type.known(db) {
                Some(
                    KnownFunction::IsEquivalentTo
                    | KnownFunction::IsSubtypeOf
                    | KnownFunction::IsAssignableTo
                    | KnownFunction::IsDisjointFrom
                    | KnownFunction::IsGradualEquivalentTo,
                ) => {
                    let signature = CallableSignature::single(
                        self,
                        Signature::new(
                            Parameters::new([
                                Parameter::positional_only(Some(Name::new_static("a")))
                                    .type_form()
                                    .with_annotated_type(Type::any()),
                                Parameter::positional_only(Some(Name::new_static("b")))
                                    .type_form()
                                    .with_annotated_type(Type::any()),
                            ]),
                            Some(KnownClass::Bool.to_instance(db)),
                        ),
                    );
                    Signatures::single(signature)
                }

                Some(
                    KnownFunction::IsFullyStatic
                    | KnownFunction::IsSingleton
                    | KnownFunction::IsSingleValued,
                ) => {
                    let signature = CallableSignature::single(
                        self,
                        Signature::new(
                            Parameters::new([Parameter::positional_only(Some(Name::new_static(
                                "a",
                            )))
                            .type_form()
                            .with_annotated_type(Type::any())]),
                            Some(KnownClass::Bool.to_instance(db)),
                        ),
                    );
                    Signatures::single(signature)
                }

                Some(KnownFunction::AssertType) => {
                    let signature = CallableSignature::single(
                        self,
                        Signature::new(
                            Parameters::new([
                                Parameter::positional_only(Some(Name::new_static("value")))
                                    .with_annotated_type(Type::any()),
                                Parameter::positional_only(Some(Name::new_static("type")))
                                    .type_form()
                                    .with_annotated_type(Type::any()),
                            ]),
                            Some(Type::none(db)),
                        ),
                    );
                    Signatures::single(signature)
                }

                Some(KnownFunction::Cast) => {
                    let signature = CallableSignature::single(
                        self,
                        Signature::new(
                            Parameters::new([
                                Parameter::positional_or_keyword(Name::new_static("typ"))
                                    .type_form()
                                    .with_annotated_type(Type::any()),
                                Parameter::positional_or_keyword(Name::new_static("val"))
                                    .with_annotated_type(Type::any()),
                            ]),
                            Some(Type::any()),
                        ),
                    );
                    Signatures::single(signature)
                }

                _ => Signatures::single(CallableSignature::single(
                    self,
                    function_type.signature(db).clone(),
                )),
            },

            Type::ClassLiteral(ClassLiteralType { class }) => match class.known(db) {
                Some(KnownClass::Bool) => {
                    // ```py
                    // class bool(int):
                    //     def __new__(cls, o: object = ..., /) -> Self: ...
                    // ```
                    let signature = CallableSignature::single(
                        self,
                        Signature::new(
                            Parameters::new([Parameter::positional_only(Some(Name::new_static(
                                "o",
                            )))
                            .with_annotated_type(Type::any())
                            .with_default_type(Type::BooleanLiteral(false))]),
                            Some(KnownClass::Bool.to_instance(db)),
                        ),
                    );
                    Signatures::single(signature)
                }

                Some(KnownClass::Str) => {
                    // ```py
                    // class str(Sequence[str]):
                    //     @overload
                    //     def __new__(cls, object: object = ...) -> Self: ...
                    //     @overload
                    //     def __new__(cls, object: ReadableBuffer, encoding: str = ..., errors: str = ...) -> Self: ...
                    // ```
                    let signature = CallableSignature::from_overloads(
                        self,
                        [
                            Signature::new(
                                Parameters::new([Parameter::positional_or_keyword(
                                    Name::new_static("object"),
                                )
                                .with_annotated_type(Type::object(db))
                                .with_default_type(Type::string_literal(db, ""))]),
                                Some(KnownClass::Str.to_instance(db)),
                            ),
                            Signature::new(
                                Parameters::new([
                                    Parameter::positional_or_keyword(Name::new_static("object"))
                                        // TODO: Should be `ReadableBuffer` instead of this union type:
                                        .with_annotated_type(UnionType::from_elements(
                                            db,
                                            [
                                                KnownClass::Bytes.to_instance(db),
                                                KnownClass::Bytearray.to_instance(db),
                                            ],
                                        ))
                                        .with_default_type(Type::bytes_literal(db, b"")),
                                    Parameter::positional_or_keyword(Name::new_static("encoding"))
                                        .with_annotated_type(KnownClass::Str.to_instance(db))
                                        .with_default_type(Type::string_literal(db, "utf-8")),
                                    Parameter::positional_or_keyword(Name::new_static("errors"))
                                        .with_annotated_type(KnownClass::Str.to_instance(db))
                                        .with_default_type(Type::string_literal(db, "strict")),
                                ]),
                                Some(KnownClass::Str.to_instance(db)),
                            ),
                        ],
                    );
                    Signatures::single(signature)
                }

                Some(KnownClass::Type) => {
                    // ```py
                    // class type:
                    //     @overload
                    //     def __init__(self, o: object, /) -> None: ...
                    //     @overload
                    //     def __init__(self, name: str, bases: tuple[type, ...], dict: dict[str, Any], /, **kwds: Any) -> None: ...
                    // ```
                    let signature = CallableSignature::from_overloads(
                        self,
                        [
                            Signature::new(
                                Parameters::new([Parameter::positional_only(Some(
                                    Name::new_static("o"),
                                ))
                                .with_annotated_type(Type::any())]),
                                Some(KnownClass::Type.to_instance(db)),
                            ),
                            Signature::new(
                                Parameters::new([
                                    Parameter::positional_only(Some(Name::new_static("name")))
                                        .with_annotated_type(KnownClass::Str.to_instance(db)),
                                    Parameter::positional_only(Some(Name::new_static("bases")))
                                        // TODO: Should be tuple[type, ...] once we have support for homogenous tuples
                                        .with_annotated_type(KnownClass::Tuple.to_instance(db)),
                                    Parameter::positional_only(Some(Name::new_static("dict")))
                                        // TODO: Should be `dict[str, Any]` once we have support for generics
                                        .with_annotated_type(KnownClass::Dict.to_instance(db)),
                                ]),
                                Some(KnownClass::Type.to_instance(db)),
                            ),
                        ],
                    );
                    Signatures::single(signature)
                }

                Some(KnownClass::Property) => {
                    let getter_signature = Signature::new(
                        Parameters::new([
                            Parameter::positional_only(None).with_annotated_type(Type::any())
                        ]),
                        Some(Type::any()),
                    );
                    let setter_signature = Signature::new(
                        Parameters::new([
                            Parameter::positional_only(None).with_annotated_type(Type::any()),
                            Parameter::positional_only(None).with_annotated_type(Type::any()),
                        ]),
                        Some(Type::none(db)),
                    );
                    let deleter_signature = Signature::new(
                        Parameters::new([
                            Parameter::positional_only(None).with_annotated_type(Type::any())
                        ]),
                        Some(Type::any()),
                    );

                    let signature = CallableSignature::single(
                        self,
                        Signature::new(
                            Parameters::new([
                                Parameter::positional_or_keyword(Name::new_static("fget"))
                                    .with_annotated_type(UnionType::from_elements(
                                        db,
                                        [
                                            Type::Callable(CallableType::new(db, getter_signature)),
                                            Type::none(db),
                                        ],
                                    ))
                                    .with_default_type(Type::none(db)),
                                Parameter::positional_or_keyword(Name::new_static("fset"))
                                    .with_annotated_type(UnionType::from_elements(
                                        db,
                                        [
                                            Type::Callable(CallableType::new(db, setter_signature)),
                                            Type::none(db),
                                        ],
                                    ))
                                    .with_default_type(Type::none(db)),
                                Parameter::positional_or_keyword(Name::new_static("fdel"))
                                    .with_annotated_type(UnionType::from_elements(
                                        db,
                                        [
                                            Type::Callable(CallableType::new(
                                                db,
                                                deleter_signature,
                                            )),
                                            Type::none(db),
                                        ],
                                    ))
                                    .with_default_type(Type::none(db)),
                                Parameter::positional_or_keyword(Name::new_static("doc"))
                                    .with_annotated_type(UnionType::from_elements(
                                        db,
                                        [KnownClass::Str.to_instance(db), Type::none(db)],
                                    ))
                                    .with_default_type(Type::none(db)),
                            ]),
                            None,
                        ),
                    );
                    Signatures::single(signature)
                }

                // TODO annotated return type on `__new__` or metaclass `__call__`
                // TODO check call vs signatures of `__new__` and/or `__init__`
                _ => {
                    let signature = CallableSignature::single(
                        self,
                        Signature::new(Parameters::gradual_form(), self.to_instance(db)),
                    );
                    Signatures::single(signature)
                }
            },

            Type::SubclassOf(subclass_of_type) => match subclass_of_type.subclass_of() {
                ClassBase::Dynamic(dynamic_type) => Type::Dynamic(dynamic_type).signatures(db),
                ClassBase::Class(class) => Type::class_literal(class).signatures(db),
            },

            Type::Instance(_) => {
                // Note that for objects that have a (possibly not callable!) `__call__` attribute,
                // we will get the signature of the `__call__` attribute, but will pass in the type
                // of the original object as the "callable type". That ensures that we get errors
                // like "`X` is not callable" instead of "`<type of illegal '__call__'>` is not
                // callable".
                match self
                    .member_lookup_with_policy(
                        db,
                        Name::new_static("__call__"),
                        MemberLookupPolicy::NoInstanceFallback,
                    )
                    .symbol
                {
                    Symbol::Type(dunder_callable, boundness) => {
                        let mut signatures = dunder_callable.signatures(db).clone();
                        signatures.replace_callable_type(dunder_callable, self);
                        if boundness == Boundness::PossiblyUnbound {
                            signatures.set_dunder_call_is_possibly_unbound();
                        }
                        signatures
                    }
                    Symbol::Unbound => Signatures::not_callable(self),
                }
            }

            // Dynamic types are callable, and the return type is the same dynamic type. Similarly,
            // `Never` is always callable and returns `Never`.
            Type::Dynamic(_) | Type::Never => Signatures::single(CallableSignature::dynamic(self)),

            // Note that this correctly returns `None` if none of the union elements are callable.
            Type::Union(union) => Signatures::from_union(
                self,
                union
                    .elements(db)
                    .iter()
                    .map(|element| element.signatures(db)),
            ),

            Type::Intersection(_) => {
                Signatures::single(CallableSignature::todo("Type::Intersection.call()"))
            }

            _ => Signatures::not_callable(self),
        }
    }

    /// Calls `self`. Returns a [`CallError`] if `self` is (always or possibly) not callable, or if
    /// the arguments are not compatible with the formal parameters.
    ///
    /// You get back a [`Bindings`] for both successful and unsuccessful calls.
    /// It contains information about which formal parameters each argument was matched to,
    /// and about any errors matching arguments and parameters.
    fn try_call(
        self,
        db: &'db dyn Db,
        mut argument_types: CallArgumentTypes<'_, 'db>,
    ) -> Result<Bindings<'db>, CallError<'db>> {
        let signatures = self.signatures(db);
        Bindings::match_parameters(signatures, &mut argument_types)
            .check_types(db, &mut argument_types)
    }

    /// Look up a dunder method on the meta-type of `self` and call it.
    ///
    /// Returns an `Err` if the dunder method can't be called,
    /// or the given arguments are not valid.
    fn try_call_dunder(
        self,
        db: &'db dyn Db,
        name: &str,
        mut argument_types: CallArgumentTypes<'_, 'db>,
    ) -> Result<Bindings<'db>, CallDunderError<'db>> {
        match self
            .member_lookup_with_policy(db, name.into(), MemberLookupPolicy::NoInstanceFallback)
            .symbol
        {
            Symbol::Type(dunder_callable, boundness) => {
                let signatures = dunder_callable.signatures(db);
                let bindings = Bindings::match_parameters(signatures, &mut argument_types)
                    .check_types(db, &mut argument_types)?;
                if boundness == Boundness::PossiblyUnbound {
                    return Err(CallDunderError::PossiblyUnbound(Box::new(bindings)));
                }
                Ok(bindings)
            }
            Symbol::Unbound => Err(CallDunderError::MethodNotAvailable),
        }
    }

    /// Returns the element type when iterating over `self`.
    ///
    /// This method should only be used outside of type checking because it omits any errors.
    /// For type checking, use [`try_iterate`](Self::try_iterate) instead.
    fn iterate(self, db: &'db dyn Db) -> Type<'db> {
        self.try_iterate(db)
            .unwrap_or_else(|err| err.fallback_element_type(db))
    }

    /// Given the type of an object that is iterated over in some way,
    /// return the type of objects that are yielded by that iteration.
    ///
    /// E.g., for the following loop, given the type of `x`, infer the type of `y`:
    /// ```python
    /// for y in x:
    ///     pass
    /// ```
    fn try_iterate(self, db: &'db dyn Db) -> Result<Type<'db>, IterationError<'db>> {
        if let Type::Tuple(tuple_type) = self {
            return Ok(UnionType::from_elements(db, tuple_type.elements(db)));
        }

        let try_call_dunder_getitem = || {
            self.try_call_dunder(
                db,
                "__getitem__",
                CallArgumentTypes::positional([KnownClass::Int.to_instance(db)]),
            )
            .map(|dunder_getitem_outcome| dunder_getitem_outcome.return_type(db))
        };

        let try_call_dunder_next_on_iterator = |iterator: Type<'db>| {
            iterator
                .try_call_dunder(db, "__next__", CallArgumentTypes::none())
                .map(|dunder_next_outcome| dunder_next_outcome.return_type(db))
        };

        let dunder_iter_result = self
            .try_call_dunder(db, "__iter__", CallArgumentTypes::none())
            .map(|dunder_iter_outcome| dunder_iter_outcome.return_type(db));

        match dunder_iter_result {
            Ok(iterator) => {
                // `__iter__` is definitely bound and calling it succeeds.
                // See what calling `__next__` on the object returned by `__iter__` gives us...
                try_call_dunder_next_on_iterator(iterator).map_err(|dunder_next_error| {
                    IterationError::IterReturnsInvalidIterator {
                        iterator,
                        dunder_next_error,
                    }
                })
            }

            // `__iter__` is possibly unbound...
            Err(CallDunderError::PossiblyUnbound(dunder_iter_outcome)) => {
                let iterator = dunder_iter_outcome.return_type(db);

                match try_call_dunder_next_on_iterator(iterator) {
                    Ok(dunder_next_return) => {
                        try_call_dunder_getitem()
                            .map(|dunder_getitem_return_type| {
                                // If `__iter__` is possibly unbound,
                                // but it returns an object that has a bound and valid `__next__` method,
                                // *and* the object has a bound and valid `__getitem__` method,
                                // we infer a union of the type returned by the `__next__` method
                                // and the type returned by the `__getitem__` method.
                                //
                                // No diagnostic is emitted; iteration will always succeed!
                                UnionType::from_elements(
                                    db,
                                    [dunder_next_return, dunder_getitem_return_type],
                                )
                            })
                            .map_err(|dunder_getitem_error| {
                                IterationError::PossiblyUnboundIterAndGetitemError {
                                    dunder_next_return,
                                    dunder_getitem_error,
                                }
                            })
                    }

                    Err(dunder_next_error) => Err(IterationError::IterReturnsInvalidIterator {
                        iterator,
                        dunder_next_error,
                    }),
                }
            }

            // `__iter__` is definitely bound but it can't be called with the expected arguments
            Err(CallDunderError::CallError(kind, bindings)) => {
                Err(IterationError::IterCallError(kind, bindings))
            }

            // There's no `__iter__` method. Try `__getitem__` instead...
            Err(CallDunderError::MethodNotAvailable) => {
                try_call_dunder_getitem().map_err(|dunder_getitem_error| {
                    IterationError::UnboundIterAndGetitemError {
                        dunder_getitem_error,
                    }
                })
            }
        }
    }

    /// Returns the type bound from a context manager with type `self`.
    ///
    /// This method should only be used outside of type checking because it omits any errors.
    /// For type checking, use [`try_enter`](Self::try_enter) instead.
    fn enter(self, db: &'db dyn Db) -> Type<'db> {
        self.try_enter(db)
            .unwrap_or_else(|err| err.fallback_enter_type(db))
    }

    /// Given the type of an object that is used as a context manager (i.e. in a `with` statement),
    /// return the return type of its `__enter__` method, which is bound to any potential targets.
    ///
    /// E.g., for the following `with` statement, given the type of `x`, infer the type of `y`:
    /// ```python
    /// with x as y:
    ///     pass
    /// ```
    fn try_enter(self, db: &'db dyn Db) -> Result<Type<'db>, ContextManagerError<'db>> {
        let enter = self.try_call_dunder(db, "__enter__", CallArgumentTypes::none());
        let exit = self.try_call_dunder(
            db,
            "__exit__",
            CallArgumentTypes::positional([Type::none(db), Type::none(db), Type::none(db)]),
        );

        // TODO: Make use of Protocols when we support it (the manager be assignable to `contextlib.AbstractContextManager`).
        match (enter, exit) {
            (Ok(enter), Ok(_)) => Ok(enter.return_type(db)),
            (Ok(enter), Err(exit_error)) => Err(ContextManagerError::Exit {
                enter_return_type: enter.return_type(db),
                exit_error,
            }),
            // TODO: Use the `exit_ty` to determine if any raised exception is suppressed.
            (Err(enter_error), Ok(_)) => Err(ContextManagerError::Enter(enter_error)),
            (Err(enter_error), Err(exit_error)) => Err(ContextManagerError::EnterAndExit {
                enter_error,
                exit_error,
            }),
        }
    }

    #[must_use]
    pub fn to_instance(&self, db: &'db dyn Db) -> Option<Type<'db>> {
        match self {
            Type::Dynamic(_) | Type::Never => Some(*self),
            Type::ClassLiteral(ClassLiteralType { class }) => Some(Type::instance(*class)),
            Type::SubclassOf(subclass_of_ty) => Some(subclass_of_ty.to_instance()),
            Type::Union(union) => {
                let mut builder = UnionBuilder::new(db);
                for element in union.elements(db) {
                    builder = builder.add(element.to_instance(db)?);
                }
                Some(builder.build())
            }
            Type::Intersection(_) => Some(todo_type!("Type::Intersection.to_instance()")),
            Type::SpecializedCallable(specialized) => {
                // XXX: specialize the result
                specialized.callable_type(db).to_instance(db)
            }
            Type::BooleanLiteral(_)
            | Type::BytesLiteral(_)
            | Type::FunctionLiteral(_)
            | Type::Callable(..)
            | Type::MethodWrapper(_)
            | Type::BoundMethod(_)
            | Type::WrapperDescriptor(_)
            | Type::Instance(_)
            | Type::KnownInstance(_)
            | Type::PropertyInstance(_)
            | Type::ModuleLiteral(_)
            | Type::IntLiteral(_)
            | Type::StringLiteral(_)
            | Type::SliceLiteral(_)
            | Type::Tuple(_)
            | Type::TypeVar(_)
            | Type::LiteralString
            | Type::AlwaysTruthy
            | Type::AlwaysFalsy => None,
        }
    }

    /// If we see a value of this type used as a type expression, what type does it name?
    ///
    /// For example, the builtin `int` as a value expression is of type
    /// `Type::ClassLiteral(builtins.int)`, that is, it is the `int` class itself. As a type
    /// expression, it names the type `Type::Instance(builtins.int)`, that is, all objects whose
    /// `__class__` is `int`.
    pub fn in_type_expression(
        &self,
        db: &'db dyn Db,
    ) -> Result<Type<'db>, InvalidTypeExpressionError<'db>> {
        match self {
            // Special cases for `float` and `complex`
            // https://typing.readthedocs.io/en/latest/spec/special-types.html#special-cases-for-float-and-complex
            Type::ClassLiteral(ClassLiteralType { class }) => {
                let ty = match class.known(db) {
                    Some(KnownClass::Any) => Type::any(),
                    Some(KnownClass::Complex) => UnionType::from_elements(
                        db,
                        [
                            KnownClass::Int.to_instance(db),
                            KnownClass::Float.to_instance(db),
                            KnownClass::Complex.to_instance(db),
                        ],
                    ),
                    Some(KnownClass::Float) => UnionType::from_elements(
                        db,
                        [
                            KnownClass::Int.to_instance(db),
                            KnownClass::Float.to_instance(db),
                        ],
                    ),
                    _ => Type::instance(*class),
                };
                Ok(ty)
            }

            Type::SubclassOf(_)
            | Type::BooleanLiteral(_)
            | Type::BytesLiteral(_)
            | Type::AlwaysTruthy
            | Type::AlwaysFalsy
            | Type::SliceLiteral(_)
            | Type::IntLiteral(_)
            | Type::LiteralString
            | Type::ModuleLiteral(_)
            | Type::StringLiteral(_)
            | Type::Tuple(_)
            | Type::TypeVar(_)
            | Type::Callable(_)
            | Type::BoundMethod(_)
            | Type::WrapperDescriptor(_)
            | Type::MethodWrapper(_)
            | Type::Never
            | Type::FunctionLiteral(_)
            | Type::PropertyInstance(_) => Err(InvalidTypeExpressionError {
                invalid_expressions: smallvec::smallvec![InvalidTypeExpression::InvalidType(*self)],
                fallback_type: Type::unknown(),
            }),

            Type::SpecializedCallable(specialized) => {
                // XXX: specialize the result
                specialized.callable_type(db).in_type_expression(db)
            }

            Type::KnownInstance(known_instance) => match known_instance {
                KnownInstanceType::TypeAliasType(alias) => Ok(alias.value_type(db)),
                KnownInstanceType::Never | KnownInstanceType::NoReturn => Ok(Type::Never),
                KnownInstanceType::LiteralString => Ok(Type::LiteralString),
                KnownInstanceType::Any => Ok(Type::any()),
                KnownInstanceType::Unknown => Ok(Type::unknown()),
                KnownInstanceType::AlwaysTruthy => Ok(Type::AlwaysTruthy),
                KnownInstanceType::AlwaysFalsy => Ok(Type::AlwaysFalsy),

                // We treat `typing.Type` exactly the same as `builtins.type`:
                KnownInstanceType::Type => Ok(KnownClass::Type.to_instance(db)),
                KnownInstanceType::Tuple => Ok(KnownClass::Tuple.to_instance(db)),

                // Legacy `typing` aliases
                KnownInstanceType::List => Ok(KnownClass::List.to_instance(db)),
                KnownInstanceType::Dict => Ok(KnownClass::Dict.to_instance(db)),
                KnownInstanceType::Set => Ok(KnownClass::Set.to_instance(db)),
                KnownInstanceType::FrozenSet => Ok(KnownClass::FrozenSet.to_instance(db)),
                KnownInstanceType::ChainMap => Ok(KnownClass::ChainMap.to_instance(db)),
                KnownInstanceType::Counter => Ok(KnownClass::Counter.to_instance(db)),
                KnownInstanceType::DefaultDict => Ok(KnownClass::DefaultDict.to_instance(db)),
                KnownInstanceType::Deque => Ok(KnownClass::Deque.to_instance(db)),
                KnownInstanceType::OrderedDict => Ok(KnownClass::OrderedDict.to_instance(db)),

                KnownInstanceType::TypeVar(typevar) => Ok(Type::TypeVar(*typevar)),

                // TODO: Use an opt-in rule for a bare `Callable`
                KnownInstanceType::Callable => Ok(Type::Callable(CallableType::unknown(db))),

                KnownInstanceType::TypingSelf => Ok(todo_type!("Support for `typing.Self`")),
                KnownInstanceType::TypeAlias => Ok(todo_type!("Support for `typing.TypeAlias`")),

                KnownInstanceType::Protocol => Err(InvalidTypeExpressionError {
                    invalid_expressions: smallvec::smallvec![InvalidTypeExpression::Protocol],
                    fallback_type: Type::unknown(),
                }),

                KnownInstanceType::Literal
                | KnownInstanceType::Union
                | KnownInstanceType::Intersection => Err(InvalidTypeExpressionError {
                    invalid_expressions: smallvec::smallvec![
                        InvalidTypeExpression::RequiresArguments(*self)
                    ],
                    fallback_type: Type::unknown(),
                }),

                KnownInstanceType::Optional
                | KnownInstanceType::Not
                | KnownInstanceType::TypeOf
                | KnownInstanceType::TypeIs
                | KnownInstanceType::TypeGuard
                | KnownInstanceType::Unpack
                | KnownInstanceType::CallableTypeOf => Err(InvalidTypeExpressionError {
                    invalid_expressions: smallvec::smallvec![
                        InvalidTypeExpression::RequiresOneArgument(*self)
                    ],
                    fallback_type: Type::unknown(),
                }),

                KnownInstanceType::Annotated | KnownInstanceType::Concatenate => {
                    Err(InvalidTypeExpressionError {
                        invalid_expressions: smallvec::smallvec![
                            InvalidTypeExpression::RequiresTwoArguments(*self)
                        ],
                        fallback_type: Type::unknown(),
                    })
                }

                KnownInstanceType::ClassVar | KnownInstanceType::Final => {
                    Err(InvalidTypeExpressionError {
                        invalid_expressions: smallvec::smallvec![
                            InvalidTypeExpression::TypeQualifier(*known_instance)
                        ],
                        fallback_type: Type::unknown(),
                    })
                }

                KnownInstanceType::ReadOnly
                | KnownInstanceType::NotRequired
                | KnownInstanceType::Required => Err(InvalidTypeExpressionError {
                    invalid_expressions: smallvec::smallvec![
                        InvalidTypeExpression::TypeQualifierRequiresOneArgument(*known_instance)
                    ],
                    fallback_type: Type::unknown(),
                }),
            },

            Type::Union(union) => {
                let mut builder = UnionBuilder::new(db);
                let mut invalid_expressions = smallvec::SmallVec::default();
                for element in union.elements(db) {
                    match element.in_type_expression(db) {
                        Ok(type_expr) => builder = builder.add(type_expr),
                        Err(InvalidTypeExpressionError {
                            fallback_type,
                            invalid_expressions: new_invalid_expressions,
                        }) => {
                            invalid_expressions.extend(new_invalid_expressions);
                            builder = builder.add(fallback_type);
                        }
                    }
                }
                if invalid_expressions.is_empty() {
                    Ok(builder.build())
                } else {
                    Err(InvalidTypeExpressionError {
                        fallback_type: builder.build(),
                        invalid_expressions,
                    })
                }
            }

            Type::Dynamic(_) => Ok(*self),

            Type::Instance(InstanceType { class }) => match class.known(db) {
                Some(KnownClass::TypeVar) => Ok(todo_type!(
                    "Support for `typing.TypeVar` instances in type expressions"
                )),
                Some(
                    KnownClass::ParamSpec | KnownClass::ParamSpecArgs | KnownClass::ParamSpecKwargs,
                ) => Ok(todo_type!("Support for `typing.ParamSpec`")),
                Some(KnownClass::TypeVarTuple) => Ok(todo_type!(
                    "Support for `typing.TypeVarTuple` instances in type expressions"
                )),
                Some(KnownClass::NewType) => Ok(todo_type!(
                    "Support for `typing.NewType` instances in type expressions"
                )),
                Some(KnownClass::GenericAlias) => Ok(todo_type!(
                    "Support for `typing.GenericAlias` instances in type expressions"
                )),
                _ => Err(InvalidTypeExpressionError {
                    invalid_expressions: smallvec::smallvec![InvalidTypeExpression::InvalidType(
                        *self
                    )],
                    fallback_type: Type::unknown(),
                }),
            },

            Type::Intersection(_) => Ok(todo_type!("Type::Intersection.in_type_expression")),
        }
    }

    /// The type `NoneType` / `None`
    pub fn none(db: &'db dyn Db) -> Type<'db> {
        KnownClass::NoneType.to_instance(db)
    }

    /// Return the type of `tuple(sys.version_info)`.
    ///
    /// This is not exactly the type that `sys.version_info` has at runtime,
    /// but it's a useful fallback for us in order to infer `Literal` types from `sys.version_info` comparisons.
    fn version_info_tuple(db: &'db dyn Db) -> Self {
        let python_version = Program::get(db).python_version(db);
        let int_instance_ty = KnownClass::Int.to_instance(db);

        // TODO: just grab this type from typeshed (it's a `sys._ReleaseLevel` type alias there)
        let release_level_ty = {
            let elements: Box<[Type<'db>]> = ["alpha", "beta", "candidate", "final"]
                .iter()
                .map(|level| Type::string_literal(db, level))
                .collect();

            // For most unions, it's better to go via `UnionType::from_elements` or use `UnionBuilder`;
            // those techniques ensure that union elements are deduplicated and unions are eagerly simplified
            // into other types where necessary. Here, however, we know that there are no duplicates
            // in this union, so it's probably more efficient to use `UnionType::new()` directly.
            Type::Union(UnionType::new(db, elements))
        };

        TupleType::from_elements(
            db,
            [
                Type::IntLiteral(python_version.major.into()),
                Type::IntLiteral(python_version.minor.into()),
                int_instance_ty,
                release_level_ty,
                int_instance_ty,
            ],
        )
    }

    /// Given a type that is assumed to represent an instance of a class,
    /// return a type that represents that class itself.
    #[must_use]
    pub fn to_meta_type(&self, db: &'db dyn Db) -> Type<'db> {
        match self {
            Type::Never => Type::Never,
            Type::Instance(InstanceType { class }) => SubclassOfType::from(db, *class),
            Type::KnownInstance(known_instance) => known_instance.class().to_class_literal(db),
            Type::PropertyInstance(_) => KnownClass::Property.to_class_literal(db),
            Type::Union(union) => union.map(db, |ty| ty.to_meta_type(db)),
            Type::BooleanLiteral(_) => KnownClass::Bool.to_class_literal(db),
            Type::BytesLiteral(_) => KnownClass::Bytes.to_class_literal(db),
            Type::SliceLiteral(_) => KnownClass::Slice.to_class_literal(db),
            Type::IntLiteral(_) => KnownClass::Int.to_class_literal(db),
            Type::FunctionLiteral(_) => KnownClass::FunctionType.to_class_literal(db),
            Type::BoundMethod(_) => KnownClass::MethodType.to_class_literal(db),
            Type::SpecializedCallable(specialized) => {
                // XXX: specialize the result
                specialized.callable_type(db).to_meta_type(db)
            }
            Type::MethodWrapper(_) => KnownClass::MethodWrapperType.to_class_literal(db),
            Type::WrapperDescriptor(_) => KnownClass::WrapperDescriptorType.to_class_literal(db),
            Type::Callable(_) => KnownClass::Type.to_instance(db),
            Type::ModuleLiteral(_) => KnownClass::ModuleType.to_class_literal(db),
            Type::Tuple(_) => KnownClass::Tuple.to_class_literal(db),

            Type::TypeVar(typevar) => match typevar.bound_or_constraints(db) {
                None => KnownClass::Object.to_class_literal(db),
                Some(TypeVarBoundOrConstraints::UpperBound(bound)) => bound.to_meta_type(db),
                Some(TypeVarBoundOrConstraints::Constraints(constraints)) => {
                    // TODO: If we add a proper `OneOf` connector, we should use that here instead
                    // of union. (Using a union here doesn't break anything, but it is imprecise.)
                    constraints.map(db, |constraint| constraint.to_meta_type(db))
                }
            },

            Type::ClassLiteral(ClassLiteralType { class }) => class.metaclass(db),
            Type::SubclassOf(subclass_of_ty) => match subclass_of_ty.subclass_of() {
                ClassBase::Dynamic(_) => *self,
                ClassBase::Class(class) => SubclassOfType::from(
                    db,
                    ClassBase::try_from_type(db, class.metaclass(db))
                        .unwrap_or(ClassBase::unknown()),
                ),
            },

            Type::StringLiteral(_) | Type::LiteralString => KnownClass::Str.to_class_literal(db),
            Type::Dynamic(dynamic) => SubclassOfType::from(db, ClassBase::Dynamic(*dynamic)),
            // TODO intersections
            Type::Intersection(_) => SubclassOfType::from(
                db,
                ClassBase::try_from_type(db, todo_type!("Intersection meta-type"))
                    .expect("Type::Todo should be a valid ClassBase"),
            ),
            Type::AlwaysTruthy | Type::AlwaysFalsy => KnownClass::Type.to_instance(db),
        }
    }

    /// Applies a specialization to this type, replacing any typevars with the types that they are
    /// specialized to.
    ///
    /// Note that this does not specialize generic classes, functions, or type aliases! That is a
    /// different operation that is performed explicitly (via a subscript operation), or implicitly
    /// via a call to the generic object.
    #[must_use]
    #[salsa::tracked]
    pub fn apply_specialization(
        self,
        db: &'db dyn Db,
        specialization: Specialization<'db>,
    ) -> Type<'db> {
        match self {
            Type::TypeVar(typevar) => specialization.get(db, typevar).unwrap_or(self),

            // Callables need this extra wrapper that will apply the specialization to the
            // callable's parameters and return types. That is done lazily if and when the callable
            // is actually called.
            Type::FunctionLiteral(_)
            | Type::Callable(_)
            | Type::BoundMethod(_)
            | Type::SpecializedCallable(_)
            | Type::WrapperDescriptor(_)
            | Type::MethodWrapper(_) => {
                Type::SpecializedCallable(SpecializedCallableType::new(db, self, specialization))
            }

            Type::Union(union) => union.map(db, |element| {
                element.apply_specialization(db, specialization)
            }),
            Type::Intersection(intersection) => {
                let mut builder = IntersectionBuilder::new(db);
                for positive in intersection.positive(db) {
                    builder =
                        builder.add_positive(positive.apply_specialization(db, specialization));
                }
                for negative in intersection.negative(db) {
                    builder =
                        builder.add_negative(negative.apply_specialization(db, specialization));
                }
                builder.build()
            }
            Type::Tuple(tuple) => TupleType::from_elements(
                db,
                tuple
                    .iter(db)
                    .map(|ty| ty.apply_specialization(db, specialization)),
            ),

            // XXX: Is this right?
            Type::PropertyInstance(_) => self,

            Type::Dynamic(_)
            | Type::Never
            | Type::AlwaysTruthy
            | Type::AlwaysFalsy
            | Type::ModuleLiteral(_)
            | Type::ClassLiteral(_)
            | Type::SubclassOf(_)
            | Type::IntLiteral(_)
            | Type::BooleanLiteral(_)
            | Type::LiteralString
            | Type::StringLiteral(_)
            | Type::BytesLiteral(_)
            | Type::SliceLiteral(_)
            | Type::Instance(_)
            | Type::KnownInstance(_) => self,
        }
    }

    /// Return the string representation of this type when converted to string as it would be
    /// provided by the `__str__` method.
    ///
    /// When not available, this should fall back to the value of `[Type::repr]`.
    /// Note: this method is used in the builtins `format`, `print`, `str.format` and `f-strings`.
    #[must_use]
    pub fn str(&self, db: &'db dyn Db) -> Type<'db> {
        match self {
            Type::IntLiteral(_) | Type::BooleanLiteral(_) => self.repr(db),
            Type::StringLiteral(_) | Type::LiteralString => *self,
            Type::KnownInstance(known_instance) => {
                Type::string_literal(db, known_instance.repr(db))
            }
            // TODO: handle more complex types
            _ => KnownClass::Str.to_instance(db),
        }
    }

    /// Return the string representation of this type as it would be provided by the  `__repr__`
    /// method at runtime.
    #[must_use]
    pub fn repr(&self, db: &'db dyn Db) -> Type<'db> {
        match self {
            Type::IntLiteral(number) => Type::string_literal(db, &number.to_string()),
            Type::BooleanLiteral(true) => Type::string_literal(db, "True"),
            Type::BooleanLiteral(false) => Type::string_literal(db, "False"),
            Type::StringLiteral(literal) => {
                Type::string_literal(db, &format!("'{}'", literal.value(db).escape_default()))
            }
            Type::LiteralString => Type::LiteralString,
            Type::KnownInstance(known_instance) => {
                Type::string_literal(db, known_instance.repr(db))
            }
            // TODO: handle more complex types
            _ => KnownClass::Str.to_instance(db),
        }
    }
}

impl<'db> From<&Type<'db>> for Type<'db> {
    fn from(value: &Type<'db>) -> Self {
        *value
    }
}

#[derive(Copy, Clone, Debug, Eq, Hash, PartialEq)]
pub enum DynamicType {
    // An explicitly annotated `typing.Any`
    Any,
    // An unannotated value, or a dynamic type resulting from an error
    Unknown,
    /// Temporary type for symbols that can't be inferred yet because of missing implementations.
    ///
    /// This variant should eventually be removed once red-knot is spec-compliant.
    ///
    /// General rule: `Todo` should only propagate when the presence of the input `Todo` caused the
    /// output to be unknown. An output should only be `Todo` if fixing all `Todo` inputs to be not
    /// `Todo` would change the output type.
    ///
    /// This variant should be created with the `todo_type!` macro.
    Todo(TodoType),
    /// Temporary type until we support protocols. We use a separate variant (instead of `Todo(…)`)
    /// in order to be able to match on them explicitly.
    TodoProtocol,
}

impl std::fmt::Display for DynamicType {
    fn fmt(&self, f: &mut std::fmt::Formatter<'_>) -> std::fmt::Result {
        match self {
            DynamicType::Any => f.write_str("Any"),
            DynamicType::Unknown => f.write_str("Unknown"),
            // `DynamicType::Todo`'s display should be explicit that is not a valid display of
            // any other type
            DynamicType::Todo(todo) => write!(f, "@Todo{todo}"),
            DynamicType::TodoProtocol => f.write_str(if cfg!(debug_assertions) {
                "@Todo(protocol)"
            } else {
                "@Todo"
            }),
        }
    }
}

bitflags! {
    /// Type qualifiers that appear in an annotation expression.
    #[derive(Copy, Clone, Debug, Eq, PartialEq, Default)]
    pub(crate) struct TypeQualifiers: u8 {
        /// `typing.ClassVar`
        const CLASS_VAR = 1 << 0;
        /// `typing.Final`
        const FINAL     = 1 << 1;
    }
}

/// When inferring the type of an annotation expression, we can also encounter type qualifiers
/// such as `ClassVar` or `Final`. These do not affect the inferred type itself, but rather
/// control how a particular symbol can be accessed or modified. This struct holds a type and
/// a set of type qualifiers.
///
/// Example: `Annotated[ClassVar[tuple[int]], "metadata"]` would have type `tuple[int]` and the
/// qualifier `ClassVar`.
#[derive(Clone, Debug, Copy, Eq, PartialEq, salsa::Update)]
pub(crate) struct TypeAndQualifiers<'db> {
    inner: Type<'db>,
    qualifiers: TypeQualifiers,
}

impl<'db> TypeAndQualifiers<'db> {
    pub(crate) fn new(inner: Type<'db>, qualifiers: TypeQualifiers) -> Self {
        Self { inner, qualifiers }
    }

    /// Constructor that creates a [`TypeAndQualifiers`] instance with type `Unknown` and no qualifiers.
    pub(crate) fn unknown() -> Self {
        Self {
            inner: Type::unknown(),
            qualifiers: TypeQualifiers::empty(),
        }
    }

    /// Forget about type qualifiers and only return the inner type.
    pub(crate) fn inner_type(&self) -> Type<'db> {
        self.inner
    }

    /// Insert/add an additional type qualifier.
    pub(crate) fn add_qualifier(&mut self, qualifier: TypeQualifiers) {
        self.qualifiers |= qualifier;
    }

    /// Return the set of type qualifiers.
    pub(crate) fn qualifiers(&self) -> TypeQualifiers {
        self.qualifiers
    }
}

impl<'db> From<Type<'db>> for TypeAndQualifiers<'db> {
    fn from(inner: Type<'db>) -> Self {
        Self {
            inner,
            qualifiers: TypeQualifiers::empty(),
        }
    }
}

/// Error struct providing information on type(s) that were deemed to be invalid
/// in a type expression context, and the type we should therefore fallback to
/// for the problematic type expression.
#[derive(Debug, PartialEq, Eq)]
pub struct InvalidTypeExpressionError<'db> {
    fallback_type: Type<'db>,
    invalid_expressions: smallvec::SmallVec<[InvalidTypeExpression<'db>; 1]>,
}

impl<'db> InvalidTypeExpressionError<'db> {
    fn into_fallback_type(self, context: &InferContext, node: &ast::Expr) -> Type<'db> {
        let InvalidTypeExpressionError {
            fallback_type,
            invalid_expressions,
        } = self;
        for error in invalid_expressions {
            context.report_lint(
                &INVALID_TYPE_FORM,
                node,
                format_args!("{}", error.reason(context.db())),
            );
        }
        fallback_type
    }
}

/// Enumeration of various types that are invalid in type-expression contexts
#[derive(Debug, Copy, Clone, PartialEq, Eq)]
enum InvalidTypeExpression<'db> {
    /// Some types always require exactly one argument when used in a type expression
    RequiresOneArgument(Type<'db>),
    /// Some types always require at least one argument when used in a type expression
    RequiresArguments(Type<'db>),
    /// Some types always require at least two arguments when used in a type expression
    RequiresTwoArguments(Type<'db>),
    /// The `Protocol` type is invalid in type expressions
    Protocol,
    /// Type qualifiers are always invalid in *type expressions*,
    /// but these ones are okay with 0 arguments in *annotation expressions*
    TypeQualifier(KnownInstanceType<'db>),
    /// Type qualifiers that are invalid in type expressions,
    /// and which would require exactly one argument even if they appeared in an annotation expression
    TypeQualifierRequiresOneArgument(KnownInstanceType<'db>),
    /// Some types are always invalid in type expressions
    InvalidType(Type<'db>),
}

impl<'db> InvalidTypeExpression<'db> {
    const fn reason(self, db: &'db dyn Db) -> impl std::fmt::Display + 'db {
        struct Display<'db> {
            error: InvalidTypeExpression<'db>,
            db: &'db dyn Db,
        }

        impl std::fmt::Display for Display<'_> {
            fn fmt(&self, f: &mut std::fmt::Formatter<'_>) -> std::fmt::Result {
                match self.error {
                    InvalidTypeExpression::RequiresOneArgument(ty) => write!(
                        f,
                        "`{ty}` requires exactly one argument when used in a type expression",
                        ty = ty.display(self.db)
                    ),
                    InvalidTypeExpression::RequiresArguments(ty) => write!(
                        f,
                        "`{ty}` requires at least one argument when used in a type expression",
                        ty = ty.display(self.db)
                    ),
                    InvalidTypeExpression::RequiresTwoArguments(ty) => write!(
                        f,
                        "`{ty}` requires at least two arguments when used in a type expression",
                        ty = ty.display(self.db)
                    ),
                    InvalidTypeExpression::Protocol => f.write_str(
                        "`typing.Protocol` is not allowed in type expressions"
                    ),
                    InvalidTypeExpression::TypeQualifier(qualifier) => write!(
                        f,
                        "Type qualifier `{q}` is not allowed in type expressions (only in annotation expressions)",
                        q = qualifier.repr(self.db)
                    ),
                    InvalidTypeExpression::TypeQualifierRequiresOneArgument(qualifier) => write!(
                        f,
                        "Type qualifier `{q}` is not allowed in type expressions (only in annotation expressions, and only with exactly one argument)",
                        q = qualifier.repr(self.db)
                    ),
                    InvalidTypeExpression::InvalidType(ty) => write!(
                        f,
                        "Variable of type `{ty}` is not allowed in a type expression",
                        ty = ty.display(self.db)
                    ),
                }
            }
        }

        Display { error: self, db }
    }
}

/// Data regarding a single type variable.
///
/// This is referenced by `KnownInstanceType::TypeVar` (to represent the singleton type of the
/// runtime `typing.TypeVar` object itself), and by `Type::TypeVar` to represent the type that this
/// typevar represents as an annotation: that is, an unknown set of objects, constrained by the
/// upper-bound/constraints on this type var, defaulting to the default type of this type var when
/// not otherwise bound to a type.
///
/// This must be a tracked struct, not an interned one, because typevar equivalence is by identity,
/// not by value. Two typevars that have the same name, bound/constraints, and default, are still
/// different typevars: if used in the same scope, they may be bound to different types.
#[salsa::tracked(debug)]
pub struct TypeVarInstance<'db> {
    /// The name of this TypeVar (e.g. `T`)
    #[return_ref]
    name: ast::name::Name,

    /// The type var's definition
    pub definition: Definition<'db>,

    /// The upper bound or constraint on the type of this TypeVar
    bound_or_constraints: Option<TypeVarBoundOrConstraints<'db>>,

    /// The default type for this TypeVar
    default_ty: Option<Type<'db>>,
}

impl<'db> TypeVarInstance<'db> {
    #[allow(unused)]
    pub(crate) fn upper_bound(self, db: &'db dyn Db) -> Option<Type<'db>> {
        if let Some(TypeVarBoundOrConstraints::UpperBound(ty)) = self.bound_or_constraints(db) {
            Some(ty)
        } else {
            None
        }
    }

    #[allow(unused)]
    pub(crate) fn constraints(self, db: &'db dyn Db) -> Option<&'db [Type<'db>]> {
        if let Some(TypeVarBoundOrConstraints::Constraints(tuple)) = self.bound_or_constraints(db) {
            Some(tuple.elements(db))
        } else {
            None
        }
    }
}

#[derive(Clone, Debug, Hash, PartialEq, Eq, salsa::Update)]
pub enum TypeVarBoundOrConstraints<'db> {
    UpperBound(Type<'db>),
    Constraints(UnionType<'db>),
}

/// Error returned if a type is not (or may not be) a context manager.
#[derive(Debug)]
enum ContextManagerError<'db> {
    Enter(CallDunderError<'db>),
    Exit {
        enter_return_type: Type<'db>,
        exit_error: CallDunderError<'db>,
    },
    EnterAndExit {
        enter_error: CallDunderError<'db>,
        exit_error: CallDunderError<'db>,
    },
}

impl<'db> ContextManagerError<'db> {
    fn fallback_enter_type(&self, db: &'db dyn Db) -> Type<'db> {
        self.enter_type(db).unwrap_or(Type::unknown())
    }

    /// Returns the `__enter__` return type if it is known,
    /// or `None` if the type never has a callable `__enter__` attribute
    fn enter_type(&self, db: &'db dyn Db) -> Option<Type<'db>> {
        match self {
            Self::Exit {
                enter_return_type,
                exit_error: _,
            } => Some(*enter_return_type),
            Self::Enter(enter_error)
            | Self::EnterAndExit {
                enter_error,
                exit_error: _,
            } => match enter_error {
                CallDunderError::PossiblyUnbound(call_outcome) => {
                    Some(call_outcome.return_type(db))
                }
                CallDunderError::CallError(CallErrorKind::NotCallable, _) => None,
                CallDunderError::CallError(_, bindings) => Some(bindings.return_type(db)),
                CallDunderError::MethodNotAvailable => None,
            },
        }
    }

    fn report_diagnostic(
        &self,
        context: &InferContext<'db>,
        context_expression_type: Type<'db>,
        context_expression_node: ast::AnyNodeRef,
    ) {
        let format_call_dunder_error = |call_dunder_error: &CallDunderError<'db>, name: &str| {
            match call_dunder_error {
                CallDunderError::MethodNotAvailable => format!("it does not implement `{name}`"),
                CallDunderError::PossiblyUnbound(_) => {
                    format!("the method `{name}` is possibly unbound")
                }
                // TODO: Use more specific error messages for the different error cases.
                //  E.g. hint toward the union variant that doesn't correctly implement enter,
                //  distinguish between a not callable `__enter__` attribute and a wrong signature.
                CallDunderError::CallError(_, _) => {
                    format!("it does not correctly implement `{name}`")
                }
            }
        };

        let format_call_dunder_errors = |error_a: &CallDunderError<'db>,
                                         name_a: &str,
                                         error_b: &CallDunderError<'db>,
                                         name_b: &str| {
            match (error_a, error_b) {
                (CallDunderError::PossiblyUnbound(_), CallDunderError::PossiblyUnbound(_)) => {
                    format!("the methods `{name_a}` and `{name_b}` are possibly unbound")
                }
                (CallDunderError::MethodNotAvailable, CallDunderError::MethodNotAvailable) => {
                    format!("it does not implement `{name_a}` and `{name_b}`")
                }
                (CallDunderError::CallError(_, _), CallDunderError::CallError(_, _)) => {
                    format!("it does not correctly implement `{name_a}` or `{name_b}`")
                }
                (_, _) => format!(
                    "{format_a}, and {format_b}",
                    format_a = format_call_dunder_error(error_a, name_a),
                    format_b = format_call_dunder_error(error_b, name_b)
                ),
            }
        };

        let db = context.db();

        let formatted_errors = match self {
            Self::Exit {
                enter_return_type: _,
                exit_error,
            } => format_call_dunder_error(exit_error, "__exit__"),
            Self::Enter(enter_error) => format_call_dunder_error(enter_error, "__enter__"),
            Self::EnterAndExit {
                enter_error,
                exit_error,
            } => format_call_dunder_errors(enter_error, "__enter__", exit_error, "__exit__"),
        };

        context.report_lint(
            &INVALID_CONTEXT_MANAGER,
            context_expression_node,
            format_args!(
                "Object of type `{context_expression}` cannot be used with `with` because {formatted_errors}",
                context_expression = context_expression_type.display(db)
            ),
        );
    }
}

/// Error returned if a type is not (or may not be) iterable.
#[derive(Debug)]
enum IterationError<'db> {
    /// The object being iterated over has a bound `__iter__` method,
    /// but calling it with the expected arguments results in an error.
    IterCallError(CallErrorKind, Box<Bindings<'db>>),

    /// The object being iterated over has a bound `__iter__` method that can be called
    /// with the expected types, but it returns an object that is not a valid iterator.
    IterReturnsInvalidIterator {
        /// The type of the object returned by the `__iter__` method.
        iterator: Type<'db>,
        /// The error we encountered when we tried to call `__next__` on the type
        /// returned by `__iter__`
        dunder_next_error: CallDunderError<'db>,
    },

    /// The object being iterated over has a bound `__iter__` method that returns a
    /// valid iterator. However, the `__iter__` method is possibly unbound, and there
    /// either isn't a `__getitem__` method to fall back to, or calling the `__getitem__`
    /// method returns some kind of error.
    PossiblyUnboundIterAndGetitemError {
        /// The type of the object returned by the `__next__` method on the iterator.
        /// (The iterator being the type returned by the `__iter__` method on the iterable.)
        dunder_next_return: Type<'db>,
        /// The error we encountered when we tried to call `__getitem__` on the iterable.
        dunder_getitem_error: CallDunderError<'db>,
    },

    /// The object being iterated over doesn't have an `__iter__` method.
    /// It also either doesn't have a `__getitem__` method to fall back to,
    /// or calling the `__getitem__` method returns some kind of error.
    UnboundIterAndGetitemError {
        dunder_getitem_error: CallDunderError<'db>,
    },
}

impl<'db> IterationError<'db> {
    fn fallback_element_type(&self, db: &'db dyn Db) -> Type<'db> {
        self.element_type(db).unwrap_or(Type::unknown())
    }

    /// Returns the element type if it is known, or `None` if the type is never iterable.
    fn element_type(&self, db: &'db dyn Db) -> Option<Type<'db>> {
        match self {
            Self::IterReturnsInvalidIterator {
                dunder_next_error, ..
            } => dunder_next_error.return_type(db),

            Self::IterCallError(_, dunder_iter_bindings) => dunder_iter_bindings
                .return_type(db)
                .try_call_dunder(db, "__next__", CallArgumentTypes::none())
                .map(|dunder_next_outcome| Some(dunder_next_outcome.return_type(db)))
                .unwrap_or_else(|dunder_next_call_error| dunder_next_call_error.return_type(db)),

            Self::PossiblyUnboundIterAndGetitemError {
                dunder_next_return,
                dunder_getitem_error,
            } => match dunder_getitem_error {
                CallDunderError::MethodNotAvailable => Some(*dunder_next_return),
                CallDunderError::PossiblyUnbound(dunder_getitem_outcome) => {
                    Some(UnionType::from_elements(
                        db,
                        [*dunder_next_return, dunder_getitem_outcome.return_type(db)],
                    ))
                }
                CallDunderError::CallError(CallErrorKind::NotCallable, _) => {
                    Some(*dunder_next_return)
                }
                CallDunderError::CallError(_, dunder_getitem_bindings) => {
                    let dunder_getitem_return = dunder_getitem_bindings.return_type(db);
                    let elements = [*dunder_next_return, dunder_getitem_return];
                    Some(UnionType::from_elements(db, elements))
                }
            },

            Self::UnboundIterAndGetitemError {
                dunder_getitem_error,
            } => dunder_getitem_error.return_type(db),
        }
    }

    /// Reports the diagnostic for this error.
    fn report_diagnostic(
        &self,
        context: &InferContext<'db>,
        iterable_type: Type<'db>,
        iterable_node: ast::AnyNodeRef,
    ) {
        let db = context.db();

        let report_not_iterable = |arguments: std::fmt::Arguments| {
            context.report_lint(&NOT_ITERABLE, iterable_node, arguments);
        };

        // TODO: for all of these error variants, the "explanation" for the diagnostic
        // (everything after the "because") should really be presented as a "help:", "note",
        // or similar, rather than as part of the same sentence as the error message.
        match self {
            Self::IterCallError(CallErrorKind::NotCallable, bindings) => report_not_iterable(format_args!(
                "Object of type `{iterable_type}` is not iterable \
                    because its `__iter__` attribute has type `{dunder_iter_type}`, \
                    which is not callable",
                iterable_type = iterable_type.display(db),
                dunder_iter_type = bindings.callable_type().display(db),
            )),
            Self::IterCallError(CallErrorKind::PossiblyNotCallable, bindings) if bindings.is_single() => {
                report_not_iterable(format_args!(
                    "Object of type `{iterable_type}` may not be iterable \
                        because its `__iter__` attribute (with type `{dunder_iter_type}`) \
                        may not be callable",
                    iterable_type = iterable_type.display(db),
                    dunder_iter_type = bindings.callable_type().display(db),
                ));
            }
            Self::IterCallError(CallErrorKind::PossiblyNotCallable, bindings) => {
                report_not_iterable(format_args!(
                    "Object of type `{iterable_type}` may not be iterable \
                        because its `__iter__` attribute (with type `{dunder_iter_type}`) \
                        may not be callable",
                    iterable_type = iterable_type.display(db),
                    dunder_iter_type = bindings.callable_type().display(db),
                ));
            }
            Self::IterCallError(CallErrorKind::BindingError, bindings) if bindings.is_single() => report_not_iterable(format_args!(
                "Object of type `{iterable_type}` is not iterable \
                    because its `__iter__` method has an invalid signature \
                    (expected `def __iter__(self): ...`)",
                iterable_type = iterable_type.display(db),
            )),
            Self::IterCallError(CallErrorKind::BindingError, bindings) => report_not_iterable(format_args!(
                "Object of type `{iterable_type}` may not be iterable \
                    because its `__iter__` method (with type `{dunder_iter_type}`) \
                    may have an invalid signature (expected `def __iter__(self): ...`)",
                iterable_type = iterable_type.display(db),
                dunder_iter_type = bindings.callable_type().display(db),
            )),

            Self::IterReturnsInvalidIterator {
                iterator,
                dunder_next_error
            } => match dunder_next_error {
                CallDunderError::MethodNotAvailable => report_not_iterable(format_args!(
                    "Object of type `{iterable_type}` is not iterable \
                        because its `__iter__` method returns an object of type `{iterator_type}`, \
                        which has no `__next__` method",
                    iterable_type = iterable_type.display(db),
                    iterator_type = iterator.display(db),
                )),
                CallDunderError::PossiblyUnbound(_) => report_not_iterable(format_args!(
                    "Object of type `{iterable_type}` may not be iterable \
                        because its `__iter__` method returns an object of type `{iterator_type}`, \
                        which may not have a `__next__` method",
                    iterable_type = iterable_type.display(db),
                    iterator_type = iterator.display(db),
                )),
                CallDunderError::CallError(CallErrorKind::NotCallable, _) => report_not_iterable(format_args!(
                    "Object of type `{iterable_type}` is not iterable \
                        because its `__iter__` method returns an object of type `{iterator_type}`, \
                        which has a `__next__` attribute that is not callable",
                    iterable_type = iterable_type.display(db),
                    iterator_type = iterator.display(db),
                )),
                CallDunderError::CallError(CallErrorKind::PossiblyNotCallable, _) => report_not_iterable(format_args!(
                    "Object of type `{iterable_type}` may not be iterable \
                        because its `__iter__` method returns an object of type `{iterator_type}`, \
                        which has a `__next__` attribute that may not be callable",
                    iterable_type = iterable_type.display(db),
                    iterator_type = iterator.display(db),
                )),
                CallDunderError::CallError(CallErrorKind::BindingError, bindings) if bindings.is_single() => report_not_iterable(format_args!(
                    "Object of type `{iterable_type}` is not iterable \
                        because its `__iter__` method returns an object of type `{iterator_type}`, \
                        which has an invalid `__next__` method (expected `def __next__(self): ...`)",
                    iterable_type = iterable_type.display(db),
                    iterator_type = iterator.display(db),
                )),
                CallDunderError::CallError(CallErrorKind::BindingError, _) => report_not_iterable(format_args!(
                    "Object of type `{iterable_type}` may not be iterable \
                        because its `__iter__` method returns an object of type `{iterator_type}`, \
                        which may have an invalid `__next__` method (expected `def __next__(self): ...`)",
                    iterable_type = iterable_type.display(db),
                    iterator_type = iterator.display(db),
                )),
            }

            Self::PossiblyUnboundIterAndGetitemError {
                dunder_getitem_error, ..
            } => match dunder_getitem_error {
                CallDunderError::MethodNotAvailable => report_not_iterable(format_args!(
                    "Object of type `{}` may not be iterable \
                        because it may not have an `__iter__` method \
                        and it doesn't have a `__getitem__` method",
                    iterable_type.display(db)
                )),
                CallDunderError::PossiblyUnbound(_) => report_not_iterable(format_args!(
                    "Object of type `{}` may not be iterable \
                        because it may not have an `__iter__` method or a `__getitem__` method",
                    iterable_type.display(db)
                )),
                CallDunderError::CallError(CallErrorKind::NotCallable, bindings) => report_not_iterable(format_args!(
                    "Object of type `{iterable_type}` may not be iterable \
                        because it may not have an `__iter__` method \
                        and its `__getitem__` attribute has type `{dunder_getitem_type}`, \
                        which is not callable",
                    iterable_type = iterable_type.display(db),
                    dunder_getitem_type = bindings.callable_type().display(db),
                )),
                CallDunderError::CallError(CallErrorKind::PossiblyNotCallable, bindings) if bindings.is_single() => report_not_iterable(format_args!(
                    "Object of type `{iterable_type}` may not be iterable \
                        because it may not have an `__iter__` method \
                        and its `__getitem__` attribute may not be callable",
                    iterable_type = iterable_type.display(db),
                )),
                CallDunderError::CallError(CallErrorKind::PossiblyNotCallable, bindings) => {
                    report_not_iterable(format_args!(
                        "Object of type `{iterable_type}` may not be iterable \
                            because it may not have an `__iter__` method \
                            and its `__getitem__` attribute (with type `{dunder_getitem_type}`) \
                            may not be callable",
                        iterable_type = iterable_type.display(db),
                        dunder_getitem_type = bindings.callable_type().display(db),
                    ));
                }
                CallDunderError::CallError(CallErrorKind::BindingError, bindings) if bindings.is_single() => report_not_iterable(format_args!(
                    "Object of type `{iterable_type}` may not be iterable \
                        because it may not have an `__iter__` method \
                        and its `__getitem__` method has an incorrect signature \
                        for the old-style iteration protocol \
                        (expected a signature at least as permissive as \
                        `def __getitem__(self, key: int): ...`)",
                    iterable_type = iterable_type.display(db),
                )),
                CallDunderError::CallError(CallErrorKind::BindingError, bindings) => report_not_iterable(format_args!(
                    "Object of type `{iterable_type}` may not be iterable \
                        because it may not have an `__iter__` method \
                        and its `__getitem__` method (with type `{dunder_getitem_type}`) \
                        may have an incorrect signature for the old-style iteration protocol \
                        (expected a signature at least as permissive as \
                        `def __getitem__(self, key: int): ...`)",
                    iterable_type = iterable_type.display(db),
                    dunder_getitem_type = bindings.callable_type().display(db),
                )),
            }

            Self::UnboundIterAndGetitemError { dunder_getitem_error } => match dunder_getitem_error {
                CallDunderError::MethodNotAvailable => report_not_iterable(format_args!(
                    "Object of type `{}` is not iterable because it doesn't have \
                        an `__iter__` method or a `__getitem__` method",
                    iterable_type.display(db)
                )),
                CallDunderError::PossiblyUnbound(_) => report_not_iterable(format_args!(
                    "Object of type `{}` may not be iterable because it has no `__iter__` method \
                        and it may not have a `__getitem__` method",
                    iterable_type.display(db)
                )),
                CallDunderError::CallError(CallErrorKind::NotCallable, bindings) => report_not_iterable(format_args!(
                    "Object of type `{iterable_type}` is not iterable \
                        because it has no `__iter__` method and \
                        its `__getitem__` attribute has type `{dunder_getitem_type}`, \
                        which is not callable",
                    iterable_type = iterable_type.display(db),
                    dunder_getitem_type = bindings.callable_type().display(db),
                )),
                CallDunderError::CallError(CallErrorKind::PossiblyNotCallable, bindings) if bindings.is_single() => report_not_iterable(format_args!(
                    "Object of type `{iterable_type}` may not be iterable \
                        because it has no `__iter__` method and its `__getitem__` attribute \
                        may not be callable",
                    iterable_type = iterable_type.display(db),
                )),
                CallDunderError::CallError(CallErrorKind::PossiblyNotCallable, bindings) => {
                    report_not_iterable(format_args!(
                        "Object of type `{iterable_type}` may not be iterable \
                            because it has no `__iter__` method and its `__getitem__` attribute \
                            (with type `{dunder_getitem_type}`) may not be callable",
                        iterable_type = iterable_type.display(db),
                        dunder_getitem_type = bindings.callable_type().display(db),
                    ));
                }
                CallDunderError::CallError(CallErrorKind::BindingError, bindings) if bindings.is_single() => report_not_iterable(format_args!(
                    "Object of type `{iterable_type}` is not iterable \
                        because it has no `__iter__` method and \
                        its `__getitem__` method has an incorrect signature \
                        for the old-style iteration protocol \
                        (expected a signature at least as permissive as \
                        `def __getitem__(self, key: int): ...`)",
                    iterable_type = iterable_type.display(db),
                )),
                CallDunderError::CallError(CallErrorKind::BindingError, bindings) => report_not_iterable(format_args!(
                    "Object of type `{iterable_type}` may not be iterable \
                        because it has no `__iter__` method and \
                        its `__getitem__` method (with type `{dunder_getitem_type}`) \
                        may have an incorrect signature for the old-style iteration protocol \
                        (expected a signature at least as permissive as \
                        `def __getitem__(self, key: int): ...`)",
                    iterable_type = iterable_type.display(db),
                    dunder_getitem_type = bindings.callable_type().display(db),
                )),
            }
        }
    }
}

#[derive(Debug, Clone, PartialEq, Eq)]
pub(super) enum BoolError<'db> {
    /// The type has a `__bool__` attribute but it can't be called.
    NotCallable { not_boolable_type: Type<'db> },

    /// The type has a callable `__bool__` attribute, but it isn't callable
    /// with the given arguments.
    IncorrectArguments {
        not_boolable_type: Type<'db>,
        truthiness: Truthiness,
    },

    /// The type has a `__bool__` method, is callable with the given arguments,
    /// but the return type isn't assignable to `bool`.
    IncorrectReturnType {
        not_boolable_type: Type<'db>,
        return_type: Type<'db>,
    },

    /// A union type doesn't implement `__bool__` correctly.
    Union {
        union: UnionType<'db>,
        truthiness: Truthiness,
    },

    /// Any other reason why the type can't be converted to a bool.
    /// E.g. because calling `__bool__` returns in a union type and not all variants support `__bool__` or
    /// because `__bool__` points to a type that has a possibly unbound `__call__` method.
    Other { not_boolable_type: Type<'db> },
}

impl<'db> BoolError<'db> {
    pub(super) fn fallback_truthiness(&self) -> Truthiness {
        match self {
            BoolError::NotCallable { .. }
            | BoolError::IncorrectReturnType { .. }
            | BoolError::Other { .. } => Truthiness::Ambiguous,
            BoolError::IncorrectArguments { truthiness, .. }
            | BoolError::Union { truthiness, .. } => *truthiness,
        }
    }

    fn not_boolable_type(&self) -> Type<'db> {
        match self {
            BoolError::NotCallable {
                not_boolable_type, ..
            }
            | BoolError::IncorrectArguments {
                not_boolable_type, ..
            }
            | BoolError::Other { not_boolable_type }
            | BoolError::IncorrectReturnType {
                not_boolable_type, ..
            } => *not_boolable_type,
            BoolError::Union { union, .. } => Type::Union(*union),
        }
    }

    pub(super) fn report_diagnostic(&self, context: &InferContext, condition: impl Ranged) {
        self.report_diagnostic_impl(context, condition.range());
    }

    fn report_diagnostic_impl(&self, context: &InferContext, condition: TextRange) {
        match self {
            Self::IncorrectArguments {
                not_boolable_type, ..
            } => {
                context.report_lint(
                    &UNSUPPORTED_BOOL_CONVERSION,
                    condition,
                    format_args!(
                        "Boolean conversion is unsupported for type `{}`; it incorrectly implements `__bool__`",
                        not_boolable_type.display(context.db())
                    ),
                );
            }
            Self::IncorrectReturnType {
                not_boolable_type,
                return_type,
            } => {
                context.report_lint(
                    &UNSUPPORTED_BOOL_CONVERSION,
                    condition,
                    format_args!(
                        "Boolean conversion is unsupported for type `{not_boolable}`; the return type of its bool method (`{return_type}`) isn't assignable to `bool",
                        not_boolable = not_boolable_type.display(context.db()),
                        return_type = return_type.display(context.db())
                    ),
                );
            }
            Self::NotCallable { not_boolable_type } => {
                context.report_lint(
                    &UNSUPPORTED_BOOL_CONVERSION,
                    condition,
                    format_args!(
                        "Boolean conversion is unsupported for type `{}`; its `__bool__` method isn't callable",
                        not_boolable_type.display(context.db())
                    ),
                );
            }
            Self::Union { union, .. } => {
                let first_error = union
                    .elements(context.db())
                    .iter()
                    .find_map(|element| element.try_bool(context.db()).err())
                    .unwrap();

                context.report_lint(
                        &UNSUPPORTED_BOOL_CONVERSION,
                        condition,
                        format_args!(
                            "Boolean conversion is unsupported for union `{}` because `{}` doesn't implement `__bool__` correctly",
                            Type::Union(*union).display(context.db()),
                            first_error.not_boolable_type().display(context.db()),
                        ),
                    );
            }

            Self::Other { not_boolable_type } => {
                context.report_lint(
                    &UNSUPPORTED_BOOL_CONVERSION,
                    condition,
                    format_args!(
                        "Boolean conversion is unsupported for type `{}`; it incorrectly implements `__bool__`",
                        not_boolable_type.display(context.db())
                    ),
                );
            }
        }
    }
}

#[derive(Debug, Copy, Clone, PartialEq, Eq)]
pub enum Truthiness {
    /// For an object `x`, `bool(x)` will always return `True`
    AlwaysTrue,
    /// For an object `x`, `bool(x)` will always return `False`
    AlwaysFalse,
    /// For an object `x`, `bool(x)` could return either `True` or `False`
    Ambiguous,
}

impl Truthiness {
    pub(crate) const fn is_ambiguous(self) -> bool {
        matches!(self, Truthiness::Ambiguous)
    }

    pub(crate) const fn is_always_false(self) -> bool {
        matches!(self, Truthiness::AlwaysFalse)
    }

    pub(crate) const fn is_always_true(self) -> bool {
        matches!(self, Truthiness::AlwaysTrue)
    }

    pub(crate) const fn negate(self) -> Self {
        match self {
            Self::AlwaysTrue => Self::AlwaysFalse,
            Self::AlwaysFalse => Self::AlwaysTrue,
            Self::Ambiguous => Self::Ambiguous,
        }
    }

    pub(crate) const fn negate_if(self, condition: bool) -> Self {
        if condition {
            self.negate()
        } else {
            self
        }
    }

    fn into_type(self, db: &dyn Db) -> Type {
        match self {
            Self::AlwaysTrue => Type::BooleanLiteral(true),
            Self::AlwaysFalse => Type::BooleanLiteral(false),
            Self::Ambiguous => KnownClass::Bool.to_instance(db),
        }
    }
}

impl From<bool> for Truthiness {
    fn from(value: bool) -> Self {
        if value {
            Truthiness::AlwaysTrue
        } else {
            Truthiness::AlwaysFalse
        }
    }
}

bitflags! {
    #[derive(Copy, Clone, Debug, Eq, PartialEq, Default, Hash)]
    pub struct FunctionDecorators: u8 {
        /// `@classmethod`
        const CLASSMETHOD = 1 << 0;
        /// `@no_type_check`
        const NO_TYPE_CHECK = 1 << 1;
        /// `@overload`
        const OVERLOAD = 1 << 2;
    }
}

#[salsa::interned(debug)]
pub struct FunctionType<'db> {
    /// name of the function at definition
    #[return_ref]
    pub name: ast::name::Name,

    /// Is this a function that we special-case somehow? If so, which one?
    known: Option<KnownFunction>,

    body_scope: ScopeId<'db>,

    /// A set of special decorators that were applied to this function
    decorators: FunctionDecorators,
}

#[salsa::tracked]
impl<'db> FunctionType<'db> {
    pub fn has_known_decorator(self, db: &dyn Db, decorator: FunctionDecorators) -> bool {
        self.decorators(db).contains(decorator)
    }

    /// Convert the `FunctionType` into a [`Type::Callable`].
    ///
    /// This powers the `CallableTypeOf` special form from the `knot_extensions` module.
    pub(crate) fn into_callable_type(self, db: &'db dyn Db) -> Type<'db> {
        Type::Callable(CallableType::new(db, self.signature(db).clone()))
    }

    /// Returns the [`FileRange`] of the function's name.
    pub fn focus_range(self, db: &dyn Db) -> FileRange {
        FileRange::new(
            self.body_scope(db).file(db),
            self.body_scope(db).node(db).expect_function().name.range,
        )
    }

    pub fn full_range(self, db: &dyn Db) -> FileRange {
        FileRange::new(
            self.body_scope(db).file(db),
            self.body_scope(db).node(db).expect_function().range,
        )
    }

    /// Typed externally-visible signature for this function.
    ///
    /// This is the signature as seen by external callers, possibly modified by decorators and/or
    /// overloaded.
    ///
    /// ## Why is this a salsa query?
    ///
    /// This is a salsa query to short-circuit the invalidation
    /// when the function's AST node changes.
    ///
    /// Were this not a salsa query, then the calling query
    /// would depend on the function's AST and rerun for every change in that file.
    #[salsa::tracked(return_ref)]
    pub fn signature(self, db: &'db dyn Db) -> Signature<'db> {
        let internal_signature = self.internal_signature(db);

        if self.has_known_decorator(db, FunctionDecorators::OVERLOAD) {
            Signature::todo("return type of overloaded function")
        } else {
            internal_signature
        }
    }

    /// Typed internally-visible signature for this function.
    ///
    /// This represents the annotations on the function itself, unmodified by decorators and
    /// overloads.
    ///
    /// These are the parameter and return types that should be used for type checking the body of
    /// the function.
    ///
    /// Don't call this when checking any other file; only when type-checking the function body
    /// scope.
    fn internal_signature(self, db: &'db dyn Db) -> Signature<'db> {
        let scope = self.body_scope(db);
        let function_stmt_node = scope.node(db).expect_function();
        let definition =
            semantic_index(db, scope.file(db)).expect_single_definition(function_stmt_node);
        Signature::from_function(db, definition, function_stmt_node)
    }

    pub fn is_known(self, db: &'db dyn Db, known_function: KnownFunction) -> bool {
        self.known(db) == Some(known_function)
    }
}

/// Non-exhaustive enumeration of known functions (e.g. `builtins.reveal_type`, ...) that might
/// have special behavior.
#[derive(Debug, Copy, Clone, PartialEq, Eq, Hash, strum_macros::EnumString)]
#[strum(serialize_all = "snake_case")]
#[cfg_attr(test, derive(strum_macros::EnumIter, strum_macros::IntoStaticStr))]
pub enum KnownFunction {
    /// `builtins.isinstance`
    #[strum(serialize = "isinstance")]
    IsInstance,
    /// `builtins.issubclass`
    #[strum(serialize = "issubclass")]
    IsSubclass,
    /// `builtins.reveal_type`, `typing.reveal_type` or `typing_extensions.reveal_type`
    RevealType,
    /// `builtins.len`
    Len,
    /// `builtins.repr`
    Repr,
    /// `typing(_extensions).final`
    Final,

    /// [`typing(_extensions).no_type_check`](https://typing.readthedocs.io/en/latest/spec/directives.html#no-type-check)
    NoTypeCheck,

    /// `typing(_extensions).assert_type`
    AssertType,
    /// `typing(_extensions).cast`
    Cast,
    /// `typing(_extensions).overload`
    Overload,

    /// `abc.abstractmethod`
    #[strum(serialize = "abstractmethod")]
    AbstractMethod,

    /// `inspect.getattr_static`
    GetattrStatic,

    /// `knot_extensions.static_assert`
    StaticAssert,
    /// `knot_extensions.is_equivalent_to`
    IsEquivalentTo,
    /// `knot_extensions.is_subtype_of`
    IsSubtypeOf,
    /// `knot_extensions.is_assignable_to`
    IsAssignableTo,
    /// `knot_extensions.is_disjoint_from`
    IsDisjointFrom,
    /// `knot_extensions.is_gradual_equivalent_to`
    IsGradualEquivalentTo,
    /// `knot_extensions.is_fully_static`
    IsFullyStatic,
    /// `knot_extensions.is_singleton`
    IsSingleton,
    /// `knot_extensions.is_single_valued`
    IsSingleValued,
}

impl KnownFunction {
    pub fn into_constraint_function(self) -> Option<KnownConstraintFunction> {
        match self {
            Self::IsInstance => Some(KnownConstraintFunction::IsInstance),
            Self::IsSubclass => Some(KnownConstraintFunction::IsSubclass),
            _ => None,
        }
    }

    fn try_from_definition_and_name<'db>(
        db: &'db dyn Db,
        definition: Definition<'db>,
        name: &str,
    ) -> Option<Self> {
        let candidate = Self::from_str(name).ok()?;
        candidate
            .check_module(file_to_module(db, definition.file(db))?.known()?)
            .then_some(candidate)
    }

    /// Return `true` if `self` is defined in `module` at runtime.
    const fn check_module(self, module: KnownModule) -> bool {
        match self {
            Self::IsInstance | Self::IsSubclass | Self::Len | Self::Repr => module.is_builtins(),
            Self::AssertType
            | Self::Cast
            | Self::Overload
            | Self::RevealType
            | Self::Final
            | Self::NoTypeCheck => {
                matches!(module, KnownModule::Typing | KnownModule::TypingExtensions)
            }
            Self::AbstractMethod => {
                matches!(module, KnownModule::Abc)
            }
            Self::GetattrStatic => module.is_inspect(),
            Self::IsAssignableTo
            | Self::IsDisjointFrom
            | Self::IsEquivalentTo
            | Self::IsGradualEquivalentTo
            | Self::IsFullyStatic
            | Self::IsSingleValued
            | Self::IsSingleton
            | Self::IsSubtypeOf
            | Self::StaticAssert => module.is_knot_extensions(),
        }
    }
}

/// This type represents bound method objects that are created when a method is accessed
/// on an instance of a class. For example, the expression `Path("a.txt").touch` creates
/// a bound method object that represents the `Path.touch` method which is bound to the
/// instance `Path("a.txt")`.
#[salsa::tracked(debug)]
pub struct BoundMethodType<'db> {
    /// The function that is being bound. Corresponds to the `__func__` attribute on a
    /// bound method object
    pub function: FunctionType<'db>,
    /// The instance on which this method has been called. Corresponds to the `__self__`
    /// attribute on a bound method object
    self_instance: Type<'db>,
}

impl<'db> BoundMethodType<'db> {
    pub(crate) fn into_callable_type(self, db: &'db dyn Db) -> Type<'db> {
        Type::Callable(CallableType::new(
            db,
            self.function(db).signature(db).bind_self(),
        ))
    }
}

/// Represents the specialization of a callable that has access to generic typevars, either because
/// it is itself a generic function, or because it appears in the body of a generic class.
#[salsa::tracked(debug)]
pub struct SpecializedCallableType<'db> {
    /// The callable that has been specialized. (Note that this is not [`CallableType`] since there
    /// are other types that are callable.)
    pub(crate) callable_type: Type<'db>,

    /// The specialization of any generic typevars that are visible to the callable.
    pub(crate) specialization: Specialization<'db>,
}

impl<'db> SpecializedCallableType<'db> {
    fn normalized(self, db: &'db dyn Db) -> Self {
        let callable_type = self.callable_type(db).normalized(db);
        SpecializedCallableType::new(db, callable_type, self.specialization(db))
    }
}

/// This type represents the set of all callable objects with a certain signature.
/// It can be written in type expressions using `typing.Callable`.
/// `lambda` expressions are inferred directly as `CallableType`s; all function-literal types
/// are subtypes of a `CallableType`.
#[salsa::interned(debug)]
pub struct CallableType<'db> {
    #[return_ref]
    signature: Signature<'db>,
}

impl<'db> CallableType<'db> {
    /// Create a callable type which accepts any parameters and returns an `Unknown` type.
    pub(crate) fn unknown(db: &'db dyn Db) -> Self {
        CallableType::new(
            db,
            Signature::new(Parameters::unknown(), Some(Type::unknown())),
        )
    }

    /// Return a "normalized" version of this `Callable` type.
    ///
    /// See [`Type::normalized`] for more details.
    fn normalized(self, db: &'db dyn Db) -> Self {
        let signature = self.signature(db);
        let parameters = signature
            .parameters()
            .iter()
            .map(|param| param.normalized(db))
            .collect();
        let return_ty = signature
            .return_ty
            .map(|return_ty| return_ty.normalized(db));
        CallableType::new(db, Signature::new(parameters, return_ty))
    }

    /// Returns `true` if this is a fully static callable type.
    ///
    /// A callable type is fully static if all of its parameters and return type are fully static
    /// and if it does not use gradual form (`...`) for its parameters.
    pub(crate) fn is_fully_static(self, db: &'db dyn Db) -> bool {
        let signature = self.signature(db);

        if signature.parameters().is_gradual() {
            return false;
        }

        if signature.parameters().iter().any(|parameter| {
            parameter
                .annotated_type()
                .is_none_or(|annotated_type| !annotated_type.is_fully_static(db))
        }) {
            return false;
        }

        signature
            .return_ty
            .is_some_and(|return_type| return_type.is_fully_static(db))
    }

    /// Return `true` if `self` has exactly the same set of possible static materializations as
    /// `other` (if `self` represents the same set of possible sets of possible runtime objects as
    /// `other`).
    pub(crate) fn is_gradual_equivalent_to(self, db: &'db dyn Db, other: Self) -> bool {
        self.is_equivalent_to_impl(db, other, |self_type, other_type| {
            self_type
                .unwrap_or(Type::unknown())
                .is_gradual_equivalent_to(db, other_type.unwrap_or(Type::unknown()))
        })
    }

    /// Return `true` if `self` represents the exact same set of possible runtime objects as `other`.
    pub(crate) fn is_equivalent_to(self, db: &'db dyn Db, other: Self) -> bool {
        self.is_equivalent_to_impl(db, other, |self_type, other_type| {
            match (self_type, other_type) {
                (Some(self_type), Some(other_type)) => self_type.is_equivalent_to(db, other_type),
                // We need the catch-all case here because it's not guaranteed that this is a fully
                // static type.
                _ => false,
            }
        })
    }

    /// Implementation for the [`is_equivalent_to`] and [`is_gradual_equivalent_to`] for callable
    /// types.
    ///
    /// [`is_equivalent_to`]: Self::is_equivalent_to
    /// [`is_gradual_equivalent_to`]: Self::is_gradual_equivalent_to
    fn is_equivalent_to_impl<F>(self, db: &'db dyn Db, other: Self, check_types: F) -> bool
    where
        F: Fn(Option<Type<'db>>, Option<Type<'db>>) -> bool,
    {
        let self_signature = self.signature(db);
        let other_signature = other.signature(db);

        // N.B. We don't need to explicitly check for the use of gradual form (`...`) in the
        // parameters because it is internally represented by adding `*Any` and `**Any` to the
        // parameter list.
        let self_parameters = self_signature.parameters();
        let other_parameters = other_signature.parameters();

        if self_parameters.len() != other_parameters.len() {
            return false;
        }

        if !check_types(self_signature.return_ty, other_signature.return_ty) {
            return false;
        }

        for (self_parameter, other_parameter) in self_parameters.iter().zip(other_parameters) {
            match (self_parameter.kind(), other_parameter.kind()) {
                (
                    ParameterKind::PositionalOnly {
                        default_type: self_default,
                        ..
                    },
                    ParameterKind::PositionalOnly {
                        default_type: other_default,
                        ..
                    },
                ) if self_default.is_some() == other_default.is_some() => {}

                (
                    ParameterKind::PositionalOrKeyword {
                        name: self_name,
                        default_type: self_default,
                    },
                    ParameterKind::PositionalOrKeyword {
                        name: other_name,
                        default_type: other_default,
                    },
                ) if self_default.is_some() == other_default.is_some()
                    && self_name == other_name => {}

                (ParameterKind::Variadic { .. }, ParameterKind::Variadic { .. }) => {}

                (
                    ParameterKind::KeywordOnly {
                        name: self_name,
                        default_type: self_default,
                    },
                    ParameterKind::KeywordOnly {
                        name: other_name,
                        default_type: other_default,
                    },
                ) if self_default.is_some() == other_default.is_some()
                    && self_name == other_name => {}

                (ParameterKind::KeywordVariadic { .. }, ParameterKind::KeywordVariadic { .. }) => {}

                _ => return false,
            }

            if !check_types(
                self_parameter.annotated_type(),
                other_parameter.annotated_type(),
            ) {
                return false;
            }
        }

        true
    }

    /// Return `true` if `self` is assignable to `other`.
    pub(crate) fn is_assignable_to(self, db: &'db dyn Db, other: Self) -> bool {
        self.is_assignable_to_impl(db, other, |type1, type2| {
            // In the context of a callable type, the `None` variant represents an `Unknown` type.
            type1
                .unwrap_or(Type::unknown())
                .is_assignable_to(db, type2.unwrap_or(Type::unknown()))
        })
    }

    /// Return `true` if `self` is a subtype of `other`.
    ///
    /// # Panics
    ///
    /// Panics if `self` or `other` is not a fully static type.
    pub(crate) fn is_subtype_of(self, db: &'db dyn Db, other: Self) -> bool {
        self.is_assignable_to_impl(db, other, |type1, type2| {
            // SAFETY: Subtype relation is only checked for fully static types.
            type1.unwrap().is_subtype_of(db, type2.unwrap())
        })
    }

    /// Implementation for the [`is_assignable_to`] and [`is_subtype_of`] for callable types.
    ///
    /// [`is_assignable_to`]: Self::is_assignable_to
    /// [`is_subtype_of`]: Self::is_subtype_of
    fn is_assignable_to_impl<F>(self, db: &'db dyn Db, other: Self, check_types: F) -> bool
    where
        F: Fn(Option<Type<'db>>, Option<Type<'db>>) -> bool,
    {
        /// A helper struct to zip two slices of parameters together that provides control over the
        /// two iterators individually. It also keeps track of the current parameter in each
        /// iterator.
        struct ParametersZip<'a, 'db> {
            current_self: Option<&'a Parameter<'db>>,
            current_other: Option<&'a Parameter<'db>>,
            iter_self: Iter<'a, Parameter<'db>>,
            iter_other: Iter<'a, Parameter<'db>>,
        }

        impl<'a, 'db> ParametersZip<'a, 'db> {
            /// Move to the next parameter in both the `self` and `other` parameter iterators,
            /// [`None`] if both iterators are exhausted.
            fn next(&mut self) -> Option<EitherOrBoth<&'a Parameter<'db>, &'a Parameter<'db>>> {
                match (self.next_self(), self.next_other()) {
                    (Some(self_param), Some(other_param)) => {
                        Some(EitherOrBoth::Both(self_param, other_param))
                    }
                    (Some(self_param), None) => Some(EitherOrBoth::Left(self_param)),
                    (None, Some(other_param)) => Some(EitherOrBoth::Right(other_param)),
                    (None, None) => None,
                }
            }

            /// Move to the next parameter in the `self` parameter iterator, [`None`] if the
            /// iterator is exhausted.
            fn next_self(&mut self) -> Option<&'a Parameter<'db>> {
                self.current_self = self.iter_self.next();
                self.current_self
            }

            /// Move to the next parameter in the `other` parameter iterator, [`None`] if the
            /// iterator is exhausted.
            fn next_other(&mut self) -> Option<&'a Parameter<'db>> {
                self.current_other = self.iter_other.next();
                self.current_other
            }

            /// Peek at the next parameter in the `other` parameter iterator without consuming it.
            fn peek_other(&mut self) -> Option<&'a Parameter<'db>> {
                self.iter_other.clone().next()
            }

            /// Consumes the `ParametersZip` and returns a two-element tuple containing the
            /// remaining parameters in the `self` and `other` iterators respectively.
            ///
            /// The returned iterators starts with the current parameter, if any, followed by the
            /// remaining parameters in the respective iterators.
            fn into_remaining(
                self,
            ) -> (
                impl Iterator<Item = &'a Parameter<'db>>,
                impl Iterator<Item = &'a Parameter<'db>>,
            ) {
                (
                    self.current_self.into_iter().chain(self.iter_self),
                    self.current_other.into_iter().chain(self.iter_other),
                )
            }
        }

        let self_signature = self.signature(db);
        let other_signature = other.signature(db);

        // Return types are covariant.
        if !check_types(self_signature.return_ty, other_signature.return_ty) {
            return false;
        }

        if self_signature.parameters().is_gradual() || other_signature.parameters().is_gradual() {
            // If either of the parameter lists contains a gradual form (`...`), then it is
            // assignable / subtype to and from any other callable type.
            return true;
        }

        let mut parameters = ParametersZip {
            current_self: None,
            current_other: None,
            iter_self: self_signature.parameters().iter(),
            iter_other: other_signature.parameters().iter(),
        };

        // Collect all the standard parameters that have only been matched against a variadic
        // parameter which means that the keyword variant is still unmatched.
        let mut other_keywords = Vec::new();

        loop {
            let Some(next_parameter) = parameters.next() else {
                // All parameters have been checked or both the parameter lists were empty. In
                // either case, `self` is a subtype of `other`.
                return true;
            };

            match next_parameter {
                EitherOrBoth::Left(self_parameter) => match self_parameter.kind() {
                    ParameterKind::KeywordOnly { .. } | ParameterKind::KeywordVariadic { .. }
                        if !other_keywords.is_empty() =>
                    {
                        // If there are any unmatched keyword parameters in `other`, they need to
                        // be checked against the keyword-only / keyword-variadic parameters that
                        // will be done after this loop.
                        break;
                    }
                    ParameterKind::PositionalOnly { default_type, .. }
                    | ParameterKind::PositionalOrKeyword { default_type, .. }
                    | ParameterKind::KeywordOnly { default_type, .. } => {
                        // For `self <: other` to be valid, if there are no more parameters in
                        // `other`, then the non-variadic parameters in `self` must have a default
                        // value.
                        if default_type.is_none() {
                            return false;
                        }
                    }
                    ParameterKind::Variadic { .. } | ParameterKind::KeywordVariadic { .. } => {
                        // Variadic parameters don't have any restrictions in this context, so
                        // we'll just continue to the next parameter set.
                    }
                },

                EitherOrBoth::Right(_) => {
                    // If there are more parameters in `other` than in `self`, then `self` is not a
                    // subtype of `other`.
                    return false;
                }

                EitherOrBoth::Both(self_parameter, other_parameter) => {
                    match (self_parameter.kind(), other_parameter.kind()) {
                        (
                            ParameterKind::PositionalOnly {
                                default_type: self_default,
                                ..
                            }
                            | ParameterKind::PositionalOrKeyword {
                                default_type: self_default,
                                ..
                            },
                            ParameterKind::PositionalOnly {
                                default_type: other_default,
                                ..
                            },
                        ) => {
                            if self_default.is_none() && other_default.is_some() {
                                return false;
                            }
                            if !check_types(
                                other_parameter.annotated_type(),
                                self_parameter.annotated_type(),
                            ) {
                                return false;
                            }
                        }

                        (
                            ParameterKind::PositionalOrKeyword {
                                name: self_name,
                                default_type: self_default,
                            },
                            ParameterKind::PositionalOrKeyword {
                                name: other_name,
                                default_type: other_default,
                            },
                        ) => {
                            if self_name != other_name {
                                return false;
                            }
                            // The following checks are the same as positional-only parameters.
                            if self_default.is_none() && other_default.is_some() {
                                return false;
                            }
                            if !check_types(
                                other_parameter.annotated_type(),
                                self_parameter.annotated_type(),
                            ) {
                                return false;
                            }
                        }

                        (
                            ParameterKind::Variadic { .. },
                            ParameterKind::PositionalOnly { .. }
                            | ParameterKind::PositionalOrKeyword { .. },
                        ) => {
                            if !check_types(
                                other_parameter.annotated_type(),
                                self_parameter.annotated_type(),
                            ) {
                                return false;
                            }

                            if matches!(
                                other_parameter.kind(),
                                ParameterKind::PositionalOrKeyword { .. }
                            ) {
                                other_keywords.push(other_parameter);
                            }

                            // We've reached a variadic parameter in `self` which means there can
                            // be no more positional parameters after this in a valid AST. But, the
                            // current parameter in `other` is a positional-only which means there
                            // can be more positional parameters after this which could be either
                            // more positional-only parameters, standard parameters or a variadic
                            // parameter.
                            //
                            // So, any remaining positional parameters in `other` would need to be
                            // checked against the variadic parameter in `self`. This loop does
                            // that by only moving the `other` iterator forward.
                            loop {
                                let Some(other_parameter) = parameters.peek_other() else {
                                    break;
                                };
                                match other_parameter.kind() {
                                    ParameterKind::PositionalOrKeyword { .. } => {
                                        other_keywords.push(other_parameter);
                                    }
                                    ParameterKind::PositionalOnly { .. }
                                    | ParameterKind::Variadic { .. } => {}
                                    _ => {
                                        // Any other parameter kind cannot be checked against a
                                        // variadic parameter and is deferred to the next iteration.
                                        break;
                                    }
                                }
                                if !check_types(
                                    other_parameter.annotated_type(),
                                    self_parameter.annotated_type(),
                                ) {
                                    return false;
                                }
                                parameters.next_other();
                            }
                        }

                        (ParameterKind::Variadic { .. }, ParameterKind::Variadic { .. }) => {
                            if !check_types(
                                other_parameter.annotated_type(),
                                self_parameter.annotated_type(),
                            ) {
                                return false;
                            }
                        }

                        (
                            _,
                            ParameterKind::KeywordOnly { .. }
                            | ParameterKind::KeywordVariadic { .. },
                        ) => {
                            // Keyword parameters are not considered in this loop as the order of
                            // parameters is not important for them and so they are checked by
                            // doing name-based lookups.
                            break;
                        }

                        _ => return false,
                    }
                }
            }
        }

        // At this point, the remaining parameters in `other` are keyword-only or keyword variadic.
        // But, `self` could contain any unmatched positional parameters.
        let (self_parameters, other_parameters) = parameters.into_remaining();

        // Collect all the keyword-only parameters and the unmatched standard parameters.
        let mut self_keywords = HashMap::new();

        // Type of the variadic keyword parameter in `self`.
        //
        // This is a nested option where the outer option represents the presence of a keyword
        // variadic parameter in `self` and the inner option represents the annotated type of the
        // keyword variadic parameter.
        let mut self_keyword_variadic: Option<Option<Type<'db>>> = None;

        for self_parameter in self_parameters {
            match self_parameter.kind() {
                ParameterKind::KeywordOnly { name, .. }
                | ParameterKind::PositionalOrKeyword { name, .. } => {
                    self_keywords.insert(name.clone(), self_parameter);
                }
                ParameterKind::KeywordVariadic { .. } => {
                    self_keyword_variadic = Some(self_parameter.annotated_type());
                }
                ParameterKind::PositionalOnly { .. } => {
                    // These are the unmatched positional-only parameters in `self` from the
                    // previous loop. They cannot be matched against any parameter in `other` which
                    // only contains keyword-only and keyword-variadic parameters so the subtype
                    // relation is invalid.
                    return false;
                }
                ParameterKind::Variadic { .. } => {}
            }
        }

        for other_parameter in other_keywords.into_iter().chain(other_parameters) {
            match other_parameter.kind() {
                ParameterKind::KeywordOnly {
                    name: other_name,
                    default_type: other_default,
                }
                | ParameterKind::PositionalOrKeyword {
                    name: other_name,
                    default_type: other_default,
                } => {
                    if let Some(self_parameter) = self_keywords.remove(other_name) {
                        match self_parameter.kind() {
                            ParameterKind::PositionalOrKeyword {
                                default_type: self_default,
                                ..
                            }
                            | ParameterKind::KeywordOnly {
                                default_type: self_default,
                                ..
                            } => {
                                if self_default.is_none() && other_default.is_some() {
                                    return false;
                                }
                                if !check_types(
                                    other_parameter.annotated_type(),
                                    self_parameter.annotated_type(),
                                ) {
                                    return false;
                                }
                            }
                            _ => unreachable!(
                                "`self_keywords` should only contain keyword-only or standard parameters"
                            ),
                        }
                    } else if let Some(self_keyword_variadic_type) = self_keyword_variadic {
                        if !check_types(
                            other_parameter.annotated_type(),
                            self_keyword_variadic_type,
                        ) {
                            return false;
                        }
                    } else {
                        return false;
                    }
                }
                ParameterKind::KeywordVariadic { .. } => {
                    let Some(self_keyword_variadic_type) = self_keyword_variadic else {
                        // For a `self <: other` relationship, if `other` has a keyword variadic
                        // parameter, `self` must also have a keyword variadic parameter.
                        return false;
                    };
                    if !check_types(other_parameter.annotated_type(), self_keyword_variadic_type) {
                        return false;
                    }
                }
                _ => {
                    // This can only occur in case of a syntax error.
                    return false;
                }
            }
        }

        // If there are still unmatched keyword parameters from `self`, then they should be
        // optional otherwise the subtype relation is invalid.
        for (_, self_parameter) in self_keywords {
            if self_parameter.default_type().is_none() {
                return false;
            }
        }

        true
    }
}

/// Represents a specific instance of `types.MethodWrapperType`
#[derive(Debug, Copy, Clone, Hash, PartialEq, Eq, PartialOrd, Ord, salsa::Update)]
pub enum MethodWrapperKind<'db> {
    /// Method wrapper for `some_function.__get__`
    FunctionTypeDunderGet(FunctionType<'db>),
    /// Method wrapper for `some_property.__get__`
    PropertyDunderGet(PropertyInstanceType<'db>),
    /// Method wrapper for `some_property.__set__`
    PropertyDunderSet(PropertyInstanceType<'db>),
}

/// Represents a specific instance of `types.WrapperDescriptorType`
#[derive(Debug, Copy, Clone, Hash, PartialEq, Eq, PartialOrd, Ord, salsa::Update)]
pub enum WrapperDescriptorKind {
    /// `FunctionType.__get__`
    FunctionTypeDunderGet,
    /// `property.__get__`
    PropertyDunderGet,
    /// `property.__set__`
    PropertyDunderSet,
}

#[salsa::interned(debug)]
pub struct ModuleLiteralType<'db> {
    /// The file in which this module was imported.
    ///
    /// We need this in order to know which submodules should be attached to it as attributes
    /// (because the submodules were also imported in this file).
    pub importing_file: File,

    /// The imported module.
    pub module: Module,
}

impl<'db> ModuleLiteralType<'db> {
    fn static_member(self, db: &'db dyn Db, name: &str) -> Symbol<'db> {
        // `__dict__` is a very special member that is never overridden by module globals;
        // we should always look it up directly as an attribute on `types.ModuleType`,
        // never in the global scope of the module.
        if name == "__dict__" {
            return KnownClass::ModuleType
                .to_instance(db)
                .member(db, "__dict__")
                .symbol;
        }

        // If the file that originally imported the module has also imported a submodule
        // named `name`, then the result is (usually) that submodule, even if the module
        // also defines a (non-module) symbol with that name.
        //
        // Note that technically, either the submodule or the non-module symbol could take
        // priority, depending on the ordering of when the submodule is loaded relative to
        // the parent module's `__init__.py` file being evaluated. That said, we have
        // chosen to always have the submodule take priority. (This matches pyright's
        // current behavior, but is the opposite of mypy's current behavior.)
        if let Some(submodule_name) = ModuleName::new(name) {
            let importing_file = self.importing_file(db);
            let imported_submodules = imported_modules(db, importing_file);
            let mut full_submodule_name = self.module(db).name().clone();
            full_submodule_name.extend(&submodule_name);
            if imported_submodules.contains(&full_submodule_name) {
                if let Some(submodule) = resolve_module(db, &full_submodule_name) {
                    return Symbol::bound(Type::module_literal(db, importing_file, submodule));
                }
            }
        }

        imported_symbol(db, &self.module(db), name).symbol
    }
}

#[salsa::interned(debug)]
pub struct TypeAliasType<'db> {
    #[return_ref]
    pub name: ast::name::Name,

    rhs_scope: ScopeId<'db>,
}

#[salsa::tracked]
impl<'db> TypeAliasType<'db> {
    #[salsa::tracked]
    pub fn value_type(self, db: &'db dyn Db) -> Type<'db> {
        let scope = self.rhs_scope(db);
        let type_alias_stmt_node = scope.node(db).expect_type_alias();
        let definition =
            semantic_index(db, scope.file(db)).expect_single_definition(type_alias_stmt_node);
        definition_expression_type(db, definition, &type_alias_stmt_node.value)
    }
}

/// Either the explicit `metaclass=` keyword of the class, or the inferred metaclass of one of its base classes.
#[derive(Debug, Clone, PartialEq, Eq, salsa::Update)]
pub(super) struct MetaclassCandidate<'db> {
    metaclass: Class<'db>,
    explicit_metaclass_of: Class<'db>,
}

#[salsa::interned(debug)]
pub struct UnionType<'db> {
    /// The union type includes values in any of these types.
    #[return_ref]
    elements_boxed: Box<[Type<'db>]>,
}

impl<'db> UnionType<'db> {
    fn elements(self, db: &'db dyn Db) -> &'db [Type<'db>] {
        self.elements_boxed(db)
    }

    /// Create a union from a list of elements
    /// (which may be eagerly simplified into a different variant of [`Type`] altogether).
    pub fn from_elements<I, T>(db: &'db dyn Db, elements: I) -> Type<'db>
    where
        I: IntoIterator<Item = T>,
        T: Into<Type<'db>>,
    {
        elements
            .into_iter()
            .fold(UnionBuilder::new(db), |builder, element| {
                builder.add(element.into())
            })
            .build()
    }

    /// Apply a transformation function to all elements of the union,
    /// and create a new union from the resulting set of types.
    pub fn map(
        &self,
        db: &'db dyn Db,
        transform_fn: impl FnMut(&Type<'db>) -> Type<'db>,
    ) -> Type<'db> {
        Self::from_elements(db, self.elements(db).iter().map(transform_fn))
    }

    pub fn filter(&self, db: &'db dyn Db, filter_fn: impl FnMut(&&Type<'db>) -> bool) -> Type<'db> {
        Self::from_elements(db, self.elements(db).iter().filter(filter_fn))
    }

    pub fn iter(&self, db: &'db dyn Db) -> Iter<Type<'db>> {
        self.elements(db).iter()
    }

    pub(crate) fn map_with_boundness(
        self,
        db: &'db dyn Db,
        mut transform_fn: impl FnMut(&Type<'db>) -> Symbol<'db>,
    ) -> Symbol<'db> {
        let mut builder = UnionBuilder::new(db);

        let mut all_unbound = true;
        let mut possibly_unbound = false;
        for ty in self.elements(db) {
            let ty_member = transform_fn(ty);
            match ty_member {
                Symbol::Unbound => {
                    possibly_unbound = true;
                }
                Symbol::Type(ty_member, member_boundness) => {
                    if member_boundness == Boundness::PossiblyUnbound {
                        possibly_unbound = true;
                    }

                    all_unbound = false;
                    builder = builder.add(ty_member);
                }
            }
        }

        if all_unbound {
            Symbol::Unbound
        } else {
            Symbol::Type(
                builder.build(),
                if possibly_unbound {
                    Boundness::PossiblyUnbound
                } else {
                    Boundness::Bound
                },
            )
        }
    }

    pub(crate) fn map_with_boundness_and_qualifiers(
        self,
        db: &'db dyn Db,
        mut transform_fn: impl FnMut(&Type<'db>) -> SymbolAndQualifiers<'db>,
    ) -> SymbolAndQualifiers<'db> {
        let mut builder = UnionBuilder::new(db);
        let mut qualifiers = TypeQualifiers::empty();

        let mut all_unbound = true;
        let mut possibly_unbound = false;
        for ty in self.elements(db) {
            let SymbolAndQualifiers {
                symbol: ty_member,
                qualifiers: new_qualifiers,
            } = transform_fn(ty);
            qualifiers |= new_qualifiers;
            match ty_member {
                Symbol::Unbound => {
                    possibly_unbound = true;
                }
                Symbol::Type(ty_member, member_boundness) => {
                    if member_boundness == Boundness::PossiblyUnbound {
                        possibly_unbound = true;
                    }

                    all_unbound = false;
                    builder = builder.add(ty_member);
                }
            }
        }
        SymbolAndQualifiers {
            symbol: if all_unbound {
                Symbol::Unbound
            } else {
                Symbol::Type(
                    builder.build(),
                    if possibly_unbound {
                        Boundness::PossiblyUnbound
                    } else {
                        Boundness::Bound
                    },
                )
            },
            qualifiers,
        }
    }

    pub fn is_fully_static(self, db: &'db dyn Db) -> bool {
        self.elements(db).iter().all(|ty| ty.is_fully_static(db))
    }

    /// Create a new union type with the elements normalized.
    ///
    /// See [`Type::normalized`] for more details.
    #[must_use]
    pub fn normalized(self, db: &'db dyn Db) -> Self {
        let mut new_elements: Vec<Type<'db>> = self
            .elements(db)
            .iter()
            .map(|element| element.normalized(db))
            .collect();
        new_elements.sort_unstable_by(|l, r| union_or_intersection_elements_ordering(db, l, r));
        UnionType::new(db, new_elements.into_boxed_slice())
    }

    /// Return `true` if `self` represents the exact same set of possible runtime objects as `other`
    pub fn is_equivalent_to(self, db: &'db dyn Db, other: Self) -> bool {
        /// Inlined version of [`UnionType::is_fully_static`] to avoid having to lookup
        /// `self.elements` multiple times in the Salsa db in this single method.
        #[inline]
        fn all_fully_static(db: &dyn Db, elements: &[Type]) -> bool {
            elements.iter().all(|ty| ty.is_fully_static(db))
        }

        let self_elements = self.elements(db);
        let other_elements = other.elements(db);

        if self_elements.len() != other_elements.len() {
            return false;
        }

        if !all_fully_static(db, self_elements) {
            return false;
        }

        if !all_fully_static(db, other_elements) {
            return false;
        }

        if self == other {
            return true;
        }

        let sorted_self = self.normalized(db);

        if sorted_self == other {
            return true;
        }

        sorted_self == other.normalized(db)
    }

    /// Return `true` if `self` has exactly the same set of possible static materializations as `other`
    /// (if `self` represents the same set of possible sets of possible runtime objects as `other`)
    pub fn is_gradual_equivalent_to(self, db: &'db dyn Db, other: Self) -> bool {
        if self == other {
            return true;
        }

        // TODO: `T | Unknown` should be gradually equivalent to `T | Unknown | Any`,
        // since they have exactly the same set of possible static materializations
        // (they represent the same set of possible sets of possible runtime objects)
        if self.elements(db).len() != other.elements(db).len() {
            return false;
        }

        let sorted_self = self.normalized(db);

        if sorted_self == other {
            return true;
        }

        let sorted_other = other.normalized(db);

        if sorted_self == sorted_other {
            return true;
        }

        sorted_self
            .elements(db)
            .iter()
            .zip(sorted_other.elements(db))
            .all(|(self_ty, other_ty)| self_ty.is_gradual_equivalent_to(db, *other_ty))
    }
}

#[salsa::interned(debug)]
pub struct IntersectionType<'db> {
    /// The intersection type includes only values in all of these types.
    #[return_ref]
    positive: FxOrderSet<Type<'db>>,

    /// The intersection type does not include any value in any of these types.
    ///
    /// Negation types aren't expressible in annotations, and are most likely to arise from type
    /// narrowing along with intersections (e.g. `if not isinstance(...)`), so we represent them
    /// directly in intersections rather than as a separate type.
    #[return_ref]
    negative: FxOrderSet<Type<'db>>,
}

impl<'db> IntersectionType<'db> {
    /// Return a new `IntersectionType` instance with the positive and negative types sorted
    /// according to a canonical ordering, and other normalizations applied to each element as applicable.
    ///
    /// See [`Type::normalized`] for more details.
    #[must_use]
    pub fn normalized(self, db: &'db dyn Db) -> Self {
        fn normalized_set<'db>(
            db: &'db dyn Db,
            elements: &FxOrderSet<Type<'db>>,
        ) -> FxOrderSet<Type<'db>> {
            let mut elements: FxOrderSet<Type<'db>> =
                elements.iter().map(|ty| ty.normalized(db)).collect();

            elements.sort_unstable_by(|l, r| union_or_intersection_elements_ordering(db, l, r));
            elements
        }

        IntersectionType::new(
            db,
            normalized_set(db, self.positive(db)),
            normalized_set(db, self.negative(db)),
        )
    }

    pub fn is_fully_static(self, db: &'db dyn Db) -> bool {
        self.positive(db).iter().all(|ty| ty.is_fully_static(db))
            && self.negative(db).iter().all(|ty| ty.is_fully_static(db))
    }

    /// Return `true` if `self` represents exactly the same set of possible runtime objects as `other`
    pub fn is_equivalent_to(self, db: &'db dyn Db, other: Self) -> bool {
        /// Inlined version of [`IntersectionType::is_fully_static`] to avoid having to lookup
        /// `positive` and `negative` multiple times in the Salsa db in this single method.
        #[inline]
        fn all_fully_static(db: &dyn Db, elements: &FxOrderSet<Type>) -> bool {
            elements.iter().all(|ty| ty.is_fully_static(db))
        }

        let self_positive = self.positive(db);

        if !all_fully_static(db, self_positive) {
            return false;
        }

        let other_positive = other.positive(db);

        if self_positive.len() != other_positive.len() {
            return false;
        }

        if !all_fully_static(db, other_positive) {
            return false;
        }

        let self_negative = self.negative(db);

        if !all_fully_static(db, self_negative) {
            return false;
        }

        let other_negative = other.negative(db);

        if self_negative.len() != other_negative.len() {
            return false;
        }

        if !all_fully_static(db, other_negative) {
            return false;
        }

        if self == other {
            return true;
        }

        let sorted_self = self.normalized(db);

        if sorted_self == other {
            return true;
        }

        sorted_self == other.normalized(db)
    }

    /// Return `true` if `self` has exactly the same set of possible static materializations as `other`
    /// (if `self` represents the same set of possible sets of possible runtime objects as `other`)
    pub fn is_gradual_equivalent_to(self, db: &'db dyn Db, other: Self) -> bool {
        if self == other {
            return true;
        }

        if self.positive(db).len() != other.positive(db).len()
            || self.negative(db).len() != other.negative(db).len()
        {
            return false;
        }

        let sorted_self = self.normalized(db);

        if sorted_self == other {
            return true;
        }

        let sorted_other = other.normalized(db);

        if sorted_self == sorted_other {
            return true;
        }

        sorted_self
            .positive(db)
            .iter()
            .zip(sorted_other.positive(db))
            .all(|(self_ty, other_ty)| self_ty.is_gradual_equivalent_to(db, *other_ty))
            && sorted_self
                .negative(db)
                .iter()
                .zip(sorted_other.negative(db))
                .all(|(self_ty, other_ty)| self_ty.is_gradual_equivalent_to(db, *other_ty))
    }

    pub(crate) fn map_with_boundness(
        self,
        db: &'db dyn Db,
        mut transform_fn: impl FnMut(&Type<'db>) -> Symbol<'db>,
    ) -> Symbol<'db> {
        if !self.negative(db).is_empty() {
            return Symbol::todo("map_with_boundness: intersections with negative contributions");
        }

        let mut builder = IntersectionBuilder::new(db);

        let mut all_unbound = true;
        let mut any_definitely_bound = false;
        for ty in self.positive(db) {
            let ty_member = transform_fn(ty);
            match ty_member {
                Symbol::Unbound => {}
                Symbol::Type(ty_member, member_boundness) => {
                    all_unbound = false;
                    if member_boundness == Boundness::Bound {
                        any_definitely_bound = true;
                    }

                    builder = builder.add_positive(ty_member);
                }
            }
        }

        if all_unbound {
            Symbol::Unbound
        } else {
            Symbol::Type(
                builder.build(),
                if any_definitely_bound {
                    Boundness::Bound
                } else {
                    Boundness::PossiblyUnbound
                },
            )
        }
    }

    pub(crate) fn map_with_boundness_and_qualifiers(
        self,
        db: &'db dyn Db,
        mut transform_fn: impl FnMut(&Type<'db>) -> SymbolAndQualifiers<'db>,
    ) -> SymbolAndQualifiers<'db> {
        if !self.negative(db).is_empty() {
            return Symbol::todo("map_with_boundness: intersections with negative contributions")
                .into();
        }

        let mut builder = IntersectionBuilder::new(db);
        let mut qualifiers = TypeQualifiers::empty();

        let mut any_unbound = false;
        let mut any_possibly_unbound = false;
        for ty in self.positive(db) {
            let SymbolAndQualifiers {
                symbol: member,
                qualifiers: new_qualifiers,
            } = transform_fn(ty);
            qualifiers |= new_qualifiers;
            match member {
                Symbol::Unbound => {
                    any_unbound = true;
                }
                Symbol::Type(ty_member, member_boundness) => {
                    if member_boundness == Boundness::PossiblyUnbound {
                        any_possibly_unbound = true;
                    }

                    builder = builder.add_positive(ty_member);
                }
            }
        }

        SymbolAndQualifiers {
            symbol: if any_unbound {
                Symbol::Unbound
            } else {
                Symbol::Type(
                    builder.build(),
                    if any_possibly_unbound {
                        Boundness::PossiblyUnbound
                    } else {
                        Boundness::Bound
                    },
                )
            },
            qualifiers,
        }
    }

    pub fn iter_positive(&self, db: &'db dyn Db) -> impl Iterator<Item = Type<'db>> {
        self.positive(db).iter().copied()
    }
}

#[salsa::interned(debug)]
pub struct StringLiteralType<'db> {
    #[return_ref]
    value: Box<str>,
}

impl<'db> StringLiteralType<'db> {
    /// The length of the string, as would be returned by Python's `len()`.
    pub fn python_len(&self, db: &'db dyn Db) -> usize {
        self.value(db).chars().count()
    }

    /// Return an iterator over each character in the string literal.
    /// as would be returned by Python's `iter()`.
    pub fn iter_each_char(&self, db: &'db dyn Db) -> impl Iterator<Item = Self> {
        self.value(db)
            .chars()
            .map(|c| StringLiteralType::new(db, c.to_string().as_str()))
    }
}

#[salsa::interned(debug)]
pub struct BytesLiteralType<'db> {
    #[return_ref]
    value: Box<[u8]>,
}

impl<'db> BytesLiteralType<'db> {
    pub fn python_len(&self, db: &'db dyn Db) -> usize {
        self.value(db).len()
    }
}

#[salsa::interned(debug)]
pub struct SliceLiteralType<'db> {
    start: Option<i32>,
    stop: Option<i32>,
    step: Option<i32>,
}

impl SliceLiteralType<'_> {
    fn as_tuple(self, db: &dyn Db) -> (Option<i32>, Option<i32>, Option<i32>) {
        (self.start(db), self.stop(db), self.step(db))
    }
}
#[salsa::interned(debug)]
pub struct TupleType<'db> {
    #[return_ref]
    elements: Box<[Type<'db>]>,
}

impl<'db> TupleType<'db> {
    pub fn from_elements<T: Into<Type<'db>>>(
        db: &'db dyn Db,
        types: impl IntoIterator<Item = T>,
    ) -> Type<'db> {
        let mut elements = vec![];

        for ty in types {
            let ty = ty.into();
            if ty.is_never() {
                return Type::Never;
            }
            elements.push(ty);
        }

        Type::Tuple(Self::new(db, elements.into_boxed_slice()))
    }

    /// Return a normalized version of `self`.
    ///
    /// See [`Type::normalized`] for more details.
    #[must_use]
    pub fn normalized(self, db: &'db dyn Db) -> Self {
        let elements: Box<[Type<'db>]> = self
            .elements(db)
            .iter()
            .map(|ty| ty.normalized(db))
            .collect();
        TupleType::new(db, elements)
    }

    pub fn is_equivalent_to(self, db: &'db dyn Db, other: Self) -> bool {
        let self_elements = self.elements(db);
        let other_elements = other.elements(db);
        self_elements.len() == other_elements.len()
            && self_elements
                .iter()
                .zip(other_elements)
                .all(|(self_ty, other_ty)| self_ty.is_equivalent_to(db, *other_ty))
    }

    pub fn is_gradual_equivalent_to(self, db: &'db dyn Db, other: Self) -> bool {
        let self_elements = self.elements(db);
        let other_elements = other.elements(db);
        self_elements.len() == other_elements.len()
            && self_elements
                .iter()
                .zip(other_elements)
                .all(|(self_ty, other_ty)| self_ty.is_gradual_equivalent_to(db, *other_ty))
    }

    pub fn get(&self, db: &'db dyn Db, index: usize) -> Option<Type<'db>> {
        self.elements(db).get(index).copied()
    }

    pub fn len(&self, db: &'db dyn Db) -> usize {
        self.elements(db).len()
    }

    pub fn iter(&self, db: &'db dyn Db) -> impl Iterator<Item = Type<'db>> + 'db + '_ {
        self.elements(db).iter().copied()
    }
}

// Make sure that the `Type` enum does not grow unexpectedly.
#[cfg(not(debug_assertions))]
#[cfg(target_pointer_width = "64")]
static_assertions::assert_eq_size!(Type, [u8; 16]);

#[cfg(test)]
pub(crate) mod tests {
    use super::*;
    use crate::db::tests::{setup_db, TestDbBuilder};
    use crate::symbol::{
        global_symbol, known_module_symbol, typing_extensions_symbol, typing_symbol,
    };
    use ruff_db::files::system_path_to_file;
    use ruff_db::parsed::parsed_module;
    use ruff_db::system::DbWithWritableSystem as _;
    use ruff_db::testing::assert_function_query_was_not_run;
    use ruff_python_ast::PythonVersion;
    use strum::IntoEnumIterator;
    use test_case::test_case;

    /// Explicitly test for Python version <3.13 and >=3.13, to ensure that
    /// the fallback to `typing_extensions` is working correctly.
    /// See [`KnownClass::canonical_module`] for more information.
    #[test_case(PythonVersion::PY312)]
    #[test_case(PythonVersion::PY313)]
    fn no_default_type_is_singleton(python_version: PythonVersion) {
        let db = TestDbBuilder::new()
            .with_python_version(python_version)
            .build()
            .unwrap();

        let no_default = KnownClass::NoDefaultType.to_instance(&db);

        assert!(no_default.is_singleton(&db));
    }

    #[test]
    fn typing_vs_typeshed_no_default() {
        let db = TestDbBuilder::new()
            .with_python_version(PythonVersion::PY313)
            .build()
            .unwrap();

        let typing_no_default = typing_symbol(&db, "NoDefault").symbol.expect_type();
        let typing_extensions_no_default = typing_extensions_symbol(&db, "NoDefault")
            .symbol
            .expect_type();

        assert_eq!(typing_no_default.display(&db).to_string(), "NoDefault");
        assert_eq!(
            typing_extensions_no_default.display(&db).to_string(),
            "NoDefault"
        );
    }

    /// Inferring the result of a call-expression shouldn't need to re-run after
    /// a trivial change to the function's file (e.g. by adding a docstring to the function).
    #[test]
    fn call_type_doesnt_rerun_when_only_callee_changed() -> anyhow::Result<()> {
        let mut db = setup_db();

        db.write_dedented(
            "src/foo.py",
            r#"
            def foo() -> int:
                return 5
        "#,
        )?;
        db.write_dedented(
            "src/bar.py",
            r#"
            from foo import foo

            a = foo()
            "#,
        )?;

        let bar = system_path_to_file(&db, "src/bar.py")?;
        let a = global_symbol(&db, bar, "a").symbol;

        assert_eq!(
            a.expect_type(),
            UnionType::from_elements(&db, [Type::unknown(), KnownClass::Int.to_instance(&db)])
        );

        // Add a docstring to foo to trigger a re-run.
        // The bar-call site of foo should not be re-run because of that
        db.write_dedented(
            "src/foo.py",
            r#"
            def foo() -> int:
                "Computes a value"
                return 5
            "#,
        )?;
        db.clear_salsa_events();

        let a = global_symbol(&db, bar, "a").symbol;

        assert_eq!(
            a.expect_type(),
            UnionType::from_elements(&db, [Type::unknown(), KnownClass::Int.to_instance(&db)])
        );
        let events = db.take_salsa_events();

        let call = &*parsed_module(&db, bar).syntax().body[1]
            .as_assign_stmt()
            .unwrap()
            .value;
        let foo_call = semantic_index(&db, bar).expression(call);

        assert_function_query_was_not_run(&db, infer_expression_types, foo_call, &events);

        Ok(())
    }

    /// All other tests also make sure that `Type::Todo` works as expected. This particular
    /// test makes sure that we handle `Todo` types correctly, even if they originate from
    /// different sources.
    #[test]
    fn todo_types() {
        let db = setup_db();

        let todo1 = todo_type!("1");
        let todo2 = todo_type!("2");

        let int = KnownClass::Int.to_instance(&db);

        assert!(int.is_assignable_to(&db, todo1));

        assert!(todo1.is_assignable_to(&db, int));

        // We lose information when combining several `Todo` types. This is an
        // acknowledged limitation of the current implementation. We can not
        // easily store the meta information of several `Todo`s in a single
        // variant, as `TodoType` needs to implement `Copy`, meaning it can't
        // contain `Vec`/`Box`/etc., and can't be boxed itself.
        //
        // Lifting this restriction would require us to intern `TodoType` in
        // salsa, but that would mean we would have to pass in `db` everywhere.

        // A union of several `Todo` types collapses to a single `Todo` type:
        assert!(UnionType::from_elements(&db, vec![todo1, todo2]).is_todo());

        // And similar for intersection types:
        assert!(IntersectionBuilder::new(&db)
            .add_positive(todo1)
            .add_positive(todo2)
            .build()
            .is_todo());
        assert!(IntersectionBuilder::new(&db)
            .add_positive(todo1)
            .add_negative(todo2)
            .build()
            .is_todo());
    }

    #[test]
    fn known_function_roundtrip_from_str() {
        let db = setup_db();

        for function in KnownFunction::iter() {
            let function_name: &'static str = function.into();

            let module = match function {
                KnownFunction::Len
                | KnownFunction::Repr
                | KnownFunction::IsInstance
                | KnownFunction::IsSubclass => KnownModule::Builtins,

                KnownFunction::AbstractMethod => KnownModule::Abc,

                KnownFunction::GetattrStatic => KnownModule::Inspect,

                KnownFunction::Cast
                | KnownFunction::Final
                | KnownFunction::Overload
                | KnownFunction::RevealType
                | KnownFunction::AssertType
                | KnownFunction::NoTypeCheck => KnownModule::TypingExtensions,

                KnownFunction::IsSingleton
                | KnownFunction::IsSubtypeOf
                | KnownFunction::StaticAssert
                | KnownFunction::IsFullyStatic
                | KnownFunction::IsDisjointFrom
                | KnownFunction::IsSingleValued
                | KnownFunction::IsAssignableTo
                | KnownFunction::IsEquivalentTo
                | KnownFunction::IsGradualEquivalentTo => KnownModule::KnotExtensions,
            };

            let function_body_scope = known_module_symbol(&db, module, function_name)
                .symbol
                .expect_type()
                .expect_function_literal()
                .body_scope(&db);

            let function_node = function_body_scope.node(&db).expect_function();

            let function_definition = semantic_index(&db, function_body_scope.file(&db))
                .expect_single_definition(function_node);

            assert_eq!(
                KnownFunction::try_from_definition_and_name(&db, function_definition, function_name),
                Some(function),
                "The strum `EnumString` implementation appears to be incorrect for `{function_name}`"
            );
        }
    }
}<|MERGE_RESOLUTION|>--- conflicted
+++ resolved
@@ -659,9 +659,6 @@
             | Type::IntLiteral(_)
             | Type::SubclassOf(_) => self,
             Type::TypeVar(typevar) => match typevar.bound_or_constraints(db) {
-<<<<<<< HEAD
-                Some(TypeVarBoundOrConstraints::UpperBound(_)) | None => self,
-=======
                 Some(TypeVarBoundOrConstraints::UpperBound(bound)) => {
                     Type::TypeVar(TypeVarInstance::new(
                         db,
@@ -671,7 +668,6 @@
                         typevar.default_ty(db),
                     ))
                 }
->>>>>>> 64e7e1aa
                 Some(TypeVarBoundOrConstraints::Constraints(union)) => {
                     Type::TypeVar(TypeVarInstance::new(
                         db,
@@ -681,10 +677,7 @@
                         typevar.default_ty(db),
                     ))
                 }
-<<<<<<< HEAD
-=======
                 None => self,
->>>>>>> 64e7e1aa
             },
         }
     }
@@ -743,11 +736,7 @@
 
             // A fully static typevar is a subtype of its upper bound, and to something similar to
             // the union of its constraints. An unbound, unconstrained, fully static typevar has an
-<<<<<<< HEAD
-            // implicit upper bound of `object` (which is handled below).
-=======
             // implicit upper bound of `object` (which is handled above).
->>>>>>> 64e7e1aa
             (Type::TypeVar(typevar), _) if typevar.bound_or_constraints(db).is_some() => {
                 match typevar.bound_or_constraints(db) {
                     None => unreachable!(),
@@ -1843,13 +1832,10 @@
                     .all(|constraint| constraint.is_single_valued(db)),
             },
 
-<<<<<<< HEAD
             Type::SpecializedCallable(specialized) => {
                 specialized.callable_type(db).is_single_valued(db)
             }
 
-=======
->>>>>>> 64e7e1aa
             Type::SubclassOf(..) => {
                 // TODO: Same comment as above for `is_singleton`
                 false
