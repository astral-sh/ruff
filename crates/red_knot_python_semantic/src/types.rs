--- conflicted
+++ resolved
@@ -4432,7 +4432,6 @@
     self_instance: Type<'db>,
 }
 
-<<<<<<< HEAD
 impl<'db> BoundMethodType<'db> {
     pub(crate) fn into_callable_type(self, db: &'db dyn Db) -> Type<'db> {
         Type::Callable(CallableType::General(GeneralCallableType::new(
@@ -4442,14 +4441,10 @@
     }
 }
 
-/// This type represents a general callable type that are used to represent `typing.Callable`
-/// and `lambda` expressions.
-=======
 /// This type represents the set of all callable objects with a certain signature.
 /// It can be written in type expressions using `typing.Callable`.
 /// `lambda` expressions are inferred directly as `CallableType`s; all function-literal types
 /// are subtypes of a `CallableType`.
->>>>>>> d38f6fcc
 #[salsa::interned(debug)]
 pub struct CallableType<'db> {
     #[return_ref]
