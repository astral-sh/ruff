use itertools::Either;

use std::slice::Iter;
use std::str::FromStr;

use bitflags::bitflags;
use call::{CallDunderError, CallError, CallErrorKind};
use context::InferContext;
use diagnostic::{
    CALL_POSSIBLY_UNBOUND_METHOD, INVALID_CONTEXT_MANAGER, INVALID_SUPER_ARGUMENT, NOT_ITERABLE,
    UNAVAILABLE_IMPLICIT_SUPER_ARGUMENTS,
};
use ruff_db::diagnostic::create_semantic_syntax_diagnostic;
use ruff_db::files::{File, FileRange};
use ruff_python_ast::name::Name;
use ruff_python_ast::{self as ast, AnyNodeRef};
use ruff_text_size::{Ranged, TextRange};
use type_ordering::union_or_intersection_elements_ordering;

pub(crate) use self::builder::{IntersectionBuilder, UnionBuilder};
pub(crate) use self::diagnostic::register_lints;
pub use self::diagnostic::TypeCheckDiagnostics;
pub(crate) use self::display::TypeArrayDisplay;
pub(crate) use self::infer::{
    infer_deferred_types, infer_definition_types, infer_expression_type, infer_expression_types,
    infer_scope_types,
};
pub(crate) use self::narrow::KnownConstraintFunction;
pub(crate) use self::signatures::{CallableSignature, Signature, Signatures};
pub(crate) use self::subclass_of::{SubclassOfInner, SubclassOfType};
use crate::module_name::ModuleName;
use crate::module_resolver::{file_to_module, resolve_module, KnownModule};
use crate::semantic_index::ast_ids::{HasScopedExpressionId, HasScopedUseId};
use crate::semantic_index::definition::Definition;
use crate::semantic_index::symbol::ScopeId;
use crate::semantic_index::{imported_modules, semantic_index};
use crate::suppression::check_suppressions;
use crate::symbol::{
    imported_symbol, symbol_from_bindings, Boundness, Symbol, SymbolAndQualifiers,
};
use crate::types::call::{Bindings, CallArgumentTypes, CallableBinding};
pub(crate) use crate::types::class_base::ClassBase;
use crate::types::diagnostic::{INVALID_TYPE_FORM, UNSUPPORTED_BOOL_CONVERSION};
use crate::types::generics::{GenericContext, Specialization};
use crate::types::infer::infer_unpack_types;
use crate::types::mro::{Mro, MroError, MroIterator};
pub(crate) use crate::types::narrow::infer_narrowing_constraint;
use crate::types::signatures::{Parameter, ParameterForm, Parameters};
use crate::{Db, FxOrderSet, Module, Program};
pub(crate) use class::{
    Class, ClassLiteralType, ClassType, GenericAlias, GenericClass, KnownClass, NonGenericClass,
};
pub(crate) use instance::InstanceType;
pub(crate) use known_instance::KnownInstanceType;

mod builder;
mod call;
mod class;
mod class_base;
mod context;
mod diagnostic;
mod display;
mod generics;
mod infer;
mod instance;
mod known_instance;
mod mro;
mod narrow;
mod signatures;
mod slots;
mod string_annotation;
mod subclass_of;
mod type_ordering;
mod unpacker;

mod definition;
#[cfg(test)]
mod property_tests;

#[salsa::tracked(return_ref)]
pub fn check_types(db: &dyn Db, file: File) -> TypeCheckDiagnostics {
    let _span = tracing::trace_span!("check_types", ?file).entered();

    tracing::debug!("Checking file '{path}'", path = file.path(db));

    let index = semantic_index(db, file);
    let mut diagnostics = TypeCheckDiagnostics::default();

    for scope_id in index.scope_ids() {
        let result = infer_scope_types(db, scope_id);
        diagnostics.extend(result.diagnostics());
    }

    diagnostics.extend_diagnostics(
        index
            .semantic_syntax_errors()
            .iter()
            .map(|error| create_semantic_syntax_diagnostic(file, error)),
    );

    check_suppressions(db, file, &mut diagnostics);

    diagnostics
}

/// Infer the type of a binding.
pub(crate) fn binding_type<'db>(db: &'db dyn Db, definition: Definition<'db>) -> Type<'db> {
    let inference = infer_definition_types(db, definition);
    inference.binding_type(definition)
}

/// Infer the type of a declaration.
pub(crate) fn declaration_type<'db>(
    db: &'db dyn Db,
    definition: Definition<'db>,
) -> TypeAndQualifiers<'db> {
    let inference = infer_definition_types(db, definition);
    inference.declaration_type(definition)
}

/// Infer the type of a (possibly deferred) sub-expression of a [`Definition`].
///
/// Supports expressions that are evaluated within a type-params sub-scope.
///
/// ## Panics
/// If the given expression is not a sub-expression of the given [`Definition`].
fn definition_expression_type<'db>(
    db: &'db dyn Db,
    definition: Definition<'db>,
    expression: &ast::Expr,
) -> Type<'db> {
    let file = definition.file(db);
    let index = semantic_index(db, file);
    let file_scope = index.expression_scope_id(expression);
    let scope = file_scope.to_scope_id(db, file);
    let expr_id = expression.scoped_expression_id(db, scope);
    if scope == definition.scope(db) {
        // expression is in the definition scope
        let inference = infer_definition_types(db, definition);
        if let Some(ty) = inference.try_expression_type(expr_id) {
            ty
        } else {
            infer_deferred_types(db, definition).expression_type(expr_id)
        }
    } else {
        // expression is in a type-params sub-scope
        infer_scope_types(db, scope).expression_type(expr_id)
    }
}

/// The descriptor protocol distinguishes two kinds of descriptors. Non-data descriptors
/// define a `__get__` method, while data descriptors additionally define a `__set__`
/// method or a `__delete__` method. This enum is used to categorize attributes into two
/// groups: (1) data descriptors and (2) normal attributes or non-data descriptors.
#[derive(Clone, Debug, Copy, PartialEq, Eq, Hash, salsa::Update)]
enum AttributeKind {
    DataDescriptor,
    NormalOrNonDataDescriptor,
}

impl AttributeKind {
    const fn is_data(self) -> bool {
        matches!(self, Self::DataDescriptor)
    }
}

/// This enum is used to control the behavior of the descriptor protocol implementation.
/// When invoked on a class object, the fallback type (a class attribute) can shadow a
/// non-data descriptor of the meta-type (the class's metaclass). However, this is not
/// true for instances. When invoked on an instance, the fallback type (an attribute on
/// the instance) can not completely shadow a non-data descriptor of the meta-type (the
/// class), because we do not currently attempt to statically infer if an instance
/// attribute is definitely defined (i.e. to check whether a particular method has been
/// called).
#[derive(Clone, Debug, Copy, PartialEq)]
enum InstanceFallbackShadowsNonDataDescriptor {
    Yes,
    No,
}

bitflags! {
    #[derive(Clone, Debug, Copy, PartialEq, Eq, Hash)]
    pub(crate) struct MemberLookupPolicy: u8 {
        /// Dunder methods are looked up on the meta-type of a type without potentially falling
        /// back on attributes on the type itself. For example, when implicitly invoked on an
        /// instance, dunder methods are not looked up as instance attributes. And when invoked
        /// on a class, dunder methods are only looked up on the metaclass, not the class itself.
        ///
        /// All other attributes use the `WithInstanceFallback` policy.
        ///
        /// If this flag is set - look up the attribute on the meta-type only.
        const NO_INSTANCE_FALLBACK = 1 << 0;

        /// When looking up an attribute on a class, we sometimes need to avoid
        /// looking up attributes defined on the `object` class. Usually because
        /// typeshed doesn't properly encode runtime behavior (e.g. see how `__new__` & `__init__`
        /// are handled during class creation).
        ///
        /// If this flag is set - exclude attributes defined on `object` when looking up attributes.
        const MRO_NO_OBJECT_FALLBACK = 1 << 1;

        /// When looking up an attribute on a class, we sometimes need to avoid
        /// looking up attributes defined on `type` if this is the metaclass of the class.
        ///
        /// This is similar to no object fallback above
        const META_CLASS_NO_TYPE_FALLBACK = 1 << 2;
    }
}

impl MemberLookupPolicy {
    /// Only look up the attribute on the meta-type.
    ///
    /// If false - Look up the attribute on the meta-type, but fall back to attributes on the instance
    /// if the meta-type attribute is not found or if the meta-type attribute is not a data
    /// descriptor.
    pub(crate) const fn no_instance_fallback(self) -> bool {
        self.contains(Self::NO_INSTANCE_FALLBACK)
    }

    /// Exclude attributes defined on `object` when looking up attributes.
    pub(crate) const fn mro_no_object_fallback(self) -> bool {
        self.contains(Self::MRO_NO_OBJECT_FALLBACK)
    }

    /// Exclude attributes defined on `type` when looking up meta-class-attributes.
    pub(crate) const fn meta_class_no_type_fallback(self) -> bool {
        self.contains(Self::META_CLASS_NO_TYPE_FALLBACK)
    }
}

impl Default for MemberLookupPolicy {
    fn default() -> Self {
        Self::empty()
    }
}

fn member_lookup_cycle_recover<'db>(
    _db: &'db dyn Db,
    _value: &SymbolAndQualifiers<'db>,
    _count: u32,
    _self: Type<'db>,
    _name: Name,
    _policy: MemberLookupPolicy,
) -> salsa::CycleRecoveryAction<SymbolAndQualifiers<'db>> {
    salsa::CycleRecoveryAction::Iterate
}

fn member_lookup_cycle_initial<'db>(
    _db: &'db dyn Db,
    _self: Type<'db>,
    _name: Name,
    _policy: MemberLookupPolicy,
) -> SymbolAndQualifiers<'db> {
    Symbol::bound(Type::Never).into()
}

/// Meta data for `Type::Todo`, which represents a known limitation in red-knot.
#[cfg(debug_assertions)]
#[derive(Copy, Clone, Debug, PartialEq, Eq, Hash)]
pub struct TodoType(pub &'static str);

#[cfg(debug_assertions)]
impl std::fmt::Display for TodoType {
    fn fmt(&self, f: &mut std::fmt::Formatter<'_>) -> std::fmt::Result {
        write!(f, "({msg})", msg = self.0)
    }
}

#[cfg(not(debug_assertions))]
#[derive(Copy, Clone, Debug, PartialEq, Eq, Hash)]
pub struct TodoType;

#[cfg(not(debug_assertions))]
impl std::fmt::Display for TodoType {
    fn fmt(&self, _: &mut std::fmt::Formatter<'_>) -> std::fmt::Result {
        Ok(())
    }
}

/// Create a `Type::Todo` variant to represent a known limitation in the type system.
///
/// It can be created by specifying a custom message: `todo_type!("PEP 604 not supported")`.
#[cfg(debug_assertions)]
macro_rules! todo_type {
    ($message:literal) => {{
        const _: () = {
            let s = $message;

            if !s.is_ascii() {
                panic!("todo_type! message must be ASCII");
            }

            let bytes = s.as_bytes();
            let mut i = 0;
            while i < bytes.len() {
                // Check each byte for '(' or ')'
                let ch = bytes[i];

                assert!(
                    !40u8.eq_ignore_ascii_case(&ch) && !41u8.eq_ignore_ascii_case(&ch),
                    "todo_type! message must not contain parentheses",
                );
                i += 1;
            }
        };
        $crate::types::Type::Dynamic($crate::types::DynamicType::Todo($crate::types::TodoType(
            $message,
        )))
    }};
    ($message:ident) => {
        $crate::types::Type::Dynamic($crate::types::DynamicType::Todo($crate::types::TodoType(
            $message,
        )))
    };
}

#[cfg(not(debug_assertions))]
macro_rules! todo_type {
    () => {
        $crate::types::Type::Dynamic($crate::types::DynamicType::Todo(crate::types::TodoType))
    };
    ($message:literal) => {
        $crate::types::Type::Dynamic($crate::types::DynamicType::Todo(crate::types::TodoType))
    };
    ($message:ident) => {
        $crate::types::Type::Dynamic($crate::types::DynamicType::Todo(crate::types::TodoType))
    };
}

pub use crate::types::definition::TypeDefinition;
pub(crate) use todo_type;

/// Represents an instance of `builtins.property`.
#[salsa::interned(debug)]
pub struct PropertyInstanceType<'db> {
    getter: Option<Type<'db>>,
    setter: Option<Type<'db>>,
}

impl<'db> PropertyInstanceType<'db> {
    fn apply_specialization(self, db: &'db dyn Db, specialization: Specialization<'db>) -> Self {
        let getter = self
            .getter(db)
            .map(|ty| ty.apply_specialization(db, specialization));
        let setter = self
            .setter(db)
            .map(|ty| ty.apply_specialization(db, specialization));
        Self::new(db, getter, setter)
    }

    fn find_legacy_typevars(
        self,
        db: &'db dyn Db,
        typevars: &mut FxOrderSet<TypeVarInstance<'db>>,
    ) {
        if let Some(ty) = self.getter(db) {
            ty.find_legacy_typevars(db, typevars);
        }
        if let Some(ty) = self.setter(db) {
            ty.find_legacy_typevars(db, typevars);
        }
    }
}

bitflags! {
    /// Used for the return type of `dataclass(…)` calls. Keeps track of the arguments
    /// that were passed in. For the precise meaning of the fields, see [1].
    ///
    /// [1]: https://docs.python.org/3/library/dataclasses.html
    #[derive(Debug, Clone, Copy, PartialEq, Eq, Hash)]
    pub struct DataclassParams: u16 {
        const INIT = 0b0000_0000_0001;
        const REPR = 0b0000_0000_0010;
        const EQ = 0b0000_0000_0100;
        const ORDER = 0b0000_0000_1000;
        const UNSAFE_HASH = 0b0000_0001_0000;
        const FROZEN = 0b0000_0010_0000;
        const MATCH_ARGS = 0b0000_0100_0000;
        const KW_ONLY = 0b0000_1000_0000;
        const SLOTS = 0b0001_0000_0000;
        const WEAKREF_SLOT = 0b0010_0000_0000;
    }
}

impl Default for DataclassParams {
    fn default() -> Self {
        Self::INIT | Self::REPR | Self::EQ | Self::MATCH_ARGS
    }
}

impl From<DataclassTransformerParams> for DataclassParams {
    fn from(params: DataclassTransformerParams) -> Self {
        let mut result = Self::default();

        result.set(
            Self::EQ,
            params.contains(DataclassTransformerParams::EQ_DEFAULT),
        );
        result.set(
            Self::ORDER,
            params.contains(DataclassTransformerParams::ORDER_DEFAULT),
        );
        result.set(
            Self::KW_ONLY,
            params.contains(DataclassTransformerParams::KW_ONLY_DEFAULT),
        );
        result.set(
            Self::FROZEN,
            params.contains(DataclassTransformerParams::FROZEN_DEFAULT),
        );

        result
    }
}

bitflags! {
    /// Used for the return type of `dataclass_transform(…)` calls. Keeps track of the
    /// arguments that were passed in. For the precise meaning of the fields, see [1].
    ///
    /// [1]: https://docs.python.org/3/library/typing.html#typing.dataclass_transform
    #[derive(Debug, Clone, Copy, PartialEq, Eq, Hash, salsa::Update)]
    pub struct DataclassTransformerParams: u8 {
        const EQ_DEFAULT = 0b0000_0001;
        const ORDER_DEFAULT = 0b0000_0010;
        const KW_ONLY_DEFAULT = 0b0000_0100;
        const FROZEN_DEFAULT = 0b0000_1000;
    }
}

impl Default for DataclassTransformerParams {
    fn default() -> Self {
        Self::EQ_DEFAULT
    }
}

/// Representation of a type: a set of possible values at runtime.
#[derive(Copy, Clone, Debug, PartialEq, Eq, Hash, salsa::Update)]
pub enum Type<'db> {
    /// The dynamic type: a statically unknown set of values
    Dynamic(DynamicType),
    /// The empty set of values
    Never,
    /// A specific function object
    FunctionLiteral(FunctionType<'db>),
    /// Represents a callable `instance.method` where `instance` is an instance of a class
    /// and `method` is a method (of that class).
    ///
    /// See [`BoundMethodType`] for more information.
    ///
    /// TODO: consider replacing this with `Callable & Instance(MethodType)`?
    /// I.e. if we have a method `def f(self, x: int) -> str`, and see it being called as
    /// `instance.f`, we could partially apply (and check) the `instance` argument against
    /// the `self` parameter, and return a `MethodType & Callable[[int], str]`.
    /// One drawback would be that we could not show the bound instance when that type is displayed.
    BoundMethod(BoundMethodType<'db>),
    /// Represents a specific instance of `types.MethodWrapperType`.
    ///
    /// TODO: consider replacing this with `Callable & types.MethodWrapperType` type?
    /// Requires `Callable` to be able to represent overloads, e.g. `types.FunctionType.__get__` has
    /// this behaviour when a method is accessed on a class vs an instance:
    ///
    /// ```txt
    ///  * (None,   type)         ->  Literal[function_on_which_it_was_called]
    ///  * (object, type | None)  ->  BoundMethod[instance, function_on_which_it_was_called]
    /// ```
    MethodWrapper(MethodWrapperKind<'db>),
    /// Represents a specific instance of `types.WrapperDescriptorType`.
    ///
    /// TODO: Similar to above, this could eventually be replaced by a generic `Callable`
    /// type. We currently add this as a separate variant because `FunctionType.__get__`
    /// is an overloaded method and we do not support `@overload` yet.
    WrapperDescriptor(WrapperDescriptorKind),
    /// A special callable that is returned by a `dataclass(…)` call. It is usually
    /// used as a decorator. Note that this is only used as a return type for actual
    /// `dataclass` calls, not for the argumentless `@dataclass` decorator.
    DataclassDecorator(DataclassParams),
    /// A special callable that is returned by a `dataclass_transform(…)` call.
    DataclassTransformer(DataclassTransformerParams),
    /// The type of an arbitrary callable object with a certain specified signature.
    Callable(CallableType<'db>),
    /// A specific module object
    ModuleLiteral(ModuleLiteralType<'db>),
    /// A specific class object
    ClassLiteral(ClassLiteralType<'db>),
    /// A specialization of a generic class
    GenericAlias(GenericAlias<'db>),
    /// The set of all class objects that are subclasses of the given class (C), spelled `type[C]`.
    SubclassOf(SubclassOfType<'db>),
    /// The set of Python objects with the given class in their __class__'s method resolution order.
    /// Construct this variant using the `Type::instance` constructor function.
    Instance(InstanceType<'db>),
    /// A single Python object that requires special treatment in the type system
    KnownInstance(KnownInstanceType<'db>),
    /// An instance of `builtins.property`
    PropertyInstance(PropertyInstanceType<'db>),
    /// The set of objects in any of the types in the union
    Union(UnionType<'db>),
    /// The set of objects in all of the types in the intersection
    Intersection(IntersectionType<'db>),
    /// Represents objects whose `__bool__` method is deterministic:
    /// - `AlwaysTruthy`: `__bool__` always returns `True`
    /// - `AlwaysFalsy`: `__bool__` always returns `False`
    AlwaysTruthy,
    AlwaysFalsy,
    /// An integer literal
    IntLiteral(i64),
    /// A boolean literal, either `True` or `False`.
    BooleanLiteral(bool),
    /// A string literal whose value is known
    StringLiteral(StringLiteralType<'db>),
    /// A string known to originate only from literal values, but whose value is not known (unlike
    /// `StringLiteral` above).
    LiteralString,
    /// A bytes literal
    BytesLiteral(BytesLiteralType<'db>),
    /// A slice literal, e.g. `1:5`, `10:0:-1` or `:`
    SliceLiteral(SliceLiteralType<'db>),
    /// A heterogeneous tuple type, with elements of the given types in source order.
    // TODO: Support variable length homogeneous tuple type like `tuple[int, ...]`.
    Tuple(TupleType<'db>),
    /// An instance of a typevar in a generic class or function. When the generic class or function
    /// is specialized, we will replace this typevar with its specialization.
    TypeVar(TypeVarInstance<'db>),
    // A bound super object like `super()` or `super(A, A())`
    // This type doesn't handle an unbound super object like `super(A)`; for that we just use
    // a `Type::Instance` of `builtins.super`.
    BoundSuper(BoundSuperType<'db>),
    // TODO protocols, overloads, generics
}

#[salsa::tracked]
impl<'db> Type<'db> {
    pub const fn any() -> Self {
        Self::Dynamic(DynamicType::Any)
    }

    pub const fn unknown() -> Self {
        Self::Dynamic(DynamicType::Unknown)
    }

    pub fn object(db: &'db dyn Db) -> Self {
        KnownClass::Object.to_instance(db)
    }

    pub const fn is_unknown(&self) -> bool {
        matches!(self, Type::Dynamic(DynamicType::Unknown))
    }

    pub const fn is_never(&self) -> bool {
        matches!(self, Type::Never)
    }

    fn is_none(&self, db: &'db dyn Db) -> bool {
        self.into_instance()
            .is_some_and(|instance| instance.class().is_known(db, KnownClass::NoneType))
    }

    pub fn is_notimplemented(&self, db: &'db dyn Db) -> bool {
        self.into_instance().is_some_and(|instance| {
            instance
                .class()
                .is_known(db, KnownClass::NotImplementedType)
        })
    }

    pub fn is_object(&self, db: &'db dyn Db) -> bool {
        self.into_instance()
            .is_some_and(|instance| instance.class().is_object(db))
    }

    pub const fn is_todo(&self) -> bool {
        matches!(self, Type::Dynamic(DynamicType::Todo(_)))
    }

    pub fn contains_todo(&self, db: &'db dyn Db) -> bool {
        match self {
            Self::Dynamic(
                DynamicType::Todo(_)
                | DynamicType::SubscriptedProtocol
                | DynamicType::SubscriptedGeneric,
            ) => true,

            Self::AlwaysFalsy
            | Self::AlwaysTruthy
            | Self::Never
            | Self::BooleanLiteral(_)
            | Self::BytesLiteral(_)
            | Self::FunctionLiteral(_)
            | Self::Instance(_)
            | Self::ModuleLiteral(_)
            | Self::ClassLiteral(_)
            | Self::KnownInstance(_)
            | Self::PropertyInstance(_)
            | Self::StringLiteral(_)
            | Self::IntLiteral(_)
            | Self::LiteralString
            | Self::SliceLiteral(_)
            | Self::Dynamic(DynamicType::Unknown | DynamicType::Any)
            | Self::BoundMethod(_)
            | Self::WrapperDescriptor(_)
            | Self::MethodWrapper(_)
            | Self::DataclassDecorator(_)
            | Self::DataclassTransformer(_) => false,

            Self::GenericAlias(generic) => generic
                .specialization(db)
                .types(db)
                .iter()
                .any(|ty| ty.contains_todo(db)),

            Self::Callable(callable) => {
                let signatures = callable.signatures(db);
                signatures.iter().any(|signature| {
                    signature.parameters().iter().any(|param| {
                        param
                            .annotated_type()
                            .is_some_and(|ty| ty.contains_todo(db))
                    }) || signature.return_ty.is_some_and(|ty| ty.contains_todo(db))
                })
            }

            Self::SubclassOf(subclass_of) => match subclass_of.subclass_of() {
                SubclassOfInner::Dynamic(
                    DynamicType::Todo(_)
                    | DynamicType::SubscriptedProtocol
                    | DynamicType::SubscriptedGeneric,
                ) => true,
                SubclassOfInner::Dynamic(DynamicType::Unknown | DynamicType::Any) => false,
                SubclassOfInner::Class(_) => false,
            },

            Self::TypeVar(typevar) => match typevar.bound_or_constraints(db) {
                None => false,
                Some(TypeVarBoundOrConstraints::UpperBound(bound)) => bound.contains_todo(db),
                Some(TypeVarBoundOrConstraints::Constraints(constraints)) => constraints
                    .elements(db)
                    .iter()
                    .any(|constraint| constraint.contains_todo(db)),
            },

            Self::BoundSuper(bound_super) => {
                matches!(
                    bound_super.pivot_class(db),
                    ClassBase::Dynamic(
                        DynamicType::Todo(_)
                            | DynamicType::SubscriptedGeneric
                            | DynamicType::SubscriptedProtocol
                    )
                ) || matches!(
                    bound_super.owner(db),
                    SuperOwnerKind::Dynamic(
                        DynamicType::Todo(_)
                            | DynamicType::SubscriptedGeneric
                            | DynamicType::SubscriptedProtocol
                    )
                )
            }

            Self::Tuple(tuple) => tuple.elements(db).iter().any(|ty| ty.contains_todo(db)),

            Self::Union(union) => union.elements(db).iter().any(|ty| ty.contains_todo(db)),

            Self::Intersection(intersection) => {
                intersection
                    .positive(db)
                    .iter()
                    .any(|ty| ty.contains_todo(db))
                    || intersection
                        .negative(db)
                        .iter()
                        .any(|ty| ty.contains_todo(db))
            }
        }
    }

    pub const fn into_class_literal(self) -> Option<ClassLiteralType<'db>> {
        match self {
            Type::ClassLiteral(class_type) => Some(class_type),
            _ => None,
        }
    }

    #[track_caller]
    pub fn expect_class_literal(self) -> ClassLiteralType<'db> {
        self.into_class_literal()
            .expect("Expected a Type::ClassLiteral variant")
    }

    pub const fn is_subclass_of(&self) -> bool {
        matches!(self, Type::SubclassOf(..))
    }

    pub const fn is_class_literal(&self) -> bool {
        matches!(self, Type::ClassLiteral(..))
    }

    pub const fn into_class_type(self) -> Option<ClassType<'db>> {
        match self {
            Type::ClassLiteral(ClassLiteralType::NonGeneric(non_generic)) => {
                Some(ClassType::NonGeneric(non_generic))
            }
            Type::GenericAlias(alias) => Some(ClassType::Generic(alias)),
            _ => None,
        }
    }

    #[track_caller]
    pub fn expect_class_type(self) -> ClassType<'db> {
        self.into_class_type()
            .expect("Expected a Type::GenericAlias or non-generic Type::ClassLiteral variant")
    }

    pub const fn is_class_type(&self) -> bool {
        matches!(
            self,
            Type::ClassLiteral(ClassLiteralType::NonGeneric(_)) | Type::GenericAlias(_)
        )
    }

    pub const fn is_property_instance(&self) -> bool {
        matches!(self, Type::PropertyInstance(..))
    }

    pub fn module_literal(db: &'db dyn Db, importing_file: File, submodule: Module) -> Self {
        Self::ModuleLiteral(ModuleLiteralType::new(db, importing_file, submodule))
    }

    pub const fn into_module_literal(self) -> Option<ModuleLiteralType<'db>> {
        match self {
            Type::ModuleLiteral(module) => Some(module),
            _ => None,
        }
    }

    #[track_caller]
    pub fn expect_module_literal(self) -> ModuleLiteralType<'db> {
        self.into_module_literal()
            .expect("Expected a Type::ModuleLiteral variant")
    }

    pub const fn into_union(self) -> Option<UnionType<'db>> {
        match self {
            Type::Union(union_type) => Some(union_type),
            _ => None,
        }
    }

    #[track_caller]
    pub fn expect_union(self) -> UnionType<'db> {
        self.into_union().expect("Expected a Type::Union variant")
    }

    pub const fn is_union(&self) -> bool {
        matches!(self, Type::Union(..))
    }

    pub const fn into_intersection(self) -> Option<IntersectionType<'db>> {
        match self {
            Type::Intersection(intersection_type) => Some(intersection_type),
            _ => None,
        }
    }

    #[track_caller]
    pub fn expect_intersection(self) -> IntersectionType<'db> {
        self.into_intersection()
            .expect("Expected a Type::Intersection variant")
    }

    pub const fn into_function_literal(self) -> Option<FunctionType<'db>> {
        match self {
            Type::FunctionLiteral(function_type) => Some(function_type),
            _ => None,
        }
    }

    #[track_caller]
    pub fn expect_function_literal(self) -> FunctionType<'db> {
        self.into_function_literal()
            .expect("Expected a Type::FunctionLiteral variant")
    }

    pub const fn is_function_literal(&self) -> bool {
        matches!(self, Type::FunctionLiteral(..))
    }

    pub const fn is_bound_method(&self) -> bool {
        matches!(self, Type::BoundMethod(..))
    }

    pub fn is_union_of_single_valued(&self, db: &'db dyn Db) -> bool {
        self.into_union()
            .is_some_and(|union| union.elements(db).iter().all(|ty| ty.is_single_valued(db)))
    }

    pub const fn into_int_literal(self) -> Option<i64> {
        match self {
            Type::IntLiteral(value) => Some(value),
            _ => None,
        }
    }

    pub fn into_string_literal(self) -> Option<StringLiteralType<'db>> {
        match self {
            Type::StringLiteral(string_literal) => Some(string_literal),
            _ => None,
        }
    }

    pub fn is_string_literal(&self) -> bool {
        matches!(self, Type::StringLiteral(..))
    }

    #[track_caller]
    pub fn expect_int_literal(self) -> i64 {
        self.into_int_literal()
            .expect("Expected a Type::IntLiteral variant")
    }

    pub const fn into_known_instance(self) -> Option<KnownInstanceType<'db>> {
        match self {
            Type::KnownInstance(known_instance) => Some(known_instance),
            _ => None,
        }
    }

    #[track_caller]
    pub fn expect_known_instance(self) -> KnownInstanceType<'db> {
        self.into_known_instance()
            .expect("Expected a Type::KnownInstance variant")
    }

    pub const fn into_tuple(self) -> Option<TupleType<'db>> {
        match self {
            Type::Tuple(tuple_type) => Some(tuple_type),
            _ => None,
        }
    }

    pub const fn is_boolean_literal(&self) -> bool {
        matches!(self, Type::BooleanLiteral(..))
    }

    pub const fn is_literal_string(&self) -> bool {
        matches!(self, Type::LiteralString)
    }

    pub fn string_literal(db: &'db dyn Db, string: &str) -> Self {
        Self::StringLiteral(StringLiteralType::new(db, string))
    }

    pub fn bytes_literal(db: &'db dyn Db, bytes: &[u8]) -> Self {
        Self::BytesLiteral(BytesLiteralType::new(db, bytes))
    }

    #[must_use]
    pub fn negate(&self, db: &'db dyn Db) -> Type<'db> {
        IntersectionBuilder::new(db).add_negative(*self).build()
    }

    #[must_use]
    pub fn negate_if(&self, db: &'db dyn Db, yes: bool) -> Type<'db> {
        if yes {
            self.negate(db)
        } else {
            *self
        }
    }

    /// Return a "normalized" version of `self` that ensures that equivalent types have the same Salsa ID.
    ///
    /// A normalized type:
    /// - Has all unions and intersections sorted according to a canonical order,
    ///   no matter how "deeply" a union/intersection may be nested.
    /// - Strips the names of positional-only parameters and variadic parameters from `Callable` types,
    ///   as these are irrelevant to whether a callable type `X` is equivalent to a callable type `Y`.
    /// - Strips the types of default values from parameters in `Callable` types: only whether a parameter
    ///   *has* or *does not have* a default value is relevant to whether two `Callable` types  are equivalent.
    #[must_use]
    pub fn normalized(self, db: &'db dyn Db) -> Self {
        match self {
            Type::Union(union) => Type::Union(union.normalized(db)),
            Type::Intersection(intersection) => Type::Intersection(intersection.normalized(db)),
            Type::Tuple(tuple) => Type::Tuple(tuple.normalized(db)),
            Type::Callable(callable) => Type::Callable(callable.normalized(db)),
            Type::LiteralString
            | Type::Instance(_)
            | Type::PropertyInstance(_)
            | Type::AlwaysFalsy
            | Type::AlwaysTruthy
            | Type::BooleanLiteral(_)
            | Type::SliceLiteral(_)
            | Type::BytesLiteral(_)
            | Type::StringLiteral(_)
            | Type::Dynamic(_)
            | Type::Never
            | Type::FunctionLiteral(_)
            | Type::MethodWrapper(_)
            | Type::BoundMethod(_)
            | Type::WrapperDescriptor(_)
            | Type::DataclassDecorator(_)
            | Type::DataclassTransformer(_)
            | Type::ModuleLiteral(_)
            | Type::ClassLiteral(_)
            | Type::KnownInstance(_)
            | Type::IntLiteral(_)
            | Type::BoundSuper(_)
            | Type::SubclassOf(_) => self,
            Type::GenericAlias(generic) => {
                let specialization = generic.specialization(db).normalized(db);
                Type::GenericAlias(GenericAlias::new(db, generic.origin(db), specialization))
            }
            Type::TypeVar(typevar) => match typevar.bound_or_constraints(db) {
                Some(TypeVarBoundOrConstraints::UpperBound(bound)) => {
                    Type::TypeVar(TypeVarInstance::new(
                        db,
                        typevar.name(db).clone(),
                        typevar.definition(db),
                        Some(TypeVarBoundOrConstraints::UpperBound(bound.normalized(db))),
                        typevar.default_ty(db),
                        typevar.kind(db),
                    ))
                }
                Some(TypeVarBoundOrConstraints::Constraints(union)) => {
                    Type::TypeVar(TypeVarInstance::new(
                        db,
                        typevar.name(db).clone(),
                        typevar.definition(db),
                        Some(TypeVarBoundOrConstraints::Constraints(union.normalized(db))),
                        typevar.default_ty(db),
                        typevar.kind(db),
                    ))
                }
                None => self,
            },
        }
    }

    /// Return true if this type is a [subtype of] type `target`.
    ///
    /// This method returns `false` if either `self` or `other` is not fully static.
    ///
    /// [subtype of]: https://typing.python.org/en/latest/spec/concepts.html#subtype-supertype-and-type-equivalence
    pub(crate) fn is_subtype_of(self, db: &'db dyn Db, target: Type<'db>) -> bool {
        // Two equivalent types are always subtypes of each other.
        //
        // "Equivalent to" here means that the two types are both fully static
        // and describe exactly the same set of possible runtime objects.
        // For example, `int` is a subtype of `int` because `int` and `int` are equivalent to each other.
        // Equally, `type[object]` is a subtype of `type`,
        // because the former type expresses "all subclasses of `object`"
        // while the latter expresses "all instances of `type`",
        // and these are exactly the same set of objects at runtime.
        if self.is_equivalent_to(db, target) {
            return true;
        }

        // Non-fully-static types do not participate in subtyping.
        //
        // Type `A` can only be a subtype of type `B` if the set of possible runtime objects
        // that `A` represents is a subset of the set of possible runtime objects that `B` represents.
        // But the set of objects described by a non-fully-static type is (either partially or wholly) unknown,
        // so the question is simply unanswerable for non-fully-static types.
        if !self.is_fully_static(db) || !target.is_fully_static(db) {
            return false;
        }

        match (self, target) {
            // We should have handled these immediately above.
            (Type::Dynamic(_), _) | (_, Type::Dynamic(_)) => {
                unreachable!("Non-fully-static types do not participate in subtyping!")
            }

            // `Never` is the bottom type, the empty set.
            // It is a subtype of all other fully static types.
            // No other fully static type is a subtype of `Never`.
            (Type::Never, _) => true,
            (_, Type::Never) => false,

            // Everything is a subtype of `object`.
            (_, Type::Instance(instance)) if instance.class().is_object(db) => true,

            // A fully static typevar is always a subtype of itself, and is never a subtype of any
            // other typevar, since there is no guarantee that they will be specialized to the same
            // type. (This is true even if both typevars are bounded by the same final class, since
            // you can specialize the typevars to `Never` in addition to that final class.)
            (Type::TypeVar(self_typevar), Type::TypeVar(other_typevar)) => {
                self_typevar == other_typevar
            }

            // A fully static typevar is a subtype of its upper bound, and to something similar to
            // the union of its constraints. An unbound, unconstrained, fully static typevar has an
            // implicit upper bound of `object` (which is handled above).
            (Type::TypeVar(typevar), _) if typevar.bound_or_constraints(db).is_some() => {
                match typevar.bound_or_constraints(db) {
                    None => unreachable!(),
                    Some(TypeVarBoundOrConstraints::UpperBound(bound)) => {
                        bound.is_subtype_of(db, target)
                    }
                    Some(TypeVarBoundOrConstraints::Constraints(constraints)) => constraints
                        .elements(db)
                        .iter()
                        .all(|constraint| constraint.is_subtype_of(db, target)),
                }
            }

            (Type::Union(union), _) => union
                .elements(db)
                .iter()
                .all(|&elem_ty| elem_ty.is_subtype_of(db, target)),

            (_, Type::Union(union)) => union
                .elements(db)
                .iter()
                .any(|&elem_ty| self.is_subtype_of(db, elem_ty)),

            // If the typevar is constrained, there must be multiple constraints, and the typevar
            // might be specialized to any one of them. However, the constraints do not have to be
            // disjoint, which means an lhs type might be a subtype of all of the constraints.
            (_, Type::TypeVar(typevar))
                if typevar.constraints(db).is_some_and(|constraints| {
                    constraints
                        .iter()
                        .all(|constraint| self.is_subtype_of(db, *constraint))
                }) =>
            {
                true
            }

            // If both sides are intersections we need to handle the right side first
            // (A & B & C) is a subtype of (A & B) because the left is a subtype of both A and B,
            // but none of A, B, or C is a subtype of (A & B).
            (_, Type::Intersection(intersection)) => {
                intersection
                    .positive(db)
                    .iter()
                    .all(|&pos_ty| self.is_subtype_of(db, pos_ty))
                    && intersection
                        .negative(db)
                        .iter()
                        .all(|&neg_ty| self.is_disjoint_from(db, neg_ty))
            }

            (Type::Intersection(intersection), _) => intersection
                .positive(db)
                .iter()
                .any(|&elem_ty| elem_ty.is_subtype_of(db, target)),

            // Other than the special cases checked above, no other types are a subtype of a
            // typevar, since there's no guarantee what type the typevar will be specialized to.
            // (If the typevar is bounded, it might be specialized to a smaller type than the
            // bound. This is true even if the bound is a final class, since the typevar can still
            // be specialized to `Never`.)
            (_, Type::TypeVar(_)) => false,

            // Note that the definition of `Type::AlwaysFalsy` depends on the return value of `__bool__`.
            // If `__bool__` always returns True or False, it can be treated as a subtype of `AlwaysTruthy` or `AlwaysFalsy`, respectively.
            (left, Type::AlwaysFalsy) => left.bool(db).is_always_false(),
            (left, Type::AlwaysTruthy) => left.bool(db).is_always_true(),
            // Currently, the only supertype of `AlwaysFalsy` and `AlwaysTruthy` is the universal set (object instance).
            (Type::AlwaysFalsy | Type::AlwaysTruthy, _) => {
                target.is_equivalent_to(db, Type::object(db))
            }

            // No literal type is a subtype of any other literal type, unless they are the same
            // type (which is handled above). This case is not necessary from a correctness
            // perspective (the fallback cases below will handle it correctly), but it is important
            // for performance of simplifying large unions of literal types.
            (
                Type::StringLiteral(_)
                | Type::IntLiteral(_)
                | Type::BytesLiteral(_)
                | Type::ClassLiteral(_)
                | Type::FunctionLiteral(_)
                | Type::ModuleLiteral(_)
                | Type::SliceLiteral(_),
                Type::StringLiteral(_)
                | Type::IntLiteral(_)
                | Type::BytesLiteral(_)
                | Type::ClassLiteral(_)
                | Type::FunctionLiteral(_)
                | Type::ModuleLiteral(_)
                | Type::SliceLiteral(_),
            ) => false,

            // All `StringLiteral` types are a subtype of `LiteralString`.
            (Type::StringLiteral(_), Type::LiteralString) => true,

            // Except for the special `LiteralString` case above,
            // most `Literal` types delegate to their instance fallbacks
            // unless `self` is exactly equivalent to `target` (handled above)
            (Type::StringLiteral(_) | Type::LiteralString, _) => {
                KnownClass::Str.to_instance(db).is_subtype_of(db, target)
            }
            (Type::BooleanLiteral(_), _) => {
                KnownClass::Bool.to_instance(db).is_subtype_of(db, target)
            }
            (Type::IntLiteral(_), _) => KnownClass::Int.to_instance(db).is_subtype_of(db, target),
            (Type::BytesLiteral(_), _) => {
                KnownClass::Bytes.to_instance(db).is_subtype_of(db, target)
            }
            (Type::ModuleLiteral(_), _) => KnownClass::ModuleType
                .to_instance(db)
                .is_subtype_of(db, target),
            (Type::SliceLiteral(_), _) => {
                KnownClass::Slice.to_instance(db).is_subtype_of(db, target)
            }

            (Type::FunctionLiteral(self_function_literal), Type::Callable(_)) => {
                self_function_literal
                    .into_callable_type(db)
                    .is_subtype_of(db, target)
            }

            (Type::BoundMethod(self_bound_method), Type::Callable(_)) => self_bound_method
                .into_callable_type(db)
                .is_subtype_of(db, target),

            // A `FunctionLiteral` type is a single-valued type like the other literals handled above,
            // so it also, for now, just delegates to its instance fallback.
            (Type::FunctionLiteral(_), _) => KnownClass::FunctionType
                .to_instance(db)
                .is_subtype_of(db, target),

            // The same reasoning applies for these special callable types:
            (Type::BoundMethod(_), _) => KnownClass::MethodType
                .to_instance(db)
                .is_subtype_of(db, target),
            (Type::MethodWrapper(_), _) => KnownClass::WrapperDescriptorType
                .to_instance(db)
                .is_subtype_of(db, target),
            (Type::WrapperDescriptor(_), _) => KnownClass::WrapperDescriptorType
                .to_instance(db)
                .is_subtype_of(db, target),

            (Type::Callable(self_callable), Type::Callable(other_callable)) => {
                self_callable.is_subtype_of(db, other_callable)
            }

            (Type::DataclassDecorator(_) | Type::DataclassTransformer(_), _) => {
                // TODO: Implement subtyping using an equivalent `Callable` type.
                false
            }

            (Type::Callable(_), _) => {
                // TODO: Implement subtyping between callable types and other types like
                // function literals, bound methods, class literals, `type[]`, etc.)
                false
            }

            // A fully static heterogeneous tuple type `A` is a subtype of a fully static heterogeneous tuple type `B`
            // iff the two tuple types have the same number of elements and each element-type in `A` is a subtype
            // of the element-type at the same index in `B`. (Now say that 5 times fast.)
            //
            // For example: `tuple[bool, bool]` is a subtype of `tuple[int, int]`,
            // but `tuple[bool, bool, bool]` is not a subtype of `tuple[int, int]`
            (Type::Tuple(self_tuple), Type::Tuple(target_tuple)) => {
                let self_elements = self_tuple.elements(db);
                let target_elements = target_tuple.elements(db);
                self_elements.len() == target_elements.len()
                    && self_elements.iter().zip(target_elements).all(
                        |(self_element, target_element)| {
                            self_element.is_subtype_of(db, *target_element)
                        },
                    )
            }

            // Other than the special tuple-to-tuple case handled, above,
            // tuple subtyping delegates to `Instance(tuple)` in the same way as the literal types.
            //
            // All heterogeneous tuple types are subtypes of `Instance(<tuple>)`:
            // `Instance(<some class T>)` expresses "the set of all possible instances of the class `T`";
            // consequently, `Instance(<tuple>)` expresses "the set of all possible instances of the class `tuple`".
            // This type can be spelled in type annotations as `tuple[object, ...]` (since `tuple` is covariant).
            //
            // Note that this is not the same type as the type spelled in type annotations as `tuple`;
            // as that type is equivalent to `type[Any, ...]` (and therefore not a fully static type).
            (Type::Tuple(_), _) => KnownClass::Tuple.to_instance(db).is_subtype_of(db, target),

            (Type::BoundSuper(_), Type::BoundSuper(_)) => self.is_equivalent_to(db, target),
            (Type::BoundSuper(_), _) => KnownClass::Super.to_instance(db).is_subtype_of(db, target),

            // `Literal[<class 'C'>]` is a subtype of `type[B]` if `C` is a subclass of `B`,
            // since `type[B]` describes all possible runtime subclasses of the class object `B`.
            (Type::ClassLiteral(class), Type::SubclassOf(target_subclass_ty)) => target_subclass_ty
                .subclass_of()
                .into_class()
                .is_some_and(|target_class| class.is_subclass_of(db, None, target_class)),
            (Type::GenericAlias(alias), Type::SubclassOf(target_subclass_ty)) => target_subclass_ty
                .subclass_of()
                .into_class()
                .is_some_and(|target_class| {
                    ClassType::from(alias).is_subclass_of(db, target_class)
                }),

            // This branch asks: given two types `type[T]` and `type[S]`, is `type[T]` a subtype of `type[S]`?
            (Type::SubclassOf(self_subclass_ty), Type::SubclassOf(target_subclass_ty)) => {
                self_subclass_ty.is_subtype_of(db, target_subclass_ty)
            }

            (Type::ClassLiteral(class_literal), Type::Callable(_)) => {
                if let Some(callable) = class_literal.into_callable(db) {
                    return callable.is_subtype_of(db, target);
                }
                false
            }

            // `Literal[str]` is a subtype of `type` because the `str` class object is an instance of its metaclass `type`.
            // `Literal[abc.ABC]` is a subtype of `abc.ABCMeta` because the `abc.ABC` class object
            // is an instance of its metaclass `abc.ABCMeta`.
            (Type::ClassLiteral(class), _) => {
                class.metaclass_instance_type(db).is_subtype_of(db, target)
            }
            (Type::GenericAlias(alias), _) => ClassType::from(alias)
                .metaclass_instance_type(db)
                .is_subtype_of(db, target),

            // `type[str]` (== `SubclassOf("str")` in red-knot) describes all possible runtime subclasses
            // of the class object `str`. It is a subtype of `type` (== `Instance("type")`) because `str`
            // is an instance of `type`, and so all possible subclasses of `str` will also be instances of `type`.
            //
            // Similarly `type[enum.Enum]`  is a subtype of `enum.EnumMeta` because `enum.Enum`
            // is an instance of `enum.EnumMeta`. `type[Any]` and `type[Unknown]` do not participate in subtyping,
            // however, as they are not fully static types.
            (Type::SubclassOf(subclass_of_ty), _) => subclass_of_ty
                .subclass_of()
                .into_class()
                .map(|class| class.metaclass_instance_type(db))
                .is_some_and(|metaclass_instance_type| {
                    metaclass_instance_type.is_subtype_of(db, target)
                }),

            // For example: `Type::KnownInstance(KnownInstanceType::Type)` is a subtype of `Type::Instance(_SpecialForm)`,
            // because `Type::KnownInstance(KnownInstanceType::Type)` is a set with exactly one runtime value in it
            // (the symbol `typing.Type`), and that symbol is known to be an instance of `typing._SpecialForm` at runtime.
            (Type::KnownInstance(left), right) => {
                left.instance_fallback(db).is_subtype_of(db, right)
            }

            // `bool` is a subtype of `int`, because `bool` subclasses `int`,
            // which means that all instances of `bool` are also instances of `int`
            (Type::Instance(self_instance), Type::Instance(target_instance)) => {
                self_instance.is_subtype_of(db, target_instance)
            }

            (Type::Instance(_), Type::Callable(_)) => {
                let call_symbol = self.member(db, "__call__").symbol;
                match call_symbol {
                    Symbol::Type(Type::BoundMethod(call_function), _) => call_function
                        .into_callable_type(db)
                        .is_subtype_of(db, target),
                    _ => false,
                }
            }

            (Type::PropertyInstance(_), _) => KnownClass::Property
                .to_instance(db)
                .is_subtype_of(db, target),
            (_, Type::PropertyInstance(_)) => {
                self.is_subtype_of(db, KnownClass::Property.to_instance(db))
            }

            // Other than the special cases enumerated above, `Instance` types and typevars are
            // never subtypes of any other variants
            (Type::Instance(_) | Type::TypeVar(_), _) => false,
        }
    }

    /// Return true if this type is [assignable to] type `target`.
    ///
    /// [assignable to]: https://typing.python.org/en/latest/spec/concepts.html#the-assignable-to-or-consistent-subtyping-relation
    pub(crate) fn is_assignable_to(self, db: &'db dyn Db, target: Type<'db>) -> bool {
        if self.is_gradual_equivalent_to(db, target) {
            return true;
        }

        match (self, target) {
            // Never can be assigned to any type.
            (Type::Never, _) => true,

            // The dynamic type is assignable-to and assignable-from any type.
            (Type::Dynamic(_), _) => true,
            (_, Type::Dynamic(_)) => true,

            // All types are assignable to `object`.
            // TODO this special case might be removable once the below cases are comprehensive
            (_, Type::Instance(instance)) if instance.class().is_object(db) => true,

            // A typevar is always assignable to itself, and is never assignable to any other
            // typevar, since there is no guarantee that they will be specialized to the same
            // type. (This is true even if both typevars are bounded by the same final class, since
            // you can specialize the typevars to `Never` in addition to that final class.)
            (Type::TypeVar(self_typevar), Type::TypeVar(other_typevar)) => {
                self_typevar == other_typevar
            }

            // A typevar is assignable to its upper bound, and to something similar to the union of
            // its constraints. An unbound, unconstrained typevar has an implicit upper bound of
            // `object` (which is handled above).
            (Type::TypeVar(typevar), _) if typevar.bound_or_constraints(db).is_some() => {
                match typevar.bound_or_constraints(db) {
                    None => unreachable!(),
                    Some(TypeVarBoundOrConstraints::UpperBound(bound)) => {
                        bound.is_assignable_to(db, target)
                    }
                    Some(TypeVarBoundOrConstraints::Constraints(constraints)) => constraints
                        .elements(db)
                        .iter()
                        .all(|constraint| constraint.is_assignable_to(db, target)),
                }
            }

            // A union is assignable to a type T iff every element of the union is assignable to T.
            (Type::Union(union), ty) => union
                .elements(db)
                .iter()
                .all(|&elem_ty| elem_ty.is_assignable_to(db, ty)),

            // A type T is assignable to a union iff T is assignable to any element of the union.
            (ty, Type::Union(union)) => union
                .elements(db)
                .iter()
                .any(|&elem_ty| ty.is_assignable_to(db, elem_ty)),

            // If the typevar is constrained, there must be multiple constraints, and the typevar
            // might be specialized to any one of them. However, the constraints do not have to be
            // disjoint, which means an lhs type might be assignable to all of the constraints.
            (_, Type::TypeVar(typevar))
                if typevar.constraints(db).is_some_and(|constraints| {
                    constraints
                        .iter()
                        .all(|constraint| self.is_assignable_to(db, *constraint))
                }) =>
            {
                true
            }

            // If both sides are intersections we need to handle the right side first
            // (A & B & C) is assignable to (A & B) because the left is assignable to both A and B,
            // but none of A, B, or C is assignable to (A & B).
            //
            // A type S is assignable to an intersection type T if
            // S is assignable to all positive elements of T (e.g. `str & int` is assignable to `str & Any`), and
            // S is disjoint from all negative elements of T (e.g. `int` is not assignable to Intersection[int, Not[Literal[1]]]).
            (ty, Type::Intersection(intersection)) => {
                intersection
                    .positive(db)
                    .iter()
                    .all(|&elem_ty| ty.is_assignable_to(db, elem_ty))
                    && intersection
                        .negative(db)
                        .iter()
                        .all(|&neg_ty| ty.is_disjoint_from(db, neg_ty))
            }

            // An intersection type S is assignable to a type T if
            // Any element of S is assignable to T (e.g. `A & B` is assignable to `A`)
            // Negative elements do not have an effect on assignability - if S is assignable to T then S & ~P is also assignable to T.
            (Type::Intersection(intersection), ty) => intersection
                .positive(db)
                .iter()
                .any(|&elem_ty| elem_ty.is_assignable_to(db, ty)),

            // Other than the special cases checked above, no other types are assignable to a
            // typevar, since there's no guarantee what type the typevar will be specialized to.
            // (If the typevar is bounded, it might be specialized to a smaller type than the
            // bound. This is true even if the bound is a final class, since the typevar can still
            // be specialized to `Never`.)
            (_, Type::TypeVar(_)) => false,

            // A tuple type S is assignable to a tuple type T if their lengths are the same, and
            // each element of S is assignable to the corresponding element of T.
            (Type::Tuple(self_tuple), Type::Tuple(target_tuple)) => {
                let self_elements = self_tuple.elements(db);
                let target_elements = target_tuple.elements(db);
                self_elements.len() == target_elements.len()
                    && self_elements.iter().zip(target_elements).all(
                        |(self_element, target_element)| {
                            self_element.is_assignable_to(db, *target_element)
                        },
                    )
            }

            // This special case is required because the left-hand side tuple might be a
            // gradual type, so we can not rely on subtyping. This allows us to assign e.g.
            // `tuple[Any, int]` to `tuple`.
            (Type::Tuple(_), _)
                if KnownClass::Tuple
                    .to_instance(db)
                    .is_assignable_to(db, target) =>
            {
                true
            }

            // `type[Any]` is assignable to any `type[...]` type, because `type[Any]` can
            // materialize to any `type[...]` type.
            (Type::SubclassOf(subclass_of_ty), Type::SubclassOf(_))
                if subclass_of_ty.is_dynamic() =>
            {
                true
            }

            // All `type[...]` types are assignable to `type[Any]`, because `type[Any]` can
            // materialize to any `type[...]` type.
            //
            // Every class literal type is also assignable to `type[Any]`, because the class
            // literal type for a class `C` is a subtype of `type[C]`, and `type[C]` is assignable
            // to `type[Any]`.
            (
                Type::ClassLiteral(_) | Type::GenericAlias(_) | Type::SubclassOf(_),
                Type::SubclassOf(target_subclass_of),
            ) if target_subclass_of.is_dynamic() => true,

            // `type[Any]` is assignable to any type that `type[object]` is assignable to, because
            // `type[Any]` can materialize to `type[object]`.
            //
            // `type[Any]` is also assignable to any subtype of `type[object]`, because all
            // subtypes of `type[object]` are `type[...]` types (or `Never`), and `type[Any]` can
            // materialize to any `type[...]` type (or to `type[Never]`, which is equivalent to
            // `Never`.)
            (Type::SubclassOf(subclass_of_ty), Type::Instance(_))
                if subclass_of_ty.is_dynamic()
                    && (KnownClass::Type
                        .to_instance(db)
                        .is_assignable_to(db, target)
                        || target.is_subtype_of(db, KnownClass::Type.to_instance(db))) =>
            {
                true
            }

            // Any type that is assignable to `type[object]` is also assignable to `type[Any]`,
            // because `type[Any]` can materialize to `type[object]`.
            (Type::Instance(_), Type::SubclassOf(subclass_of_ty))
                if subclass_of_ty.is_dynamic()
                    && self.is_assignable_to(db, KnownClass::Type.to_instance(db)) =>
            {
                true
            }

            // TODO: This is a workaround to avoid false positives (e.g. when checking function calls
            // with `SupportsIndex` parameters), which should be removed when we understand protocols.
            (lhs, Type::Instance(instance))
                if instance.class().is_known(db, KnownClass::SupportsIndex) =>
            {
                match lhs {
                    Type::Instance(instance)
                        if matches!(
                            instance.class().known(db),
                            Some(KnownClass::Int | KnownClass::SupportsIndex)
                        ) =>
                    {
                        true
                    }
                    Type::IntLiteral(_) => true,
                    _ => false,
                }
            }

            // TODO: ditto for avoiding false positives when checking function calls with `Sized` parameters.
            (lhs, Type::Instance(instance)) if instance.class().is_known(db, KnownClass::Sized) => {
                matches!(
                    lhs.to_meta_type(db).member(db, "__len__"),
                    SymbolAndQualifiers {
                        symbol: Symbol::Type(..),
                        ..
                    }
                )
            }

            (Type::Instance(self_instance), Type::Instance(target_instance)) => {
                self_instance.is_assignable_to(db, target_instance)
            }

            (Type::Callable(self_callable), Type::Callable(target_callable)) => {
                self_callable.is_assignable_to(db, target_callable)
            }

            (Type::Instance(_), Type::Callable(_)) => {
                let call_symbol = self.member(db, "__call__").symbol;
                match call_symbol {
                    Symbol::Type(Type::BoundMethod(call_function), _) => call_function
                        .into_callable_type(db)
                        .is_assignable_to(db, target),
                    _ => false,
                }
            }

            (Type::FunctionLiteral(self_function_literal), Type::Callable(_)) => {
                self_function_literal
                    .into_callable_type(db)
                    .is_assignable_to(db, target)
            }

            (Type::BoundMethod(self_bound_method), Type::Callable(_)) => self_bound_method
                .into_callable_type(db)
                .is_assignable_to(db, target),

            // TODO other types containing gradual forms
            _ => self.is_subtype_of(db, target),
        }
    }

    /// Return true if this type is [equivalent to] type `other`.
    ///
    /// This method returns `false` if either `self` or `other` is not fully static.
    ///
    /// [equivalent to]: https://typing.python.org/en/latest/spec/glossary.html#term-equivalent
    pub(crate) fn is_equivalent_to(self, db: &'db dyn Db, other: Type<'db>) -> bool {
        // TODO equivalent but not identical types: TypedDicts, Protocols, type aliases, etc.

        match (self, other) {
            (Type::Union(left), Type::Union(right)) => left.is_equivalent_to(db, right),
            (Type::Intersection(left), Type::Intersection(right)) => {
                left.is_equivalent_to(db, right)
            }
            (Type::Tuple(left), Type::Tuple(right)) => left.is_equivalent_to(db, right),
            (Type::Callable(left), Type::Callable(right)) => left.is_equivalent_to(db, right),
            (Type::Instance(left), Type::Instance(right)) => left.is_equivalent_to(db, right),
            _ => self == other && self.is_fully_static(db) && other.is_fully_static(db),
        }
    }

    /// Returns true if this type and `other` are gradual equivalent.
    ///
    /// > Two gradual types `A` and `B` are equivalent
    /// > (that is, the same gradual type, not merely consistent with one another)
    /// > if and only if all materializations of `A` are also materializations of `B`,
    /// > and all materializations of `B` are also materializations of `A`.
    /// >
    /// > &mdash; [Summary of type relations]
    ///
    /// This powers the `assert_type()` directive.
    ///
    /// [Summary of type relations]: https://typing.python.org/en/latest/spec/concepts.html#summary-of-type-relations
    pub(crate) fn is_gradual_equivalent_to(self, db: &'db dyn Db, other: Type<'db>) -> bool {
        if self == other {
            return true;
        }

        match (self, other) {
            (Type::Dynamic(_), Type::Dynamic(_)) => true,

            (Type::SubclassOf(first), Type::SubclassOf(second)) => {
                match (first.subclass_of(), second.subclass_of()) {
                    (first, second) if first == second => true,
                    (SubclassOfInner::Dynamic(_), SubclassOfInner::Dynamic(_)) => true,
                    _ => false,
                }
            }

            (Type::TypeVar(first), Type::TypeVar(second)) => first == second,

            (Type::Instance(first), Type::Instance(second)) => {
                first.is_gradual_equivalent_to(db, second)
            }

            (Type::Tuple(first), Type::Tuple(second)) => first.is_gradual_equivalent_to(db, second),

            (Type::Union(first), Type::Union(second)) => first.is_gradual_equivalent_to(db, second),

            (Type::Intersection(first), Type::Intersection(second)) => {
                first.is_gradual_equivalent_to(db, second)
            }

            (Type::Callable(first), Type::Callable(second)) => {
                first.is_gradual_equivalent_to(db, second)
            }

            _ => false,
        }
    }

    /// Return true if this type and `other` have no common elements.
    ///
    /// Note: This function aims to have no false positives, but might return
    /// wrong `false` answers in some cases.
    pub(crate) fn is_disjoint_from(self, db: &'db dyn Db, other: Type<'db>) -> bool {
        match (self, other) {
            (Type::Never, _) | (_, Type::Never) => true,

            (Type::Dynamic(_), _) | (_, Type::Dynamic(_)) => false,

            // A typevar is never disjoint from itself, since all occurrences of the typevar must
            // be specialized to the same type. (This is an important difference between typevars
            // and `Any`!) Different typevars might be disjoint, depending on their bounds and
            // constraints, which are handled below.
            (Type::TypeVar(self_typevar), Type::TypeVar(other_typevar))
                if self_typevar == other_typevar =>
            {
                false
            }

            // An unbounded typevar is never disjoint from any other type, since it might be
            // specialized to any type. A bounded typevar is not disjoint from its bound, and is
            // only disjoint from other types if its bound is. A constrained typevar is disjoint
            // from a type if all of its constraints are.
            (Type::TypeVar(typevar), other) | (other, Type::TypeVar(typevar)) => {
                match typevar.bound_or_constraints(db) {
                    None => false,
                    Some(TypeVarBoundOrConstraints::UpperBound(bound)) => {
                        bound.is_disjoint_from(db, other)
                    }
                    Some(TypeVarBoundOrConstraints::Constraints(constraints)) => constraints
                        .elements(db)
                        .iter()
                        .all(|constraint| constraint.is_disjoint_from(db, other)),
                }
            }

            (Type::Union(union), other) | (other, Type::Union(union)) => union
                .elements(db)
                .iter()
                .all(|e| e.is_disjoint_from(db, other)),

            // If we have two intersections, we test the positive elements of each one against the other intersection
            // Negative elements need a positive element on the other side in order to be disjoint.
            // This is similar to what would happen if we tried to build a new intersection that combines the two
            (Type::Intersection(self_intersection), Type::Intersection(other_intersection)) => {
                self_intersection
                    .positive(db)
                    .iter()
                    .any(|p| p.is_disjoint_from(db, other))
                    || other_intersection
                        .positive(db)
                        .iter()
                        .any(|p: &Type<'_>| p.is_disjoint_from(db, self))
            }

            (Type::Intersection(intersection), other)
            | (other, Type::Intersection(intersection)) => {
                intersection
                    .positive(db)
                    .iter()
                    .any(|p| p.is_disjoint_from(db, other))
                    // A & B & Not[C] is disjoint from C
                    || intersection
                        .negative(db)
                        .iter()
                        .any(|&neg_ty| other.is_subtype_of(db, neg_ty))
            }

            // any single-valued type is disjoint from another single-valued type
            // iff the two types are nonequal
            (
                left @ (Type::BooleanLiteral(..)
                | Type::IntLiteral(..)
                | Type::StringLiteral(..)
                | Type::BytesLiteral(..)
                | Type::SliceLiteral(..)
                | Type::FunctionLiteral(..)
                | Type::BoundMethod(..)
                | Type::MethodWrapper(..)
                | Type::WrapperDescriptor(..)
                | Type::ModuleLiteral(..)
                | Type::ClassLiteral(..)
                | Type::GenericAlias(..)
                | Type::KnownInstance(..)),
                right @ (Type::BooleanLiteral(..)
                | Type::IntLiteral(..)
                | Type::StringLiteral(..)
                | Type::BytesLiteral(..)
                | Type::SliceLiteral(..)
                | Type::FunctionLiteral(..)
                | Type::BoundMethod(..)
                | Type::MethodWrapper(..)
                | Type::WrapperDescriptor(..)
                | Type::ModuleLiteral(..)
                | Type::ClassLiteral(..)
                | Type::GenericAlias(..)
                | Type::KnownInstance(..)),
            ) => left != right,

            // One tuple type can be a subtype of another tuple type,
            // but we know for sure that any given tuple type is disjoint from all single-valued types
            (
                Type::Tuple(..),
                Type::ClassLiteral(..)
                | Type::GenericAlias(..)
                | Type::ModuleLiteral(..)
                | Type::BooleanLiteral(..)
                | Type::BytesLiteral(..)
                | Type::FunctionLiteral(..)
                | Type::BoundMethod(..)
                | Type::MethodWrapper(..)
                | Type::WrapperDescriptor(..)
                | Type::DataclassDecorator(..)
                | Type::DataclassTransformer(..)
                | Type::IntLiteral(..)
                | Type::SliceLiteral(..)
                | Type::StringLiteral(..)
                | Type::LiteralString,
            )
            | (
                Type::ClassLiteral(..)
                | Type::GenericAlias(..)
                | Type::ModuleLiteral(..)
                | Type::BooleanLiteral(..)
                | Type::BytesLiteral(..)
                | Type::FunctionLiteral(..)
                | Type::BoundMethod(..)
                | Type::MethodWrapper(..)
                | Type::WrapperDescriptor(..)
                | Type::DataclassDecorator(..)
                | Type::DataclassTransformer(..)
                | Type::IntLiteral(..)
                | Type::SliceLiteral(..)
                | Type::StringLiteral(..)
                | Type::LiteralString,
                Type::Tuple(..),
            ) => true,

            (Type::SubclassOf(subclass_of_ty), Type::ClassLiteral(class_b))
            | (Type::ClassLiteral(class_b), Type::SubclassOf(subclass_of_ty)) => {
                match subclass_of_ty.subclass_of() {
                    SubclassOfInner::Dynamic(_) => false,
                    SubclassOfInner::Class(class_a) => !class_b.is_subclass_of(db, None, class_a),
                }
            }

            (Type::SubclassOf(subclass_of_ty), Type::GenericAlias(alias_b))
            | (Type::GenericAlias(alias_b), Type::SubclassOf(subclass_of_ty)) => {
                match subclass_of_ty.subclass_of() {
                    SubclassOfInner::Dynamic(_) => false,
                    SubclassOfInner::Class(class_a) => {
                        !ClassType::from(alias_b).is_subclass_of(db, class_a)
                    }
                }
            }

            (
                Type::SubclassOf(_),
                Type::BooleanLiteral(..)
                | Type::IntLiteral(..)
                | Type::StringLiteral(..)
                | Type::LiteralString
                | Type::BytesLiteral(..)
                | Type::SliceLiteral(..)
                | Type::FunctionLiteral(..)
                | Type::BoundMethod(..)
                | Type::MethodWrapper(..)
                | Type::WrapperDescriptor(..)
                | Type::ModuleLiteral(..),
            )
            | (
                Type::BooleanLiteral(..)
                | Type::IntLiteral(..)
                | Type::StringLiteral(..)
                | Type::LiteralString
                | Type::BytesLiteral(..)
                | Type::SliceLiteral(..)
                | Type::FunctionLiteral(..)
                | Type::BoundMethod(..)
                | Type::MethodWrapper(..)
                | Type::WrapperDescriptor(..)
                | Type::ModuleLiteral(..),
                Type::SubclassOf(_),
            ) => true,

            (Type::AlwaysTruthy, ty) | (ty, Type::AlwaysTruthy) => {
                // `Truthiness::Ambiguous` may include `AlwaysTrue` as a subset, so it's not guaranteed to be disjoint.
                // Thus, they are only disjoint if `ty.bool() == AlwaysFalse`.
                ty.bool(db).is_always_false()
            }
            (Type::AlwaysFalsy, ty) | (ty, Type::AlwaysFalsy) => {
                // Similarly, they are only disjoint if `ty.bool() == AlwaysTrue`.
                ty.bool(db).is_always_true()
            }

            // for `type[Any]`/`type[Unknown]`/`type[Todo]`, we know the type cannot be any larger than `type`,
            // so although the type is dynamic we can still determine disjointedness in some situations
            (Type::SubclassOf(subclass_of_ty), other)
            | (other, Type::SubclassOf(subclass_of_ty)) => match subclass_of_ty.subclass_of() {
                SubclassOfInner::Dynamic(_) => {
                    KnownClass::Type.to_instance(db).is_disjoint_from(db, other)
                }
                SubclassOfInner::Class(class) => class
                    .metaclass_instance_type(db)
                    .is_disjoint_from(db, other),
            },

            (Type::KnownInstance(known_instance), Type::Instance(instance))
            | (Type::Instance(instance), Type::KnownInstance(known_instance)) => {
                !known_instance.is_instance_of(db, instance.class())
            }

            (known_instance_ty @ Type::KnownInstance(_), Type::Tuple(_))
            | (Type::Tuple(_), known_instance_ty @ Type::KnownInstance(_)) => {
                known_instance_ty.is_disjoint_from(db, KnownClass::Tuple.to_instance(db))
            }

            (Type::BooleanLiteral(..), Type::Instance(instance))
            | (Type::Instance(instance), Type::BooleanLiteral(..)) => {
                // A `Type::BooleanLiteral()` must be an instance of exactly `bool`
                // (it cannot be an instance of a `bool` subclass)
                !KnownClass::Bool.is_subclass_of(db, instance.class())
            }

            (Type::BooleanLiteral(..), _) | (_, Type::BooleanLiteral(..)) => true,

            (Type::IntLiteral(..), Type::Instance(instance))
            | (Type::Instance(instance), Type::IntLiteral(..)) => {
                // A `Type::IntLiteral()` must be an instance of exactly `int`
                // (it cannot be an instance of an `int` subclass)
                !KnownClass::Int.is_subclass_of(db, instance.class())
            }

            (Type::IntLiteral(..), _) | (_, Type::IntLiteral(..)) => true,

            (Type::StringLiteral(..), Type::LiteralString)
            | (Type::LiteralString, Type::StringLiteral(..)) => false,

            (Type::StringLiteral(..) | Type::LiteralString, Type::Instance(instance))
            | (Type::Instance(instance), Type::StringLiteral(..) | Type::LiteralString) => {
                // A `Type::StringLiteral()` or a `Type::LiteralString` must be an instance of exactly `str`
                // (it cannot be an instance of a `str` subclass)
                !KnownClass::Str.is_subclass_of(db, instance.class())
            }

            (Type::LiteralString, Type::LiteralString) => false,
            (Type::LiteralString, _) | (_, Type::LiteralString) => true,

            (Type::BytesLiteral(..), Type::Instance(instance))
            | (Type::Instance(instance), Type::BytesLiteral(..)) => {
                // A `Type::BytesLiteral()` must be an instance of exactly `bytes`
                // (it cannot be an instance of a `bytes` subclass)
                !KnownClass::Bytes.is_subclass_of(db, instance.class())
            }

            (Type::SliceLiteral(..), Type::Instance(instance))
            | (Type::Instance(instance), Type::SliceLiteral(..)) => {
                // A `Type::SliceLiteral` must be an instance of exactly `slice`
                // (it cannot be an instance of a `slice` subclass)
                !KnownClass::Slice.is_subclass_of(db, instance.class())
            }

            // A class-literal type `X` is always disjoint from an instance type `Y`,
            // unless the type expressing "all instances of `Z`" is a subtype of of `Y`,
            // where `Z` is `X`'s metaclass.
            (Type::ClassLiteral(class), instance @ Type::Instance(_))
            | (instance @ Type::Instance(_), Type::ClassLiteral(class)) => !class
                .metaclass_instance_type(db)
                .is_subtype_of(db, instance),
            (Type::GenericAlias(alias), instance @ Type::Instance(_))
            | (instance @ Type::Instance(_), Type::GenericAlias(alias)) => !ClassType::from(alias)
                .metaclass_instance_type(db)
                .is_subtype_of(db, instance),

            (Type::FunctionLiteral(..), Type::Instance(instance))
            | (Type::Instance(instance), Type::FunctionLiteral(..)) => {
                // A `Type::FunctionLiteral()` must be an instance of exactly `types.FunctionType`
                // (it cannot be an instance of a `types.FunctionType` subclass)
                !KnownClass::FunctionType.is_subclass_of(db, instance.class())
            }

            (Type::BoundMethod(_), other) | (other, Type::BoundMethod(_)) => KnownClass::MethodType
                .to_instance(db)
                .is_disjoint_from(db, other),

            (Type::MethodWrapper(_), other) | (other, Type::MethodWrapper(_)) => {
                KnownClass::MethodWrapperType
                    .to_instance(db)
                    .is_disjoint_from(db, other)
            }

            (Type::WrapperDescriptor(_), other) | (other, Type::WrapperDescriptor(_)) => {
                KnownClass::WrapperDescriptorType
                    .to_instance(db)
                    .is_disjoint_from(db, other)
            }

            (Type::Callable(_) | Type::FunctionLiteral(_), Type::Callable(_))
            | (Type::Callable(_), Type::FunctionLiteral(_)) => {
                // No two callable types are ever disjoint because
                // `(*args: object, **kwargs: object) -> Never` is a subtype of all fully static
                // callable types.
                false
            }

            (
                Type::Callable(_),
                Type::StringLiteral(_) | Type::BytesLiteral(_) | Type::SliceLiteral(_),
            )
            | (
                Type::StringLiteral(_) | Type::BytesLiteral(_) | Type::SliceLiteral(_),
                Type::Callable(_),
            ) => {
                // A callable type is disjoint from other literal types. For example,
                // `Type::StringLiteral` must be an instance of exactly `str`, not a subclass
                // of `str`, and `str` is not callable. The same applies to other literal types.
                true
            }

            (
                Type::Callable(_) | Type::DataclassDecorator(_) | Type::DataclassTransformer(_),
                _,
            )
            | (
                _,
                Type::Callable(_) | Type::DataclassDecorator(_) | Type::DataclassTransformer(_),
            ) => {
                // TODO: Implement disjointness for general callable type with other types
                false
            }

            (Type::ModuleLiteral(..), other @ Type::Instance(..))
            | (other @ Type::Instance(..), Type::ModuleLiteral(..)) => {
                // Modules *can* actually be instances of `ModuleType` subclasses
                other.is_disjoint_from(db, KnownClass::ModuleType.to_instance(db))
            }

            (Type::Instance(left), Type::Instance(right)) => left.is_disjoint_from(db, right),

            (Type::Tuple(tuple), Type::Tuple(other_tuple)) => {
                let self_elements = tuple.elements(db);
                let other_elements = other_tuple.elements(db);
                self_elements.len() != other_elements.len()
                    || self_elements
                        .iter()
                        .zip(other_elements)
                        .any(|(e1, e2)| e1.is_disjoint_from(db, *e2))
            }

            (Type::Tuple(..), instance @ Type::Instance(_))
            | (instance @ Type::Instance(_), Type::Tuple(..)) => {
                // We cannot be sure if the tuple is disjoint from the instance because:
                //   - 'other' might be the homogeneous arbitrary-length tuple type
                //     tuple[T, ...] (which we don't have support for yet); if all of
                //     our element types are not disjoint with T, this is not disjoint
                //   - 'other' might be a user subtype of tuple, which, if generic
                //     over the same or compatible *Ts, would overlap with tuple.
                //
                // TODO: add checks for the above cases once we support them
                instance.is_disjoint_from(db, KnownClass::Tuple.to_instance(db))
            }

            (Type::PropertyInstance(_), _) | (_, Type::PropertyInstance(_)) => KnownClass::Property
                .to_instance(db)
                .is_disjoint_from(db, other),

            (Type::BoundSuper(_), Type::BoundSuper(_)) => !self.is_equivalent_to(db, other),
            (Type::BoundSuper(_), other) | (other, Type::BoundSuper(_)) => KnownClass::Super
                .to_instance(db)
                .is_disjoint_from(db, other),
        }
    }

    /// Returns true if the type does not contain any gradual forms (as a sub-part).
    pub(crate) fn is_fully_static(&self, db: &'db dyn Db) -> bool {
        match self {
            Type::Dynamic(_) => false,
            Type::Never
            | Type::FunctionLiteral(..)
            | Type::BoundMethod(_)
            | Type::WrapperDescriptor(_)
            | Type::MethodWrapper(_)
            | Type::DataclassDecorator(_)
            | Type::DataclassTransformer(_)
            | Type::ModuleLiteral(..)
            | Type::IntLiteral(_)
            | Type::BooleanLiteral(_)
            | Type::StringLiteral(_)
            | Type::LiteralString
            | Type::BytesLiteral(_)
            | Type::SliceLiteral(_)
            | Type::KnownInstance(_)
            | Type::AlwaysFalsy
            | Type::AlwaysTruthy
            | Type::PropertyInstance(_) => true,

            Type::TypeVar(typevar) => match typevar.bound_or_constraints(db) {
                None => true,
                Some(TypeVarBoundOrConstraints::UpperBound(bound)) => bound.is_fully_static(db),
                Some(TypeVarBoundOrConstraints::Constraints(constraints)) => constraints
                    .elements(db)
                    .iter()
                    .all(|constraint| constraint.is_fully_static(db)),
            },

            Type::SubclassOf(subclass_of_ty) => subclass_of_ty.is_fully_static(),
            Type::BoundSuper(bound_super) => {
                !matches!(bound_super.pivot_class(db), ClassBase::Dynamic(_))
                    && !matches!(bound_super.owner(db), SuperOwnerKind::Dynamic(_))
            }
            Type::ClassLiteral(_) | Type::GenericAlias(_) | Type::Instance(_) => {
                // TODO: Ideally, we would iterate over the MRO of the class, check if all
                // bases are fully static, and only return `true` if that is the case.
                //
                // This does not work yet, because we currently infer `Unknown` for some
                // generic base classes that we don't understand yet. For example, `str`
                // is defined as `class str(Sequence[str])` in typeshed and we currently
                // compute its MRO as `(str, Unknown, object)`. This would make us think
                // that `str` is a gradual type, which causes all sorts of downstream
                // issues because it does not participate in equivalence/subtyping etc.
                //
                // Another problem is that we run into problems if we eagerly query the
                // MRO of class literals here. I have not fully investigated this, but
                // iterating over the MRO alone, without even acting on it, causes us to
                // infer `Unknown` for many classes.

                true
            }
            Type::Union(union) => union.is_fully_static(db),
            Type::Intersection(intersection) => intersection.is_fully_static(db),
            // TODO: Once we support them, make sure that we return `false` for other types
            // containing gradual forms such as `tuple[Any, ...]`.
            // Conversely, make sure to return `true` for homogeneous tuples such as
            // `tuple[int, ...]`, once we add support for them.
            Type::Tuple(tuple) => tuple
                .elements(db)
                .iter()
                .all(|elem| elem.is_fully_static(db)),
            Type::Callable(callable) => callable.is_fully_static(db),
        }
    }

    /// Return true if there is just a single inhabitant for this type.
    ///
    /// Note: This function aims to have no false positives, but might return `false`
    /// for more complicated types that are actually singletons.
    pub(crate) fn is_singleton(self, db: &'db dyn Db) -> bool {
        match self {
            Type::Dynamic(_)
            | Type::Never
            | Type::IntLiteral(..)
            | Type::StringLiteral(..)
            | Type::BytesLiteral(..)
            | Type::SliceLiteral(..)
            | Type::LiteralString => {
                // Note: The literal types included in this pattern are not true singletons.
                // There can be multiple Python objects (at different memory locations) that
                // are both of type Literal[345], for example.
                false
            }

            // An unbounded, unconstrained typevar is not a singleton, because it can be
            // specialized to a non-singleton type. A bounded typevar is not a singleton, even if
            // the bound is a final singleton class, since it can still be specialized to `Never`.
            // A constrained typevar is a singleton if all of its constraints are singletons. (Note
            // that you cannot specialize a constrained typevar to a subtype of a constraint.)
            Type::TypeVar(typevar) => match typevar.bound_or_constraints(db) {
                None => false,
                Some(TypeVarBoundOrConstraints::UpperBound(_)) => false,
                Some(TypeVarBoundOrConstraints::Constraints(constraints)) => constraints
                    .elements(db)
                    .iter()
                    .all(|constraint| constraint.is_singleton(db)),
            },

            // We eagerly transform `SubclassOf` to `ClassLiteral` for final types, so `SubclassOf` is never a singleton.
            Type::SubclassOf(..) => false,
            Type::BoundSuper(..) => false,
            Type::BooleanLiteral(_)
            | Type::FunctionLiteral(..)
            | Type::WrapperDescriptor(..)
            | Type::ClassLiteral(..)
            | Type::GenericAlias(..)
            | Type::ModuleLiteral(..) => true,
            Type::KnownInstance(known_instance) => {
                // Nearly all `KnownInstance` types are singletons, but if a symbol could validly
                // originate from either `typing` or `typing_extensions` then this is not guaranteed.
                // E.g. `typing.Protocol` is equivalent to `typing_extensions.Protocol`, so both are treated
                // as inhabiting the type `KnownInstanceType::Protocol` in our model, but they are actually
                // distinct symbols at different memory addresses at runtime.
                !(known_instance.check_module(KnownModule::Typing)
                    && known_instance.check_module(KnownModule::TypingExtensions))
            }
            Type::Callable(_) => {
                // A callable type is never a singleton because for any given signature,
                // there could be any number of distinct objects that are all callable with that
                // signature.
                false
            }
            Type::BoundMethod(..) => {
                // `BoundMethod` types are single-valued types, but not singleton types:
                // ```pycon
                // >>> class Foo:
                // ...     def bar(self): pass
                // >>> f = Foo()
                // >>> f.bar is f.bar
                // False
                // ```
                false
            }
            Type::MethodWrapper(_) => {
                // Just a special case of `BoundMethod` really
                // (this variant represents `f.__get__`, where `f` is any function)
                false
            }
            Type::DataclassDecorator(_) | Type::DataclassTransformer(_) => false,
            Type::Instance(instance) => instance.is_singleton(db),
            Type::PropertyInstance(_) => false,
            Type::Tuple(..) => {
                // The empty tuple is a singleton on CPython and PyPy, but not on other Python
                // implementations such as GraalPy. Its *use* as a singleton is discouraged and
                // should not be relied on for type narrowing, so we do not treat it as one.
                // See:
                // https://docs.python.org/3/reference/expressions.html#parenthesized-forms
                false
            }
            Type::Union(..) => {
                // A single-element union, where the sole element was a singleton, would itself
                // be a singleton type. However, unions with length < 2 should never appear in
                // our model due to [`UnionBuilder::build`].
                false
            }
            Type::Intersection(..) => {
                // Here, we assume that all intersection types that are singletons would have
                // been reduced to a different form via [`IntersectionBuilder::build`] by now.
                // For example:
                //
                //   bool & ~Literal[False]   = Literal[True]
                //   None & (None | int)      = None | None & int = None
                //
                false
            }
            Type::AlwaysTruthy | Type::AlwaysFalsy => false,
        }
    }

    /// Return true if this type is non-empty and all inhabitants of this type compare equal.
    pub(crate) fn is_single_valued(self, db: &'db dyn Db) -> bool {
        match self {
            Type::FunctionLiteral(..)
            | Type::BoundMethod(_)
            | Type::WrapperDescriptor(_)
            | Type::MethodWrapper(_)
            | Type::ModuleLiteral(..)
            | Type::ClassLiteral(..)
            | Type::GenericAlias(..)
            | Type::IntLiteral(..)
            | Type::BooleanLiteral(..)
            | Type::StringLiteral(..)
            | Type::BytesLiteral(..)
            | Type::SliceLiteral(..)
            | Type::KnownInstance(..) => true,

            // An unbounded, unconstrained typevar is not single-valued, because it can be
            // specialized to a multiple-valued type. A bounded typevar is not single-valued, even
            // if the bound is a final single-valued class, since it can still be specialized to
            // `Never`. A constrained typevar is single-valued if all of its constraints are
            // single-valued. (Note that you cannot specialize a constrained typevar to a subtype
            // of a constraint.)
            Type::TypeVar(typevar) => match typevar.bound_or_constraints(db) {
                None => false,
                Some(TypeVarBoundOrConstraints::UpperBound(_)) => false,
                Some(TypeVarBoundOrConstraints::Constraints(constraints)) => constraints
                    .elements(db)
                    .iter()
                    .all(|constraint| constraint.is_single_valued(db)),
            },

            Type::SubclassOf(..) => {
                // TODO: Same comment as above for `is_singleton`
                false
            }

            Type::Tuple(tuple) => tuple
                .elements(db)
                .iter()
                .all(|elem| elem.is_single_valued(db)),

            Type::Instance(instance) => instance.is_single_valued(db),

            Type::BoundSuper(_) => {
                // At runtime two super instances never compare equal, even if their arguments are identical.
                false
            }

            Type::Dynamic(_)
            | Type::Never
            | Type::Union(..)
            | Type::Intersection(..)
            | Type::LiteralString
            | Type::AlwaysTruthy
            | Type::AlwaysFalsy
            | Type::Callable(_)
            | Type::PropertyInstance(_)
            | Type::DataclassDecorator(_)
            | Type::DataclassTransformer(_) => false,
        }
    }

    /// This function is roughly equivalent to `find_name_in_mro` as defined in the [descriptor guide] or
    /// [`_PyType_Lookup`] in CPython's `Objects/typeobject.c`. It should typically be called through
    /// [Type::class_member], unless it is known that `self` is a class-like type. This function returns
    /// `None` if called on an instance-like type.
    ///
    /// [descriptor guide]: https://docs.python.org/3/howto/descriptor.html#invocation-from-an-instance
    /// [`_PyType_Lookup`]: https://github.com/python/cpython/blob/e285232c76606e3be7bf216efb1be1e742423e4b/Objects/typeobject.c#L5223
    fn find_name_in_mro(&self, db: &'db dyn Db, name: &str) -> Option<SymbolAndQualifiers<'db>> {
        self.find_name_in_mro_with_policy(db, name, MemberLookupPolicy::default())
    }

    fn find_name_in_mro_with_policy(
        &self,
        db: &'db dyn Db,
        name: &str,
        policy: MemberLookupPolicy,
    ) -> Option<SymbolAndQualifiers<'db>> {
        match self {
            Type::Union(union) => Some(union.map_with_boundness_and_qualifiers(db, |elem| {
                elem.find_name_in_mro_with_policy(db, name, policy)
                    // If some elements are classes, and some are not, we simply fall back to `Unbound` for the non-class
                    // elements instead of short-circuiting the whole result to `None`. We would need a more detailed
                    // return type otherwise, and since `find_name_in_mro` is usually called via `class_member`, this is
                    // not a problem.
                    .unwrap_or_default()
            })),
            Type::Intersection(inter) => {
                Some(inter.map_with_boundness_and_qualifiers(db, |elem| {
                    elem.find_name_in_mro_with_policy(db, name, policy)
                        // Fall back to Unbound, similar to the union case (see above).
                        .unwrap_or_default()
                }))
            }

            Type::Dynamic(_) | Type::Never => Some(Symbol::bound(self).into()),

            Type::ClassLiteral(class) => {
                match (class.known(db), name) {
                    (Some(KnownClass::FunctionType), "__get__") => Some(
                        Symbol::bound(Type::WrapperDescriptor(
                            WrapperDescriptorKind::FunctionTypeDunderGet,
                        ))
                        .into(),
                    ),
                    (Some(KnownClass::FunctionType), "__set__" | "__delete__") => {
                        // Hard code this knowledge, as we look up `__set__` and `__delete__` on `FunctionType` often.
                        Some(Symbol::Unbound.into())
                    }
                    (Some(KnownClass::Property), "__get__") => Some(
                        Symbol::bound(Type::WrapperDescriptor(
                            WrapperDescriptorKind::PropertyDunderGet,
                        ))
                        .into(),
                    ),
                    (Some(KnownClass::Property), "__set__") => Some(
                        Symbol::bound(Type::WrapperDescriptor(
                            WrapperDescriptorKind::PropertyDunderSet,
                        ))
                        .into(),
                    ),
                    // TODO:
                    // We currently hard-code the knowledge that the following known classes are not
                    // descriptors, i.e. that they have no `__get__` method. This is not wrong and
                    // potentially even beneficial for performance, but it's not very principled.
                    // This case can probably be removed eventually, but we include it at the moment
                    // because we make extensive use of these types in our test suite. Note that some
                    // builtin types are not included here, since they do not have generic bases and
                    // are correctly handled by the `find_name_in_mro` method.
                    (
                        Some(
                            KnownClass::Int
                            | KnownClass::Str
                            | KnownClass::Bytes
                            | KnownClass::Tuple
                            | KnownClass::Slice
                            | KnownClass::Range,
                        ),
                        "__get__" | "__set__" | "__delete__",
                    ) => Some(Symbol::Unbound.into()),

                    _ => Some(class.class_member(db, name, policy)),
                }
            }

            Type::GenericAlias(alias) => {
                Some(ClassType::from(*alias).class_member(db, name, policy))
            }

            Type::SubclassOf(subclass_of)
                if name == "__get__"
                    && matches!(
                        subclass_of
                            .subclass_of()
                            .into_class()
                            .and_then(|c| c.known(db)),
                        Some(
                            KnownClass::Int
                                | KnownClass::Str
                                | KnownClass::Bytes
                                | KnownClass::Tuple
                                | KnownClass::Slice
                                | KnownClass::Range,
                        )
                    ) =>
            {
                Some(Symbol::Unbound.into())
            }
            Type::SubclassOf(subclass_of_ty) => {
                subclass_of_ty.find_name_in_mro_with_policy(db, name, policy)
            }

            // Note: `super(pivot, owner).__class__` is `builtins.super`, not the owner's class.
            // `BoundSuper` should look up the name in the MRO of `builtins.super`.
            Type::BoundSuper(_) => KnownClass::Super
                .to_class_literal(db)
                .find_name_in_mro_with_policy(db, name, policy),

            // We eagerly normalize type[object], i.e. Type::SubclassOf(object) to `type`, i.e. Type::Instance(type).
            // So looking up a name in the MRO of `Type::Instance(type)` is equivalent to looking up the name in the
            // MRO of the class `object`.
            Type::Instance(instance) if instance.class().is_known(db, KnownClass::Type) => {
                KnownClass::Object
                    .to_class_literal(db)
                    .find_name_in_mro_with_policy(db, name, policy)
            }

            Type::FunctionLiteral(_)
            | Type::Callable(_)
            | Type::BoundMethod(_)
            | Type::WrapperDescriptor(_)
            | Type::MethodWrapper(_)
            | Type::DataclassDecorator(_)
            | Type::DataclassTransformer(_)
            | Type::ModuleLiteral(_)
            | Type::KnownInstance(_)
            | Type::AlwaysTruthy
            | Type::AlwaysFalsy
            | Type::IntLiteral(_)
            | Type::BooleanLiteral(_)
            | Type::StringLiteral(_)
            | Type::LiteralString
            | Type::BytesLiteral(_)
            | Type::SliceLiteral(_)
            | Type::Tuple(_)
            | Type::TypeVar(_)
            | Type::Instance(_)
            | Type::PropertyInstance(_) => None,
        }
    }

    /// Look up an attribute in the MRO of the meta-type of `self`. This returns class-level attributes
    /// when called on an instance-like type, and metaclass attributes when called on a class-like type.
    ///
    /// Basically corresponds to `self.to_meta_type().find_name_in_mro(name)`, except for the handling
    /// of union and intersection types.
    fn class_member(self, db: &'db dyn Db, name: Name) -> SymbolAndQualifiers<'db> {
        self.class_member_with_policy(db, name, MemberLookupPolicy::default())
    }

    #[salsa::tracked]
    fn class_member_with_policy(
        self,
        db: &'db dyn Db,
        name: Name,
        policy: MemberLookupPolicy,
    ) -> SymbolAndQualifiers<'db> {
        tracing::trace!("class_member: {}.{}", self.display(db), name);
        match self {
            Type::Union(union) => union.map_with_boundness_and_qualifiers(db, |elem| {
                elem.class_member_with_policy(db, name.clone(), policy)
            }),
            Type::Intersection(inter) => inter.map_with_boundness_and_qualifiers(db, |elem| {
                elem.class_member_with_policy(db, name.clone(), policy)
            }),
            _ => self
                .to_meta_type(db)
                .find_name_in_mro_with_policy(db, name.as_str(), policy)
                .expect(
                    "`Type::find_name_in_mro()` should return `Some()` when called on a meta-type",
                ),
        }
    }

    /// This function roughly corresponds to looking up an attribute in the `__dict__` of an object.
    /// For instance-like types, this goes through the classes MRO and discovers attribute assignments
    /// in methods, as well as class-body declarations that we consider to be evidence for the presence
    /// of an instance attribute.
    ///
    /// For example, an instance of the following class has instance members `a` and `b`, but `c` is
    /// just a class attribute that would not be discovered by this method:
    /// ```py
    /// class C:
    ///     a: int
    ///
    ///     c = 1
    ///
    ///     def __init__(self):
    ///         self.b: str = "a"
    /// ```
    fn instance_member(&self, db: &'db dyn Db, name: &str) -> SymbolAndQualifiers<'db> {
        match self {
            Type::Union(union) => {
                union.map_with_boundness_and_qualifiers(db, |elem| elem.instance_member(db, name))
            }

            Type::Intersection(intersection) => intersection
                .map_with_boundness_and_qualifiers(db, |elem| elem.instance_member(db, name)),

            Type::Dynamic(_) | Type::Never => Symbol::bound(self).into(),

            Type::Instance(instance) => instance.class().instance_member(db, name),

            Type::FunctionLiteral(_) => KnownClass::FunctionType
                .to_instance(db)
                .instance_member(db, name),

            Type::BoundMethod(_) => KnownClass::MethodType
                .to_instance(db)
                .instance_member(db, name),
            Type::MethodWrapper(_) => KnownClass::MethodWrapperType
                .to_instance(db)
                .instance_member(db, name),
            Type::WrapperDescriptor(_) => KnownClass::WrapperDescriptorType
                .to_instance(db)
                .instance_member(db, name),
            Type::DataclassDecorator(_) => KnownClass::FunctionType
                .to_instance(db)
                .instance_member(db, name),
            Type::Callable(_) | Type::DataclassTransformer(_) => {
                KnownClass::Object.to_instance(db).instance_member(db, name)
            }

            Type::TypeVar(typevar) => match typevar.bound_or_constraints(db) {
                None => KnownClass::Object.to_instance(db).instance_member(db, name),
                Some(TypeVarBoundOrConstraints::UpperBound(bound)) => {
                    bound.instance_member(db, name)
                }
                Some(TypeVarBoundOrConstraints::Constraints(constraints)) => constraints
                    .map_with_boundness_and_qualifiers(db, |constraint| {
                        constraint.instance_member(db, name)
                    }),
            },

            Type::IntLiteral(_) => KnownClass::Int.to_instance(db).instance_member(db, name),
            Type::BooleanLiteral(_) => KnownClass::Bool.to_instance(db).instance_member(db, name),
            Type::StringLiteral(_) | Type::LiteralString => {
                KnownClass::Str.to_instance(db).instance_member(db, name)
            }
            Type::BytesLiteral(_) => KnownClass::Bytes.to_instance(db).instance_member(db, name),
            Type::SliceLiteral(_) => KnownClass::Slice.to_instance(db).instance_member(db, name),
            Type::Tuple(_) => KnownClass::Tuple.to_instance(db).instance_member(db, name),

            Type::AlwaysTruthy | Type::AlwaysFalsy => Type::object(db).instance_member(db, name),
            Type::ModuleLiteral(_) => KnownClass::ModuleType
                .to_instance(db)
                .instance_member(db, name),

            Type::KnownInstance(_) => Symbol::Unbound.into(),

            Type::PropertyInstance(_) => KnownClass::Property
                .to_instance(db)
                .instance_member(db, name),

            // Note: `super(pivot, owner).__dict__` refers to the `__dict__` of the `builtins.super` instance,
            // not that of the owner.
            // This means we should only look up instance members defined on the `builtins.super()` instance itself.
            // If you want to look up a member in the MRO of the `super`'s owner,
            // refer to [`Type::member`] instead.
            Type::BoundSuper(_) => KnownClass::Super.to_instance(db).instance_member(db, name),

            // TODO: we currently don't model the fact that class literals and subclass-of types have
            // a `__dict__` that is filled with class level attributes. Modeling this is currently not
            // required, as `instance_member` is only called for instance-like types through `member`,
            // but we might want to add this in the future.
            Type::ClassLiteral(_) | Type::GenericAlias(_) | Type::SubclassOf(_) => {
                Symbol::Unbound.into()
            }
        }
    }

    /// Access an attribute of this type without invoking the descriptor protocol. This
    /// method corresponds to `inspect.getattr_static(<object of type 'self'>, name)`.
    ///
    /// See also: [`Type::member`]
    fn static_member(&self, db: &'db dyn Db, name: &str) -> Symbol<'db> {
        if let Type::ModuleLiteral(module) = self {
            module.static_member(db, name)
        } else if let symbol @ Symbol::Type(_, _) = self.class_member(db, name.into()).symbol {
            symbol
        } else if let Some(symbol @ Symbol::Type(_, _)) =
            self.find_name_in_mro(db, name).map(|inner| inner.symbol)
        {
            symbol
        } else {
            self.instance_member(db, name).symbol
        }
    }

    /// Look up `__get__` on the meta-type of self, and call it with the arguments `self`, `instance`,
    /// and `owner`. `__get__` is different than other dunder methods in that it is not looked up using
    /// the descriptor protocol itself.
    ///
    /// In addition to the return type of `__get__`, this method also returns the *kind* of attribute
    /// that `self` represents: (1) a data descriptor or (2) a non-data descriptor / normal attribute.
    ///
    /// If `__get__` is not defined on the meta-type, this method returns `None`.
    #[salsa::tracked]
    fn try_call_dunder_get(
        self,
        db: &'db dyn Db,
        instance: Type<'db>,
        owner: Type<'db>,
    ) -> Option<(Type<'db>, AttributeKind)> {
        tracing::trace!(
            "try_call_dunder_get: {}, {}, {}",
            self.display(db),
            instance.display(db),
            owner.display(db)
        );
        let descr_get = self.class_member(db, "__get__".into()).symbol;

        if let Symbol::Type(descr_get, descr_get_boundness) = descr_get {
            let return_ty = descr_get
                .try_call(db, CallArgumentTypes::positional([self, instance, owner]))
                .map(|bindings| {
                    if descr_get_boundness == Boundness::Bound {
                        bindings.return_type(db)
                    } else {
                        UnionType::from_elements(db, [bindings.return_type(db), self])
                    }
                })
                .ok()?;

            let descriptor_kind = if self.class_member(db, "__set__".into()).symbol.is_unbound()
                && self
                    .class_member(db, "__delete__".into())
                    .symbol
                    .is_unbound()
            {
                AttributeKind::NormalOrNonDataDescriptor
            } else {
                AttributeKind::DataDescriptor
            };

            Some((return_ty, descriptor_kind))
        } else {
            None
        }
    }

    /// Look up `__get__` on the meta-type of `attribute`, and call it with `attribute`, `instance`,
    /// and `owner` as arguments. This method exists as a separate step as we need to handle unions
    /// and intersections explicitly.
    fn try_call_dunder_get_on_attribute(
        db: &'db dyn Db,
        attribute: SymbolAndQualifiers<'db>,
        instance: Type<'db>,
        owner: Type<'db>,
    ) -> (SymbolAndQualifiers<'db>, AttributeKind) {
        match attribute {
            // This branch is not strictly needed, but it short-circuits the lookup of various dunder
            // methods and calls that would otherwise be made.
            //
            // Note that attribute accesses on dynamic types always succeed. For this reason, they also
            // have `__get__`, `__set__`, and `__delete__` methods and are therefore considered to be
            // data descriptors.
            //
            // The same is true for `Never`.
            SymbolAndQualifiers {
                symbol: Symbol::Type(Type::Dynamic(_) | Type::Never, _),
                qualifiers: _,
            } => (attribute, AttributeKind::DataDescriptor),

            SymbolAndQualifiers {
                symbol: Symbol::Type(Type::Union(union), boundness),
                qualifiers,
            } => (
                union
                    .map_with_boundness(db, |elem| {
                        Symbol::Type(
                            elem.try_call_dunder_get(db, instance, owner)
                                .map_or(*elem, |(ty, _)| ty),
                            boundness,
                        )
                    })
                    .with_qualifiers(qualifiers),
                // TODO: avoid the duplication here:
                if union.elements(db).iter().all(|elem| {
                    elem.try_call_dunder_get(db, instance, owner)
                        .is_some_and(|(_, kind)| kind.is_data())
                }) {
                    AttributeKind::DataDescriptor
                } else {
                    AttributeKind::NormalOrNonDataDescriptor
                },
            ),

            SymbolAndQualifiers {
                symbol: Symbol::Type(Type::Intersection(intersection), boundness),
                qualifiers,
            } => (
                intersection
                    .map_with_boundness(db, |elem| {
                        Symbol::Type(
                            elem.try_call_dunder_get(db, instance, owner)
                                .map_or(*elem, |(ty, _)| ty),
                            boundness,
                        )
                    })
                    .with_qualifiers(qualifiers),
                // TODO: Discover data descriptors in intersections.
                AttributeKind::NormalOrNonDataDescriptor,
            ),

            SymbolAndQualifiers {
                symbol: Symbol::Type(attribute_ty, boundness),
                qualifiers: _,
            } => {
                if let Some((return_ty, attribute_kind)) =
                    attribute_ty.try_call_dunder_get(db, instance, owner)
                {
                    (Symbol::Type(return_ty, boundness).into(), attribute_kind)
                } else {
                    (attribute, AttributeKind::NormalOrNonDataDescriptor)
                }
            }

            _ => (attribute, AttributeKind::NormalOrNonDataDescriptor),
        }
    }

    /// Implementation of the descriptor protocol.
    ///
    /// This method roughly performs the following steps:
    ///
    /// - Look up the attribute `name` on the meta-type of `self`. Call the result `meta_attr`.
    /// - Call `__get__` on the meta-type of `meta_attr`, if it exists. If the call succeeds,
    ///   replace `meta_attr` with the result of the call. Also check if `meta_attr` is a *data*
    ///   descriptor by testing if `__set__` or `__delete__` exist.
    /// - If `meta_attr` is a data descriptor, return it.
    /// - Otherwise, if `fallback` is bound, return `fallback`.
    /// - Otherwise, return `meta_attr`.
    ///
    /// In addition to that, we also handle various cases of possibly-unbound symbols and fall
    /// back to lower-precedence stages of the descriptor protocol by building union types.
    fn invoke_descriptor_protocol(
        self,
        db: &'db dyn Db,
        name: &str,
        fallback: SymbolAndQualifiers<'db>,
        policy: InstanceFallbackShadowsNonDataDescriptor,
        member_policy: MemberLookupPolicy,
    ) -> SymbolAndQualifiers<'db> {
        let (
            SymbolAndQualifiers {
                symbol: meta_attr,
                qualifiers: meta_attr_qualifiers,
            },
            meta_attr_kind,
        ) = Self::try_call_dunder_get_on_attribute(
            db,
            self.class_member_with_policy(db, name.into(), member_policy),
            self,
            self.to_meta_type(db),
        );

        let SymbolAndQualifiers {
            symbol: fallback,
            qualifiers: fallback_qualifiers,
        } = fallback;

        match (meta_attr, meta_attr_kind, fallback) {
            // The fallback type is unbound, so we can just return `meta_attr` unconditionally,
            // no matter if it's data descriptor, a non-data descriptor, or a normal attribute.
            (meta_attr @ Symbol::Type(_, _), _, Symbol::Unbound) => {
                meta_attr.with_qualifiers(meta_attr_qualifiers)
            }

            // `meta_attr` is the return type of a data descriptor and definitely bound, so we
            // return it.
            (meta_attr @ Symbol::Type(_, Boundness::Bound), AttributeKind::DataDescriptor, _) => {
                meta_attr.with_qualifiers(meta_attr_qualifiers)
            }

            // `meta_attr` is the return type of a data descriptor, but the attribute on the
            // meta-type is possibly-unbound. This means that we "fall through" to the next
            // stage of the descriptor protocol and union with the fallback type.
            (
                Symbol::Type(meta_attr_ty, Boundness::PossiblyUnbound),
                AttributeKind::DataDescriptor,
                Symbol::Type(fallback_ty, fallback_boundness),
            ) => Symbol::Type(
                UnionType::from_elements(db, [meta_attr_ty, fallback_ty]),
                fallback_boundness,
            )
            .with_qualifiers(meta_attr_qualifiers.union(fallback_qualifiers)),

            // `meta_attr` is *not* a data descriptor. This means that the `fallback` type has
            // now the highest priority. However, we only return the pure `fallback` type if the
            // policy allows it. When invoked on class objects, the policy is set to `Yes`, which
            // means that class-level attributes (the fallback) can shadow non-data descriptors
            // on metaclasses. However, for instances, the policy is set to `No`, because we do
            // allow instance-level attributes to shadow class-level non-data descriptors. This
            // would require us to statically infer if an instance attribute is always set, which
            // is something we currently don't attempt to do.
            (
                Symbol::Type(_, _),
                AttributeKind::NormalOrNonDataDescriptor,
                fallback @ Symbol::Type(_, Boundness::Bound),
            ) if policy == InstanceFallbackShadowsNonDataDescriptor::Yes => {
                fallback.with_qualifiers(fallback_qualifiers)
            }

            // `meta_attr` is *not* a data descriptor. The `fallback` symbol is either possibly
            // unbound or the policy argument is `No`. In both cases, the `fallback` type does
            // not completely shadow the non-data descriptor, so we build a union of the two.
            (
                Symbol::Type(meta_attr_ty, meta_attr_boundness),
                AttributeKind::NormalOrNonDataDescriptor,
                Symbol::Type(fallback_ty, fallback_boundness),
            ) => Symbol::Type(
                UnionType::from_elements(db, [meta_attr_ty, fallback_ty]),
                meta_attr_boundness.max(fallback_boundness),
            )
            .with_qualifiers(meta_attr_qualifiers.union(fallback_qualifiers)),

            // If the attribute is not found on the meta-type, we simply return the fallback.
            (Symbol::Unbound, _, fallback) => fallback.with_qualifiers(fallback_qualifiers),
        }
    }

    /// Access an attribute of this type, potentially invoking the descriptor protocol.
    /// Corresponds to `getattr(<object of type 'self'>, name)`.
    ///
    /// See also: [`Type::static_member`]
    ///
    /// TODO: We should return a `Result` here to handle errors that can appear during attribute
    /// lookup, like a failed `__get__` call on a descriptor.
    #[must_use]
    pub(crate) fn member(self, db: &'db dyn Db, name: &str) -> SymbolAndQualifiers<'db> {
        self.member_lookup_with_policy(db, name.into(), MemberLookupPolicy::default())
    }

    /// Similar to [`Type::member`], but allows the caller to specify what policy should be used
    /// when looking up attributes. See [`MemberLookupPolicy`] for more information.
    #[salsa::tracked(cycle_fn=member_lookup_cycle_recover, cycle_initial=member_lookup_cycle_initial)]
    fn member_lookup_with_policy(
        self,
        db: &'db dyn Db,
        name: Name,
        policy: MemberLookupPolicy,
    ) -> SymbolAndQualifiers<'db> {
        tracing::trace!("member_lookup_with_policy: {}.{}", self.display(db), name);
        if name == "__class__" {
            return Symbol::bound(self.to_meta_type(db)).into();
        }

        let name_str = name.as_str();

        match self {
            Type::Union(union) => union
                .map_with_boundness(db, |elem| {
                    elem.member_lookup_with_policy(db, name_str.into(), policy)
                        .symbol
                })
                .into(),

            Type::Intersection(intersection) => intersection
                .map_with_boundness(db, |elem| {
                    elem.member_lookup_with_policy(db, name_str.into(), policy)
                        .symbol
                })
                .into(),

            Type::Dynamic(..) | Type::Never => Symbol::bound(self).into(),

            Type::FunctionLiteral(function) if name == "__get__" => Symbol::bound(
                Type::MethodWrapper(MethodWrapperKind::FunctionTypeDunderGet(function)),
            )
            .into(),
            Type::FunctionLiteral(function) if name == "__call__" => Symbol::bound(
                Type::MethodWrapper(MethodWrapperKind::FunctionTypeDunderCall(function)),
            )
            .into(),
            Type::PropertyInstance(property) if name == "__get__" => Symbol::bound(
                Type::MethodWrapper(MethodWrapperKind::PropertyDunderGet(property)),
            )
            .into(),
            Type::PropertyInstance(property) if name == "__set__" => Symbol::bound(
                Type::MethodWrapper(MethodWrapperKind::PropertyDunderSet(property)),
            )
            .into(),
            Type::StringLiteral(literal) if name == "startswith" => Symbol::bound(
                Type::MethodWrapper(MethodWrapperKind::StrStartswith(literal)),
            )
            .into(),

            Type::ClassLiteral(class)
                if name == "__get__" && class.is_known(db, KnownClass::FunctionType) =>
            {
                Symbol::bound(Type::WrapperDescriptor(
                    WrapperDescriptorKind::FunctionTypeDunderGet,
                ))
                .into()
            }
            Type::ClassLiteral(class)
                if name == "__get__" && class.is_known(db, KnownClass::Property) =>
            {
                Symbol::bound(Type::WrapperDescriptor(
                    WrapperDescriptorKind::PropertyDunderGet,
                ))
                .into()
            }
            Type::ClassLiteral(class)
                if name == "__set__" && class.is_known(db, KnownClass::Property) =>
            {
                Symbol::bound(Type::WrapperDescriptor(
                    WrapperDescriptorKind::PropertyDunderSet,
                ))
                .into()
            }
            Type::BoundMethod(bound_method) => match name_str {
                "__self__" => Symbol::bound(bound_method.self_instance(db)).into(),
                "__func__" => {
                    Symbol::bound(Type::FunctionLiteral(bound_method.function(db))).into()
                }
                _ => {
                    KnownClass::MethodType
                        .to_instance(db)
                        .member_lookup_with_policy(db, name.clone(), policy)
                        .or_fall_back_to(db, || {
                            // If an attribute is not available on the bound method object,
                            // it will be looked up on the underlying function object:
                            Type::FunctionLiteral(bound_method.function(db))
                                .member_lookup_with_policy(db, name, policy)
                        })
                }
            },
            Type::MethodWrapper(_) => KnownClass::MethodWrapperType
                .to_instance(db)
                .member_lookup_with_policy(db, name, policy),
            Type::WrapperDescriptor(_) => KnownClass::WrapperDescriptorType
                .to_instance(db)
                .member_lookup_with_policy(db, name, policy),
            Type::DataclassDecorator(_) => KnownClass::FunctionType
                .to_instance(db)
                .member_lookup_with_policy(db, name, policy),
            Type::Callable(_) | Type::DataclassTransformer(_) => KnownClass::Object
                .to_instance(db)
                .member_lookup_with_policy(db, name, policy),

            Type::Instance(instance)
                if matches!(name.as_str(), "major" | "minor")
                    && instance.class().is_known(db, KnownClass::VersionInfo) =>
            {
                let python_version = Program::get(db).python_version(db);
                let segment = if name == "major" {
                    python_version.major
                } else {
                    python_version.minor
                };
                Symbol::bound(Type::IntLiteral(segment.into())).into()
            }

            Type::PropertyInstance(property) if name == "fget" => {
                Symbol::bound(property.getter(db).unwrap_or(Type::none(db))).into()
            }
            Type::PropertyInstance(property) if name == "fset" => {
                Symbol::bound(property.setter(db).unwrap_or(Type::none(db))).into()
            }

            Type::IntLiteral(_) if matches!(name_str, "real" | "numerator") => {
                Symbol::bound(self).into()
            }

            Type::BooleanLiteral(bool_value) if matches!(name_str, "real" | "numerator") => {
                Symbol::bound(Type::IntLiteral(i64::from(bool_value))).into()
            }

            Type::ModuleLiteral(module) => module.static_member(db, name_str).into(),

            Type::AlwaysFalsy | Type::AlwaysTruthy => {
                self.class_member_with_policy(db, name, policy)
            }

            _ if policy.no_instance_fallback() => self.invoke_descriptor_protocol(
                db,
                name_str,
                Symbol::Unbound.into(),
                InstanceFallbackShadowsNonDataDescriptor::No,
                policy,
            ),

            Type::Instance(..)
            | Type::BooleanLiteral(..)
            | Type::IntLiteral(..)
            | Type::StringLiteral(..)
            | Type::BytesLiteral(..)
            | Type::LiteralString
            | Type::SliceLiteral(..)
            | Type::Tuple(..)
            | Type::TypeVar(..)
            | Type::KnownInstance(..)
            | Type::PropertyInstance(..)
            | Type::FunctionLiteral(..) => {
                let fallback = self.instance_member(db, name_str);

                let result = self.invoke_descriptor_protocol(
                    db,
                    name_str,
                    fallback,
                    InstanceFallbackShadowsNonDataDescriptor::No,
                    policy,
                );

                let custom_getattr_result = || {
                    // Typeshed has a fake `__getattr__` on `types.ModuleType` to help out with
                    // dynamic imports. We explicitly hide it here to prevent arbitrary attributes
                    // from being available on modules. Same for `types.GenericAlias` - its
                    // `__getattr__` method will delegate to `__origin__` to allow looking up
                    // attributes on the original type. But in typeshed its return type is `Any`.
                    // It will need a special handling, so it remember the origin type to properly
                    // resolve the attribute.
                    if matches!(
                        self.into_instance()
                            .and_then(|instance| instance.class().known(db)),
                        Some(KnownClass::ModuleType | KnownClass::GenericAlias)
                    ) {
                        return Symbol::Unbound.into();
                    }

                    self.try_call_dunder(
                        db,
                        "__getattr__",
                        CallArgumentTypes::positional([Type::StringLiteral(
                            StringLiteralType::new(db, Box::from(name.as_str())),
                        )]),
                    )
                    .map(|outcome| Symbol::bound(outcome.return_type(db)))
                    // TODO: Handle call errors here.
                    .unwrap_or(Symbol::Unbound)
                    .into()
                };

                match result {
                    member @ SymbolAndQualifiers {
                        symbol: Symbol::Type(_, Boundness::Bound),
                        qualifiers: _,
                    } => member,
                    member @ SymbolAndQualifiers {
                        symbol: Symbol::Type(_, Boundness::PossiblyUnbound),
                        qualifiers: _,
                    } => member.or_fall_back_to(db, custom_getattr_result),
                    SymbolAndQualifiers {
                        symbol: Symbol::Unbound,
                        qualifiers: _,
                    } => custom_getattr_result(),
                }
            }

            Type::ClassLiteral(..) | Type::GenericAlias(..) | Type::SubclassOf(..) => {
                let class_attr_plain = self.find_name_in_mro_with_policy(db, name_str,policy).expect(
                    "Calling `find_name_in_mro` on class literals and subclass-of types should always return `Some`",
                );

                if name == "__mro__" {
                    return class_attr_plain;
                }

                if self.is_subtype_of(db, KnownClass::Enum.to_subclass_of(db)) {
                    return SymbolAndQualifiers::todo("Attribute access on enum classes");
                }

                let class_attr_fallback = Self::try_call_dunder_get_on_attribute(
                    db,
                    class_attr_plain,
                    Type::none(db),
                    self,
                )
                .0;

                self.invoke_descriptor_protocol(
                    db,
                    name_str,
                    class_attr_fallback,
                    InstanceFallbackShadowsNonDataDescriptor::Yes,
                    policy,
                )
            }

            // Unlike other objects, `super` has a unique member lookup behavior.
            // It's simpler than other objects:
            //
            // 1. Search for the attribute in the MRO, starting just after the pivot class.
            // 2. If the attribute is a descriptor, invoke its `__get__` method.
            Type::BoundSuper(bound_super) => {
                let owner_attr = bound_super.find_name_in_mro_after_pivot(db, name_str, policy);

                bound_super
                    .try_call_dunder_get_on_attribute(db, owner_attr.clone())
                    .unwrap_or(owner_attr)
            }
        }
    }

    /// Resolves the boolean value of the type and falls back to [`Truthiness::Ambiguous`] if the type doesn't implement `__bool__` correctly.
    ///
    /// This method should only be used outside type checking or when evaluating if a type
    /// is truthy or falsy in a context where Python doesn't make an implicit `bool` call.
    /// Use [`try_bool`](Self::try_bool) for type checking or implicit `bool` calls.
    pub(crate) fn bool(&self, db: &'db dyn Db) -> Truthiness {
        self.try_bool_impl(db, true)
            .unwrap_or_else(|err| err.fallback_truthiness())
    }

    /// Resolves the boolean value of a type.
    ///
    /// This is used to determine the value that would be returned
    /// when `bool(x)` is called on an object `x`.
    ///
    /// Returns an error if the type doesn't implement `__bool__` correctly.
    pub(crate) fn try_bool(&self, db: &'db dyn Db) -> Result<Truthiness, BoolError<'db>> {
        self.try_bool_impl(db, false)
    }

    /// Resolves the boolean value of a type.
    ///
    /// Setting `allow_short_circuit` to `true` allows the implementation to
    /// early return if the bool value of any union variant is `Truthiness::Ambiguous`.
    /// Early returning shows a 1-2% perf improvement on our benchmarks because
    /// `bool` (which doesn't care about errors) is used heavily when evaluating statically known branches.
    ///
    /// An alternative to this flag is to implement a trait similar to Rust's `Try` trait.
    /// The advantage of that is that it would allow collecting the errors as well. However,
    /// it is significantly more complex and duplicating the logic into `bool` without the error
    /// handling didn't show any significant performance difference to when using the `allow_short_circuit` flag.
    #[inline]
    fn try_bool_impl(
        &self,
        db: &'db dyn Db,
        allow_short_circuit: bool,
    ) -> Result<Truthiness, BoolError<'db>> {
        let type_to_truthiness = |ty| {
            if let Type::BooleanLiteral(bool_val) = ty {
                Truthiness::from(bool_val)
            } else {
                Truthiness::Ambiguous
            }
        };

        let try_dunder_bool = || {
            // We only check the `__bool__` method for truth testing, even though at
            // runtime there is a fallback to `__len__`, since `__bool__` takes precedence
            // and a subclass could add a `__bool__` method.

            match self.try_call_dunder(db, "__bool__", CallArgumentTypes::none()) {
                Ok(outcome) => {
                    let return_type = outcome.return_type(db);
                    if !return_type.is_assignable_to(db, KnownClass::Bool.to_instance(db)) {
                        // The type has a `__bool__` method, but it doesn't return a
                        // boolean.
                        return Err(BoolError::IncorrectReturnType {
                            return_type,
                            not_boolable_type: *self,
                        });
                    }
                    Ok(type_to_truthiness(return_type))
                }

                Err(CallDunderError::PossiblyUnbound(outcome)) => {
                    let return_type = outcome.return_type(db);
                    if !return_type.is_assignable_to(db, KnownClass::Bool.to_instance(db)) {
                        // The type has a `__bool__` method, but it doesn't return a
                        // boolean.
                        return Err(BoolError::IncorrectReturnType {
                            return_type: outcome.return_type(db),
                            not_boolable_type: *self,
                        });
                    }

                    // Don't trust possibly unbound `__bool__` method.
                    Ok(Truthiness::Ambiguous)
                }

                Err(CallDunderError::MethodNotAvailable) => Ok(Truthiness::Ambiguous),
                Err(CallDunderError::CallError(CallErrorKind::BindingError, bindings)) => {
                    Err(BoolError::IncorrectArguments {
                        truthiness: type_to_truthiness(bindings.return_type(db)),
                        not_boolable_type: *self,
                    })
                }
                Err(CallDunderError::CallError(CallErrorKind::NotCallable, _)) => {
                    Err(BoolError::NotCallable {
                        not_boolable_type: *self,
                    })
                }
                Err(CallDunderError::CallError(CallErrorKind::PossiblyNotCallable, _)) => {
                    Err(BoolError::Other {
                        not_boolable_type: *self,
                    })
                }
            }
        };

        let try_union = |union: UnionType<'db>| {
            let mut truthiness = None;
            let mut all_not_callable = true;
            let mut has_errors = false;

            for element in union.elements(db) {
                let element_truthiness = match element.try_bool_impl(db, allow_short_circuit) {
                    Ok(truthiness) => truthiness,
                    Err(err) => {
                        has_errors = true;
                        all_not_callable &= matches!(err, BoolError::NotCallable { .. });
                        err.fallback_truthiness()
                    }
                };

                truthiness.get_or_insert(element_truthiness);

                if Some(element_truthiness) != truthiness {
                    truthiness = Some(Truthiness::Ambiguous);

                    if allow_short_circuit {
                        return Ok(Truthiness::Ambiguous);
                    }
                }
            }

            if has_errors {
                if all_not_callable {
                    return Err(BoolError::NotCallable {
                        not_boolable_type: *self,
                    });
                }
                return Err(BoolError::Union {
                    union,
                    truthiness: truthiness.unwrap_or(Truthiness::Ambiguous),
                });
            }
            Ok(truthiness.unwrap_or(Truthiness::Ambiguous))
        };

        let truthiness = match self {
            Type::Dynamic(_) | Type::Never | Type::Callable(_) | Type::LiteralString => {
                Truthiness::Ambiguous
            }

            Type::FunctionLiteral(_)
            | Type::BoundMethod(_)
            | Type::WrapperDescriptor(_)
            | Type::MethodWrapper(_)
            | Type::DataclassDecorator(_)
            | Type::DataclassTransformer(_)
            | Type::ModuleLiteral(_)
            | Type::SliceLiteral(_)
            | Type::AlwaysTruthy => Truthiness::AlwaysTrue,

            Type::AlwaysFalsy => Truthiness::AlwaysFalse,

            Type::ClassLiteral(class) => class
                .metaclass_instance_type(db)
                .try_bool_impl(db, allow_short_circuit)?,
            Type::GenericAlias(alias) => ClassType::from(*alias)
                .metaclass_instance_type(db)
                .try_bool_impl(db, allow_short_circuit)?,

            Type::SubclassOf(subclass_of_ty) => match subclass_of_ty.subclass_of() {
                SubclassOfInner::Dynamic(_) => Truthiness::Ambiguous,
                SubclassOfInner::Class(class) => {
                    Type::from(class).try_bool_impl(db, allow_short_circuit)?
                }
            },

            Type::TypeVar(typevar) => match typevar.bound_or_constraints(db) {
                None => Truthiness::Ambiguous,
                Some(TypeVarBoundOrConstraints::UpperBound(bound)) => {
                    bound.try_bool_impl(db, allow_short_circuit)?
                }
                Some(TypeVarBoundOrConstraints::Constraints(constraints)) => {
                    try_union(constraints)?
                }
            },

            Type::Instance(instance) => match instance.class().known(db) {
                Some(known_class) => known_class.bool(),
                None => try_dunder_bool()?,
            },

            Type::KnownInstance(known_instance) => known_instance.bool(),

            Type::PropertyInstance(_) => Truthiness::AlwaysTrue,

            Type::Union(union) => try_union(*union)?,

            Type::Intersection(_) => {
                // TODO
                Truthiness::Ambiguous
            }

            Type::IntLiteral(num) => Truthiness::from(*num != 0),
            Type::BooleanLiteral(bool) => Truthiness::from(*bool),
            Type::StringLiteral(str) => Truthiness::from(!str.value(db).is_empty()),
            Type::BytesLiteral(bytes) => Truthiness::from(!bytes.value(db).is_empty()),
            Type::Tuple(items) => Truthiness::from(!items.elements(db).is_empty()),
            Type::BoundSuper(_) => Truthiness::AlwaysTrue,
        };

        Ok(truthiness)
    }

    /// Return the type of `len()` on a type if it is known more precisely than `int`,
    /// or `None` otherwise.
    ///
    /// In the second case, the return type of `len()` in `typeshed` (`int`)
    /// is used as a fallback.
    fn len(&self, db: &'db dyn Db) -> Option<Type<'db>> {
        fn non_negative_int_literal<'db>(db: &'db dyn Db, ty: Type<'db>) -> Option<Type<'db>> {
            match ty {
                // TODO: Emit diagnostic for non-integers and negative integers
                Type::IntLiteral(value) => (value >= 0).then_some(ty),
                Type::BooleanLiteral(value) => Some(Type::IntLiteral(value.into())),
                Type::Union(union) => {
                    let mut builder = UnionBuilder::new(db);
                    for element in union.elements(db) {
                        builder = builder.add(non_negative_int_literal(db, *element)?);
                    }
                    Some(builder.build())
                }
                _ => None,
            }
        }

        let usize_len = match self {
            Type::BytesLiteral(bytes) => Some(bytes.python_len(db)),
            Type::StringLiteral(string) => Some(string.python_len(db)),
            Type::Tuple(tuple) => Some(tuple.len(db)),
            _ => None,
        };

        if let Some(usize_len) = usize_len {
            return usize_len.try_into().ok().map(Type::IntLiteral);
        }

        let return_ty = match self.try_call_dunder(db, "__len__", CallArgumentTypes::none()) {
            Ok(bindings) => bindings.return_type(db),
            Err(CallDunderError::PossiblyUnbound(bindings)) => bindings.return_type(db),

            // TODO: emit a diagnostic
            Err(CallDunderError::MethodNotAvailable) => return None,
            Err(CallDunderError::CallError(_, bindings)) => bindings.return_type(db),
        };

        non_negative_int_literal(db, return_ty)
    }

    /// Returns the call signatures of a type.
    ///
    /// Note that all types have a valid [`Signatures`], even if the type is not callable.
    /// Moreover, "callable" can be subtle for a union type, since some union elements might be
    /// callable and some not. A union is callable if every element type is callable — and even
    /// then, the elements might be inconsistent, such that there's no argument list that's valid
    /// for all elements. It's usually best to only worry about "callability" relative to a
    /// particular argument list, via [`try_call`][Self::try_call] and
    /// [`CallErrorKind::NotCallable`].
    fn signatures(self, db: &'db dyn Db) -> Signatures<'db> {
        match self {
            Type::Callable(callable) => {
                Signatures::single(match callable.signatures(db).as_ref() {
                    [signature] => CallableSignature::single(self, signature.clone()),
                    signatures => {
                        CallableSignature::from_overloads(self, signatures.iter().cloned())
                    }
                })
            }

            Type::BoundMethod(bound_method) => {
                let signature = bound_method.function(db).signature(db);
                Signatures::single(match signature {
                    FunctionSignature::Single(signature) => {
                        CallableSignature::single(self, signature.clone())
                            .with_bound_type(bound_method.self_instance(db))
                    }
                    FunctionSignature::Overloaded(signatures, _) => {
                        CallableSignature::from_overloads(self, signatures.iter().cloned())
                            .with_bound_type(bound_method.self_instance(db))
                    }
                })
            }

            Type::MethodWrapper(
                MethodWrapperKind::FunctionTypeDunderGet(_)
                | MethodWrapperKind::PropertyDunderGet(_),
            ) => {
                // Here, we dynamically model the overloaded function signature of `types.FunctionType.__get__`.
                // This is required because we need to return more precise types than what the signature in
                // typeshed provides:
                //
                // ```py
                // class FunctionType:
                //     # ...
                //     @overload
                //     def __get__(self, instance: None, owner: type, /) -> FunctionType: ...
                //     @overload
                //     def __get__(self, instance: object, owner: type | None = None, /) -> MethodType: ...
                // ```
                //
                // For `builtins.property.__get__`, we use the same signature. The return types are not
                // specified yet, they will be dynamically added in `Bindings::evaluate_known_cases`.

                let not_none = Type::none(db).negate(db);
                let signature = CallableSignature::from_overloads(
                    self,
                    [
                        Signature::new(
                            Parameters::new([
                                Parameter::positional_only(Some(Name::new_static("instance")))
                                    .with_annotated_type(Type::none(db)),
                                Parameter::positional_only(Some(Name::new_static("owner")))
                                    .with_annotated_type(KnownClass::Type.to_instance(db)),
                            ]),
                            None,
                        ),
                        Signature::new(
                            Parameters::new([
                                Parameter::positional_only(Some(Name::new_static("instance")))
                                    .with_annotated_type(not_none),
                                Parameter::positional_only(Some(Name::new_static("owner")))
                                    .with_annotated_type(UnionType::from_elements(
                                        db,
                                        [KnownClass::Type.to_instance(db), Type::none(db)],
                                    ))
                                    .with_default_type(Type::none(db)),
                            ]),
                            None,
                        ),
                    ],
                );
                Signatures::single(signature)
            }

            Type::WrapperDescriptor(
                kind @ (WrapperDescriptorKind::FunctionTypeDunderGet
                | WrapperDescriptorKind::PropertyDunderGet),
            ) => {
                // Here, we also model `types.FunctionType.__get__` (or builtins.property.__get__),
                // but now we consider a call to this as a function, i.e. we also expect the `self`
                // argument to be passed in.

                // TODO: Consider merging this signature with the one in the previous match clause,
                // since the previous one is just this signature with the `self` parameters
                // removed.
                let not_none = Type::none(db).negate(db);
                let descriptor = match kind {
                    WrapperDescriptorKind::FunctionTypeDunderGet => {
                        KnownClass::FunctionType.to_instance(db)
                    }
                    WrapperDescriptorKind::PropertyDunderGet => {
                        KnownClass::Property.to_instance(db)
                    }
                    WrapperDescriptorKind::PropertyDunderSet => {
                        unreachable!("Not part of outer match pattern")
                    }
                };
                let signature = CallableSignature::from_overloads(
                    self,
                    [
                        Signature::new(
                            Parameters::new([
                                Parameter::positional_only(Some(Name::new_static("self")))
                                    .with_annotated_type(descriptor),
                                Parameter::positional_only(Some(Name::new_static("instance")))
                                    .with_annotated_type(Type::none(db)),
                                Parameter::positional_only(Some(Name::new_static("owner")))
                                    .with_annotated_type(KnownClass::Type.to_instance(db)),
                            ]),
                            None,
                        ),
                        Signature::new(
                            Parameters::new([
                                Parameter::positional_only(Some(Name::new_static("self")))
                                    .with_annotated_type(descriptor),
                                Parameter::positional_only(Some(Name::new_static("instance")))
                                    .with_annotated_type(not_none),
                                Parameter::positional_only(Some(Name::new_static("owner")))
                                    .with_annotated_type(UnionType::from_elements(
                                        db,
                                        [KnownClass::Type.to_instance(db), Type::none(db)],
                                    ))
                                    .with_default_type(Type::none(db)),
                            ]),
                            None,
                        ),
                    ],
                );
                Signatures::single(signature)
            }

            Type::MethodWrapper(MethodWrapperKind::PropertyDunderSet(_)) => {
                Signatures::single(CallableSignature::single(
                    self,
                    Signature::new(
                        Parameters::new([
                            Parameter::positional_only(Some(Name::new_static("instance")))
                                .with_annotated_type(Type::object(db)),
                            Parameter::positional_only(Some(Name::new_static("value")))
                                .with_annotated_type(Type::object(db)),
                        ]),
                        None,
                    ),
                ))
            }
            Type::WrapperDescriptor(WrapperDescriptorKind::PropertyDunderSet) => {
                Signatures::single(CallableSignature::single(
                    self,
                    Signature::new(
                        Parameters::new([
                            Parameter::positional_only(Some(Name::new_static("self")))
                                .with_annotated_type(KnownClass::Property.to_instance(db)),
                            Parameter::positional_only(Some(Name::new_static("instance")))
                                .with_annotated_type(Type::object(db)),
                            Parameter::positional_only(Some(Name::new_static("value")))
                                .with_annotated_type(Type::object(db)),
                        ]),
                        None,
                    ),
                ))
            }

            Type::MethodWrapper(MethodWrapperKind::StrStartswith(_)) => {
                Signatures::single(CallableSignature::single(
                    self,
                    Signature::new(
                        Parameters::new([
                            Parameter::positional_only(Some(Name::new_static("prefix")))
                                .with_annotated_type(UnionType::from_elements(
                                    db,
                                    [
                                        KnownClass::Str.to_instance(db),
                                        // TODO: tuple[str, ...]
                                        KnownClass::Tuple.to_instance(db),
                                    ],
                                )),
                            Parameter::positional_only(Some(Name::new_static("start")))
                                .with_annotated_type(UnionType::from_elements(
                                    db,
                                    [KnownClass::SupportsIndex.to_instance(db), Type::none(db)],
                                ))
                                .with_default_type(Type::none(db)),
                            Parameter::positional_only(Some(Name::new_static("end")))
                                .with_annotated_type(UnionType::from_elements(
                                    db,
                                    [KnownClass::SupportsIndex.to_instance(db), Type::none(db)],
                                ))
                                .with_default_type(Type::none(db)),
                        ]),
                        Some(KnownClass::Bool.to_instance(db)),
                    ),
                ))
            }

            // TODO: We should probably also check the original return type of the function
            // that was decorated with `@dataclass_transform`, to see if it is consistent with
            // with what we configure here.
            Type::DataclassTransformer(_) => Signatures::single(CallableSignature::single(
                self,
                Signature::new(
                    Parameters::new([Parameter::positional_only(Some(Name::new_static("func")))
                        .with_annotated_type(Type::object(db))]),
                    None,
                ),
            )),

            Type::FunctionLiteral(function_type) => match function_type.known(db) {
                Some(
                    KnownFunction::IsEquivalentTo
                    | KnownFunction::IsSubtypeOf
                    | KnownFunction::IsAssignableTo
                    | KnownFunction::IsDisjointFrom
                    | KnownFunction::IsGradualEquivalentTo,
                ) => {
                    let signature = CallableSignature::single(
                        self,
                        Signature::new(
                            Parameters::new([
                                Parameter::positional_only(Some(Name::new_static("a")))
                                    .type_form()
                                    .with_annotated_type(Type::any()),
                                Parameter::positional_only(Some(Name::new_static("b")))
                                    .type_form()
                                    .with_annotated_type(Type::any()),
                            ]),
                            Some(KnownClass::Bool.to_instance(db)),
                        ),
                    );
                    Signatures::single(signature)
                }

                Some(
                    KnownFunction::IsFullyStatic
                    | KnownFunction::IsSingleton
                    | KnownFunction::IsSingleValued,
                ) => {
                    let signature = CallableSignature::single(
                        self,
                        Signature::new(
                            Parameters::new([Parameter::positional_only(Some(Name::new_static(
                                "a",
                            )))
                            .type_form()
                            .with_annotated_type(Type::any())]),
                            Some(KnownClass::Bool.to_instance(db)),
                        ),
                    );
                    Signatures::single(signature)
                }

                Some(KnownFunction::AssertType) => {
                    let signature = CallableSignature::single(
                        self,
                        Signature::new(
                            Parameters::new([
                                Parameter::positional_only(Some(Name::new_static("value")))
                                    .with_annotated_type(Type::any()),
                                Parameter::positional_only(Some(Name::new_static("type")))
                                    .type_form()
                                    .with_annotated_type(Type::any()),
                            ]),
                            Some(Type::none(db)),
                        ),
                    );
                    Signatures::single(signature)
                }

                Some(KnownFunction::AssertNever) => {
                    let signature = CallableSignature::single(
                        self,
                        Signature::new(
                            Parameters::new([Parameter::positional_only(Some(Name::new_static(
                                "arg",
                            )))
                            // We need to set the type to `Any` here (instead of `Never`),
                            // in order for every `assert_never` call to pass the argument
                            // check. If we set it to `Never`, we'll get invalid-argument-type
                            // errors instead of `type-assertion-failure` errors.
                            .with_annotated_type(Type::any())]),
                            Some(Type::none(db)),
                        ),
                    );
                    Signatures::single(signature)
                }

                Some(KnownFunction::Cast) => {
                    let signature = CallableSignature::single(
                        self,
                        Signature::new(
                            Parameters::new([
                                Parameter::positional_or_keyword(Name::new_static("typ"))
                                    .type_form()
                                    .with_annotated_type(Type::any()),
                                Parameter::positional_or_keyword(Name::new_static("val"))
                                    .with_annotated_type(Type::any()),
                            ]),
                            Some(Type::any()),
                        ),
                    );
                    Signatures::single(signature)
                }

                Some(KnownFunction::Dataclass) => {
                    let signature = CallableSignature::from_overloads(
                        self,
                        [
                            // def dataclass(cls: None, /) -> Callable[[type[_T]], type[_T]]: ...
                            Signature::new(
                                Parameters::new([Parameter::positional_only(Some(
                                    Name::new_static("cls"),
                                ))
                                .with_annotated_type(Type::none(db))]),
                                None,
                            ),
                            // def dataclass(cls: type[_T], /) -> type[_T]: ...
                            Signature::new(
                                Parameters::new([Parameter::positional_only(Some(
                                    Name::new_static("cls"),
                                ))
                                .with_annotated_type(KnownClass::Type.to_instance(db))]),
                                None,
                            ),
                            // TODO: make this overload Python-version-dependent

                            // def dataclass(
                            //     *,
                            //     init: bool = True,
                            //     repr: bool = True,
                            //     eq: bool = True,
                            //     order: bool = False,
                            //     unsafe_hash: bool = False,
                            //     frozen: bool = False,
                            //     match_args: bool = True,
                            //     kw_only: bool = False,
                            //     slots: bool = False,
                            //     weakref_slot: bool = False,
                            // ) -> Callable[[type[_T]], type[_T]]: ...
                            Signature::new(
                                Parameters::new([
                                    Parameter::keyword_only(Name::new_static("init"))
                                        .with_annotated_type(KnownClass::Bool.to_instance(db))
                                        .with_default_type(Type::BooleanLiteral(true)),
                                    Parameter::keyword_only(Name::new_static("repr"))
                                        .with_annotated_type(KnownClass::Bool.to_instance(db))
                                        .with_default_type(Type::BooleanLiteral(true)),
                                    Parameter::keyword_only(Name::new_static("eq"))
                                        .with_annotated_type(KnownClass::Bool.to_instance(db))
                                        .with_default_type(Type::BooleanLiteral(true)),
                                    Parameter::keyword_only(Name::new_static("order"))
                                        .with_annotated_type(KnownClass::Bool.to_instance(db))
                                        .with_default_type(Type::BooleanLiteral(false)),
                                    Parameter::keyword_only(Name::new_static("unsafe_hash"))
                                        .with_annotated_type(KnownClass::Bool.to_instance(db))
                                        .with_default_type(Type::BooleanLiteral(false)),
                                    Parameter::keyword_only(Name::new_static("frozen"))
                                        .with_annotated_type(KnownClass::Bool.to_instance(db))
                                        .with_default_type(Type::BooleanLiteral(false)),
                                    Parameter::keyword_only(Name::new_static("match_args"))
                                        .with_annotated_type(KnownClass::Bool.to_instance(db))
                                        .with_default_type(Type::BooleanLiteral(true)),
                                    Parameter::keyword_only(Name::new_static("kw_only"))
                                        .with_annotated_type(KnownClass::Bool.to_instance(db))
                                        .with_default_type(Type::BooleanLiteral(false)),
                                    Parameter::keyword_only(Name::new_static("slots"))
                                        .with_annotated_type(KnownClass::Bool.to_instance(db))
                                        .with_default_type(Type::BooleanLiteral(false)),
                                    Parameter::keyword_only(Name::new_static("weakref_slot"))
                                        .with_annotated_type(KnownClass::Bool.to_instance(db))
                                        .with_default_type(Type::BooleanLiteral(false)),
                                ]),
                                None,
                            ),
                        ],
                    );

                    Signatures::single(signature)
                }

                _ => Signatures::single(match function_type.signature(db) {
                    FunctionSignature::Single(signature) => {
                        CallableSignature::single(self, signature.clone())
                    }
                    FunctionSignature::Overloaded(signatures, _) => {
                        CallableSignature::from_overloads(self, signatures.iter().cloned())
                    }
                }),
            },

            Type::ClassLiteral(class) => match class.known(db) {
                // TODO: Ideally we'd use `try_call_constructor` for all constructor calls.
                // Currently we don't for a few special known types, either because their
                // constructors are defined with overloads, or because we want to special case
                // their return type beyond what typeshed provides (though this support could
                // likely be moved into the `try_call_constructor` path). Once we support
                // overloads, re-evaluate the need for these arms.
                Some(KnownClass::Bool) => {
                    // ```py
                    // class bool(int):
                    //     def __new__(cls, o: object = ..., /) -> Self: ...
                    // ```
                    let signature = CallableSignature::single(
                        self,
                        Signature::new(
                            Parameters::new([Parameter::positional_only(Some(Name::new_static(
                                "o",
                            )))
                            .with_annotated_type(Type::any())
                            .with_default_type(Type::BooleanLiteral(false))]),
                            Some(KnownClass::Bool.to_instance(db)),
                        ),
                    );
                    Signatures::single(signature)
                }

                Some(KnownClass::Str) => {
                    // ```py
                    // class str(Sequence[str]):
                    //     @overload
                    //     def __new__(cls, object: object = ...) -> Self: ...
                    //     @overload
                    //     def __new__(cls, object: ReadableBuffer, encoding: str = ..., errors: str = ...) -> Self: ...
                    // ```
                    let signature = CallableSignature::from_overloads(
                        self,
                        [
                            Signature::new(
                                Parameters::new([Parameter::positional_or_keyword(
                                    Name::new_static("object"),
                                )
                                .with_annotated_type(Type::object(db))
                                .with_default_type(Type::string_literal(db, ""))]),
                                Some(KnownClass::Str.to_instance(db)),
                            ),
                            Signature::new(
                                Parameters::new([
                                    Parameter::positional_or_keyword(Name::new_static("object"))
                                        // TODO: Should be `ReadableBuffer` instead of this union type:
                                        .with_annotated_type(UnionType::from_elements(
                                            db,
                                            [
                                                KnownClass::Bytes.to_instance(db),
                                                KnownClass::Bytearray.to_instance(db),
                                            ],
                                        ))
                                        .with_default_type(Type::bytes_literal(db, b"")),
                                    Parameter::positional_or_keyword(Name::new_static("encoding"))
                                        .with_annotated_type(KnownClass::Str.to_instance(db))
                                        .with_default_type(Type::string_literal(db, "utf-8")),
                                    Parameter::positional_or_keyword(Name::new_static("errors"))
                                        .with_annotated_type(KnownClass::Str.to_instance(db))
                                        .with_default_type(Type::string_literal(db, "strict")),
                                ]),
                                Some(KnownClass::Str.to_instance(db)),
                            ),
                        ],
                    );
                    Signatures::single(signature)
                }

                Some(KnownClass::Type) => {
                    // ```py
                    // class type:
                    //     @overload
                    //     def __init__(self, o: object, /) -> None: ...
                    //     @overload
                    //     def __init__(self, name: str, bases: tuple[type, ...], dict: dict[str, Any], /, **kwds: Any) -> None: ...
                    // ```
                    let signature = CallableSignature::from_overloads(
                        self,
                        [
                            Signature::new(
                                Parameters::new([Parameter::positional_only(Some(
                                    Name::new_static("o"),
                                ))
                                .with_annotated_type(Type::any())]),
                                Some(KnownClass::Type.to_instance(db)),
                            ),
                            Signature::new(
                                Parameters::new([
                                    Parameter::positional_only(Some(Name::new_static("name")))
                                        .with_annotated_type(KnownClass::Str.to_instance(db)),
                                    Parameter::positional_only(Some(Name::new_static("bases")))
                                        // TODO: Should be tuple[type, ...] once we have support for homogenous tuples
                                        .with_annotated_type(KnownClass::Tuple.to_instance(db)),
                                    Parameter::positional_only(Some(Name::new_static("dict")))
                                        // TODO: Should be `dict[str, Any]` once we have support for generics
                                        .with_annotated_type(KnownClass::Dict.to_instance(db)),
                                ]),
                                Some(KnownClass::Type.to_instance(db)),
                            ),
                        ],
                    );
                    Signatures::single(signature)
                }
                Some(KnownClass::Object) => {
                    // ```py
                    // class object:
                    //    def __init__(self) -> None: ...
                    //    def __new__(cls) -> Self: ...
                    // ```
                    let signature = CallableSignature::from_overloads(
                        self,
                        [Signature::new(
                            Parameters::empty(),
                            Some(KnownClass::Object.to_instance(db)),
                        )],
                    );
                    Signatures::single(signature)
                }

                Some(KnownClass::Super) => {
                    // ```py
                    // class super:
                    //     @overload
                    //     def __init__(self, t: Any, obj: Any, /) -> None: ...
                    //     @overload
                    //     def __init__(self, t: Any, /) -> None: ...
                    //     @overload
                    //     def __init__(self) -> None: ...
                    // ```
                    let signature = CallableSignature::from_overloads(
                        self,
                        [
                            Signature::new(
                                Parameters::new([
                                    Parameter::positional_only(Some(Name::new_static("t")))
                                        .with_annotated_type(Type::any()),
                                    Parameter::positional_only(Some(Name::new_static("obj")))
                                        .with_annotated_type(Type::any()),
                                ]),
                                Some(KnownClass::Super.to_instance(db)),
                            ),
                            Signature::new(
                                Parameters::new([Parameter::positional_only(Some(
                                    Name::new_static("t"),
                                ))
                                .with_annotated_type(Type::any())]),
                                Some(KnownClass::Super.to_instance(db)),
                            ),
                            Signature::new(
                                Parameters::empty(),
                                Some(KnownClass::Super.to_instance(db)),
                            ),
                        ],
                    );
                    Signatures::single(signature)
                }

                Some(KnownClass::TypeVar) => {
                    // ```py
                    // class TypeVar:
                    //     def __new__(
                    //         cls,
                    //         name: str,
                    //         *constraints: Any,
                    //         bound: Any | None = None,
                    //         contravariant: bool = False,
                    //         covariant: bool = False,
                    //         infer_variance: bool = False,
                    //         default: Any = ...,
                    //     ) -> Self: ...
                    // ```
                    let signature = CallableSignature::single(
                        self,
                        Signature::new(
                            Parameters::new([
                                Parameter::positional_or_keyword(Name::new_static("name"))
                                    .with_annotated_type(Type::LiteralString),
                                Parameter::variadic(Name::new_static("constraints"))
                                    .type_form()
                                    .with_annotated_type(Type::any()),
                                Parameter::keyword_only(Name::new_static("bound"))
                                    .type_form()
                                    .with_annotated_type(UnionType::from_elements(
                                        db,
                                        [Type::any(), Type::none(db)],
                                    ))
                                    .with_default_type(Type::none(db)),
                                Parameter::keyword_only(Name::new_static("default"))
                                    .type_form()
                                    .with_annotated_type(Type::any())
                                    .with_default_type(KnownClass::NoneType.to_instance(db)),
                                Parameter::keyword_only(Name::new_static("contravariant"))
                                    .with_annotated_type(KnownClass::Bool.to_instance(db))
                                    .with_default_type(Type::BooleanLiteral(false)),
                                Parameter::keyword_only(Name::new_static("covariant"))
                                    .with_annotated_type(KnownClass::Bool.to_instance(db))
                                    .with_default_type(Type::BooleanLiteral(false)),
                                Parameter::keyword_only(Name::new_static("infer_variance"))
                                    .with_annotated_type(KnownClass::Bool.to_instance(db))
                                    .with_default_type(Type::BooleanLiteral(false)),
                            ]),
                            Some(KnownClass::TypeVar.to_instance(db)),
                        ),
                    );
                    Signatures::single(signature)
                }

                Some(KnownClass::Property) => {
                    let getter_signature = Signature::new(
                        Parameters::new([
                            Parameter::positional_only(None).with_annotated_type(Type::any())
                        ]),
                        Some(Type::any()),
                    );
                    let setter_signature = Signature::new(
                        Parameters::new([
                            Parameter::positional_only(None).with_annotated_type(Type::any()),
                            Parameter::positional_only(None).with_annotated_type(Type::any()),
                        ]),
                        Some(Type::none(db)),
                    );
                    let deleter_signature = Signature::new(
                        Parameters::new([
                            Parameter::positional_only(None).with_annotated_type(Type::any())
                        ]),
                        Some(Type::any()),
                    );

                    let signature = CallableSignature::single(
                        self,
                        Signature::new(
                            Parameters::new([
                                Parameter::positional_or_keyword(Name::new_static("fget"))
                                    .with_annotated_type(UnionType::from_elements(
                                        db,
                                        [
                                            Type::Callable(CallableType::single(
                                                db,
                                                getter_signature,
                                            )),
                                            Type::none(db),
                                        ],
                                    ))
                                    .with_default_type(Type::none(db)),
                                Parameter::positional_or_keyword(Name::new_static("fset"))
                                    .with_annotated_type(UnionType::from_elements(
                                        db,
                                        [
                                            Type::Callable(CallableType::single(
                                                db,
                                                setter_signature,
                                            )),
                                            Type::none(db),
                                        ],
                                    ))
                                    .with_default_type(Type::none(db)),
                                Parameter::positional_or_keyword(Name::new_static("fdel"))
                                    .with_annotated_type(UnionType::from_elements(
                                        db,
                                        [
                                            Type::Callable(CallableType::single(
                                                db,
                                                deleter_signature,
                                            )),
                                            Type::none(db),
                                        ],
                                    ))
                                    .with_default_type(Type::none(db)),
                                Parameter::positional_or_keyword(Name::new_static("doc"))
                                    .with_annotated_type(UnionType::from_elements(
                                        db,
                                        [KnownClass::Str.to_instance(db), Type::none(db)],
                                    ))
                                    .with_default_type(Type::none(db)),
                            ]),
                            None,
                        ),
                    );
                    Signatures::single(signature)
                }

                // Most class literal constructor calls are handled by `try_call_constructor` and
                // not via getting the signature here. This signature can still be used in some
                // cases (e.g. evaluating callable subtyping). TODO improve this definition
                // (intersection of `__new__` and `__init__` signatures? and respect metaclass
                // `__call__`).
                _ => {
                    let signature = CallableSignature::single(
                        self,
                        Signature::new_generic(
                            class.generic_context(db),
                            Parameters::gradual_form(),
                            self.to_instance(db),
                        ),
                    );
                    Signatures::single(signature)
                }
            },

            Type::GenericAlias(_) => {
                // TODO annotated return type on `__new__` or metaclass `__call__`
                // TODO check call vs signatures of `__new__` and/or `__init__`
                let signature = CallableSignature::single(
                    self,
                    Signature::new(Parameters::gradual_form(), self.to_instance(db)),
                );
                Signatures::single(signature)
            }

            Type::SubclassOf(subclass_of_type) => match subclass_of_type.subclass_of() {
                SubclassOfInner::Dynamic(dynamic_type) => {
                    Type::Dynamic(dynamic_type).signatures(db)
                }
                // Most type[] constructor calls are handled by `try_call_constructor` and not via
                // getting the signature here. This signature can still be used in some cases (e.g.
                // evaluating callable subtyping). TODO improve this definition (intersection of
                // `__new__` and `__init__` signatures? and respect metaclass `__call__`).
                SubclassOfInner::Class(class) => Type::from(class).signatures(db),
            },

            Type::Instance(_) => {
                // Note that for objects that have a (possibly not callable!) `__call__` attribute,
                // we will get the signature of the `__call__` attribute, but will pass in the type
                // of the original object as the "callable type". That ensures that we get errors
                // like "`X` is not callable" instead of "`<type of illegal '__call__'>` is not
                // callable".
                match self
                    .member_lookup_with_policy(
                        db,
                        Name::new_static("__call__"),
                        MemberLookupPolicy::NO_INSTANCE_FALLBACK,
                    )
                    .symbol
                {
                    Symbol::Type(dunder_callable, boundness) => {
                        let mut signatures = dunder_callable.signatures(db).clone();
                        signatures.replace_callable_type(dunder_callable, self);
                        if boundness == Boundness::PossiblyUnbound {
                            signatures.set_dunder_call_is_possibly_unbound();
                        }
                        signatures
                    }
                    Symbol::Unbound => Signatures::not_callable(self),
                }
            }

            // Dynamic types are callable, and the return type is the same dynamic type. Similarly,
            // `Never` is always callable and returns `Never`.
            Type::Dynamic(_) | Type::Never => Signatures::single(CallableSignature::dynamic(self)),

            // Note that this correctly returns `None` if none of the union elements are callable.
            Type::Union(union) => Signatures::from_union(
                self,
                union
                    .elements(db)
                    .iter()
                    .map(|element| element.signatures(db)),
            ),

            Type::Intersection(_) => {
                Signatures::single(CallableSignature::todo("Type::Intersection.call()"))
            }

            _ => Signatures::not_callable(self),
        }
    }

    /// Calls `self`. Returns a [`CallError`] if `self` is (always or possibly) not callable, or if
    /// the arguments are not compatible with the formal parameters.
    ///
    /// You get back a [`Bindings`] for both successful and unsuccessful calls.
    /// It contains information about which formal parameters each argument was matched to,
    /// and about any errors matching arguments and parameters.
    fn try_call(
        self,
        db: &'db dyn Db,
        mut argument_types: CallArgumentTypes<'_, 'db>,
    ) -> Result<Bindings<'db>, CallError<'db>> {
        let signatures = self.signatures(db);
        Bindings::match_parameters(signatures, &mut argument_types).check_types(
            db,
            &mut argument_types,
            None,
        )
    }

    /// Look up a dunder method on the meta-type of `self` and call it.
    ///
    /// Returns an `Err` if the dunder method can't be called,
    /// or the given arguments are not valid.
    fn try_call_dunder(
        self,
        db: &'db dyn Db,
        name: &str,
        mut argument_types: CallArgumentTypes<'_, 'db>,
    ) -> Result<Bindings<'db>, CallDunderError<'db>> {
        self.try_call_dunder_with_policy(
            db,
            name,
            &mut argument_types,
            MemberLookupPolicy::NO_INSTANCE_FALLBACK,
        )
    }

    /// Same as `try_call_dunder`, but allows specifying a policy for the member lookup. In
    /// particular, this allows to specify `MemberLookupPolicy::MRO_NO_OBJECT_FALLBACK` to avoid
    /// looking up dunder methods on `object`, which is needed for functions like `__init__`,
    /// `__new__`, or `__setattr__`.
    fn try_call_dunder_with_policy(
        self,
        db: &'db dyn Db,
        name: &str,
        argument_types: &mut CallArgumentTypes<'_, 'db>,
        policy: MemberLookupPolicy,
    ) -> Result<Bindings<'db>, CallDunderError<'db>> {
        match self
            .member_lookup_with_policy(db, name.into(), policy)
            .symbol
        {
            Symbol::Type(dunder_callable, boundness) => {
                let signatures = dunder_callable.signatures(db);
                let bindings = Bindings::match_parameters(signatures, argument_types).check_types(
                    db,
                    argument_types,
                    None,
                )?;
                if boundness == Boundness::PossiblyUnbound {
                    return Err(CallDunderError::PossiblyUnbound(Box::new(bindings)));
                }
                Ok(bindings)
            }
            Symbol::Unbound => Err(CallDunderError::MethodNotAvailable),
        }
    }

    /// Returns the element type when iterating over `self`.
    ///
    /// This method should only be used outside of type checking because it omits any errors.
    /// For type checking, use [`try_iterate`](Self::try_iterate) instead.
    fn iterate(self, db: &'db dyn Db) -> Type<'db> {
        self.try_iterate(db)
            .unwrap_or_else(|err| err.fallback_element_type(db))
    }

    /// Given the type of an object that is iterated over in some way,
    /// return the type of objects that are yielded by that iteration.
    ///
    /// E.g., for the following loop, given the type of `x`, infer the type of `y`:
    /// ```python
    /// for y in x:
    ///     pass
    /// ```
    fn try_iterate(self, db: &'db dyn Db) -> Result<Type<'db>, IterationError<'db>> {
        if let Type::Tuple(tuple_type) = self {
            return Ok(UnionType::from_elements(db, tuple_type.elements(db)));
        }

        let try_call_dunder_getitem = || {
            self.try_call_dunder(
                db,
                "__getitem__",
                CallArgumentTypes::positional([KnownClass::Int.to_instance(db)]),
            )
            .map(|dunder_getitem_outcome| dunder_getitem_outcome.return_type(db))
        };

        let try_call_dunder_next_on_iterator = |iterator: Type<'db>| {
            iterator
                .try_call_dunder(db, "__next__", CallArgumentTypes::none())
                .map(|dunder_next_outcome| dunder_next_outcome.return_type(db))
        };

        let dunder_iter_result = self
            .try_call_dunder(db, "__iter__", CallArgumentTypes::none())
            .map(|dunder_iter_outcome| dunder_iter_outcome.return_type(db));

        match dunder_iter_result {
            Ok(iterator) => {
                // `__iter__` is definitely bound and calling it succeeds.
                // See what calling `__next__` on the object returned by `__iter__` gives us...
                try_call_dunder_next_on_iterator(iterator).map_err(|dunder_next_error| {
                    IterationError::IterReturnsInvalidIterator {
                        iterator,
                        dunder_next_error,
                    }
                })
            }

            // `__iter__` is possibly unbound...
            Err(CallDunderError::PossiblyUnbound(dunder_iter_outcome)) => {
                let iterator = dunder_iter_outcome.return_type(db);

                match try_call_dunder_next_on_iterator(iterator) {
                    Ok(dunder_next_return) => {
                        try_call_dunder_getitem()
                            .map(|dunder_getitem_return_type| {
                                // If `__iter__` is possibly unbound,
                                // but it returns an object that has a bound and valid `__next__` method,
                                // *and* the object has a bound and valid `__getitem__` method,
                                // we infer a union of the type returned by the `__next__` method
                                // and the type returned by the `__getitem__` method.
                                //
                                // No diagnostic is emitted; iteration will always succeed!
                                UnionType::from_elements(
                                    db,
                                    [dunder_next_return, dunder_getitem_return_type],
                                )
                            })
                            .map_err(|dunder_getitem_error| {
                                IterationError::PossiblyUnboundIterAndGetitemError {
                                    dunder_next_return,
                                    dunder_getitem_error,
                                }
                            })
                    }

                    Err(dunder_next_error) => Err(IterationError::IterReturnsInvalidIterator {
                        iterator,
                        dunder_next_error,
                    }),
                }
            }

            // `__iter__` is definitely bound but it can't be called with the expected arguments
            Err(CallDunderError::CallError(kind, bindings)) => {
                Err(IterationError::IterCallError(kind, bindings))
            }

            // There's no `__iter__` method. Try `__getitem__` instead...
            Err(CallDunderError::MethodNotAvailable) => {
                try_call_dunder_getitem().map_err(|dunder_getitem_error| {
                    IterationError::UnboundIterAndGetitemError {
                        dunder_getitem_error,
                    }
                })
            }
        }
    }

    /// Returns the type bound from a context manager with type `self`.
    ///
    /// This method should only be used outside of type checking because it omits any errors.
    /// For type checking, use [`try_enter`](Self::try_enter) instead.
    fn enter(self, db: &'db dyn Db) -> Type<'db> {
        self.try_enter(db)
            .unwrap_or_else(|err| err.fallback_enter_type(db))
    }

    /// Given the type of an object that is used as a context manager (i.e. in a `with` statement),
    /// return the return type of its `__enter__` method, which is bound to any potential targets.
    ///
    /// E.g., for the following `with` statement, given the type of `x`, infer the type of `y`:
    /// ```python
    /// with x as y:
    ///     pass
    /// ```
    fn try_enter(self, db: &'db dyn Db) -> Result<Type<'db>, ContextManagerError<'db>> {
        let enter = self.try_call_dunder(db, "__enter__", CallArgumentTypes::none());
        let exit = self.try_call_dunder(
            db,
            "__exit__",
            CallArgumentTypes::positional([Type::none(db), Type::none(db), Type::none(db)]),
        );

        // TODO: Make use of Protocols when we support it (the manager be assignable to `contextlib.AbstractContextManager`).
        match (enter, exit) {
            (Ok(enter), Ok(_)) => Ok(enter.return_type(db)),
            (Ok(enter), Err(exit_error)) => Err(ContextManagerError::Exit {
                enter_return_type: enter.return_type(db),
                exit_error,
            }),
            // TODO: Use the `exit_ty` to determine if any raised exception is suppressed.
            (Err(enter_error), Ok(_)) => Err(ContextManagerError::Enter(enter_error)),
            (Err(enter_error), Err(exit_error)) => Err(ContextManagerError::EnterAndExit {
                enter_error,
                exit_error,
            }),
        }
    }

    /// Given a class literal or non-dynamic SubclassOf type, try calling it (creating an instance)
    /// and return the resulting instance type.
    ///
    /// Models `type.__call__` behavior.
    /// TODO: model metaclass `__call__`.
    ///
    /// E.g., for the following code, infer the type of `Foo()`:
    /// ```python
    /// class Foo:
    ///     pass
    ///
    /// Foo()
    /// ```
    fn try_call_constructor(
        self,
        db: &'db dyn Db,
        mut argument_types: CallArgumentTypes<'_, 'db>,
    ) -> Result<Type<'db>, ConstructorCallError<'db>> {
        debug_assert!(matches!(
            self,
            Type::ClassLiteral(_) | Type::GenericAlias(_) | Type::SubclassOf(_)
        ));

        // If we are trying to construct a non-specialized generic class, we should use the
        // constructor parameters to try to infer the class specialization. To do this, we need to
        // tweak our member lookup logic a bit. Normally, when looking up a class or instance
        // member, we first apply the class's default specialization, and apply that specialization
        // to the type of the member. To infer a specialization from the argument types, we need to
        // have the class's typevars still in the method signature when we attempt to call it. To
        // do this, we instead use the _identity_ specialization, which maps each of the class's
        // generic typevars to itself.
        let (generic_origin, self_type) = match self {
            Type::ClassLiteral(ClassLiteralType::Generic(generic)) => {
                let specialization = generic.generic_context(db).identity_specialization(db);
                (
                    Some(generic),
                    Type::GenericAlias(GenericAlias::new(db, generic, specialization)),
                )
            }
            _ => (None, self),
        };

        // As of now we do not model custom `__call__` on meta-classes, so the code below
        // only deals with interplay between `__new__` and `__init__` methods.
        // The logic is roughly as follows:
        // 1. If `__new__` is defined anywhere in the MRO (except for `object`, since it is always
        //    present), we call it and analyze outcome. We then analyze `__init__` call, but only
        //    if it is defined somewhere except object. This is because `object.__init__`
        //    allows arbitrary arguments if and only if `__new__` is defined, but typeshed
        //    defines `__init__` for `object` with no arguments.
        // 2. If `__new__` is not found, we call `__init__`. Here, we allow it to fallback all
        //    the way to `object` (single `self` argument call). This time it is correct to
        //    fallback to `object.__init__`, since it will indeed check that no arguments are
        //    passed.
        //
        // Note that we currently ignore `__new__` return type, since we do not yet support `Self`
        // and most builtin classes use it as return type annotation. We always return the instance
        // type.

        // Lookup `__new__` method in the MRO up to, but not including, `object`. Also, we must
        // avoid `__new__` on `type` since per descriptor protocol, if `__new__` is not defined on
        // a class, metaclass attribute would take precedence. But by avoiding `__new__` on
        // `object` we would inadvertently unhide `__new__` on `type`, which is not what we want.
        // An alternative might be to not skip `object.__new__` but instead mark it such that it's
        // easy to check if that's the one we found?
        // Note that `__new__` is a static method, so we must inject the `cls` argument.
        let new_call_outcome = argument_types.with_self(Some(self_type), |argument_types| {
            let result = self_type.try_call_dunder_with_policy(
                db,
                "__new__",
                argument_types,
                MemberLookupPolicy::MRO_NO_OBJECT_FALLBACK
                    | MemberLookupPolicy::META_CLASS_NO_TYPE_FALLBACK,
            );
            match result {
                Err(CallDunderError::MethodNotAvailable) => None,
                _ => Some(result),
            }
        });

        // Construct an instance type that we can use to look up the `__init__` instance method.
        // This performs the same logic as `Type::to_instance`, except for generic class literals.
        // TODO: we should use the actual return type of `__new__` to determine the instance type
        let init_ty = self_type
            .to_instance(db)
            .expect("type should be convertible to instance type");

        let init_call_outcome = if new_call_outcome.is_none()
            || !init_ty
                .member_lookup_with_policy(
                    db,
                    "__init__".into(),
                    MemberLookupPolicy::MRO_NO_OBJECT_FALLBACK,
                )
                .symbol
                .is_unbound()
        {
            Some(init_ty.try_call_dunder(db, "__init__", argument_types))
        } else {
            None
        };

        // Note that we use `self` here, not `self_type`, so that if constructor argument inference
        // fails, we fail back to the default specialization.
        let instance_ty = self
            .to_instance(db)
            .expect("type should be convertible to instance type");

        match (generic_origin, new_call_outcome, init_call_outcome) {
            // All calls are successful or not called at all
            (
                Some(generic_origin),
                new_call_outcome @ (None | Some(Ok(_))),
                init_call_outcome @ (None | Some(Ok(_))),
            ) => {
                let new_specialization = new_call_outcome
                    .and_then(Result::ok)
                    .as_ref()
                    .and_then(Bindings::single_element)
                    .and_then(CallableBinding::matching_overload)
                    .and_then(|(_, binding)| binding.inherited_specialization());
                let init_specialization = init_call_outcome
                    .and_then(Result::ok)
                    .as_ref()
                    .and_then(Bindings::single_element)
                    .and_then(CallableBinding::matching_overload)
                    .and_then(|(_, binding)| binding.inherited_specialization());
                let specialization = match (new_specialization, init_specialization) {
                    (None, None) => None,
                    (Some(specialization), None) | (None, Some(specialization)) => {
                        Some(specialization)
                    }
                    (Some(new_specialization), Some(init_specialization)) => {
                        Some(new_specialization.combine(db, init_specialization))
                    }
                };
                let specialized = specialization
                    .map(|specialization| {
                        Type::instance(ClassType::Generic(GenericAlias::new(
                            db,
                            generic_origin,
                            specialization,
                        )))
                    })
                    .unwrap_or(instance_ty);
                Ok(specialized)
            }

            (None, None | Some(Ok(_)), None | Some(Ok(_))) => Ok(instance_ty),

            (_, None | Some(Ok(_)), Some(Err(error))) => {
                // no custom `__new__` or it was called and succeeded, but `__init__` failed.
                Err(ConstructorCallError::Init(instance_ty, error))
            }
            (_, Some(Err(error)), None | Some(Ok(_))) => {
                // custom `__new__` was called and failed, but init is ok
                Err(ConstructorCallError::New(instance_ty, error))
            }
            (_, Some(Err(new_error)), Some(Err(init_error))) => {
                // custom `__new__` was called and failed, and `__init__` is also not ok
                Err(ConstructorCallError::NewAndInit(
                    instance_ty,
                    new_error,
                    init_error,
                ))
            }
        }
    }

    #[must_use]
    pub fn to_instance(&self, db: &'db dyn Db) -> Option<Type<'db>> {
        match self {
            Type::Dynamic(_) | Type::Never => Some(*self),
            Type::ClassLiteral(class) => Some(Type::instance(class.default_specialization(db))),
            Type::GenericAlias(alias) => Some(Type::instance(ClassType::from(*alias))),
            Type::SubclassOf(subclass_of_ty) => Some(subclass_of_ty.to_instance()),
            Type::Union(union) => {
                let mut builder = UnionBuilder::new(db);
                for element in union.elements(db) {
                    builder = builder.add(element.to_instance(db)?);
                }
                Some(builder.build())
            }
            Type::Intersection(_) => Some(todo_type!("Type::Intersection.to_instance")),
            Type::BooleanLiteral(_)
            | Type::BytesLiteral(_)
            | Type::FunctionLiteral(_)
            | Type::Callable(..)
            | Type::MethodWrapper(_)
            | Type::BoundMethod(_)
            | Type::WrapperDescriptor(_)
            | Type::DataclassDecorator(_)
            | Type::DataclassTransformer(_)
            | Type::Instance(_)
            | Type::KnownInstance(_)
            | Type::PropertyInstance(_)
            | Type::ModuleLiteral(_)
            | Type::IntLiteral(_)
            | Type::StringLiteral(_)
            | Type::SliceLiteral(_)
            | Type::Tuple(_)
            | Type::TypeVar(_)
            | Type::LiteralString
            | Type::BoundSuper(_)
            | Type::AlwaysTruthy
            | Type::AlwaysFalsy => None,
        }
    }

    /// If we see a value of this type used as a type expression, what type does it name?
    ///
    /// For example, the builtin `int` as a value expression is of type
    /// `Type::ClassLiteral(builtins.int)`, that is, it is the `int` class itself. As a type
    /// expression, it names the type `Type::Instance(builtins.int)`, that is, all objects whose
    /// `__class__` is `int`.
    pub fn in_type_expression(
        &self,
        db: &'db dyn Db,
    ) -> Result<Type<'db>, InvalidTypeExpressionError<'db>> {
        match self {
            // Special cases for `float` and `complex`
            // https://typing.python.org/en/latest/spec/special-types.html#special-cases-for-float-and-complex
            Type::ClassLiteral(class) => {
                let ty = match class.known(db) {
                    Some(KnownClass::Any) => Type::any(),
                    Some(KnownClass::Complex) => UnionType::from_elements(
                        db,
                        [
                            KnownClass::Int.to_instance(db),
                            KnownClass::Float.to_instance(db),
                            KnownClass::Complex.to_instance(db),
                        ],
                    ),
                    Some(KnownClass::Float) => UnionType::from_elements(
                        db,
                        [
                            KnownClass::Int.to_instance(db),
                            KnownClass::Float.to_instance(db),
                        ],
                    ),
                    _ => Type::instance(class.default_specialization(db)),
                };
                Ok(ty)
            }
            Type::GenericAlias(alias) => Ok(Type::instance(ClassType::from(*alias))),

            Type::SubclassOf(_)
            | Type::BooleanLiteral(_)
            | Type::BytesLiteral(_)
            | Type::AlwaysTruthy
            | Type::AlwaysFalsy
            | Type::SliceLiteral(_)
            | Type::IntLiteral(_)
            | Type::LiteralString
            | Type::ModuleLiteral(_)
            | Type::StringLiteral(_)
            | Type::Tuple(_)
            | Type::TypeVar(_)
            | Type::Callable(_)
            | Type::BoundMethod(_)
            | Type::WrapperDescriptor(_)
            | Type::MethodWrapper(_)
            | Type::DataclassDecorator(_)
            | Type::DataclassTransformer(_)
            | Type::Never
            | Type::FunctionLiteral(_)
            | Type::BoundSuper(_)
            | Type::PropertyInstance(_) => Err(InvalidTypeExpressionError {
                invalid_expressions: smallvec::smallvec![InvalidTypeExpression::InvalidType(*self)],
                fallback_type: Type::unknown(),
            }),

            Type::KnownInstance(known_instance) => match known_instance {
                KnownInstanceType::TypeAliasType(alias) => Ok(alias.value_type(db)),
                KnownInstanceType::Never | KnownInstanceType::NoReturn => Ok(Type::Never),
                KnownInstanceType::LiteralString => Ok(Type::LiteralString),
                KnownInstanceType::Any => Ok(Type::any()),
                KnownInstanceType::Unknown => Ok(Type::unknown()),
                KnownInstanceType::AlwaysTruthy => Ok(Type::AlwaysTruthy),
                KnownInstanceType::AlwaysFalsy => Ok(Type::AlwaysFalsy),

                // We treat `typing.Type` exactly the same as `builtins.type`:
                KnownInstanceType::Type => Ok(KnownClass::Type.to_instance(db)),
                KnownInstanceType::Tuple => Ok(KnownClass::Tuple.to_instance(db)),

                // Legacy `typing` aliases
                KnownInstanceType::List => Ok(KnownClass::List.to_instance(db)),
                KnownInstanceType::Dict => Ok(KnownClass::Dict.to_instance(db)),
                KnownInstanceType::Set => Ok(KnownClass::Set.to_instance(db)),
                KnownInstanceType::FrozenSet => Ok(KnownClass::FrozenSet.to_instance(db)),
                KnownInstanceType::ChainMap => Ok(KnownClass::ChainMap.to_instance(db)),
                KnownInstanceType::Counter => Ok(KnownClass::Counter.to_instance(db)),
                KnownInstanceType::DefaultDict => Ok(KnownClass::DefaultDict.to_instance(db)),
                KnownInstanceType::Deque => Ok(KnownClass::Deque.to_instance(db)),
                KnownInstanceType::OrderedDict => Ok(KnownClass::OrderedDict.to_instance(db)),

                KnownInstanceType::TypeVar(typevar) => Ok(Type::TypeVar(*typevar)),

                // TODO: Use an opt-in rule for a bare `Callable`
                KnownInstanceType::Callable => Ok(Type::Callable(CallableType::unknown(db))),

                KnownInstanceType::TypingSelf => Ok(todo_type!("Support for `typing.Self`")),
                KnownInstanceType::TypeAlias => Ok(todo_type!("Support for `typing.TypeAlias`")),

                KnownInstanceType::Protocol => Err(InvalidTypeExpressionError {
                    invalid_expressions: smallvec::smallvec![InvalidTypeExpression::Protocol],
                    fallback_type: Type::unknown(),
                }),
                KnownInstanceType::Generic => Err(InvalidTypeExpressionError {
                    invalid_expressions: smallvec::smallvec![InvalidTypeExpression::Generic],
                    fallback_type: Type::unknown(),
                }),

                KnownInstanceType::Literal
                | KnownInstanceType::Union
                | KnownInstanceType::Intersection => Err(InvalidTypeExpressionError {
                    invalid_expressions: smallvec::smallvec![
                        InvalidTypeExpression::RequiresArguments(*self)
                    ],
                    fallback_type: Type::unknown(),
                }),

                KnownInstanceType::Optional
                | KnownInstanceType::Not
                | KnownInstanceType::TypeOf
                | KnownInstanceType::TypeIs
                | KnownInstanceType::TypeGuard
                | KnownInstanceType::Unpack
                | KnownInstanceType::CallableTypeOf => Err(InvalidTypeExpressionError {
                    invalid_expressions: smallvec::smallvec![
                        InvalidTypeExpression::RequiresOneArgument(*self)
                    ],
                    fallback_type: Type::unknown(),
                }),

                KnownInstanceType::Annotated | KnownInstanceType::Concatenate => {
                    Err(InvalidTypeExpressionError {
                        invalid_expressions: smallvec::smallvec![
                            InvalidTypeExpression::RequiresTwoArguments(*self)
                        ],
                        fallback_type: Type::unknown(),
                    })
                }

                KnownInstanceType::ClassVar | KnownInstanceType::Final => {
                    Err(InvalidTypeExpressionError {
                        invalid_expressions: smallvec::smallvec![
                            InvalidTypeExpression::TypeQualifier(*known_instance)
                        ],
                        fallback_type: Type::unknown(),
                    })
                }

                KnownInstanceType::ReadOnly
                | KnownInstanceType::NotRequired
                | KnownInstanceType::Required => Err(InvalidTypeExpressionError {
                    invalid_expressions: smallvec::smallvec![
                        InvalidTypeExpression::TypeQualifierRequiresOneArgument(*known_instance)
                    ],
                    fallback_type: Type::unknown(),
                }),
            },

            Type::Union(union) => {
                let mut builder = UnionBuilder::new(db);
                let mut invalid_expressions = smallvec::SmallVec::default();
                for element in union.elements(db) {
                    match element.in_type_expression(db) {
                        Ok(type_expr) => builder = builder.add(type_expr),
                        Err(InvalidTypeExpressionError {
                            fallback_type,
                            invalid_expressions: new_invalid_expressions,
                        }) => {
                            invalid_expressions.extend(new_invalid_expressions);
                            builder = builder.add(fallback_type);
                        }
                    }
                }
                if invalid_expressions.is_empty() {
                    Ok(builder.build())
                } else {
                    Err(InvalidTypeExpressionError {
                        fallback_type: builder.build(),
                        invalid_expressions,
                    })
                }
            }

            Type::Dynamic(_) => Ok(*self),

            Type::Instance(instance) => match instance.class().known(db) {
                Some(KnownClass::TypeVar) => Ok(todo_type!(
                    "Support for `typing.TypeVar` instances in type expressions"
                )),
                Some(
                    KnownClass::ParamSpec | KnownClass::ParamSpecArgs | KnownClass::ParamSpecKwargs,
                ) => Ok(todo_type!("Support for `typing.ParamSpec`")),
                Some(KnownClass::TypeVarTuple) => Ok(todo_type!(
                    "Support for `typing.TypeVarTuple` instances in type expressions"
                )),
                Some(KnownClass::NewType) => Ok(todo_type!(
                    "Support for `typing.NewType` instances in type expressions"
                )),
                Some(KnownClass::GenericAlias) => Ok(todo_type!(
                    "Support for `typing.GenericAlias` instances in type expressions"
                )),
                Some(KnownClass::UnionType) => Ok(todo_type!(
                    "Support for `types.UnionType` instances in type expressions"
                )),
                _ => Err(InvalidTypeExpressionError {
                    invalid_expressions: smallvec::smallvec![InvalidTypeExpression::InvalidType(
                        *self
                    )],
                    fallback_type: Type::unknown(),
                }),
            },

            Type::Intersection(_) => Ok(todo_type!("Type::Intersection.in_type_expression")),
        }
    }

    /// The type `NoneType` / `None`
    pub fn none(db: &'db dyn Db) -> Type<'db> {
        KnownClass::NoneType.to_instance(db)
    }

    /// Return the type of `tuple(sys.version_info)`.
    ///
    /// This is not exactly the type that `sys.version_info` has at runtime,
    /// but it's a useful fallback for us in order to infer `Literal` types from `sys.version_info` comparisons.
    fn version_info_tuple(db: &'db dyn Db) -> Self {
        let python_version = Program::get(db).python_version(db);
        let int_instance_ty = KnownClass::Int.to_instance(db);

        // TODO: just grab this type from typeshed (it's a `sys._ReleaseLevel` type alias there)
        let release_level_ty = {
            let elements: Box<[Type<'db>]> = ["alpha", "beta", "candidate", "final"]
                .iter()
                .map(|level| Type::string_literal(db, level))
                .collect();

            // For most unions, it's better to go via `UnionType::from_elements` or use `UnionBuilder`;
            // those techniques ensure that union elements are deduplicated and unions are eagerly simplified
            // into other types where necessary. Here, however, we know that there are no duplicates
            // in this union, so it's probably more efficient to use `UnionType::new()` directly.
            Type::Union(UnionType::new(db, elements))
        };

        TupleType::from_elements(
            db,
            [
                Type::IntLiteral(python_version.major.into()),
                Type::IntLiteral(python_version.minor.into()),
                int_instance_ty,
                release_level_ty,
                int_instance_ty,
            ],
        )
    }

    /// Given a type that is assumed to represent an instance of a class,
    /// return a type that represents that class itself.
    #[must_use]
    pub fn to_meta_type(&self, db: &'db dyn Db) -> Type<'db> {
        match self {
            Type::Never => Type::Never,
            Type::Instance(instance) => instance.to_meta_type(db),
            Type::KnownInstance(known_instance) => known_instance.to_meta_type(db),
            Type::PropertyInstance(_) => KnownClass::Property.to_class_literal(db),
            Type::Union(union) => union.map(db, |ty| ty.to_meta_type(db)),
            Type::BooleanLiteral(_) => KnownClass::Bool.to_class_literal(db),
            Type::BytesLiteral(_) => KnownClass::Bytes.to_class_literal(db),
            Type::SliceLiteral(_) => KnownClass::Slice.to_class_literal(db),
            Type::IntLiteral(_) => KnownClass::Int.to_class_literal(db),
            Type::FunctionLiteral(_) => KnownClass::FunctionType.to_class_literal(db),
            Type::BoundMethod(_) => KnownClass::MethodType.to_class_literal(db),
            Type::MethodWrapper(_) => KnownClass::MethodWrapperType.to_class_literal(db),
            Type::WrapperDescriptor(_) => KnownClass::WrapperDescriptorType.to_class_literal(db),
            Type::DataclassDecorator(_) => KnownClass::FunctionType.to_class_literal(db),
            Type::Callable(_) | Type::DataclassTransformer(_) => KnownClass::Type.to_instance(db),
            Type::ModuleLiteral(_) => KnownClass::ModuleType.to_class_literal(db),
            Type::Tuple(_) => KnownClass::Tuple.to_class_literal(db),

            Type::TypeVar(typevar) => match typevar.bound_or_constraints(db) {
                None => KnownClass::Object.to_class_literal(db),
                Some(TypeVarBoundOrConstraints::UpperBound(bound)) => bound.to_meta_type(db),
                Some(TypeVarBoundOrConstraints::Constraints(constraints)) => {
                    // TODO: If we add a proper `OneOf` connector, we should use that here instead
                    // of union. (Using a union here doesn't break anything, but it is imprecise.)
                    constraints.map(db, |constraint| constraint.to_meta_type(db))
                }
            },

            Type::ClassLiteral(class) => class.metaclass(db),
            Type::GenericAlias(alias) => ClassType::from(*alias).metaclass(db),
            Type::SubclassOf(subclass_of_ty) => match subclass_of_ty.subclass_of() {
                SubclassOfInner::Dynamic(_) => *self,
                SubclassOfInner::Class(class) => SubclassOfType::from(
                    db,
                    SubclassOfInner::try_from_type(db, class.metaclass(db))
                        .unwrap_or(SubclassOfInner::unknown()),
                ),
            },

            Type::StringLiteral(_) | Type::LiteralString => KnownClass::Str.to_class_literal(db),
            Type::Dynamic(dynamic) => SubclassOfType::from(db, SubclassOfInner::Dynamic(*dynamic)),
            // TODO intersections
            Type::Intersection(_) => SubclassOfType::from(
                db,
                SubclassOfInner::try_from_type(db, todo_type!("Intersection meta-type"))
                    .expect("Type::Todo should be a valid `SubclassOfInner`"),
            ),
            Type::AlwaysTruthy | Type::AlwaysFalsy => KnownClass::Type.to_instance(db),
            Type::BoundSuper(_) => KnownClass::Super.to_class_literal(db),
        }
    }

    /// Applies a specialization to this type, replacing any typevars with the types that they are
    /// specialized to.
    ///
    /// Note that this does not specialize generic classes, functions, or type aliases! That is a
    /// different operation that is performed explicitly (via a subscript operation), or implicitly
    /// via a call to the generic object.
    #[must_use]
    #[salsa::tracked]
    pub fn apply_specialization(
        self,
        db: &'db dyn Db,
        specialization: Specialization<'db>,
    ) -> Type<'db> {
        match self {
            Type::TypeVar(typevar) => specialization.get(db, typevar).unwrap_or(self),

            Type::FunctionLiteral(function) => {
                Type::FunctionLiteral(function.apply_specialization(db, specialization))
            }

            // Note that we don't need to apply the specialization to `self_instance`, since it
            // must either be a non-generic class literal (which cannot have any typevars to
            // specialize) or a generic alias (which has already been fully specialized). For a
            // generic alias, the specialization being applied here must be for some _other_
            // generic context nested within the generic alias's class literal, which the generic
            // alias's context cannot refer to. (The _method_ does need to be specialized, since it
            // might be a nested generic method, whose generic context is what is now being
            // specialized.)
            Type::BoundMethod(method) => Type::BoundMethod(BoundMethodType::new(
                db,
                method.function(db).apply_specialization(db, specialization),
                method.self_instance(db),
            )),

            Type::MethodWrapper(MethodWrapperKind::FunctionTypeDunderGet(function)) => {
                Type::MethodWrapper(MethodWrapperKind::FunctionTypeDunderGet(
                    function.apply_specialization(db, specialization),
                ))
            }

            Type::MethodWrapper(MethodWrapperKind::FunctionTypeDunderCall(function)) => {
                Type::MethodWrapper(MethodWrapperKind::FunctionTypeDunderCall(
                    function.apply_specialization(db, specialization),
                ))
            }

            Type::MethodWrapper(MethodWrapperKind::PropertyDunderGet(property)) => {
                Type::MethodWrapper(MethodWrapperKind::PropertyDunderGet(
                    property.apply_specialization(db, specialization),
                ))
            }

            Type::MethodWrapper(MethodWrapperKind::PropertyDunderSet(property)) => {
                Type::MethodWrapper(MethodWrapperKind::PropertyDunderSet(
                    property.apply_specialization(db, specialization),
                ))
            }

            Type::Callable(callable) => {
                Type::Callable(callable.apply_specialization(db, specialization))
            }

            Type::GenericAlias(generic) => {
                let specialization = generic
                    .specialization(db)
                    .apply_specialization(db, specialization);
                Type::GenericAlias(GenericAlias::new(db, generic.origin(db), specialization))
            }

            Type::PropertyInstance(property) => {
                Type::PropertyInstance(property.apply_specialization(db, specialization))
            }

            Type::Union(union) => union.map(db, |element| {
                element.apply_specialization(db, specialization)
            }),
            Type::Intersection(intersection) => {
                let mut builder = IntersectionBuilder::new(db);
                for positive in intersection.positive(db) {
                    builder =
                        builder.add_positive(positive.apply_specialization(db, specialization));
                }
                for negative in intersection.negative(db) {
                    builder =
                        builder.add_negative(negative.apply_specialization(db, specialization));
                }
                builder.build()
            }
            Type::Tuple(tuple) => TupleType::from_elements(
                db,
                tuple
                    .iter(db)
                    .map(|ty| ty.apply_specialization(db, specialization)),
            ),

            Type::Dynamic(_)
            | Type::Never
            | Type::AlwaysTruthy
            | Type::AlwaysFalsy
            | Type::WrapperDescriptor(_)
            | Type::MethodWrapper(MethodWrapperKind::StrStartswith(_))
            | Type::DataclassDecorator(_)
            | Type::DataclassTransformer(_)
            | Type::ModuleLiteral(_)
            // A non-generic class never needs to be specialized. A generic class is specialized
            // explicitly (via a subscript expression) or implicitly (via a call), and not because
            // some other generic context's specialization is applied to it.
            | Type::ClassLiteral(_)
            // SubclassOf contains a ClassType, which has already been specialized if needed, like
            // above with BoundMethod's self_instance.
            | Type::SubclassOf(_)
            | Type::IntLiteral(_)
            | Type::BooleanLiteral(_)
            | Type::LiteralString
            | Type::StringLiteral(_)
            | Type::BytesLiteral(_)
            | Type::SliceLiteral(_)
            | Type::BoundSuper(_)
            // Instance contains a ClassType, which has already been specialized if needed, like
            // above with BoundMethod's self_instance.
            | Type::Instance(_)
            | Type::KnownInstance(_) => self,
        }
    }

    /// Locates any legacy `TypeVar`s in this type, and adds them to a set. This is used to build
    /// up a generic context from any legacy `TypeVar`s that appear in a function parameter list or
    /// `Generic` specialization.
    pub(crate) fn find_legacy_typevars(
        self,
        db: &'db dyn Db,
        typevars: &mut FxOrderSet<TypeVarInstance<'db>>,
    ) {
        match self {
            Type::TypeVar(typevar) => {
                if typevar.is_legacy(db) {
                    typevars.insert(typevar);
                }
            }

            Type::FunctionLiteral(function) => function.find_legacy_typevars(db, typevars),

            Type::BoundMethod(method) => {
                method.self_instance(db).find_legacy_typevars(db, typevars);
                method.function(db).find_legacy_typevars(db, typevars);
            }

            Type::MethodWrapper(
                MethodWrapperKind::FunctionTypeDunderGet(function)
                | MethodWrapperKind::FunctionTypeDunderCall(function),
            ) => {
                function.find_legacy_typevars(db, typevars);
            }

            Type::MethodWrapper(
                MethodWrapperKind::PropertyDunderGet(property)
                | MethodWrapperKind::PropertyDunderSet(property),
            ) => {
                property.find_legacy_typevars(db, typevars);
            }

            Type::Callable(callable) => {
                callable.find_legacy_typevars(db, typevars);
            }

            Type::PropertyInstance(property) => {
                property.find_legacy_typevars(db, typevars);
            }

            Type::Union(union) => {
                for element in union.iter(db) {
                    element.find_legacy_typevars(db, typevars);
                }
            }
            Type::Intersection(intersection) => {
                for positive in intersection.positive(db) {
                    positive.find_legacy_typevars(db, typevars);
                }
                for negative in intersection.negative(db) {
                    negative.find_legacy_typevars(db, typevars);
                }
            }
            Type::Tuple(tuple) => {
                for element in tuple.iter(db) {
                    element.find_legacy_typevars(db, typevars);
                }
            }

            Type::Dynamic(_)
            | Type::Never
            | Type::AlwaysTruthy
            | Type::AlwaysFalsy
            | Type::WrapperDescriptor(_)
            | Type::MethodWrapper(MethodWrapperKind::StrStartswith(_))
            | Type::DataclassDecorator(_)
            | Type::DataclassTransformer(_)
            | Type::ModuleLiteral(_)
            | Type::ClassLiteral(_)
            | Type::GenericAlias(_)
            | Type::SubclassOf(_)
            | Type::IntLiteral(_)
            | Type::BooleanLiteral(_)
            | Type::LiteralString
            | Type::StringLiteral(_)
            | Type::BytesLiteral(_)
            | Type::SliceLiteral(_)
            | Type::BoundSuper(_)
            | Type::Instance(_)
            | Type::KnownInstance(_) => {}
        }
    }

    /// Return the string representation of this type when converted to string as it would be
    /// provided by the `__str__` method.
    ///
    /// When not available, this should fall back to the value of `[Type::repr]`.
    /// Note: this method is used in the builtins `format`, `print`, `str.format` and `f-strings`.
    #[must_use]
    pub fn str(&self, db: &'db dyn Db) -> Type<'db> {
        match self {
            Type::IntLiteral(_) | Type::BooleanLiteral(_) => self.repr(db),
            Type::StringLiteral(_) | Type::LiteralString => *self,
            Type::KnownInstance(known_instance) => Type::string_literal(db, known_instance.repr()),
            // TODO: handle more complex types
            _ => KnownClass::Str.to_instance(db),
        }
    }

    /// Return the string representation of this type as it would be provided by the  `__repr__`
    /// method at runtime.
    #[must_use]
    pub fn repr(&self, db: &'db dyn Db) -> Type<'db> {
        match self {
            Type::IntLiteral(number) => Type::string_literal(db, &number.to_string()),
            Type::BooleanLiteral(true) => Type::string_literal(db, "True"),
            Type::BooleanLiteral(false) => Type::string_literal(db, "False"),
            Type::StringLiteral(literal) => {
                Type::string_literal(db, &format!("'{}'", literal.value(db).escape_default()))
            }
            Type::LiteralString => Type::LiteralString,
            Type::KnownInstance(known_instance) => Type::string_literal(db, known_instance.repr()),
            // TODO: handle more complex types
            _ => KnownClass::Str.to_instance(db),
        }
    }

    /// Returns where this type is defined.
    ///
    /// It's the foundation for the editor's "Go to type definition" feature
    /// where the user clicks on a value and it takes them to where the value's type is defined.
    ///
    /// This method returns `None` for unions and intersections because how these
    /// should be handled, especially when some variants don't have definitions, is
    /// specific to the call site.
    pub fn definition(&self, db: &'db dyn Db) -> Option<TypeDefinition<'db>> {
        match self {
            Self::BoundMethod(method) => {
                Some(TypeDefinition::Function(method.function(db).definition(db)))
            }
            Self::FunctionLiteral(function) => {
                Some(TypeDefinition::Function(function.definition(db)))
            }
            Self::ModuleLiteral(module) => Some(TypeDefinition::Module(module.module(db))),
            Self::ClassLiteral(class_literal) => {
                Some(TypeDefinition::Class(class_literal.definition(db)))
            }
            Self::GenericAlias(alias) => Some(TypeDefinition::Class(alias.definition(db))),
            Self::Instance(instance) => {
                Some(TypeDefinition::Class(instance.class().definition(db)))
            }
            Self::KnownInstance(instance) => match instance {
                KnownInstanceType::TypeVar(var) => {
                    Some(TypeDefinition::TypeVar(var.definition(db)))
                }
                KnownInstanceType::TypeAliasType(type_alias) => {
                    Some(TypeDefinition::TypeAlias(type_alias.definition(db)))
                }
                _ => None,
            },

            Self::SubclassOf(subclass_of_type) => match subclass_of_type.subclass_of() {
                SubclassOfInner::Class(class) => Some(TypeDefinition::Class(class.definition(db))),
                SubclassOfInner::Dynamic(_) => None,
            },

            Self::StringLiteral(_)
            | Self::BooleanLiteral(_)
            | Self::LiteralString
            | Self::IntLiteral(_)
            | Self::BytesLiteral(_)
            | Self::SliceLiteral(_)
            | Self::MethodWrapper(_)
            | Self::WrapperDescriptor(_)
            | Self::DataclassDecorator(_)
            | Self::DataclassTransformer(_)
            | Self::PropertyInstance(_)
            | Self::BoundSuper(_)
            | Self::Tuple(_) => self.to_meta_type(db).definition(db),

            Self::TypeVar(var) => Some(TypeDefinition::TypeVar(var.definition(db))),

            Self::Union(_) | Self::Intersection(_) => None,

            // These types have no definition
            Self::Dynamic(_)
            | Self::Never
            | Self::Callable(_)
            | Self::AlwaysTruthy
            | Self::AlwaysFalsy => None,
        }
    }
}

impl<'db> From<&Type<'db>> for Type<'db> {
    fn from(value: &Type<'db>) -> Self {
        *value
    }
}

#[derive(Copy, Clone, Debug, Eq, Hash, PartialEq)]
pub enum DynamicType {
    // An explicitly annotated `typing.Any`
    Any,
    // An unannotated value, or a dynamic type resulting from an error
    Unknown,
    /// Temporary type for symbols that can't be inferred yet because of missing implementations.
    ///
    /// This variant should eventually be removed once red-knot is spec-compliant.
    ///
    /// General rule: `Todo` should only propagate when the presence of the input `Todo` caused the
    /// output to be unknown. An output should only be `Todo` if fixing all `Todo` inputs to be not
    /// `Todo` would change the output type.
    ///
    /// This variant should be created with the `todo_type!` macro.
    Todo(TodoType),
    /// Temporary type until we support generic protocols.
    /// We use a separate variant (instead of `Todo(…)`) in order to be able to match on them explicitly.
    SubscriptedProtocol,
    /// Temporary type until we support old-style generics.
    /// We use a separate variant (instead of `Todo(…)`) in order to be able to match on them explicitly.
    SubscriptedGeneric,
}

impl std::fmt::Display for DynamicType {
    fn fmt(&self, f: &mut std::fmt::Formatter<'_>) -> std::fmt::Result {
        match self {
            DynamicType::Any => f.write_str("Any"),
            DynamicType::Unknown => f.write_str("Unknown"),
            // `DynamicType::Todo`'s display should be explicit that is not a valid display of
            // any other type
            DynamicType::Todo(todo) => write!(f, "@Todo{todo}"),
            DynamicType::SubscriptedProtocol => f.write_str(if cfg!(debug_assertions) {
                "@Todo(`Protocol[]` subscript)"
            } else {
                "@Todo"
            }),
            DynamicType::SubscriptedGeneric => f.write_str(if cfg!(debug_assertions) {
                "@Todo(`Generic[]` subscript)"
            } else {
                "@Todo"
            }),
        }
    }
}

bitflags! {
    /// Type qualifiers that appear in an annotation expression.
    #[derive(Copy, Clone, Debug, Eq, PartialEq, Default)]
    pub(crate) struct TypeQualifiers: u8 {
        /// `typing.ClassVar`
        const CLASS_VAR = 1 << 0;
        /// `typing.Final`
        const FINAL     = 1 << 1;
    }
}

/// When inferring the type of an annotation expression, we can also encounter type qualifiers
/// such as `ClassVar` or `Final`. These do not affect the inferred type itself, but rather
/// control how a particular symbol can be accessed or modified. This struct holds a type and
/// a set of type qualifiers.
///
/// Example: `Annotated[ClassVar[tuple[int]], "metadata"]` would have type `tuple[int]` and the
/// qualifier `ClassVar`.
#[derive(Clone, Debug, Copy, Eq, PartialEq, salsa::Update)]
pub(crate) struct TypeAndQualifiers<'db> {
    inner: Type<'db>,
    qualifiers: TypeQualifiers,
}

impl<'db> TypeAndQualifiers<'db> {
    pub(crate) fn new(inner: Type<'db>, qualifiers: TypeQualifiers) -> Self {
        Self { inner, qualifiers }
    }

    /// Constructor that creates a [`TypeAndQualifiers`] instance with type `Unknown` and no qualifiers.
    pub(crate) fn unknown() -> Self {
        Self {
            inner: Type::unknown(),
            qualifiers: TypeQualifiers::empty(),
        }
    }

    /// Forget about type qualifiers and only return the inner type.
    pub(crate) fn inner_type(&self) -> Type<'db> {
        self.inner
    }

    /// Insert/add an additional type qualifier.
    pub(crate) fn add_qualifier(&mut self, qualifier: TypeQualifiers) {
        self.qualifiers |= qualifier;
    }

    /// Return the set of type qualifiers.
    pub(crate) fn qualifiers(&self) -> TypeQualifiers {
        self.qualifiers
    }
}

impl<'db> From<Type<'db>> for TypeAndQualifiers<'db> {
    fn from(inner: Type<'db>) -> Self {
        Self {
            inner,
            qualifiers: TypeQualifiers::empty(),
        }
    }
}

/// Error struct providing information on type(s) that were deemed to be invalid
/// in a type expression context, and the type we should therefore fallback to
/// for the problematic type expression.
#[derive(Debug, PartialEq, Eq)]
pub struct InvalidTypeExpressionError<'db> {
    fallback_type: Type<'db>,
    invalid_expressions: smallvec::SmallVec<[InvalidTypeExpression<'db>; 1]>,
}

impl<'db> InvalidTypeExpressionError<'db> {
    fn into_fallback_type(
        self,
        context: &InferContext,
        node: &ast::Expr,
        is_reachable: bool,
    ) -> Type<'db> {
        let InvalidTypeExpressionError {
            fallback_type,
            invalid_expressions,
        } = self;
        if is_reachable {
            for error in invalid_expressions {
                let Some(builder) = context.report_lint(&INVALID_TYPE_FORM, node) else {
                    continue;
                };
                builder.into_diagnostic(error.reason(context.db()));
            }
        }
        fallback_type
    }
}

/// Enumeration of various types that are invalid in type-expression contexts
#[derive(Debug, Copy, Clone, PartialEq, Eq)]
enum InvalidTypeExpression<'db> {
    /// Some types always require exactly one argument when used in a type expression
    RequiresOneArgument(Type<'db>),
    /// Some types always require at least one argument when used in a type expression
    RequiresArguments(Type<'db>),
    /// Some types always require at least two arguments when used in a type expression
    RequiresTwoArguments(Type<'db>),
    /// The `Protocol` class is invalid in type expressions
    Protocol,
    /// Same for `Generic`
    Generic,
    /// Type qualifiers are always invalid in *type expressions*,
    /// but these ones are okay with 0 arguments in *annotation expressions*
    TypeQualifier(KnownInstanceType<'db>),
    /// Type qualifiers that are invalid in type expressions,
    /// and which would require exactly one argument even if they appeared in an annotation expression
    TypeQualifierRequiresOneArgument(KnownInstanceType<'db>),
    /// Some types are always invalid in type expressions
    InvalidType(Type<'db>),
}

impl<'db> InvalidTypeExpression<'db> {
    const fn reason(self, db: &'db dyn Db) -> impl std::fmt::Display + 'db {
        struct Display<'db> {
            error: InvalidTypeExpression<'db>,
            db: &'db dyn Db,
        }

        impl std::fmt::Display for Display<'_> {
            fn fmt(&self, f: &mut std::fmt::Formatter<'_>) -> std::fmt::Result {
                match self.error {
                    InvalidTypeExpression::RequiresOneArgument(ty) => write!(
                        f,
                        "`{ty}` requires exactly one argument when used in a type expression",
                        ty = ty.display(self.db)
                    ),
                    InvalidTypeExpression::RequiresArguments(ty) => write!(
                        f,
                        "`{ty}` requires at least one argument when used in a type expression",
                        ty = ty.display(self.db)
                    ),
                    InvalidTypeExpression::RequiresTwoArguments(ty) => write!(
                        f,
                        "`{ty}` requires at least two arguments when used in a type expression",
                        ty = ty.display(self.db)
                    ),
                    InvalidTypeExpression::Protocol => f.write_str(
                        "`typing.Protocol` is not allowed in type expressions"
                    ),
                    InvalidTypeExpression::Generic => f.write_str(
                        "`typing.Generic` is not allowed in type expressions"
                    ),
                    InvalidTypeExpression::TypeQualifier(qualifier) => write!(
                        f,
                        "Type qualifier `{q}` is not allowed in type expressions (only in annotation expressions)",
                        q = qualifier.repr()
                    ),
                    InvalidTypeExpression::TypeQualifierRequiresOneArgument(qualifier) => write!(
                        f,
                        "Type qualifier `{q}` is not allowed in type expressions (only in annotation expressions, and only with exactly one argument)",
                        q = qualifier.repr()
                    ),
                    InvalidTypeExpression::InvalidType(ty) => write!(
                        f,
                        "Variable of type `{ty}` is not allowed in a type expression",
                        ty = ty.display(self.db)
                    ),
                }
            }
        }

        Display { error: self, db }
    }
}

/// Whether this typecar was created via the legacy `TypeVar` constructor, or using PEP 695 syntax.
#[derive(Clone, Copy, Debug, Eq, Hash, PartialEq)]
pub enum TypeVarKind {
    Legacy,
    Pep695,
}

/// Data regarding a single type variable.
///
/// This is referenced by `KnownInstanceType::TypeVar` (to represent the singleton type of the
/// runtime `typing.TypeVar` object itself), and by `Type::TypeVar` to represent the type that this
/// typevar represents as an annotation: that is, an unknown set of objects, constrained by the
/// upper-bound/constraints on this type var, defaulting to the default type of this type var when
/// not otherwise bound to a type.
///
/// This must be a tracked struct, not an interned one, because typevar equivalence is by identity,
/// not by value. Two typevars that have the same name, bound/constraints, and default, are still
/// different typevars: if used in the same scope, they may be bound to different types.
#[salsa::tracked(debug)]
pub struct TypeVarInstance<'db> {
    /// The name of this TypeVar (e.g. `T`)
    #[return_ref]
    name: ast::name::Name,

    /// The type var's definition
    pub definition: Definition<'db>,

    /// The upper bound or constraint on the type of this TypeVar
    bound_or_constraints: Option<TypeVarBoundOrConstraints<'db>>,

    /// The default type for this TypeVar
    default_ty: Option<Type<'db>>,

    pub kind: TypeVarKind,
}

impl<'db> TypeVarInstance<'db> {
    pub(crate) fn is_legacy(self, db: &'db dyn Db) -> bool {
        matches!(self.kind(db), TypeVarKind::Legacy)
    }

    #[allow(unused)]
    pub(crate) fn upper_bound(self, db: &'db dyn Db) -> Option<Type<'db>> {
        if let Some(TypeVarBoundOrConstraints::UpperBound(ty)) = self.bound_or_constraints(db) {
            Some(ty)
        } else {
            None
        }
    }

    #[allow(unused)]
    pub(crate) fn constraints(self, db: &'db dyn Db) -> Option<&'db [Type<'db>]> {
        if let Some(TypeVarBoundOrConstraints::Constraints(tuple)) = self.bound_or_constraints(db) {
            Some(tuple.elements(db))
        } else {
            None
        }
    }
}

#[derive(Clone, Debug, Hash, PartialEq, Eq, salsa::Update)]
pub enum TypeVarBoundOrConstraints<'db> {
    UpperBound(Type<'db>),
    Constraints(UnionType<'db>),
}

/// Error returned if a type is not (or may not be) a context manager.
#[derive(Debug)]
enum ContextManagerError<'db> {
    Enter(CallDunderError<'db>),
    Exit {
        enter_return_type: Type<'db>,
        exit_error: CallDunderError<'db>,
    },
    EnterAndExit {
        enter_error: CallDunderError<'db>,
        exit_error: CallDunderError<'db>,
    },
}

impl<'db> ContextManagerError<'db> {
    fn fallback_enter_type(&self, db: &'db dyn Db) -> Type<'db> {
        self.enter_type(db).unwrap_or(Type::unknown())
    }

    /// Returns the `__enter__` return type if it is known,
    /// or `None` if the type never has a callable `__enter__` attribute
    fn enter_type(&self, db: &'db dyn Db) -> Option<Type<'db>> {
        match self {
            Self::Exit {
                enter_return_type,
                exit_error: _,
            } => Some(*enter_return_type),
            Self::Enter(enter_error)
            | Self::EnterAndExit {
                enter_error,
                exit_error: _,
            } => match enter_error {
                CallDunderError::PossiblyUnbound(call_outcome) => {
                    Some(call_outcome.return_type(db))
                }
                CallDunderError::CallError(CallErrorKind::NotCallable, _) => None,
                CallDunderError::CallError(_, bindings) => Some(bindings.return_type(db)),
                CallDunderError::MethodNotAvailable => None,
            },
        }
    }

    fn report_diagnostic(
        &self,
        context: &InferContext<'db>,
        context_expression_type: Type<'db>,
        context_expression_node: ast::AnyNodeRef,
    ) {
        let Some(builder) = context.report_lint(&INVALID_CONTEXT_MANAGER, context_expression_node)
        else {
            return;
        };

        let format_call_dunder_error = |call_dunder_error: &CallDunderError<'db>, name: &str| {
            match call_dunder_error {
                CallDunderError::MethodNotAvailable => format!("it does not implement `{name}`"),
                CallDunderError::PossiblyUnbound(_) => {
                    format!("the method `{name}` is possibly unbound")
                }
                // TODO: Use more specific error messages for the different error cases.
                //  E.g. hint toward the union variant that doesn't correctly implement enter,
                //  distinguish between a not callable `__enter__` attribute and a wrong signature.
                CallDunderError::CallError(_, _) => {
                    format!("it does not correctly implement `{name}`")
                }
            }
        };

        let format_call_dunder_errors = |error_a: &CallDunderError<'db>,
                                         name_a: &str,
                                         error_b: &CallDunderError<'db>,
                                         name_b: &str| {
            match (error_a, error_b) {
                (CallDunderError::PossiblyUnbound(_), CallDunderError::PossiblyUnbound(_)) => {
                    format!("the methods `{name_a}` and `{name_b}` are possibly unbound")
                }
                (CallDunderError::MethodNotAvailable, CallDunderError::MethodNotAvailable) => {
                    format!("it does not implement `{name_a}` and `{name_b}`")
                }
                (CallDunderError::CallError(_, _), CallDunderError::CallError(_, _)) => {
                    format!("it does not correctly implement `{name_a}` or `{name_b}`")
                }
                (_, _) => format!(
                    "{format_a}, and {format_b}",
                    format_a = format_call_dunder_error(error_a, name_a),
                    format_b = format_call_dunder_error(error_b, name_b)
                ),
            }
        };

        let db = context.db();

        let formatted_errors = match self {
            Self::Exit {
                enter_return_type: _,
                exit_error,
            } => format_call_dunder_error(exit_error, "__exit__"),
            Self::Enter(enter_error) => format_call_dunder_error(enter_error, "__enter__"),
            Self::EnterAndExit {
                enter_error,
                exit_error,
            } => format_call_dunder_errors(enter_error, "__enter__", exit_error, "__exit__"),
        };

        builder.into_diagnostic(
            format_args!(
                "Object of type `{context_expression}` cannot be used with `with` because {formatted_errors}",
                context_expression = context_expression_type.display(db)
            ),
        );
    }
}

/// Error returned if a type is not (or may not be) iterable.
#[derive(Debug)]
enum IterationError<'db> {
    /// The object being iterated over has a bound `__iter__` method,
    /// but calling it with the expected arguments results in an error.
    IterCallError(CallErrorKind, Box<Bindings<'db>>),

    /// The object being iterated over has a bound `__iter__` method that can be called
    /// with the expected types, but it returns an object that is not a valid iterator.
    IterReturnsInvalidIterator {
        /// The type of the object returned by the `__iter__` method.
        iterator: Type<'db>,
        /// The error we encountered when we tried to call `__next__` on the type
        /// returned by `__iter__`
        dunder_next_error: CallDunderError<'db>,
    },

    /// The object being iterated over has a bound `__iter__` method that returns a
    /// valid iterator. However, the `__iter__` method is possibly unbound, and there
    /// either isn't a `__getitem__` method to fall back to, or calling the `__getitem__`
    /// method returns some kind of error.
    PossiblyUnboundIterAndGetitemError {
        /// The type of the object returned by the `__next__` method on the iterator.
        /// (The iterator being the type returned by the `__iter__` method on the iterable.)
        dunder_next_return: Type<'db>,
        /// The error we encountered when we tried to call `__getitem__` on the iterable.
        dunder_getitem_error: CallDunderError<'db>,
    },

    /// The object being iterated over doesn't have an `__iter__` method.
    /// It also either doesn't have a `__getitem__` method to fall back to,
    /// or calling the `__getitem__` method returns some kind of error.
    UnboundIterAndGetitemError {
        dunder_getitem_error: CallDunderError<'db>,
    },
}

impl<'db> IterationError<'db> {
    fn fallback_element_type(&self, db: &'db dyn Db) -> Type<'db> {
        self.element_type(db).unwrap_or(Type::unknown())
    }

    /// Returns the element type if it is known, or `None` if the type is never iterable.
    fn element_type(&self, db: &'db dyn Db) -> Option<Type<'db>> {
        match self {
            Self::IterReturnsInvalidIterator {
                dunder_next_error, ..
            } => dunder_next_error.return_type(db),

            Self::IterCallError(_, dunder_iter_bindings) => dunder_iter_bindings
                .return_type(db)
                .try_call_dunder(db, "__next__", CallArgumentTypes::none())
                .map(|dunder_next_outcome| Some(dunder_next_outcome.return_type(db)))
                .unwrap_or_else(|dunder_next_call_error| dunder_next_call_error.return_type(db)),

            Self::PossiblyUnboundIterAndGetitemError {
                dunder_next_return,
                dunder_getitem_error,
            } => match dunder_getitem_error {
                CallDunderError::MethodNotAvailable => Some(*dunder_next_return),
                CallDunderError::PossiblyUnbound(dunder_getitem_outcome) => {
                    Some(UnionType::from_elements(
                        db,
                        [*dunder_next_return, dunder_getitem_outcome.return_type(db)],
                    ))
                }
                CallDunderError::CallError(CallErrorKind::NotCallable, _) => {
                    Some(*dunder_next_return)
                }
                CallDunderError::CallError(_, dunder_getitem_bindings) => {
                    let dunder_getitem_return = dunder_getitem_bindings.return_type(db);
                    let elements = [*dunder_next_return, dunder_getitem_return];
                    Some(UnionType::from_elements(db, elements))
                }
            },

            Self::UnboundIterAndGetitemError {
                dunder_getitem_error,
            } => dunder_getitem_error.return_type(db),
        }
    }

    /// Reports the diagnostic for this error.
    fn report_diagnostic(
        &self,
        context: &InferContext<'db>,
        iterable_type: Type<'db>,
        iterable_node: ast::AnyNodeRef,
    ) {
        let Some(builder) = context.report_lint(&NOT_ITERABLE, iterable_node) else {
            return;
        };
        let db = context.db();

        let report_not_iterable = |arguments: std::fmt::Arguments| {
            builder.into_diagnostic(arguments);
        };

        // TODO: for all of these error variants, the "explanation" for the diagnostic
        // (everything after the "because") should really be presented as a "help:", "note",
        // or similar, rather than as part of the same sentence as the error message.
        match self {
            Self::IterCallError(CallErrorKind::NotCallable, bindings) => report_not_iterable(format_args!(
                "Object of type `{iterable_type}` is not iterable \
                    because its `__iter__` attribute has type `{dunder_iter_type}`, \
                    which is not callable",
                iterable_type = iterable_type.display(db),
                dunder_iter_type = bindings.callable_type().display(db),
            )),
            Self::IterCallError(CallErrorKind::PossiblyNotCallable, bindings) if bindings.is_single() => {
                report_not_iterable(format_args!(
                    "Object of type `{iterable_type}` may not be iterable \
                        because its `__iter__` attribute (with type `{dunder_iter_type}`) \
                        may not be callable",
                    iterable_type = iterable_type.display(db),
                    dunder_iter_type = bindings.callable_type().display(db),
                ));
            }
            Self::IterCallError(CallErrorKind::PossiblyNotCallable, bindings) => {
                report_not_iterable(format_args!(
                    "Object of type `{iterable_type}` may not be iterable \
                        because its `__iter__` attribute (with type `{dunder_iter_type}`) \
                        may not be callable",
                    iterable_type = iterable_type.display(db),
                    dunder_iter_type = bindings.callable_type().display(db),
                ));
            }
            Self::IterCallError(CallErrorKind::BindingError, bindings) if bindings.is_single() => report_not_iterable(format_args!(
                "Object of type `{iterable_type}` is not iterable \
                    because its `__iter__` method has an invalid signature \
                    (expected `def __iter__(self): ...`)",
                iterable_type = iterable_type.display(db),
            )),
            Self::IterCallError(CallErrorKind::BindingError, bindings) => report_not_iterable(format_args!(
                "Object of type `{iterable_type}` may not be iterable \
                    because its `__iter__` method (with type `{dunder_iter_type}`) \
                    may have an invalid signature (expected `def __iter__(self): ...`)",
                iterable_type = iterable_type.display(db),
                dunder_iter_type = bindings.callable_type().display(db),
            )),

            Self::IterReturnsInvalidIterator {
                iterator,
                dunder_next_error
            } => match dunder_next_error {
                CallDunderError::MethodNotAvailable => report_not_iterable(format_args!(
                    "Object of type `{iterable_type}` is not iterable \
                        because its `__iter__` method returns an object of type `{iterator_type}`, \
                        which has no `__next__` method",
                    iterable_type = iterable_type.display(db),
                    iterator_type = iterator.display(db),
                )),
                CallDunderError::PossiblyUnbound(_) => report_not_iterable(format_args!(
                    "Object of type `{iterable_type}` may not be iterable \
                        because its `__iter__` method returns an object of type `{iterator_type}`, \
                        which may not have a `__next__` method",
                    iterable_type = iterable_type.display(db),
                    iterator_type = iterator.display(db),
                )),
                CallDunderError::CallError(CallErrorKind::NotCallable, _) => report_not_iterable(format_args!(
                    "Object of type `{iterable_type}` is not iterable \
                        because its `__iter__` method returns an object of type `{iterator_type}`, \
                        which has a `__next__` attribute that is not callable",
                    iterable_type = iterable_type.display(db),
                    iterator_type = iterator.display(db),
                )),
                CallDunderError::CallError(CallErrorKind::PossiblyNotCallable, _) => report_not_iterable(format_args!(
                    "Object of type `{iterable_type}` may not be iterable \
                        because its `__iter__` method returns an object of type `{iterator_type}`, \
                        which has a `__next__` attribute that may not be callable",
                    iterable_type = iterable_type.display(db),
                    iterator_type = iterator.display(db),
                )),
                CallDunderError::CallError(CallErrorKind::BindingError, bindings) if bindings.is_single() => report_not_iterable(format_args!(
                    "Object of type `{iterable_type}` is not iterable \
                        because its `__iter__` method returns an object of type `{iterator_type}`, \
                        which has an invalid `__next__` method (expected `def __next__(self): ...`)",
                    iterable_type = iterable_type.display(db),
                    iterator_type = iterator.display(db),
                )),
                CallDunderError::CallError(CallErrorKind::BindingError, _) => report_not_iterable(format_args!(
                    "Object of type `{iterable_type}` may not be iterable \
                        because its `__iter__` method returns an object of type `{iterator_type}`, \
                        which may have an invalid `__next__` method (expected `def __next__(self): ...`)",
                    iterable_type = iterable_type.display(db),
                    iterator_type = iterator.display(db),
                )),
            }

            Self::PossiblyUnboundIterAndGetitemError {
                dunder_getitem_error, ..
            } => match dunder_getitem_error {
                CallDunderError::MethodNotAvailable => report_not_iterable(format_args!(
                    "Object of type `{}` may not be iterable \
                        because it may not have an `__iter__` method \
                        and it doesn't have a `__getitem__` method",
                    iterable_type.display(db)
                )),
                CallDunderError::PossiblyUnbound(_) => report_not_iterable(format_args!(
                    "Object of type `{}` may not be iterable \
                        because it may not have an `__iter__` method or a `__getitem__` method",
                    iterable_type.display(db)
                )),
                CallDunderError::CallError(CallErrorKind::NotCallable, bindings) => report_not_iterable(format_args!(
                    "Object of type `{iterable_type}` may not be iterable \
                        because it may not have an `__iter__` method \
                        and its `__getitem__` attribute has type `{dunder_getitem_type}`, \
                        which is not callable",
                    iterable_type = iterable_type.display(db),
                    dunder_getitem_type = bindings.callable_type().display(db),
                )),
                CallDunderError::CallError(CallErrorKind::PossiblyNotCallable, bindings) if bindings.is_single() => report_not_iterable(format_args!(
                    "Object of type `{iterable_type}` may not be iterable \
                        because it may not have an `__iter__` method \
                        and its `__getitem__` attribute may not be callable",
                    iterable_type = iterable_type.display(db),
                )),
                CallDunderError::CallError(CallErrorKind::PossiblyNotCallable, bindings) => {
                    report_not_iterable(format_args!(
                        "Object of type `{iterable_type}` may not be iterable \
                            because it may not have an `__iter__` method \
                            and its `__getitem__` attribute (with type `{dunder_getitem_type}`) \
                            may not be callable",
                        iterable_type = iterable_type.display(db),
                        dunder_getitem_type = bindings.callable_type().display(db),
                    ));
                }
                CallDunderError::CallError(CallErrorKind::BindingError, bindings) if bindings.is_single() => report_not_iterable(format_args!(
                    "Object of type `{iterable_type}` may not be iterable \
                        because it may not have an `__iter__` method \
                        and its `__getitem__` method has an incorrect signature \
                        for the old-style iteration protocol \
                        (expected a signature at least as permissive as \
                        `def __getitem__(self, key: int): ...`)",
                    iterable_type = iterable_type.display(db),
                )),
                CallDunderError::CallError(CallErrorKind::BindingError, bindings) => report_not_iterable(format_args!(
                    "Object of type `{iterable_type}` may not be iterable \
                        because it may not have an `__iter__` method \
                        and its `__getitem__` method (with type `{dunder_getitem_type}`) \
                        may have an incorrect signature for the old-style iteration protocol \
                        (expected a signature at least as permissive as \
                        `def __getitem__(self, key: int): ...`)",
                    iterable_type = iterable_type.display(db),
                    dunder_getitem_type = bindings.callable_type().display(db),
                )),
            }

            Self::UnboundIterAndGetitemError { dunder_getitem_error } => match dunder_getitem_error {
                CallDunderError::MethodNotAvailable => report_not_iterable(format_args!(
                    "Object of type `{}` is not iterable because it doesn't have \
                        an `__iter__` method or a `__getitem__` method",
                    iterable_type.display(db)
                )),
                CallDunderError::PossiblyUnbound(_) => report_not_iterable(format_args!(
                    "Object of type `{}` may not be iterable because it has no `__iter__` method \
                        and it may not have a `__getitem__` method",
                    iterable_type.display(db)
                )),
                CallDunderError::CallError(CallErrorKind::NotCallable, bindings) => report_not_iterable(format_args!(
                    "Object of type `{iterable_type}` is not iterable \
                        because it has no `__iter__` method and \
                        its `__getitem__` attribute has type `{dunder_getitem_type}`, \
                        which is not callable",
                    iterable_type = iterable_type.display(db),
                    dunder_getitem_type = bindings.callable_type().display(db),
                )),
                CallDunderError::CallError(CallErrorKind::PossiblyNotCallable, bindings) if bindings.is_single() => report_not_iterable(format_args!(
                    "Object of type `{iterable_type}` may not be iterable \
                        because it has no `__iter__` method and its `__getitem__` attribute \
                        may not be callable",
                    iterable_type = iterable_type.display(db),
                )),
                CallDunderError::CallError(CallErrorKind::PossiblyNotCallable, bindings) => {
                    report_not_iterable(format_args!(
                        "Object of type `{iterable_type}` may not be iterable \
                            because it has no `__iter__` method and its `__getitem__` attribute \
                            (with type `{dunder_getitem_type}`) may not be callable",
                        iterable_type = iterable_type.display(db),
                        dunder_getitem_type = bindings.callable_type().display(db),
                    ));
                }
                CallDunderError::CallError(CallErrorKind::BindingError, bindings) if bindings.is_single() => report_not_iterable(format_args!(
                    "Object of type `{iterable_type}` is not iterable \
                        because it has no `__iter__` method and \
                        its `__getitem__` method has an incorrect signature \
                        for the old-style iteration protocol \
                        (expected a signature at least as permissive as \
                        `def __getitem__(self, key: int): ...`)",
                    iterable_type = iterable_type.display(db),
                )),
                CallDunderError::CallError(CallErrorKind::BindingError, bindings) => report_not_iterable(format_args!(
                    "Object of type `{iterable_type}` may not be iterable \
                        because it has no `__iter__` method and \
                        its `__getitem__` method (with type `{dunder_getitem_type}`) \
                        may have an incorrect signature for the old-style iteration protocol \
                        (expected a signature at least as permissive as \
                        `def __getitem__(self, key: int): ...`)",
                    iterable_type = iterable_type.display(db),
                    dunder_getitem_type = bindings.callable_type().display(db),
                )),
            }
        }
    }
}

#[derive(Debug, Clone, PartialEq, Eq)]
pub(super) enum BoolError<'db> {
    /// The type has a `__bool__` attribute but it can't be called.
    NotCallable { not_boolable_type: Type<'db> },

    /// The type has a callable `__bool__` attribute, but it isn't callable
    /// with the given arguments.
    IncorrectArguments {
        not_boolable_type: Type<'db>,
        truthiness: Truthiness,
    },

    /// The type has a `__bool__` method, is callable with the given arguments,
    /// but the return type isn't assignable to `bool`.
    IncorrectReturnType {
        not_boolable_type: Type<'db>,
        return_type: Type<'db>,
    },

    /// A union type doesn't implement `__bool__` correctly.
    Union {
        union: UnionType<'db>,
        truthiness: Truthiness,
    },

    /// Any other reason why the type can't be converted to a bool.
    /// E.g. because calling `__bool__` returns in a union type and not all variants support `__bool__` or
    /// because `__bool__` points to a type that has a possibly unbound `__call__` method.
    Other { not_boolable_type: Type<'db> },
}

impl<'db> BoolError<'db> {
    pub(super) fn fallback_truthiness(&self) -> Truthiness {
        match self {
            BoolError::NotCallable { .. }
            | BoolError::IncorrectReturnType { .. }
            | BoolError::Other { .. } => Truthiness::Ambiguous,
            BoolError::IncorrectArguments { truthiness, .. }
            | BoolError::Union { truthiness, .. } => *truthiness,
        }
    }

    fn not_boolable_type(&self) -> Type<'db> {
        match self {
            BoolError::NotCallable {
                not_boolable_type, ..
            }
            | BoolError::IncorrectArguments {
                not_boolable_type, ..
            }
            | BoolError::Other { not_boolable_type }
            | BoolError::IncorrectReturnType {
                not_boolable_type, ..
            } => *not_boolable_type,
            BoolError::Union { union, .. } => Type::Union(*union),
        }
    }

    pub(super) fn report_diagnostic(&self, context: &InferContext, condition: impl Ranged) {
        self.report_diagnostic_impl(context, condition.range());
    }

    fn report_diagnostic_impl(&self, context: &InferContext, condition: TextRange) {
        let Some(builder) = context.report_lint(&UNSUPPORTED_BOOL_CONVERSION, condition) else {
            return;
        };
        match self {
            Self::IncorrectArguments {
                not_boolable_type, ..
            } => {
                builder.into_diagnostic(
                    format_args!(
                        "Boolean conversion is unsupported for type `{}`; it incorrectly implements `__bool__`",
                        not_boolable_type.display(context.db())
                    ),
                );
            }
            Self::IncorrectReturnType {
                not_boolable_type,
                return_type,
            } => {
                builder.into_diagnostic(format_args!(
                    "Boolean conversion is unsupported for type `{not_boolable}`; \
                     the return type of its bool method (`{return_type}`) \
                     isn't assignable to `bool",
                    not_boolable = not_boolable_type.display(context.db()),
                    return_type = return_type.display(context.db())
                ));
            }
            Self::NotCallable { not_boolable_type } => {
                builder.into_diagnostic(format_args!(
                    "Boolean conversion is unsupported for type `{}`; \
                     its `__bool__` method isn't callable",
                    not_boolable_type.display(context.db())
                ));
            }
            Self::Union { union, .. } => {
                let first_error = union
                    .elements(context.db())
                    .iter()
                    .find_map(|element| element.try_bool(context.db()).err())
                    .unwrap();

                builder.into_diagnostic(format_args!(
                    "Boolean conversion is unsupported for union `{}` \
                     because `{}` doesn't implement `__bool__` correctly",
                    Type::Union(*union).display(context.db()),
                    first_error.not_boolable_type().display(context.db()),
                ));
            }

            Self::Other { not_boolable_type } => {
                builder.into_diagnostic(format_args!(
                    "Boolean conversion is unsupported for type `{}`; \
                     it incorrectly implements `__bool__`",
                    not_boolable_type.display(context.db())
                ));
            }
        }
    }
}

/// Error returned if a class instantiation call failed
#[derive(Debug)]
enum ConstructorCallError<'db> {
    Init(Type<'db>, CallDunderError<'db>),
    New(Type<'db>, CallDunderError<'db>),
    NewAndInit(Type<'db>, CallDunderError<'db>, CallDunderError<'db>),
}

impl<'db> ConstructorCallError<'db> {
    fn return_type(&self) -> Type<'db> {
        match self {
            Self::Init(ty, _) => *ty,
            Self::New(ty, _) => *ty,
            Self::NewAndInit(ty, _, _) => *ty,
        }
    }

    fn report_diagnostic(
        &self,
        context: &InferContext<'db>,
        context_expression_type: Type<'db>,
        context_expression_node: ast::AnyNodeRef,
    ) {
        let report_init_error = |call_dunder_error: &CallDunderError<'db>| match call_dunder_error {
            CallDunderError::MethodNotAvailable => {
                if let Some(builder) =
                    context.report_lint(&CALL_POSSIBLY_UNBOUND_METHOD, context_expression_node)
                {
                    // If we are using vendored typeshed, it should be impossible to have missing
                    // or unbound `__init__` method on a class, as all classes have `object` in MRO.
                    // Thus the following may only trigger if a custom typeshed is used.
                    builder.into_diagnostic(format_args!(
                        "`__init__` method is missing on type `{}`. \
                         Make sure your `object` in typeshed has its definition.",
                        context_expression_type.display(context.db()),
                    ));
                }
            }
            CallDunderError::PossiblyUnbound(bindings) => {
                if let Some(builder) =
                    context.report_lint(&CALL_POSSIBLY_UNBOUND_METHOD, context_expression_node)
                {
                    builder.into_diagnostic(format_args!(
                        "Method `__init__` on type `{}` is possibly unbound.",
                        context_expression_type.display(context.db()),
                    ));
                }

                bindings.report_diagnostics(context, context_expression_node);
            }
            CallDunderError::CallError(_, bindings) => {
                bindings.report_diagnostics(context, context_expression_node);
            }
        };

        let report_new_error = |call_dunder_error: &CallDunderError<'db>| match call_dunder_error {
            CallDunderError::MethodNotAvailable => {
                // We are explicitly checking for `__new__` before attempting to call it,
                // so this should never happen.
                unreachable!("`__new__` method may not be called if missing");
            }
            CallDunderError::PossiblyUnbound(bindings) => {
                if let Some(builder) =
                    context.report_lint(&CALL_POSSIBLY_UNBOUND_METHOD, context_expression_node)
                {
                    builder.into_diagnostic(format_args!(
                        "Method `__new__` on type `{}` is possibly unbound.",
                        context_expression_type.display(context.db()),
                    ));
                }

                bindings.report_diagnostics(context, context_expression_node);
            }
            CallDunderError::CallError(_, bindings) => {
                bindings.report_diagnostics(context, context_expression_node);
            }
        };

        match self {
            Self::Init(_, call_dunder_error) => {
                report_init_error(call_dunder_error);
            }
            Self::New(_, call_dunder_error) => {
                report_new_error(call_dunder_error);
            }
            Self::NewAndInit(_, new_call_dunder_error, init_call_dunder_error) => {
                report_new_error(new_call_dunder_error);
                report_init_error(init_call_dunder_error);
            }
        }
    }
}

#[derive(Debug, Copy, Clone, PartialEq, Eq)]
pub enum Truthiness {
    /// For an object `x`, `bool(x)` will always return `True`
    AlwaysTrue,
    /// For an object `x`, `bool(x)` will always return `False`
    AlwaysFalse,
    /// For an object `x`, `bool(x)` could return either `True` or `False`
    Ambiguous,
}

impl Truthiness {
    pub(crate) const fn is_ambiguous(self) -> bool {
        matches!(self, Truthiness::Ambiguous)
    }

    pub(crate) const fn is_always_false(self) -> bool {
        matches!(self, Truthiness::AlwaysFalse)
    }

    pub(crate) const fn is_always_true(self) -> bool {
        matches!(self, Truthiness::AlwaysTrue)
    }

    pub(crate) const fn negate(self) -> Self {
        match self {
            Self::AlwaysTrue => Self::AlwaysFalse,
            Self::AlwaysFalse => Self::AlwaysTrue,
            Self::Ambiguous => Self::Ambiguous,
        }
    }

    pub(crate) const fn negate_if(self, condition: bool) -> Self {
        if condition {
            self.negate()
        } else {
            self
        }
    }

    pub(crate) fn and(self, other: Self) -> Self {
        match (self, other) {
            (Truthiness::AlwaysTrue, Truthiness::AlwaysTrue) => Truthiness::AlwaysTrue,
            (Truthiness::AlwaysFalse, _) | (_, Truthiness::AlwaysFalse) => Truthiness::AlwaysFalse,
            _ => Truthiness::Ambiguous,
        }
    }

    fn into_type(self, db: &dyn Db) -> Type {
        match self {
            Self::AlwaysTrue => Type::BooleanLiteral(true),
            Self::AlwaysFalse => Type::BooleanLiteral(false),
            Self::Ambiguous => KnownClass::Bool.to_instance(db),
        }
    }
}

impl From<bool> for Truthiness {
    fn from(value: bool) -> Self {
        if value {
            Truthiness::AlwaysTrue
        } else {
            Truthiness::AlwaysFalse
        }
    }
}

bitflags! {
    #[derive(Copy, Clone, Debug, Eq, PartialEq, Default, Hash)]
    pub struct FunctionDecorators: u8 {
        /// `@classmethod`
        const CLASSMETHOD = 1 << 0;
        /// `@typing.no_type_check`
        const NO_TYPE_CHECK = 1 << 1;
        /// `@typing.overload`
        const OVERLOAD = 1 << 2;
        /// `@abc.abstractmethod`
        const ABSTRACT_METHOD = 1 << 3;
    }
}

/// A function signature, which can be either a single signature or an overloaded signature.
#[derive(Clone, Debug, PartialEq, Eq, Hash, salsa::Update)]
pub(crate) enum FunctionSignature<'db> {
    /// A single function signature.
    Single(Signature<'db>),

    /// An overloaded function signature containing the `@overload`-ed signatures and an optional
    /// implementation signature.
    Overloaded(Vec<Signature<'db>>, Option<Signature<'db>>),
}

impl<'db> FunctionSignature<'db> {
    /// Returns a slice of all signatures.
    ///
    /// For an overloaded function, this only includes the `@overload`-ed signatures and not the
    /// implementation signature.
    pub(crate) fn as_slice(&self) -> &[Signature<'db>] {
        match self {
            Self::Single(signature) => std::slice::from_ref(signature),
            Self::Overloaded(signatures, _) => signatures,
        }
    }

    /// Returns an iterator over the signatures.
    pub(crate) fn iter(&self) -> Iter<Signature<'db>> {
        self.as_slice().iter()
    }
}

impl<'db> IntoIterator for &'db FunctionSignature<'db> {
    type Item = &'db Signature<'db>;
    type IntoIter = Iter<'db, Signature<'db>>;

    fn into_iter(self) -> Self::IntoIter {
        self.iter()
    }
}

/// An overloaded function.
///
/// This is created by the [`to_overloaded`] method on [`FunctionType`].
///
/// [`to_overloaded`]: FunctionType::to_overloaded
#[derive(Debug, PartialEq, Eq, salsa::Update)]
struct OverloadedFunction<'db> {
    /// The overloads of this function.
    overloads: Vec<FunctionType<'db>>,
    /// The implementation of this overloaded function, if any.
    implementation: Option<FunctionType<'db>>,
}

#[salsa::interned(debug)]
pub struct FunctionType<'db> {
    /// Name of the function at definition.
    #[return_ref]
    pub name: ast::name::Name,

    /// Is this a function that we special-case somehow? If so, which one?
    known: Option<KnownFunction>,

    /// The scope that's created by the function, in which the function body is evaluated.
    body_scope: ScopeId<'db>,

    /// A set of special decorators that were applied to this function
    decorators: FunctionDecorators,

    /// The arguments to `dataclass_transformer`, if this function was annotated
    /// with `@dataclass_transformer(...)`.
    dataclass_transformer_params: Option<DataclassTransformerParams>,

    /// The inherited generic context, if this function is a class method being used to infer the
    /// specialization of its generic class. If the method is itself generic, this is in addition
    /// to its own generic context.
    inherited_generic_context: Option<GenericContext<'db>>,

    /// A specialization that should be applied to the function's parameter and return types,
    /// either because the function is itself generic, or because it appears in the body of a
    /// generic class.
    specialization: Option<Specialization<'db>>,
}

#[salsa::tracked]
impl<'db> FunctionType<'db> {
    pub(crate) fn has_known_decorator(self, db: &dyn Db, decorator: FunctionDecorators) -> bool {
        self.decorators(db).contains(decorator)
    }

    /// Convert the `FunctionType` into a [`Type::Callable`].
    pub(crate) fn into_callable_type(self, db: &'db dyn Db) -> Type<'db> {
        Type::Callable(CallableType::from_overloads(
            db,
            self.signature(db).iter().cloned(),
        ))
    }

    /// Convert the `FunctionType` into a [`Type::BoundMethod`].
    pub(crate) fn into_bound_method_type(
        self,
        db: &'db dyn Db,
        self_instance: Type<'db>,
    ) -> Type<'db> {
        Type::BoundMethod(BoundMethodType::new(db, self, self_instance))
    }

    /// Returns the [`FileRange`] of the function's name.
    pub fn focus_range(self, db: &dyn Db) -> FileRange {
        FileRange::new(
            self.body_scope(db).file(db),
            self.body_scope(db).node(db).expect_function().name.range,
        )
    }

    pub fn full_range(self, db: &dyn Db) -> FileRange {
        FileRange::new(
            self.body_scope(db).file(db),
            self.body_scope(db).node(db).expect_function().range,
        )
    }

    pub(crate) fn definition(self, db: &'db dyn Db) -> Definition<'db> {
        let body_scope = self.body_scope(db);
        let index = semantic_index(db, body_scope.file(db));
        index.expect_single_definition(body_scope.node(db).expect_function())
    }

    /// Typed externally-visible signature for this function.
    ///
    /// This is the signature as seen by external callers, possibly modified by decorators and/or
    /// overloaded.
    ///
    /// ## Why is this a salsa query?
    ///
    /// This is a salsa query to short-circuit the invalidation
    /// when the function's AST node changes.
    ///
    /// Were this not a salsa query, then the calling query
    /// would depend on the function's AST and rerun for every change in that file.
    #[salsa::tracked(return_ref)]
    pub(crate) fn signature(self, db: &'db dyn Db) -> FunctionSignature<'db> {
        if let Some(overloaded) = self.to_overloaded(db) {
            FunctionSignature::Overloaded(
                overloaded
                    .overloads
                    .iter()
                    .copied()
                    .map(|overload| overload.internal_signature(db))
                    .collect(),
                overloaded
                    .implementation
                    .map(|implementation| implementation.internal_signature(db)),
            )
        } else {
            FunctionSignature::Single(self.internal_signature(db))
        }
    }

    /// Typed internally-visible signature for this function.
    ///
    /// This represents the annotations on the function itself, unmodified by decorators and
    /// overloads.
    ///
    /// These are the parameter and return types that should be used for type checking the body of
    /// the function.
    ///
    /// Don't call this when checking any other file; only when type-checking the function body
    /// scope.
    fn internal_signature(self, db: &'db dyn Db) -> Signature<'db> {
        let scope = self.body_scope(db);
        let function_stmt_node = scope.node(db).expect_function();
        let definition = self.definition(db);
        let generic_context = function_stmt_node.type_params.as_ref().map(|type_params| {
            let index = semantic_index(db, scope.file(db));
            GenericContext::from_type_params(db, index, type_params)
        });
        let mut signature = Signature::from_function(
            db,
            generic_context,
            self.inherited_generic_context(db),
            definition,
            function_stmt_node,
        );
        if let Some(specialization) = self.specialization(db) {
            signature = signature.apply_specialization(db, specialization);
        }
        signature
    }

    pub(crate) fn is_known(self, db: &'db dyn Db, known_function: KnownFunction) -> bool {
        self.known(db) == Some(known_function)
    }

    fn with_dataclass_transformer_params(
        self,
        db: &'db dyn Db,
        params: DataclassTransformerParams,
    ) -> Self {
        Self::new(
            db,
            self.name(db).clone(),
            self.known(db),
            self.body_scope(db),
            self.decorators(db),
            Some(params),
            self.inherited_generic_context(db),
            self.specialization(db),
        )
    }

    fn with_inherited_generic_context(
        self,
        db: &'db dyn Db,
        inherited_generic_context: GenericContext<'db>,
    ) -> Self {
        // A function cannot inherit more than one generic context from its containing class.
        debug_assert!(self.inherited_generic_context(db).is_none());
        Self::new(
            db,
            self.name(db).clone(),
            self.known(db),
            self.body_scope(db),
            self.decorators(db),
            self.dataclass_transformer_params(db),
            Some(inherited_generic_context),
            self.specialization(db),
        )
    }

    fn apply_specialization(self, db: &'db dyn Db, specialization: Specialization<'db>) -> Self {
        let specialization = match self.specialization(db) {
            Some(existing) => existing.apply_specialization(db, specialization),
            None => specialization,
        };
        Self::new(
            db,
            self.name(db).clone(),
            self.known(db),
            self.body_scope(db),
            self.decorators(db),
            self.dataclass_transformer_params(db),
            self.inherited_generic_context(db),
            Some(specialization),
        )
    }

<<<<<<< HEAD
    fn find_legacy_typevars(
        self,
        db: &'db dyn Db,
        typevars: &mut FxOrderSet<TypeVarInstance<'db>>,
    ) {
        let signatures = self.signature(db);
        for signature in signatures {
            signature.find_legacy_typevars(db, typevars);
        }
=======
    /// Returns `self` as [`OverloadedFunction`] if it is overloaded, [`None`] otherwise.
    ///
    /// ## Note
    ///
    /// The way this method works only allows us to "see" the overloads that are defined before
    /// this function definition. This is because the semantic model records a use for each
    /// function on the name node which is used to get the previous function definition with the
    /// same name. This means that [`OverloadedFunction`] would only include the functions that
    /// comes before this function definition. Consider the following example:
    ///
    /// ```py
    /// from typing import overload
    ///
    /// @overload
    /// def foo() -> None: ...
    /// @overload
    /// def foo(x: int) -> int: ...
    /// def foo(x: int | None) -> int | None:
    ///     return x
    /// ```
    ///
    /// Here, when the `to_overloaded` method is invoked on the
    /// 1. first `foo` definition, it would only contain a single overload which is itself and no
    ///    implementation
    /// 2. second `foo` definition, it would contain both overloads and still no implementation
    /// 3. third `foo` definition, it would contain both overloads and the implementation which is
    ///    itself
    fn to_overloaded(self, db: &'db dyn Db) -> Option<&'db OverloadedFunction<'db>> {
        #[allow(clippy::ref_option)] // TODO: Remove once salsa supports deref (https://github.com/salsa-rs/salsa/pull/772)
        #[salsa::tracked(return_ref)]
        fn to_overloaded_impl<'db>(
            db: &'db dyn Db,
            function: FunctionType<'db>,
        ) -> Option<OverloadedFunction<'db>> {
            // The semantic model records a use for each function on the name node. This is used here
            // to get the previous function definition with the same name.
            let scope = function.definition(db).scope(db);
            let use_def = semantic_index(db, scope.file(db)).use_def_map(scope.file_scope_id(db));
            let use_id = function
                .body_scope(db)
                .node(db)
                .expect_function()
                .name
                .scoped_use_id(db, scope);

            if let Symbol::Type(Type::FunctionLiteral(function_literal), Boundness::Bound) =
                symbol_from_bindings(db, use_def.bindings_at_use(use_id))
            {
                match function_literal.to_overloaded(db) {
                    None => {
                        debug_assert!(
                        !function_literal.has_known_decorator(db, FunctionDecorators::OVERLOAD),
                        "Expected `Some(OverloadedFunction)` if the previous function was an overload"
                    );
                    }
                    Some(OverloadedFunction {
                        implementation: Some(_),
                        ..
                    }) => {
                        // If the previous overloaded function already has an implementation, then this
                        // new signature completely replaces it.
                    }
                    Some(OverloadedFunction {
                        overloads,
                        implementation: None,
                    }) => {
                        return Some(
                            if function.has_known_decorator(db, FunctionDecorators::OVERLOAD) {
                                let mut overloads = overloads.clone();
                                overloads.push(function);
                                OverloadedFunction {
                                    overloads,
                                    implementation: None,
                                }
                            } else {
                                OverloadedFunction {
                                    overloads: overloads.clone(),
                                    implementation: Some(function),
                                }
                            },
                        );
                    }
                }
            }

            if function.has_known_decorator(db, FunctionDecorators::OVERLOAD) {
                Some(OverloadedFunction {
                    overloads: vec![function],
                    implementation: None,
                })
            } else {
                None
            }
        }

        // HACK: This is required because salsa doesn't support returning `Option<&T>` from tracked
        // functions yet. Refer to https://github.com/salsa-rs/salsa/pull/772. Remove the inner
        // function once it's supported.
        to_overloaded_impl(db, self).as_ref()
>>>>>>> ac6219ec
    }
}

/// Non-exhaustive enumeration of known functions (e.g. `builtins.reveal_type`, ...) that might
/// have special behavior.
#[derive(
    Debug, Copy, Clone, PartialEq, Eq, Hash, strum_macros::EnumString, strum_macros::IntoStaticStr,
)]
#[strum(serialize_all = "snake_case")]
#[cfg_attr(test, derive(strum_macros::EnumIter))]
pub enum KnownFunction {
    /// `builtins.isinstance`
    #[strum(serialize = "isinstance")]
    IsInstance,
    /// `builtins.issubclass`
    #[strum(serialize = "issubclass")]
    IsSubclass,
    /// `builtins.reveal_type`, `typing.reveal_type` or `typing_extensions.reveal_type`
    RevealType,
    /// `builtins.len`
    Len,
    /// `builtins.repr`
    Repr,
    /// `typing(_extensions).final`
    Final,

    /// [`typing(_extensions).no_type_check`](https://typing.python.org/en/latest/spec/directives.html#no-type-check)
    NoTypeCheck,

    /// `typing(_extensions).assert_type`
    AssertType,
    /// `typing(_extensions).assert_never`
    AssertNever,
    /// `typing(_extensions).cast`
    Cast,
    /// `typing(_extensions).overload`
    Overload,
    /// `typing(_extensions).is_protocol`
    IsProtocol,
    /// `typing(_extensions).get_protocol_members`
    GetProtocolMembers,
    /// `typing(_extensions).runtime_checkable`
    RuntimeCheckable,
    /// `typing(_extensions).dataclass_transform`
    DataclassTransform,

    /// `abc.abstractmethod`
    #[strum(serialize = "abstractmethod")]
    AbstractMethod,

    /// `dataclasses.dataclass`
    Dataclass,

    /// `inspect.getattr_static`
    GetattrStatic,

    /// `knot_extensions.static_assert`
    StaticAssert,
    /// `knot_extensions.is_equivalent_to`
    IsEquivalentTo,
    /// `knot_extensions.is_subtype_of`
    IsSubtypeOf,
    /// `knot_extensions.is_assignable_to`
    IsAssignableTo,
    /// `knot_extensions.is_disjoint_from`
    IsDisjointFrom,
    /// `knot_extensions.is_gradual_equivalent_to`
    IsGradualEquivalentTo,
    /// `knot_extensions.is_fully_static`
    IsFullyStatic,
    /// `knot_extensions.is_singleton`
    IsSingleton,
    /// `knot_extensions.is_single_valued`
    IsSingleValued,
}

impl KnownFunction {
    pub fn into_constraint_function(self) -> Option<KnownConstraintFunction> {
        match self {
            Self::IsInstance => Some(KnownConstraintFunction::IsInstance),
            Self::IsSubclass => Some(KnownConstraintFunction::IsSubclass),
            _ => None,
        }
    }

    fn try_from_definition_and_name<'db>(
        db: &'db dyn Db,
        definition: Definition<'db>,
        name: &str,
    ) -> Option<Self> {
        let candidate = Self::from_str(name).ok()?;
        candidate
            .check_module(file_to_module(db, definition.file(db))?.known()?)
            .then_some(candidate)
    }

    /// Return `true` if `self` is defined in `module` at runtime.
    const fn check_module(self, module: KnownModule) -> bool {
        match self {
            Self::IsInstance | Self::IsSubclass | Self::Len | Self::Repr => module.is_builtins(),
            Self::AssertType
            | Self::AssertNever
            | Self::Cast
            | Self::Overload
            | Self::RevealType
            | Self::Final
            | Self::IsProtocol
            | Self::GetProtocolMembers
            | Self::RuntimeCheckable
            | Self::DataclassTransform
            | Self::NoTypeCheck => {
                matches!(module, KnownModule::Typing | KnownModule::TypingExtensions)
            }
            Self::AbstractMethod => {
                matches!(module, KnownModule::Abc)
            }
            Self::Dataclass => {
                matches!(module, KnownModule::Dataclasses)
            }
            Self::GetattrStatic => module.is_inspect(),
            Self::IsAssignableTo
            | Self::IsDisjointFrom
            | Self::IsEquivalentTo
            | Self::IsGradualEquivalentTo
            | Self::IsFullyStatic
            | Self::IsSingleValued
            | Self::IsSingleton
            | Self::IsSubtypeOf
            | Self::StaticAssert => module.is_knot_extensions(),
        }
    }
}

/// This type represents bound method objects that are created when a method is accessed
/// on an instance of a class. For example, the expression `Path("a.txt").touch` creates
/// a bound method object that represents the `Path.touch` method which is bound to the
/// instance `Path("a.txt")`.
#[salsa::interned(debug)]
pub struct BoundMethodType<'db> {
    /// The function that is being bound. Corresponds to the `__func__` attribute on a
    /// bound method object
    pub(crate) function: FunctionType<'db>,
    /// The instance on which this method has been called. Corresponds to the `__self__`
    /// attribute on a bound method object
    self_instance: Type<'db>,
}

impl<'db> BoundMethodType<'db> {
    pub(crate) fn into_callable_type(self, db: &'db dyn Db) -> Type<'db> {
        Type::Callable(CallableType::from_overloads(
            db,
            self.function(db)
                .signature(db)
                .iter()
                .map(signatures::Signature::bind_self),
        ))
    }
}

/// This type represents the set of all callable objects with a certain, possibly overloaded,
/// signature.
///
/// It can be written in type expressions using `typing.Callable`. `lambda` expressions are
/// inferred directly as `CallableType`s; all function-literal types are subtypes of a
/// `CallableType`.
#[salsa::interned(debug)]
pub struct CallableType<'db> {
    #[return_ref]
    signatures: Box<[Signature<'db>]>,
}

impl<'db> CallableType<'db> {
    /// Create a non-overloaded callable type with a single signature.
    pub(crate) fn single(db: &'db dyn Db, signature: Signature<'db>) -> Self {
        CallableType::new(db, vec![signature].into_boxed_slice())
    }

    /// Create an overloaded callable type with multiple signatures.
    ///
    /// # Panics
    ///
    /// Panics if `overloads` is empty.
    pub(crate) fn from_overloads<I>(db: &'db dyn Db, overloads: I) -> Self
    where
        I: IntoIterator<Item = Signature<'db>>,
    {
        let overloads = overloads.into_iter().collect::<Vec<_>>().into_boxed_slice();
        assert!(
            !overloads.is_empty(),
            "CallableType must have at least one signature"
        );
        CallableType::new(db, overloads)
    }

    /// Create a callable type which accepts any parameters and returns an `Unknown` type.
    pub(crate) fn unknown(db: &'db dyn Db) -> Self {
        CallableType::single(
            db,
            Signature::new(Parameters::unknown(), Some(Type::unknown())),
        )
    }

    /// Return a "normalized" version of this `Callable` type.
    ///
    /// See [`Type::normalized`] for more details.
    fn normalized(self, db: &'db dyn Db) -> Self {
        CallableType::from_overloads(
            db,
            self.signatures(db)
                .iter()
                .map(|signature| signature.normalized(db)),
        )
    }

    /// Apply a specialization to this callable type.
    ///
    /// See [`Type::apply_specialization`] for more details.
    fn apply_specialization(self, db: &'db dyn Db, specialization: Specialization<'db>) -> Self {
        CallableType::from_overloads(
            db,
            self.signatures(db)
                .iter()
                .map(|signature| signature.apply_specialization(db, specialization)),
        )
    }

    fn find_legacy_typevars(
        self,
        db: &'db dyn Db,
        typevars: &mut FxOrderSet<TypeVarInstance<'db>>,
    ) {
        for signature in self.signatures(db) {
            signature.find_legacy_typevars(db, typevars);
        }
    }

    /// Check whether this callable type is fully static.
    ///
    /// See [`Type::is_fully_static`] for more details.
    fn is_fully_static(self, db: &'db dyn Db) -> bool {
        self.signatures(db)
            .iter()
            .all(|signature| signature.is_fully_static(db))
    }

    /// Check whether this callable type is a subtype of another callable type.
    ///
    /// See [`Type::is_subtype_of`] for more details.
    fn is_subtype_of(self, db: &'db dyn Db, other: Self) -> bool {
        self.is_assignable_to_impl(db, other, &|self_signature, other_signature| {
            self_signature.is_subtype_of(db, other_signature)
        })
    }

    /// Check whether this callable type is assignable to another callable type.
    ///
    /// See [`Type::is_assignable_to`] for more details.
    fn is_assignable_to(self, db: &'db dyn Db, other: Self) -> bool {
        self.is_assignable_to_impl(db, other, &|self_signature, other_signature| {
            self_signature.is_assignable_to(db, other_signature)
        })
    }

    /// Implementation for the various relation checks between two, possible overloaded, callable
    /// types.
    ///
    /// The `check_signature` closure is used to check the relation between two [`Signature`]s.
    fn is_assignable_to_impl<F>(self, db: &'db dyn Db, other: Self, check_signature: &F) -> bool
    where
        F: Fn(&Signature<'db>, &Signature<'db>) -> bool,
    {
        match (&**self.signatures(db), &**other.signatures(db)) {
            ([self_signature], [other_signature]) => {
                // Base case: both callable types contain a single signature.
                check_signature(self_signature, other_signature)
            }

            // `self` is possibly overloaded while `other` is definitely not overloaded.
            (self_signatures, [other_signature]) => {
                let other_callable = CallableType::single(db, other_signature.clone());
                self_signatures
                    .iter()
                    .map(|self_signature| CallableType::single(db, self_signature.clone()))
                    .any(|self_callable| {
                        self_callable.is_assignable_to_impl(db, other_callable, check_signature)
                    })
            }

            // `self` is definitely not overloaded while `other` is possibly overloaded.
            ([self_signature], other_signatures) => {
                let self_callable = CallableType::single(db, self_signature.clone());
                other_signatures
                    .iter()
                    .map(|other_signature| CallableType::single(db, other_signature.clone()))
                    .all(|other_callable| {
                        self_callable.is_assignable_to_impl(db, other_callable, check_signature)
                    })
            }

            // `self` is definitely overloaded while `other` is possibly overloaded.
            (_, other_signatures) => other_signatures
                .iter()
                .map(|other_signature| CallableType::single(db, other_signature.clone()))
                .all(|other_callable| {
                    self.is_assignable_to_impl(db, other_callable, check_signature)
                }),
        }
    }

    /// Check whether this callable type is equivalent to another callable type.
    ///
    /// See [`Type::is_equivalent_to`] for more details.
    fn is_equivalent_to(self, db: &'db dyn Db, other: Self) -> bool {
        match (&**self.signatures(db), &**other.signatures(db)) {
            ([self_signature], [other_signature]) => {
                self_signature.is_equivalent_to(db, other_signature)
            }
            _ => {
                // TODO: overloads
                false
            }
        }
    }

    /// Check whether this callable type is gradual equivalent to another callable type.
    ///
    /// See [`Type::is_gradual_equivalent_to`] for more details.
    fn is_gradual_equivalent_to(self, db: &'db dyn Db, other: Self) -> bool {
        match (&**self.signatures(db), &**other.signatures(db)) {
            ([self_signature], [other_signature]) => {
                self_signature.is_gradual_equivalent_to(db, other_signature)
            }
            _ => {
                // TODO: overloads
                false
            }
        }
    }
}

/// Represents a specific instance of `types.MethodWrapperType`
#[derive(Debug, Copy, Clone, Hash, PartialEq, Eq, PartialOrd, Ord, salsa::Update)]
pub enum MethodWrapperKind<'db> {
    /// Method wrapper for `some_function.__get__`
    FunctionTypeDunderGet(FunctionType<'db>),
    /// Method wrapper for `some_function.__call__`
    FunctionTypeDunderCall(FunctionType<'db>),
    /// Method wrapper for `some_property.__get__`
    PropertyDunderGet(PropertyInstanceType<'db>),
    /// Method wrapper for `some_property.__set__`
    PropertyDunderSet(PropertyInstanceType<'db>),
    /// Method wrapper for `str.startswith`.
    /// We treat this method specially because we want to be able to infer precise Boolean
    /// literal return types if the instance and the prefix are both string literals, and
    /// this allows us to understand statically known branches for common tests such as
    /// `if sys.platform.startswith("freebsd")`.
    StrStartswith(StringLiteralType<'db>),
}

/// Represents a specific instance of `types.WrapperDescriptorType`
#[derive(Debug, Copy, Clone, Hash, PartialEq, Eq, PartialOrd, Ord, salsa::Update)]
pub enum WrapperDescriptorKind {
    /// `FunctionType.__get__`
    FunctionTypeDunderGet,
    /// `property.__get__`
    PropertyDunderGet,
    /// `property.__set__`
    PropertyDunderSet,
}

#[salsa::interned(debug)]
pub struct ModuleLiteralType<'db> {
    /// The file in which this module was imported.
    ///
    /// We need this in order to know which submodules should be attached to it as attributes
    /// (because the submodules were also imported in this file).
    pub importing_file: File,

    /// The imported module.
    pub module: Module,
}

impl<'db> ModuleLiteralType<'db> {
    fn static_member(self, db: &'db dyn Db, name: &str) -> Symbol<'db> {
        // `__dict__` is a very special member that is never overridden by module globals;
        // we should always look it up directly as an attribute on `types.ModuleType`,
        // never in the global scope of the module.
        if name == "__dict__" {
            return KnownClass::ModuleType
                .to_instance(db)
                .member(db, "__dict__")
                .symbol;
        }

        // If the file that originally imported the module has also imported a submodule
        // named `name`, then the result is (usually) that submodule, even if the module
        // also defines a (non-module) symbol with that name.
        //
        // Note that technically, either the submodule or the non-module symbol could take
        // priority, depending on the ordering of when the submodule is loaded relative to
        // the parent module's `__init__.py` file being evaluated. That said, we have
        // chosen to always have the submodule take priority. (This matches pyright's
        // current behavior, but is the opposite of mypy's current behavior.)
        if let Some(submodule_name) = ModuleName::new(name) {
            let importing_file = self.importing_file(db);
            let imported_submodules = imported_modules(db, importing_file);
            let mut full_submodule_name = self.module(db).name().clone();
            full_submodule_name.extend(&submodule_name);
            if imported_submodules.contains(&full_submodule_name) {
                if let Some(submodule) = resolve_module(db, &full_submodule_name) {
                    return Symbol::bound(Type::module_literal(db, importing_file, submodule));
                }
            }
        }

        imported_symbol(db, self.module(db).file(), name).symbol
    }
}

#[salsa::interned(debug)]
pub struct TypeAliasType<'db> {
    #[return_ref]
    pub name: ast::name::Name,

    rhs_scope: ScopeId<'db>,
}

#[salsa::tracked]
impl<'db> TypeAliasType<'db> {
    pub(crate) fn definition(self, db: &'db dyn Db) -> Definition<'db> {
        let scope = self.rhs_scope(db);
        let type_alias_stmt_node = scope.node(db).expect_type_alias();

        semantic_index(db, scope.file(db)).expect_single_definition(type_alias_stmt_node)
    }

    #[salsa::tracked]
    pub(crate) fn value_type(self, db: &'db dyn Db) -> Type<'db> {
        let scope = self.rhs_scope(db);
        let type_alias_stmt_node = scope.node(db).expect_type_alias();
        let definition = self.definition(db);
        definition_expression_type(db, definition, &type_alias_stmt_node.value)
    }
}

/// Either the explicit `metaclass=` keyword of the class, or the inferred metaclass of one of its base classes.
#[derive(Debug, Clone, PartialEq, Eq, salsa::Update)]
pub(super) struct MetaclassCandidate<'db> {
    metaclass: ClassType<'db>,
    explicit_metaclass_of: ClassLiteralType<'db>,
}

#[salsa::interned(debug)]
pub struct UnionType<'db> {
    /// The union type includes values in any of these types.
    #[return_ref]
    elements_boxed: Box<[Type<'db>]>,
}

impl<'db> UnionType<'db> {
    fn elements(self, db: &'db dyn Db) -> &'db [Type<'db>] {
        self.elements_boxed(db)
    }

    /// Create a union from a list of elements
    /// (which may be eagerly simplified into a different variant of [`Type`] altogether).
    pub fn from_elements<I, T>(db: &'db dyn Db, elements: I) -> Type<'db>
    where
        I: IntoIterator<Item = T>,
        T: Into<Type<'db>>,
    {
        elements
            .into_iter()
            .fold(UnionBuilder::new(db), |builder, element| {
                builder.add(element.into())
            })
            .build()
    }

    /// Apply a transformation function to all elements of the union,
    /// and create a new union from the resulting set of types.
    pub fn map(
        &self,
        db: &'db dyn Db,
        transform_fn: impl FnMut(&Type<'db>) -> Type<'db>,
    ) -> Type<'db> {
        Self::from_elements(db, self.elements(db).iter().map(transform_fn))
    }

    pub(crate) fn filter(
        self,
        db: &'db dyn Db,
        filter_fn: impl FnMut(&&Type<'db>) -> bool,
    ) -> Type<'db> {
        Self::from_elements(db, self.elements(db).iter().filter(filter_fn))
    }

    pub fn iter(&self, db: &'db dyn Db) -> Iter<Type<'db>> {
        self.elements(db).iter()
    }

    pub(crate) fn map_with_boundness(
        self,
        db: &'db dyn Db,
        mut transform_fn: impl FnMut(&Type<'db>) -> Symbol<'db>,
    ) -> Symbol<'db> {
        let mut builder = UnionBuilder::new(db);

        let mut all_unbound = true;
        let mut possibly_unbound = false;
        for ty in self.elements(db) {
            let ty_member = transform_fn(ty);
            match ty_member {
                Symbol::Unbound => {
                    possibly_unbound = true;
                }
                Symbol::Type(ty_member, member_boundness) => {
                    if member_boundness == Boundness::PossiblyUnbound {
                        possibly_unbound = true;
                    }

                    all_unbound = false;
                    builder = builder.add(ty_member);
                }
            }
        }

        if all_unbound {
            Symbol::Unbound
        } else {
            Symbol::Type(
                builder.build(),
                if possibly_unbound {
                    Boundness::PossiblyUnbound
                } else {
                    Boundness::Bound
                },
            )
        }
    }

    pub(crate) fn map_with_boundness_and_qualifiers(
        self,
        db: &'db dyn Db,
        mut transform_fn: impl FnMut(&Type<'db>) -> SymbolAndQualifiers<'db>,
    ) -> SymbolAndQualifiers<'db> {
        let mut builder = UnionBuilder::new(db);
        let mut qualifiers = TypeQualifiers::empty();

        let mut all_unbound = true;
        let mut possibly_unbound = false;
        for ty in self.elements(db) {
            let SymbolAndQualifiers {
                symbol: ty_member,
                qualifiers: new_qualifiers,
            } = transform_fn(ty);
            qualifiers |= new_qualifiers;
            match ty_member {
                Symbol::Unbound => {
                    possibly_unbound = true;
                }
                Symbol::Type(ty_member, member_boundness) => {
                    if member_boundness == Boundness::PossiblyUnbound {
                        possibly_unbound = true;
                    }

                    all_unbound = false;
                    builder = builder.add(ty_member);
                }
            }
        }
        SymbolAndQualifiers {
            symbol: if all_unbound {
                Symbol::Unbound
            } else {
                Symbol::Type(
                    builder.build(),
                    if possibly_unbound {
                        Boundness::PossiblyUnbound
                    } else {
                        Boundness::Bound
                    },
                )
            },
            qualifiers,
        }
    }

    pub(crate) fn is_fully_static(self, db: &'db dyn Db) -> bool {
        self.elements(db).iter().all(|ty| ty.is_fully_static(db))
    }

    /// Create a new union type with the elements normalized.
    ///
    /// See [`Type::normalized`] for more details.
    #[must_use]
    pub(crate) fn normalized(self, db: &'db dyn Db) -> Self {
        let mut new_elements: Vec<Type<'db>> = self
            .elements(db)
            .iter()
            .map(|element| element.normalized(db))
            .collect();
        new_elements.sort_unstable_by(|l, r| union_or_intersection_elements_ordering(db, l, r));
        UnionType::new(db, new_elements.into_boxed_slice())
    }

    /// Return `true` if `self` represents the exact same set of possible runtime objects as `other`
    pub(crate) fn is_equivalent_to(self, db: &'db dyn Db, other: Self) -> bool {
        /// Inlined version of [`UnionType::is_fully_static`] to avoid having to lookup
        /// `self.elements` multiple times in the Salsa db in this single method.
        #[inline]
        fn all_fully_static(db: &dyn Db, elements: &[Type]) -> bool {
            elements.iter().all(|ty| ty.is_fully_static(db))
        }

        let self_elements = self.elements(db);
        let other_elements = other.elements(db);

        if self_elements.len() != other_elements.len() {
            return false;
        }

        if !all_fully_static(db, self_elements) {
            return false;
        }

        if !all_fully_static(db, other_elements) {
            return false;
        }

        if self == other {
            return true;
        }

        let sorted_self = self.normalized(db);

        if sorted_self == other {
            return true;
        }

        sorted_self == other.normalized(db)
    }

    /// Return `true` if `self` has exactly the same set of possible static materializations as `other`
    /// (if `self` represents the same set of possible sets of possible runtime objects as `other`)
    pub(crate) fn is_gradual_equivalent_to(self, db: &'db dyn Db, other: Self) -> bool {
        if self == other {
            return true;
        }

        // TODO: `T | Unknown` should be gradually equivalent to `T | Unknown | Any`,
        // since they have exactly the same set of possible static materializations
        // (they represent the same set of possible sets of possible runtime objects)
        if self.elements(db).len() != other.elements(db).len() {
            return false;
        }

        let sorted_self = self.normalized(db);

        if sorted_self == other {
            return true;
        }

        let sorted_other = other.normalized(db);

        if sorted_self == sorted_other {
            return true;
        }

        sorted_self
            .elements(db)
            .iter()
            .zip(sorted_other.elements(db))
            .all(|(self_ty, other_ty)| self_ty.is_gradual_equivalent_to(db, *other_ty))
    }
}

#[salsa::interned(debug)]
pub struct IntersectionType<'db> {
    /// The intersection type includes only values in all of these types.
    #[return_ref]
    positive: FxOrderSet<Type<'db>>,

    /// The intersection type does not include any value in any of these types.
    ///
    /// Negation types aren't expressible in annotations, and are most likely to arise from type
    /// narrowing along with intersections (e.g. `if not isinstance(...)`), so we represent them
    /// directly in intersections rather than as a separate type.
    #[return_ref]
    negative: FxOrderSet<Type<'db>>,
}

impl<'db> IntersectionType<'db> {
    /// Return a new `IntersectionType` instance with the positive and negative types sorted
    /// according to a canonical ordering, and other normalizations applied to each element as applicable.
    ///
    /// See [`Type::normalized`] for more details.
    #[must_use]
    pub(crate) fn normalized(self, db: &'db dyn Db) -> Self {
        fn normalized_set<'db>(
            db: &'db dyn Db,
            elements: &FxOrderSet<Type<'db>>,
        ) -> FxOrderSet<Type<'db>> {
            let mut elements: FxOrderSet<Type<'db>> =
                elements.iter().map(|ty| ty.normalized(db)).collect();

            elements.sort_unstable_by(|l, r| union_or_intersection_elements_ordering(db, l, r));
            elements
        }

        IntersectionType::new(
            db,
            normalized_set(db, self.positive(db)),
            normalized_set(db, self.negative(db)),
        )
    }

    pub(crate) fn is_fully_static(self, db: &'db dyn Db) -> bool {
        self.positive(db).iter().all(|ty| ty.is_fully_static(db))
            && self.negative(db).iter().all(|ty| ty.is_fully_static(db))
    }

    /// Return `true` if `self` represents exactly the same set of possible runtime objects as `other`
    pub(crate) fn is_equivalent_to(self, db: &'db dyn Db, other: Self) -> bool {
        /// Inlined version of [`IntersectionType::is_fully_static`] to avoid having to lookup
        /// `positive` and `negative` multiple times in the Salsa db in this single method.
        #[inline]
        fn all_fully_static(db: &dyn Db, elements: &FxOrderSet<Type>) -> bool {
            elements.iter().all(|ty| ty.is_fully_static(db))
        }

        let self_positive = self.positive(db);

        if !all_fully_static(db, self_positive) {
            return false;
        }

        let other_positive = other.positive(db);

        if self_positive.len() != other_positive.len() {
            return false;
        }

        if !all_fully_static(db, other_positive) {
            return false;
        }

        let self_negative = self.negative(db);

        if !all_fully_static(db, self_negative) {
            return false;
        }

        let other_negative = other.negative(db);

        if self_negative.len() != other_negative.len() {
            return false;
        }

        if !all_fully_static(db, other_negative) {
            return false;
        }

        if self == other {
            return true;
        }

        let sorted_self = self.normalized(db);

        if sorted_self == other {
            return true;
        }

        sorted_self == other.normalized(db)
    }

    /// Return `true` if `self` has exactly the same set of possible static materializations as `other`
    /// (if `self` represents the same set of possible sets of possible runtime objects as `other`)
    pub(crate) fn is_gradual_equivalent_to(self, db: &'db dyn Db, other: Self) -> bool {
        if self == other {
            return true;
        }

        if self.positive(db).len() != other.positive(db).len()
            || self.negative(db).len() != other.negative(db).len()
        {
            return false;
        }

        let sorted_self = self.normalized(db);

        if sorted_self == other {
            return true;
        }

        let sorted_other = other.normalized(db);

        if sorted_self == sorted_other {
            return true;
        }

        sorted_self
            .positive(db)
            .iter()
            .zip(sorted_other.positive(db))
            .all(|(self_ty, other_ty)| self_ty.is_gradual_equivalent_to(db, *other_ty))
            && sorted_self
                .negative(db)
                .iter()
                .zip(sorted_other.negative(db))
                .all(|(self_ty, other_ty)| self_ty.is_gradual_equivalent_to(db, *other_ty))
    }

    pub(crate) fn map_with_boundness(
        self,
        db: &'db dyn Db,
        mut transform_fn: impl FnMut(&Type<'db>) -> Symbol<'db>,
    ) -> Symbol<'db> {
        if !self.negative(db).is_empty() {
            return Symbol::todo("map_with_boundness: intersections with negative contributions");
        }

        let mut builder = IntersectionBuilder::new(db);

        let mut all_unbound = true;
        let mut any_definitely_bound = false;
        for ty in self.positive(db) {
            let ty_member = transform_fn(ty);
            match ty_member {
                Symbol::Unbound => {}
                Symbol::Type(ty_member, member_boundness) => {
                    all_unbound = false;
                    if member_boundness == Boundness::Bound {
                        any_definitely_bound = true;
                    }

                    builder = builder.add_positive(ty_member);
                }
            }
        }

        if all_unbound {
            Symbol::Unbound
        } else {
            Symbol::Type(
                builder.build(),
                if any_definitely_bound {
                    Boundness::Bound
                } else {
                    Boundness::PossiblyUnbound
                },
            )
        }
    }

    pub(crate) fn map_with_boundness_and_qualifiers(
        self,
        db: &'db dyn Db,
        mut transform_fn: impl FnMut(&Type<'db>) -> SymbolAndQualifiers<'db>,
    ) -> SymbolAndQualifiers<'db> {
        if !self.negative(db).is_empty() {
            return Symbol::todo("map_with_boundness: intersections with negative contributions")
                .into();
        }

        let mut builder = IntersectionBuilder::new(db);
        let mut qualifiers = TypeQualifiers::empty();

        let mut any_unbound = false;
        let mut any_possibly_unbound = false;
        for ty in self.positive(db) {
            let SymbolAndQualifiers {
                symbol: member,
                qualifiers: new_qualifiers,
            } = transform_fn(ty);
            qualifiers |= new_qualifiers;
            match member {
                Symbol::Unbound => {
                    any_unbound = true;
                }
                Symbol::Type(ty_member, member_boundness) => {
                    if member_boundness == Boundness::PossiblyUnbound {
                        any_possibly_unbound = true;
                    }

                    builder = builder.add_positive(ty_member);
                }
            }
        }

        SymbolAndQualifiers {
            symbol: if any_unbound {
                Symbol::Unbound
            } else {
                Symbol::Type(
                    builder.build(),
                    if any_possibly_unbound {
                        Boundness::PossiblyUnbound
                    } else {
                        Boundness::Bound
                    },
                )
            },
            qualifiers,
        }
    }

    pub fn iter_positive(&self, db: &'db dyn Db) -> impl Iterator<Item = Type<'db>> {
        self.positive(db).iter().copied()
    }

    pub fn has_one_element(&self, db: &'db dyn Db) -> bool {
        (self.positive(db).len() + self.negative(db).len()) == 1
    }
}

#[salsa::interned(debug)]
pub struct StringLiteralType<'db> {
    #[return_ref]
    value: Box<str>,
}

impl<'db> StringLiteralType<'db> {
    /// The length of the string, as would be returned by Python's `len()`.
    pub(crate) fn python_len(self, db: &'db dyn Db) -> usize {
        self.value(db).chars().count()
    }

    /// Return an iterator over each character in the string literal.
    /// as would be returned by Python's `iter()`.
    pub(crate) fn iter_each_char(self, db: &'db dyn Db) -> impl Iterator<Item = Self> {
        self.value(db)
            .chars()
            .map(|c| StringLiteralType::new(db, c.to_string().as_str()))
    }
}

#[salsa::interned(debug)]
pub struct BytesLiteralType<'db> {
    #[return_ref]
    value: Box<[u8]>,
}

impl<'db> BytesLiteralType<'db> {
    pub(crate) fn python_len(self, db: &'db dyn Db) -> usize {
        self.value(db).len()
    }
}

#[salsa::interned(debug)]
pub struct SliceLiteralType<'db> {
    start: Option<i32>,
    stop: Option<i32>,
    step: Option<i32>,
}

impl SliceLiteralType<'_> {
    fn as_tuple(self, db: &dyn Db) -> (Option<i32>, Option<i32>, Option<i32>) {
        (self.start(db), self.stop(db), self.step(db))
    }
}
#[salsa::interned(debug)]
pub struct TupleType<'db> {
    #[return_ref]
    elements: Box<[Type<'db>]>,
}

impl<'db> TupleType<'db> {
    pub(crate) fn from_elements<T: Into<Type<'db>>>(
        db: &'db dyn Db,
        types: impl IntoIterator<Item = T>,
    ) -> Type<'db> {
        let mut elements = vec![];

        for ty in types {
            let ty = ty.into();
            if ty.is_never() {
                return Type::Never;
            }
            elements.push(ty);
        }

        Type::Tuple(Self::new(db, elements.into_boxed_slice()))
    }

    /// Return a normalized version of `self`.
    ///
    /// See [`Type::normalized`] for more details.
    #[must_use]
    pub(crate) fn normalized(self, db: &'db dyn Db) -> Self {
        let elements: Box<[Type<'db>]> = self
            .elements(db)
            .iter()
            .map(|ty| ty.normalized(db))
            .collect();
        TupleType::new(db, elements)
    }

    pub(crate) fn is_equivalent_to(self, db: &'db dyn Db, other: Self) -> bool {
        let self_elements = self.elements(db);
        let other_elements = other.elements(db);
        self_elements.len() == other_elements.len()
            && self_elements
                .iter()
                .zip(other_elements)
                .all(|(self_ty, other_ty)| self_ty.is_equivalent_to(db, *other_ty))
    }

    pub(crate) fn is_gradual_equivalent_to(self, db: &'db dyn Db, other: Self) -> bool {
        let self_elements = self.elements(db);
        let other_elements = other.elements(db);
        self_elements.len() == other_elements.len()
            && self_elements
                .iter()
                .zip(other_elements)
                .all(|(self_ty, other_ty)| self_ty.is_gradual_equivalent_to(db, *other_ty))
    }

    pub fn get(&self, db: &'db dyn Db, index: usize) -> Option<Type<'db>> {
        self.elements(db).get(index).copied()
    }

    pub fn len(&self, db: &'db dyn Db) -> usize {
        self.elements(db).len()
    }

    pub fn iter(&self, db: &'db dyn Db) -> impl Iterator<Item = Type<'db>> + 'db + '_ {
        self.elements(db).iter().copied()
    }
}

#[derive(Debug, Clone, PartialEq, Eq)]
pub(crate) enum BoundSuperError<'db> {
    InvalidPivotClassType {
        pivot_class: Type<'db>,
    },
    FailingConditionCheck {
        pivot_class: Type<'db>,
        owner: Type<'db>,
    },
    UnavailableImplicitArguments,
}

impl BoundSuperError<'_> {
    pub(super) fn report_diagnostic(&self, context: &InferContext, node: AnyNodeRef) {
        match self {
            BoundSuperError::InvalidPivotClassType { pivot_class } => {
                if let Some(builder) = context.report_lint(&INVALID_SUPER_ARGUMENT, node) {
                    builder.into_diagnostic(format_args!(
                        "`{pivot_class}` is not a valid class",
                        pivot_class = pivot_class.display(context.db()),
                    ));
                }
            }
            BoundSuperError::FailingConditionCheck { pivot_class, owner } => {
                if let Some(builder) = context.report_lint(&INVALID_SUPER_ARGUMENT, node) {
                    builder.into_diagnostic(format_args!(
                        "`{owner}` is not an instance or subclass of \
                         `{pivot_class}` in `super({pivot_class}, {owner})` call",
                        pivot_class = pivot_class.display(context.db()),
                        owner = owner.display(context.db()),
                    ));
                }
            }
            BoundSuperError::UnavailableImplicitArguments => {
                if let Some(builder) =
                    context.report_lint(&UNAVAILABLE_IMPLICIT_SUPER_ARGUMENTS, node)
                {
                    builder.into_diagnostic(format_args!(
                        "Cannot determine implicit arguments for 'super()' in this context",
                    ));
                }
            }
        }
    }
}

#[derive(Debug, Copy, Clone, Hash, PartialEq, Eq)]
pub enum SuperOwnerKind<'db> {
    Dynamic(DynamicType),
    Class(ClassType<'db>),
    Instance(InstanceType<'db>),
}

impl<'db> SuperOwnerKind<'db> {
    fn iter_mro(self, db: &'db dyn Db) -> impl Iterator<Item = ClassBase<'db>> {
        match self {
            SuperOwnerKind::Dynamic(dynamic) => Either::Left(ClassBase::Dynamic(dynamic).mro(db)),
            SuperOwnerKind::Class(class) => Either::Right(class.iter_mro(db)),
            SuperOwnerKind::Instance(instance) => Either::Right(instance.class().iter_mro(db)),
        }
    }

    fn into_type(self) -> Type<'db> {
        match self {
            SuperOwnerKind::Dynamic(dynamic) => Type::Dynamic(dynamic),
            SuperOwnerKind::Class(class) => class.into(),
            SuperOwnerKind::Instance(instance) => instance.into(),
        }
    }

    fn into_class(self) -> Option<ClassType<'db>> {
        match self {
            SuperOwnerKind::Dynamic(_) => None,
            SuperOwnerKind::Class(class) => Some(class),
            SuperOwnerKind::Instance(instance) => Some(instance.class()),
        }
    }

    fn try_from_type(db: &'db dyn Db, ty: Type<'db>) -> Option<Self> {
        match ty {
            Type::Dynamic(dynamic) => Some(SuperOwnerKind::Dynamic(dynamic)),
            Type::ClassLiteral(class_literal) => Some(SuperOwnerKind::Class(
                class_literal.apply_optional_specialization(db, None),
            )),
            Type::Instance(instance) => Some(SuperOwnerKind::Instance(instance)),
            Type::BooleanLiteral(_) => {
                SuperOwnerKind::try_from_type(db, KnownClass::Bool.to_instance(db))
            }
            Type::IntLiteral(_) => {
                SuperOwnerKind::try_from_type(db, KnownClass::Int.to_instance(db))
            }
            Type::StringLiteral(_) => {
                SuperOwnerKind::try_from_type(db, KnownClass::Str.to_instance(db))
            }
            Type::LiteralString => {
                SuperOwnerKind::try_from_type(db, KnownClass::Str.to_instance(db))
            }
            Type::BytesLiteral(_) => {
                SuperOwnerKind::try_from_type(db, KnownClass::Bytes.to_instance(db))
            }
            Type::KnownInstance(known_instance) => {
                SuperOwnerKind::try_from_type(db, known_instance.instance_fallback(db))
            }
            _ => None,
        }
    }
}

/// Represent a bound super object like `super(PivotClass, owner)`
#[salsa::interned(debug)]
pub struct BoundSuperType<'db> {
    #[return_ref]
    pub pivot_class: ClassBase<'db>,
    #[return_ref]
    pub owner: SuperOwnerKind<'db>,
}

impl<'db> BoundSuperType<'db> {
    /// Attempts to build a `Type::BoundSuper` based on the given `pivot_class` and `owner`.
    ///
    /// This mimics the behavior of Python's built-in `super(pivot, owner)` at runtime.
    /// - `super(pivot, owner_class)` is valid only if `issubclass(owner_class, pivot)`
    /// - `super(pivot, owner_instance)` is valid only if `isinstance(owner_instance, pivot)`
    ///
    /// However, the checking is skipped when any of the arguments is a dynamic type.
    fn build(
        db: &'db dyn Db,
        pivot_class_type: Type<'db>,
        owner_type: Type<'db>,
    ) -> Result<Type<'db>, BoundSuperError<'db>> {
        if let Type::Union(union) = owner_type {
            return Ok(UnionType::from_elements(
                db,
                union
                    .elements(db)
                    .iter()
                    .map(|ty| BoundSuperType::build(db, pivot_class_type, *ty))
                    .collect::<Result<Vec<_>, _>>()?,
            ));
        }

        let pivot_class = ClassBase::try_from_type(db, pivot_class_type).ok_or({
            BoundSuperError::InvalidPivotClassType {
                pivot_class: pivot_class_type,
            }
        })?;

        let owner = SuperOwnerKind::try_from_type(db, owner_type)
            .and_then(|owner| {
                let Some(pivot_class) = pivot_class.into_class() else {
                    return Some(owner);
                };
                let Some(owner_class) = owner.into_class() else {
                    return Some(owner);
                };
                if owner_class.is_subclass_of(db, pivot_class) {
                    Some(owner)
                } else {
                    None
                }
            })
            .ok_or(BoundSuperError::FailingConditionCheck {
                pivot_class: pivot_class_type,
                owner: owner_type,
            })?;

        Ok(Type::BoundSuper(BoundSuperType::new(
            db,
            pivot_class,
            owner,
        )))
    }

    /// Skips elements in the MRO up to and including the pivot class.
    ///
    /// If the pivot class is a dynamic type, its MRO can't be determined,
    /// so we fall back to using the MRO of `DynamicType::Unknown`.
    fn skip_until_after_pivot(
        self,
        db: &'db dyn Db,
        mro_iter: impl Iterator<Item = ClassBase<'db>>,
    ) -> impl Iterator<Item = ClassBase<'db>> {
        let Some(pivot_class) = self.pivot_class(db).into_class() else {
            return Either::Left(ClassBase::Dynamic(DynamicType::Unknown).mro(db));
        };

        let mut pivot_found = false;

        Either::Right(mro_iter.skip_while(move |superclass| {
            if pivot_found {
                false
            } else if Some(pivot_class) == superclass.into_class() {
                pivot_found = true;
                true
            } else {
                true
            }
        }))
    }

    /// Tries to call `__get__` on the attribute.
    /// The arguments passed to `__get__` depend on whether the owner is an instance or a class.
    /// See the `CPython` implementation for reference:
    /// <https://github.com/python/cpython/blob/3b3720f1a26ab34377542b48eb6a6565f78ff892/Objects/typeobject.c#L11690-L11693>
    fn try_call_dunder_get_on_attribute(
        self,
        db: &'db dyn Db,
        attribute: SymbolAndQualifiers<'db>,
    ) -> Option<SymbolAndQualifiers<'db>> {
        let owner = self.owner(db);

        match owner {
            // If the owner is a dynamic type, we can't tell whether it's a class or an instance.
            // Also, invoking a descriptor on a dynamic attribute is meaningless, so we don't handle this.
            SuperOwnerKind::Dynamic(_) => None,
            SuperOwnerKind::Class(_) => Some(
                Type::try_call_dunder_get_on_attribute(
                    db,
                    attribute,
                    Type::none(db),
                    owner.into_type(),
                )
                .0,
            ),
            SuperOwnerKind::Instance(_) => Some(
                Type::try_call_dunder_get_on_attribute(
                    db,
                    attribute,
                    owner.into_type(),
                    owner.into_type().to_meta_type(db),
                )
                .0,
            ),
        }
    }

    /// Similar to `Type::find_name_in_mro_with_policy`, but performs lookup starting *after* the
    /// pivot class in the MRO, based on the `owner` type instead of the `super` type.
    fn find_name_in_mro_after_pivot(
        self,
        db: &'db dyn Db,
        name: &str,
        policy: MemberLookupPolicy,
    ) -> SymbolAndQualifiers<'db> {
        let owner = self.owner(db);
        let class = match owner {
            SuperOwnerKind::Dynamic(_) => {
                return owner
                    .into_type()
                    .find_name_in_mro_with_policy(db, name, policy)
                    .expect("Calling `find_name_in_mro` on dynamic type should return `Some`")
            }
            SuperOwnerKind::Class(class) => *class,
            SuperOwnerKind::Instance(instance) => instance.class(),
        };

        let (class_literal, _) = class.class_literal(db);
        // TODO properly support super() with generic types
        // * requires a fix for https://github.com/astral-sh/ruff/issues/17432
        // * also requires understanding how we should handle cases like this:
        //  ```python
        //  b_int: B[int]
        //  b_unknown: B
        //
        //  super(B, b_int)
        //  super(B[int], b_unknown)
        //  ```
        match class_literal {
            ClassLiteralType::Generic(_) => {
                Symbol::bound(todo_type!("super in generic class")).into()
            }
            ClassLiteralType::NonGeneric(_) => class_literal.class_member_from_mro(
                db,
                name,
                policy,
                self.skip_until_after_pivot(db, owner.iter_mro(db)),
            ),
        }
    }
}

// Make sure that the `Type` enum does not grow unexpectedly.
#[cfg(not(debug_assertions))]
#[cfg(target_pointer_width = "64")]
static_assertions::assert_eq_size!(Type, [u8; 16]);

#[cfg(test)]
pub(crate) mod tests {
    use super::*;
    use crate::db::tests::{setup_db, TestDbBuilder};
    use crate::symbol::{
        global_symbol, known_module_symbol, typing_extensions_symbol, typing_symbol,
    };
    use crate::types::infer::{infer_expression_types_impl, InferExpressionTypes};
    use ruff_db::files::system_path_to_file;
    use ruff_db::parsed::parsed_module;
    use ruff_db::system::DbWithWritableSystem as _;
    use ruff_db::testing::assert_function_query_was_not_run;
    use ruff_python_ast::PythonVersion;
    use strum::IntoEnumIterator;
    use test_case::test_case;

    /// Explicitly test for Python version <3.13 and >=3.13, to ensure that
    /// the fallback to `typing_extensions` is working correctly.
    /// See [`KnownClass::canonical_module`] for more information.
    #[test_case(PythonVersion::PY312)]
    #[test_case(PythonVersion::PY313)]
    fn no_default_type_is_singleton(python_version: PythonVersion) {
        let db = TestDbBuilder::new()
            .with_python_version(python_version)
            .build()
            .unwrap();

        let no_default = KnownClass::NoDefaultType.to_instance(&db);

        assert!(no_default.is_singleton(&db));
    }

    #[test]
    fn typing_vs_typeshed_no_default() {
        let db = TestDbBuilder::new()
            .with_python_version(PythonVersion::PY313)
            .build()
            .unwrap();

        let typing_no_default = typing_symbol(&db, "NoDefault").symbol.expect_type();
        let typing_extensions_no_default = typing_extensions_symbol(&db, "NoDefault")
            .symbol
            .expect_type();

        assert_eq!(typing_no_default.display(&db).to_string(), "NoDefault");
        assert_eq!(
            typing_extensions_no_default.display(&db).to_string(),
            "NoDefault"
        );
    }

    /// Inferring the result of a call-expression shouldn't need to re-run after
    /// a trivial change to the function's file (e.g. by adding a docstring to the function).
    #[test]
    fn call_type_doesnt_rerun_when_only_callee_changed() -> anyhow::Result<()> {
        let mut db = setup_db();

        db.write_dedented(
            "src/foo.py",
            r#"
            def foo() -> int:
                return 5
        "#,
        )?;
        db.write_dedented(
            "src/bar.py",
            r#"
            from foo import foo

            a = foo()
            "#,
        )?;

        let bar = system_path_to_file(&db, "src/bar.py")?;
        let a = global_symbol(&db, bar, "a").symbol;

        assert_eq!(
            a.expect_type(),
            UnionType::from_elements(&db, [Type::unknown(), KnownClass::Int.to_instance(&db)])
        );

        // Add a docstring to foo to trigger a re-run.
        // The bar-call site of foo should not be re-run because of that
        db.write_dedented(
            "src/foo.py",
            r#"
            def foo() -> int:
                "Computes a value"
                return 5
            "#,
        )?;
        db.clear_salsa_events();

        let a = global_symbol(&db, bar, "a").symbol;

        assert_eq!(
            a.expect_type(),
            UnionType::from_elements(&db, [Type::unknown(), KnownClass::Int.to_instance(&db)])
        );
        let events = db.take_salsa_events();

        let call = &*parsed_module(&db, bar).syntax().body[1]
            .as_assign_stmt()
            .unwrap()
            .value;
        let foo_call = semantic_index(&db, bar).expression(call);

        assert_function_query_was_not_run(
            &db,
            infer_expression_types_impl,
            InferExpressionTypes::new(&db, foo_call, None),
            &events,
        );

        Ok(())
    }

    /// All other tests also make sure that `Type::Todo` works as expected. This particular
    /// test makes sure that we handle `Todo` types correctly, even if they originate from
    /// different sources.
    #[test]
    fn todo_types() {
        let db = setup_db();

        let todo1 = todo_type!("1");
        let todo2 = todo_type!("2");

        let int = KnownClass::Int.to_instance(&db);

        assert!(int.is_assignable_to(&db, todo1));

        assert!(todo1.is_assignable_to(&db, int));

        // We lose information when combining several `Todo` types. This is an
        // acknowledged limitation of the current implementation. We can not
        // easily store the meta information of several `Todo`s in a single
        // variant, as `TodoType` needs to implement `Copy`, meaning it can't
        // contain `Vec`/`Box`/etc., and can't be boxed itself.
        //
        // Lifting this restriction would require us to intern `TodoType` in
        // salsa, but that would mean we would have to pass in `db` everywhere.

        // A union of several `Todo` types collapses to a single `Todo` type:
        assert!(UnionType::from_elements(&db, vec![todo1, todo2]).is_todo());

        // And similar for intersection types:
        assert!(IntersectionBuilder::new(&db)
            .add_positive(todo1)
            .add_positive(todo2)
            .build()
            .is_todo());
        assert!(IntersectionBuilder::new(&db)
            .add_positive(todo1)
            .add_negative(todo2)
            .build()
            .is_todo());
    }

    #[test]
    fn known_function_roundtrip_from_str() {
        let db = setup_db();

        for function in KnownFunction::iter() {
            let function_name: &'static str = function.into();

            let module = match function {
                KnownFunction::Len
                | KnownFunction::Repr
                | KnownFunction::IsInstance
                | KnownFunction::IsSubclass => KnownModule::Builtins,

                KnownFunction::AbstractMethod => KnownModule::Abc,

                KnownFunction::Dataclass => KnownModule::Dataclasses,

                KnownFunction::GetattrStatic => KnownModule::Inspect,

                KnownFunction::Cast
                | KnownFunction::Final
                | KnownFunction::Overload
                | KnownFunction::RevealType
                | KnownFunction::AssertType
                | KnownFunction::AssertNever
                | KnownFunction::IsProtocol
                | KnownFunction::GetProtocolMembers
                | KnownFunction::RuntimeCheckable
                | KnownFunction::DataclassTransform
                | KnownFunction::NoTypeCheck => KnownModule::TypingExtensions,

                KnownFunction::IsSingleton
                | KnownFunction::IsSubtypeOf
                | KnownFunction::StaticAssert
                | KnownFunction::IsFullyStatic
                | KnownFunction::IsDisjointFrom
                | KnownFunction::IsSingleValued
                | KnownFunction::IsAssignableTo
                | KnownFunction::IsEquivalentTo
                | KnownFunction::IsGradualEquivalentTo => KnownModule::KnotExtensions,
            };

            let function_definition = known_module_symbol(&db, module, function_name)
                .symbol
                .expect_type()
                .expect_function_literal()
                .definition(&db);

            assert_eq!(
                KnownFunction::try_from_definition_and_name(&db, function_definition, function_name),
                Some(function),
                "The strum `EnumString` implementation appears to be incorrect for `{function_name}`"
            );
        }
    }
}<|MERGE_RESOLUTION|>--- conflicted
+++ resolved
@@ -6296,7 +6296,6 @@
         )
     }
 
-<<<<<<< HEAD
     fn find_legacy_typevars(
         self,
         db: &'db dyn Db,
@@ -6306,7 +6305,8 @@
         for signature in signatures {
             signature.find_legacy_typevars(db, typevars);
         }
-=======
+    }
+
     /// Returns `self` as [`OverloadedFunction`] if it is overloaded, [`None`] otherwise.
     ///
     /// ## Note
@@ -6406,7 +6406,6 @@
         // functions yet. Refer to https://github.com/salsa-rs/salsa/pull/772. Remove the inner
         // function once it's supported.
         to_overloaded_impl(db, self).as_ref()
->>>>>>> ac6219ec
     }
 }
 
