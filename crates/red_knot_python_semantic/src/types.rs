use std::collections::HashMap;
use std::slice::Iter;
use std::str::FromStr;

use bitflags::bitflags;
use call::{CallDunderError, CallError, CallErrorKind};
use context::InferContext;
use diagnostic::{CALL_POSSIBLY_UNBOUND_METHOD, INVALID_CONTEXT_MANAGER, NOT_ITERABLE};
use itertools::EitherOrBoth;
use ruff_db::files::{File, FileRange};
use ruff_python_ast as ast;
use ruff_python_ast::name::Name;
use ruff_text_size::{Ranged, TextRange};
use type_ordering::union_or_intersection_elements_ordering;

pub(crate) use self::builder::{IntersectionBuilder, UnionBuilder};
pub(crate) use self::diagnostic::register_lints;
pub use self::diagnostic::TypeCheckDiagnostics;
pub(crate) use self::display::TypeArrayDisplay;
pub(crate) use self::infer::{
    infer_deferred_types, infer_definition_types, infer_expression_type, infer_expression_types,
    infer_scope_types,
};
pub(crate) use self::narrow::KnownConstraintFunction;
pub(crate) use self::signatures::{CallableSignature, Signature, Signatures};
pub(crate) use self::subclass_of::SubclassOfType;
use crate::module_name::ModuleName;
use crate::module_resolver::{file_to_module, resolve_module, KnownModule};
use crate::semantic_index::ast_ids::HasScopedExpressionId;
use crate::semantic_index::definition::Definition;
use crate::semantic_index::symbol::ScopeId;
use crate::semantic_index::{imported_modules, semantic_index};
use crate::suppression::check_suppressions;
use crate::symbol::{imported_symbol, Boundness, Symbol, SymbolAndQualifiers};
use crate::types::call::{Bindings, CallArgumentTypes};
pub(crate) use crate::types::class_base::ClassBase;
use crate::types::diagnostic::{INVALID_TYPE_FORM, UNSUPPORTED_BOOL_CONVERSION};
use crate::types::generics::Specialization;
use crate::types::infer::infer_unpack_types;
use crate::types::mro::{Mro, MroError, MroIterator};
pub(crate) use crate::types::narrow::infer_narrowing_constraint;
use crate::types::signatures::{Parameter, ParameterForm, ParameterKind, Parameters};
use crate::{Db, FxOrderSet, Module, Program};
pub(crate) use class::{
    Class, ClassLiteralType, ClassType, GenericAlias, GenericClass, InstanceType, KnownClass,
    KnownInstanceType, NonGenericClass,
};

mod builder;
mod call;
mod class;
mod class_base;
mod context;
mod diagnostic;
mod display;
mod generics;
mod infer;
mod mro;
mod narrow;
mod signatures;
mod slots;
mod string_annotation;
mod subclass_of;
mod type_ordering;
mod unpacker;

mod definition;
#[cfg(test)]
mod property_tests;

#[salsa::tracked(return_ref)]
pub fn check_types(db: &dyn Db, file: File) -> TypeCheckDiagnostics {
    let _span = tracing::trace_span!("check_types", ?file).entered();

    tracing::debug!("Checking file '{path}'", path = file.path(db));

    let index = semantic_index(db, file);
    let mut diagnostics = TypeCheckDiagnostics::default();

    for scope_id in index.scope_ids() {
        let result = infer_scope_types(db, scope_id);
        diagnostics.extend(result.diagnostics());
    }

    check_suppressions(db, file, &mut diagnostics);

    diagnostics
}

/// Infer the type of a binding.
pub(crate) fn binding_type<'db>(db: &'db dyn Db, definition: Definition<'db>) -> Type<'db> {
    let inference = infer_definition_types(db, definition);
    inference.binding_type(definition)
}

/// Infer the type of a declaration.
pub(crate) fn declaration_type<'db>(
    db: &'db dyn Db,
    definition: Definition<'db>,
) -> TypeAndQualifiers<'db> {
    let inference = infer_definition_types(db, definition);
    inference.declaration_type(definition)
}

/// Infer the type of a (possibly deferred) sub-expression of a [`Definition`].
///
/// Supports expressions that are evaluated within a type-params sub-scope.
///
/// ## Panics
/// If the given expression is not a sub-expression of the given [`Definition`].
fn definition_expression_type<'db>(
    db: &'db dyn Db,
    definition: Definition<'db>,
    expression: &ast::Expr,
) -> Type<'db> {
    let file = definition.file(db);
    let index = semantic_index(db, file);
    let file_scope = index.expression_scope_id(expression);
    let scope = file_scope.to_scope_id(db, file);
    let expr_id = expression.scoped_expression_id(db, scope);
    if scope == definition.scope(db) {
        // expression is in the definition scope
        let inference = infer_definition_types(db, definition);
        if let Some(ty) = inference.try_expression_type(expr_id) {
            ty
        } else {
            infer_deferred_types(db, definition).expression_type(expr_id)
        }
    } else {
        // expression is in a type-params sub-scope
        infer_scope_types(db, scope).expression_type(expr_id)
    }
}

/// The descriptor protocol distinguishes two kinds of descriptors. Non-data descriptors
/// define a `__get__` method, while data descriptors additionally define a `__set__`
/// method or a `__delete__` method. This enum is used to categorize attributes into two
/// groups: (1) data descriptors and (2) normal attributes or non-data descriptors.
#[derive(Clone, Debug, Copy, PartialEq, Eq, Hash, salsa::Update)]
enum AttributeKind {
    DataDescriptor,
    NormalOrNonDataDescriptor,
}

/// This enum is used to control the behavior of the descriptor protocol implementation.
/// When invoked on a class object, the fallback type (a class attribute) can shadow a
/// non-data descriptor of the meta-type (the class's metaclass). However, this is not
/// true for instances. When invoked on an instance, the fallback type (an attribute on
/// the instance) can not completely shadow a non-data descriptor of the meta-type (the
/// class), because we do not currently attempt to statically infer if an instance
/// attribute is definitely defined (i.e. to check whether a particular method has been
/// called).
#[derive(Clone, Debug, Copy, PartialEq)]
enum InstanceFallbackShadowsNonDataDescriptor {
    Yes,
    No,
}

bitflags! {
    #[derive(Clone, Debug, Copy, PartialEq, Eq, Hash)]
    pub(crate) struct MemberLookupPolicy: u8 {
        /// Dunder methods are looked up on the meta-type of a type without potentially falling
        /// back on attributes on the type itself. For example, when implicitly invoked on an
        /// instance, dunder methods are not looked up as instance attributes. And when invoked
        /// on a class, dunder methods are only looked up on the metaclass, not the class itself.
        ///
        /// All other attributes use the `WithInstanceFallback` policy.
        ///
        /// If this flag is set - look up the attribute on the meta-type only.
        const NO_INSTANCE_FALLBACK = 1 << 0;

        /// When looking up an attribute on a class, we sometimes need to avoid
        /// looking up attributes defined on the `object` class. Usually because
        /// typeshed doesn't properly encode runtime behavior (e.g. see how `__new__` & `__init__`
        /// are handled during class creation).
        ///
        /// If this flag is set - exclude attributes defined on `object` when looking up attributes.
        const MRO_NO_OBJECT_FALLBACK = 1 << 1;

        /// When looking up an attribute on a class, we sometimes need to avoid
        /// looking up attributes defined on `type` if this is the metaclass of the class.
        ///
        /// This is similar to no object fallback above
        const META_CLASS_NO_TYPE_FALLBACK = 1 << 2;
    }
}

impl MemberLookupPolicy {
    /// Only look up the attribute on the meta-type.
    ///
    /// If false - Look up the attribute on the meta-type, but fall back to attributes on the instance
    /// if the meta-type attribute is not found or if the meta-type attribute is not a data
    /// descriptor.
    pub(crate) const fn no_instance_fallback(self) -> bool {
        self.contains(Self::NO_INSTANCE_FALLBACK)
    }

    /// Exclude attributes defined on `object` when looking up attributes.
    pub(crate) const fn mro_no_object_fallback(self) -> bool {
        self.contains(Self::MRO_NO_OBJECT_FALLBACK)
    }

    /// Exclude attributes defined on `type` when looking up meta-class-attributes.
    pub(crate) const fn meta_class_no_type_fallback(self) -> bool {
        self.contains(Self::META_CLASS_NO_TYPE_FALLBACK)
    }
}

impl Default for MemberLookupPolicy {
    fn default() -> Self {
        Self::empty()
    }
}

impl AttributeKind {
    const fn is_data(self) -> bool {
        matches!(self, Self::DataDescriptor)
    }
}

/// Meta data for `Type::Todo`, which represents a known limitation in red-knot.
#[cfg(debug_assertions)]
#[derive(Copy, Clone, Debug, PartialEq, Eq, Hash)]
pub struct TodoType(pub &'static str);

#[cfg(debug_assertions)]
impl std::fmt::Display for TodoType {
    fn fmt(&self, f: &mut std::fmt::Formatter<'_>) -> std::fmt::Result {
        write!(f, "({msg})", msg = self.0)
    }
}

#[cfg(not(debug_assertions))]
#[derive(Copy, Clone, Debug, PartialEq, Eq, Hash)]
pub struct TodoType;

#[cfg(not(debug_assertions))]
impl std::fmt::Display for TodoType {
    fn fmt(&self, _: &mut std::fmt::Formatter<'_>) -> std::fmt::Result {
        Ok(())
    }
}

/// Create a `Type::Todo` variant to represent a known limitation in the type system.
///
/// It can be created by specifying a custom message: `todo_type!("PEP 604 not supported")`.
#[cfg(debug_assertions)]
macro_rules! todo_type {
    ($message:literal) => {
        $crate::types::Type::Dynamic($crate::types::DynamicType::Todo($crate::types::TodoType(
            $message,
        )))
    };
    ($message:ident) => {
        $crate::types::Type::Dynamic($crate::types::DynamicType::Todo($crate::types::TodoType(
            $message,
        )))
    };
}

#[cfg(not(debug_assertions))]
macro_rules! todo_type {
    () => {
        $crate::types::Type::Dynamic($crate::types::DynamicType::Todo(crate::types::TodoType))
    };
    ($message:literal) => {
        $crate::types::Type::Dynamic($crate::types::DynamicType::Todo(crate::types::TodoType))
    };
    ($message:ident) => {
        $crate::types::Type::Dynamic($crate::types::DynamicType::Todo(crate::types::TodoType))
    };
}

pub use crate::types::definition::TypeDefinition;
pub(crate) use todo_type;

/// Represents an instance of `builtins.property`.
#[salsa::interned(debug)]
pub struct PropertyInstanceType<'db> {
    getter: Option<Type<'db>>,
    setter: Option<Type<'db>>,
}

impl<'db> PropertyInstanceType<'db> {
    fn apply_specialization(self, db: &'db dyn Db, specialization: Specialization<'db>) -> Self {
        let getter = self
            .getter(db)
            .map(|ty| ty.apply_specialization(db, specialization));
        let setter = self
            .setter(db)
            .map(|ty| ty.apply_specialization(db, specialization));
        Self::new(db, getter, setter)
    }
}

/// Representation of a type: a set of possible values at runtime.
#[derive(Copy, Clone, Debug, PartialEq, Eq, Hash, salsa::Update)]
pub enum Type<'db> {
    /// The dynamic type: a statically unknown set of values
    Dynamic(DynamicType),
    /// The empty set of values
    Never,
    /// A specific function object
    FunctionLiteral(FunctionType<'db>),
    /// Represents a callable `instance.method` where `instance` is an instance of a class
    /// and `method` is a method (of that class).
    ///
    /// See [`BoundMethodType`] for more information.
    ///
    /// TODO: consider replacing this with `Callable & Instance(MethodType)`?
    /// I.e. if we have a method `def f(self, x: int) -> str`, and see it being called as
    /// `instance.f`, we could partially apply (and check) the `instance` argument against
    /// the `self` parameter, and return a `MethodType & Callable[[int], str]`.
    /// One drawback would be that we could not show the bound instance when that type is displayed.
    BoundMethod(BoundMethodType<'db>),
    /// Represents a specific instance of `types.MethodWrapperType`.
    ///
    /// TODO: consider replacing this with `Callable & types.MethodWrapperType` type?
    /// Requires `Callable` to be able to represent overloads, e.g. `types.FunctionType.__get__` has
    /// this behaviour when a method is accessed on a class vs an instance:
    ///
    /// ```txt
    ///  * (None,   type)         ->  Literal[function_on_which_it_was_called]
    ///  * (object, type | None)  ->  BoundMethod[instance, function_on_which_it_was_called]
    /// ```
    MethodWrapper(MethodWrapperKind<'db>),
    /// Represents a specific instance of `types.WrapperDescriptorType`.
    ///
    /// TODO: Similar to above, this could eventually be replaced by a generic `Callable`
    /// type. We currently add this as a separate variant because `FunctionType.__get__`
    /// is an overloaded method and we do not support `@overload` yet.
    WrapperDescriptor(WrapperDescriptorKind),
    /// The type of an arbitrary callable object with a certain specified signature.
    Callable(CallableType<'db>),
    /// A specific module object
    ModuleLiteral(ModuleLiteralType<'db>),
    /// A specific class object
    ClassLiteral(ClassLiteralType<'db>),
    /// A specialization of a generic class
    GenericAlias(GenericAlias<'db>),
    /// The set of all class objects that are subclasses of the given class (C), spelled `type[C]`.
    SubclassOf(SubclassOfType<'db>),
    /// The set of Python objects with the given class in their __class__'s method resolution order
    Instance(InstanceType<'db>),
    /// A single Python object that requires special treatment in the type system
    KnownInstance(KnownInstanceType<'db>),
    /// An instance of `builtins.property`
    PropertyInstance(PropertyInstanceType<'db>),
    /// The set of objects in any of the types in the union
    Union(UnionType<'db>),
    /// The set of objects in all of the types in the intersection
    Intersection(IntersectionType<'db>),
    /// Represents objects whose `__bool__` method is deterministic:
    /// - `AlwaysTruthy`: `__bool__` always returns `True`
    /// - `AlwaysFalsy`: `__bool__` always returns `False`
    AlwaysTruthy,
    AlwaysFalsy,
    /// An integer literal
    IntLiteral(i64),
    /// A boolean literal, either `True` or `False`.
    BooleanLiteral(bool),
    /// A string literal whose value is known
    StringLiteral(StringLiteralType<'db>),
    /// A string known to originate only from literal values, but whose value is not known (unlike
    /// `StringLiteral` above).
    LiteralString,
    /// A bytes literal
    BytesLiteral(BytesLiteralType<'db>),
    /// A slice literal, e.g. `1:5`, `10:0:-1` or `:`
    SliceLiteral(SliceLiteralType<'db>),
    /// A heterogeneous tuple type, with elements of the given types in source order.
    // TODO: Support variable length homogeneous tuple type like `tuple[int, ...]`.
    Tuple(TupleType<'db>),
    /// An instance of a typevar in a generic class or function. When the generic class or function
    /// is specialized, we will replace this typevar with its specialization.
    TypeVar(TypeVarInstance<'db>),
    // TODO protocols, overloads, generics
}

#[salsa::tracked]
impl<'db> Type<'db> {
    pub const fn any() -> Self {
        Self::Dynamic(DynamicType::Any)
    }

    pub const fn unknown() -> Self {
        Self::Dynamic(DynamicType::Unknown)
    }

    pub fn object(db: &'db dyn Db) -> Self {
        KnownClass::Object.to_instance(db)
    }

    pub const fn is_unknown(&self) -> bool {
        matches!(self, Type::Dynamic(DynamicType::Unknown))
    }

    pub const fn is_never(&self) -> bool {
        matches!(self, Type::Never)
    }

    fn is_none(&self, db: &'db dyn Db) -> bool {
        self.into_instance()
            .is_some_and(|instance| instance.class.is_known(db, KnownClass::NoneType))
    }

    pub fn is_notimplemented(&self, db: &'db dyn Db) -> bool {
        self.into_instance()
            .is_some_and(|instance| instance.class.is_known(db, KnownClass::NotImplementedType))
    }

    pub fn is_object(&self, db: &'db dyn Db) -> bool {
        self.into_instance()
            .is_some_and(|instance| instance.class.is_object(db))
    }

    pub const fn is_todo(&self) -> bool {
        matches!(self, Type::Dynamic(DynamicType::Todo(_)))
    }

    pub fn contains_todo(&self, db: &'db dyn Db) -> bool {
        match self {
            Self::Dynamic(DynamicType::Todo(_) | DynamicType::TodoProtocol) => true,

            Self::AlwaysFalsy
            | Self::AlwaysTruthy
            | Self::Never
            | Self::BooleanLiteral(_)
            | Self::BytesLiteral(_)
            | Self::FunctionLiteral(_)
            | Self::Instance(_)
            | Self::ModuleLiteral(_)
            | Self::ClassLiteral(_)
            | Self::KnownInstance(_)
            | Self::PropertyInstance(_)
            | Self::StringLiteral(_)
            | Self::IntLiteral(_)
            | Self::LiteralString
            | Self::SliceLiteral(_)
            | Self::Dynamic(DynamicType::Unknown | DynamicType::Any)
            | Self::BoundMethod(_)
            | Self::WrapperDescriptor(_)
            | Self::MethodWrapper(_) => false,

            Self::GenericAlias(generic) => generic
                .specialization(db)
                .types(db)
                .iter()
                .any(|ty| ty.contains_todo(db)),

            Self::Callable(callable) => {
                let signature = callable.signature(db);
                signature.parameters().iter().any(|param| {
                    param
                        .annotated_type()
                        .is_some_and(|ty| ty.contains_todo(db))
                }) || signature.return_ty.is_some_and(|ty| ty.contains_todo(db))
            }

            Self::SubclassOf(subclass_of) => match subclass_of.subclass_of() {
                ClassBase::Dynamic(DynamicType::Todo(_) | DynamicType::TodoProtocol) => true,
                ClassBase::Dynamic(DynamicType::Unknown | DynamicType::Any) => false,
                ClassBase::Class(_) => false,
            },

            Self::TypeVar(typevar) => match typevar.bound_or_constraints(db) {
                None => false,
                Some(TypeVarBoundOrConstraints::UpperBound(bound)) => bound.contains_todo(db),
                Some(TypeVarBoundOrConstraints::Constraints(constraints)) => constraints
                    .elements(db)
                    .iter()
                    .any(|constraint| constraint.contains_todo(db)),
            },

            Self::Tuple(tuple) => tuple.elements(db).iter().any(|ty| ty.contains_todo(db)),

            Self::Union(union) => union.elements(db).iter().any(|ty| ty.contains_todo(db)),

            Self::Intersection(intersection) => {
                intersection
                    .positive(db)
                    .iter()
                    .any(|ty| ty.contains_todo(db))
                    || intersection
                        .negative(db)
                        .iter()
                        .any(|ty| ty.contains_todo(db))
            }
        }
    }

    pub const fn into_class_literal(self) -> Option<ClassLiteralType<'db>> {
        match self {
            Type::ClassLiteral(class_type) => Some(class_type),
            _ => None,
        }
    }

    #[track_caller]
    pub fn expect_class_literal(self) -> ClassLiteralType<'db> {
        self.into_class_literal()
            .expect("Expected a Type::ClassLiteral variant")
    }

    pub const fn is_subclass_of(&self) -> bool {
        matches!(self, Type::SubclassOf(..))
    }

    pub const fn is_class_literal(&self) -> bool {
        matches!(self, Type::ClassLiteral(..))
    }

    pub const fn into_class_type(self) -> Option<ClassType<'db>> {
        match self {
            Type::ClassLiteral(ClassLiteralType::NonGeneric(non_generic)) => {
                Some(ClassType::NonGeneric(non_generic))
            }
            Type::GenericAlias(alias) => Some(ClassType::Generic(alias)),
            _ => None,
        }
    }

    #[track_caller]
    pub fn expect_class_type(self) -> ClassType<'db> {
        self.into_class_type()
            .expect("Expected a Type::GenericAlias or non-generic Type::ClassLiteral variant")
    }

    pub const fn is_class_type(&self) -> bool {
        matches!(
            self,
            Type::ClassLiteral(ClassLiteralType::NonGeneric(_)) | Type::GenericAlias(_)
        )
    }

    pub const fn is_instance(&self) -> bool {
        matches!(self, Type::Instance(..))
    }

    pub const fn is_property_instance(&self) -> bool {
        matches!(self, Type::PropertyInstance(..))
    }

    pub fn module_literal(db: &'db dyn Db, importing_file: File, submodule: Module) -> Self {
        Self::ModuleLiteral(ModuleLiteralType::new(db, importing_file, submodule))
    }

    pub const fn into_module_literal(self) -> Option<ModuleLiteralType<'db>> {
        match self {
            Type::ModuleLiteral(module) => Some(module),
            _ => None,
        }
    }

    #[track_caller]
    pub fn expect_module_literal(self) -> ModuleLiteralType<'db> {
        self.into_module_literal()
            .expect("Expected a Type::ModuleLiteral variant")
    }

    pub const fn into_union(self) -> Option<UnionType<'db>> {
        match self {
            Type::Union(union_type) => Some(union_type),
            _ => None,
        }
    }

    #[track_caller]
    pub fn expect_union(self) -> UnionType<'db> {
        self.into_union().expect("Expected a Type::Union variant")
    }

    pub const fn is_union(&self) -> bool {
        matches!(self, Type::Union(..))
    }

    pub const fn into_intersection(self) -> Option<IntersectionType<'db>> {
        match self {
            Type::Intersection(intersection_type) => Some(intersection_type),
            _ => None,
        }
    }

    #[track_caller]
    pub fn expect_intersection(self) -> IntersectionType<'db> {
        self.into_intersection()
            .expect("Expected a Type::Intersection variant")
    }

    pub const fn into_function_literal(self) -> Option<FunctionType<'db>> {
        match self {
            Type::FunctionLiteral(function_type) => Some(function_type),
            _ => None,
        }
    }

    #[track_caller]
    pub fn expect_function_literal(self) -> FunctionType<'db> {
        self.into_function_literal()
            .expect("Expected a Type::FunctionLiteral variant")
    }

    pub const fn is_function_literal(&self) -> bool {
        matches!(self, Type::FunctionLiteral(..))
    }

    pub const fn is_bound_method(&self) -> bool {
        matches!(self, Type::BoundMethod(..))
    }

    pub fn is_union_of_single_valued(&self, db: &'db dyn Db) -> bool {
        self.into_union()
            .is_some_and(|union| union.elements(db).iter().all(|ty| ty.is_single_valued(db)))
    }

    pub const fn into_int_literal(self) -> Option<i64> {
        match self {
            Type::IntLiteral(value) => Some(value),
            _ => None,
        }
    }

    pub fn into_string_literal(self) -> Option<StringLiteralType<'db>> {
        match self {
            Type::StringLiteral(string_literal) => Some(string_literal),
            _ => None,
        }
    }

    pub fn is_string_literal(&self) -> bool {
        matches!(self, Type::StringLiteral(..))
    }

    #[track_caller]
    pub fn expect_int_literal(self) -> i64 {
        self.into_int_literal()
            .expect("Expected a Type::IntLiteral variant")
    }

    pub const fn into_instance(self) -> Option<InstanceType<'db>> {
        match self {
            Type::Instance(instance_type) => Some(instance_type),
            _ => None,
        }
    }

    pub const fn into_known_instance(self) -> Option<KnownInstanceType<'db>> {
        match self {
            Type::KnownInstance(known_instance) => Some(known_instance),
            _ => None,
        }
    }

    #[track_caller]
    pub fn expect_known_instance(self) -> KnownInstanceType<'db> {
        self.into_known_instance()
            .expect("Expected a Type::KnownInstance variant")
    }

    pub const fn into_tuple(self) -> Option<TupleType<'db>> {
        match self {
            Type::Tuple(tuple_type) => Some(tuple_type),
            _ => None,
        }
    }

    pub const fn is_boolean_literal(&self) -> bool {
        matches!(self, Type::BooleanLiteral(..))
    }

    pub const fn is_literal_string(&self) -> bool {
        matches!(self, Type::LiteralString)
    }

    pub const fn instance(class: ClassType<'db>) -> Self {
        Self::Instance(InstanceType { class })
    }

    pub fn string_literal(db: &'db dyn Db, string: &str) -> Self {
        Self::StringLiteral(StringLiteralType::new(db, string))
    }

    pub fn bytes_literal(db: &'db dyn Db, bytes: &[u8]) -> Self {
        Self::BytesLiteral(BytesLiteralType::new(db, bytes))
    }

    #[must_use]
    pub fn negate(&self, db: &'db dyn Db) -> Type<'db> {
        IntersectionBuilder::new(db).add_negative(*self).build()
    }

    #[must_use]
    pub fn negate_if(&self, db: &'db dyn Db, yes: bool) -> Type<'db> {
        if yes {
            self.negate(db)
        } else {
            *self
        }
    }

    /// Return a "normalized" version of `self` that ensures that equivalent types have the same Salsa ID.
    ///
    /// A normalized type:
    /// - Has all unions and intersections sorted according to a canonical order,
    ///   no matter how "deeply" a union/intersection may be nested.
    /// - Strips the names of positional-only parameters and variadic parameters from `Callable` types,
    ///   as these are irrelevant to whether a callable type `X` is equivalent to a callable type `Y`.
    /// - Strips the types of default values from parameters in `Callable` types: only whether a parameter
    ///   *has* or *does not have* a default value is relevant to whether two `Callable` types  are equivalent.
    #[must_use]
    pub fn normalized(self, db: &'db dyn Db) -> Self {
        match self {
            Type::Union(union) => Type::Union(union.normalized(db)),
            Type::Intersection(intersection) => Type::Intersection(intersection.normalized(db)),
            Type::Tuple(tuple) => Type::Tuple(tuple.normalized(db)),
            Type::Callable(callable) => Type::Callable(callable.normalized(db)),
            Type::LiteralString
            | Type::Instance(_)
            | Type::PropertyInstance(_)
            | Type::AlwaysFalsy
            | Type::AlwaysTruthy
            | Type::BooleanLiteral(_)
            | Type::SliceLiteral(_)
            | Type::BytesLiteral(_)
            | Type::StringLiteral(_)
            | Type::Dynamic(_)
            | Type::Never
            | Type::FunctionLiteral(_)
            | Type::MethodWrapper(_)
            | Type::BoundMethod(_)
            | Type::WrapperDescriptor(_)
            | Type::ModuleLiteral(_)
            | Type::ClassLiteral(_)
            | Type::KnownInstance(_)
            | Type::IntLiteral(_)
            | Type::SubclassOf(_) => self,
            Type::GenericAlias(generic) => {
                let specialization = generic.specialization(db).normalized(db);
                Type::GenericAlias(GenericAlias::new(db, generic.origin(db), specialization))
            }
            Type::TypeVar(typevar) => match typevar.bound_or_constraints(db) {
                Some(TypeVarBoundOrConstraints::UpperBound(bound)) => {
                    Type::TypeVar(TypeVarInstance::new(
                        db,
                        typevar.name(db).clone(),
                        typevar.definition(db),
                        Some(TypeVarBoundOrConstraints::UpperBound(bound.normalized(db))),
                        typevar.default_ty(db),
                    ))
                }
                Some(TypeVarBoundOrConstraints::Constraints(union)) => {
                    Type::TypeVar(TypeVarInstance::new(
                        db,
                        typevar.name(db).clone(),
                        typevar.definition(db),
                        Some(TypeVarBoundOrConstraints::Constraints(union.normalized(db))),
                        typevar.default_ty(db),
                    ))
                }
                None => self,
            },
        }
    }

    /// Return true if this type is a [subtype of] type `target`.
    ///
    /// This method returns `false` if either `self` or `other` is not fully static.
    ///
    /// [subtype of]: https://typing.readthedocs.io/en/latest/spec/concepts.html#subtype-supertype-and-type-equivalence
    pub(crate) fn is_subtype_of(self, db: &'db dyn Db, target: Type<'db>) -> bool {
        // Two equivalent types are always subtypes of each other.
        //
        // "Equivalent to" here means that the two types are both fully static
        // and describe exactly the same set of possible runtime objects.
        // For example, `int` is a subtype of `int` because `int` and `int` are equivalent to each other.
        // Equally, `type[object]` is a subtype of `type`,
        // because the former type expresses "all subclasses of `object`"
        // while the latter expresses "all instances of `type`",
        // and these are exactly the same set of objects at runtime.
        if self.is_equivalent_to(db, target) {
            return true;
        }

        // Non-fully-static types do not participate in subtyping.
        //
        // Type `A` can only be a subtype of type `B` if the set of possible runtime objects
        // that `A` represents is a subset of the set of possible runtime objects that `B` represents.
        // But the set of objects described by a non-fully-static type is (either partially or wholly) unknown,
        // so the question is simply unanswerable for non-fully-static types.
        if !self.is_fully_static(db) || !target.is_fully_static(db) {
            return false;
        }

        match (self, target) {
            // We should have handled these immediately above.
            (Type::Dynamic(_), _) | (_, Type::Dynamic(_)) => {
                unreachable!("Non-fully-static types do not participate in subtyping!")
            }

            // `Never` is the bottom type, the empty set.
            // It is a subtype of all other fully static types.
            // No other fully static type is a subtype of `Never`.
            (Type::Never, _) => true,
            (_, Type::Never) => false,

            // Everything is a subtype of `object`.
            (_, Type::Instance(InstanceType { class })) if class.is_object(db) => true,

            // A fully static typevar is always a subtype of itself, and is never a subtype of any
            // other typevar, since there is no guarantee that they will be specialized to the same
            // type. (This is true even if both typevars are bounded by the same final class, since
            // you can specialize the typevars to `Never` in addition to that final class.)
            (Type::TypeVar(self_typevar), Type::TypeVar(other_typevar)) => {
                self_typevar == other_typevar
            }

            // A fully static typevar is a subtype of its upper bound, and to something similar to
            // the union of its constraints. An unbound, unconstrained, fully static typevar has an
            // implicit upper bound of `object` (which is handled above).
            (Type::TypeVar(typevar), _) if typevar.bound_or_constraints(db).is_some() => {
                match typevar.bound_or_constraints(db) {
                    None => unreachable!(),
                    Some(TypeVarBoundOrConstraints::UpperBound(bound)) => {
                        bound.is_subtype_of(db, target)
                    }
                    Some(TypeVarBoundOrConstraints::Constraints(constraints)) => constraints
                        .elements(db)
                        .iter()
                        .all(|constraint| constraint.is_subtype_of(db, target)),
                }
            }

            (Type::Union(union), _) => union
                .elements(db)
                .iter()
                .all(|&elem_ty| elem_ty.is_subtype_of(db, target)),

            (_, Type::Union(union)) => union
                .elements(db)
                .iter()
                .any(|&elem_ty| self.is_subtype_of(db, elem_ty)),

            (_, Type::TypeVar(typevar)) => match typevar.bound_or_constraints(db) {
                // No types are a subtype of a bounded typevar, or of an unbounded unconstrained
                // typevar, since there's no guarantee what type the typevar will be specialized
                // to. If the typevar is bounded, it might be specialized to a smaller type than
                // the bound. (This is true even if the bound is a final class, since the typevar
                // can still be specialized to `Never`.)
                None => false,
                Some(TypeVarBoundOrConstraints::UpperBound(_)) => false,
                // If the typevar is constrained, there must be multiple constraints, and the
                // typevar might be specialized to any one of them. However, the constraints do not
                // have to be disjoint, which means an lhs type might be a subtype of all of the
                // constraints.
                Some(TypeVarBoundOrConstraints::Constraints(constraints)) => constraints
                    .elements(db)
                    .iter()
                    .all(|constraint| self.is_subtype_of(db, *constraint)),
            },

            // If both sides are intersections we need to handle the right side first
            // (A & B & C) is a subtype of (A & B) because the left is a subtype of both A and B,
            // but none of A, B, or C is a subtype of (A & B).
            (_, Type::Intersection(intersection)) => {
                intersection
                    .positive(db)
                    .iter()
                    .all(|&pos_ty| self.is_subtype_of(db, pos_ty))
                    && intersection
                        .negative(db)
                        .iter()
                        .all(|&neg_ty| self.is_disjoint_from(db, neg_ty))
            }

            (Type::Intersection(intersection), _) => intersection
                .positive(db)
                .iter()
                .any(|&elem_ty| elem_ty.is_subtype_of(db, target)),

            // Note that the definition of `Type::AlwaysFalsy` depends on the return value of `__bool__`.
            // If `__bool__` always returns True or False, it can be treated as a subtype of `AlwaysTruthy` or `AlwaysFalsy`, respectively.
            (left, Type::AlwaysFalsy) => left.bool(db).is_always_false(),
            (left, Type::AlwaysTruthy) => left.bool(db).is_always_true(),
            // Currently, the only supertype of `AlwaysFalsy` and `AlwaysTruthy` is the universal set (object instance).
            (Type::AlwaysFalsy | Type::AlwaysTruthy, _) => {
                target.is_equivalent_to(db, Type::object(db))
            }

            // All `StringLiteral` types are a subtype of `LiteralString`.
            (Type::StringLiteral(_), Type::LiteralString) => true,

            // Except for the special `LiteralString` case above,
            // most `Literal` types delegate to their instance fallbacks
            // unless `self` is exactly equivalent to `target` (handled above)
            (Type::StringLiteral(_) | Type::LiteralString, _) => {
                KnownClass::Str.to_instance(db).is_subtype_of(db, target)
            }
            (Type::BooleanLiteral(_), _) => {
                KnownClass::Bool.to_instance(db).is_subtype_of(db, target)
            }
            (Type::IntLiteral(_), _) => KnownClass::Int.to_instance(db).is_subtype_of(db, target),
            (Type::BytesLiteral(_), _) => {
                KnownClass::Bytes.to_instance(db).is_subtype_of(db, target)
            }
            (Type::ModuleLiteral(_), _) => KnownClass::ModuleType
                .to_instance(db)
                .is_subtype_of(db, target),
            (Type::SliceLiteral(_), _) => {
                KnownClass::Slice.to_instance(db).is_subtype_of(db, target)
            }

            (Type::FunctionLiteral(self_function_literal), Type::Callable(_)) => {
                self_function_literal
                    .into_callable_type(db)
                    .is_subtype_of(db, target)
            }

            (Type::BoundMethod(self_bound_method), Type::Callable(_)) => self_bound_method
                .into_callable_type(db)
                .is_subtype_of(db, target),

            // A `FunctionLiteral` type is a single-valued type like the other literals handled above,
            // so it also, for now, just delegates to its instance fallback.
            (Type::FunctionLiteral(_), _) => KnownClass::FunctionType
                .to_instance(db)
                .is_subtype_of(db, target),

            // The same reasoning applies for these special callable types:
            (Type::BoundMethod(_), _) => KnownClass::MethodType
                .to_instance(db)
                .is_subtype_of(db, target),
            (Type::MethodWrapper(_), _) => KnownClass::WrapperDescriptorType
                .to_instance(db)
                .is_subtype_of(db, target),
            (Type::WrapperDescriptor(_), _) => KnownClass::WrapperDescriptorType
                .to_instance(db)
                .is_subtype_of(db, target),

            (Type::Callable(self_callable), Type::Callable(other_callable)) => {
                self_callable.is_subtype_of(db, other_callable)
            }

            (Type::Callable(_), _) => {
                // TODO: Implement subtyping between callable types and other types like
                // function literals, bound methods, class literals, `type[]`, etc.)
                false
            }

            // A fully static heterogeneous tuple type `A` is a subtype of a fully static heterogeneous tuple type `B`
            // iff the two tuple types have the same number of elements and each element-type in `A` is a subtype
            // of the element-type at the same index in `B`. (Now say that 5 times fast.)
            //
            // For example: `tuple[bool, bool]` is a subtype of `tuple[int, int]`,
            // but `tuple[bool, bool, bool]` is not a subtype of `tuple[int, int]`
            (Type::Tuple(self_tuple), Type::Tuple(target_tuple)) => {
                let self_elements = self_tuple.elements(db);
                let target_elements = target_tuple.elements(db);
                self_elements.len() == target_elements.len()
                    && self_elements.iter().zip(target_elements).all(
                        |(self_element, target_element)| {
                            self_element.is_subtype_of(db, *target_element)
                        },
                    )
            }

            // Other than the special tuple-to-tuple case handled, above,
            // tuple subtyping delegates to `Instance(tuple)` in the same way as the literal types.
            //
            // All heterogeneous tuple types are subtypes of `Instance(<tuple>)`:
            // `Instance(<some class T>)` expresses "the set of all possible instances of the class `T`";
            // consequently, `Instance(<tuple>)` expresses "the set of all possible instances of the class `tuple`".
            // This type can be spelled in type annotations as `tuple[object, ...]` (since `tuple` is covariant).
            //
            // Note that this is not the same type as the type spelled in type annotations as `tuple`;
            // as that type is equivalent to `type[Any, ...]` (and therefore not a fully static type).
            (Type::Tuple(_), _) => KnownClass::Tuple.to_instance(db).is_subtype_of(db, target),

            // `Literal[<class 'C'>]` is a subtype of `type[B]` if `C` is a subclass of `B`,
            // since `type[B]` describes all possible runtime subclasses of the class object `B`.
            (Type::ClassLiteral(class), Type::SubclassOf(target_subclass_ty)) => target_subclass_ty
                .subclass_of()
                .into_class()
                .is_some_and(|target_class| class.is_subclass_of(db, None, target_class)),
            (Type::GenericAlias(alias), Type::SubclassOf(target_subclass_ty)) => target_subclass_ty
                .subclass_of()
                .into_class()
                .is_some_and(|target_class| {
                    ClassType::from(alias).is_subclass_of(db, target_class)
                }),

            // This branch asks: given two types `type[T]` and `type[S]`, is `type[T]` a subtype of `type[S]`?
            (Type::SubclassOf(self_subclass_ty), Type::SubclassOf(target_subclass_ty)) => {
                self_subclass_ty.is_subtype_of(db, target_subclass_ty)
            }

            // `Literal[str]` is a subtype of `type` because the `str` class object is an instance of its metaclass `type`.
            // `Literal[abc.ABC]` is a subtype of `abc.ABCMeta` because the `abc.ABC` class object
            // is an instance of its metaclass `abc.ABCMeta`.
            (Type::ClassLiteral(class), _) => {
                class.metaclass_instance_type(db).is_subtype_of(db, target)
            }
            (Type::GenericAlias(alias), _) => ClassType::from(alias)
                .metaclass_instance_type(db)
                .is_subtype_of(db, target),

            // `type[str]` (== `SubclassOf("str")` in red-knot) describes all possible runtime subclasses
            // of the class object `str`. It is a subtype of `type` (== `Instance("type")`) because `str`
            // is an instance of `type`, and so all possible subclasses of `str` will also be instances of `type`.
            //
            // Similarly `type[enum.Enum]`  is a subtype of `enum.EnumMeta` because `enum.Enum`
            // is an instance of `enum.EnumMeta`. `type[Any]` and `type[Unknown]` do not participate in subtyping,
            // however, as they are not fully static types.
            (Type::SubclassOf(subclass_of_ty), _) => subclass_of_ty
                .subclass_of()
                .into_class()
                .map(|class| class.metaclass_instance_type(db))
                .is_some_and(|metaclass_instance_type| {
                    metaclass_instance_type.is_subtype_of(db, target)
                }),

            // For example: `Type::KnownInstance(KnownInstanceType::Type)` is a subtype of `Type::Instance(_SpecialForm)`,
            // because `Type::KnownInstance(KnownInstanceType::Type)` is a set with exactly one runtime value in it
            // (the symbol `typing.Type`), and that symbol is known to be an instance of `typing._SpecialForm` at runtime.
            (Type::KnownInstance(left), right) => {
                left.instance_fallback(db).is_subtype_of(db, right)
            }

            // `bool` is a subtype of `int`, because `bool` subclasses `int`,
            // which means that all instances of `bool` are also instances of `int`
            (Type::Instance(self_instance), Type::Instance(target_instance)) => {
                self_instance.is_subtype_of(db, target_instance)
            }

            (Type::Instance(_), Type::Callable(_)) => {
                let call_symbol = self.member(db, "__call__").symbol;
                match call_symbol {
                    Symbol::Type(Type::BoundMethod(call_function), _) => call_function
                        .into_callable_type(db)
                        .is_subtype_of(db, target),
                    _ => false,
                }
            }

            (Type::PropertyInstance(_), _) => KnownClass::Property
                .to_instance(db)
                .is_subtype_of(db, target),
            (_, Type::PropertyInstance(_)) => {
                self.is_subtype_of(db, KnownClass::Property.to_instance(db))
            }

            // Other than the special cases enumerated above, `Instance` types and typevars are
            // never subtypes of any other variants
            (Type::Instance(_) | Type::TypeVar(_), _) => false,
        }
    }

    /// Return true if this type is [assignable to] type `target`.
    ///
    /// [assignable to]: https://typing.readthedocs.io/en/latest/spec/concepts.html#the-assignable-to-or-consistent-subtyping-relation
    pub(crate) fn is_assignable_to(self, db: &'db dyn Db, target: Type<'db>) -> bool {
        if self.is_gradual_equivalent_to(db, target) {
            return true;
        }

        match (self, target) {
            // Never can be assigned to any type.
            (Type::Never, _) => true,

            // The dynamic type is assignable-to and assignable-from any type.
            (Type::Dynamic(_), _) => true,
            (_, Type::Dynamic(_)) => true,

            // All types are assignable to `object`.
            // TODO this special case might be removable once the below cases are comprehensive
            (_, Type::Instance(InstanceType { class })) if class.is_object(db) => true,

            // A typevar is always assignable to itself, and is never assignable to any other
            // typevar, since there is no guarantee that they will be specialized to the same
            // type. (This is true even if both typevars are bounded by the same final class, since
            // you can specialize the typevars to `Never` in addition to that final class.)
            (Type::TypeVar(self_typevar), Type::TypeVar(other_typevar)) => {
                self_typevar == other_typevar
            }

            // A typevar is assignable to its upper bound, and to something similar to the union of
            // its constraints. An unbound, unconstrained typevar has an implicit upper bound of
            // `object` (which is handled above).
            (Type::TypeVar(typevar), _) if typevar.bound_or_constraints(db).is_some() => {
                match typevar.bound_or_constraints(db) {
                    None => unreachable!(),
                    Some(TypeVarBoundOrConstraints::UpperBound(bound)) => {
                        bound.is_assignable_to(db, target)
                    }
                    Some(TypeVarBoundOrConstraints::Constraints(constraints)) => constraints
                        .elements(db)
                        .iter()
                        .all(|constraint| constraint.is_assignable_to(db, target)),
                }
            }

            // A union is assignable to a type T iff every element of the union is assignable to T.
            (Type::Union(union), ty) => union
                .elements(db)
                .iter()
                .all(|&elem_ty| elem_ty.is_assignable_to(db, ty)),

            // A type T is assignable to a union iff T is assignable to any element of the union.
            (ty, Type::Union(union)) => union
                .elements(db)
                .iter()
                .any(|&elem_ty| ty.is_assignable_to(db, elem_ty)),

            (_, Type::TypeVar(typevar)) => match typevar.bound_or_constraints(db) {
                // No types are assignable to a bounded typevar, or to an unbounded unconstrained
                // typevar, since there's no guarantee what type the typevar will be specialized
                // to. If the typevar is bounded, it might be specialized to a smaller type than
                // the bound. (This is true even if the bound is a final class, since the typevar
                // can still be specialized to `Never`.)
                None => false,
                Some(TypeVarBoundOrConstraints::UpperBound(_)) => false,
                // If the typevar is constrained, there must be multiple constraints, and the
                // typevar might be specialized to any one of them. However, the constraints do not
                // have to be disjoint, which means an lhs type might be assignable to all of the
                // constraints.
                Some(TypeVarBoundOrConstraints::Constraints(constraints)) => constraints
                    .elements(db)
                    .iter()
                    .all(|constraint| self.is_assignable_to(db, *constraint)),
            },

            // If both sides are intersections we need to handle the right side first
            // (A & B & C) is assignable to (A & B) because the left is assignable to both A and B,
            // but none of A, B, or C is assignable to (A & B).
            //
            // A type S is assignable to an intersection type T if
            // S is assignable to all positive elements of T (e.g. `str & int` is assignable to `str & Any`), and
            // S is disjoint from all negative elements of T (e.g. `int` is not assignable to Intersection[int, Not[Literal[1]]]).
            (ty, Type::Intersection(intersection)) => {
                intersection
                    .positive(db)
                    .iter()
                    .all(|&elem_ty| ty.is_assignable_to(db, elem_ty))
                    && intersection
                        .negative(db)
                        .iter()
                        .all(|&neg_ty| ty.is_disjoint_from(db, neg_ty))
            }

            // An intersection type S is assignable to a type T if
            // Any element of S is assignable to T (e.g. `A & B` is assignable to `A`)
            // Negative elements do not have an effect on assignability - if S is assignable to T then S & ~P is also assignable to T.
            (Type::Intersection(intersection), ty) => intersection
                .positive(db)
                .iter()
                .any(|&elem_ty| elem_ty.is_assignable_to(db, ty)),

            // A tuple type S is assignable to a tuple type T if their lengths are the same, and
            // each element of S is assignable to the corresponding element of T.
            (Type::Tuple(self_tuple), Type::Tuple(target_tuple)) => {
                let self_elements = self_tuple.elements(db);
                let target_elements = target_tuple.elements(db);
                self_elements.len() == target_elements.len()
                    && self_elements.iter().zip(target_elements).all(
                        |(self_element, target_element)| {
                            self_element.is_assignable_to(db, *target_element)
                        },
                    )
            }

            // This special case is required because the left-hand side tuple might be a
            // gradual type, so we can not rely on subtyping. This allows us to assign e.g.
            // `tuple[Any, int]` to `tuple`.
            (Type::Tuple(_), _)
                if KnownClass::Tuple
                    .to_instance(db)
                    .is_assignable_to(db, target) =>
            {
                true
            }

            // `type[Any]` is assignable to any `type[...]` type, because `type[Any]` can
            // materialize to any `type[...]` type.
            (Type::SubclassOf(subclass_of_ty), Type::SubclassOf(_))
                if subclass_of_ty.is_dynamic() =>
            {
                true
            }

            // All `type[...]` types are assignable to `type[Any]`, because `type[Any]` can
            // materialize to any `type[...]` type.
            //
            // Every class literal type is also assignable to `type[Any]`, because the class
            // literal type for a class `C` is a subtype of `type[C]`, and `type[C]` is assignable
            // to `type[Any]`.
            (
                Type::ClassLiteral(_) | Type::GenericAlias(_) | Type::SubclassOf(_),
                Type::SubclassOf(target_subclass_of),
            ) if target_subclass_of.is_dynamic() => true,

            // `type[Any]` is assignable to any type that `type[object]` is assignable to, because
            // `type[Any]` can materialize to `type[object]`.
            //
            // `type[Any]` is also assignable to any subtype of `type[object]`, because all
            // subtypes of `type[object]` are `type[...]` types (or `Never`), and `type[Any]` can
            // materialize to any `type[...]` type (or to `type[Never]`, which is equivalent to
            // `Never`.)
            (Type::SubclassOf(subclass_of_ty), Type::Instance(_))
                if subclass_of_ty.is_dynamic()
                    && (KnownClass::Type
                        .to_instance(db)
                        .is_assignable_to(db, target)
                        || target.is_subtype_of(db, KnownClass::Type.to_instance(db))) =>
            {
                true
            }

            // Any type that is assignable to `type[object]` is also assignable to `type[Any]`,
            // because `type[Any]` can materialize to `type[object]`.
            (Type::Instance(_), Type::SubclassOf(subclass_of_ty))
                if subclass_of_ty.is_dynamic()
                    && self.is_assignable_to(db, KnownClass::Type.to_instance(db)) =>
            {
                true
            }

            // TODO: This is a workaround to avoid false positives (e.g. when checking function calls
            // with `SupportsIndex` parameters), which should be removed when we understand protocols.
            (lhs, Type::Instance(InstanceType { class }))
                if class.is_known(db, KnownClass::SupportsIndex) =>
            {
                match lhs {
                    Type::Instance(InstanceType { class })
                        if matches!(
                            class.known(db),
                            Some(KnownClass::Int | KnownClass::SupportsIndex)
                        ) =>
                    {
                        true
                    }
                    Type::IntLiteral(_) => true,
                    _ => false,
                }
            }

            // TODO: ditto for avoiding false positives when checking function calls with `Sized` parameters.
            (lhs, Type::Instance(InstanceType { class }))
                if class.is_known(db, KnownClass::Sized) =>
            {
                matches!(
                    lhs.to_meta_type(db).member(db, "__len__"),
                    SymbolAndQualifiers {
                        symbol: Symbol::Type(..),
                        ..
                    }
                )
            }

            (Type::Callable(self_callable), Type::Callable(target_callable)) => {
                self_callable.is_assignable_to(db, target_callable)
            }

            (Type::FunctionLiteral(self_function_literal), Type::Callable(_)) => {
                self_function_literal
                    .into_callable_type(db)
                    .is_assignable_to(db, target)
            }

            // TODO other types containing gradual forms (e.g. generics containing Any/Unknown)
            _ => self.is_subtype_of(db, target),
        }
    }

    /// Return true if this type is [equivalent to] type `other`.
    ///
    /// This method returns `false` if either `self` or `other` is not fully static.
    ///
    /// [equivalent to]: https://typing.readthedocs.io/en/latest/spec/glossary.html#term-equivalent
    pub(crate) fn is_equivalent_to(self, db: &'db dyn Db, other: Type<'db>) -> bool {
        // TODO equivalent but not identical types: TypedDicts, Protocols, type aliases, etc.

        match (self, other) {
            (Type::Union(left), Type::Union(right)) => left.is_equivalent_to(db, right),
            (Type::Intersection(left), Type::Intersection(right)) => {
                left.is_equivalent_to(db, right)
            }
            (Type::Tuple(left), Type::Tuple(right)) => left.is_equivalent_to(db, right),
            (Type::Callable(left), Type::Callable(right)) => left.is_equivalent_to(db, right),
            _ => self == other && self.is_fully_static(db) && other.is_fully_static(db),
        }
    }

    /// Returns true if both `self` and `other` are the same gradual form
    /// (limited to `Any`, `Unknown`, or `Todo`).
    pub(crate) fn is_same_gradual_form(self, other: Type<'db>) -> bool {
        matches!(
            (self, other),
            (
                Type::Dynamic(DynamicType::Any),
                Type::Dynamic(DynamicType::Any)
            ) | (
                Type::Dynamic(DynamicType::Unknown),
                Type::Dynamic(DynamicType::Unknown)
            ) | (
                Type::Dynamic(DynamicType::Todo(_)),
                Type::Dynamic(DynamicType::Todo(_))
            )
        )
    }

    /// Returns true if this type and `other` are gradual equivalent.
    ///
    /// > Two gradual types `A` and `B` are equivalent
    /// > (that is, the same gradual type, not merely consistent with one another)
    /// > if and only if all materializations of `A` are also materializations of `B`,
    /// > and all materializations of `B` are also materializations of `A`.
    /// >
    /// > &mdash; [Summary of type relations]
    ///
    /// This powers the `assert_type()` directive.
    ///
    /// [Summary of type relations]: https://typing.readthedocs.io/en/latest/spec/concepts.html#summary-of-type-relations
    pub(crate) fn is_gradual_equivalent_to(self, db: &'db dyn Db, other: Type<'db>) -> bool {
        if self == other {
            return true;
        }

        match (self, other) {
            (Type::Dynamic(_), Type::Dynamic(_)) => true,

            (Type::SubclassOf(first), Type::SubclassOf(second)) => {
                match (first.subclass_of(), second.subclass_of()) {
                    (first, second) if first == second => true,
                    (ClassBase::Dynamic(_), ClassBase::Dynamic(_)) => true,
                    _ => false,
                }
            }

            (Type::TypeVar(first), Type::TypeVar(second)) => first == second,

            (Type::Tuple(first), Type::Tuple(second)) => first.is_gradual_equivalent_to(db, second),

            (Type::Union(first), Type::Union(second)) => first.is_gradual_equivalent_to(db, second),

            (Type::Intersection(first), Type::Intersection(second)) => {
                first.is_gradual_equivalent_to(db, second)
            }

            (Type::Callable(first), Type::Callable(second)) => {
                first.is_gradual_equivalent_to(db, second)
            }

            _ => false,
        }
    }

    /// Return true if this type and `other` have no common elements.
    ///
    /// Note: This function aims to have no false positives, but might return
    /// wrong `false` answers in some cases.
    pub(crate) fn is_disjoint_from(self, db: &'db dyn Db, other: Type<'db>) -> bool {
        match (self, other) {
            (Type::Never, _) | (_, Type::Never) => true,

            (Type::Dynamic(_), _) | (_, Type::Dynamic(_)) => false,

            // A typevar is never disjoint from itself, since all occurrences of the typevar must
            // be specialized to the same type. (This is an important difference between typevars
            // and `Any`!) Different typevars might be disjoint, depending on their bounds and
            // constraints, which are handled below.
            (Type::TypeVar(self_typevar), Type::TypeVar(other_typevar))
                if self_typevar == other_typevar =>
            {
                false
            }

            // An unbounded typevar is never disjoint from any other type, since it might be
            // specialized to any type. A bounded typevar is not disjoint from its bound, and is
            // only disjoint from other types if its bound is. A constrained typevar is disjoint
            // from a type if all of its constraints are.
            (Type::TypeVar(typevar), other) | (other, Type::TypeVar(typevar)) => {
                match typevar.bound_or_constraints(db) {
                    None => false,
                    Some(TypeVarBoundOrConstraints::UpperBound(bound)) => {
                        bound.is_disjoint_from(db, other)
                    }
                    Some(TypeVarBoundOrConstraints::Constraints(constraints)) => constraints
                        .elements(db)
                        .iter()
                        .all(|constraint| constraint.is_disjoint_from(db, other)),
                }
            }

            (Type::Union(union), other) | (other, Type::Union(union)) => union
                .elements(db)
                .iter()
                .all(|e| e.is_disjoint_from(db, other)),

            // If we have two intersections, we test the positive elements of each one against the other intersection
            // Negative elements need a positive element on the other side in order to be disjoint.
            // This is similar to what would happen if we tried to build a new intersection that combines the two
            (Type::Intersection(self_intersection), Type::Intersection(other_intersection)) => {
                self_intersection
                    .positive(db)
                    .iter()
                    .any(|p| p.is_disjoint_from(db, other))
                    || other_intersection
                        .positive(db)
                        .iter()
                        .any(|p: &Type<'_>| p.is_disjoint_from(db, self))
            }

            (Type::Intersection(intersection), other)
            | (other, Type::Intersection(intersection)) => {
                intersection
                    .positive(db)
                    .iter()
                    .any(|p| p.is_disjoint_from(db, other))
                    // A & B & Not[C] is disjoint from C
                    || intersection
                        .negative(db)
                        .iter()
                        .any(|&neg_ty| other.is_subtype_of(db, neg_ty))
            }

            // any single-valued type is disjoint from another single-valued type
            // iff the two types are nonequal
            (
                left @ (Type::BooleanLiteral(..)
                | Type::IntLiteral(..)
                | Type::StringLiteral(..)
                | Type::BytesLiteral(..)
                | Type::SliceLiteral(..)
                | Type::FunctionLiteral(..)
                | Type::BoundMethod(..)
                | Type::MethodWrapper(..)
                | Type::WrapperDescriptor(..)
                | Type::ModuleLiteral(..)
                | Type::ClassLiteral(..)
                | Type::GenericAlias(..)
                | Type::KnownInstance(..)),
                right @ (Type::BooleanLiteral(..)
                | Type::IntLiteral(..)
                | Type::StringLiteral(..)
                | Type::BytesLiteral(..)
                | Type::SliceLiteral(..)
                | Type::FunctionLiteral(..)
                | Type::BoundMethod(..)
                | Type::MethodWrapper(..)
                | Type::WrapperDescriptor(..)
                | Type::ModuleLiteral(..)
                | Type::ClassLiteral(..)
                | Type::GenericAlias(..)
                | Type::KnownInstance(..)),
            ) => left != right,

            // One tuple type can be a subtype of another tuple type,
            // but we know for sure that any given tuple type is disjoint from all single-valued types
            (
                Type::Tuple(..),
                Type::ClassLiteral(..)
                | Type::GenericAlias(..)
                | Type::ModuleLiteral(..)
                | Type::BooleanLiteral(..)
                | Type::BytesLiteral(..)
                | Type::FunctionLiteral(..)
                | Type::BoundMethod(..)
                | Type::MethodWrapper(..)
                | Type::WrapperDescriptor(..)
                | Type::IntLiteral(..)
                | Type::SliceLiteral(..)
                | Type::StringLiteral(..)
                | Type::LiteralString,
            )
            | (
                Type::ClassLiteral(..)
                | Type::GenericAlias(..)
                | Type::ModuleLiteral(..)
                | Type::BooleanLiteral(..)
                | Type::BytesLiteral(..)
                | Type::FunctionLiteral(..)
                | Type::BoundMethod(..)
                | Type::MethodWrapper(..)
                | Type::WrapperDescriptor(..)
                | Type::IntLiteral(..)
                | Type::SliceLiteral(..)
                | Type::StringLiteral(..)
                | Type::LiteralString,
                Type::Tuple(..),
            ) => true,

            (Type::SubclassOf(subclass_of_ty), Type::ClassLiteral(class_b))
            | (Type::ClassLiteral(class_b), Type::SubclassOf(subclass_of_ty)) => {
                match subclass_of_ty.subclass_of() {
                    ClassBase::Dynamic(_) => false,
                    ClassBase::Class(class_a) => !class_b.is_subclass_of(db, None, class_a),
                }
            }

            (Type::SubclassOf(subclass_of_ty), Type::GenericAlias(alias_b))
            | (Type::GenericAlias(alias_b), Type::SubclassOf(subclass_of_ty)) => {
                match subclass_of_ty.subclass_of() {
                    ClassBase::Dynamic(_) => false,
                    ClassBase::Class(class_a) => {
                        !ClassType::from(alias_b).is_subclass_of(db, class_a)
                    }
                }
            }

            (
                Type::SubclassOf(_),
                Type::BooleanLiteral(..)
                | Type::IntLiteral(..)
                | Type::StringLiteral(..)
                | Type::LiteralString
                | Type::BytesLiteral(..)
                | Type::SliceLiteral(..)
                | Type::FunctionLiteral(..)
                | Type::BoundMethod(..)
                | Type::MethodWrapper(..)
                | Type::WrapperDescriptor(..)
                | Type::ModuleLiteral(..),
            )
            | (
                Type::BooleanLiteral(..)
                | Type::IntLiteral(..)
                | Type::StringLiteral(..)
                | Type::LiteralString
                | Type::BytesLiteral(..)
                | Type::SliceLiteral(..)
                | Type::FunctionLiteral(..)
                | Type::BoundMethod(..)
                | Type::MethodWrapper(..)
                | Type::WrapperDescriptor(..)
                | Type::ModuleLiteral(..),
                Type::SubclassOf(_),
            ) => true,

            (Type::AlwaysTruthy, ty) | (ty, Type::AlwaysTruthy) => {
                // `Truthiness::Ambiguous` may include `AlwaysTrue` as a subset, so it's not guaranteed to be disjoint.
                // Thus, they are only disjoint if `ty.bool() == AlwaysFalse`.
                ty.bool(db).is_always_false()
            }
            (Type::AlwaysFalsy, ty) | (ty, Type::AlwaysFalsy) => {
                // Similarly, they are only disjoint if `ty.bool() == AlwaysTrue`.
                ty.bool(db).is_always_true()
            }

            // for `type[Any]`/`type[Unknown]`/`type[Todo]`, we know the type cannot be any larger than `type`,
            // so although the type is dynamic we can still determine disjointedness in some situations
            (Type::SubclassOf(subclass_of_ty), other)
            | (other, Type::SubclassOf(subclass_of_ty)) => match subclass_of_ty.subclass_of() {
                ClassBase::Dynamic(_) => {
                    KnownClass::Type.to_instance(db).is_disjoint_from(db, other)
                }
                ClassBase::Class(class) => class
                    .metaclass_instance_type(db)
                    .is_disjoint_from(db, other),
            },

            (Type::KnownInstance(known_instance), Type::Instance(InstanceType { class }))
            | (Type::Instance(InstanceType { class }), Type::KnownInstance(known_instance)) => {
                !known_instance.is_instance_of(db, class)
            }

            (known_instance_ty @ Type::KnownInstance(_), Type::Tuple(_))
            | (Type::Tuple(_), known_instance_ty @ Type::KnownInstance(_)) => {
                known_instance_ty.is_disjoint_from(db, KnownClass::Tuple.to_instance(db))
            }

            (Type::BooleanLiteral(..), Type::Instance(InstanceType { class }))
            | (Type::Instance(InstanceType { class }), Type::BooleanLiteral(..)) => {
                // A `Type::BooleanLiteral()` must be an instance of exactly `bool`
                // (it cannot be an instance of a `bool` subclass)
                !KnownClass::Bool.is_subclass_of(db, class)
            }

            (Type::BooleanLiteral(..), _) | (_, Type::BooleanLiteral(..)) => true,

            (Type::IntLiteral(..), Type::Instance(InstanceType { class }))
            | (Type::Instance(InstanceType { class }), Type::IntLiteral(..)) => {
                // A `Type::IntLiteral()` must be an instance of exactly `int`
                // (it cannot be an instance of an `int` subclass)
                !KnownClass::Int.is_subclass_of(db, class)
            }

            (Type::IntLiteral(..), _) | (_, Type::IntLiteral(..)) => true,

            (Type::StringLiteral(..), Type::LiteralString)
            | (Type::LiteralString, Type::StringLiteral(..)) => false,

            (
                Type::StringLiteral(..) | Type::LiteralString,
                Type::Instance(InstanceType { class }),
            )
            | (
                Type::Instance(InstanceType { class }),
                Type::StringLiteral(..) | Type::LiteralString,
            ) => {
                // A `Type::StringLiteral()` or a `Type::LiteralString` must be an instance of exactly `str`
                // (it cannot be an instance of a `str` subclass)
                !KnownClass::Str.is_subclass_of(db, class)
            }

            (Type::LiteralString, Type::LiteralString) => false,
            (Type::LiteralString, _) | (_, Type::LiteralString) => true,

            (Type::BytesLiteral(..), Type::Instance(InstanceType { class }))
            | (Type::Instance(InstanceType { class }), Type::BytesLiteral(..)) => {
                // A `Type::BytesLiteral()` must be an instance of exactly `bytes`
                // (it cannot be an instance of a `bytes` subclass)
                !KnownClass::Bytes.is_subclass_of(db, class)
            }

            (Type::SliceLiteral(..), Type::Instance(InstanceType { class }))
            | (Type::Instance(InstanceType { class }), Type::SliceLiteral(..)) => {
                // A `Type::SliceLiteral` must be an instance of exactly `slice`
                // (it cannot be an instance of a `slice` subclass)
                !KnownClass::Slice.is_subclass_of(db, class)
            }

            // A class-literal type `X` is always disjoint from an instance type `Y`,
            // unless the type expressing "all instances of `Z`" is a subtype of of `Y`,
            // where `Z` is `X`'s metaclass.
            (Type::ClassLiteral(class), instance @ Type::Instance(_))
            | (instance @ Type::Instance(_), Type::ClassLiteral(class)) => !class
                .metaclass_instance_type(db)
                .is_subtype_of(db, instance),
            (Type::GenericAlias(alias), instance @ Type::Instance(_))
            | (instance @ Type::Instance(_), Type::GenericAlias(alias)) => !ClassType::from(alias)
                .metaclass_instance_type(db)
                .is_subtype_of(db, instance),

            (Type::FunctionLiteral(..), Type::Instance(InstanceType { class }))
            | (Type::Instance(InstanceType { class }), Type::FunctionLiteral(..)) => {
                // A `Type::FunctionLiteral()` must be an instance of exactly `types.FunctionType`
                // (it cannot be an instance of a `types.FunctionType` subclass)
                !KnownClass::FunctionType.is_subclass_of(db, class)
            }

            (Type::BoundMethod(_), other) | (other, Type::BoundMethod(_)) => KnownClass::MethodType
                .to_instance(db)
                .is_disjoint_from(db, other),

            (Type::MethodWrapper(_), other) | (other, Type::MethodWrapper(_)) => {
                KnownClass::MethodWrapperType
                    .to_instance(db)
                    .is_disjoint_from(db, other)
            }

            (Type::WrapperDescriptor(_), other) | (other, Type::WrapperDescriptor(_)) => {
                KnownClass::WrapperDescriptorType
                    .to_instance(db)
                    .is_disjoint_from(db, other)
            }

            (Type::Callable(_) | Type::FunctionLiteral(_), Type::Callable(_))
            | (Type::Callable(_), Type::FunctionLiteral(_)) => {
                // No two callable types are ever disjoint because
                // `(*args: object, **kwargs: object) -> Never` is a subtype of all fully static
                // callable types.
                false
            }

            (
                Type::Callable(_),
                Type::StringLiteral(_) | Type::BytesLiteral(_) | Type::SliceLiteral(_),
            )
            | (
                Type::StringLiteral(_) | Type::BytesLiteral(_) | Type::SliceLiteral(_),
                Type::Callable(_),
            ) => {
                // A callable type is disjoint from other literal types. For example,
                // `Type::StringLiteral` must be an instance of exactly `str`, not a subclass
                // of `str`, and `str` is not callable. The same applies to other literal types.
                true
            }

            (Type::Callable(_), _) | (_, Type::Callable(_)) => {
                // TODO: Implement disjointness for general callable type with other types
                false
            }

            (Type::ModuleLiteral(..), other @ Type::Instance(..))
            | (other @ Type::Instance(..), Type::ModuleLiteral(..)) => {
                // Modules *can* actually be instances of `ModuleType` subclasses
                other.is_disjoint_from(db, KnownClass::ModuleType.to_instance(db))
            }

            (
                Type::Instance(InstanceType { class: left_class }),
                Type::Instance(InstanceType { class: right_class }),
            ) => {
                (left_class.is_final(db) && !left_class.is_subclass_of(db, right_class))
                    || (right_class.is_final(db) && !right_class.is_subclass_of(db, left_class))
            }

            (Type::Tuple(tuple), Type::Tuple(other_tuple)) => {
                let self_elements = tuple.elements(db);
                let other_elements = other_tuple.elements(db);
                self_elements.len() != other_elements.len()
                    || self_elements
                        .iter()
                        .zip(other_elements)
                        .any(|(e1, e2)| e1.is_disjoint_from(db, *e2))
            }

            (Type::Tuple(..), instance @ Type::Instance(_))
            | (instance @ Type::Instance(_), Type::Tuple(..)) => {
                // We cannot be sure if the tuple is disjoint from the instance because:
                //   - 'other' might be the homogeneous arbitrary-length tuple type
                //     tuple[T, ...] (which we don't have support for yet); if all of
                //     our element types are not disjoint with T, this is not disjoint
                //   - 'other' might be a user subtype of tuple, which, if generic
                //     over the same or compatible *Ts, would overlap with tuple.
                //
                // TODO: add checks for the above cases once we support them
                instance.is_disjoint_from(db, KnownClass::Tuple.to_instance(db))
            }

            (Type::PropertyInstance(_), _) | (_, Type::PropertyInstance(_)) => KnownClass::Property
                .to_instance(db)
                .is_disjoint_from(db, other),
        }
    }

    /// Returns true if the type does not contain any gradual forms (as a sub-part).
    pub(crate) fn is_fully_static(&self, db: &'db dyn Db) -> bool {
        match self {
            Type::Dynamic(_) => false,
            Type::Never
            | Type::FunctionLiteral(..)
            | Type::BoundMethod(_)
            | Type::WrapperDescriptor(_)
            | Type::MethodWrapper(_)
            | Type::ModuleLiteral(..)
            | Type::IntLiteral(_)
            | Type::BooleanLiteral(_)
            | Type::StringLiteral(_)
            | Type::LiteralString
            | Type::BytesLiteral(_)
            | Type::SliceLiteral(_)
            | Type::KnownInstance(_)
            | Type::AlwaysFalsy
            | Type::AlwaysTruthy
            | Type::PropertyInstance(_) => true,

            Type::TypeVar(typevar) => match typevar.bound_or_constraints(db) {
                None => true,
                Some(TypeVarBoundOrConstraints::UpperBound(bound)) => bound.is_fully_static(db),
                Some(TypeVarBoundOrConstraints::Constraints(constraints)) => constraints
                    .elements(db)
                    .iter()
                    .all(|constraint| constraint.is_fully_static(db)),
            },

            Type::SubclassOf(subclass_of_ty) => subclass_of_ty.is_fully_static(),
            Type::ClassLiteral(_) | Type::GenericAlias(_) | Type::Instance(_) => {
                // TODO: Ideally, we would iterate over the MRO of the class, check if all
                // bases are fully static, and only return `true` if that is the case.
                //
                // This does not work yet, because we currently infer `Unknown` for some
                // generic base classes that we don't understand yet. For example, `str`
                // is defined as `class str(Sequence[str])` in typeshed and we currently
                // compute its MRO as `(str, Unknown, object)`. This would make us think
                // that `str` is a gradual type, which causes all sorts of downstream
                // issues because it does not participate in equivalence/subtyping etc.
                //
                // Another problem is that we run into problems if we eagerly query the
                // MRO of class literals here. I have not fully investigated this, but
                // iterating over the MRO alone, without even acting on it, causes us to
                // infer `Unknown` for many classes.

                true
            }
            Type::Union(union) => union.is_fully_static(db),
            Type::Intersection(intersection) => intersection.is_fully_static(db),
            // TODO: Once we support them, make sure that we return `false` for other types
            // containing gradual forms such as `tuple[Any, ...]`.
            // Conversely, make sure to return `true` for homogeneous tuples such as
            // `tuple[int, ...]`, once we add support for them.
            Type::Tuple(tuple) => tuple
                .elements(db)
                .iter()
                .all(|elem| elem.is_fully_static(db)),
            Type::Callable(callable) => callable.is_fully_static(db),
        }
    }

    /// Return true if there is just a single inhabitant for this type.
    ///
    /// Note: This function aims to have no false positives, but might return `false`
    /// for more complicated types that are actually singletons.
    pub(crate) fn is_singleton(self, db: &'db dyn Db) -> bool {
        match self {
            Type::Dynamic(_)
            | Type::Never
            | Type::IntLiteral(..)
            | Type::StringLiteral(..)
            | Type::BytesLiteral(..)
            | Type::SliceLiteral(..)
            | Type::LiteralString => {
                // Note: The literal types included in this pattern are not true singletons.
                // There can be multiple Python objects (at different memory locations) that
                // are both of type Literal[345], for example.
                false
            }

            // An unbounded, unconstrained typevar is not a singleton, because it can be
            // specialized to a non-singleton type. A bounded typevar is not a singleton, even if
            // the bound is a final singleton class, since it can still be specialized to `Never`.
            // A constrained typevar is a singleton if all of its constraints are singletons. (Note
            // that you cannot specialize a constrained typevar to a subtype of a constraint.)
            Type::TypeVar(typevar) => match typevar.bound_or_constraints(db) {
                None => false,
                Some(TypeVarBoundOrConstraints::UpperBound(_)) => false,
                Some(TypeVarBoundOrConstraints::Constraints(constraints)) => constraints
                    .elements(db)
                    .iter()
                    .all(|constraint| constraint.is_singleton(db)),
            },

            // We eagerly transform `SubclassOf` to `ClassLiteral` for final types, so `SubclassOf` is never a singleton.
            Type::SubclassOf(..) => false,
            Type::BooleanLiteral(_)
            | Type::FunctionLiteral(..)
            | Type::WrapperDescriptor(..)
            | Type::ClassLiteral(..)
            | Type::GenericAlias(..)
            | Type::ModuleLiteral(..)
            | Type::KnownInstance(..) => true,
            Type::Callable(_) => {
                // A callable type is never a singleton because for any given signature,
                // there could be any number of distinct objects that are all callable with that
                // signature.
                false
            }
            Type::BoundMethod(..) => {
                // `BoundMethod` types are single-valued types, but not singleton types:
                // ```pycon
                // >>> class Foo:
                // ...     def bar(self): pass
                // >>> f = Foo()
                // >>> f.bar is f.bar
                // False
                // ```
                false
            }
            Type::MethodWrapper(_) => {
                // Just a special case of `BoundMethod` really
                // (this variant represents `f.__get__`, where `f` is any function)
                false
            }
            Type::Instance(InstanceType { class }) => {
                class.known(db).is_some_and(KnownClass::is_singleton)
            }
            Type::PropertyInstance(_) => false,
            Type::Tuple(..) => {
                // The empty tuple is a singleton on CPython and PyPy, but not on other Python
                // implementations such as GraalPy. Its *use* as a singleton is discouraged and
                // should not be relied on for type narrowing, so we do not treat it as one.
                // See:
                // https://docs.python.org/3/reference/expressions.html#parenthesized-forms
                false
            }
            Type::Union(..) => {
                // A single-element union, where the sole element was a singleton, would itself
                // be a singleton type. However, unions with length < 2 should never appear in
                // our model due to [`UnionBuilder::build`].
                false
            }
            Type::Intersection(..) => {
                // Here, we assume that all intersection types that are singletons would have
                // been reduced to a different form via [`IntersectionBuilder::build`] by now.
                // For example:
                //
                //   bool & ~Literal[False]   = Literal[True]
                //   None & (None | int)      = None | None & int = None
                //
                false
            }
            Type::AlwaysTruthy | Type::AlwaysFalsy => false,
        }
    }

    /// Return true if this type is non-empty and all inhabitants of this type compare equal.
    pub(crate) fn is_single_valued(self, db: &'db dyn Db) -> bool {
        match self {
            Type::FunctionLiteral(..)
            | Type::BoundMethod(_)
            | Type::WrapperDescriptor(_)
            | Type::MethodWrapper(_)
            | Type::ModuleLiteral(..)
            | Type::ClassLiteral(..)
            | Type::GenericAlias(..)
            | Type::IntLiteral(..)
            | Type::BooleanLiteral(..)
            | Type::StringLiteral(..)
            | Type::BytesLiteral(..)
            | Type::SliceLiteral(..)
            | Type::KnownInstance(..) => true,

            // An unbounded, unconstrained typevar is not single-valued, because it can be
            // specialized to a multiple-valued type. A bounded typevar is not single-valued, even
            // if the bound is a final single-valued class, since it can still be specialized to
            // `Never`. A constrained typevar is single-valued if all of its constraints are
            // single-valued. (Note that you cannot specialize a constrained typevar to a subtype
            // of a constraint.)
            Type::TypeVar(typevar) => match typevar.bound_or_constraints(db) {
                None => false,
                Some(TypeVarBoundOrConstraints::UpperBound(_)) => false,
                Some(TypeVarBoundOrConstraints::Constraints(constraints)) => constraints
                    .elements(db)
                    .iter()
                    .all(|constraint| constraint.is_single_valued(db)),
            },

            Type::SubclassOf(..) => {
                // TODO: Same comment as above for `is_singleton`
                false
            }

            Type::Tuple(tuple) => tuple
                .elements(db)
                .iter()
                .all(|elem| elem.is_single_valued(db)),

            Type::Instance(InstanceType { class }) => {
                class.known(db).is_some_and(KnownClass::is_single_valued)
            }

            Type::Dynamic(_)
            | Type::Never
            | Type::Union(..)
            | Type::Intersection(..)
            | Type::LiteralString
            | Type::AlwaysTruthy
            | Type::AlwaysFalsy
            | Type::Callable(_)
            | Type::PropertyInstance(_) => false,
        }
    }

    /// This function is roughly equivalent to `find_name_in_mro` as defined in the [descriptor guide] or
    /// [`_PyType_Lookup`] in CPython's `Objects/typeobject.c`. It should typically be called through
    /// [Type::class_member], unless it is known that `self` is a class-like type. This function returns
    /// `None` if called on an instance-like type.
    ///
    /// [descriptor guide]: https://docs.python.org/3/howto/descriptor.html#invocation-from-an-instance
    /// [`_PyType_Lookup`]: https://github.com/python/cpython/blob/e285232c76606e3be7bf216efb1be1e742423e4b/Objects/typeobject.c#L5223
    fn find_name_in_mro(&self, db: &'db dyn Db, name: &str) -> Option<SymbolAndQualifiers<'db>> {
        self.find_name_in_mro_with_policy(db, name, MemberLookupPolicy::default())
    }

    fn find_name_in_mro_with_policy(
        &self,
        db: &'db dyn Db,
        name: &str,
        policy: MemberLookupPolicy,
    ) -> Option<SymbolAndQualifiers<'db>> {
        match self {
            Type::Union(union) => Some(union.map_with_boundness_and_qualifiers(db, |elem| {
                elem.find_name_in_mro_with_policy(db, name, policy)
                    // If some elements are classes, and some are not, we simply fall back to `Unbound` for the non-class
                    // elements instead of short-circuiting the whole result to `None`. We would need a more detailed
                    // return type otherwise, and since `find_name_in_mro` is usually called via `class_member`, this is
                    // not a problem.
                    .unwrap_or_default()
            })),
            Type::Intersection(inter) => {
                Some(inter.map_with_boundness_and_qualifiers(db, |elem| {
                    elem.find_name_in_mro_with_policy(db, name, policy)
                        // Fall back to Unbound, similar to the union case (see above).
                        .unwrap_or_default()
                }))
            }

            Type::Dynamic(_) | Type::Never => Some(Symbol::bound(self).into()),

            Type::ClassLiteral(class) => {
                match (class.known(db), name) {
                    (Some(KnownClass::FunctionType), "__get__") => Some(
                        Symbol::bound(Type::WrapperDescriptor(
                            WrapperDescriptorKind::FunctionTypeDunderGet,
                        ))
                        .into(),
                    ),
                    (Some(KnownClass::FunctionType), "__set__" | "__delete__") => {
                        // Hard code this knowledge, as we look up `__set__` and `__delete__` on `FunctionType` often.
                        Some(Symbol::Unbound.into())
                    }
                    (Some(KnownClass::Property), "__get__") => Some(
                        Symbol::bound(Type::WrapperDescriptor(
                            WrapperDescriptorKind::PropertyDunderGet,
                        ))
                        .into(),
                    ),
                    (Some(KnownClass::Property), "__set__") => Some(
                        Symbol::bound(Type::WrapperDescriptor(
                            WrapperDescriptorKind::PropertyDunderSet,
                        ))
                        .into(),
                    ),
                    // TODO:
                    // We currently hard-code the knowledge that the following known classes are not
                    // descriptors, i.e. that they have no `__get__` method. This is not wrong and
                    // potentially even beneficial for performance, but it's not very principled.
                    // This case can probably be removed eventually, but we include it at the moment
                    // because we make extensive use of these types in our test suite. Note that some
                    // builtin types are not included here, since they do not have generic bases and
                    // are correctly handled by the `find_name_in_mro` method.
                    (
                        Some(
                            KnownClass::Int
                            | KnownClass::Str
                            | KnownClass::Bytes
                            | KnownClass::Tuple
                            | KnownClass::Slice
                            | KnownClass::Range,
                        ),
                        "__get__" | "__set__" | "__delete__",
                    ) => Some(Symbol::Unbound.into()),

<<<<<<< HEAD
                    _ => Some(class.class_member(db, None, name)),
=======
                    _ => Some(class_literal.class_member(db, name, policy)),
>>>>>>> 8249a724
                }
            }

            Type::GenericAlias(alias) => Some(ClassType::from(*alias).class_member(db, name)),

            Type::SubclassOf(subclass_of)
                if name == "__get__"
                    && matches!(
                        subclass_of
                            .subclass_of()
                            .into_class()
                            .and_then(|c| c.known(db)),
                        Some(
                            KnownClass::Int
                                | KnownClass::Str
                                | KnownClass::Bytes
                                | KnownClass::Tuple
                                | KnownClass::Slice
                                | KnownClass::Range,
                        )
                    ) =>
            {
                Some(Symbol::Unbound.into())
            }
            Type::SubclassOf(subclass_of_ty) => {
                subclass_of_ty.find_name_in_mro_with_policy(db, name, policy)
            }

            // We eagerly normalize type[object], i.e. Type::SubclassOf(object) to `type`, i.e. Type::Instance(type).
            // So looking up a name in the MRO of `Type::Instance(type)` is equivalent to looking up the name in the
            // MRO of the class `object`.
            Type::Instance(InstanceType { class }) if class.is_known(db, KnownClass::Type) => {
                KnownClass::Object
                    .to_class_literal(db)
                    .find_name_in_mro_with_policy(db, name, policy)
            }

            Type::FunctionLiteral(_)
            | Type::Callable(_)
            | Type::BoundMethod(_)
            | Type::WrapperDescriptor(_)
            | Type::MethodWrapper(_)
            | Type::ModuleLiteral(_)
            | Type::KnownInstance(_)
            | Type::AlwaysTruthy
            | Type::AlwaysFalsy
            | Type::IntLiteral(_)
            | Type::BooleanLiteral(_)
            | Type::StringLiteral(_)
            | Type::LiteralString
            | Type::BytesLiteral(_)
            | Type::SliceLiteral(_)
            | Type::Tuple(_)
            | Type::TypeVar(_)
            | Type::Instance(_)
            | Type::PropertyInstance(_) => None,
        }
    }

    /// Look up an attribute in the MRO of the meta-type of `self`. This returns class-level attributes
    /// when called on an instance-like type, and metaclass attributes when called on a class-like type.
    ///
    /// Basically corresponds to `self.to_meta_type().find_name_in_mro(name)`, except for the handling
    /// of union and intersection types.
    fn class_member(self, db: &'db dyn Db, name: Name) -> SymbolAndQualifiers<'db> {
        self.class_member_with_policy(db, name, MemberLookupPolicy::default())
    }

    #[salsa::tracked]
    fn class_member_with_policy(
        self,
        db: &'db dyn Db,
        name: Name,
        policy: MemberLookupPolicy,
    ) -> SymbolAndQualifiers<'db> {
        tracing::trace!("class_member: {}.{}", self.display(db), name);
        match self {
            Type::Union(union) => union.map_with_boundness_and_qualifiers(db, |elem| {
                elem.class_member_with_policy(db, name.clone(), policy)
            }),
            Type::Intersection(inter) => inter.map_with_boundness_and_qualifiers(db, |elem| {
                elem.class_member_with_policy(db, name.clone(), policy)
            }),
            _ => self
                .to_meta_type(db)
                .find_name_in_mro_with_policy(db, name.as_str(), policy)
                .expect(
                    "`Type::find_name_in_mro()` should return `Some()` when called on a meta-type",
                ),
        }
    }

    /// This function roughly corresponds to looking up an attribute in the `__dict__` of an object.
    /// For instance-like types, this goes through the classes MRO and discovers attribute assignments
    /// in methods, as well as class-body declarations that we consider to be evidence for the presence
    /// of an instance attribute.
    ///
    /// For example, an instance of the following class has instance members `a` and `b`, but `c` is
    /// just a class attribute that would not be discovered by this method:
    /// ```py
    /// class C:
    ///     a: int
    ///
    ///     c = 1
    ///
    ///     def __init__(self):
    ///         self.b: str = "a"
    /// ```
    fn instance_member(&self, db: &'db dyn Db, name: &str) -> SymbolAndQualifiers<'db> {
        match self {
            Type::Union(union) => {
                union.map_with_boundness_and_qualifiers(db, |elem| elem.instance_member(db, name))
            }

            Type::Intersection(intersection) => intersection
                .map_with_boundness_and_qualifiers(db, |elem| elem.instance_member(db, name)),

            Type::Dynamic(_) | Type::Never => Symbol::bound(self).into(),

            Type::Instance(InstanceType { class }) => class.instance_member(db, name),

            Type::FunctionLiteral(_) => KnownClass::FunctionType
                .to_instance(db)
                .instance_member(db, name),

            Type::BoundMethod(_) => KnownClass::MethodType
                .to_instance(db)
                .instance_member(db, name),
            Type::MethodWrapper(_) => KnownClass::MethodWrapperType
                .to_instance(db)
                .instance_member(db, name),
            Type::WrapperDescriptor(_) => KnownClass::WrapperDescriptorType
                .to_instance(db)
                .instance_member(db, name),
            Type::Callable(_) => KnownClass::Object.to_instance(db).instance_member(db, name),

            Type::TypeVar(typevar) => match typevar.bound_or_constraints(db) {
                None => KnownClass::Object.to_instance(db).instance_member(db, name),
                Some(TypeVarBoundOrConstraints::UpperBound(bound)) => {
                    bound.instance_member(db, name)
                }
                Some(TypeVarBoundOrConstraints::Constraints(constraints)) => constraints
                    .map_with_boundness_and_qualifiers(db, |constraint| {
                        constraint.instance_member(db, name)
                    }),
            },

            Type::IntLiteral(_) => KnownClass::Int.to_instance(db).instance_member(db, name),
            Type::BooleanLiteral(_) => KnownClass::Bool.to_instance(db).instance_member(db, name),
            Type::StringLiteral(_) | Type::LiteralString => {
                KnownClass::Str.to_instance(db).instance_member(db, name)
            }
            Type::BytesLiteral(_) => KnownClass::Bytes.to_instance(db).instance_member(db, name),
            Type::SliceLiteral(_) => KnownClass::Slice.to_instance(db).instance_member(db, name),
            Type::Tuple(_) => KnownClass::Tuple.to_instance(db).instance_member(db, name),

            Type::AlwaysTruthy | Type::AlwaysFalsy => Type::object(db).instance_member(db, name),
            Type::ModuleLiteral(_) => KnownClass::ModuleType
                .to_instance(db)
                .instance_member(db, name),

            Type::KnownInstance(_) => Symbol::Unbound.into(),

            Type::PropertyInstance(_) => KnownClass::Property
                .to_instance(db)
                .instance_member(db, name),

            // TODO: we currently don't model the fact that class literals and subclass-of types have
            // a `__dict__` that is filled with class level attributes. Modeling this is currently not
            // required, as `instance_member` is only called for instance-like types through `member`,
            // but we might want to add this in the future.
            Type::ClassLiteral(_) | Type::GenericAlias(_) | Type::SubclassOf(_) => {
                Symbol::Unbound.into()
            }
        }
    }

    /// Access an attribute of this type without invoking the descriptor protocol. This
    /// method corresponds to `inspect.getattr_static(<object of type 'self'>, name)`.
    ///
    /// See also: [`Type::member`]
    fn static_member(&self, db: &'db dyn Db, name: &str) -> Symbol<'db> {
        if let Type::ModuleLiteral(module) = self {
            module.static_member(db, name)
        } else if let symbol @ Symbol::Type(_, _) = self.class_member(db, name.into()).symbol {
            symbol
        } else if let Some(symbol @ Symbol::Type(_, _)) =
            self.find_name_in_mro(db, name).map(|inner| inner.symbol)
        {
            symbol
        } else {
            self.instance_member(db, name).symbol
        }
    }

    /// Look up `__get__` on the meta-type of self, and call it with the arguments `self`, `instance`,
    /// and `owner`. `__get__` is different than other dunder methods in that it is not looked up using
    /// the descriptor protocol itself.
    ///
    /// In addition to the return type of `__get__`, this method also returns the *kind* of attribute
    /// that `self` represents: (1) a data descriptor or (2) a non-data descriptor / normal attribute.
    ///
    /// If `__get__` is not defined on the meta-type, this method returns `None`.
    #[salsa::tracked]
    fn try_call_dunder_get(
        self,
        db: &'db dyn Db,
        instance: Type<'db>,
        owner: Type<'db>,
    ) -> Option<(Type<'db>, AttributeKind)> {
        tracing::trace!(
            "try_call_dunder_get: {}, {}, {}",
            self.display(db),
            instance.display(db),
            owner.display(db)
        );
        let descr_get = self.class_member(db, "__get__".into()).symbol;

        if let Symbol::Type(descr_get, descr_get_boundness) = descr_get {
            let return_ty = descr_get
                .try_call(db, CallArgumentTypes::positional([self, instance, owner]))
                .map(|bindings| {
                    if descr_get_boundness == Boundness::Bound {
                        bindings.return_type(db)
                    } else {
                        UnionType::from_elements(db, [bindings.return_type(db), self])
                    }
                })
                .ok()?;

            let descriptor_kind = if self.class_member(db, "__set__".into()).symbol.is_unbound()
                && self
                    .class_member(db, "__delete__".into())
                    .symbol
                    .is_unbound()
            {
                AttributeKind::NormalOrNonDataDescriptor
            } else {
                AttributeKind::DataDescriptor
            };

            Some((return_ty, descriptor_kind))
        } else {
            None
        }
    }

    /// Look up `__get__` on the meta-type of `attribute`, and call it with `attribute`, `instance`,
    /// and `owner` as arguments. This method exists as a separate step as we need to handle unions
    /// and intersections explicitly.
    fn try_call_dunder_get_on_attribute(
        db: &'db dyn Db,
        attribute: SymbolAndQualifiers<'db>,
        instance: Type<'db>,
        owner: Type<'db>,
    ) -> (SymbolAndQualifiers<'db>, AttributeKind) {
        match attribute {
            // This branch is not strictly needed, but it short-circuits the lookup of various dunder
            // methods and calls that would otherwise be made.
            //
            // Note that attribute accesses on dynamic types always succeed. For this reason, they also
            // have `__get__`, `__set__`, and `__delete__` methods and are therefore considered to be
            // data descriptors.
            //
            // The same is true for `Never`.
            SymbolAndQualifiers {
                symbol: Symbol::Type(Type::Dynamic(_) | Type::Never, _),
                qualifiers: _,
            } => (attribute, AttributeKind::DataDescriptor),

            SymbolAndQualifiers {
                symbol: Symbol::Type(Type::Union(union), boundness),
                qualifiers,
            } => (
                union
                    .map_with_boundness(db, |elem| {
                        Symbol::Type(
                            elem.try_call_dunder_get(db, instance, owner)
                                .map_or(*elem, |(ty, _)| ty),
                            boundness,
                        )
                    })
                    .with_qualifiers(qualifiers),
                // TODO: avoid the duplication here:
                if union.elements(db).iter().all(|elem| {
                    elem.try_call_dunder_get(db, instance, owner)
                        .is_some_and(|(_, kind)| kind.is_data())
                }) {
                    AttributeKind::DataDescriptor
                } else {
                    AttributeKind::NormalOrNonDataDescriptor
                },
            ),

            SymbolAndQualifiers {
                symbol: Symbol::Type(Type::Intersection(intersection), boundness),
                qualifiers,
            } => (
                intersection
                    .map_with_boundness(db, |elem| {
                        Symbol::Type(
                            elem.try_call_dunder_get(db, instance, owner)
                                .map_or(*elem, |(ty, _)| ty),
                            boundness,
                        )
                    })
                    .with_qualifiers(qualifiers),
                // TODO: Discover data descriptors in intersections.
                AttributeKind::NormalOrNonDataDescriptor,
            ),

            SymbolAndQualifiers {
                symbol: Symbol::Type(attribute_ty, boundness),
                qualifiers: _,
            } => {
                if let Some((return_ty, attribute_kind)) =
                    attribute_ty.try_call_dunder_get(db, instance, owner)
                {
                    (Symbol::Type(return_ty, boundness).into(), attribute_kind)
                } else {
                    (attribute, AttributeKind::NormalOrNonDataDescriptor)
                }
            }

            _ => (attribute, AttributeKind::NormalOrNonDataDescriptor),
        }
    }

    /// Implementation of the descriptor protocol.
    ///
    /// This method roughly performs the following steps:
    ///
    /// - Look up the attribute `name` on the meta-type of `self`. Call the result `meta_attr`.
    /// - Call `__get__` on the meta-type of `meta_attr`, if it exists. If the call succeeds,
    ///   replace `meta_attr` with the result of the call. Also check if `meta_attr` is a *data*
    ///   descriptor by testing if `__set__` or `__delete__` exist.
    /// - If `meta_attr` is a data descriptor, return it.
    /// - Otherwise, if `fallback` is bound, return `fallback`.
    /// - Otherwise, return `meta_attr`.
    ///
    /// In addition to that, we also handle various cases of possibly-unbound symbols and fall
    /// back to lower-precedence stages of the descriptor protocol by building union types.
    fn invoke_descriptor_protocol(
        self,
        db: &'db dyn Db,
        name: &str,
        fallback: SymbolAndQualifiers<'db>,
        policy: InstanceFallbackShadowsNonDataDescriptor,
        member_policy: MemberLookupPolicy,
    ) -> SymbolAndQualifiers<'db> {
        let (
            SymbolAndQualifiers {
                symbol: meta_attr,
                qualifiers: meta_attr_qualifiers,
            },
            meta_attr_kind,
        ) = Self::try_call_dunder_get_on_attribute(
            db,
            self.class_member_with_policy(db, name.into(), member_policy),
            self,
            self.to_meta_type(db),
        );

        let SymbolAndQualifiers {
            symbol: fallback,
            qualifiers: fallback_qualifiers,
        } = fallback;

        match (meta_attr, meta_attr_kind, fallback) {
            // The fallback type is unbound, so we can just return `meta_attr` unconditionally,
            // no matter if it's data descriptor, a non-data descriptor, or a normal attribute.
            (meta_attr @ Symbol::Type(_, _), _, Symbol::Unbound) => {
                meta_attr.with_qualifiers(meta_attr_qualifiers)
            }

            // `meta_attr` is the return type of a data descriptor and definitely bound, so we
            // return it.
            (meta_attr @ Symbol::Type(_, Boundness::Bound), AttributeKind::DataDescriptor, _) => {
                meta_attr.with_qualifiers(meta_attr_qualifiers)
            }

            // `meta_attr` is the return type of a data descriptor, but the attribute on the
            // meta-type is possibly-unbound. This means that we "fall through" to the next
            // stage of the descriptor protocol and union with the fallback type.
            (
                Symbol::Type(meta_attr_ty, Boundness::PossiblyUnbound),
                AttributeKind::DataDescriptor,
                Symbol::Type(fallback_ty, fallback_boundness),
            ) => Symbol::Type(
                UnionType::from_elements(db, [meta_attr_ty, fallback_ty]),
                fallback_boundness,
            )
            .with_qualifiers(meta_attr_qualifiers.union(fallback_qualifiers)),

            // `meta_attr` is *not* a data descriptor. This means that the `fallback` type has
            // now the highest priority. However, we only return the pure `fallback` type if the
            // policy allows it. When invoked on class objects, the policy is set to `Yes`, which
            // means that class-level attributes (the fallback) can shadow non-data descriptors
            // on metaclasses. However, for instances, the policy is set to `No`, because we do
            // allow instance-level attributes to shadow class-level non-data descriptors. This
            // would require us to statically infer if an instance attribute is always set, which
            // is something we currently don't attempt to do.
            (
                Symbol::Type(_, _),
                AttributeKind::NormalOrNonDataDescriptor,
                fallback @ Symbol::Type(_, Boundness::Bound),
            ) if policy == InstanceFallbackShadowsNonDataDescriptor::Yes => {
                fallback.with_qualifiers(fallback_qualifiers)
            }

            // `meta_attr` is *not* a data descriptor. The `fallback` symbol is either possibly
            // unbound or the policy argument is `No`. In both cases, the `fallback` type does
            // not completely shadow the non-data descriptor, so we build a union of the two.
            (
                Symbol::Type(meta_attr_ty, meta_attr_boundness),
                AttributeKind::NormalOrNonDataDescriptor,
                Symbol::Type(fallback_ty, fallback_boundness),
            ) => Symbol::Type(
                UnionType::from_elements(db, [meta_attr_ty, fallback_ty]),
                meta_attr_boundness.max(fallback_boundness),
            )
            .with_qualifiers(meta_attr_qualifiers.union(fallback_qualifiers)),

            // If the attribute is not found on the meta-type, we simply return the fallback.
            (Symbol::Unbound, _, fallback) => fallback.with_qualifiers(fallback_qualifiers),
        }
    }

    /// Access an attribute of this type, potentially invoking the descriptor protocol.
    /// Corresponds to `getattr(<object of type 'self'>, name)`.
    ///
    /// See also: [`Type::static_member`]
    ///
    /// TODO: We should return a `Result` here to handle errors that can appear during attribute
    /// lookup, like a failed `__get__` call on a descriptor.
    #[must_use]
    pub(crate) fn member(self, db: &'db dyn Db, name: &str) -> SymbolAndQualifiers<'db> {
        self.member_lookup_with_policy(db, name.into(), MemberLookupPolicy::default())
    }

    /// Similar to [`Type::member`], but allows the caller to specify what policy should be used
    /// when looking up attributes. See [`MemberLookupPolicy`] for more information.
    #[salsa::tracked]
    fn member_lookup_with_policy(
        self,
        db: &'db dyn Db,
        name: Name,
        policy: MemberLookupPolicy,
    ) -> SymbolAndQualifiers<'db> {
        tracing::trace!("member_lookup_with_policy: {}.{}", self.display(db), name);
        if name == "__class__" {
            return Symbol::bound(self.to_meta_type(db)).into();
        }

        let name_str = name.as_str();

        match self {
            Type::Union(union) => union
                .map_with_boundness(db, |elem| {
                    elem.member_lookup_with_policy(db, name_str.into(), policy)
                        .symbol
                })
                .into(),

            Type::Intersection(intersection) => intersection
                .map_with_boundness(db, |elem| {
                    elem.member_lookup_with_policy(db, name_str.into(), policy)
                        .symbol
                })
                .into(),

            Type::Dynamic(..) | Type::Never => Symbol::bound(self).into(),

            Type::FunctionLiteral(function) if name == "__get__" => Symbol::bound(
                Type::MethodWrapper(MethodWrapperKind::FunctionTypeDunderGet(function)),
            )
            .into(),
            Type::PropertyInstance(property) if name == "__get__" => Symbol::bound(
                Type::MethodWrapper(MethodWrapperKind::PropertyDunderGet(property)),
            )
            .into(),
            Type::PropertyInstance(property) if name == "__set__" => Symbol::bound(
                Type::MethodWrapper(MethodWrapperKind::PropertyDunderSet(property)),
            )
            .into(),

            Type::ClassLiteral(class)
                if name == "__get__" && class.is_known(db, KnownClass::FunctionType) =>
            {
                Symbol::bound(Type::WrapperDescriptor(
                    WrapperDescriptorKind::FunctionTypeDunderGet,
                ))
                .into()
            }
            Type::ClassLiteral(class)
                if name == "__get__" && class.is_known(db, KnownClass::Property) =>
            {
                Symbol::bound(Type::WrapperDescriptor(
                    WrapperDescriptorKind::PropertyDunderGet,
                ))
                .into()
            }
            Type::ClassLiteral(class)
                if name == "__set__" && class.is_known(db, KnownClass::Property) =>
            {
                Symbol::bound(Type::WrapperDescriptor(
                    WrapperDescriptorKind::PropertyDunderSet,
                ))
                .into()
            }
            Type::BoundMethod(bound_method) => match name_str {
                "__self__" => Symbol::bound(bound_method.self_instance(db)).into(),
                "__func__" => {
                    Symbol::bound(Type::FunctionLiteral(bound_method.function(db))).into()
                }
                _ => {
                    KnownClass::MethodType
                        .to_instance(db)
                        .member(db, &name)
                        .or_fall_back_to(db, || {
                            // If an attribute is not available on the bound method object,
                            // it will be looked up on the underlying function object:
                            Type::FunctionLiteral(bound_method.function(db)).member(db, &name)
                        })
                }
            },
            Type::MethodWrapper(_) => KnownClass::MethodWrapperType
                .to_instance(db)
                .member(db, &name),
            Type::WrapperDescriptor(_) => KnownClass::WrapperDescriptorType
                .to_instance(db)
                .member(db, &name),
            Type::Callable(_) => KnownClass::Object.to_instance(db).member(db, &name),

            Type::Instance(InstanceType { class })
                if matches!(name.as_str(), "major" | "minor")
                    && class.is_known(db, KnownClass::VersionInfo) =>
            {
                let python_version = Program::get(db).python_version(db);
                let segment = if name == "major" {
                    python_version.major
                } else {
                    python_version.minor
                };
                Symbol::bound(Type::IntLiteral(segment.into())).into()
            }

            Type::Instance(InstanceType { class }) if class.is_known(db, KnownClass::Super) => {
                SymbolAndQualifiers::todo("super() support")
            }

            Type::PropertyInstance(property) if name == "fget" => {
                Symbol::bound(property.getter(db).unwrap_or(Type::none(db))).into()
            }
            Type::PropertyInstance(property) if name == "fset" => {
                Symbol::bound(property.setter(db).unwrap_or(Type::none(db))).into()
            }

            Type::IntLiteral(_) if matches!(name_str, "real" | "numerator") => {
                Symbol::bound(self).into()
            }

            Type::BooleanLiteral(bool_value) if matches!(name_str, "real" | "numerator") => {
                Symbol::bound(Type::IntLiteral(i64::from(bool_value))).into()
            }

            Type::ModuleLiteral(module) => module.static_member(db, name_str).into(),

            Type::AlwaysFalsy | Type::AlwaysTruthy => {
                self.class_member_with_policy(db, name, policy)
            }

            _ if policy.no_instance_fallback() => self.invoke_descriptor_protocol(
                db,
                name_str,
                Symbol::Unbound.into(),
                InstanceFallbackShadowsNonDataDescriptor::No,
                policy,
            ),

            Type::Instance(..)
            | Type::BooleanLiteral(..)
            | Type::IntLiteral(..)
            | Type::StringLiteral(..)
            | Type::BytesLiteral(..)
            | Type::LiteralString
            | Type::SliceLiteral(..)
            | Type::Tuple(..)
            | Type::TypeVar(..)
            | Type::KnownInstance(..)
            | Type::PropertyInstance(..)
            | Type::FunctionLiteral(..) => {
                let fallback = self.instance_member(db, name_str);

                let result = self.invoke_descriptor_protocol(
                    db,
                    name_str,
                    fallback,
                    InstanceFallbackShadowsNonDataDescriptor::No,
                    policy,
                );

                let custom_getattr_result = || {
                    // Typeshed has a fake `__getattr__` on `types.ModuleType` to help out with
                    // dynamic imports. We explicitly hide it here to prevent arbitrary attributes
                    // from being available on modules. Same for `types.GenericAlias` - its
                    // `__getattr__` method will delegate to `__origin__` to allow looking up
                    // attributes on the original type. But in typeshed its return type is `Any`.
                    // It will need a special handling, so it remember the origin type to properly
                    // resolve the attribute.
                    if self.into_instance().is_some_and(|instance| {
                        instance.class.is_known(db, KnownClass::ModuleType)
                            || instance.class.is_known(db, KnownClass::GenericAlias)
                    }) {
                        return Symbol::Unbound.into();
                    }

                    self.try_call_dunder(
                        db,
                        "__getattr__",
                        CallArgumentTypes::positional([Type::StringLiteral(
                            StringLiteralType::new(db, Box::from(name.as_str())),
                        )]),
                    )
                    .map(|outcome| Symbol::bound(outcome.return_type(db)))
                    // TODO: Handle call errors here.
                    .unwrap_or(Symbol::Unbound)
                    .into()
                };

                match result {
                    member @ SymbolAndQualifiers {
                        symbol: Symbol::Type(_, Boundness::Bound),
                        qualifiers: _,
                    } => member,
                    member @ SymbolAndQualifiers {
                        symbol: Symbol::Type(_, Boundness::PossiblyUnbound),
                        qualifiers: _,
                    } => member.or_fall_back_to(db, custom_getattr_result),
                    SymbolAndQualifiers {
                        symbol: Symbol::Unbound,
                        qualifiers: _,
                    } => custom_getattr_result(),
                }
            }

<<<<<<< HEAD
            Type::ClassLiteral(..) | Type::GenericAlias(..) | Type::SubclassOf(..) => {
                let class_attr_plain = self.find_name_in_mro(db, name_str).expect(
=======
            Type::ClassLiteral(..) | Type::SubclassOf(..) => {
                let class_attr_plain = self.find_name_in_mro_with_policy(db, name_str, policy).expect(
>>>>>>> 8249a724
                    "Calling `find_name_in_mro` on class literals and subclass-of types should always return `Some`",
                );

                if name == "__mro__" {
                    return class_attr_plain;
                }

                if self.is_subtype_of(db, KnownClass::Enum.to_subclass_of(db)) {
                    return SymbolAndQualifiers::todo("Attribute access on enum classes");
                }

                let class_attr_fallback = Self::try_call_dunder_get_on_attribute(
                    db,
                    class_attr_plain,
                    Type::none(db),
                    self,
                )
                .0;

                self.invoke_descriptor_protocol(
                    db,
                    name_str,
                    class_attr_fallback,
                    InstanceFallbackShadowsNonDataDescriptor::Yes,
                    policy,
                )
            }
        }
    }

    /// Resolves the boolean value of the type and falls back to [`Truthiness::Ambiguous`] if the type doesn't implement `__bool__` correctly.
    ///
    /// This method should only be used outside type checking or when evaluating if a type
    /// is truthy or falsy in a context where Python doesn't make an implicit `bool` call.
    /// Use [`try_bool`](Self::try_bool) for type checking or implicit `bool` calls.
    pub(crate) fn bool(&self, db: &'db dyn Db) -> Truthiness {
        self.try_bool_impl(db, true)
            .unwrap_or_else(|err| err.fallback_truthiness())
    }

    /// Resolves the boolean value of a type.
    ///
    /// This is used to determine the value that would be returned
    /// when `bool(x)` is called on an object `x`.
    ///
    /// Returns an error if the type doesn't implement `__bool__` correctly.
    pub(crate) fn try_bool(&self, db: &'db dyn Db) -> Result<Truthiness, BoolError<'db>> {
        self.try_bool_impl(db, false)
    }

    /// Resolves the boolean value of a type.
    ///
    /// Setting `allow_short_circuit` to `true` allows the implementation to
    /// early return if the bool value of any union variant is `Truthiness::Ambiguous`.
    /// Early returning shows a 1-2% perf improvement on our benchmarks because
    /// `bool` (which doesn't care about errors) is used heavily when evaluating statically known branches.
    ///
    /// An alternative to this flag is to implement a trait similar to Rust's `Try` trait.
    /// The advantage of that is that it would allow collecting the errors as well. However,
    /// it is significantly more complex and duplicating the logic into `bool` without the error
    /// handling didn't show any significant performance difference to when using the `allow_short_circuit` flag.
    #[inline]
    fn try_bool_impl(
        &self,
        db: &'db dyn Db,
        allow_short_circuit: bool,
    ) -> Result<Truthiness, BoolError<'db>> {
        let type_to_truthiness = |ty| {
            if let Type::BooleanLiteral(bool_val) = ty {
                Truthiness::from(bool_val)
            } else {
                Truthiness::Ambiguous
            }
        };

        let try_dunder_bool = || {
            // We only check the `__bool__` method for truth testing, even though at
            // runtime there is a fallback to `__len__`, since `__bool__` takes precedence
            // and a subclass could add a `__bool__` method.

            match self.try_call_dunder(db, "__bool__", CallArgumentTypes::none()) {
                Ok(outcome) => {
                    let return_type = outcome.return_type(db);
                    if !return_type.is_assignable_to(db, KnownClass::Bool.to_instance(db)) {
                        // The type has a `__bool__` method, but it doesn't return a
                        // boolean.
                        return Err(BoolError::IncorrectReturnType {
                            return_type,
                            not_boolable_type: *self,
                        });
                    }
                    Ok(type_to_truthiness(return_type))
                }

                Err(CallDunderError::PossiblyUnbound(outcome)) => {
                    let return_type = outcome.return_type(db);
                    if !return_type.is_assignable_to(db, KnownClass::Bool.to_instance(db)) {
                        // The type has a `__bool__` method, but it doesn't return a
                        // boolean.
                        return Err(BoolError::IncorrectReturnType {
                            return_type: outcome.return_type(db),
                            not_boolable_type: *self,
                        });
                    }

                    // Don't trust possibly unbound `__bool__` method.
                    Ok(Truthiness::Ambiguous)
                }

                Err(CallDunderError::MethodNotAvailable) => Ok(Truthiness::Ambiguous),
                Err(CallDunderError::CallError(CallErrorKind::BindingError, bindings)) => {
                    Err(BoolError::IncorrectArguments {
                        truthiness: type_to_truthiness(bindings.return_type(db)),
                        not_boolable_type: *self,
                    })
                }
                Err(CallDunderError::CallError(CallErrorKind::NotCallable, _)) => {
                    Err(BoolError::NotCallable {
                        not_boolable_type: *self,
                    })
                }
                Err(CallDunderError::CallError(CallErrorKind::PossiblyNotCallable, _)) => {
                    Err(BoolError::Other {
                        not_boolable_type: *self,
                    })
                }
            }
        };

        let try_union = |union: UnionType<'db>| {
            let mut truthiness = None;
            let mut all_not_callable = true;
            let mut has_errors = false;

            for element in union.elements(db) {
                let element_truthiness = match element.try_bool_impl(db, allow_short_circuit) {
                    Ok(truthiness) => truthiness,
                    Err(err) => {
                        has_errors = true;
                        all_not_callable &= matches!(err, BoolError::NotCallable { .. });
                        err.fallback_truthiness()
                    }
                };

                truthiness.get_or_insert(element_truthiness);

                if Some(element_truthiness) != truthiness {
                    truthiness = Some(Truthiness::Ambiguous);

                    if allow_short_circuit {
                        return Ok(Truthiness::Ambiguous);
                    }
                }
            }

            if has_errors {
                if all_not_callable {
                    return Err(BoolError::NotCallable {
                        not_boolable_type: *self,
                    });
                }
                return Err(BoolError::Union {
                    union,
                    truthiness: truthiness.unwrap_or(Truthiness::Ambiguous),
                });
            }
            Ok(truthiness.unwrap_or(Truthiness::Ambiguous))
        };

        let truthiness = match self {
            Type::Dynamic(_) | Type::Never | Type::Callable(_) | Type::LiteralString => {
                Truthiness::Ambiguous
            }

            Type::FunctionLiteral(_)
            | Type::BoundMethod(_)
            | Type::WrapperDescriptor(_)
            | Type::MethodWrapper(_)
            | Type::ModuleLiteral(_)
            | Type::SliceLiteral(_)
            | Type::AlwaysTruthy => Truthiness::AlwaysTrue,

            Type::AlwaysFalsy => Truthiness::AlwaysFalse,

            Type::ClassLiteral(class) => class
                .metaclass_instance_type(db)
                .try_bool_impl(db, allow_short_circuit)?,
            Type::GenericAlias(alias) => ClassType::from(*alias)
                .metaclass_instance_type(db)
                .try_bool_impl(db, allow_short_circuit)?,

            Type::SubclassOf(subclass_of_ty) => match subclass_of_ty.subclass_of() {
                ClassBase::Dynamic(_) => Truthiness::Ambiguous,
                ClassBase::Class(class) => {
                    Type::from(class).try_bool_impl(db, allow_short_circuit)?
                }
            },

            Type::TypeVar(typevar) => match typevar.bound_or_constraints(db) {
                None => Truthiness::Ambiguous,
                Some(TypeVarBoundOrConstraints::UpperBound(bound)) => {
                    bound.try_bool_impl(db, allow_short_circuit)?
                }
                Some(TypeVarBoundOrConstraints::Constraints(constraints)) => {
                    try_union(constraints)?
                }
            },

            Type::Instance(InstanceType { class }) => match class.known(db) {
                Some(known_class) => known_class.bool(),
                None => try_dunder_bool()?,
            },

            Type::KnownInstance(known_instance) => known_instance.bool(),

            Type::PropertyInstance(_) => Truthiness::AlwaysTrue,

            Type::Union(union) => try_union(*union)?,

            Type::Intersection(_) => {
                // TODO
                Truthiness::Ambiguous
            }

            Type::IntLiteral(num) => Truthiness::from(*num != 0),
            Type::BooleanLiteral(bool) => Truthiness::from(*bool),
            Type::StringLiteral(str) => Truthiness::from(!str.value(db).is_empty()),
            Type::BytesLiteral(bytes) => Truthiness::from(!bytes.value(db).is_empty()),
            Type::Tuple(items) => Truthiness::from(!items.elements(db).is_empty()),
        };

        Ok(truthiness)
    }

    /// Return the type of `len()` on a type if it is known more precisely than `int`,
    /// or `None` otherwise.
    ///
    /// In the second case, the return type of `len()` in `typeshed` (`int`)
    /// is used as a fallback.
    fn len(&self, db: &'db dyn Db) -> Option<Type<'db>> {
        fn non_negative_int_literal<'db>(db: &'db dyn Db, ty: Type<'db>) -> Option<Type<'db>> {
            match ty {
                // TODO: Emit diagnostic for non-integers and negative integers
                Type::IntLiteral(value) => (value >= 0).then_some(ty),
                Type::BooleanLiteral(value) => Some(Type::IntLiteral(value.into())),
                Type::Union(union) => {
                    let mut builder = UnionBuilder::new(db);
                    for element in union.elements(db) {
                        builder = builder.add(non_negative_int_literal(db, *element)?);
                    }
                    Some(builder.build())
                }
                _ => None,
            }
        }

        let usize_len = match self {
            Type::BytesLiteral(bytes) => Some(bytes.python_len(db)),
            Type::StringLiteral(string) => Some(string.python_len(db)),
            Type::Tuple(tuple) => Some(tuple.len(db)),
            _ => None,
        };

        if let Some(usize_len) = usize_len {
            return usize_len.try_into().ok().map(Type::IntLiteral);
        }

        let return_ty = match self.try_call_dunder(db, "__len__", CallArgumentTypes::none()) {
            Ok(bindings) => bindings.return_type(db),
            Err(CallDunderError::PossiblyUnbound(bindings)) => bindings.return_type(db),

            // TODO: emit a diagnostic
            Err(CallDunderError::MethodNotAvailable) => return None,
            Err(CallDunderError::CallError(_, bindings)) => bindings.return_type(db),
        };

        non_negative_int_literal(db, return_ty)
    }

    /// Returns the call signatures of a type.
    ///
    /// Note that all types have a valid [`Signatures`], even if the type is not callable.
    /// Moreover, "callable" can be subtle for a union type, since some union elements might be
    /// callable and some not. A union is callable if every element type is callable — and even
    /// then, the elements might be inconsistent, such that there's no argument list that's valid
    /// for all elements. It's usually best to only worry about "callability" relative to a
    /// particular argument list, via [`try_call`][Self::try_call] and
    /// [`CallErrorKind::NotCallable`].
    fn signatures(self, db: &'db dyn Db) -> Signatures<'db> {
        match self {
            Type::Callable(callable) => Signatures::single(CallableSignature::single(
                self,
                callable.signature(db).clone(),
            )),

            Type::BoundMethod(bound_method) => {
                let signature = bound_method.function(db).signature(db);
                let signature = CallableSignature::single(self, signature.clone())
                    .with_bound_type(bound_method.self_instance(db));
                Signatures::single(signature)
            }

            Type::MethodWrapper(
                MethodWrapperKind::FunctionTypeDunderGet(_)
                | MethodWrapperKind::PropertyDunderGet(_),
            ) => {
                // Here, we dynamically model the overloaded function signature of `types.FunctionType.__get__`.
                // This is required because we need to return more precise types than what the signature in
                // typeshed provides:
                //
                // ```py
                // class FunctionType:
                //     # ...
                //     @overload
                //     def __get__(self, instance: None, owner: type, /) -> FunctionType: ...
                //     @overload
                //     def __get__(self, instance: object, owner: type | None = None, /) -> MethodType: ...
                // ```
                //
                // For `builtins.property.__get__`, we use the same signature. The return types are not
                // specified yet, they will be dynamically added in `Bindings::evaluate_known_cases`.

                let not_none = Type::none(db).negate(db);
                let signature = CallableSignature::from_overloads(
                    self,
                    [
                        Signature::new(
                            Parameters::new([
                                Parameter::positional_only(Some(Name::new_static("instance")))
                                    .with_annotated_type(Type::none(db)),
                                Parameter::positional_only(Some(Name::new_static("owner")))
                                    .with_annotated_type(KnownClass::Type.to_instance(db)),
                            ]),
                            None,
                        ),
                        Signature::new(
                            Parameters::new([
                                Parameter::positional_only(Some(Name::new_static("instance")))
                                    .with_annotated_type(not_none),
                                Parameter::positional_only(Some(Name::new_static("owner")))
                                    .with_annotated_type(UnionType::from_elements(
                                        db,
                                        [KnownClass::Type.to_instance(db), Type::none(db)],
                                    ))
                                    .with_default_type(Type::none(db)),
                            ]),
                            None,
                        ),
                    ],
                );
                Signatures::single(signature)
            }

            Type::WrapperDescriptor(
                kind @ (WrapperDescriptorKind::FunctionTypeDunderGet
                | WrapperDescriptorKind::PropertyDunderGet),
            ) => {
                // Here, we also model `types.FunctionType.__get__` (or builtins.property.__get__),
                // but now we consider a call to this as a function, i.e. we also expect the `self`
                // argument to be passed in.

                // TODO: Consider merging this signature with the one in the previous match clause,
                // since the previous one is just this signature with the `self` parameters
                // removed.
                let not_none = Type::none(db).negate(db);
                let descriptor = match kind {
                    WrapperDescriptorKind::FunctionTypeDunderGet => {
                        KnownClass::FunctionType.to_instance(db)
                    }
                    WrapperDescriptorKind::PropertyDunderGet => {
                        KnownClass::Property.to_instance(db)
                    }
                    WrapperDescriptorKind::PropertyDunderSet => {
                        unreachable!("Not part of outer match pattern")
                    }
                };
                let signature = CallableSignature::from_overloads(
                    self,
                    [
                        Signature::new(
                            Parameters::new([
                                Parameter::positional_only(Some(Name::new_static("self")))
                                    .with_annotated_type(descriptor),
                                Parameter::positional_only(Some(Name::new_static("instance")))
                                    .with_annotated_type(Type::none(db)),
                                Parameter::positional_only(Some(Name::new_static("owner")))
                                    .with_annotated_type(KnownClass::Type.to_instance(db)),
                            ]),
                            None,
                        ),
                        Signature::new(
                            Parameters::new([
                                Parameter::positional_only(Some(Name::new_static("self")))
                                    .with_annotated_type(descriptor),
                                Parameter::positional_only(Some(Name::new_static("instance")))
                                    .with_annotated_type(not_none),
                                Parameter::positional_only(Some(Name::new_static("owner")))
                                    .with_annotated_type(UnionType::from_elements(
                                        db,
                                        [KnownClass::Type.to_instance(db), Type::none(db)],
                                    ))
                                    .with_default_type(Type::none(db)),
                            ]),
                            None,
                        ),
                    ],
                );
                Signatures::single(signature)
            }

            Type::MethodWrapper(MethodWrapperKind::PropertyDunderSet(_)) => {
                Signatures::single(CallableSignature::single(
                    self,
                    Signature::new(
                        Parameters::new([
                            Parameter::positional_only(Some(Name::new_static("instance")))
                                .with_annotated_type(Type::object(db)),
                            Parameter::positional_only(Some(Name::new_static("value")))
                                .with_annotated_type(Type::object(db)),
                        ]),
                        None,
                    ),
                ))
            }
            Type::WrapperDescriptor(WrapperDescriptorKind::PropertyDunderSet) => {
                Signatures::single(CallableSignature::single(
                    self,
                    Signature::new(
                        Parameters::new([
                            Parameter::positional_only(Some(Name::new_static("self")))
                                .with_annotated_type(KnownClass::Property.to_instance(db)),
                            Parameter::positional_only(Some(Name::new_static("instance")))
                                .with_annotated_type(Type::object(db)),
                            Parameter::positional_only(Some(Name::new_static("value")))
                                .with_annotated_type(Type::object(db)),
                        ]),
                        None,
                    ),
                ))
            }

            Type::FunctionLiteral(function_type) => match function_type.known(db) {
                Some(
                    KnownFunction::IsEquivalentTo
                    | KnownFunction::IsSubtypeOf
                    | KnownFunction::IsAssignableTo
                    | KnownFunction::IsDisjointFrom
                    | KnownFunction::IsGradualEquivalentTo,
                ) => {
                    let signature = CallableSignature::single(
                        self,
                        Signature::new(
                            Parameters::new([
                                Parameter::positional_only(Some(Name::new_static("a")))
                                    .type_form()
                                    .with_annotated_type(Type::any()),
                                Parameter::positional_only(Some(Name::new_static("b")))
                                    .type_form()
                                    .with_annotated_type(Type::any()),
                            ]),
                            Some(KnownClass::Bool.to_instance(db)),
                        ),
                    );
                    Signatures::single(signature)
                }

                Some(
                    KnownFunction::IsFullyStatic
                    | KnownFunction::IsSingleton
                    | KnownFunction::IsSingleValued,
                ) => {
                    let signature = CallableSignature::single(
                        self,
                        Signature::new(
                            Parameters::new([Parameter::positional_only(Some(Name::new_static(
                                "a",
                            )))
                            .type_form()
                            .with_annotated_type(Type::any())]),
                            Some(KnownClass::Bool.to_instance(db)),
                        ),
                    );
                    Signatures::single(signature)
                }

                Some(KnownFunction::AssertType) => {
                    let signature = CallableSignature::single(
                        self,
                        Signature::new(
                            Parameters::new([
                                Parameter::positional_only(Some(Name::new_static("value")))
                                    .with_annotated_type(Type::any()),
                                Parameter::positional_only(Some(Name::new_static("type")))
                                    .type_form()
                                    .with_annotated_type(Type::any()),
                            ]),
                            Some(Type::none(db)),
                        ),
                    );
                    Signatures::single(signature)
                }

                Some(KnownFunction::AssertNever) => {
                    let signature = CallableSignature::single(
                        self,
                        Signature::new(
                            Parameters::new([Parameter::positional_only(Some(Name::new_static(
                                "arg",
                            )))
                            // We need to set the type to `Any` here (instead of `Never`),
                            // in order for every `assert_never` call to pass the argument
                            // check. If we set it to `Never`, we'll get invalid-argument-type
                            // errors instead of `type-assertion-failure` errors.
                            .with_annotated_type(Type::any())]),
                            Some(Type::none(db)),
                        ),
                    );
                    Signatures::single(signature)
                }

                Some(KnownFunction::Cast) => {
                    let signature = CallableSignature::single(
                        self,
                        Signature::new(
                            Parameters::new([
                                Parameter::positional_or_keyword(Name::new_static("typ"))
                                    .type_form()
                                    .with_annotated_type(Type::any()),
                                Parameter::positional_or_keyword(Name::new_static("val"))
                                    .with_annotated_type(Type::any()),
                            ]),
                            Some(Type::any()),
                        ),
                    );
                    Signatures::single(signature)
                }

                _ => Signatures::single(CallableSignature::single(
                    self,
                    function_type.signature(db).clone(),
                )),
            },

<<<<<<< HEAD
            Type::ClassLiteral(class) => match class.known(db) {
=======
            Type::ClassLiteral(ClassLiteralType { class }) => match class.known(db) {
                // TODO: Ideally we'd use `try_call_constructor` for all constructor calls.
                // Currently we don't for a few special known types, either because their
                // constructors are defined with overloads, or because we want to special case
                // their return type beyond what typeshed provides (though this support could
                // likely be moved into the `try_call_constructor` path). Once we support
                // overloads, re-evaluate the need for these arms.
>>>>>>> 8249a724
                Some(KnownClass::Bool) => {
                    // ```py
                    // class bool(int):
                    //     def __new__(cls, o: object = ..., /) -> Self: ...
                    // ```
                    let signature = CallableSignature::single(
                        self,
                        Signature::new(
                            Parameters::new([Parameter::positional_only(Some(Name::new_static(
                                "o",
                            )))
                            .with_annotated_type(Type::any())
                            .with_default_type(Type::BooleanLiteral(false))]),
                            Some(KnownClass::Bool.to_instance(db)),
                        ),
                    );
                    Signatures::single(signature)
                }

                Some(KnownClass::Str) => {
                    // ```py
                    // class str(Sequence[str]):
                    //     @overload
                    //     def __new__(cls, object: object = ...) -> Self: ...
                    //     @overload
                    //     def __new__(cls, object: ReadableBuffer, encoding: str = ..., errors: str = ...) -> Self: ...
                    // ```
                    let signature = CallableSignature::from_overloads(
                        self,
                        [
                            Signature::new(
                                Parameters::new([Parameter::positional_or_keyword(
                                    Name::new_static("object"),
                                )
                                .with_annotated_type(Type::object(db))
                                .with_default_type(Type::string_literal(db, ""))]),
                                Some(KnownClass::Str.to_instance(db)),
                            ),
                            Signature::new(
                                Parameters::new([
                                    Parameter::positional_or_keyword(Name::new_static("object"))
                                        // TODO: Should be `ReadableBuffer` instead of this union type:
                                        .with_annotated_type(UnionType::from_elements(
                                            db,
                                            [
                                                KnownClass::Bytes.to_instance(db),
                                                KnownClass::Bytearray.to_instance(db),
                                            ],
                                        ))
                                        .with_default_type(Type::bytes_literal(db, b"")),
                                    Parameter::positional_or_keyword(Name::new_static("encoding"))
                                        .with_annotated_type(KnownClass::Str.to_instance(db))
                                        .with_default_type(Type::string_literal(db, "utf-8")),
                                    Parameter::positional_or_keyword(Name::new_static("errors"))
                                        .with_annotated_type(KnownClass::Str.to_instance(db))
                                        .with_default_type(Type::string_literal(db, "strict")),
                                ]),
                                Some(KnownClass::Str.to_instance(db)),
                            ),
                        ],
                    );
                    Signatures::single(signature)
                }

                Some(KnownClass::Type) => {
                    // ```py
                    // class type:
                    //     @overload
                    //     def __init__(self, o: object, /) -> None: ...
                    //     @overload
                    //     def __init__(self, name: str, bases: tuple[type, ...], dict: dict[str, Any], /, **kwds: Any) -> None: ...
                    // ```
                    let signature = CallableSignature::from_overloads(
                        self,
                        [
                            Signature::new(
                                Parameters::new([Parameter::positional_only(Some(
                                    Name::new_static("o"),
                                ))
                                .with_annotated_type(Type::any())]),
                                Some(KnownClass::Type.to_instance(db)),
                            ),
                            Signature::new(
                                Parameters::new([
                                    Parameter::positional_only(Some(Name::new_static("name")))
                                        .with_annotated_type(KnownClass::Str.to_instance(db)),
                                    Parameter::positional_only(Some(Name::new_static("bases")))
                                        // TODO: Should be tuple[type, ...] once we have support for homogenous tuples
                                        .with_annotated_type(KnownClass::Tuple.to_instance(db)),
                                    Parameter::positional_only(Some(Name::new_static("dict")))
                                        // TODO: Should be `dict[str, Any]` once we have support for generics
                                        .with_annotated_type(KnownClass::Dict.to_instance(db)),
                                ]),
                                Some(KnownClass::Type.to_instance(db)),
                            ),
                        ],
                    );
                    Signatures::single(signature)
                }
                Some(KnownClass::Object) => {
                    // ```py
                    // class object:
                    //    def __init__(self) -> None: ...
                    //    def __new__(cls) -> Self: ...
                    // ```
                    let signature = CallableSignature::from_overloads(
                        self,
                        [Signature::new(
                            Parameters::empty(),
                            Some(KnownClass::Object.to_instance(db)),
                        )],
                    );
                    Signatures::single(signature)
                }

                Some(KnownClass::Property) => {
                    let getter_signature = Signature::new(
                        Parameters::new([
                            Parameter::positional_only(None).with_annotated_type(Type::any())
                        ]),
                        Some(Type::any()),
                    );
                    let setter_signature = Signature::new(
                        Parameters::new([
                            Parameter::positional_only(None).with_annotated_type(Type::any()),
                            Parameter::positional_only(None).with_annotated_type(Type::any()),
                        ]),
                        Some(Type::none(db)),
                    );
                    let deleter_signature = Signature::new(
                        Parameters::new([
                            Parameter::positional_only(None).with_annotated_type(Type::any())
                        ]),
                        Some(Type::any()),
                    );

                    let signature = CallableSignature::single(
                        self,
                        Signature::new(
                            Parameters::new([
                                Parameter::positional_or_keyword(Name::new_static("fget"))
                                    .with_annotated_type(UnionType::from_elements(
                                        db,
                                        [
                                            Type::Callable(CallableType::new(db, getter_signature)),
                                            Type::none(db),
                                        ],
                                    ))
                                    .with_default_type(Type::none(db)),
                                Parameter::positional_or_keyword(Name::new_static("fset"))
                                    .with_annotated_type(UnionType::from_elements(
                                        db,
                                        [
                                            Type::Callable(CallableType::new(db, setter_signature)),
                                            Type::none(db),
                                        ],
                                    ))
                                    .with_default_type(Type::none(db)),
                                Parameter::positional_or_keyword(Name::new_static("fdel"))
                                    .with_annotated_type(UnionType::from_elements(
                                        db,
                                        [
                                            Type::Callable(CallableType::new(
                                                db,
                                                deleter_signature,
                                            )),
                                            Type::none(db),
                                        ],
                                    ))
                                    .with_default_type(Type::none(db)),
                                Parameter::positional_or_keyword(Name::new_static("doc"))
                                    .with_annotated_type(UnionType::from_elements(
                                        db,
                                        [KnownClass::Str.to_instance(db), Type::none(db)],
                                    ))
                                    .with_default_type(Type::none(db)),
                            ]),
                            None,
                        ),
                    );
                    Signatures::single(signature)
                }

                // Most class literal constructor calls are handled by `try_call_constructor` and
                // not via getting the signature here. This signature can still be used in some
                // cases (e.g. evaluating callable subtyping). TODO improve this definition
                // (intersection of `__new__` and `__init__` signatures? and respect metaclass
                // `__call__`).
                _ => {
                    let signature = CallableSignature::single(
                        self,
                        Signature::new(Parameters::gradual_form(), self.to_instance(db)),
                    );
                    Signatures::single(signature)
                }
            },

            Type::GenericAlias(_) => {
                // TODO annotated return type on `__new__` or metaclass `__call__`
                // TODO check call vs signatures of `__new__` and/or `__init__`
                let signature = CallableSignature::single(
                    self,
                    Signature::new(Parameters::gradual_form(), self.to_instance(db)),
                );
                Signatures::single(signature)
            }

            Type::SubclassOf(subclass_of_type) => match subclass_of_type.subclass_of() {
                ClassBase::Dynamic(dynamic_type) => Type::Dynamic(dynamic_type).signatures(db),
<<<<<<< HEAD
                ClassBase::Class(class) => Type::from(class).signatures(db),
=======
                // Most type[] constructor calls are handled by `try_call_constructor` and not via
                // getting the signature here. This signature can still be used in some cases (e.g.
                // evaluating callable subtyping). TODO improve this definition (intersection of
                // `__new__` and `__init__` signatures? and respect metaclass `__call__`).
                ClassBase::Class(class) => Type::class_literal(class).signatures(db),
>>>>>>> 8249a724
            },

            Type::Instance(_) => {
                // Note that for objects that have a (possibly not callable!) `__call__` attribute,
                // we will get the signature of the `__call__` attribute, but will pass in the type
                // of the original object as the "callable type". That ensures that we get errors
                // like "`X` is not callable" instead of "`<type of illegal '__call__'>` is not
                // callable".
                match self
                    .member_lookup_with_policy(
                        db,
                        Name::new_static("__call__"),
                        MemberLookupPolicy::NO_INSTANCE_FALLBACK,
                    )
                    .symbol
                {
                    Symbol::Type(dunder_callable, boundness) => {
                        let mut signatures = dunder_callable.signatures(db).clone();
                        signatures.replace_callable_type(dunder_callable, self);
                        if boundness == Boundness::PossiblyUnbound {
                            signatures.set_dunder_call_is_possibly_unbound();
                        }
                        signatures
                    }
                    Symbol::Unbound => Signatures::not_callable(self),
                }
            }

            // Dynamic types are callable, and the return type is the same dynamic type. Similarly,
            // `Never` is always callable and returns `Never`.
            Type::Dynamic(_) | Type::Never => Signatures::single(CallableSignature::dynamic(self)),

            // Note that this correctly returns `None` if none of the union elements are callable.
            Type::Union(union) => Signatures::from_union(
                self,
                union
                    .elements(db)
                    .iter()
                    .map(|element| element.signatures(db)),
            ),

            Type::Intersection(_) => {
                Signatures::single(CallableSignature::todo("Type::Intersection.call()"))
            }

            _ => Signatures::not_callable(self),
        }
    }

    /// Calls `self`. Returns a [`CallError`] if `self` is (always or possibly) not callable, or if
    /// the arguments are not compatible with the formal parameters.
    ///
    /// You get back a [`Bindings`] for both successful and unsuccessful calls.
    /// It contains information about which formal parameters each argument was matched to,
    /// and about any errors matching arguments and parameters.
    fn try_call(
        self,
        db: &'db dyn Db,
        mut argument_types: CallArgumentTypes<'_, 'db>,
    ) -> Result<Bindings<'db>, CallError<'db>> {
        let signatures = self.signatures(db);
        Bindings::match_parameters(signatures, &mut argument_types)
            .check_types(db, &mut argument_types)
    }

    /// Look up a dunder method on the meta-type of `self` and call it.
    ///
    /// Returns an `Err` if the dunder method can't be called,
    /// or the given arguments are not valid.
    fn try_call_dunder(
        self,
        db: &'db dyn Db,
        name: &str,
        argument_types: CallArgumentTypes<'_, 'db>,
    ) -> Result<Bindings<'db>, CallDunderError<'db>> {
        self.try_call_dunder_with_policy(db, name, argument_types, MemberLookupPolicy::empty())
    }

    /// Same as `try_call_dunder`, but allows specifying a policy for the member lookup. In
    /// particular, this allows to specify `MemberLookupPolicy::MRO_NO_OBJECT_FALLBACK` to avoid
    /// looking up dunder methods on `object`, which is needed for functions like `__init__`,
    /// `__new__`, or `__setattr__`.
    fn try_call_dunder_with_policy(
        self,
        db: &'db dyn Db,
        name: &str,
        mut argument_types: CallArgumentTypes<'_, 'db>,
        policy: MemberLookupPolicy,
    ) -> Result<Bindings<'db>, CallDunderError<'db>> {
        match self
            .member_lookup_with_policy(
                db,
                name.into(),
                MemberLookupPolicy::NO_INSTANCE_FALLBACK | policy,
            )
            .symbol
        {
            Symbol::Type(dunder_callable, boundness) => {
                let signatures = dunder_callable.signatures(db);
                let bindings = Bindings::match_parameters(signatures, &mut argument_types)
                    .check_types(db, &mut argument_types)?;
                if boundness == Boundness::PossiblyUnbound {
                    return Err(CallDunderError::PossiblyUnbound(Box::new(bindings)));
                }
                Ok(bindings)
            }
            Symbol::Unbound => Err(CallDunderError::MethodNotAvailable),
        }
    }

    /// Returns the element type when iterating over `self`.
    ///
    /// This method should only be used outside of type checking because it omits any errors.
    /// For type checking, use [`try_iterate`](Self::try_iterate) instead.
    fn iterate(self, db: &'db dyn Db) -> Type<'db> {
        self.try_iterate(db)
            .unwrap_or_else(|err| err.fallback_element_type(db))
    }

    /// Given the type of an object that is iterated over in some way,
    /// return the type of objects that are yielded by that iteration.
    ///
    /// E.g., for the following loop, given the type of `x`, infer the type of `y`:
    /// ```python
    /// for y in x:
    ///     pass
    /// ```
    fn try_iterate(self, db: &'db dyn Db) -> Result<Type<'db>, IterationError<'db>> {
        if let Type::Tuple(tuple_type) = self {
            return Ok(UnionType::from_elements(db, tuple_type.elements(db)));
        }

        let try_call_dunder_getitem = || {
            self.try_call_dunder(
                db,
                "__getitem__",
                CallArgumentTypes::positional([KnownClass::Int.to_instance(db)]),
            )
            .map(|dunder_getitem_outcome| dunder_getitem_outcome.return_type(db))
        };

        let try_call_dunder_next_on_iterator = |iterator: Type<'db>| {
            iterator
                .try_call_dunder(db, "__next__", CallArgumentTypes::none())
                .map(|dunder_next_outcome| dunder_next_outcome.return_type(db))
        };

        let dunder_iter_result = self
            .try_call_dunder(db, "__iter__", CallArgumentTypes::none())
            .map(|dunder_iter_outcome| dunder_iter_outcome.return_type(db));

        match dunder_iter_result {
            Ok(iterator) => {
                // `__iter__` is definitely bound and calling it succeeds.
                // See what calling `__next__` on the object returned by `__iter__` gives us...
                try_call_dunder_next_on_iterator(iterator).map_err(|dunder_next_error| {
                    IterationError::IterReturnsInvalidIterator {
                        iterator,
                        dunder_next_error,
                    }
                })
            }

            // `__iter__` is possibly unbound...
            Err(CallDunderError::PossiblyUnbound(dunder_iter_outcome)) => {
                let iterator = dunder_iter_outcome.return_type(db);

                match try_call_dunder_next_on_iterator(iterator) {
                    Ok(dunder_next_return) => {
                        try_call_dunder_getitem()
                            .map(|dunder_getitem_return_type| {
                                // If `__iter__` is possibly unbound,
                                // but it returns an object that has a bound and valid `__next__` method,
                                // *and* the object has a bound and valid `__getitem__` method,
                                // we infer a union of the type returned by the `__next__` method
                                // and the type returned by the `__getitem__` method.
                                //
                                // No diagnostic is emitted; iteration will always succeed!
                                UnionType::from_elements(
                                    db,
                                    [dunder_next_return, dunder_getitem_return_type],
                                )
                            })
                            .map_err(|dunder_getitem_error| {
                                IterationError::PossiblyUnboundIterAndGetitemError {
                                    dunder_next_return,
                                    dunder_getitem_error,
                                }
                            })
                    }

                    Err(dunder_next_error) => Err(IterationError::IterReturnsInvalidIterator {
                        iterator,
                        dunder_next_error,
                    }),
                }
            }

            // `__iter__` is definitely bound but it can't be called with the expected arguments
            Err(CallDunderError::CallError(kind, bindings)) => {
                Err(IterationError::IterCallError(kind, bindings))
            }

            // There's no `__iter__` method. Try `__getitem__` instead...
            Err(CallDunderError::MethodNotAvailable) => {
                try_call_dunder_getitem().map_err(|dunder_getitem_error| {
                    IterationError::UnboundIterAndGetitemError {
                        dunder_getitem_error,
                    }
                })
            }
        }
    }

    /// Returns the type bound from a context manager with type `self`.
    ///
    /// This method should only be used outside of type checking because it omits any errors.
    /// For type checking, use [`try_enter`](Self::try_enter) instead.
    fn enter(self, db: &'db dyn Db) -> Type<'db> {
        self.try_enter(db)
            .unwrap_or_else(|err| err.fallback_enter_type(db))
    }

    /// Given the type of an object that is used as a context manager (i.e. in a `with` statement),
    /// return the return type of its `__enter__` method, which is bound to any potential targets.
    ///
    /// E.g., for the following `with` statement, given the type of `x`, infer the type of `y`:
    /// ```python
    /// with x as y:
    ///     pass
    /// ```
    fn try_enter(self, db: &'db dyn Db) -> Result<Type<'db>, ContextManagerError<'db>> {
        let enter = self.try_call_dunder(db, "__enter__", CallArgumentTypes::none());
        let exit = self.try_call_dunder(
            db,
            "__exit__",
            CallArgumentTypes::positional([Type::none(db), Type::none(db), Type::none(db)]),
        );

        // TODO: Make use of Protocols when we support it (the manager be assignable to `contextlib.AbstractContextManager`).
        match (enter, exit) {
            (Ok(enter), Ok(_)) => Ok(enter.return_type(db)),
            (Ok(enter), Err(exit_error)) => Err(ContextManagerError::Exit {
                enter_return_type: enter.return_type(db),
                exit_error,
            }),
            // TODO: Use the `exit_ty` to determine if any raised exception is suppressed.
            (Err(enter_error), Ok(_)) => Err(ContextManagerError::Enter(enter_error)),
            (Err(enter_error), Err(exit_error)) => Err(ContextManagerError::EnterAndExit {
                enter_error,
                exit_error,
            }),
        }
    }

    /// Given a class literal or non-dynamic SubclassOf type, try calling it (creating an instance)
    /// and return the resulting instance type.
    ///
    /// Models `type.__call__` behavior.
    /// TODO: model metaclass `__call__`.
    ///
    /// E.g., for the following code, infer the type of `Foo()`:
    /// ```python
    /// class Foo:
    ///     pass
    ///
    /// Foo()
    /// ```
    fn try_call_constructor(
        self,
        db: &'db dyn Db,
        argument_types: CallArgumentTypes<'_, 'db>,
    ) -> Result<Type<'db>, ConstructorCallError<'db>> {
        debug_assert!(matches!(self, Type::ClassLiteral(_) | Type::SubclassOf(_)));

        // As of now we do not model custom `__call__` on meta-classes, so the code below
        // only deals with interplay between `__new__` and `__init__` methods.
        // The logic is roughly as follows:
        // 1. If `__new__` is defined anywhere in the MRO (except for `object`, since it is always
        //    present), we call it and analyze outcome. We then analyze `__init__` call, but only
        //    if it is defined somewhere except object. This is because `object.__init__`
        //    allows arbitrary arguments if and only if `__new__` is defined, but typeshed
        //    defines `__init__` for `object` with no arguments.
        // 2. If `__new__` is not found, we call `__init__`. Here, we allow it to fallback all
        //    the way to `object` (single `self` argument call). This time it is correct to
        //    fallback to `object.__init__`, since it will indeed check that no arguments are
        //    passed.
        //
        // Note that we currently ignore `__new__` return type, since we do not yet support `Self`
        // and most builtin classes use it as return type annotation. We always return the instance
        // type.

        // Lookup `__new__` method in the MRO up to, but not including, `object`. Also, we must
        // avoid `__new__` on `type` since per descriptor protocol, if `__new__` is not defined on
        // a class, metaclass attribute would take precedence. But by avoiding `__new__` on
        // `object` we would inadvertently unhide `__new__` on `type`, which is not what we want.
        // An alternative might be to not skip `object.__new__` but instead mark it such that it's
        // easy to check if that's the one we found?
        let new_call_outcome: Option<Result<Bindings<'db>, CallDunderError<'db>>> = match self
            .member_lookup_with_policy(
                db,
                "__new__".into(),
                MemberLookupPolicy::MRO_NO_OBJECT_FALLBACK
                    | MemberLookupPolicy::META_CLASS_NO_TYPE_FALLBACK,
            )
            .symbol
        {
            Symbol::Type(dunder_callable, boundness) => {
                let signatures = dunder_callable.signatures(db);
                // `__new__` is a static method, so we must inject the `cls` argument.
                let mut argument_types = argument_types.prepend_synthetic(self);

                Some(
                    match Bindings::match_parameters(signatures, &mut argument_types)
                        .check_types(db, &mut argument_types)
                    {
                        Ok(bindings) => {
                            if boundness == Boundness::PossiblyUnbound {
                                Err(CallDunderError::PossiblyUnbound(Box::new(bindings)))
                            } else {
                                Ok(bindings)
                            }
                        }
                        Err(err) => Err(err.into()),
                    },
                )
            }
            // No explicit `__new__` method found
            Symbol::Unbound => None,
        };

        // TODO: we should use the actual return type of `__new__` to determine the instance type
        let instance_ty = self
            .to_instance(db)
            .expect("Class literal type and subclass-of types should always be convertible to instance type");

        let init_call_outcome = if new_call_outcome.is_none()
            || !instance_ty
                .member_lookup_with_policy(
                    db,
                    "__init__".into(),
                    MemberLookupPolicy::MRO_NO_OBJECT_FALLBACK,
                )
                .symbol
                .is_unbound()
        {
            Some(instance_ty.try_call_dunder(db, "__init__", argument_types))
        } else {
            None
        };

        match (new_call_outcome, init_call_outcome) {
            // All calls are successful or not called at all
            (None | Some(Ok(_)), None | Some(Ok(_))) => Ok(instance_ty),
            (None | Some(Ok(_)), Some(Err(error))) => {
                // no custom `__new__` or it was called and succeeded, but `__init__` failed.
                Err(ConstructorCallError::Init(instance_ty, error))
            }
            (Some(Err(error)), None | Some(Ok(_))) => {
                // custom `__new__` was called and failed, but init is ok
                Err(ConstructorCallError::New(instance_ty, error))
            }
            (Some(Err(new_error)), Some(Err(init_error))) => {
                // custom `__new__` was called and failed, and `__init__` is also not ok
                Err(ConstructorCallError::NewAndInit(
                    instance_ty,
                    new_error,
                    init_error,
                ))
            }
        }
    }

    #[must_use]
    pub fn to_instance(&self, db: &'db dyn Db) -> Option<Type<'db>> {
        match self {
            Type::Dynamic(_) | Type::Never => Some(*self),
            Type::ClassLiteral(class) => Some(Type::instance(class.default_specialization(db))),
            Type::GenericAlias(alias) => Some(Type::instance(ClassType::from(*alias))),
            Type::SubclassOf(subclass_of_ty) => Some(subclass_of_ty.to_instance()),
            Type::Union(union) => {
                let mut builder = UnionBuilder::new(db);
                for element in union.elements(db) {
                    builder = builder.add(element.to_instance(db)?);
                }
                Some(builder.build())
            }
            Type::Intersection(_) => Some(todo_type!("Type::Intersection.to_instance()")),
            Type::BooleanLiteral(_)
            | Type::BytesLiteral(_)
            | Type::FunctionLiteral(_)
            | Type::Callable(..)
            | Type::MethodWrapper(_)
            | Type::BoundMethod(_)
            | Type::WrapperDescriptor(_)
            | Type::Instance(_)
            | Type::KnownInstance(_)
            | Type::PropertyInstance(_)
            | Type::ModuleLiteral(_)
            | Type::IntLiteral(_)
            | Type::StringLiteral(_)
            | Type::SliceLiteral(_)
            | Type::Tuple(_)
            | Type::TypeVar(_)
            | Type::LiteralString
            | Type::AlwaysTruthy
            | Type::AlwaysFalsy => None,
        }
    }

    /// If we see a value of this type used as a type expression, what type does it name?
    ///
    /// For example, the builtin `int` as a value expression is of type
    /// `Type::ClassLiteral(builtins.int)`, that is, it is the `int` class itself. As a type
    /// expression, it names the type `Type::Instance(builtins.int)`, that is, all objects whose
    /// `__class__` is `int`.
    pub fn in_type_expression(
        &self,
        db: &'db dyn Db,
    ) -> Result<Type<'db>, InvalidTypeExpressionError<'db>> {
        match self {
            // Special cases for `float` and `complex`
            // https://typing.readthedocs.io/en/latest/spec/special-types.html#special-cases-for-float-and-complex
            Type::ClassLiteral(class) => {
                let ty = match class.known(db) {
                    Some(KnownClass::Any) => Type::any(),
                    Some(KnownClass::Complex) => UnionType::from_elements(
                        db,
                        [
                            KnownClass::Int.to_instance(db),
                            KnownClass::Float.to_instance(db),
                            KnownClass::Complex.to_instance(db),
                        ],
                    ),
                    Some(KnownClass::Float) => UnionType::from_elements(
                        db,
                        [
                            KnownClass::Int.to_instance(db),
                            KnownClass::Float.to_instance(db),
                        ],
                    ),
                    _ => Type::instance(class.default_specialization(db)),
                };
                Ok(ty)
            }
            Type::GenericAlias(alias) => Ok(Type::instance(ClassType::from(*alias))),

            Type::SubclassOf(_)
            | Type::BooleanLiteral(_)
            | Type::BytesLiteral(_)
            | Type::AlwaysTruthy
            | Type::AlwaysFalsy
            | Type::SliceLiteral(_)
            | Type::IntLiteral(_)
            | Type::LiteralString
            | Type::ModuleLiteral(_)
            | Type::StringLiteral(_)
            | Type::Tuple(_)
            | Type::TypeVar(_)
            | Type::Callable(_)
            | Type::BoundMethod(_)
            | Type::WrapperDescriptor(_)
            | Type::MethodWrapper(_)
            | Type::Never
            | Type::FunctionLiteral(_)
            | Type::PropertyInstance(_) => Err(InvalidTypeExpressionError {
                invalid_expressions: smallvec::smallvec![InvalidTypeExpression::InvalidType(*self)],
                fallback_type: Type::unknown(),
            }),

            Type::KnownInstance(known_instance) => match known_instance {
                KnownInstanceType::TypeAliasType(alias) => Ok(alias.value_type(db)),
                KnownInstanceType::Never | KnownInstanceType::NoReturn => Ok(Type::Never),
                KnownInstanceType::LiteralString => Ok(Type::LiteralString),
                KnownInstanceType::Any => Ok(Type::any()),
                KnownInstanceType::Unknown => Ok(Type::unknown()),
                KnownInstanceType::AlwaysTruthy => Ok(Type::AlwaysTruthy),
                KnownInstanceType::AlwaysFalsy => Ok(Type::AlwaysFalsy),

                // We treat `typing.Type` exactly the same as `builtins.type`:
                KnownInstanceType::Type => Ok(KnownClass::Type.to_instance(db)),
                KnownInstanceType::Tuple => Ok(KnownClass::Tuple.to_instance(db)),

                // Legacy `typing` aliases
                KnownInstanceType::List => Ok(KnownClass::List.to_instance(db)),
                KnownInstanceType::Dict => Ok(KnownClass::Dict.to_instance(db)),
                KnownInstanceType::Set => Ok(KnownClass::Set.to_instance(db)),
                KnownInstanceType::FrozenSet => Ok(KnownClass::FrozenSet.to_instance(db)),
                KnownInstanceType::ChainMap => Ok(KnownClass::ChainMap.to_instance(db)),
                KnownInstanceType::Counter => Ok(KnownClass::Counter.to_instance(db)),
                KnownInstanceType::DefaultDict => Ok(KnownClass::DefaultDict.to_instance(db)),
                KnownInstanceType::Deque => Ok(KnownClass::Deque.to_instance(db)),
                KnownInstanceType::OrderedDict => Ok(KnownClass::OrderedDict.to_instance(db)),

                KnownInstanceType::TypeVar(typevar) => Ok(Type::TypeVar(*typevar)),

                // TODO: Use an opt-in rule for a bare `Callable`
                KnownInstanceType::Callable => Ok(Type::Callable(CallableType::unknown(db))),

                KnownInstanceType::TypingSelf => Ok(todo_type!("Support for `typing.Self`")),
                KnownInstanceType::TypeAlias => Ok(todo_type!("Support for `typing.TypeAlias`")),

                KnownInstanceType::Protocol => Err(InvalidTypeExpressionError {
                    invalid_expressions: smallvec::smallvec![InvalidTypeExpression::Protocol],
                    fallback_type: Type::unknown(),
                }),

                KnownInstanceType::Literal
                | KnownInstanceType::Union
                | KnownInstanceType::Intersection => Err(InvalidTypeExpressionError {
                    invalid_expressions: smallvec::smallvec![
                        InvalidTypeExpression::RequiresArguments(*self)
                    ],
                    fallback_type: Type::unknown(),
                }),

                KnownInstanceType::Optional
                | KnownInstanceType::Not
                | KnownInstanceType::TypeOf
                | KnownInstanceType::TypeIs
                | KnownInstanceType::TypeGuard
                | KnownInstanceType::Unpack
                | KnownInstanceType::CallableTypeOf => Err(InvalidTypeExpressionError {
                    invalid_expressions: smallvec::smallvec![
                        InvalidTypeExpression::RequiresOneArgument(*self)
                    ],
                    fallback_type: Type::unknown(),
                }),

                KnownInstanceType::Annotated | KnownInstanceType::Concatenate => {
                    Err(InvalidTypeExpressionError {
                        invalid_expressions: smallvec::smallvec![
                            InvalidTypeExpression::RequiresTwoArguments(*self)
                        ],
                        fallback_type: Type::unknown(),
                    })
                }

                KnownInstanceType::ClassVar | KnownInstanceType::Final => {
                    Err(InvalidTypeExpressionError {
                        invalid_expressions: smallvec::smallvec![
                            InvalidTypeExpression::TypeQualifier(*known_instance)
                        ],
                        fallback_type: Type::unknown(),
                    })
                }

                KnownInstanceType::ReadOnly
                | KnownInstanceType::NotRequired
                | KnownInstanceType::Required => Err(InvalidTypeExpressionError {
                    invalid_expressions: smallvec::smallvec![
                        InvalidTypeExpression::TypeQualifierRequiresOneArgument(*known_instance)
                    ],
                    fallback_type: Type::unknown(),
                }),
            },

            Type::Union(union) => {
                let mut builder = UnionBuilder::new(db);
                let mut invalid_expressions = smallvec::SmallVec::default();
                for element in union.elements(db) {
                    match element.in_type_expression(db) {
                        Ok(type_expr) => builder = builder.add(type_expr),
                        Err(InvalidTypeExpressionError {
                            fallback_type,
                            invalid_expressions: new_invalid_expressions,
                        }) => {
                            invalid_expressions.extend(new_invalid_expressions);
                            builder = builder.add(fallback_type);
                        }
                    }
                }
                if invalid_expressions.is_empty() {
                    Ok(builder.build())
                } else {
                    Err(InvalidTypeExpressionError {
                        fallback_type: builder.build(),
                        invalid_expressions,
                    })
                }
            }

            Type::Dynamic(_) => Ok(*self),

            Type::Instance(InstanceType { class }) => match class.known(db) {
                Some(KnownClass::TypeVar) => Ok(todo_type!(
                    "Support for `typing.TypeVar` instances in type expressions"
                )),
                Some(
                    KnownClass::ParamSpec | KnownClass::ParamSpecArgs | KnownClass::ParamSpecKwargs,
                ) => Ok(todo_type!("Support for `typing.ParamSpec`")),
                Some(KnownClass::TypeVarTuple) => Ok(todo_type!(
                    "Support for `typing.TypeVarTuple` instances in type expressions"
                )),
                Some(KnownClass::NewType) => Ok(todo_type!(
                    "Support for `typing.NewType` instances in type expressions"
                )),
                Some(KnownClass::GenericAlias) => Ok(todo_type!(
                    "Support for `typing.GenericAlias` instances in type expressions"
                )),
                _ => Err(InvalidTypeExpressionError {
                    invalid_expressions: smallvec::smallvec![InvalidTypeExpression::InvalidType(
                        *self
                    )],
                    fallback_type: Type::unknown(),
                }),
            },

            Type::Intersection(_) => Ok(todo_type!("Type::Intersection.in_type_expression")),
        }
    }

    /// The type `NoneType` / `None`
    pub fn none(db: &'db dyn Db) -> Type<'db> {
        KnownClass::NoneType.to_instance(db)
    }

    /// Return the type of `tuple(sys.version_info)`.
    ///
    /// This is not exactly the type that `sys.version_info` has at runtime,
    /// but it's a useful fallback for us in order to infer `Literal` types from `sys.version_info` comparisons.
    fn version_info_tuple(db: &'db dyn Db) -> Self {
        let python_version = Program::get(db).python_version(db);
        let int_instance_ty = KnownClass::Int.to_instance(db);

        // TODO: just grab this type from typeshed (it's a `sys._ReleaseLevel` type alias there)
        let release_level_ty = {
            let elements: Box<[Type<'db>]> = ["alpha", "beta", "candidate", "final"]
                .iter()
                .map(|level| Type::string_literal(db, level))
                .collect();

            // For most unions, it's better to go via `UnionType::from_elements` or use `UnionBuilder`;
            // those techniques ensure that union elements are deduplicated and unions are eagerly simplified
            // into other types where necessary. Here, however, we know that there are no duplicates
            // in this union, so it's probably more efficient to use `UnionType::new()` directly.
            Type::Union(UnionType::new(db, elements))
        };

        TupleType::from_elements(
            db,
            [
                Type::IntLiteral(python_version.major.into()),
                Type::IntLiteral(python_version.minor.into()),
                int_instance_ty,
                release_level_ty,
                int_instance_ty,
            ],
        )
    }

    /// Given a type that is assumed to represent an instance of a class,
    /// return a type that represents that class itself.
    #[must_use]
    pub fn to_meta_type(&self, db: &'db dyn Db) -> Type<'db> {
        match self {
            Type::Never => Type::Never,
            Type::Instance(InstanceType { class }) => SubclassOfType::from(db, *class),
            Type::KnownInstance(known_instance) => known_instance.class().to_class_literal(db),
            Type::PropertyInstance(_) => KnownClass::Property.to_class_literal(db),
            Type::Union(union) => union.map(db, |ty| ty.to_meta_type(db)),
            Type::BooleanLiteral(_) => KnownClass::Bool.to_class_literal(db),
            Type::BytesLiteral(_) => KnownClass::Bytes.to_class_literal(db),
            Type::SliceLiteral(_) => KnownClass::Slice.to_class_literal(db),
            Type::IntLiteral(_) => KnownClass::Int.to_class_literal(db),
            Type::FunctionLiteral(_) => KnownClass::FunctionType.to_class_literal(db),
            Type::BoundMethod(_) => KnownClass::MethodType.to_class_literal(db),
            Type::MethodWrapper(_) => KnownClass::MethodWrapperType.to_class_literal(db),
            Type::WrapperDescriptor(_) => KnownClass::WrapperDescriptorType.to_class_literal(db),
            Type::Callable(_) => KnownClass::Type.to_instance(db),
            Type::ModuleLiteral(_) => KnownClass::ModuleType.to_class_literal(db),
            Type::Tuple(_) => KnownClass::Tuple.to_class_literal(db),

            Type::TypeVar(typevar) => match typevar.bound_or_constraints(db) {
                None => KnownClass::Object.to_class_literal(db),
                Some(TypeVarBoundOrConstraints::UpperBound(bound)) => bound.to_meta_type(db),
                Some(TypeVarBoundOrConstraints::Constraints(constraints)) => {
                    // TODO: If we add a proper `OneOf` connector, we should use that here instead
                    // of union. (Using a union here doesn't break anything, but it is imprecise.)
                    constraints.map(db, |constraint| constraint.to_meta_type(db))
                }
            },

            Type::ClassLiteral(class) => class.metaclass(db),
            Type::GenericAlias(alias) => ClassType::from(*alias).metaclass(db),
            Type::SubclassOf(subclass_of_ty) => match subclass_of_ty.subclass_of() {
                ClassBase::Dynamic(_) => *self,
                ClassBase::Class(class) => SubclassOfType::from(
                    db,
                    ClassBase::try_from_type(db, class.metaclass(db))
                        .unwrap_or(ClassBase::unknown()),
                ),
            },

            Type::StringLiteral(_) | Type::LiteralString => KnownClass::Str.to_class_literal(db),
            Type::Dynamic(dynamic) => SubclassOfType::from(db, ClassBase::Dynamic(*dynamic)),
            // TODO intersections
            Type::Intersection(_) => SubclassOfType::from(
                db,
                ClassBase::try_from_type(db, todo_type!("Intersection meta-type"))
                    .expect("Type::Todo should be a valid ClassBase"),
            ),
            Type::AlwaysTruthy | Type::AlwaysFalsy => KnownClass::Type.to_instance(db),
        }
    }

    /// Applies a specialization to this type, replacing any typevars with the types that they are
    /// specialized to.
    ///
    /// Note that this does not specialize generic classes, functions, or type aliases! That is a
    /// different operation that is performed explicitly (via a subscript operation), or implicitly
    /// via a call to the generic object.
    #[must_use]
    #[salsa::tracked]
    pub fn apply_specialization(
        self,
        db: &'db dyn Db,
        specialization: Specialization<'db>,
    ) -> Type<'db> {
        match self {
            Type::TypeVar(typevar) => specialization.get(db, typevar).unwrap_or(self),

            Type::FunctionLiteral(function) => {
                Type::FunctionLiteral(function.apply_specialization(db, specialization))
            }

            Type::BoundMethod(method) => Type::BoundMethod(BoundMethodType::new(
                db,
                method.function(db).apply_specialization(db, specialization),
                method.self_instance(db),
            )),

            Type::MethodWrapper(MethodWrapperKind::FunctionTypeDunderGet(function)) => {
                Type::MethodWrapper(MethodWrapperKind::FunctionTypeDunderGet(
                    function.apply_specialization(db, specialization),
                ))
            }

            Type::MethodWrapper(MethodWrapperKind::PropertyDunderGet(property)) => {
                Type::MethodWrapper(MethodWrapperKind::PropertyDunderGet(
                    property.apply_specialization(db, specialization),
                ))
            }

            Type::MethodWrapper(MethodWrapperKind::PropertyDunderSet(property)) => {
                Type::MethodWrapper(MethodWrapperKind::PropertyDunderSet(
                    property.apply_specialization(db, specialization),
                ))
            }

            Type::Callable(callable) => {
                Type::Callable(callable.apply_specialization(db, specialization))
            }

            Type::GenericAlias(generic) => {
                let specialization = generic
                    .specialization(db)
                    .apply_specialization(db, specialization);
                Type::GenericAlias(GenericAlias::new(db, generic.origin(db), specialization))
            }

            Type::PropertyInstance(property) => {
                Type::PropertyInstance(property.apply_specialization(db, specialization))
            }

            Type::Union(union) => union.map(db, |element| {
                element.apply_specialization(db, specialization)
            }),
            Type::Intersection(intersection) => {
                let mut builder = IntersectionBuilder::new(db);
                for positive in intersection.positive(db) {
                    builder =
                        builder.add_positive(positive.apply_specialization(db, specialization));
                }
                for negative in intersection.negative(db) {
                    builder =
                        builder.add_negative(negative.apply_specialization(db, specialization));
                }
                builder.build()
            }
            Type::Tuple(tuple) => TupleType::from_elements(
                db,
                tuple
                    .iter(db)
                    .map(|ty| ty.apply_specialization(db, specialization)),
            ),

            Type::Dynamic(_)
            | Type::Never
            | Type::AlwaysTruthy
            | Type::AlwaysFalsy
            | Type::WrapperDescriptor(_)
            | Type::ModuleLiteral(_)
            | Type::ClassLiteral(_)
            | Type::SubclassOf(_)
            | Type::IntLiteral(_)
            | Type::BooleanLiteral(_)
            | Type::LiteralString
            | Type::StringLiteral(_)
            | Type::BytesLiteral(_)
            | Type::SliceLiteral(_)
            | Type::Instance(_)
            | Type::KnownInstance(_) => self,
        }
    }

    /// Return the string representation of this type when converted to string as it would be
    /// provided by the `__str__` method.
    ///
    /// When not available, this should fall back to the value of `[Type::repr]`.
    /// Note: this method is used in the builtins `format`, `print`, `str.format` and `f-strings`.
    #[must_use]
    pub fn str(&self, db: &'db dyn Db) -> Type<'db> {
        match self {
            Type::IntLiteral(_) | Type::BooleanLiteral(_) => self.repr(db),
            Type::StringLiteral(_) | Type::LiteralString => *self,
            Type::KnownInstance(known_instance) => {
                Type::string_literal(db, known_instance.repr(db))
            }
            // TODO: handle more complex types
            _ => KnownClass::Str.to_instance(db),
        }
    }

    /// Return the string representation of this type as it would be provided by the  `__repr__`
    /// method at runtime.
    #[must_use]
    pub fn repr(&self, db: &'db dyn Db) -> Type<'db> {
        match self {
            Type::IntLiteral(number) => Type::string_literal(db, &number.to_string()),
            Type::BooleanLiteral(true) => Type::string_literal(db, "True"),
            Type::BooleanLiteral(false) => Type::string_literal(db, "False"),
            Type::StringLiteral(literal) => {
                Type::string_literal(db, &format!("'{}'", literal.value(db).escape_default()))
            }
            Type::LiteralString => Type::LiteralString,
            Type::KnownInstance(known_instance) => {
                Type::string_literal(db, known_instance.repr(db))
            }
            // TODO: handle more complex types
            _ => KnownClass::Str.to_instance(db),
        }
    }

    /// Returns where this type is defined.
    ///
    /// It's the foundation for the editor's "Go to type definition" feature
    /// where the user clicks on a value and it takes them to where the value's type is defined.
    ///
    /// This method returns `None` for unions and intersections because how these
    /// should be handled, especially when some variants don't have definitions, is
    /// specific to the call site.
    pub fn definition(&self, db: &'db dyn Db) -> Option<TypeDefinition<'db>> {
        match self {
            Self::BoundMethod(method) => {
                Some(TypeDefinition::Function(method.function(db).definition(db)))
            }
            Self::FunctionLiteral(function) => {
                Some(TypeDefinition::Function(function.definition(db)))
            }
            Self::ModuleLiteral(module) => Some(TypeDefinition::Module(module.module(db))),
            Self::ClassLiteral(class_literal) => {
                Some(TypeDefinition::Class(class_literal.definition(db)))
            }
            Self::GenericAlias(alias) => Some(TypeDefinition::Class(alias.definition(db))),
            Self::Instance(instance) => Some(TypeDefinition::Class(instance.class.definition(db))),
            Self::KnownInstance(instance) => match instance {
                KnownInstanceType::TypeVar(var) => {
                    Some(TypeDefinition::TypeVar(var.definition(db)))
                }
                KnownInstanceType::TypeAliasType(type_alias) => {
                    Some(TypeDefinition::TypeAlias(type_alias.definition(db)))
                }
                _ => None,
            },

            Self::SubclassOf(subclass_of_type) => match subclass_of_type.subclass_of() {
                ClassBase::Class(class) => Some(TypeDefinition::Class(class.definition(db))),
                ClassBase::Dynamic(_) => None,
            },

            Self::StringLiteral(_)
            | Self::BooleanLiteral(_)
            | Self::LiteralString
            | Self::IntLiteral(_)
            | Self::BytesLiteral(_)
            | Self::SliceLiteral(_)
            | Self::MethodWrapper(_)
            | Self::WrapperDescriptor(_)
            | Self::PropertyInstance(_)
            | Self::Tuple(_) => self.to_meta_type(db).definition(db),

            Self::TypeVar(var) => Some(TypeDefinition::TypeVar(var.definition(db))),

            Self::Union(_) | Self::Intersection(_) => None,

            // These types have no definition
            Self::Dynamic(_)
            | Self::Never
            | Self::Callable(_)
            | Self::AlwaysTruthy
            | Self::AlwaysFalsy => None,
        }
    }
}

impl<'db> From<&Type<'db>> for Type<'db> {
    fn from(value: &Type<'db>) -> Self {
        *value
    }
}

#[derive(Copy, Clone, Debug, Eq, Hash, PartialEq)]
pub enum DynamicType {
    // An explicitly annotated `typing.Any`
    Any,
    // An unannotated value, or a dynamic type resulting from an error
    Unknown,
    /// Temporary type for symbols that can't be inferred yet because of missing implementations.
    ///
    /// This variant should eventually be removed once red-knot is spec-compliant.
    ///
    /// General rule: `Todo` should only propagate when the presence of the input `Todo` caused the
    /// output to be unknown. An output should only be `Todo` if fixing all `Todo` inputs to be not
    /// `Todo` would change the output type.
    ///
    /// This variant should be created with the `todo_type!` macro.
    Todo(TodoType),
    /// Temporary type until we support protocols. We use a separate variant (instead of `Todo(…)`)
    /// in order to be able to match on them explicitly.
    TodoProtocol,
}

impl std::fmt::Display for DynamicType {
    fn fmt(&self, f: &mut std::fmt::Formatter<'_>) -> std::fmt::Result {
        match self {
            DynamicType::Any => f.write_str("Any"),
            DynamicType::Unknown => f.write_str("Unknown"),
            // `DynamicType::Todo`'s display should be explicit that is not a valid display of
            // any other type
            DynamicType::Todo(todo) => write!(f, "@Todo{todo}"),
            DynamicType::TodoProtocol => f.write_str(if cfg!(debug_assertions) {
                "@Todo(protocol)"
            } else {
                "@Todo"
            }),
        }
    }
}

bitflags! {
    /// Type qualifiers that appear in an annotation expression.
    #[derive(Copy, Clone, Debug, Eq, PartialEq, Default)]
    pub(crate) struct TypeQualifiers: u8 {
        /// `typing.ClassVar`
        const CLASS_VAR = 1 << 0;
        /// `typing.Final`
        const FINAL     = 1 << 1;
    }
}

/// When inferring the type of an annotation expression, we can also encounter type qualifiers
/// such as `ClassVar` or `Final`. These do not affect the inferred type itself, but rather
/// control how a particular symbol can be accessed or modified. This struct holds a type and
/// a set of type qualifiers.
///
/// Example: `Annotated[ClassVar[tuple[int]], "metadata"]` would have type `tuple[int]` and the
/// qualifier `ClassVar`.
#[derive(Clone, Debug, Copy, Eq, PartialEq, salsa::Update)]
pub(crate) struct TypeAndQualifiers<'db> {
    inner: Type<'db>,
    qualifiers: TypeQualifiers,
}

impl<'db> TypeAndQualifiers<'db> {
    pub(crate) fn new(inner: Type<'db>, qualifiers: TypeQualifiers) -> Self {
        Self { inner, qualifiers }
    }

    /// Constructor that creates a [`TypeAndQualifiers`] instance with type `Unknown` and no qualifiers.
    pub(crate) fn unknown() -> Self {
        Self {
            inner: Type::unknown(),
            qualifiers: TypeQualifiers::empty(),
        }
    }

    /// Forget about type qualifiers and only return the inner type.
    pub(crate) fn inner_type(&self) -> Type<'db> {
        self.inner
    }

    /// Insert/add an additional type qualifier.
    pub(crate) fn add_qualifier(&mut self, qualifier: TypeQualifiers) {
        self.qualifiers |= qualifier;
    }

    /// Return the set of type qualifiers.
    pub(crate) fn qualifiers(&self) -> TypeQualifiers {
        self.qualifiers
    }
}

impl<'db> From<Type<'db>> for TypeAndQualifiers<'db> {
    fn from(inner: Type<'db>) -> Self {
        Self {
            inner,
            qualifiers: TypeQualifiers::empty(),
        }
    }
}

/// Error struct providing information on type(s) that were deemed to be invalid
/// in a type expression context, and the type we should therefore fallback to
/// for the problematic type expression.
#[derive(Debug, PartialEq, Eq)]
pub struct InvalidTypeExpressionError<'db> {
    fallback_type: Type<'db>,
    invalid_expressions: smallvec::SmallVec<[InvalidTypeExpression<'db>; 1]>,
}

impl<'db> InvalidTypeExpressionError<'db> {
    fn into_fallback_type(self, context: &InferContext, node: &ast::Expr) -> Type<'db> {
        let InvalidTypeExpressionError {
            fallback_type,
            invalid_expressions,
        } = self;
        for error in invalid_expressions {
            context.report_lint(
                &INVALID_TYPE_FORM,
                node,
                format_args!("{}", error.reason(context.db())),
            );
        }
        fallback_type
    }
}

/// Enumeration of various types that are invalid in type-expression contexts
#[derive(Debug, Copy, Clone, PartialEq, Eq)]
enum InvalidTypeExpression<'db> {
    /// Some types always require exactly one argument when used in a type expression
    RequiresOneArgument(Type<'db>),
    /// Some types always require at least one argument when used in a type expression
    RequiresArguments(Type<'db>),
    /// Some types always require at least two arguments when used in a type expression
    RequiresTwoArguments(Type<'db>),
    /// The `Protocol` type is invalid in type expressions
    Protocol,
    /// Type qualifiers are always invalid in *type expressions*,
    /// but these ones are okay with 0 arguments in *annotation expressions*
    TypeQualifier(KnownInstanceType<'db>),
    /// Type qualifiers that are invalid in type expressions,
    /// and which would require exactly one argument even if they appeared in an annotation expression
    TypeQualifierRequiresOneArgument(KnownInstanceType<'db>),
    /// Some types are always invalid in type expressions
    InvalidType(Type<'db>),
}

impl<'db> InvalidTypeExpression<'db> {
    const fn reason(self, db: &'db dyn Db) -> impl std::fmt::Display + 'db {
        struct Display<'db> {
            error: InvalidTypeExpression<'db>,
            db: &'db dyn Db,
        }

        impl std::fmt::Display for Display<'_> {
            fn fmt(&self, f: &mut std::fmt::Formatter<'_>) -> std::fmt::Result {
                match self.error {
                    InvalidTypeExpression::RequiresOneArgument(ty) => write!(
                        f,
                        "`{ty}` requires exactly one argument when used in a type expression",
                        ty = ty.display(self.db)
                    ),
                    InvalidTypeExpression::RequiresArguments(ty) => write!(
                        f,
                        "`{ty}` requires at least one argument when used in a type expression",
                        ty = ty.display(self.db)
                    ),
                    InvalidTypeExpression::RequiresTwoArguments(ty) => write!(
                        f,
                        "`{ty}` requires at least two arguments when used in a type expression",
                        ty = ty.display(self.db)
                    ),
                    InvalidTypeExpression::Protocol => f.write_str(
                        "`typing.Protocol` is not allowed in type expressions"
                    ),
                    InvalidTypeExpression::TypeQualifier(qualifier) => write!(
                        f,
                        "Type qualifier `{q}` is not allowed in type expressions (only in annotation expressions)",
                        q = qualifier.repr(self.db)
                    ),
                    InvalidTypeExpression::TypeQualifierRequiresOneArgument(qualifier) => write!(
                        f,
                        "Type qualifier `{q}` is not allowed in type expressions (only in annotation expressions, and only with exactly one argument)",
                        q = qualifier.repr(self.db)
                    ),
                    InvalidTypeExpression::InvalidType(ty) => write!(
                        f,
                        "Variable of type `{ty}` is not allowed in a type expression",
                        ty = ty.display(self.db)
                    ),
                }
            }
        }

        Display { error: self, db }
    }
}

/// Data regarding a single type variable.
///
/// This is referenced by `KnownInstanceType::TypeVar` (to represent the singleton type of the
/// runtime `typing.TypeVar` object itself), and by `Type::TypeVar` to represent the type that this
/// typevar represents as an annotation: that is, an unknown set of objects, constrained by the
/// upper-bound/constraints on this type var, defaulting to the default type of this type var when
/// not otherwise bound to a type.
///
/// This must be a tracked struct, not an interned one, because typevar equivalence is by identity,
/// not by value. Two typevars that have the same name, bound/constraints, and default, are still
/// different typevars: if used in the same scope, they may be bound to different types.
#[salsa::tracked(debug)]
pub struct TypeVarInstance<'db> {
    /// The name of this TypeVar (e.g. `T`)
    #[return_ref]
    name: ast::name::Name,

    /// The type var's definition
    pub definition: Definition<'db>,

    /// The upper bound or constraint on the type of this TypeVar
    bound_or_constraints: Option<TypeVarBoundOrConstraints<'db>>,

    /// The default type for this TypeVar
    default_ty: Option<Type<'db>>,
}

impl<'db> TypeVarInstance<'db> {
    #[allow(unused)]
    pub(crate) fn upper_bound(self, db: &'db dyn Db) -> Option<Type<'db>> {
        if let Some(TypeVarBoundOrConstraints::UpperBound(ty)) = self.bound_or_constraints(db) {
            Some(ty)
        } else {
            None
        }
    }

    #[allow(unused)]
    pub(crate) fn constraints(self, db: &'db dyn Db) -> Option<&'db [Type<'db>]> {
        if let Some(TypeVarBoundOrConstraints::Constraints(tuple)) = self.bound_or_constraints(db) {
            Some(tuple.elements(db))
        } else {
            None
        }
    }
}

#[derive(Clone, Debug, Hash, PartialEq, Eq, salsa::Update)]
pub enum TypeVarBoundOrConstraints<'db> {
    UpperBound(Type<'db>),
    Constraints(UnionType<'db>),
}

/// Error returned if a type is not (or may not be) a context manager.
#[derive(Debug)]
enum ContextManagerError<'db> {
    Enter(CallDunderError<'db>),
    Exit {
        enter_return_type: Type<'db>,
        exit_error: CallDunderError<'db>,
    },
    EnterAndExit {
        enter_error: CallDunderError<'db>,
        exit_error: CallDunderError<'db>,
    },
}

impl<'db> ContextManagerError<'db> {
    fn fallback_enter_type(&self, db: &'db dyn Db) -> Type<'db> {
        self.enter_type(db).unwrap_or(Type::unknown())
    }

    /// Returns the `__enter__` return type if it is known,
    /// or `None` if the type never has a callable `__enter__` attribute
    fn enter_type(&self, db: &'db dyn Db) -> Option<Type<'db>> {
        match self {
            Self::Exit {
                enter_return_type,
                exit_error: _,
            } => Some(*enter_return_type),
            Self::Enter(enter_error)
            | Self::EnterAndExit {
                enter_error,
                exit_error: _,
            } => match enter_error {
                CallDunderError::PossiblyUnbound(call_outcome) => {
                    Some(call_outcome.return_type(db))
                }
                CallDunderError::CallError(CallErrorKind::NotCallable, _) => None,
                CallDunderError::CallError(_, bindings) => Some(bindings.return_type(db)),
                CallDunderError::MethodNotAvailable => None,
            },
        }
    }

    fn report_diagnostic(
        &self,
        context: &InferContext<'db>,
        context_expression_type: Type<'db>,
        context_expression_node: ast::AnyNodeRef,
    ) {
        let format_call_dunder_error = |call_dunder_error: &CallDunderError<'db>, name: &str| {
            match call_dunder_error {
                CallDunderError::MethodNotAvailable => format!("it does not implement `{name}`"),
                CallDunderError::PossiblyUnbound(_) => {
                    format!("the method `{name}` is possibly unbound")
                }
                // TODO: Use more specific error messages for the different error cases.
                //  E.g. hint toward the union variant that doesn't correctly implement enter,
                //  distinguish between a not callable `__enter__` attribute and a wrong signature.
                CallDunderError::CallError(_, _) => {
                    format!("it does not correctly implement `{name}`")
                }
            }
        };

        let format_call_dunder_errors = |error_a: &CallDunderError<'db>,
                                         name_a: &str,
                                         error_b: &CallDunderError<'db>,
                                         name_b: &str| {
            match (error_a, error_b) {
                (CallDunderError::PossiblyUnbound(_), CallDunderError::PossiblyUnbound(_)) => {
                    format!("the methods `{name_a}` and `{name_b}` are possibly unbound")
                }
                (CallDunderError::MethodNotAvailable, CallDunderError::MethodNotAvailable) => {
                    format!("it does not implement `{name_a}` and `{name_b}`")
                }
                (CallDunderError::CallError(_, _), CallDunderError::CallError(_, _)) => {
                    format!("it does not correctly implement `{name_a}` or `{name_b}`")
                }
                (_, _) => format!(
                    "{format_a}, and {format_b}",
                    format_a = format_call_dunder_error(error_a, name_a),
                    format_b = format_call_dunder_error(error_b, name_b)
                ),
            }
        };

        let db = context.db();

        let formatted_errors = match self {
            Self::Exit {
                enter_return_type: _,
                exit_error,
            } => format_call_dunder_error(exit_error, "__exit__"),
            Self::Enter(enter_error) => format_call_dunder_error(enter_error, "__enter__"),
            Self::EnterAndExit {
                enter_error,
                exit_error,
            } => format_call_dunder_errors(enter_error, "__enter__", exit_error, "__exit__"),
        };

        context.report_lint(
            &INVALID_CONTEXT_MANAGER,
            context_expression_node,
            format_args!(
                "Object of type `{context_expression}` cannot be used with `with` because {formatted_errors}",
                context_expression = context_expression_type.display(db)
            ),
        );
    }
}

/// Error returned if a type is not (or may not be) iterable.
#[derive(Debug)]
enum IterationError<'db> {
    /// The object being iterated over has a bound `__iter__` method,
    /// but calling it with the expected arguments results in an error.
    IterCallError(CallErrorKind, Box<Bindings<'db>>),

    /// The object being iterated over has a bound `__iter__` method that can be called
    /// with the expected types, but it returns an object that is not a valid iterator.
    IterReturnsInvalidIterator {
        /// The type of the object returned by the `__iter__` method.
        iterator: Type<'db>,
        /// The error we encountered when we tried to call `__next__` on the type
        /// returned by `__iter__`
        dunder_next_error: CallDunderError<'db>,
    },

    /// The object being iterated over has a bound `__iter__` method that returns a
    /// valid iterator. However, the `__iter__` method is possibly unbound, and there
    /// either isn't a `__getitem__` method to fall back to, or calling the `__getitem__`
    /// method returns some kind of error.
    PossiblyUnboundIterAndGetitemError {
        /// The type of the object returned by the `__next__` method on the iterator.
        /// (The iterator being the type returned by the `__iter__` method on the iterable.)
        dunder_next_return: Type<'db>,
        /// The error we encountered when we tried to call `__getitem__` on the iterable.
        dunder_getitem_error: CallDunderError<'db>,
    },

    /// The object being iterated over doesn't have an `__iter__` method.
    /// It also either doesn't have a `__getitem__` method to fall back to,
    /// or calling the `__getitem__` method returns some kind of error.
    UnboundIterAndGetitemError {
        dunder_getitem_error: CallDunderError<'db>,
    },
}

impl<'db> IterationError<'db> {
    fn fallback_element_type(&self, db: &'db dyn Db) -> Type<'db> {
        self.element_type(db).unwrap_or(Type::unknown())
    }

    /// Returns the element type if it is known, or `None` if the type is never iterable.
    fn element_type(&self, db: &'db dyn Db) -> Option<Type<'db>> {
        match self {
            Self::IterReturnsInvalidIterator {
                dunder_next_error, ..
            } => dunder_next_error.return_type(db),

            Self::IterCallError(_, dunder_iter_bindings) => dunder_iter_bindings
                .return_type(db)
                .try_call_dunder(db, "__next__", CallArgumentTypes::none())
                .map(|dunder_next_outcome| Some(dunder_next_outcome.return_type(db)))
                .unwrap_or_else(|dunder_next_call_error| dunder_next_call_error.return_type(db)),

            Self::PossiblyUnboundIterAndGetitemError {
                dunder_next_return,
                dunder_getitem_error,
            } => match dunder_getitem_error {
                CallDunderError::MethodNotAvailable => Some(*dunder_next_return),
                CallDunderError::PossiblyUnbound(dunder_getitem_outcome) => {
                    Some(UnionType::from_elements(
                        db,
                        [*dunder_next_return, dunder_getitem_outcome.return_type(db)],
                    ))
                }
                CallDunderError::CallError(CallErrorKind::NotCallable, _) => {
                    Some(*dunder_next_return)
                }
                CallDunderError::CallError(_, dunder_getitem_bindings) => {
                    let dunder_getitem_return = dunder_getitem_bindings.return_type(db);
                    let elements = [*dunder_next_return, dunder_getitem_return];
                    Some(UnionType::from_elements(db, elements))
                }
            },

            Self::UnboundIterAndGetitemError {
                dunder_getitem_error,
            } => dunder_getitem_error.return_type(db),
        }
    }

    /// Reports the diagnostic for this error.
    fn report_diagnostic(
        &self,
        context: &InferContext<'db>,
        iterable_type: Type<'db>,
        iterable_node: ast::AnyNodeRef,
    ) {
        let db = context.db();

        let report_not_iterable = |arguments: std::fmt::Arguments| {
            context.report_lint(&NOT_ITERABLE, iterable_node, arguments);
        };

        // TODO: for all of these error variants, the "explanation" for the diagnostic
        // (everything after the "because") should really be presented as a "help:", "note",
        // or similar, rather than as part of the same sentence as the error message.
        match self {
            Self::IterCallError(CallErrorKind::NotCallable, bindings) => report_not_iterable(format_args!(
                "Object of type `{iterable_type}` is not iterable \
                    because its `__iter__` attribute has type `{dunder_iter_type}`, \
                    which is not callable",
                iterable_type = iterable_type.display(db),
                dunder_iter_type = bindings.callable_type().display(db),
            )),
            Self::IterCallError(CallErrorKind::PossiblyNotCallable, bindings) if bindings.is_single() => {
                report_not_iterable(format_args!(
                    "Object of type `{iterable_type}` may not be iterable \
                        because its `__iter__` attribute (with type `{dunder_iter_type}`) \
                        may not be callable",
                    iterable_type = iterable_type.display(db),
                    dunder_iter_type = bindings.callable_type().display(db),
                ));
            }
            Self::IterCallError(CallErrorKind::PossiblyNotCallable, bindings) => {
                report_not_iterable(format_args!(
                    "Object of type `{iterable_type}` may not be iterable \
                        because its `__iter__` attribute (with type `{dunder_iter_type}`) \
                        may not be callable",
                    iterable_type = iterable_type.display(db),
                    dunder_iter_type = bindings.callable_type().display(db),
                ));
            }
            Self::IterCallError(CallErrorKind::BindingError, bindings) if bindings.is_single() => report_not_iterable(format_args!(
                "Object of type `{iterable_type}` is not iterable \
                    because its `__iter__` method has an invalid signature \
                    (expected `def __iter__(self): ...`)",
                iterable_type = iterable_type.display(db),
            )),
            Self::IterCallError(CallErrorKind::BindingError, bindings) => report_not_iterable(format_args!(
                "Object of type `{iterable_type}` may not be iterable \
                    because its `__iter__` method (with type `{dunder_iter_type}`) \
                    may have an invalid signature (expected `def __iter__(self): ...`)",
                iterable_type = iterable_type.display(db),
                dunder_iter_type = bindings.callable_type().display(db),
            )),

            Self::IterReturnsInvalidIterator {
                iterator,
                dunder_next_error
            } => match dunder_next_error {
                CallDunderError::MethodNotAvailable => report_not_iterable(format_args!(
                    "Object of type `{iterable_type}` is not iterable \
                        because its `__iter__` method returns an object of type `{iterator_type}`, \
                        which has no `__next__` method",
                    iterable_type = iterable_type.display(db),
                    iterator_type = iterator.display(db),
                )),
                CallDunderError::PossiblyUnbound(_) => report_not_iterable(format_args!(
                    "Object of type `{iterable_type}` may not be iterable \
                        because its `__iter__` method returns an object of type `{iterator_type}`, \
                        which may not have a `__next__` method",
                    iterable_type = iterable_type.display(db),
                    iterator_type = iterator.display(db),
                )),
                CallDunderError::CallError(CallErrorKind::NotCallable, _) => report_not_iterable(format_args!(
                    "Object of type `{iterable_type}` is not iterable \
                        because its `__iter__` method returns an object of type `{iterator_type}`, \
                        which has a `__next__` attribute that is not callable",
                    iterable_type = iterable_type.display(db),
                    iterator_type = iterator.display(db),
                )),
                CallDunderError::CallError(CallErrorKind::PossiblyNotCallable, _) => report_not_iterable(format_args!(
                    "Object of type `{iterable_type}` may not be iterable \
                        because its `__iter__` method returns an object of type `{iterator_type}`, \
                        which has a `__next__` attribute that may not be callable",
                    iterable_type = iterable_type.display(db),
                    iterator_type = iterator.display(db),
                )),
                CallDunderError::CallError(CallErrorKind::BindingError, bindings) if bindings.is_single() => report_not_iterable(format_args!(
                    "Object of type `{iterable_type}` is not iterable \
                        because its `__iter__` method returns an object of type `{iterator_type}`, \
                        which has an invalid `__next__` method (expected `def __next__(self): ...`)",
                    iterable_type = iterable_type.display(db),
                    iterator_type = iterator.display(db),
                )),
                CallDunderError::CallError(CallErrorKind::BindingError, _) => report_not_iterable(format_args!(
                    "Object of type `{iterable_type}` may not be iterable \
                        because its `__iter__` method returns an object of type `{iterator_type}`, \
                        which may have an invalid `__next__` method (expected `def __next__(self): ...`)",
                    iterable_type = iterable_type.display(db),
                    iterator_type = iterator.display(db),
                )),
            }

            Self::PossiblyUnboundIterAndGetitemError {
                dunder_getitem_error, ..
            } => match dunder_getitem_error {
                CallDunderError::MethodNotAvailable => report_not_iterable(format_args!(
                    "Object of type `{}` may not be iterable \
                        because it may not have an `__iter__` method \
                        and it doesn't have a `__getitem__` method",
                    iterable_type.display(db)
                )),
                CallDunderError::PossiblyUnbound(_) => report_not_iterable(format_args!(
                    "Object of type `{}` may not be iterable \
                        because it may not have an `__iter__` method or a `__getitem__` method",
                    iterable_type.display(db)
                )),
                CallDunderError::CallError(CallErrorKind::NotCallable, bindings) => report_not_iterable(format_args!(
                    "Object of type `{iterable_type}` may not be iterable \
                        because it may not have an `__iter__` method \
                        and its `__getitem__` attribute has type `{dunder_getitem_type}`, \
                        which is not callable",
                    iterable_type = iterable_type.display(db),
                    dunder_getitem_type = bindings.callable_type().display(db),
                )),
                CallDunderError::CallError(CallErrorKind::PossiblyNotCallable, bindings) if bindings.is_single() => report_not_iterable(format_args!(
                    "Object of type `{iterable_type}` may not be iterable \
                        because it may not have an `__iter__` method \
                        and its `__getitem__` attribute may not be callable",
                    iterable_type = iterable_type.display(db),
                )),
                CallDunderError::CallError(CallErrorKind::PossiblyNotCallable, bindings) => {
                    report_not_iterable(format_args!(
                        "Object of type `{iterable_type}` may not be iterable \
                            because it may not have an `__iter__` method \
                            and its `__getitem__` attribute (with type `{dunder_getitem_type}`) \
                            may not be callable",
                        iterable_type = iterable_type.display(db),
                        dunder_getitem_type = bindings.callable_type().display(db),
                    ));
                }
                CallDunderError::CallError(CallErrorKind::BindingError, bindings) if bindings.is_single() => report_not_iterable(format_args!(
                    "Object of type `{iterable_type}` may not be iterable \
                        because it may not have an `__iter__` method \
                        and its `__getitem__` method has an incorrect signature \
                        for the old-style iteration protocol \
                        (expected a signature at least as permissive as \
                        `def __getitem__(self, key: int): ...`)",
                    iterable_type = iterable_type.display(db),
                )),
                CallDunderError::CallError(CallErrorKind::BindingError, bindings) => report_not_iterable(format_args!(
                    "Object of type `{iterable_type}` may not be iterable \
                        because it may not have an `__iter__` method \
                        and its `__getitem__` method (with type `{dunder_getitem_type}`) \
                        may have an incorrect signature for the old-style iteration protocol \
                        (expected a signature at least as permissive as \
                        `def __getitem__(self, key: int): ...`)",
                    iterable_type = iterable_type.display(db),
                    dunder_getitem_type = bindings.callable_type().display(db),
                )),
            }

            Self::UnboundIterAndGetitemError { dunder_getitem_error } => match dunder_getitem_error {
                CallDunderError::MethodNotAvailable => report_not_iterable(format_args!(
                    "Object of type `{}` is not iterable because it doesn't have \
                        an `__iter__` method or a `__getitem__` method",
                    iterable_type.display(db)
                )),
                CallDunderError::PossiblyUnbound(_) => report_not_iterable(format_args!(
                    "Object of type `{}` may not be iterable because it has no `__iter__` method \
                        and it may not have a `__getitem__` method",
                    iterable_type.display(db)
                )),
                CallDunderError::CallError(CallErrorKind::NotCallable, bindings) => report_not_iterable(format_args!(
                    "Object of type `{iterable_type}` is not iterable \
                        because it has no `__iter__` method and \
                        its `__getitem__` attribute has type `{dunder_getitem_type}`, \
                        which is not callable",
                    iterable_type = iterable_type.display(db),
                    dunder_getitem_type = bindings.callable_type().display(db),
                )),
                CallDunderError::CallError(CallErrorKind::PossiblyNotCallable, bindings) if bindings.is_single() => report_not_iterable(format_args!(
                    "Object of type `{iterable_type}` may not be iterable \
                        because it has no `__iter__` method and its `__getitem__` attribute \
                        may not be callable",
                    iterable_type = iterable_type.display(db),
                )),
                CallDunderError::CallError(CallErrorKind::PossiblyNotCallable, bindings) => {
                    report_not_iterable(format_args!(
                        "Object of type `{iterable_type}` may not be iterable \
                            because it has no `__iter__` method and its `__getitem__` attribute \
                            (with type `{dunder_getitem_type}`) may not be callable",
                        iterable_type = iterable_type.display(db),
                        dunder_getitem_type = bindings.callable_type().display(db),
                    ));
                }
                CallDunderError::CallError(CallErrorKind::BindingError, bindings) if bindings.is_single() => report_not_iterable(format_args!(
                    "Object of type `{iterable_type}` is not iterable \
                        because it has no `__iter__` method and \
                        its `__getitem__` method has an incorrect signature \
                        for the old-style iteration protocol \
                        (expected a signature at least as permissive as \
                        `def __getitem__(self, key: int): ...`)",
                    iterable_type = iterable_type.display(db),
                )),
                CallDunderError::CallError(CallErrorKind::BindingError, bindings) => report_not_iterable(format_args!(
                    "Object of type `{iterable_type}` may not be iterable \
                        because it has no `__iter__` method and \
                        its `__getitem__` method (with type `{dunder_getitem_type}`) \
                        may have an incorrect signature for the old-style iteration protocol \
                        (expected a signature at least as permissive as \
                        `def __getitem__(self, key: int): ...`)",
                    iterable_type = iterable_type.display(db),
                    dunder_getitem_type = bindings.callable_type().display(db),
                )),
            }
        }
    }
}

#[derive(Debug, Clone, PartialEq, Eq)]
pub(super) enum BoolError<'db> {
    /// The type has a `__bool__` attribute but it can't be called.
    NotCallable { not_boolable_type: Type<'db> },

    /// The type has a callable `__bool__` attribute, but it isn't callable
    /// with the given arguments.
    IncorrectArguments {
        not_boolable_type: Type<'db>,
        truthiness: Truthiness,
    },

    /// The type has a `__bool__` method, is callable with the given arguments,
    /// but the return type isn't assignable to `bool`.
    IncorrectReturnType {
        not_boolable_type: Type<'db>,
        return_type: Type<'db>,
    },

    /// A union type doesn't implement `__bool__` correctly.
    Union {
        union: UnionType<'db>,
        truthiness: Truthiness,
    },

    /// Any other reason why the type can't be converted to a bool.
    /// E.g. because calling `__bool__` returns in a union type and not all variants support `__bool__` or
    /// because `__bool__` points to a type that has a possibly unbound `__call__` method.
    Other { not_boolable_type: Type<'db> },
}

impl<'db> BoolError<'db> {
    pub(super) fn fallback_truthiness(&self) -> Truthiness {
        match self {
            BoolError::NotCallable { .. }
            | BoolError::IncorrectReturnType { .. }
            | BoolError::Other { .. } => Truthiness::Ambiguous,
            BoolError::IncorrectArguments { truthiness, .. }
            | BoolError::Union { truthiness, .. } => *truthiness,
        }
    }

    fn not_boolable_type(&self) -> Type<'db> {
        match self {
            BoolError::NotCallable {
                not_boolable_type, ..
            }
            | BoolError::IncorrectArguments {
                not_boolable_type, ..
            }
            | BoolError::Other { not_boolable_type }
            | BoolError::IncorrectReturnType {
                not_boolable_type, ..
            } => *not_boolable_type,
            BoolError::Union { union, .. } => Type::Union(*union),
        }
    }

    pub(super) fn report_diagnostic(&self, context: &InferContext, condition: impl Ranged) {
        self.report_diagnostic_impl(context, condition.range());
    }

    fn report_diagnostic_impl(&self, context: &InferContext, condition: TextRange) {
        match self {
            Self::IncorrectArguments {
                not_boolable_type, ..
            } => {
                context.report_lint(
                    &UNSUPPORTED_BOOL_CONVERSION,
                    condition,
                    format_args!(
                        "Boolean conversion is unsupported for type `{}`; it incorrectly implements `__bool__`",
                        not_boolable_type.display(context.db())
                    ),
                );
            }
            Self::IncorrectReturnType {
                not_boolable_type,
                return_type,
            } => {
                context.report_lint(
                    &UNSUPPORTED_BOOL_CONVERSION,
                    condition,
                    format_args!(
                        "Boolean conversion is unsupported for type `{not_boolable}`; the return type of its bool method (`{return_type}`) isn't assignable to `bool",
                        not_boolable = not_boolable_type.display(context.db()),
                        return_type = return_type.display(context.db())
                    ),
                );
            }
            Self::NotCallable { not_boolable_type } => {
                context.report_lint(
                    &UNSUPPORTED_BOOL_CONVERSION,
                    condition,
                    format_args!(
                        "Boolean conversion is unsupported for type `{}`; its `__bool__` method isn't callable",
                        not_boolable_type.display(context.db())
                    ),
                );
            }
            Self::Union { union, .. } => {
                let first_error = union
                    .elements(context.db())
                    .iter()
                    .find_map(|element| element.try_bool(context.db()).err())
                    .unwrap();

                context.report_lint(
                        &UNSUPPORTED_BOOL_CONVERSION,
                        condition,
                        format_args!(
                            "Boolean conversion is unsupported for union `{}` because `{}` doesn't implement `__bool__` correctly",
                            Type::Union(*union).display(context.db()),
                            first_error.not_boolable_type().display(context.db()),
                        ),
                    );
            }

            Self::Other { not_boolable_type } => {
                context.report_lint(
                    &UNSUPPORTED_BOOL_CONVERSION,
                    condition,
                    format_args!(
                        "Boolean conversion is unsupported for type `{}`; it incorrectly implements `__bool__`",
                        not_boolable_type.display(context.db())
                    ),
                );
            }
        }
    }
}

/// Error returned if a class instantiation call failed
#[derive(Debug)]
enum ConstructorCallError<'db> {
    Init(Type<'db>, CallDunderError<'db>),
    New(Type<'db>, CallDunderError<'db>),
    NewAndInit(Type<'db>, CallDunderError<'db>, CallDunderError<'db>),
}

impl<'db> ConstructorCallError<'db> {
    fn return_type(&self) -> Type<'db> {
        match self {
            Self::Init(ty, _) => *ty,
            Self::New(ty, _) => *ty,
            Self::NewAndInit(ty, _, _) => *ty,
        }
    }

    fn report_diagnostic(
        &self,
        context: &InferContext<'db>,
        context_expression_type: Type<'db>,
        context_expression_node: ast::AnyNodeRef,
    ) {
        let report_init_error = |call_dunder_error: &CallDunderError<'db>| match call_dunder_error {
            CallDunderError::MethodNotAvailable => {
                // If we are using vendored typeshed, it should be impossible to have missing
                // or unbound `__init__` method on a class, as all classes have `object` in MRO.
                // Thus the following may only trigger if a custom typeshed is used.
                context.report_lint(
                    &CALL_POSSIBLY_UNBOUND_METHOD,
                    context_expression_node,
                    format_args!(
                        "`__init__` method is missing on type `{}`. Make sure your `object` in typeshed has its definition.",
                        context_expression_type.display(context.db()),
                    ),
                );
            }
            CallDunderError::PossiblyUnbound(bindings) => {
                context.report_lint(
                    &CALL_POSSIBLY_UNBOUND_METHOD,
                    context_expression_node,
                    format_args!(
                        "Method `__init__` on type `{}` is possibly unbound.",
                        context_expression_type.display(context.db()),
                    ),
                );

                bindings.report_diagnostics(context, context_expression_node);
            }
            CallDunderError::CallError(_, bindings) => {
                bindings.report_diagnostics(context, context_expression_node);
            }
        };

        let report_new_error = |call_dunder_error: &CallDunderError<'db>| match call_dunder_error {
            CallDunderError::MethodNotAvailable => {
                // We are explicitly checking for `__new__` before attempting to call it,
                // so this should never happen.
                unreachable!("`__new__` method may not be called if missing");
            }
            CallDunderError::PossiblyUnbound(bindings) => {
                context.report_lint(
                    &CALL_POSSIBLY_UNBOUND_METHOD,
                    context_expression_node,
                    format_args!(
                        "Method `__new__` on type `{}` is possibly unbound.",
                        context_expression_type.display(context.db()),
                    ),
                );

                bindings.report_diagnostics(context, context_expression_node);
            }
            CallDunderError::CallError(_, bindings) => {
                bindings.report_diagnostics(context, context_expression_node);
            }
        };

        match self {
            Self::Init(_, call_dunder_error) => {
                report_init_error(call_dunder_error);
            }
            Self::New(_, call_dunder_error) => {
                report_new_error(call_dunder_error);
            }
            Self::NewAndInit(_, new_call_dunder_error, init_call_dunder_error) => {
                report_new_error(new_call_dunder_error);
                report_init_error(init_call_dunder_error);
            }
        }
    }
}

#[derive(Debug, Copy, Clone, PartialEq, Eq)]
pub enum Truthiness {
    /// For an object `x`, `bool(x)` will always return `True`
    AlwaysTrue,
    /// For an object `x`, `bool(x)` will always return `False`
    AlwaysFalse,
    /// For an object `x`, `bool(x)` could return either `True` or `False`
    Ambiguous,
}

impl Truthiness {
    pub(crate) const fn is_ambiguous(self) -> bool {
        matches!(self, Truthiness::Ambiguous)
    }

    pub(crate) const fn is_always_false(self) -> bool {
        matches!(self, Truthiness::AlwaysFalse)
    }

    pub(crate) const fn is_always_true(self) -> bool {
        matches!(self, Truthiness::AlwaysTrue)
    }

    pub(crate) const fn negate(self) -> Self {
        match self {
            Self::AlwaysTrue => Self::AlwaysFalse,
            Self::AlwaysFalse => Self::AlwaysTrue,
            Self::Ambiguous => Self::Ambiguous,
        }
    }

    pub(crate) const fn negate_if(self, condition: bool) -> Self {
        if condition {
            self.negate()
        } else {
            self
        }
    }

    fn into_type(self, db: &dyn Db) -> Type {
        match self {
            Self::AlwaysTrue => Type::BooleanLiteral(true),
            Self::AlwaysFalse => Type::BooleanLiteral(false),
            Self::Ambiguous => KnownClass::Bool.to_instance(db),
        }
    }
}

impl From<bool> for Truthiness {
    fn from(value: bool) -> Self {
        if value {
            Truthiness::AlwaysTrue
        } else {
            Truthiness::AlwaysFalse
        }
    }
}

bitflags! {
    #[derive(Copy, Clone, Debug, Eq, PartialEq, Default, Hash)]
    pub struct FunctionDecorators: u8 {
        /// `@classmethod`
        const CLASSMETHOD = 1 << 0;
        /// `@no_type_check`
        const NO_TYPE_CHECK = 1 << 1;
        /// `@overload`
        const OVERLOAD = 1 << 2;
    }
}

#[salsa::interned(debug)]
pub struct FunctionType<'db> {
    /// name of the function at definition
    #[return_ref]
    pub name: ast::name::Name,

    /// Is this a function that we special-case somehow? If so, which one?
    known: Option<KnownFunction>,

    body_scope: ScopeId<'db>,

    /// A set of special decorators that were applied to this function
    decorators: FunctionDecorators,

    /// A specialization that should be applied to the function's parameter and return types,
    /// either because the function is itself generic, or because it appears in the body of a
    /// generic class.
    specialization: Option<Specialization<'db>>,
}

#[salsa::tracked]
impl<'db> FunctionType<'db> {
    pub(crate) fn has_known_decorator(self, db: &dyn Db, decorator: FunctionDecorators) -> bool {
        self.decorators(db).contains(decorator)
    }

    /// Convert the `FunctionType` into a [`Type::Callable`].
    ///
    /// This powers the `CallableTypeOf` special form from the `knot_extensions` module.
    pub(crate) fn into_callable_type(self, db: &'db dyn Db) -> Type<'db> {
        Type::Callable(CallableType::new(db, self.signature(db).clone()))
    }

    /// Returns the [`FileRange`] of the function's name.
    pub fn focus_range(self, db: &dyn Db) -> FileRange {
        FileRange::new(
            self.body_scope(db).file(db),
            self.body_scope(db).node(db).expect_function().name.range,
        )
    }

    pub fn full_range(self, db: &dyn Db) -> FileRange {
        FileRange::new(
            self.body_scope(db).file(db),
            self.body_scope(db).node(db).expect_function().range,
        )
    }

    pub(crate) fn definition(self, db: &'db dyn Db) -> Definition<'db> {
        let body_scope = self.body_scope(db);
        let index = semantic_index(db, body_scope.file(db));
        index.expect_single_definition(body_scope.node(db).expect_function())
    }

    /// Typed externally-visible signature for this function.
    ///
    /// This is the signature as seen by external callers, possibly modified by decorators and/or
    /// overloaded.
    ///
    /// ## Why is this a salsa query?
    ///
    /// This is a salsa query to short-circuit the invalidation
    /// when the function's AST node changes.
    ///
    /// Were this not a salsa query, then the calling query
    /// would depend on the function's AST and rerun for every change in that file.
    #[salsa::tracked(return_ref)]
    pub(crate) fn signature(self, db: &'db dyn Db) -> Signature<'db> {
        let mut internal_signature = self.internal_signature(db);

        if self.has_known_decorator(db, FunctionDecorators::OVERLOAD) {
            return Signature::todo("return type of overloaded function");
        }

        if let Some(specialization) = self.specialization(db) {
            internal_signature.apply_specialization(db, specialization);
        }

        internal_signature
    }

    /// Typed internally-visible signature for this function.
    ///
    /// This represents the annotations on the function itself, unmodified by decorators and
    /// overloads.
    ///
    /// These are the parameter and return types that should be used for type checking the body of
    /// the function.
    ///
    /// Don't call this when checking any other file; only when type-checking the function body
    /// scope.
    fn internal_signature(self, db: &'db dyn Db) -> Signature<'db> {
        let scope = self.body_scope(db);
        let function_stmt_node = scope.node(db).expect_function();
        let definition = self.definition(db);
        Signature::from_function(db, definition, function_stmt_node)
    }

    pub(crate) fn is_known(self, db: &'db dyn Db, known_function: KnownFunction) -> bool {
        self.known(db) == Some(known_function)
    }

    fn apply_specialization(self, db: &'db dyn Db, specialization: Specialization<'db>) -> Self {
        let specialization = match self.specialization(db) {
            Some(existing) => existing.apply_specialization(db, specialization),
            None => specialization,
        };
        Self::new(
            db,
            self.name(db).clone(),
            self.known(db),
            self.body_scope(db),
            self.decorators(db),
            Some(specialization),
        )
    }
}

/// Non-exhaustive enumeration of known functions (e.g. `builtins.reveal_type`, ...) that might
/// have special behavior.
#[derive(Debug, Copy, Clone, PartialEq, Eq, Hash, strum_macros::EnumString)]
#[strum(serialize_all = "snake_case")]
#[cfg_attr(test, derive(strum_macros::EnumIter, strum_macros::IntoStaticStr))]
pub enum KnownFunction {
    /// `builtins.isinstance`
    #[strum(serialize = "isinstance")]
    IsInstance,
    /// `builtins.issubclass`
    #[strum(serialize = "issubclass")]
    IsSubclass,
    /// `builtins.reveal_type`, `typing.reveal_type` or `typing_extensions.reveal_type`
    RevealType,
    /// `builtins.len`
    Len,
    /// `builtins.repr`
    Repr,
    /// `typing(_extensions).final`
    Final,

    /// [`typing(_extensions).no_type_check`](https://typing.readthedocs.io/en/latest/spec/directives.html#no-type-check)
    NoTypeCheck,

    /// `typing(_extensions).assert_type`
    AssertType,
    /// `typing(_extensions).assert_never`
    AssertNever,
    /// `typing(_extensions).cast`
    Cast,
    /// `typing(_extensions).overload`
    Overload,

    /// `abc.abstractmethod`
    #[strum(serialize = "abstractmethod")]
    AbstractMethod,

    /// `inspect.getattr_static`
    GetattrStatic,

    /// `knot_extensions.static_assert`
    StaticAssert,
    /// `knot_extensions.is_equivalent_to`
    IsEquivalentTo,
    /// `knot_extensions.is_subtype_of`
    IsSubtypeOf,
    /// `knot_extensions.is_assignable_to`
    IsAssignableTo,
    /// `knot_extensions.is_disjoint_from`
    IsDisjointFrom,
    /// `knot_extensions.is_gradual_equivalent_to`
    IsGradualEquivalentTo,
    /// `knot_extensions.is_fully_static`
    IsFullyStatic,
    /// `knot_extensions.is_singleton`
    IsSingleton,
    /// `knot_extensions.is_single_valued`
    IsSingleValued,
}

impl KnownFunction {
    pub fn into_constraint_function(self) -> Option<KnownConstraintFunction> {
        match self {
            Self::IsInstance => Some(KnownConstraintFunction::IsInstance),
            Self::IsSubclass => Some(KnownConstraintFunction::IsSubclass),
            _ => None,
        }
    }

    fn try_from_definition_and_name<'db>(
        db: &'db dyn Db,
        definition: Definition<'db>,
        name: &str,
    ) -> Option<Self> {
        let candidate = Self::from_str(name).ok()?;
        candidate
            .check_module(file_to_module(db, definition.file(db))?.known()?)
            .then_some(candidate)
    }

    /// Return `true` if `self` is defined in `module` at runtime.
    const fn check_module(self, module: KnownModule) -> bool {
        match self {
            Self::IsInstance | Self::IsSubclass | Self::Len | Self::Repr => module.is_builtins(),
            Self::AssertType
            | Self::AssertNever
            | Self::Cast
            | Self::Overload
            | Self::RevealType
            | Self::Final
            | Self::NoTypeCheck => {
                matches!(module, KnownModule::Typing | KnownModule::TypingExtensions)
            }
            Self::AbstractMethod => {
                matches!(module, KnownModule::Abc)
            }
            Self::GetattrStatic => module.is_inspect(),
            Self::IsAssignableTo
            | Self::IsDisjointFrom
            | Self::IsEquivalentTo
            | Self::IsGradualEquivalentTo
            | Self::IsFullyStatic
            | Self::IsSingleValued
            | Self::IsSingleton
            | Self::IsSubtypeOf
            | Self::StaticAssert => module.is_knot_extensions(),
        }
    }
}

/// This type represents bound method objects that are created when a method is accessed
/// on an instance of a class. For example, the expression `Path("a.txt").touch` creates
/// a bound method object that represents the `Path.touch` method which is bound to the
/// instance `Path("a.txt")`.
#[salsa::tracked(debug)]
pub struct BoundMethodType<'db> {
    /// The function that is being bound. Corresponds to the `__func__` attribute on a
    /// bound method object
    pub(crate) function: FunctionType<'db>,
    /// The instance on which this method has been called. Corresponds to the `__self__`
    /// attribute on a bound method object
    self_instance: Type<'db>,
}

impl<'db> BoundMethodType<'db> {
    pub(crate) fn into_callable_type(self, db: &'db dyn Db) -> Type<'db> {
        Type::Callable(CallableType::new(
            db,
            self.function(db).signature(db).bind_self(),
        ))
    }
}

/// This type represents the set of all callable objects with a certain signature.
/// It can be written in type expressions using `typing.Callable`.
/// `lambda` expressions are inferred directly as `CallableType`s; all function-literal types
/// are subtypes of a `CallableType`.
#[salsa::interned(debug)]
pub struct CallableType<'db> {
    #[return_ref]
    signature: Signature<'db>,
}

impl<'db> CallableType<'db> {
    /// Create a callable type which accepts any parameters and returns an `Unknown` type.
    pub(crate) fn unknown(db: &'db dyn Db) -> Self {
        CallableType::new(
            db,
            Signature::new(Parameters::unknown(), Some(Type::unknown())),
        )
    }

    /// Return a "normalized" version of this `Callable` type.
    ///
    /// See [`Type::normalized`] for more details.
    fn normalized(self, db: &'db dyn Db) -> Self {
        let signature = self.signature(db);
        let parameters = signature
            .parameters()
            .iter()
            .map(|param| param.normalized(db))
            .collect();
        let return_ty = signature
            .return_ty
            .map(|return_ty| return_ty.normalized(db));
        CallableType::new(db, Signature::new(parameters, return_ty))
    }

    fn apply_specialization(self, db: &'db dyn Db, specialization: Specialization<'db>) -> Self {
        let mut signature = self.signature(db).clone();
        signature.apply_specialization(db, specialization);
        Self::new(db, signature)
    }

    /// Returns `true` if this is a fully static callable type.
    ///
    /// A callable type is fully static if all of its parameters and return type are fully static
    /// and if it does not use gradual form (`...`) for its parameters.
    pub(crate) fn is_fully_static(self, db: &'db dyn Db) -> bool {
        let signature = self.signature(db);

        if signature.parameters().is_gradual() {
            return false;
        }

        if signature.parameters().iter().any(|parameter| {
            parameter
                .annotated_type()
                .is_none_or(|annotated_type| !annotated_type.is_fully_static(db))
        }) {
            return false;
        }

        signature
            .return_ty
            .is_some_and(|return_type| return_type.is_fully_static(db))
    }

    /// Return `true` if `self` has exactly the same set of possible static materializations as
    /// `other` (if `self` represents the same set of possible sets of possible runtime objects as
    /// `other`).
    pub(crate) fn is_gradual_equivalent_to(self, db: &'db dyn Db, other: Self) -> bool {
        self.is_equivalent_to_impl(db, other, |self_type, other_type| {
            self_type
                .unwrap_or(Type::unknown())
                .is_gradual_equivalent_to(db, other_type.unwrap_or(Type::unknown()))
        })
    }

    /// Return `true` if `self` represents the exact same set of possible runtime objects as `other`.
    pub(crate) fn is_equivalent_to(self, db: &'db dyn Db, other: Self) -> bool {
        self.is_equivalent_to_impl(db, other, |self_type, other_type| {
            match (self_type, other_type) {
                (Some(self_type), Some(other_type)) => self_type.is_equivalent_to(db, other_type),
                // We need the catch-all case here because it's not guaranteed that this is a fully
                // static type.
                _ => false,
            }
        })
    }

    /// Implementation for the [`is_equivalent_to`] and [`is_gradual_equivalent_to`] for callable
    /// types.
    ///
    /// [`is_equivalent_to`]: Self::is_equivalent_to
    /// [`is_gradual_equivalent_to`]: Self::is_gradual_equivalent_to
    fn is_equivalent_to_impl<F>(self, db: &'db dyn Db, other: Self, check_types: F) -> bool
    where
        F: Fn(Option<Type<'db>>, Option<Type<'db>>) -> bool,
    {
        let self_signature = self.signature(db);
        let other_signature = other.signature(db);

        // N.B. We don't need to explicitly check for the use of gradual form (`...`) in the
        // parameters because it is internally represented by adding `*Any` and `**Any` to the
        // parameter list.
        let self_parameters = self_signature.parameters();
        let other_parameters = other_signature.parameters();

        if self_parameters.len() != other_parameters.len() {
            return false;
        }

        if !check_types(self_signature.return_ty, other_signature.return_ty) {
            return false;
        }

        for (self_parameter, other_parameter) in self_parameters.iter().zip(other_parameters) {
            match (self_parameter.kind(), other_parameter.kind()) {
                (
                    ParameterKind::PositionalOnly {
                        default_type: self_default,
                        ..
                    },
                    ParameterKind::PositionalOnly {
                        default_type: other_default,
                        ..
                    },
                ) if self_default.is_some() == other_default.is_some() => {}

                (
                    ParameterKind::PositionalOrKeyword {
                        name: self_name,
                        default_type: self_default,
                    },
                    ParameterKind::PositionalOrKeyword {
                        name: other_name,
                        default_type: other_default,
                    },
                ) if self_default.is_some() == other_default.is_some()
                    && self_name == other_name => {}

                (ParameterKind::Variadic { .. }, ParameterKind::Variadic { .. }) => {}

                (
                    ParameterKind::KeywordOnly {
                        name: self_name,
                        default_type: self_default,
                    },
                    ParameterKind::KeywordOnly {
                        name: other_name,
                        default_type: other_default,
                    },
                ) if self_default.is_some() == other_default.is_some()
                    && self_name == other_name => {}

                (ParameterKind::KeywordVariadic { .. }, ParameterKind::KeywordVariadic { .. }) => {}

                _ => return false,
            }

            if !check_types(
                self_parameter.annotated_type(),
                other_parameter.annotated_type(),
            ) {
                return false;
            }
        }

        true
    }

    /// Return `true` if `self` is assignable to `other`.
    pub(crate) fn is_assignable_to(self, db: &'db dyn Db, other: Self) -> bool {
        self.is_assignable_to_impl(db, other, |type1, type2| {
            // In the context of a callable type, the `None` variant represents an `Unknown` type.
            type1
                .unwrap_or(Type::unknown())
                .is_assignable_to(db, type2.unwrap_or(Type::unknown()))
        })
    }

    /// Return `true` if `self` is a subtype of `other`.
    ///
    /// # Panics
    ///
    /// Panics if `self` or `other` is not a fully static type.
    pub(crate) fn is_subtype_of(self, db: &'db dyn Db, other: Self) -> bool {
        self.is_assignable_to_impl(db, other, |type1, type2| {
            // SAFETY: Subtype relation is only checked for fully static types.
            type1.unwrap().is_subtype_of(db, type2.unwrap())
        })
    }

    /// Implementation for the [`is_assignable_to`] and [`is_subtype_of`] for callable types.
    ///
    /// [`is_assignable_to`]: Self::is_assignable_to
    /// [`is_subtype_of`]: Self::is_subtype_of
    fn is_assignable_to_impl<F>(self, db: &'db dyn Db, other: Self, check_types: F) -> bool
    where
        F: Fn(Option<Type<'db>>, Option<Type<'db>>) -> bool,
    {
        /// A helper struct to zip two slices of parameters together that provides control over the
        /// two iterators individually. It also keeps track of the current parameter in each
        /// iterator.
        struct ParametersZip<'a, 'db> {
            current_self: Option<&'a Parameter<'db>>,
            current_other: Option<&'a Parameter<'db>>,
            iter_self: Iter<'a, Parameter<'db>>,
            iter_other: Iter<'a, Parameter<'db>>,
        }

        impl<'a, 'db> ParametersZip<'a, 'db> {
            /// Move to the next parameter in both the `self` and `other` parameter iterators,
            /// [`None`] if both iterators are exhausted.
            fn next(&mut self) -> Option<EitherOrBoth<&'a Parameter<'db>, &'a Parameter<'db>>> {
                match (self.next_self(), self.next_other()) {
                    (Some(self_param), Some(other_param)) => {
                        Some(EitherOrBoth::Both(self_param, other_param))
                    }
                    (Some(self_param), None) => Some(EitherOrBoth::Left(self_param)),
                    (None, Some(other_param)) => Some(EitherOrBoth::Right(other_param)),
                    (None, None) => None,
                }
            }

            /// Move to the next parameter in the `self` parameter iterator, [`None`] if the
            /// iterator is exhausted.
            fn next_self(&mut self) -> Option<&'a Parameter<'db>> {
                self.current_self = self.iter_self.next();
                self.current_self
            }

            /// Move to the next parameter in the `other` parameter iterator, [`None`] if the
            /// iterator is exhausted.
            fn next_other(&mut self) -> Option<&'a Parameter<'db>> {
                self.current_other = self.iter_other.next();
                self.current_other
            }

            /// Peek at the next parameter in the `other` parameter iterator without consuming it.
            fn peek_other(&mut self) -> Option<&'a Parameter<'db>> {
                self.iter_other.clone().next()
            }

            /// Consumes the `ParametersZip` and returns a two-element tuple containing the
            /// remaining parameters in the `self` and `other` iterators respectively.
            ///
            /// The returned iterators starts with the current parameter, if any, followed by the
            /// remaining parameters in the respective iterators.
            fn into_remaining(
                self,
            ) -> (
                impl Iterator<Item = &'a Parameter<'db>>,
                impl Iterator<Item = &'a Parameter<'db>>,
            ) {
                (
                    self.current_self.into_iter().chain(self.iter_self),
                    self.current_other.into_iter().chain(self.iter_other),
                )
            }
        }

        let self_signature = self.signature(db);
        let other_signature = other.signature(db);

        // Return types are covariant.
        if !check_types(self_signature.return_ty, other_signature.return_ty) {
            return false;
        }

        if self_signature.parameters().is_gradual() || other_signature.parameters().is_gradual() {
            // If either of the parameter lists contains a gradual form (`...`), then it is
            // assignable / subtype to and from any other callable type.
            return true;
        }

        let mut parameters = ParametersZip {
            current_self: None,
            current_other: None,
            iter_self: self_signature.parameters().iter(),
            iter_other: other_signature.parameters().iter(),
        };

        // Collect all the standard parameters that have only been matched against a variadic
        // parameter which means that the keyword variant is still unmatched.
        let mut other_keywords = Vec::new();

        loop {
            let Some(next_parameter) = parameters.next() else {
                // All parameters have been checked or both the parameter lists were empty. In
                // either case, `self` is a subtype of `other`.
                return true;
            };

            match next_parameter {
                EitherOrBoth::Left(self_parameter) => match self_parameter.kind() {
                    ParameterKind::KeywordOnly { .. } | ParameterKind::KeywordVariadic { .. }
                        if !other_keywords.is_empty() =>
                    {
                        // If there are any unmatched keyword parameters in `other`, they need to
                        // be checked against the keyword-only / keyword-variadic parameters that
                        // will be done after this loop.
                        break;
                    }
                    ParameterKind::PositionalOnly { default_type, .. }
                    | ParameterKind::PositionalOrKeyword { default_type, .. }
                    | ParameterKind::KeywordOnly { default_type, .. } => {
                        // For `self <: other` to be valid, if there are no more parameters in
                        // `other`, then the non-variadic parameters in `self` must have a default
                        // value.
                        if default_type.is_none() {
                            return false;
                        }
                    }
                    ParameterKind::Variadic { .. } | ParameterKind::KeywordVariadic { .. } => {
                        // Variadic parameters don't have any restrictions in this context, so
                        // we'll just continue to the next parameter set.
                    }
                },

                EitherOrBoth::Right(_) => {
                    // If there are more parameters in `other` than in `self`, then `self` is not a
                    // subtype of `other`.
                    return false;
                }

                EitherOrBoth::Both(self_parameter, other_parameter) => {
                    match (self_parameter.kind(), other_parameter.kind()) {
                        (
                            ParameterKind::PositionalOnly {
                                default_type: self_default,
                                ..
                            }
                            | ParameterKind::PositionalOrKeyword {
                                default_type: self_default,
                                ..
                            },
                            ParameterKind::PositionalOnly {
                                default_type: other_default,
                                ..
                            },
                        ) => {
                            if self_default.is_none() && other_default.is_some() {
                                return false;
                            }
                            if !check_types(
                                other_parameter.annotated_type(),
                                self_parameter.annotated_type(),
                            ) {
                                return false;
                            }
                        }

                        (
                            ParameterKind::PositionalOrKeyword {
                                name: self_name,
                                default_type: self_default,
                            },
                            ParameterKind::PositionalOrKeyword {
                                name: other_name,
                                default_type: other_default,
                            },
                        ) => {
                            if self_name != other_name {
                                return false;
                            }
                            // The following checks are the same as positional-only parameters.
                            if self_default.is_none() && other_default.is_some() {
                                return false;
                            }
                            if !check_types(
                                other_parameter.annotated_type(),
                                self_parameter.annotated_type(),
                            ) {
                                return false;
                            }
                        }

                        (
                            ParameterKind::Variadic { .. },
                            ParameterKind::PositionalOnly { .. }
                            | ParameterKind::PositionalOrKeyword { .. },
                        ) => {
                            if !check_types(
                                other_parameter.annotated_type(),
                                self_parameter.annotated_type(),
                            ) {
                                return false;
                            }

                            if matches!(
                                other_parameter.kind(),
                                ParameterKind::PositionalOrKeyword { .. }
                            ) {
                                other_keywords.push(other_parameter);
                            }

                            // We've reached a variadic parameter in `self` which means there can
                            // be no more positional parameters after this in a valid AST. But, the
                            // current parameter in `other` is a positional-only which means there
                            // can be more positional parameters after this which could be either
                            // more positional-only parameters, standard parameters or a variadic
                            // parameter.
                            //
                            // So, any remaining positional parameters in `other` would need to be
                            // checked against the variadic parameter in `self`. This loop does
                            // that by only moving the `other` iterator forward.
                            loop {
                                let Some(other_parameter) = parameters.peek_other() else {
                                    break;
                                };
                                match other_parameter.kind() {
                                    ParameterKind::PositionalOrKeyword { .. } => {
                                        other_keywords.push(other_parameter);
                                    }
                                    ParameterKind::PositionalOnly { .. }
                                    | ParameterKind::Variadic { .. } => {}
                                    _ => {
                                        // Any other parameter kind cannot be checked against a
                                        // variadic parameter and is deferred to the next iteration.
                                        break;
                                    }
                                }
                                if !check_types(
                                    other_parameter.annotated_type(),
                                    self_parameter.annotated_type(),
                                ) {
                                    return false;
                                }
                                parameters.next_other();
                            }
                        }

                        (ParameterKind::Variadic { .. }, ParameterKind::Variadic { .. }) => {
                            if !check_types(
                                other_parameter.annotated_type(),
                                self_parameter.annotated_type(),
                            ) {
                                return false;
                            }
                        }

                        (
                            _,
                            ParameterKind::KeywordOnly { .. }
                            | ParameterKind::KeywordVariadic { .. },
                        ) => {
                            // Keyword parameters are not considered in this loop as the order of
                            // parameters is not important for them and so they are checked by
                            // doing name-based lookups.
                            break;
                        }

                        _ => return false,
                    }
                }
            }
        }

        // At this point, the remaining parameters in `other` are keyword-only or keyword variadic.
        // But, `self` could contain any unmatched positional parameters.
        let (self_parameters, other_parameters) = parameters.into_remaining();

        // Collect all the keyword-only parameters and the unmatched standard parameters.
        let mut self_keywords = HashMap::new();

        // Type of the variadic keyword parameter in `self`.
        //
        // This is a nested option where the outer option represents the presence of a keyword
        // variadic parameter in `self` and the inner option represents the annotated type of the
        // keyword variadic parameter.
        let mut self_keyword_variadic: Option<Option<Type<'db>>> = None;

        for self_parameter in self_parameters {
            match self_parameter.kind() {
                ParameterKind::KeywordOnly { name, .. }
                | ParameterKind::PositionalOrKeyword { name, .. } => {
                    self_keywords.insert(name.clone(), self_parameter);
                }
                ParameterKind::KeywordVariadic { .. } => {
                    self_keyword_variadic = Some(self_parameter.annotated_type());
                }
                ParameterKind::PositionalOnly { .. } => {
                    // These are the unmatched positional-only parameters in `self` from the
                    // previous loop. They cannot be matched against any parameter in `other` which
                    // only contains keyword-only and keyword-variadic parameters so the subtype
                    // relation is invalid.
                    return false;
                }
                ParameterKind::Variadic { .. } => {}
            }
        }

        for other_parameter in other_keywords.into_iter().chain(other_parameters) {
            match other_parameter.kind() {
                ParameterKind::KeywordOnly {
                    name: other_name,
                    default_type: other_default,
                }
                | ParameterKind::PositionalOrKeyword {
                    name: other_name,
                    default_type: other_default,
                } => {
                    if let Some(self_parameter) = self_keywords.remove(other_name) {
                        match self_parameter.kind() {
                            ParameterKind::PositionalOrKeyword {
                                default_type: self_default,
                                ..
                            }
                            | ParameterKind::KeywordOnly {
                                default_type: self_default,
                                ..
                            } => {
                                if self_default.is_none() && other_default.is_some() {
                                    return false;
                                }
                                if !check_types(
                                    other_parameter.annotated_type(),
                                    self_parameter.annotated_type(),
                                ) {
                                    return false;
                                }
                            }
                            _ => unreachable!(
                                "`self_keywords` should only contain keyword-only or standard parameters"
                            ),
                        }
                    } else if let Some(self_keyword_variadic_type) = self_keyword_variadic {
                        if !check_types(
                            other_parameter.annotated_type(),
                            self_keyword_variadic_type,
                        ) {
                            return false;
                        }
                    } else {
                        return false;
                    }
                }
                ParameterKind::KeywordVariadic { .. } => {
                    let Some(self_keyword_variadic_type) = self_keyword_variadic else {
                        // For a `self <: other` relationship, if `other` has a keyword variadic
                        // parameter, `self` must also have a keyword variadic parameter.
                        return false;
                    };
                    if !check_types(other_parameter.annotated_type(), self_keyword_variadic_type) {
                        return false;
                    }
                }
                _ => {
                    // This can only occur in case of a syntax error.
                    return false;
                }
            }
        }

        // If there are still unmatched keyword parameters from `self`, then they should be
        // optional otherwise the subtype relation is invalid.
        for (_, self_parameter) in self_keywords {
            if self_parameter.default_type().is_none() {
                return false;
            }
        }

        true
    }
}

/// Represents a specific instance of `types.MethodWrapperType`
#[derive(Debug, Copy, Clone, Hash, PartialEq, Eq, PartialOrd, Ord, salsa::Update)]
pub enum MethodWrapperKind<'db> {
    /// Method wrapper for `some_function.__get__`
    FunctionTypeDunderGet(FunctionType<'db>),
    /// Method wrapper for `some_property.__get__`
    PropertyDunderGet(PropertyInstanceType<'db>),
    /// Method wrapper for `some_property.__set__`
    PropertyDunderSet(PropertyInstanceType<'db>),
}

/// Represents a specific instance of `types.WrapperDescriptorType`
#[derive(Debug, Copy, Clone, Hash, PartialEq, Eq, PartialOrd, Ord, salsa::Update)]
pub enum WrapperDescriptorKind {
    /// `FunctionType.__get__`
    FunctionTypeDunderGet,
    /// `property.__get__`
    PropertyDunderGet,
    /// `property.__set__`
    PropertyDunderSet,
}

#[salsa::interned(debug)]
pub struct ModuleLiteralType<'db> {
    /// The file in which this module was imported.
    ///
    /// We need this in order to know which submodules should be attached to it as attributes
    /// (because the submodules were also imported in this file).
    pub importing_file: File,

    /// The imported module.
    pub module: Module,
}

impl<'db> ModuleLiteralType<'db> {
    fn static_member(self, db: &'db dyn Db, name: &str) -> Symbol<'db> {
        // `__dict__` is a very special member that is never overridden by module globals;
        // we should always look it up directly as an attribute on `types.ModuleType`,
        // never in the global scope of the module.
        if name == "__dict__" {
            return KnownClass::ModuleType
                .to_instance(db)
                .member(db, "__dict__")
                .symbol;
        }

        // If the file that originally imported the module has also imported a submodule
        // named `name`, then the result is (usually) that submodule, even if the module
        // also defines a (non-module) symbol with that name.
        //
        // Note that technically, either the submodule or the non-module symbol could take
        // priority, depending on the ordering of when the submodule is loaded relative to
        // the parent module's `__init__.py` file being evaluated. That said, we have
        // chosen to always have the submodule take priority. (This matches pyright's
        // current behavior, but is the opposite of mypy's current behavior.)
        if let Some(submodule_name) = ModuleName::new(name) {
            let importing_file = self.importing_file(db);
            let imported_submodules = imported_modules(db, importing_file);
            let mut full_submodule_name = self.module(db).name().clone();
            full_submodule_name.extend(&submodule_name);
            if imported_submodules.contains(&full_submodule_name) {
                if let Some(submodule) = resolve_module(db, &full_submodule_name) {
                    return Symbol::bound(Type::module_literal(db, importing_file, submodule));
                }
            }
        }

        imported_symbol(db, &self.module(db), name).symbol
    }
}

#[salsa::interned(debug)]
pub struct TypeAliasType<'db> {
    #[return_ref]
    pub name: ast::name::Name,

    rhs_scope: ScopeId<'db>,
}

#[salsa::tracked]
impl<'db> TypeAliasType<'db> {
    pub(crate) fn definition(self, db: &'db dyn Db) -> Definition<'db> {
        let scope = self.rhs_scope(db);
        let type_alias_stmt_node = scope.node(db).expect_type_alias();

        semantic_index(db, scope.file(db)).expect_single_definition(type_alias_stmt_node)
    }

    #[salsa::tracked]
    pub(crate) fn value_type(self, db: &'db dyn Db) -> Type<'db> {
        let scope = self.rhs_scope(db);
        let type_alias_stmt_node = scope.node(db).expect_type_alias();
        let definition = self.definition(db);
        definition_expression_type(db, definition, &type_alias_stmt_node.value)
    }
}

/// Either the explicit `metaclass=` keyword of the class, or the inferred metaclass of one of its base classes.
#[derive(Debug, Clone, PartialEq, Eq, salsa::Update)]
pub(super) struct MetaclassCandidate<'db> {
    metaclass: ClassType<'db>,
    explicit_metaclass_of: ClassLiteralType<'db>,
}

#[salsa::interned(debug)]
pub struct UnionType<'db> {
    /// The union type includes values in any of these types.
    #[return_ref]
    elements_boxed: Box<[Type<'db>]>,
}

impl<'db> UnionType<'db> {
    fn elements(self, db: &'db dyn Db) -> &'db [Type<'db>] {
        self.elements_boxed(db)
    }

    /// Create a union from a list of elements
    /// (which may be eagerly simplified into a different variant of [`Type`] altogether).
    pub fn from_elements<I, T>(db: &'db dyn Db, elements: I) -> Type<'db>
    where
        I: IntoIterator<Item = T>,
        T: Into<Type<'db>>,
    {
        elements
            .into_iter()
            .fold(UnionBuilder::new(db), |builder, element| {
                builder.add(element.into())
            })
            .build()
    }

    /// Apply a transformation function to all elements of the union,
    /// and create a new union from the resulting set of types.
    pub fn map(
        &self,
        db: &'db dyn Db,
        transform_fn: impl FnMut(&Type<'db>) -> Type<'db>,
    ) -> Type<'db> {
        Self::from_elements(db, self.elements(db).iter().map(transform_fn))
    }

    pub(crate) fn filter(
        self,
        db: &'db dyn Db,
        filter_fn: impl FnMut(&&Type<'db>) -> bool,
    ) -> Type<'db> {
        Self::from_elements(db, self.elements(db).iter().filter(filter_fn))
    }

    pub fn iter(&self, db: &'db dyn Db) -> Iter<Type<'db>> {
        self.elements(db).iter()
    }

    pub(crate) fn map_with_boundness(
        self,
        db: &'db dyn Db,
        mut transform_fn: impl FnMut(&Type<'db>) -> Symbol<'db>,
    ) -> Symbol<'db> {
        let mut builder = UnionBuilder::new(db);

        let mut all_unbound = true;
        let mut possibly_unbound = false;
        for ty in self.elements(db) {
            let ty_member = transform_fn(ty);
            match ty_member {
                Symbol::Unbound => {
                    possibly_unbound = true;
                }
                Symbol::Type(ty_member, member_boundness) => {
                    if member_boundness == Boundness::PossiblyUnbound {
                        possibly_unbound = true;
                    }

                    all_unbound = false;
                    builder = builder.add(ty_member);
                }
            }
        }

        if all_unbound {
            Symbol::Unbound
        } else {
            Symbol::Type(
                builder.build(),
                if possibly_unbound {
                    Boundness::PossiblyUnbound
                } else {
                    Boundness::Bound
                },
            )
        }
    }

    pub(crate) fn map_with_boundness_and_qualifiers(
        self,
        db: &'db dyn Db,
        mut transform_fn: impl FnMut(&Type<'db>) -> SymbolAndQualifiers<'db>,
    ) -> SymbolAndQualifiers<'db> {
        let mut builder = UnionBuilder::new(db);
        let mut qualifiers = TypeQualifiers::empty();

        let mut all_unbound = true;
        let mut possibly_unbound = false;
        for ty in self.elements(db) {
            let SymbolAndQualifiers {
                symbol: ty_member,
                qualifiers: new_qualifiers,
            } = transform_fn(ty);
            qualifiers |= new_qualifiers;
            match ty_member {
                Symbol::Unbound => {
                    possibly_unbound = true;
                }
                Symbol::Type(ty_member, member_boundness) => {
                    if member_boundness == Boundness::PossiblyUnbound {
                        possibly_unbound = true;
                    }

                    all_unbound = false;
                    builder = builder.add(ty_member);
                }
            }
        }
        SymbolAndQualifiers {
            symbol: if all_unbound {
                Symbol::Unbound
            } else {
                Symbol::Type(
                    builder.build(),
                    if possibly_unbound {
                        Boundness::PossiblyUnbound
                    } else {
                        Boundness::Bound
                    },
                )
            },
            qualifiers,
        }
    }

    pub(crate) fn is_fully_static(self, db: &'db dyn Db) -> bool {
        self.elements(db).iter().all(|ty| ty.is_fully_static(db))
    }

    /// Create a new union type with the elements normalized.
    ///
    /// See [`Type::normalized`] for more details.
    #[must_use]
    pub(crate) fn normalized(self, db: &'db dyn Db) -> Self {
        let mut new_elements: Vec<Type<'db>> = self
            .elements(db)
            .iter()
            .map(|element| element.normalized(db))
            .collect();
        new_elements.sort_unstable_by(|l, r| union_or_intersection_elements_ordering(db, l, r));
        UnionType::new(db, new_elements.into_boxed_slice())
    }

    /// Return `true` if `self` represents the exact same set of possible runtime objects as `other`
    pub(crate) fn is_equivalent_to(self, db: &'db dyn Db, other: Self) -> bool {
        /// Inlined version of [`UnionType::is_fully_static`] to avoid having to lookup
        /// `self.elements` multiple times in the Salsa db in this single method.
        #[inline]
        fn all_fully_static(db: &dyn Db, elements: &[Type]) -> bool {
            elements.iter().all(|ty| ty.is_fully_static(db))
        }

        let self_elements = self.elements(db);
        let other_elements = other.elements(db);

        if self_elements.len() != other_elements.len() {
            return false;
        }

        if !all_fully_static(db, self_elements) {
            return false;
        }

        if !all_fully_static(db, other_elements) {
            return false;
        }

        if self == other {
            return true;
        }

        let sorted_self = self.normalized(db);

        if sorted_self == other {
            return true;
        }

        sorted_self == other.normalized(db)
    }

    /// Return `true` if `self` has exactly the same set of possible static materializations as `other`
    /// (if `self` represents the same set of possible sets of possible runtime objects as `other`)
    pub(crate) fn is_gradual_equivalent_to(self, db: &'db dyn Db, other: Self) -> bool {
        if self == other {
            return true;
        }

        // TODO: `T | Unknown` should be gradually equivalent to `T | Unknown | Any`,
        // since they have exactly the same set of possible static materializations
        // (they represent the same set of possible sets of possible runtime objects)
        if self.elements(db).len() != other.elements(db).len() {
            return false;
        }

        let sorted_self = self.normalized(db);

        if sorted_self == other {
            return true;
        }

        let sorted_other = other.normalized(db);

        if sorted_self == sorted_other {
            return true;
        }

        sorted_self
            .elements(db)
            .iter()
            .zip(sorted_other.elements(db))
            .all(|(self_ty, other_ty)| self_ty.is_gradual_equivalent_to(db, *other_ty))
    }
}

#[salsa::interned(debug)]
pub struct IntersectionType<'db> {
    /// The intersection type includes only values in all of these types.
    #[return_ref]
    positive: FxOrderSet<Type<'db>>,

    /// The intersection type does not include any value in any of these types.
    ///
    /// Negation types aren't expressible in annotations, and are most likely to arise from type
    /// narrowing along with intersections (e.g. `if not isinstance(...)`), so we represent them
    /// directly in intersections rather than as a separate type.
    #[return_ref]
    negative: FxOrderSet<Type<'db>>,
}

impl<'db> IntersectionType<'db> {
    /// Return a new `IntersectionType` instance with the positive and negative types sorted
    /// according to a canonical ordering, and other normalizations applied to each element as applicable.
    ///
    /// See [`Type::normalized`] for more details.
    #[must_use]
    pub(crate) fn normalized(self, db: &'db dyn Db) -> Self {
        fn normalized_set<'db>(
            db: &'db dyn Db,
            elements: &FxOrderSet<Type<'db>>,
        ) -> FxOrderSet<Type<'db>> {
            let mut elements: FxOrderSet<Type<'db>> =
                elements.iter().map(|ty| ty.normalized(db)).collect();

            elements.sort_unstable_by(|l, r| union_or_intersection_elements_ordering(db, l, r));
            elements
        }

        IntersectionType::new(
            db,
            normalized_set(db, self.positive(db)),
            normalized_set(db, self.negative(db)),
        )
    }

    pub(crate) fn is_fully_static(self, db: &'db dyn Db) -> bool {
        self.positive(db).iter().all(|ty| ty.is_fully_static(db))
            && self.negative(db).iter().all(|ty| ty.is_fully_static(db))
    }

    /// Return `true` if `self` represents exactly the same set of possible runtime objects as `other`
    pub(crate) fn is_equivalent_to(self, db: &'db dyn Db, other: Self) -> bool {
        /// Inlined version of [`IntersectionType::is_fully_static`] to avoid having to lookup
        /// `positive` and `negative` multiple times in the Salsa db in this single method.
        #[inline]
        fn all_fully_static(db: &dyn Db, elements: &FxOrderSet<Type>) -> bool {
            elements.iter().all(|ty| ty.is_fully_static(db))
        }

        let self_positive = self.positive(db);

        if !all_fully_static(db, self_positive) {
            return false;
        }

        let other_positive = other.positive(db);

        if self_positive.len() != other_positive.len() {
            return false;
        }

        if !all_fully_static(db, other_positive) {
            return false;
        }

        let self_negative = self.negative(db);

        if !all_fully_static(db, self_negative) {
            return false;
        }

        let other_negative = other.negative(db);

        if self_negative.len() != other_negative.len() {
            return false;
        }

        if !all_fully_static(db, other_negative) {
            return false;
        }

        if self == other {
            return true;
        }

        let sorted_self = self.normalized(db);

        if sorted_self == other {
            return true;
        }

        sorted_self == other.normalized(db)
    }

    /// Return `true` if `self` has exactly the same set of possible static materializations as `other`
    /// (if `self` represents the same set of possible sets of possible runtime objects as `other`)
    pub(crate) fn is_gradual_equivalent_to(self, db: &'db dyn Db, other: Self) -> bool {
        if self == other {
            return true;
        }

        if self.positive(db).len() != other.positive(db).len()
            || self.negative(db).len() != other.negative(db).len()
        {
            return false;
        }

        let sorted_self = self.normalized(db);

        if sorted_self == other {
            return true;
        }

        let sorted_other = other.normalized(db);

        if sorted_self == sorted_other {
            return true;
        }

        sorted_self
            .positive(db)
            .iter()
            .zip(sorted_other.positive(db))
            .all(|(self_ty, other_ty)| self_ty.is_gradual_equivalent_to(db, *other_ty))
            && sorted_self
                .negative(db)
                .iter()
                .zip(sorted_other.negative(db))
                .all(|(self_ty, other_ty)| self_ty.is_gradual_equivalent_to(db, *other_ty))
    }

    pub(crate) fn map_with_boundness(
        self,
        db: &'db dyn Db,
        mut transform_fn: impl FnMut(&Type<'db>) -> Symbol<'db>,
    ) -> Symbol<'db> {
        if !self.negative(db).is_empty() {
            return Symbol::todo("map_with_boundness: intersections with negative contributions");
        }

        let mut builder = IntersectionBuilder::new(db);

        let mut all_unbound = true;
        let mut any_definitely_bound = false;
        for ty in self.positive(db) {
            let ty_member = transform_fn(ty);
            match ty_member {
                Symbol::Unbound => {}
                Symbol::Type(ty_member, member_boundness) => {
                    all_unbound = false;
                    if member_boundness == Boundness::Bound {
                        any_definitely_bound = true;
                    }

                    builder = builder.add_positive(ty_member);
                }
            }
        }

        if all_unbound {
            Symbol::Unbound
        } else {
            Symbol::Type(
                builder.build(),
                if any_definitely_bound {
                    Boundness::Bound
                } else {
                    Boundness::PossiblyUnbound
                },
            )
        }
    }

    pub(crate) fn map_with_boundness_and_qualifiers(
        self,
        db: &'db dyn Db,
        mut transform_fn: impl FnMut(&Type<'db>) -> SymbolAndQualifiers<'db>,
    ) -> SymbolAndQualifiers<'db> {
        if !self.negative(db).is_empty() {
            return Symbol::todo("map_with_boundness: intersections with negative contributions")
                .into();
        }

        let mut builder = IntersectionBuilder::new(db);
        let mut qualifiers = TypeQualifiers::empty();

        let mut any_unbound = false;
        let mut any_possibly_unbound = false;
        for ty in self.positive(db) {
            let SymbolAndQualifiers {
                symbol: member,
                qualifiers: new_qualifiers,
            } = transform_fn(ty);
            qualifiers |= new_qualifiers;
            match member {
                Symbol::Unbound => {
                    any_unbound = true;
                }
                Symbol::Type(ty_member, member_boundness) => {
                    if member_boundness == Boundness::PossiblyUnbound {
                        any_possibly_unbound = true;
                    }

                    builder = builder.add_positive(ty_member);
                }
            }
        }

        SymbolAndQualifiers {
            symbol: if any_unbound {
                Symbol::Unbound
            } else {
                Symbol::Type(
                    builder.build(),
                    if any_possibly_unbound {
                        Boundness::PossiblyUnbound
                    } else {
                        Boundness::Bound
                    },
                )
            },
            qualifiers,
        }
    }

    pub fn iter_positive(&self, db: &'db dyn Db) -> impl Iterator<Item = Type<'db>> {
        self.positive(db).iter().copied()
    }
}

#[salsa::interned(debug)]
pub struct StringLiteralType<'db> {
    #[return_ref]
    value: Box<str>,
}

impl<'db> StringLiteralType<'db> {
    /// The length of the string, as would be returned by Python's `len()`.
    pub(crate) fn python_len(self, db: &'db dyn Db) -> usize {
        self.value(db).chars().count()
    }

    /// Return an iterator over each character in the string literal.
    /// as would be returned by Python's `iter()`.
    pub(crate) fn iter_each_char(self, db: &'db dyn Db) -> impl Iterator<Item = Self> {
        self.value(db)
            .chars()
            .map(|c| StringLiteralType::new(db, c.to_string().as_str()))
    }
}

#[salsa::interned(debug)]
pub struct BytesLiteralType<'db> {
    #[return_ref]
    value: Box<[u8]>,
}

impl<'db> BytesLiteralType<'db> {
    pub(crate) fn python_len(self, db: &'db dyn Db) -> usize {
        self.value(db).len()
    }
}

#[salsa::interned(debug)]
pub struct SliceLiteralType<'db> {
    start: Option<i32>,
    stop: Option<i32>,
    step: Option<i32>,
}

impl SliceLiteralType<'_> {
    fn as_tuple(self, db: &dyn Db) -> (Option<i32>, Option<i32>, Option<i32>) {
        (self.start(db), self.stop(db), self.step(db))
    }
}
#[salsa::interned(debug)]
pub struct TupleType<'db> {
    #[return_ref]
    elements: Box<[Type<'db>]>,
}

impl<'db> TupleType<'db> {
    pub(crate) fn from_elements<T: Into<Type<'db>>>(
        db: &'db dyn Db,
        types: impl IntoIterator<Item = T>,
    ) -> Type<'db> {
        let mut elements = vec![];

        for ty in types {
            let ty = ty.into();
            if ty.is_never() {
                return Type::Never;
            }
            elements.push(ty);
        }

        Type::Tuple(Self::new(db, elements.into_boxed_slice()))
    }

    /// Return a normalized version of `self`.
    ///
    /// See [`Type::normalized`] for more details.
    #[must_use]
    pub(crate) fn normalized(self, db: &'db dyn Db) -> Self {
        let elements: Box<[Type<'db>]> = self
            .elements(db)
            .iter()
            .map(|ty| ty.normalized(db))
            .collect();
        TupleType::new(db, elements)
    }

    pub(crate) fn is_equivalent_to(self, db: &'db dyn Db, other: Self) -> bool {
        let self_elements = self.elements(db);
        let other_elements = other.elements(db);
        self_elements.len() == other_elements.len()
            && self_elements
                .iter()
                .zip(other_elements)
                .all(|(self_ty, other_ty)| self_ty.is_equivalent_to(db, *other_ty))
    }

    pub(crate) fn is_gradual_equivalent_to(self, db: &'db dyn Db, other: Self) -> bool {
        let self_elements = self.elements(db);
        let other_elements = other.elements(db);
        self_elements.len() == other_elements.len()
            && self_elements
                .iter()
                .zip(other_elements)
                .all(|(self_ty, other_ty)| self_ty.is_gradual_equivalent_to(db, *other_ty))
    }

    pub fn get(&self, db: &'db dyn Db, index: usize) -> Option<Type<'db>> {
        self.elements(db).get(index).copied()
    }

    pub fn len(&self, db: &'db dyn Db) -> usize {
        self.elements(db).len()
    }

    pub fn iter(&self, db: &'db dyn Db) -> impl Iterator<Item = Type<'db>> + 'db + '_ {
        self.elements(db).iter().copied()
    }
}

// Make sure that the `Type` enum does not grow unexpectedly.
#[cfg(not(debug_assertions))]
#[cfg(target_pointer_width = "64")]
static_assertions::assert_eq_size!(Type, [u8; 16]);

#[cfg(test)]
pub(crate) mod tests {
    use super::*;
    use crate::db::tests::{setup_db, TestDbBuilder};
    use crate::symbol::{
        global_symbol, known_module_symbol, typing_extensions_symbol, typing_symbol,
    };
    use ruff_db::files::system_path_to_file;
    use ruff_db::parsed::parsed_module;
    use ruff_db::system::DbWithWritableSystem as _;
    use ruff_db::testing::assert_function_query_was_not_run;
    use ruff_python_ast::PythonVersion;
    use strum::IntoEnumIterator;
    use test_case::test_case;

    /// Explicitly test for Python version <3.13 and >=3.13, to ensure that
    /// the fallback to `typing_extensions` is working correctly.
    /// See [`KnownClass::canonical_module`] for more information.
    #[test_case(PythonVersion::PY312)]
    #[test_case(PythonVersion::PY313)]
    fn no_default_type_is_singleton(python_version: PythonVersion) {
        let db = TestDbBuilder::new()
            .with_python_version(python_version)
            .build()
            .unwrap();

        let no_default = KnownClass::NoDefaultType.to_instance(&db);

        assert!(no_default.is_singleton(&db));
    }

    #[test]
    fn typing_vs_typeshed_no_default() {
        let db = TestDbBuilder::new()
            .with_python_version(PythonVersion::PY313)
            .build()
            .unwrap();

        let typing_no_default = typing_symbol(&db, "NoDefault").symbol.expect_type();
        let typing_extensions_no_default = typing_extensions_symbol(&db, "NoDefault")
            .symbol
            .expect_type();

        assert_eq!(typing_no_default.display(&db).to_string(), "NoDefault");
        assert_eq!(
            typing_extensions_no_default.display(&db).to_string(),
            "NoDefault"
        );
    }

    /// Inferring the result of a call-expression shouldn't need to re-run after
    /// a trivial change to the function's file (e.g. by adding a docstring to the function).
    #[test]
    fn call_type_doesnt_rerun_when_only_callee_changed() -> anyhow::Result<()> {
        let mut db = setup_db();

        db.write_dedented(
            "src/foo.py",
            r#"
            def foo() -> int:
                return 5
        "#,
        )?;
        db.write_dedented(
            "src/bar.py",
            r#"
            from foo import foo

            a = foo()
            "#,
        )?;

        let bar = system_path_to_file(&db, "src/bar.py")?;
        let a = global_symbol(&db, bar, "a").symbol;

        assert_eq!(
            a.expect_type(),
            UnionType::from_elements(&db, [Type::unknown(), KnownClass::Int.to_instance(&db)])
        );

        // Add a docstring to foo to trigger a re-run.
        // The bar-call site of foo should not be re-run because of that
        db.write_dedented(
            "src/foo.py",
            r#"
            def foo() -> int:
                "Computes a value"
                return 5
            "#,
        )?;
        db.clear_salsa_events();

        let a = global_symbol(&db, bar, "a").symbol;

        assert_eq!(
            a.expect_type(),
            UnionType::from_elements(&db, [Type::unknown(), KnownClass::Int.to_instance(&db)])
        );
        let events = db.take_salsa_events();

        let call = &*parsed_module(&db, bar).syntax().body[1]
            .as_assign_stmt()
            .unwrap()
            .value;
        let foo_call = semantic_index(&db, bar).expression(call);

        assert_function_query_was_not_run(&db, infer_expression_types, foo_call, &events);

        Ok(())
    }

    /// All other tests also make sure that `Type::Todo` works as expected. This particular
    /// test makes sure that we handle `Todo` types correctly, even if they originate from
    /// different sources.
    #[test]
    fn todo_types() {
        let db = setup_db();

        let todo1 = todo_type!("1");
        let todo2 = todo_type!("2");

        let int = KnownClass::Int.to_instance(&db);

        assert!(int.is_assignable_to(&db, todo1));

        assert!(todo1.is_assignable_to(&db, int));

        // We lose information when combining several `Todo` types. This is an
        // acknowledged limitation of the current implementation. We can not
        // easily store the meta information of several `Todo`s in a single
        // variant, as `TodoType` needs to implement `Copy`, meaning it can't
        // contain `Vec`/`Box`/etc., and can't be boxed itself.
        //
        // Lifting this restriction would require us to intern `TodoType` in
        // salsa, but that would mean we would have to pass in `db` everywhere.

        // A union of several `Todo` types collapses to a single `Todo` type:
        assert!(UnionType::from_elements(&db, vec![todo1, todo2]).is_todo());

        // And similar for intersection types:
        assert!(IntersectionBuilder::new(&db)
            .add_positive(todo1)
            .add_positive(todo2)
            .build()
            .is_todo());
        assert!(IntersectionBuilder::new(&db)
            .add_positive(todo1)
            .add_negative(todo2)
            .build()
            .is_todo());
    }

    #[test]
    fn known_function_roundtrip_from_str() {
        let db = setup_db();

        for function in KnownFunction::iter() {
            let function_name: &'static str = function.into();

            let module = match function {
                KnownFunction::Len
                | KnownFunction::Repr
                | KnownFunction::IsInstance
                | KnownFunction::IsSubclass => KnownModule::Builtins,

                KnownFunction::AbstractMethod => KnownModule::Abc,

                KnownFunction::GetattrStatic => KnownModule::Inspect,

                KnownFunction::Cast
                | KnownFunction::Final
                | KnownFunction::Overload
                | KnownFunction::RevealType
                | KnownFunction::AssertType
                | KnownFunction::AssertNever
                | KnownFunction::NoTypeCheck => KnownModule::TypingExtensions,

                KnownFunction::IsSingleton
                | KnownFunction::IsSubtypeOf
                | KnownFunction::StaticAssert
                | KnownFunction::IsFullyStatic
                | KnownFunction::IsDisjointFrom
                | KnownFunction::IsSingleValued
                | KnownFunction::IsAssignableTo
                | KnownFunction::IsEquivalentTo
                | KnownFunction::IsGradualEquivalentTo => KnownModule::KnotExtensions,
            };

            let function_definition = known_module_symbol(&db, module, function_name)
                .symbol
                .expect_type()
                .expect_function_literal()
                .definition(&db);

            assert_eq!(
                KnownFunction::try_from_definition_and_name(&db, function_definition, function_name),
                Some(function),
                "The strum `EnumString` implementation appears to be incorrect for `{function_name}`"
            );
        }
    }
}<|MERGE_RESOLUTION|>--- conflicted
+++ resolved
@@ -2020,15 +2020,13 @@
                         "__get__" | "__set__" | "__delete__",
                     ) => Some(Symbol::Unbound.into()),
 
-<<<<<<< HEAD
-                    _ => Some(class.class_member(db, None, name)),
-=======
-                    _ => Some(class_literal.class_member(db, name, policy)),
->>>>>>> 8249a724
-                }
-            }
-
-            Type::GenericAlias(alias) => Some(ClassType::from(*alias).class_member(db, name)),
+                    _ => Some(class.class_member(db, None, name, policy)),
+                }
+            }
+
+            Type::GenericAlias(alias) => {
+                Some(ClassType::from(*alias).class_member(db, name, policy))
+            }
 
             Type::SubclassOf(subclass_of)
                 if name == "__get__"
@@ -2671,13 +2669,8 @@
                 }
             }
 
-<<<<<<< HEAD
             Type::ClassLiteral(..) | Type::GenericAlias(..) | Type::SubclassOf(..) => {
-                let class_attr_plain = self.find_name_in_mro(db, name_str).expect(
-=======
-            Type::ClassLiteral(..) | Type::SubclassOf(..) => {
-                let class_attr_plain = self.find_name_in_mro_with_policy(db, name_str, policy).expect(
->>>>>>> 8249a724
+                let class_attr_plain = self.find_name_in_mro_with_policy(db, name_str,policy).expect(
                     "Calling `find_name_in_mro` on class literals and subclass-of types should always return `Some`",
                 );
 
@@ -3221,17 +3214,13 @@
                 )),
             },
 
-<<<<<<< HEAD
             Type::ClassLiteral(class) => match class.known(db) {
-=======
-            Type::ClassLiteral(ClassLiteralType { class }) => match class.known(db) {
                 // TODO: Ideally we'd use `try_call_constructor` for all constructor calls.
                 // Currently we don't for a few special known types, either because their
                 // constructors are defined with overloads, or because we want to special case
                 // their return type beyond what typeshed provides (though this support could
                 // likely be moved into the `try_call_constructor` path). Once we support
                 // overloads, re-evaluate the need for these arms.
->>>>>>> 8249a724
                 Some(KnownClass::Bool) => {
                     // ```py
                     // class bool(int):
@@ -3441,15 +3430,11 @@
 
             Type::SubclassOf(subclass_of_type) => match subclass_of_type.subclass_of() {
                 ClassBase::Dynamic(dynamic_type) => Type::Dynamic(dynamic_type).signatures(db),
-<<<<<<< HEAD
-                ClassBase::Class(class) => Type::from(class).signatures(db),
-=======
                 // Most type[] constructor calls are handled by `try_call_constructor` and not via
                 // getting the signature here. This signature can still be used in some cases (e.g.
                 // evaluating callable subtyping). TODO improve this definition (intersection of
                 // `__new__` and `__init__` signatures? and respect metaclass `__call__`).
-                ClassBase::Class(class) => Type::class_literal(class).signatures(db),
->>>>>>> 8249a724
+                ClassBase::Class(class) => Type::from(class).signatures(db),
             },
 
             Type::Instance(_) => {
