use itertools::Either;
use std::collections::HashMap;

use std::slice::Iter;
use std::str::FromStr;

use bitflags::bitflags;
use call::{CallDunderError, CallError, CallErrorKind};
use context::InferContext;
<<<<<<< HEAD
use diagnostic::{
    INVALID_CONTEXT_MANAGER, INVALID_SUPER_ARGUMENT, NOT_ITERABLE,
    UNAVAILABLE_IMPLICIT_SUPER_ARGUMENTS,
};
=======
use diagnostic::{CALL_POSSIBLY_UNBOUND_METHOD, INVALID_CONTEXT_MANAGER, NOT_ITERABLE};
>>>>>>> ff376fc2
use itertools::EitherOrBoth;
use ruff_db::files::{File, FileRange};
use ruff_python_ast::name::Name;
use ruff_python_ast::{self as ast, AnyNodeRef};
use ruff_text_size::{Ranged, TextRange};
use type_ordering::union_or_intersection_elements_ordering;

pub(crate) use self::builder::{IntersectionBuilder, UnionBuilder};
pub(crate) use self::diagnostic::register_lints;
pub use self::diagnostic::TypeCheckDiagnostics;
pub(crate) use self::display::TypeArrayDisplay;
pub(crate) use self::infer::{
    infer_deferred_types, infer_definition_types, infer_expression_type, infer_expression_types,
    infer_scope_types,
};
pub(crate) use self::narrow::KnownConstraintFunction;
pub(crate) use self::signatures::{CallableSignature, Signature, Signatures};
pub(crate) use self::subclass_of::SubclassOfType;
use crate::module_name::ModuleName;
use crate::module_resolver::{file_to_module, resolve_module, KnownModule};
use crate::semantic_index::ast_ids::HasScopedExpressionId;
use crate::semantic_index::definition::Definition;
use crate::semantic_index::symbol::ScopeId;
use crate::semantic_index::{imported_modules, semantic_index};
use crate::suppression::check_suppressions;
use crate::symbol::{imported_symbol, Boundness, Symbol, SymbolAndQualifiers};
use crate::types::call::{Bindings, CallArgumentTypes};
pub(crate) use crate::types::class_base::ClassBase;
use crate::types::diagnostic::{INVALID_TYPE_FORM, UNSUPPORTED_BOOL_CONVERSION};
use crate::types::generics::Specialization;
use crate::types::infer::infer_unpack_types;
use crate::types::mro::{Mro, MroError, MroIterator};
pub(crate) use crate::types::narrow::infer_narrowing_constraint;
use crate::types::signatures::{Parameter, ParameterForm, ParameterKind, Parameters};
use crate::{Db, FxOrderSet, Module, Program};
pub(crate) use class::{
    Class, ClassLiteralType, ClassType, GenericAlias, GenericClass, InstanceType, KnownClass,
    KnownInstanceType, NonGenericClass,
};

mod builder;
mod call;
mod class;
mod class_base;
mod context;
mod diagnostic;
mod display;
mod generics;
mod infer;
mod mro;
mod narrow;
mod signatures;
mod slots;
mod string_annotation;
mod subclass_of;
mod type_ordering;
mod unpacker;

mod definition;
#[cfg(test)]
mod property_tests;

#[salsa::tracked(return_ref)]
pub fn check_types(db: &dyn Db, file: File) -> TypeCheckDiagnostics {
    let _span = tracing::trace_span!("check_types", ?file).entered();

    tracing::debug!("Checking file '{path}'", path = file.path(db));

    let index = semantic_index(db, file);
    let mut diagnostics = TypeCheckDiagnostics::default();

    for scope_id in index.scope_ids() {
        let result = infer_scope_types(db, scope_id);
        diagnostics.extend(result.diagnostics());
    }

    check_suppressions(db, file, &mut diagnostics);

    diagnostics
}

/// Infer the type of a binding.
pub(crate) fn binding_type<'db>(db: &'db dyn Db, definition: Definition<'db>) -> Type<'db> {
    let inference = infer_definition_types(db, definition);
    inference.binding_type(definition)
}

/// Infer the type of a declaration.
pub(crate) fn declaration_type<'db>(
    db: &'db dyn Db,
    definition: Definition<'db>,
) -> TypeAndQualifiers<'db> {
    let inference = infer_definition_types(db, definition);
    inference.declaration_type(definition)
}

/// Infer the type of a (possibly deferred) sub-expression of a [`Definition`].
///
/// Supports expressions that are evaluated within a type-params sub-scope.
///
/// ## Panics
/// If the given expression is not a sub-expression of the given [`Definition`].
fn definition_expression_type<'db>(
    db: &'db dyn Db,
    definition: Definition<'db>,
    expression: &ast::Expr,
) -> Type<'db> {
    let file = definition.file(db);
    let index = semantic_index(db, file);
    let file_scope = index.expression_scope_id(expression);
    let scope = file_scope.to_scope_id(db, file);
    let expr_id = expression.scoped_expression_id(db, scope);
    if scope == definition.scope(db) {
        // expression is in the definition scope
        let inference = infer_definition_types(db, definition);
        if let Some(ty) = inference.try_expression_type(expr_id) {
            ty
        } else {
            infer_deferred_types(db, definition).expression_type(expr_id)
        }
    } else {
        // expression is in a type-params sub-scope
        infer_scope_types(db, scope).expression_type(expr_id)
    }
}

/// The descriptor protocol distinguishes two kinds of descriptors. Non-data descriptors
/// define a `__get__` method, while data descriptors additionally define a `__set__`
/// method or a `__delete__` method. This enum is used to categorize attributes into two
/// groups: (1) data descriptors and (2) normal attributes or non-data descriptors.
#[derive(Clone, Debug, Copy, PartialEq, Eq, Hash, salsa::Update)]
enum AttributeKind {
    DataDescriptor,
    NormalOrNonDataDescriptor,
}

/// This enum is used to control the behavior of the descriptor protocol implementation.
/// When invoked on a class object, the fallback type (a class attribute) can shadow a
/// non-data descriptor of the meta-type (the class's metaclass). However, this is not
/// true for instances. When invoked on an instance, the fallback type (an attribute on
/// the instance) can not completely shadow a non-data descriptor of the meta-type (the
/// class), because we do not currently attempt to statically infer if an instance
/// attribute is definitely defined (i.e. to check whether a particular method has been
/// called).
#[derive(Clone, Debug, Copy, PartialEq)]
enum InstanceFallbackShadowsNonDataDescriptor {
    Yes,
    No,
}

bitflags! {
    #[derive(Clone, Debug, Copy, PartialEq, Eq, Hash)]
    pub(crate) struct MemberLookupPolicy: u8 {
        /// Dunder methods are looked up on the meta-type of a type without potentially falling
        /// back on attributes on the type itself. For example, when implicitly invoked on an
        /// instance, dunder methods are not looked up as instance attributes. And when invoked
        /// on a class, dunder methods are only looked up on the metaclass, not the class itself.
        ///
        /// All other attributes use the `WithInstanceFallback` policy.
        ///
        /// If this flag is set - look up the attribute on the meta-type only.
        const NO_INSTANCE_FALLBACK = 1 << 0;

        /// When looking up an attribute on a class, we sometimes need to avoid
        /// looking up attributes defined on the `object` class. Usually because
        /// typeshed doesn't properly encode runtime behavior (e.g. see how `__new__` & `__init__`
        /// are handled during class creation).
        ///
        /// If this flag is set - exclude attributes defined on `object` when looking up attributes.
        const MRO_NO_OBJECT_FALLBACK = 1 << 1;

        /// When looking up an attribute on a class, we sometimes need to avoid
        /// looking up attributes defined on `type` if this is the metaclass of the class.
        ///
        /// This is similar to no object fallback above
        const META_CLASS_NO_TYPE_FALLBACK = 1 << 2;
    }
}

impl MemberLookupPolicy {
    /// Only look up the attribute on the meta-type.
    ///
    /// If false - Look up the attribute on the meta-type, but fall back to attributes on the instance
    /// if the meta-type attribute is not found or if the meta-type attribute is not a data
    /// descriptor.
    pub(crate) const fn no_instance_fallback(self) -> bool {
        self.contains(Self::NO_INSTANCE_FALLBACK)
    }

    /// Exclude attributes defined on `object` when looking up attributes.
    pub(crate) const fn mro_no_object_fallback(self) -> bool {
        self.contains(Self::MRO_NO_OBJECT_FALLBACK)
    }

    /// Exclude attributes defined on `type` when looking up meta-class-attributes.
    pub(crate) const fn meta_class_no_type_fallback(self) -> bool {
        self.contains(Self::META_CLASS_NO_TYPE_FALLBACK)
    }
}

impl Default for MemberLookupPolicy {
    fn default() -> Self {
        Self::empty()
    }
}

impl AttributeKind {
    const fn is_data(self) -> bool {
        matches!(self, Self::DataDescriptor)
    }
}

/// Meta data for `Type::Todo`, which represents a known limitation in red-knot.
#[cfg(debug_assertions)]
#[derive(Copy, Clone, Debug, PartialEq, Eq, Hash)]
pub struct TodoType(pub &'static str);

#[cfg(debug_assertions)]
impl std::fmt::Display for TodoType {
    fn fmt(&self, f: &mut std::fmt::Formatter<'_>) -> std::fmt::Result {
        write!(f, "({msg})", msg = self.0)
    }
}

#[cfg(not(debug_assertions))]
#[derive(Copy, Clone, Debug, PartialEq, Eq, Hash)]
pub struct TodoType;

#[cfg(not(debug_assertions))]
impl std::fmt::Display for TodoType {
    fn fmt(&self, _: &mut std::fmt::Formatter<'_>) -> std::fmt::Result {
        Ok(())
    }
}

/// Create a `Type::Todo` variant to represent a known limitation in the type system.
///
/// It can be created by specifying a custom message: `todo_type!("PEP 604 not supported")`.
#[cfg(debug_assertions)]
macro_rules! todo_type {
    ($message:literal) => {
        $crate::types::Type::Dynamic($crate::types::DynamicType::Todo($crate::types::TodoType(
            $message,
        )))
    };
    ($message:ident) => {
        $crate::types::Type::Dynamic($crate::types::DynamicType::Todo($crate::types::TodoType(
            $message,
        )))
    };
}

#[cfg(not(debug_assertions))]
macro_rules! todo_type {
    () => {
        $crate::types::Type::Dynamic($crate::types::DynamicType::Todo(crate::types::TodoType))
    };
    ($message:literal) => {
        $crate::types::Type::Dynamic($crate::types::DynamicType::Todo(crate::types::TodoType))
    };
    ($message:ident) => {
        $crate::types::Type::Dynamic($crate::types::DynamicType::Todo(crate::types::TodoType))
    };
}

pub use crate::types::definition::TypeDefinition;
pub(crate) use todo_type;

/// Represents an instance of `builtins.property`.
#[salsa::interned(debug)]
pub struct PropertyInstanceType<'db> {
    getter: Option<Type<'db>>,
    setter: Option<Type<'db>>,
}

impl<'db> PropertyInstanceType<'db> {
    fn apply_specialization(self, db: &'db dyn Db, specialization: Specialization<'db>) -> Self {
        let getter = self
            .getter(db)
            .map(|ty| ty.apply_specialization(db, specialization));
        let setter = self
            .setter(db)
            .map(|ty| ty.apply_specialization(db, specialization));
        Self::new(db, getter, setter)
    }
}

/// Representation of a type: a set of possible values at runtime.
#[derive(Copy, Clone, Debug, PartialEq, Eq, Hash, salsa::Update)]
pub enum Type<'db> {
    /// The dynamic type: a statically unknown set of values
    Dynamic(DynamicType),
    /// The empty set of values
    Never,
    /// A specific function object
    FunctionLiteral(FunctionType<'db>),
    /// Represents a callable `instance.method` where `instance` is an instance of a class
    /// and `method` is a method (of that class).
    ///
    /// See [`BoundMethodType`] for more information.
    ///
    /// TODO: consider replacing this with `Callable & Instance(MethodType)`?
    /// I.e. if we have a method `def f(self, x: int) -> str`, and see it being called as
    /// `instance.f`, we could partially apply (and check) the `instance` argument against
    /// the `self` parameter, and return a `MethodType & Callable[[int], str]`.
    /// One drawback would be that we could not show the bound instance when that type is displayed.
    BoundMethod(BoundMethodType<'db>),
    /// Represents a specific instance of `types.MethodWrapperType`.
    ///
    /// TODO: consider replacing this with `Callable & types.MethodWrapperType` type?
    /// Requires `Callable` to be able to represent overloads, e.g. `types.FunctionType.__get__` has
    /// this behaviour when a method is accessed on a class vs an instance:
    ///
    /// ```txt
    ///  * (None,   type)         ->  Literal[function_on_which_it_was_called]
    ///  * (object, type | None)  ->  BoundMethod[instance, function_on_which_it_was_called]
    /// ```
    MethodWrapper(MethodWrapperKind<'db>),
    /// Represents a specific instance of `types.WrapperDescriptorType`.
    ///
    /// TODO: Similar to above, this could eventually be replaced by a generic `Callable`
    /// type. We currently add this as a separate variant because `FunctionType.__get__`
    /// is an overloaded method and we do not support `@overload` yet.
    WrapperDescriptor(WrapperDescriptorKind),
    /// The type of an arbitrary callable object with a certain specified signature.
    Callable(CallableType<'db>),
    /// A specific module object
    ModuleLiteral(ModuleLiteralType<'db>),
    /// A specific class object
    ClassLiteral(ClassLiteralType<'db>),
    /// A specialization of a generic class
    GenericAlias(GenericAlias<'db>),
    /// The set of all class objects that are subclasses of the given class (C), spelled `type[C]`.
    SubclassOf(SubclassOfType<'db>),
    /// The set of Python objects with the given class in their __class__'s method resolution order
    Instance(InstanceType<'db>),
    /// A single Python object that requires special treatment in the type system
    KnownInstance(KnownInstanceType<'db>),
    /// An instance of `builtins.property`
    PropertyInstance(PropertyInstanceType<'db>),
    /// The set of objects in any of the types in the union
    Union(UnionType<'db>),
    /// The set of objects in all of the types in the intersection
    Intersection(IntersectionType<'db>),
    /// Represents objects whose `__bool__` method is deterministic:
    /// - `AlwaysTruthy`: `__bool__` always returns `True`
    /// - `AlwaysFalsy`: `__bool__` always returns `False`
    AlwaysTruthy,
    AlwaysFalsy,
    /// An integer literal
    IntLiteral(i64),
    /// A boolean literal, either `True` or `False`.
    BooleanLiteral(bool),
    /// A string literal whose value is known
    StringLiteral(StringLiteralType<'db>),
    /// A string known to originate only from literal values, but whose value is not known (unlike
    /// `StringLiteral` above).
    LiteralString,
    /// A bytes literal
    BytesLiteral(BytesLiteralType<'db>),
    /// A slice literal, e.g. `1:5`, `10:0:-1` or `:`
    SliceLiteral(SliceLiteralType<'db>),
    /// A heterogeneous tuple type, with elements of the given types in source order.
    // TODO: Support variable length homogeneous tuple type like `tuple[int, ...]`.
    Tuple(TupleType<'db>),
    /// An instance of a typevar in a generic class or function. When the generic class or function
    /// is specialized, we will replace this typevar with its specialization.
    TypeVar(TypeVarInstance<'db>),
    // A bound super object like `super()` or `super(A, A())`
    // This type doesn't handle a unbound super object like `super(A)`.
    BoundSuper(BoundSuperType<'db>),
    // TODO protocols, overloads, generics
}

#[salsa::tracked]
impl<'db> Type<'db> {
    pub const fn any() -> Self {
        Self::Dynamic(DynamicType::Any)
    }

    pub const fn unknown() -> Self {
        Self::Dynamic(DynamicType::Unknown)
    }

    pub fn object(db: &'db dyn Db) -> Self {
        KnownClass::Object.to_instance(db)
    }

    pub const fn is_unknown(&self) -> bool {
        matches!(self, Type::Dynamic(DynamicType::Unknown))
    }

    pub const fn is_never(&self) -> bool {
        matches!(self, Type::Never)
    }

    fn is_none(&self, db: &'db dyn Db) -> bool {
        self.into_instance()
            .is_some_and(|instance| instance.class.is_known(db, KnownClass::NoneType))
    }

    pub fn is_notimplemented(&self, db: &'db dyn Db) -> bool {
        self.into_instance()
            .is_some_and(|instance| instance.class.is_known(db, KnownClass::NotImplementedType))
    }

    pub fn is_object(&self, db: &'db dyn Db) -> bool {
        self.into_instance()
            .is_some_and(|instance| instance.class.is_object(db))
    }

    pub const fn is_todo(&self) -> bool {
        matches!(self, Type::Dynamic(DynamicType::Todo(_)))
    }

    pub fn contains_todo(&self, db: &'db dyn Db) -> bool {
        match self {
            Self::Dynamic(DynamicType::Todo(_) | DynamicType::TodoProtocol) => true,

            Self::AlwaysFalsy
            | Self::AlwaysTruthy
            | Self::Never
            | Self::BooleanLiteral(_)
            | Self::BytesLiteral(_)
            | Self::FunctionLiteral(_)
            | Self::Instance(_)
            | Self::ModuleLiteral(_)
            | Self::ClassLiteral(_)
            | Self::KnownInstance(_)
            | Self::PropertyInstance(_)
            | Self::StringLiteral(_)
            | Self::IntLiteral(_)
            | Self::LiteralString
            | Self::SliceLiteral(_)
            | Self::Dynamic(DynamicType::Unknown | DynamicType::Any)
            | Self::BoundMethod(_)
            | Self::WrapperDescriptor(_)
            | Self::MethodWrapper(_) => false,

            Self::GenericAlias(generic) => generic
                .specialization(db)
                .types(db)
                .iter()
                .any(|ty| ty.contains_todo(db)),

            Self::Callable(callable) => {
                let signature = callable.signature(db);
                signature.parameters().iter().any(|param| {
                    param
                        .annotated_type()
                        .is_some_and(|ty| ty.contains_todo(db))
                }) || signature.return_ty.is_some_and(|ty| ty.contains_todo(db))
            }

            Self::SubclassOf(subclass_of) => match subclass_of.subclass_of() {
                ClassBase::Dynamic(DynamicType::Todo(_) | DynamicType::TodoProtocol) => true,
                ClassBase::Dynamic(DynamicType::Unknown | DynamicType::Any) => false,
                ClassBase::Class(_) => false,
            },

            Self::TypeVar(typevar) => match typevar.bound_or_constraints(db) {
                None => false,
                Some(TypeVarBoundOrConstraints::UpperBound(bound)) => bound.contains_todo(db),
                Some(TypeVarBoundOrConstraints::Constraints(constraints)) => constraints
                    .elements(db)
                    .iter()
                    .any(|constraint| constraint.contains_todo(db)),
            },

            Self::BoundSuper(bound_super) => {
                matches!(
                    bound_super.pivot_class(db),
                    ClassBase::Dynamic(DynamicType::Todo(_) | DynamicType::TodoProtocol)
                ) || matches!(
                    bound_super.owner(db),
                    SuperOwnerKind::Dynamic(DynamicType::Todo(_) | DynamicType::TodoProtocol)
                )
            }

            Self::Tuple(tuple) => tuple.elements(db).iter().any(|ty| ty.contains_todo(db)),

            Self::Union(union) => union.elements(db).iter().any(|ty| ty.contains_todo(db)),

            Self::Intersection(intersection) => {
                intersection
                    .positive(db)
                    .iter()
                    .any(|ty| ty.contains_todo(db))
                    || intersection
                        .negative(db)
                        .iter()
                        .any(|ty| ty.contains_todo(db))
            }
        }
    }

    pub const fn into_class_literal(self) -> Option<ClassLiteralType<'db>> {
        match self {
            Type::ClassLiteral(class_type) => Some(class_type),
            _ => None,
        }
    }

    #[track_caller]
    pub fn expect_class_literal(self) -> ClassLiteralType<'db> {
        self.into_class_literal()
            .expect("Expected a Type::ClassLiteral variant")
    }

    pub const fn is_subclass_of(&self) -> bool {
        matches!(self, Type::SubclassOf(..))
    }

    pub const fn is_class_literal(&self) -> bool {
        matches!(self, Type::ClassLiteral(..))
    }

    pub const fn into_class_type(self) -> Option<ClassType<'db>> {
        match self {
            Type::ClassLiteral(ClassLiteralType::NonGeneric(non_generic)) => {
                Some(ClassType::NonGeneric(non_generic))
            }
            Type::GenericAlias(alias) => Some(ClassType::Generic(alias)),
            _ => None,
        }
    }

    #[track_caller]
    pub fn expect_class_type(self) -> ClassType<'db> {
        self.into_class_type()
            .expect("Expected a Type::GenericAlias or non-generic Type::ClassLiteral variant")
    }

    pub const fn is_class_type(&self) -> bool {
        matches!(
            self,
            Type::ClassLiteral(ClassLiteralType::NonGeneric(_)) | Type::GenericAlias(_)
        )
    }

    pub const fn is_instance(&self) -> bool {
        matches!(self, Type::Instance(..))
    }

    pub const fn is_property_instance(&self) -> bool {
        matches!(self, Type::PropertyInstance(..))
    }

    pub fn module_literal(db: &'db dyn Db, importing_file: File, submodule: Module) -> Self {
        Self::ModuleLiteral(ModuleLiteralType::new(db, importing_file, submodule))
    }

    pub const fn into_module_literal(self) -> Option<ModuleLiteralType<'db>> {
        match self {
            Type::ModuleLiteral(module) => Some(module),
            _ => None,
        }
    }

    #[track_caller]
    pub fn expect_module_literal(self) -> ModuleLiteralType<'db> {
        self.into_module_literal()
            .expect("Expected a Type::ModuleLiteral variant")
    }

    pub const fn into_union(self) -> Option<UnionType<'db>> {
        match self {
            Type::Union(union_type) => Some(union_type),
            _ => None,
        }
    }

    #[track_caller]
    pub fn expect_union(self) -> UnionType<'db> {
        self.into_union().expect("Expected a Type::Union variant")
    }

    pub const fn is_union(&self) -> bool {
        matches!(self, Type::Union(..))
    }

    pub const fn into_intersection(self) -> Option<IntersectionType<'db>> {
        match self {
            Type::Intersection(intersection_type) => Some(intersection_type),
            _ => None,
        }
    }

    #[track_caller]
    pub fn expect_intersection(self) -> IntersectionType<'db> {
        self.into_intersection()
            .expect("Expected a Type::Intersection variant")
    }

    pub const fn into_function_literal(self) -> Option<FunctionType<'db>> {
        match self {
            Type::FunctionLiteral(function_type) => Some(function_type),
            _ => None,
        }
    }

    #[track_caller]
    pub fn expect_function_literal(self) -> FunctionType<'db> {
        self.into_function_literal()
            .expect("Expected a Type::FunctionLiteral variant")
    }

    pub const fn is_function_literal(&self) -> bool {
        matches!(self, Type::FunctionLiteral(..))
    }

    pub const fn is_bound_method(&self) -> bool {
        matches!(self, Type::BoundMethod(..))
    }

    pub fn is_union_of_single_valued(&self, db: &'db dyn Db) -> bool {
        self.into_union()
            .is_some_and(|union| union.elements(db).iter().all(|ty| ty.is_single_valued(db)))
    }

    pub const fn into_int_literal(self) -> Option<i64> {
        match self {
            Type::IntLiteral(value) => Some(value),
            _ => None,
        }
    }

    pub fn into_string_literal(self) -> Option<StringLiteralType<'db>> {
        match self {
            Type::StringLiteral(string_literal) => Some(string_literal),
            _ => None,
        }
    }

    pub fn is_string_literal(&self) -> bool {
        matches!(self, Type::StringLiteral(..))
    }

    #[track_caller]
    pub fn expect_int_literal(self) -> i64 {
        self.into_int_literal()
            .expect("Expected a Type::IntLiteral variant")
    }

    pub const fn into_instance(self) -> Option<InstanceType<'db>> {
        match self {
            Type::Instance(instance_type) => Some(instance_type),
            _ => None,
        }
    }

    pub const fn into_known_instance(self) -> Option<KnownInstanceType<'db>> {
        match self {
            Type::KnownInstance(known_instance) => Some(known_instance),
            _ => None,
        }
    }

    #[track_caller]
    pub fn expect_known_instance(self) -> KnownInstanceType<'db> {
        self.into_known_instance()
            .expect("Expected a Type::KnownInstance variant")
    }

    pub const fn into_tuple(self) -> Option<TupleType<'db>> {
        match self {
            Type::Tuple(tuple_type) => Some(tuple_type),
            _ => None,
        }
    }

    pub const fn is_boolean_literal(&self) -> bool {
        matches!(self, Type::BooleanLiteral(..))
    }

    pub const fn is_literal_string(&self) -> bool {
        matches!(self, Type::LiteralString)
    }

    pub const fn instance(class: ClassType<'db>) -> Self {
        Self::Instance(InstanceType { class })
    }

    pub fn string_literal(db: &'db dyn Db, string: &str) -> Self {
        Self::StringLiteral(StringLiteralType::new(db, string))
    }

    pub fn bytes_literal(db: &'db dyn Db, bytes: &[u8]) -> Self {
        Self::BytesLiteral(BytesLiteralType::new(db, bytes))
    }

    #[must_use]
    pub fn negate(&self, db: &'db dyn Db) -> Type<'db> {
        IntersectionBuilder::new(db).add_negative(*self).build()
    }

    #[must_use]
    pub fn negate_if(&self, db: &'db dyn Db, yes: bool) -> Type<'db> {
        if yes {
            self.negate(db)
        } else {
            *self
        }
    }

    /// Return a "normalized" version of `self` that ensures that equivalent types have the same Salsa ID.
    ///
    /// A normalized type:
    /// - Has all unions and intersections sorted according to a canonical order,
    ///   no matter how "deeply" a union/intersection may be nested.
    /// - Strips the names of positional-only parameters and variadic parameters from `Callable` types,
    ///   as these are irrelevant to whether a callable type `X` is equivalent to a callable type `Y`.
    /// - Strips the types of default values from parameters in `Callable` types: only whether a parameter
    ///   *has* or *does not have* a default value is relevant to whether two `Callable` types  are equivalent.
    #[must_use]
    pub fn normalized(self, db: &'db dyn Db) -> Self {
        match self {
            Type::Union(union) => Type::Union(union.normalized(db)),
            Type::Intersection(intersection) => Type::Intersection(intersection.normalized(db)),
            Type::Tuple(tuple) => Type::Tuple(tuple.normalized(db)),
            Type::Callable(callable) => Type::Callable(callable.normalized(db)),
            Type::LiteralString
            | Type::Instance(_)
            | Type::PropertyInstance(_)
            | Type::AlwaysFalsy
            | Type::AlwaysTruthy
            | Type::BooleanLiteral(_)
            | Type::SliceLiteral(_)
            | Type::BytesLiteral(_)
            | Type::StringLiteral(_)
            | Type::Dynamic(_)
            | Type::Never
            | Type::FunctionLiteral(_)
            | Type::MethodWrapper(_)
            | Type::BoundMethod(_)
            | Type::WrapperDescriptor(_)
            | Type::ModuleLiteral(_)
            | Type::ClassLiteral(_)
            | Type::KnownInstance(_)
            | Type::IntLiteral(_)
            | Type::BoundSuper(_)
            | Type::SubclassOf(_) => self,
            Type::GenericAlias(generic) => {
                let specialization = generic.specialization(db).normalized(db);
                Type::GenericAlias(GenericAlias::new(db, generic.origin(db), specialization))
            }
            Type::TypeVar(typevar) => match typevar.bound_or_constraints(db) {
                Some(TypeVarBoundOrConstraints::UpperBound(bound)) => {
                    Type::TypeVar(TypeVarInstance::new(
                        db,
                        typevar.name(db).clone(),
                        typevar.definition(db),
                        Some(TypeVarBoundOrConstraints::UpperBound(bound.normalized(db))),
                        typevar.default_ty(db),
                    ))
                }
                Some(TypeVarBoundOrConstraints::Constraints(union)) => {
                    Type::TypeVar(TypeVarInstance::new(
                        db,
                        typevar.name(db).clone(),
                        typevar.definition(db),
                        Some(TypeVarBoundOrConstraints::Constraints(union.normalized(db))),
                        typevar.default_ty(db),
                    ))
                }
                None => self,
            },
        }
    }

    /// Return true if this type is a [subtype of] type `target`.
    ///
    /// This method returns `false` if either `self` or `other` is not fully static.
    ///
    /// [subtype of]: https://typing.readthedocs.io/en/latest/spec/concepts.html#subtype-supertype-and-type-equivalence
    pub(crate) fn is_subtype_of(self, db: &'db dyn Db, target: Type<'db>) -> bool {
        // Two equivalent types are always subtypes of each other.
        //
        // "Equivalent to" here means that the two types are both fully static
        // and describe exactly the same set of possible runtime objects.
        // For example, `int` is a subtype of `int` because `int` and `int` are equivalent to each other.
        // Equally, `type[object]` is a subtype of `type`,
        // because the former type expresses "all subclasses of `object`"
        // while the latter expresses "all instances of `type`",
        // and these are exactly the same set of objects at runtime.
        if self.is_equivalent_to(db, target) {
            return true;
        }

        // Non-fully-static types do not participate in subtyping.
        //
        // Type `A` can only be a subtype of type `B` if the set of possible runtime objects
        // that `A` represents is a subset of the set of possible runtime objects that `B` represents.
        // But the set of objects described by a non-fully-static type is (either partially or wholly) unknown,
        // so the question is simply unanswerable for non-fully-static types.
        if !self.is_fully_static(db) || !target.is_fully_static(db) {
            return false;
        }

        match (self, target) {
            // We should have handled these immediately above.
            (Type::Dynamic(_), _) | (_, Type::Dynamic(_)) => {
                unreachable!("Non-fully-static types do not participate in subtyping!")
            }

            // `Never` is the bottom type, the empty set.
            // It is a subtype of all other fully static types.
            // No other fully static type is a subtype of `Never`.
            (Type::Never, _) => true,
            (_, Type::Never) => false,

            // Everything is a subtype of `object`.
            (_, Type::Instance(InstanceType { class })) if class.is_object(db) => true,

            // A fully static typevar is always a subtype of itself, and is never a subtype of any
            // other typevar, since there is no guarantee that they will be specialized to the same
            // type. (This is true even if both typevars are bounded by the same final class, since
            // you can specialize the typevars to `Never` in addition to that final class.)
            (Type::TypeVar(self_typevar), Type::TypeVar(other_typevar)) => {
                self_typevar == other_typevar
            }

            // A fully static typevar is a subtype of its upper bound, and to something similar to
            // the union of its constraints. An unbound, unconstrained, fully static typevar has an
            // implicit upper bound of `object` (which is handled above).
            (Type::TypeVar(typevar), _) if typevar.bound_or_constraints(db).is_some() => {
                match typevar.bound_or_constraints(db) {
                    None => unreachable!(),
                    Some(TypeVarBoundOrConstraints::UpperBound(bound)) => {
                        bound.is_subtype_of(db, target)
                    }
                    Some(TypeVarBoundOrConstraints::Constraints(constraints)) => constraints
                        .elements(db)
                        .iter()
                        .all(|constraint| constraint.is_subtype_of(db, target)),
                }
            }

            (Type::Union(union), _) => union
                .elements(db)
                .iter()
                .all(|&elem_ty| elem_ty.is_subtype_of(db, target)),

            (_, Type::Union(union)) => union
                .elements(db)
                .iter()
                .any(|&elem_ty| self.is_subtype_of(db, elem_ty)),

            (_, Type::TypeVar(typevar)) => match typevar.bound_or_constraints(db) {
                // No types are a subtype of a bounded typevar, or of an unbounded unconstrained
                // typevar, since there's no guarantee what type the typevar will be specialized
                // to. If the typevar is bounded, it might be specialized to a smaller type than
                // the bound. (This is true even if the bound is a final class, since the typevar
                // can still be specialized to `Never`.)
                None => false,
                Some(TypeVarBoundOrConstraints::UpperBound(_)) => false,
                // If the typevar is constrained, there must be multiple constraints, and the
                // typevar might be specialized to any one of them. However, the constraints do not
                // have to be disjoint, which means an lhs type might be a subtype of all of the
                // constraints.
                Some(TypeVarBoundOrConstraints::Constraints(constraints)) => constraints
                    .elements(db)
                    .iter()
                    .all(|constraint| self.is_subtype_of(db, *constraint)),
            },

            // If both sides are intersections we need to handle the right side first
            // (A & B & C) is a subtype of (A & B) because the left is a subtype of both A and B,
            // but none of A, B, or C is a subtype of (A & B).
            (_, Type::Intersection(intersection)) => {
                intersection
                    .positive(db)
                    .iter()
                    .all(|&pos_ty| self.is_subtype_of(db, pos_ty))
                    && intersection
                        .negative(db)
                        .iter()
                        .all(|&neg_ty| self.is_disjoint_from(db, neg_ty))
            }

            (Type::Intersection(intersection), _) => intersection
                .positive(db)
                .iter()
                .any(|&elem_ty| elem_ty.is_subtype_of(db, target)),

            // Note that the definition of `Type::AlwaysFalsy` depends on the return value of `__bool__`.
            // If `__bool__` always returns True or False, it can be treated as a subtype of `AlwaysTruthy` or `AlwaysFalsy`, respectively.
            (left, Type::AlwaysFalsy) => left.bool(db).is_always_false(),
            (left, Type::AlwaysTruthy) => left.bool(db).is_always_true(),
            // Currently, the only supertype of `AlwaysFalsy` and `AlwaysTruthy` is the universal set (object instance).
            (Type::AlwaysFalsy | Type::AlwaysTruthy, _) => {
                target.is_equivalent_to(db, Type::object(db))
            }

            // All `StringLiteral` types are a subtype of `LiteralString`.
            (Type::StringLiteral(_), Type::LiteralString) => true,

            // Except for the special `LiteralString` case above,
            // most `Literal` types delegate to their instance fallbacks
            // unless `self` is exactly equivalent to `target` (handled above)
            (Type::StringLiteral(_) | Type::LiteralString, _) => {
                KnownClass::Str.to_instance(db).is_subtype_of(db, target)
            }
            (Type::BooleanLiteral(_), _) => {
                KnownClass::Bool.to_instance(db).is_subtype_of(db, target)
            }
            (Type::IntLiteral(_), _) => KnownClass::Int.to_instance(db).is_subtype_of(db, target),
            (Type::BytesLiteral(_), _) => {
                KnownClass::Bytes.to_instance(db).is_subtype_of(db, target)
            }
            (Type::ModuleLiteral(_), _) => KnownClass::ModuleType
                .to_instance(db)
                .is_subtype_of(db, target),
            (Type::SliceLiteral(_), _) => {
                KnownClass::Slice.to_instance(db).is_subtype_of(db, target)
            }

            (Type::FunctionLiteral(self_function_literal), Type::Callable(_)) => {
                self_function_literal
                    .into_callable_type(db)
                    .is_subtype_of(db, target)
            }

            (Type::BoundMethod(self_bound_method), Type::Callable(_)) => self_bound_method
                .into_callable_type(db)
                .is_subtype_of(db, target),

            // A `FunctionLiteral` type is a single-valued type like the other literals handled above,
            // so it also, for now, just delegates to its instance fallback.
            (Type::FunctionLiteral(_), _) => KnownClass::FunctionType
                .to_instance(db)
                .is_subtype_of(db, target),

            // The same reasoning applies for these special callable types:
            (Type::BoundMethod(_), _) => KnownClass::MethodType
                .to_instance(db)
                .is_subtype_of(db, target),
            (Type::MethodWrapper(_), _) => KnownClass::WrapperDescriptorType
                .to_instance(db)
                .is_subtype_of(db, target),
            (Type::WrapperDescriptor(_), _) => KnownClass::WrapperDescriptorType
                .to_instance(db)
                .is_subtype_of(db, target),

            (Type::Callable(self_callable), Type::Callable(other_callable)) => {
                self_callable.is_subtype_of(db, other_callable)
            }

            (Type::Callable(_), _) => {
                // TODO: Implement subtyping between callable types and other types like
                // function literals, bound methods, class literals, `type[]`, etc.)
                false
            }

            // A fully static heterogeneous tuple type `A` is a subtype of a fully static heterogeneous tuple type `B`
            // iff the two tuple types have the same number of elements and each element-type in `A` is a subtype
            // of the element-type at the same index in `B`. (Now say that 5 times fast.)
            //
            // For example: `tuple[bool, bool]` is a subtype of `tuple[int, int]`,
            // but `tuple[bool, bool, bool]` is not a subtype of `tuple[int, int]`
            (Type::Tuple(self_tuple), Type::Tuple(target_tuple)) => {
                let self_elements = self_tuple.elements(db);
                let target_elements = target_tuple.elements(db);
                self_elements.len() == target_elements.len()
                    && self_elements.iter().zip(target_elements).all(
                        |(self_element, target_element)| {
                            self_element.is_subtype_of(db, *target_element)
                        },
                    )
            }

            // Other than the special tuple-to-tuple case handled, above,
            // tuple subtyping delegates to `Instance(tuple)` in the same way as the literal types.
            //
            // All heterogeneous tuple types are subtypes of `Instance(<tuple>)`:
            // `Instance(<some class T>)` expresses "the set of all possible instances of the class `T`";
            // consequently, `Instance(<tuple>)` expresses "the set of all possible instances of the class `tuple`".
            // This type can be spelled in type annotations as `tuple[object, ...]` (since `tuple` is covariant).
            //
            // Note that this is not the same type as the type spelled in type annotations as `tuple`;
            // as that type is equivalent to `type[Any, ...]` (and therefore not a fully static type).
            (Type::Tuple(_), _) => KnownClass::Tuple.to_instance(db).is_subtype_of(db, target),

            (Type::BoundSuper(_), Type::BoundSuper(_)) => self.is_equivalent_to(db, target),
            (Type::BoundSuper(_), Type::Instance(InstanceType { class })) => {
                // `BoundSuper` is a special kind of `super` instance.
                // Therefore, `BoundSuper` is always subtype of `super` instances.
                class.is_known(db, KnownClass::Super)
            }
            (Type::BoundSuper(_), _) => KnownClass::Super.to_instance(db).is_subtype_of(db, target),

            // `Literal[<class 'C'>]` is a subtype of `type[B]` if `C` is a subclass of `B`,
            // since `type[B]` describes all possible runtime subclasses of the class object `B`.
            (Type::ClassLiteral(class), Type::SubclassOf(target_subclass_ty)) => target_subclass_ty
                .subclass_of()
                .into_class()
                .is_some_and(|target_class| class.is_subclass_of(db, None, target_class)),
            (Type::GenericAlias(alias), Type::SubclassOf(target_subclass_ty)) => target_subclass_ty
                .subclass_of()
                .into_class()
                .is_some_and(|target_class| {
                    ClassType::from(alias).is_subclass_of(db, target_class)
                }),

            // This branch asks: given two types `type[T]` and `type[S]`, is `type[T]` a subtype of `type[S]`?
            (Type::SubclassOf(self_subclass_ty), Type::SubclassOf(target_subclass_ty)) => {
                self_subclass_ty.is_subtype_of(db, target_subclass_ty)
            }

            // `Literal[str]` is a subtype of `type` because the `str` class object is an instance of its metaclass `type`.
            // `Literal[abc.ABC]` is a subtype of `abc.ABCMeta` because the `abc.ABC` class object
            // is an instance of its metaclass `abc.ABCMeta`.
            (Type::ClassLiteral(class), _) => {
                class.metaclass_instance_type(db).is_subtype_of(db, target)
            }
            (Type::GenericAlias(alias), _) => ClassType::from(alias)
                .metaclass_instance_type(db)
                .is_subtype_of(db, target),

            // `type[str]` (== `SubclassOf("str")` in red-knot) describes all possible runtime subclasses
            // of the class object `str`. It is a subtype of `type` (== `Instance("type")`) because `str`
            // is an instance of `type`, and so all possible subclasses of `str` will also be instances of `type`.
            //
            // Similarly `type[enum.Enum]`  is a subtype of `enum.EnumMeta` because `enum.Enum`
            // is an instance of `enum.EnumMeta`. `type[Any]` and `type[Unknown]` do not participate in subtyping,
            // however, as they are not fully static types.
            (Type::SubclassOf(subclass_of_ty), _) => subclass_of_ty
                .subclass_of()
                .into_class()
                .map(|class| class.metaclass_instance_type(db))
                .is_some_and(|metaclass_instance_type| {
                    metaclass_instance_type.is_subtype_of(db, target)
                }),

            // For example: `Type::KnownInstance(KnownInstanceType::Type)` is a subtype of `Type::Instance(_SpecialForm)`,
            // because `Type::KnownInstance(KnownInstanceType::Type)` is a set with exactly one runtime value in it
            // (the symbol `typing.Type`), and that symbol is known to be an instance of `typing._SpecialForm` at runtime.
            (Type::KnownInstance(left), right) => {
                left.instance_fallback(db).is_subtype_of(db, right)
            }

            // `bool` is a subtype of `int`, because `bool` subclasses `int`,
            // which means that all instances of `bool` are also instances of `int`
            (Type::Instance(self_instance), Type::Instance(target_instance)) => {
                self_instance.is_subtype_of(db, target_instance)
            }

            (Type::Instance(_), Type::Callable(_)) => {
                let call_symbol = self.member(db, "__call__").symbol;
                match call_symbol {
                    Symbol::Type(Type::BoundMethod(call_function), _) => call_function
                        .into_callable_type(db)
                        .is_subtype_of(db, target),
                    _ => false,
                }
            }

            (Type::PropertyInstance(_), _) => KnownClass::Property
                .to_instance(db)
                .is_subtype_of(db, target),
            (_, Type::PropertyInstance(_)) => {
                self.is_subtype_of(db, KnownClass::Property.to_instance(db))
            }

            // Other than the special cases enumerated above, `Instance` types and typevars are
            // never subtypes of any other variants
            (Type::Instance(_) | Type::TypeVar(_), _) => false,
        }
    }

    /// Return true if this type is [assignable to] type `target`.
    ///
    /// [assignable to]: https://typing.readthedocs.io/en/latest/spec/concepts.html#the-assignable-to-or-consistent-subtyping-relation
    pub(crate) fn is_assignable_to(self, db: &'db dyn Db, target: Type<'db>) -> bool {
        if self.is_gradual_equivalent_to(db, target) {
            return true;
        }

        match (self, target) {
            // Never can be assigned to any type.
            (Type::Never, _) => true,

            // The dynamic type is assignable-to and assignable-from any type.
            (Type::Dynamic(_), _) => true,
            (_, Type::Dynamic(_)) => true,

            // All types are assignable to `object`.
            // TODO this special case might be removable once the below cases are comprehensive
            (_, Type::Instance(InstanceType { class })) if class.is_object(db) => true,

            // A typevar is always assignable to itself, and is never assignable to any other
            // typevar, since there is no guarantee that they will be specialized to the same
            // type. (This is true even if both typevars are bounded by the same final class, since
            // you can specialize the typevars to `Never` in addition to that final class.)
            (Type::TypeVar(self_typevar), Type::TypeVar(other_typevar)) => {
                self_typevar == other_typevar
            }

            // A typevar is assignable to its upper bound, and to something similar to the union of
            // its constraints. An unbound, unconstrained typevar has an implicit upper bound of
            // `object` (which is handled above).
            (Type::TypeVar(typevar), _) if typevar.bound_or_constraints(db).is_some() => {
                match typevar.bound_or_constraints(db) {
                    None => unreachable!(),
                    Some(TypeVarBoundOrConstraints::UpperBound(bound)) => {
                        bound.is_assignable_to(db, target)
                    }
                    Some(TypeVarBoundOrConstraints::Constraints(constraints)) => constraints
                        .elements(db)
                        .iter()
                        .all(|constraint| constraint.is_assignable_to(db, target)),
                }
            }

            // A union is assignable to a type T iff every element of the union is assignable to T.
            (Type::Union(union), ty) => union
                .elements(db)
                .iter()
                .all(|&elem_ty| elem_ty.is_assignable_to(db, ty)),

            // A type T is assignable to a union iff T is assignable to any element of the union.
            (ty, Type::Union(union)) => union
                .elements(db)
                .iter()
                .any(|&elem_ty| ty.is_assignable_to(db, elem_ty)),

            (_, Type::TypeVar(typevar)) => match typevar.bound_or_constraints(db) {
                // No types are assignable to a bounded typevar, or to an unbounded unconstrained
                // typevar, since there's no guarantee what type the typevar will be specialized
                // to. If the typevar is bounded, it might be specialized to a smaller type than
                // the bound. (This is true even if the bound is a final class, since the typevar
                // can still be specialized to `Never`.)
                None => false,
                Some(TypeVarBoundOrConstraints::UpperBound(_)) => false,
                // If the typevar is constrained, there must be multiple constraints, and the
                // typevar might be specialized to any one of them. However, the constraints do not
                // have to be disjoint, which means an lhs type might be assignable to all of the
                // constraints.
                Some(TypeVarBoundOrConstraints::Constraints(constraints)) => constraints
                    .elements(db)
                    .iter()
                    .all(|constraint| self.is_assignable_to(db, *constraint)),
            },

            // If both sides are intersections we need to handle the right side first
            // (A & B & C) is assignable to (A & B) because the left is assignable to both A and B,
            // but none of A, B, or C is assignable to (A & B).
            //
            // A type S is assignable to an intersection type T if
            // S is assignable to all positive elements of T (e.g. `str & int` is assignable to `str & Any`), and
            // S is disjoint from all negative elements of T (e.g. `int` is not assignable to Intersection[int, Not[Literal[1]]]).
            (ty, Type::Intersection(intersection)) => {
                intersection
                    .positive(db)
                    .iter()
                    .all(|&elem_ty| ty.is_assignable_to(db, elem_ty))
                    && intersection
                        .negative(db)
                        .iter()
                        .all(|&neg_ty| ty.is_disjoint_from(db, neg_ty))
            }

            // An intersection type S is assignable to a type T if
            // Any element of S is assignable to T (e.g. `A & B` is assignable to `A`)
            // Negative elements do not have an effect on assignability - if S is assignable to T then S & ~P is also assignable to T.
            (Type::Intersection(intersection), ty) => intersection
                .positive(db)
                .iter()
                .any(|&elem_ty| elem_ty.is_assignable_to(db, ty)),

            // A tuple type S is assignable to a tuple type T if their lengths are the same, and
            // each element of S is assignable to the corresponding element of T.
            (Type::Tuple(self_tuple), Type::Tuple(target_tuple)) => {
                let self_elements = self_tuple.elements(db);
                let target_elements = target_tuple.elements(db);
                self_elements.len() == target_elements.len()
                    && self_elements.iter().zip(target_elements).all(
                        |(self_element, target_element)| {
                            self_element.is_assignable_to(db, *target_element)
                        },
                    )
            }

            // This special case is required because the left-hand side tuple might be a
            // gradual type, so we can not rely on subtyping. This allows us to assign e.g.
            // `tuple[Any, int]` to `tuple`.
            (Type::Tuple(_), _)
                if KnownClass::Tuple
                    .to_instance(db)
                    .is_assignable_to(db, target) =>
            {
                true
            }

            // `type[Any]` is assignable to any `type[...]` type, because `type[Any]` can
            // materialize to any `type[...]` type.
            (Type::SubclassOf(subclass_of_ty), Type::SubclassOf(_))
                if subclass_of_ty.is_dynamic() =>
            {
                true
            }

            // All `type[...]` types are assignable to `type[Any]`, because `type[Any]` can
            // materialize to any `type[...]` type.
            //
            // Every class literal type is also assignable to `type[Any]`, because the class
            // literal type for a class `C` is a subtype of `type[C]`, and `type[C]` is assignable
            // to `type[Any]`.
            (
                Type::ClassLiteral(_) | Type::GenericAlias(_) | Type::SubclassOf(_),
                Type::SubclassOf(target_subclass_of),
            ) if target_subclass_of.is_dynamic() => true,

            // `type[Any]` is assignable to any type that `type[object]` is assignable to, because
            // `type[Any]` can materialize to `type[object]`.
            //
            // `type[Any]` is also assignable to any subtype of `type[object]`, because all
            // subtypes of `type[object]` are `type[...]` types (or `Never`), and `type[Any]` can
            // materialize to any `type[...]` type (or to `type[Never]`, which is equivalent to
            // `Never`.)
            (Type::SubclassOf(subclass_of_ty), Type::Instance(_))
                if subclass_of_ty.is_dynamic()
                    && (KnownClass::Type
                        .to_instance(db)
                        .is_assignable_to(db, target)
                        || target.is_subtype_of(db, KnownClass::Type.to_instance(db))) =>
            {
                true
            }

            // Any type that is assignable to `type[object]` is also assignable to `type[Any]`,
            // because `type[Any]` can materialize to `type[object]`.
            (Type::Instance(_), Type::SubclassOf(subclass_of_ty))
                if subclass_of_ty.is_dynamic()
                    && self.is_assignable_to(db, KnownClass::Type.to_instance(db)) =>
            {
                true
            }

            // TODO: This is a workaround to avoid false positives (e.g. when checking function calls
            // with `SupportsIndex` parameters), which should be removed when we understand protocols.
            (lhs, Type::Instance(InstanceType { class }))
                if class.is_known(db, KnownClass::SupportsIndex) =>
            {
                match lhs {
                    Type::Instance(InstanceType { class })
                        if matches!(
                            class.known(db),
                            Some(KnownClass::Int | KnownClass::SupportsIndex)
                        ) =>
                    {
                        true
                    }
                    Type::IntLiteral(_) => true,
                    _ => false,
                }
            }

            // TODO: ditto for avoiding false positives when checking function calls with `Sized` parameters.
            (lhs, Type::Instance(InstanceType { class }))
                if class.is_known(db, KnownClass::Sized) =>
            {
                matches!(
                    lhs.to_meta_type(db).member(db, "__len__"),
                    SymbolAndQualifiers {
                        symbol: Symbol::Type(..),
                        ..
                    }
                )
            }

            (Type::Callable(self_callable), Type::Callable(target_callable)) => {
                self_callable.is_assignable_to(db, target_callable)
            }

            (Type::FunctionLiteral(self_function_literal), Type::Callable(_)) => {
                self_function_literal
                    .into_callable_type(db)
                    .is_assignable_to(db, target)
            }

            // TODO other types containing gradual forms (e.g. generics containing Any/Unknown)
            _ => self.is_subtype_of(db, target),
        }
    }

    /// Return true if this type is [equivalent to] type `other`.
    ///
    /// This method returns `false` if either `self` or `other` is not fully static.
    ///
    /// [equivalent to]: https://typing.readthedocs.io/en/latest/spec/glossary.html#term-equivalent
    pub(crate) fn is_equivalent_to(self, db: &'db dyn Db, other: Type<'db>) -> bool {
        // TODO equivalent but not identical types: TypedDicts, Protocols, type aliases, etc.

        match (self, other) {
            (Type::Union(left), Type::Union(right)) => left.is_equivalent_to(db, right),
            (Type::Intersection(left), Type::Intersection(right)) => {
                left.is_equivalent_to(db, right)
            }
            (Type::Tuple(left), Type::Tuple(right)) => left.is_equivalent_to(db, right),
            (Type::Callable(left), Type::Callable(right)) => left.is_equivalent_to(db, right),
            _ => self == other && self.is_fully_static(db) && other.is_fully_static(db),
        }
    }

    /// Returns true if both `self` and `other` are the same gradual form
    /// (limited to `Any`, `Unknown`, or `Todo`).
    pub(crate) fn is_same_gradual_form(self, other: Type<'db>) -> bool {
        matches!(
            (self, other),
            (
                Type::Dynamic(DynamicType::Any),
                Type::Dynamic(DynamicType::Any)
            ) | (
                Type::Dynamic(DynamicType::Unknown),
                Type::Dynamic(DynamicType::Unknown)
            ) | (
                Type::Dynamic(DynamicType::Todo(_)),
                Type::Dynamic(DynamicType::Todo(_))
            )
        )
    }

    /// Returns true if this type and `other` are gradual equivalent.
    ///
    /// > Two gradual types `A` and `B` are equivalent
    /// > (that is, the same gradual type, not merely consistent with one another)
    /// > if and only if all materializations of `A` are also materializations of `B`,
    /// > and all materializations of `B` are also materializations of `A`.
    /// >
    /// > &mdash; [Summary of type relations]
    ///
    /// This powers the `assert_type()` directive.
    ///
    /// [Summary of type relations]: https://typing.readthedocs.io/en/latest/spec/concepts.html#summary-of-type-relations
    pub(crate) fn is_gradual_equivalent_to(self, db: &'db dyn Db, other: Type<'db>) -> bool {
        if self == other {
            return true;
        }

        match (self, other) {
            (Type::Dynamic(_), Type::Dynamic(_)) => true,

            (Type::SubclassOf(first), Type::SubclassOf(second)) => {
                match (first.subclass_of(), second.subclass_of()) {
                    (first, second) if first == second => true,
                    (ClassBase::Dynamic(_), ClassBase::Dynamic(_)) => true,
                    _ => false,
                }
            }

            (Type::TypeVar(first), Type::TypeVar(second)) => first == second,

            (Type::Tuple(first), Type::Tuple(second)) => first.is_gradual_equivalent_to(db, second),

            (Type::Union(first), Type::Union(second)) => first.is_gradual_equivalent_to(db, second),

            (Type::Intersection(first), Type::Intersection(second)) => {
                first.is_gradual_equivalent_to(db, second)
            }

            (Type::Callable(first), Type::Callable(second)) => {
                first.is_gradual_equivalent_to(db, second)
            }

            _ => false,
        }
    }

    /// Return true if this type and `other` have no common elements.
    ///
    /// Note: This function aims to have no false positives, but might return
    /// wrong `false` answers in some cases.
    pub(crate) fn is_disjoint_from(self, db: &'db dyn Db, other: Type<'db>) -> bool {
        match (self, other) {
            (Type::Never, _) | (_, Type::Never) => true,

            (Type::Dynamic(_), _) | (_, Type::Dynamic(_)) => false,

            // A typevar is never disjoint from itself, since all occurrences of the typevar must
            // be specialized to the same type. (This is an important difference between typevars
            // and `Any`!) Different typevars might be disjoint, depending on their bounds and
            // constraints, which are handled below.
            (Type::TypeVar(self_typevar), Type::TypeVar(other_typevar))
                if self_typevar == other_typevar =>
            {
                false
            }

            // An unbounded typevar is never disjoint from any other type, since it might be
            // specialized to any type. A bounded typevar is not disjoint from its bound, and is
            // only disjoint from other types if its bound is. A constrained typevar is disjoint
            // from a type if all of its constraints are.
            (Type::TypeVar(typevar), other) | (other, Type::TypeVar(typevar)) => {
                match typevar.bound_or_constraints(db) {
                    None => false,
                    Some(TypeVarBoundOrConstraints::UpperBound(bound)) => {
                        bound.is_disjoint_from(db, other)
                    }
                    Some(TypeVarBoundOrConstraints::Constraints(constraints)) => constraints
                        .elements(db)
                        .iter()
                        .all(|constraint| constraint.is_disjoint_from(db, other)),
                }
            }

            (Type::Union(union), other) | (other, Type::Union(union)) => union
                .elements(db)
                .iter()
                .all(|e| e.is_disjoint_from(db, other)),

            // If we have two intersections, we test the positive elements of each one against the other intersection
            // Negative elements need a positive element on the other side in order to be disjoint.
            // This is similar to what would happen if we tried to build a new intersection that combines the two
            (Type::Intersection(self_intersection), Type::Intersection(other_intersection)) => {
                self_intersection
                    .positive(db)
                    .iter()
                    .any(|p| p.is_disjoint_from(db, other))
                    || other_intersection
                        .positive(db)
                        .iter()
                        .any(|p: &Type<'_>| p.is_disjoint_from(db, self))
            }

            (Type::Intersection(intersection), other)
            | (other, Type::Intersection(intersection)) => {
                intersection
                    .positive(db)
                    .iter()
                    .any(|p| p.is_disjoint_from(db, other))
                    // A & B & Not[C] is disjoint from C
                    || intersection
                        .negative(db)
                        .iter()
                        .any(|&neg_ty| other.is_subtype_of(db, neg_ty))
            }

            // any single-valued type is disjoint from another single-valued type
            // iff the two types are nonequal
            (
                left @ (Type::BooleanLiteral(..)
                | Type::IntLiteral(..)
                | Type::StringLiteral(..)
                | Type::BytesLiteral(..)
                | Type::SliceLiteral(..)
                | Type::FunctionLiteral(..)
                | Type::BoundMethod(..)
                | Type::MethodWrapper(..)
                | Type::WrapperDescriptor(..)
                | Type::ModuleLiteral(..)
                | Type::ClassLiteral(..)
                | Type::GenericAlias(..)
                | Type::KnownInstance(..)),
                right @ (Type::BooleanLiteral(..)
                | Type::IntLiteral(..)
                | Type::StringLiteral(..)
                | Type::BytesLiteral(..)
                | Type::SliceLiteral(..)
                | Type::FunctionLiteral(..)
                | Type::BoundMethod(..)
                | Type::MethodWrapper(..)
                | Type::WrapperDescriptor(..)
                | Type::ModuleLiteral(..)
                | Type::ClassLiteral(..)
                | Type::GenericAlias(..)
                | Type::KnownInstance(..)),
            ) => left != right,

            // One tuple type can be a subtype of another tuple type,
            // but we know for sure that any given tuple type is disjoint from all single-valued types
            (
                Type::Tuple(..),
                Type::ClassLiteral(..)
                | Type::GenericAlias(..)
                | Type::ModuleLiteral(..)
                | Type::BooleanLiteral(..)
                | Type::BytesLiteral(..)
                | Type::FunctionLiteral(..)
                | Type::BoundMethod(..)
                | Type::MethodWrapper(..)
                | Type::WrapperDescriptor(..)
                | Type::IntLiteral(..)
                | Type::SliceLiteral(..)
                | Type::StringLiteral(..)
                | Type::LiteralString,
            )
            | (
                Type::ClassLiteral(..)
                | Type::GenericAlias(..)
                | Type::ModuleLiteral(..)
                | Type::BooleanLiteral(..)
                | Type::BytesLiteral(..)
                | Type::FunctionLiteral(..)
                | Type::BoundMethod(..)
                | Type::MethodWrapper(..)
                | Type::WrapperDescriptor(..)
                | Type::IntLiteral(..)
                | Type::SliceLiteral(..)
                | Type::StringLiteral(..)
                | Type::LiteralString,
                Type::Tuple(..),
            ) => true,

            (Type::SubclassOf(subclass_of_ty), Type::ClassLiteral(class_b))
            | (Type::ClassLiteral(class_b), Type::SubclassOf(subclass_of_ty)) => {
                match subclass_of_ty.subclass_of() {
                    ClassBase::Dynamic(_) => false,
                    ClassBase::Class(class_a) => !class_b.is_subclass_of(db, None, class_a),
                }
            }

            (Type::SubclassOf(subclass_of_ty), Type::GenericAlias(alias_b))
            | (Type::GenericAlias(alias_b), Type::SubclassOf(subclass_of_ty)) => {
                match subclass_of_ty.subclass_of() {
                    ClassBase::Dynamic(_) => false,
                    ClassBase::Class(class_a) => {
                        !ClassType::from(alias_b).is_subclass_of(db, class_a)
                    }
                }
            }

            (
                Type::SubclassOf(_),
                Type::BooleanLiteral(..)
                | Type::IntLiteral(..)
                | Type::StringLiteral(..)
                | Type::LiteralString
                | Type::BytesLiteral(..)
                | Type::SliceLiteral(..)
                | Type::FunctionLiteral(..)
                | Type::BoundMethod(..)
                | Type::MethodWrapper(..)
                | Type::WrapperDescriptor(..)
                | Type::ModuleLiteral(..),
            )
            | (
                Type::BooleanLiteral(..)
                | Type::IntLiteral(..)
                | Type::StringLiteral(..)
                | Type::LiteralString
                | Type::BytesLiteral(..)
                | Type::SliceLiteral(..)
                | Type::FunctionLiteral(..)
                | Type::BoundMethod(..)
                | Type::MethodWrapper(..)
                | Type::WrapperDescriptor(..)
                | Type::ModuleLiteral(..),
                Type::SubclassOf(_),
            ) => true,

            (Type::AlwaysTruthy, ty) | (ty, Type::AlwaysTruthy) => {
                // `Truthiness::Ambiguous` may include `AlwaysTrue` as a subset, so it's not guaranteed to be disjoint.
                // Thus, they are only disjoint if `ty.bool() == AlwaysFalse`.
                ty.bool(db).is_always_false()
            }
            (Type::AlwaysFalsy, ty) | (ty, Type::AlwaysFalsy) => {
                // Similarly, they are only disjoint if `ty.bool() == AlwaysTrue`.
                ty.bool(db).is_always_true()
            }

            // for `type[Any]`/`type[Unknown]`/`type[Todo]`, we know the type cannot be any larger than `type`,
            // so although the type is dynamic we can still determine disjointedness in some situations
            (Type::SubclassOf(subclass_of_ty), other)
            | (other, Type::SubclassOf(subclass_of_ty)) => match subclass_of_ty.subclass_of() {
                ClassBase::Dynamic(_) => {
                    KnownClass::Type.to_instance(db).is_disjoint_from(db, other)
                }
                ClassBase::Class(class) => class
                    .metaclass_instance_type(db)
                    .is_disjoint_from(db, other),
            },

            (Type::KnownInstance(known_instance), Type::Instance(InstanceType { class }))
            | (Type::Instance(InstanceType { class }), Type::KnownInstance(known_instance)) => {
                !known_instance.is_instance_of(db, class)
            }

            (known_instance_ty @ Type::KnownInstance(_), Type::Tuple(_))
            | (Type::Tuple(_), known_instance_ty @ Type::KnownInstance(_)) => {
                known_instance_ty.is_disjoint_from(db, KnownClass::Tuple.to_instance(db))
            }

            (Type::BooleanLiteral(..), Type::Instance(InstanceType { class }))
            | (Type::Instance(InstanceType { class }), Type::BooleanLiteral(..)) => {
                // A `Type::BooleanLiteral()` must be an instance of exactly `bool`
                // (it cannot be an instance of a `bool` subclass)
                !KnownClass::Bool.is_subclass_of(db, class)
            }

            (Type::BooleanLiteral(..), _) | (_, Type::BooleanLiteral(..)) => true,

            (Type::IntLiteral(..), Type::Instance(InstanceType { class }))
            | (Type::Instance(InstanceType { class }), Type::IntLiteral(..)) => {
                // A `Type::IntLiteral()` must be an instance of exactly `int`
                // (it cannot be an instance of an `int` subclass)
                !KnownClass::Int.is_subclass_of(db, class)
            }

            (Type::IntLiteral(..), _) | (_, Type::IntLiteral(..)) => true,

            (Type::StringLiteral(..), Type::LiteralString)
            | (Type::LiteralString, Type::StringLiteral(..)) => false,

            (
                Type::StringLiteral(..) | Type::LiteralString,
                Type::Instance(InstanceType { class }),
            )
            | (
                Type::Instance(InstanceType { class }),
                Type::StringLiteral(..) | Type::LiteralString,
            ) => {
                // A `Type::StringLiteral()` or a `Type::LiteralString` must be an instance of exactly `str`
                // (it cannot be an instance of a `str` subclass)
                !KnownClass::Str.is_subclass_of(db, class)
            }

            (Type::LiteralString, Type::LiteralString) => false,
            (Type::LiteralString, _) | (_, Type::LiteralString) => true,

            (Type::BytesLiteral(..), Type::Instance(InstanceType { class }))
            | (Type::Instance(InstanceType { class }), Type::BytesLiteral(..)) => {
                // A `Type::BytesLiteral()` must be an instance of exactly `bytes`
                // (it cannot be an instance of a `bytes` subclass)
                !KnownClass::Bytes.is_subclass_of(db, class)
            }

            (Type::SliceLiteral(..), Type::Instance(InstanceType { class }))
            | (Type::Instance(InstanceType { class }), Type::SliceLiteral(..)) => {
                // A `Type::SliceLiteral` must be an instance of exactly `slice`
                // (it cannot be an instance of a `slice` subclass)
                !KnownClass::Slice.is_subclass_of(db, class)
            }

            // A class-literal type `X` is always disjoint from an instance type `Y`,
            // unless the type expressing "all instances of `Z`" is a subtype of of `Y`,
            // where `Z` is `X`'s metaclass.
            (Type::ClassLiteral(class), instance @ Type::Instance(_))
            | (instance @ Type::Instance(_), Type::ClassLiteral(class)) => !class
                .metaclass_instance_type(db)
                .is_subtype_of(db, instance),
            (Type::GenericAlias(alias), instance @ Type::Instance(_))
            | (instance @ Type::Instance(_), Type::GenericAlias(alias)) => !ClassType::from(alias)
                .metaclass_instance_type(db)
                .is_subtype_of(db, instance),

            (Type::FunctionLiteral(..), Type::Instance(InstanceType { class }))
            | (Type::Instance(InstanceType { class }), Type::FunctionLiteral(..)) => {
                // A `Type::FunctionLiteral()` must be an instance of exactly `types.FunctionType`
                // (it cannot be an instance of a `types.FunctionType` subclass)
                !KnownClass::FunctionType.is_subclass_of(db, class)
            }

            (Type::BoundMethod(_), other) | (other, Type::BoundMethod(_)) => KnownClass::MethodType
                .to_instance(db)
                .is_disjoint_from(db, other),

            (Type::MethodWrapper(_), other) | (other, Type::MethodWrapper(_)) => {
                KnownClass::MethodWrapperType
                    .to_instance(db)
                    .is_disjoint_from(db, other)
            }

            (Type::WrapperDescriptor(_), other) | (other, Type::WrapperDescriptor(_)) => {
                KnownClass::WrapperDescriptorType
                    .to_instance(db)
                    .is_disjoint_from(db, other)
            }

            (Type::Callable(_) | Type::FunctionLiteral(_), Type::Callable(_))
            | (Type::Callable(_), Type::FunctionLiteral(_)) => {
                // No two callable types are ever disjoint because
                // `(*args: object, **kwargs: object) -> Never` is a subtype of all fully static
                // callable types.
                false
            }

            (
                Type::Callable(_),
                Type::StringLiteral(_) | Type::BytesLiteral(_) | Type::SliceLiteral(_),
            )
            | (
                Type::StringLiteral(_) | Type::BytesLiteral(_) | Type::SliceLiteral(_),
                Type::Callable(_),
            ) => {
                // A callable type is disjoint from other literal types. For example,
                // `Type::StringLiteral` must be an instance of exactly `str`, not a subclass
                // of `str`, and `str` is not callable. The same applies to other literal types.
                true
            }

            (Type::Callable(_), _) | (_, Type::Callable(_)) => {
                // TODO: Implement disjointness for general callable type with other types
                false
            }

            (Type::ModuleLiteral(..), other @ Type::Instance(..))
            | (other @ Type::Instance(..), Type::ModuleLiteral(..)) => {
                // Modules *can* actually be instances of `ModuleType` subclasses
                other.is_disjoint_from(db, KnownClass::ModuleType.to_instance(db))
            }

            (
                Type::Instance(InstanceType { class: left_class }),
                Type::Instance(InstanceType { class: right_class }),
            ) => {
                (left_class.is_final(db) && !left_class.is_subclass_of(db, right_class))
                    || (right_class.is_final(db) && !right_class.is_subclass_of(db, left_class))
            }

            (Type::Tuple(tuple), Type::Tuple(other_tuple)) => {
                let self_elements = tuple.elements(db);
                let other_elements = other_tuple.elements(db);
                self_elements.len() != other_elements.len()
                    || self_elements
                        .iter()
                        .zip(other_elements)
                        .any(|(e1, e2)| e1.is_disjoint_from(db, *e2))
            }

            (Type::Tuple(..), instance @ Type::Instance(_))
            | (instance @ Type::Instance(_), Type::Tuple(..)) => {
                // We cannot be sure if the tuple is disjoint from the instance because:
                //   - 'other' might be the homogeneous arbitrary-length tuple type
                //     tuple[T, ...] (which we don't have support for yet); if all of
                //     our element types are not disjoint with T, this is not disjoint
                //   - 'other' might be a user subtype of tuple, which, if generic
                //     over the same or compatible *Ts, would overlap with tuple.
                //
                // TODO: add checks for the above cases once we support them
                instance.is_disjoint_from(db, KnownClass::Tuple.to_instance(db))
            }

            (Type::PropertyInstance(_), _) | (_, Type::PropertyInstance(_)) => KnownClass::Property
                .to_instance(db)
                .is_disjoint_from(db, other),

            (Type::BoundSuper(_), Type::Instance(InstanceType { class }))
            | (Type::Instance(InstanceType { class }), Type::BoundSuper(_)) => {
                // `BoundSuper` is a special kind of `super` instance.
                // Therefore, `super` instances and `BoundSuper` are always not disjoint.
                !class.is_known(db, KnownClass::Super)
            }
            (Type::BoundSuper(_), other) | (other, Type::BoundSuper(_)) => KnownClass::Super
                .to_instance(db)
                .is_disjoint_from(db, other),
        }
    }

    /// Returns true if the type does not contain any gradual forms (as a sub-part).
    pub(crate) fn is_fully_static(&self, db: &'db dyn Db) -> bool {
        match self {
            Type::Dynamic(_) => false,
            Type::Never
            | Type::FunctionLiteral(..)
            | Type::BoundMethod(_)
            | Type::WrapperDescriptor(_)
            | Type::MethodWrapper(_)
            | Type::ModuleLiteral(..)
            | Type::IntLiteral(_)
            | Type::BooleanLiteral(_)
            | Type::StringLiteral(_)
            | Type::LiteralString
            | Type::BytesLiteral(_)
            | Type::SliceLiteral(_)
            | Type::KnownInstance(_)
            | Type::AlwaysFalsy
            | Type::AlwaysTruthy
            | Type::PropertyInstance(_) => true,

            Type::TypeVar(typevar) => match typevar.bound_or_constraints(db) {
                None => true,
                Some(TypeVarBoundOrConstraints::UpperBound(bound)) => bound.is_fully_static(db),
                Some(TypeVarBoundOrConstraints::Constraints(constraints)) => constraints
                    .elements(db)
                    .iter()
                    .all(|constraint| constraint.is_fully_static(db)),
            },

            Type::SubclassOf(subclass_of_ty) => subclass_of_ty.is_fully_static(),
<<<<<<< HEAD
            Type::BoundSuper(bound_super) => {
                !matches!(bound_super.pivot_class(db), ClassBase::Dynamic(_))
                    && !matches!(bound_super.owner(db), SuperOwnerKind::Dynamic(_))
            }
            Type::ClassLiteral(_) | Type::Instance(_) => {
=======
            Type::ClassLiteral(_) | Type::GenericAlias(_) | Type::Instance(_) => {
>>>>>>> ff376fc2
                // TODO: Ideally, we would iterate over the MRO of the class, check if all
                // bases are fully static, and only return `true` if that is the case.
                //
                // This does not work yet, because we currently infer `Unknown` for some
                // generic base classes that we don't understand yet. For example, `str`
                // is defined as `class str(Sequence[str])` in typeshed and we currently
                // compute its MRO as `(str, Unknown, object)`. This would make us think
                // that `str` is a gradual type, which causes all sorts of downstream
                // issues because it does not participate in equivalence/subtyping etc.
                //
                // Another problem is that we run into problems if we eagerly query the
                // MRO of class literals here. I have not fully investigated this, but
                // iterating over the MRO alone, without even acting on it, causes us to
                // infer `Unknown` for many classes.

                true
            }
            Type::Union(union) => union.is_fully_static(db),
            Type::Intersection(intersection) => intersection.is_fully_static(db),
            // TODO: Once we support them, make sure that we return `false` for other types
            // containing gradual forms such as `tuple[Any, ...]`.
            // Conversely, make sure to return `true` for homogeneous tuples such as
            // `tuple[int, ...]`, once we add support for them.
            Type::Tuple(tuple) => tuple
                .elements(db)
                .iter()
                .all(|elem| elem.is_fully_static(db)),
            Type::Callable(callable) => callable.is_fully_static(db),
        }
    }

    /// Return true if there is just a single inhabitant for this type.
    ///
    /// Note: This function aims to have no false positives, but might return `false`
    /// for more complicated types that are actually singletons.
    pub(crate) fn is_singleton(self, db: &'db dyn Db) -> bool {
        match self {
            Type::Dynamic(_)
            | Type::Never
            | Type::IntLiteral(..)
            | Type::StringLiteral(..)
            | Type::BytesLiteral(..)
            | Type::SliceLiteral(..)
            | Type::LiteralString => {
                // Note: The literal types included in this pattern are not true singletons.
                // There can be multiple Python objects (at different memory locations) that
                // are both of type Literal[345], for example.
                false
            }

            // An unbounded, unconstrained typevar is not a singleton, because it can be
            // specialized to a non-singleton type. A bounded typevar is not a singleton, even if
            // the bound is a final singleton class, since it can still be specialized to `Never`.
            // A constrained typevar is a singleton if all of its constraints are singletons. (Note
            // that you cannot specialize a constrained typevar to a subtype of a constraint.)
            Type::TypeVar(typevar) => match typevar.bound_or_constraints(db) {
                None => false,
                Some(TypeVarBoundOrConstraints::UpperBound(_)) => false,
                Some(TypeVarBoundOrConstraints::Constraints(constraints)) => constraints
                    .elements(db)
                    .iter()
                    .all(|constraint| constraint.is_singleton(db)),
            },

            // We eagerly transform `SubclassOf` to `ClassLiteral` for final types, so `SubclassOf` is never a singleton.
            Type::SubclassOf(..) => false,
            Type::BoundSuper(..) => false,
            Type::BooleanLiteral(_)
            | Type::FunctionLiteral(..)
            | Type::WrapperDescriptor(..)
            | Type::ClassLiteral(..)
            | Type::GenericAlias(..)
            | Type::ModuleLiteral(..)
            | Type::KnownInstance(..) => true,
            Type::Callable(_) => {
                // A callable type is never a singleton because for any given signature,
                // there could be any number of distinct objects that are all callable with that
                // signature.
                false
            }
            Type::BoundMethod(..) => {
                // `BoundMethod` types are single-valued types, but not singleton types:
                // ```pycon
                // >>> class Foo:
                // ...     def bar(self): pass
                // >>> f = Foo()
                // >>> f.bar is f.bar
                // False
                // ```
                false
            }
            Type::MethodWrapper(_) => {
                // Just a special case of `BoundMethod` really
                // (this variant represents `f.__get__`, where `f` is any function)
                false
            }
            Type::Instance(InstanceType { class }) => {
                class.known(db).is_some_and(KnownClass::is_singleton)
            }
            Type::PropertyInstance(_) => false,
            Type::Tuple(..) => {
                // The empty tuple is a singleton on CPython and PyPy, but not on other Python
                // implementations such as GraalPy. Its *use* as a singleton is discouraged and
                // should not be relied on for type narrowing, so we do not treat it as one.
                // See:
                // https://docs.python.org/3/reference/expressions.html#parenthesized-forms
                false
            }
            Type::Union(..) => {
                // A single-element union, where the sole element was a singleton, would itself
                // be a singleton type. However, unions with length < 2 should never appear in
                // our model due to [`UnionBuilder::build`].
                false
            }
            Type::Intersection(..) => {
                // Here, we assume that all intersection types that are singletons would have
                // been reduced to a different form via [`IntersectionBuilder::build`] by now.
                // For example:
                //
                //   bool & ~Literal[False]   = Literal[True]
                //   None & (None | int)      = None | None & int = None
                //
                false
            }
            Type::AlwaysTruthy | Type::AlwaysFalsy => false,
        }
    }

    /// Return true if this type is non-empty and all inhabitants of this type compare equal.
    pub(crate) fn is_single_valued(self, db: &'db dyn Db) -> bool {
        match self {
            Type::FunctionLiteral(..)
            | Type::BoundMethod(_)
            | Type::WrapperDescriptor(_)
            | Type::MethodWrapper(_)
            | Type::ModuleLiteral(..)
            | Type::ClassLiteral(..)
            | Type::GenericAlias(..)
            | Type::IntLiteral(..)
            | Type::BooleanLiteral(..)
            | Type::StringLiteral(..)
            | Type::BytesLiteral(..)
            | Type::SliceLiteral(..)
            | Type::KnownInstance(..) => true,

            // An unbounded, unconstrained typevar is not single-valued, because it can be
            // specialized to a multiple-valued type. A bounded typevar is not single-valued, even
            // if the bound is a final single-valued class, since it can still be specialized to
            // `Never`. A constrained typevar is single-valued if all of its constraints are
            // single-valued. (Note that you cannot specialize a constrained typevar to a subtype
            // of a constraint.)
            Type::TypeVar(typevar) => match typevar.bound_or_constraints(db) {
                None => false,
                Some(TypeVarBoundOrConstraints::UpperBound(_)) => false,
                Some(TypeVarBoundOrConstraints::Constraints(constraints)) => constraints
                    .elements(db)
                    .iter()
                    .all(|constraint| constraint.is_single_valued(db)),
            },

            Type::SubclassOf(..) => {
                // TODO: Same comment as above for `is_singleton`
                false
            }

            Type::Tuple(tuple) => tuple
                .elements(db)
                .iter()
                .all(|elem| elem.is_single_valued(db)),

            Type::Instance(InstanceType { class }) => {
                class.known(db).is_some_and(KnownClass::is_single_valued)
            }

            Type::BoundSuper(_) => {
                // At runtime two super instances never compare equal, even if their arguments are identical.
                false
            }

            Type::Dynamic(_)
            | Type::Never
            | Type::Union(..)
            | Type::Intersection(..)
            | Type::LiteralString
            | Type::AlwaysTruthy
            | Type::AlwaysFalsy
            | Type::Callable(_)
            | Type::PropertyInstance(_) => false,
        }
    }

    /// This function is roughly equivalent to `find_name_in_mro` as defined in the [descriptor guide] or
    /// [`_PyType_Lookup`] in CPython's `Objects/typeobject.c`. It should typically be called through
    /// [Type::class_member], unless it is known that `self` is a class-like type. This function returns
    /// `None` if called on an instance-like type.
    ///
    /// [descriptor guide]: https://docs.python.org/3/howto/descriptor.html#invocation-from-an-instance
    /// [`_PyType_Lookup`]: https://github.com/python/cpython/blob/e285232c76606e3be7bf216efb1be1e742423e4b/Objects/typeobject.c#L5223
    fn find_name_in_mro(&self, db: &'db dyn Db, name: &str) -> Option<SymbolAndQualifiers<'db>> {
        self.find_name_in_mro_with_policy(db, name, MemberLookupPolicy::default())
    }

    fn find_name_in_mro_with_policy(
        &self,
        db: &'db dyn Db,
        name: &str,
        policy: MemberLookupPolicy,
    ) -> Option<SymbolAndQualifiers<'db>> {
        match self {
            Type::Union(union) => Some(union.map_with_boundness_and_qualifiers(db, |elem| {
                elem.find_name_in_mro_with_policy(db, name, policy)
                    // If some elements are classes, and some are not, we simply fall back to `Unbound` for the non-class
                    // elements instead of short-circuiting the whole result to `None`. We would need a more detailed
                    // return type otherwise, and since `find_name_in_mro` is usually called via `class_member`, this is
                    // not a problem.
                    .unwrap_or_default()
            })),
            Type::Intersection(inter) => {
                Some(inter.map_with_boundness_and_qualifiers(db, |elem| {
                    elem.find_name_in_mro_with_policy(db, name, policy)
                        // Fall back to Unbound, similar to the union case (see above).
                        .unwrap_or_default()
                }))
            }

            Type::Dynamic(_) | Type::Never => Some(Symbol::bound(self).into()),

            Type::ClassLiteral(class) => {
                match (class.known(db), name) {
                    (Some(KnownClass::FunctionType), "__get__") => Some(
                        Symbol::bound(Type::WrapperDescriptor(
                            WrapperDescriptorKind::FunctionTypeDunderGet,
                        ))
                        .into(),
                    ),
                    (Some(KnownClass::FunctionType), "__set__" | "__delete__") => {
                        // Hard code this knowledge, as we look up `__set__` and `__delete__` on `FunctionType` often.
                        Some(Symbol::Unbound.into())
                    }
                    (Some(KnownClass::Property), "__get__") => Some(
                        Symbol::bound(Type::WrapperDescriptor(
                            WrapperDescriptorKind::PropertyDunderGet,
                        ))
                        .into(),
                    ),
                    (Some(KnownClass::Property), "__set__") => Some(
                        Symbol::bound(Type::WrapperDescriptor(
                            WrapperDescriptorKind::PropertyDunderSet,
                        ))
                        .into(),
                    ),
                    // TODO:
                    // We currently hard-code the knowledge that the following known classes are not
                    // descriptors, i.e. that they have no `__get__` method. This is not wrong and
                    // potentially even beneficial for performance, but it's not very principled.
                    // This case can probably be removed eventually, but we include it at the moment
                    // because we make extensive use of these types in our test suite. Note that some
                    // builtin types are not included here, since they do not have generic bases and
                    // are correctly handled by the `find_name_in_mro` method.
                    (
                        Some(
                            KnownClass::Int
                            | KnownClass::Str
                            | KnownClass::Bytes
                            | KnownClass::Tuple
                            | KnownClass::Slice
                            | KnownClass::Range,
                        ),
                        "__get__" | "__set__" | "__delete__",
                    ) => Some(Symbol::Unbound.into()),

                    _ => Some(class.class_member(db, None, name, policy)),
                }
            }

            Type::GenericAlias(alias) => {
                Some(ClassType::from(*alias).class_member(db, name, policy))
            }

            Type::SubclassOf(subclass_of)
                if name == "__get__"
                    && matches!(
                        subclass_of
                            .subclass_of()
                            .into_class()
                            .and_then(|c| c.known(db)),
                        Some(
                            KnownClass::Int
                                | KnownClass::Str
                                | KnownClass::Bytes
                                | KnownClass::Tuple
                                | KnownClass::Slice
                                | KnownClass::Range,
                        )
                    ) =>
            {
                Some(Symbol::Unbound.into())
            }
            Type::SubclassOf(subclass_of_ty) => {
                subclass_of_ty.find_name_in_mro_with_policy(db, name, policy)
            }

            Type::BoundSuper(_) => KnownClass::Super
                .to_class_literal(db)
                .find_name_in_mro(db, name),

            // We eagerly normalize type[object], i.e. Type::SubclassOf(object) to `type`, i.e. Type::Instance(type).
            // So looking up a name in the MRO of `Type::Instance(type)` is equivalent to looking up the name in the
            // MRO of the class `object`.
            Type::Instance(InstanceType { class }) if class.is_known(db, KnownClass::Type) => {
                KnownClass::Object
                    .to_class_literal(db)
                    .find_name_in_mro_with_policy(db, name, policy)
            }

            Type::FunctionLiteral(_)
            | Type::Callable(_)
            | Type::BoundMethod(_)
            | Type::WrapperDescriptor(_)
            | Type::MethodWrapper(_)
            | Type::ModuleLiteral(_)
            | Type::KnownInstance(_)
            | Type::AlwaysTruthy
            | Type::AlwaysFalsy
            | Type::IntLiteral(_)
            | Type::BooleanLiteral(_)
            | Type::StringLiteral(_)
            | Type::LiteralString
            | Type::BytesLiteral(_)
            | Type::SliceLiteral(_)
            | Type::Tuple(_)
            | Type::TypeVar(_)
            | Type::Instance(_)
            | Type::PropertyInstance(_) => None,
        }
    }

    /// Look up an attribute in the MRO of the meta-type of `self`. This returns class-level attributes
    /// when called on an instance-like type, and metaclass attributes when called on a class-like type.
    ///
    /// Basically corresponds to `self.to_meta_type().find_name_in_mro(name)`, except for the handling
    /// of union and intersection types.
    fn class_member(self, db: &'db dyn Db, name: Name) -> SymbolAndQualifiers<'db> {
        self.class_member_with_policy(db, name, MemberLookupPolicy::default())
    }

    #[salsa::tracked]
    fn class_member_with_policy(
        self,
        db: &'db dyn Db,
        name: Name,
        policy: MemberLookupPolicy,
    ) -> SymbolAndQualifiers<'db> {
        tracing::trace!("class_member: {}.{}", self.display(db), name);
        match self {
            Type::Union(union) => union.map_with_boundness_and_qualifiers(db, |elem| {
                elem.class_member_with_policy(db, name.clone(), policy)
            }),
            Type::Intersection(inter) => inter.map_with_boundness_and_qualifiers(db, |elem| {
                elem.class_member_with_policy(db, name.clone(), policy)
            }),
            _ => self
                .to_meta_type(db)
                .find_name_in_mro_with_policy(db, name.as_str(), policy)
                .expect(
                    "`Type::find_name_in_mro()` should return `Some()` when called on a meta-type",
                ),
        }
    }

    /// This function roughly corresponds to looking up an attribute in the `__dict__` of an object.
    /// For instance-like types, this goes through the classes MRO and discovers attribute assignments
    /// in methods, as well as class-body declarations that we consider to be evidence for the presence
    /// of an instance attribute.
    ///
    /// For example, an instance of the following class has instance members `a` and `b`, but `c` is
    /// just a class attribute that would not be discovered by this method:
    /// ```py
    /// class C:
    ///     a: int
    ///
    ///     c = 1
    ///
    ///     def __init__(self):
    ///         self.b: str = "a"
    /// ```
    fn instance_member(&self, db: &'db dyn Db, name: &str) -> SymbolAndQualifiers<'db> {
        match self {
            Type::Union(union) => {
                union.map_with_boundness_and_qualifiers(db, |elem| elem.instance_member(db, name))
            }

            Type::Intersection(intersection) => intersection
                .map_with_boundness_and_qualifiers(db, |elem| elem.instance_member(db, name)),

            Type::Dynamic(_) | Type::Never => Symbol::bound(self).into(),

            Type::Instance(InstanceType { class }) => class.instance_member(db, name),

            Type::FunctionLiteral(_) => KnownClass::FunctionType
                .to_instance(db)
                .instance_member(db, name),

            Type::BoundMethod(_) => KnownClass::MethodType
                .to_instance(db)
                .instance_member(db, name),
            Type::MethodWrapper(_) => KnownClass::MethodWrapperType
                .to_instance(db)
                .instance_member(db, name),
            Type::WrapperDescriptor(_) => KnownClass::WrapperDescriptorType
                .to_instance(db)
                .instance_member(db, name),
            Type::Callable(_) => KnownClass::Object.to_instance(db).instance_member(db, name),

            Type::TypeVar(typevar) => match typevar.bound_or_constraints(db) {
                None => KnownClass::Object.to_instance(db).instance_member(db, name),
                Some(TypeVarBoundOrConstraints::UpperBound(bound)) => {
                    bound.instance_member(db, name)
                }
                Some(TypeVarBoundOrConstraints::Constraints(constraints)) => constraints
                    .map_with_boundness_and_qualifiers(db, |constraint| {
                        constraint.instance_member(db, name)
                    }),
            },

            Type::IntLiteral(_) => KnownClass::Int.to_instance(db).instance_member(db, name),
            Type::BooleanLiteral(_) => KnownClass::Bool.to_instance(db).instance_member(db, name),
            Type::StringLiteral(_) | Type::LiteralString => {
                KnownClass::Str.to_instance(db).instance_member(db, name)
            }
            Type::BytesLiteral(_) => KnownClass::Bytes.to_instance(db).instance_member(db, name),
            Type::SliceLiteral(_) => KnownClass::Slice.to_instance(db).instance_member(db, name),
            Type::Tuple(_) => KnownClass::Tuple.to_instance(db).instance_member(db, name),

            Type::AlwaysTruthy | Type::AlwaysFalsy => Type::object(db).instance_member(db, name),
            Type::ModuleLiteral(_) => KnownClass::ModuleType
                .to_instance(db)
                .instance_member(db, name),

            Type::KnownInstance(_) => Symbol::Unbound.into(),

            Type::PropertyInstance(_) => KnownClass::Property
                .to_instance(db)
                .instance_member(db, name),

            // TODO: we currently don't model the fact that class literals and subclass-of types have
            // a `__dict__` that is filled with class level attributes. Modeling this is currently not
            // required, as `instance_member` is only called for instance-like types through `member`,
            // but we might want to add this in the future.
<<<<<<< HEAD
            Type::ClassLiteral(_) | Type::SubclassOf(_) => Symbol::Unbound.into(),
            Type::BoundSuper(bound_super) => bound_super.fine_name_in_owner_mro(db, name),
=======
            Type::ClassLiteral(_) | Type::GenericAlias(_) | Type::SubclassOf(_) => {
                Symbol::Unbound.into()
            }
>>>>>>> ff376fc2
        }
    }

    /// Access an attribute of this type without invoking the descriptor protocol. This
    /// method corresponds to `inspect.getattr_static(<object of type 'self'>, name)`.
    ///
    /// See also: [`Type::member`]
    fn static_member(&self, db: &'db dyn Db, name: &str) -> Symbol<'db> {
        if let Type::ModuleLiteral(module) = self {
            module.static_member(db, name)
        } else if let symbol @ Symbol::Type(_, _) = self.class_member(db, name.into()).symbol {
            symbol
        } else if let Some(symbol @ Symbol::Type(_, _)) =
            self.find_name_in_mro(db, name).map(|inner| inner.symbol)
        {
            symbol
        } else {
            self.instance_member(db, name).symbol
        }
    }

    /// Look up `__get__` on the meta-type of self, and call it with the arguments `self`, `instance`,
    /// and `owner`. `__get__` is different than other dunder methods in that it is not looked up using
    /// the descriptor protocol itself.
    ///
    /// In addition to the return type of `__get__`, this method also returns the *kind* of attribute
    /// that `self` represents: (1) a data descriptor or (2) a non-data descriptor / normal attribute.
    ///
    /// If `__get__` is not defined on the meta-type, this method returns `None`.
    #[salsa::tracked]
    fn try_call_dunder_get(
        self,
        db: &'db dyn Db,
        instance: Type<'db>,
        owner: Type<'db>,
    ) -> Option<(Type<'db>, AttributeKind)> {
        tracing::trace!(
            "try_call_dunder_get: {}, {}, {}",
            self.display(db),
            instance.display(db),
            owner.display(db)
        );
        let descr_get = self.class_member(db, "__get__".into()).symbol;

        if let Symbol::Type(descr_get, descr_get_boundness) = descr_get {
            let return_ty = descr_get
                .try_call(db, CallArgumentTypes::positional([self, instance, owner]))
                .map(|bindings| {
                    if descr_get_boundness == Boundness::Bound {
                        bindings.return_type(db)
                    } else {
                        UnionType::from_elements(db, [bindings.return_type(db), self])
                    }
                })
                .ok()?;

            let descriptor_kind = if self.class_member(db, "__set__".into()).symbol.is_unbound()
                && self
                    .class_member(db, "__delete__".into())
                    .symbol
                    .is_unbound()
            {
                AttributeKind::NormalOrNonDataDescriptor
            } else {
                AttributeKind::DataDescriptor
            };

            Some((return_ty, descriptor_kind))
        } else {
            None
        }
    }

    /// Look up `__get__` on the meta-type of `attribute`, and call it with `attribute`, `instance`,
    /// and `owner` as arguments. This method exists as a separate step as we need to handle unions
    /// and intersections explicitly.
    fn try_call_dunder_get_on_attribute(
        db: &'db dyn Db,
        attribute: SymbolAndQualifiers<'db>,
        instance: Type<'db>,
        owner: Type<'db>,
    ) -> (SymbolAndQualifiers<'db>, AttributeKind) {
        match attribute {
            // This branch is not strictly needed, but it short-circuits the lookup of various dunder
            // methods and calls that would otherwise be made.
            //
            // Note that attribute accesses on dynamic types always succeed. For this reason, they also
            // have `__get__`, `__set__`, and `__delete__` methods and are therefore considered to be
            // data descriptors.
            //
            // The same is true for `Never`.
            SymbolAndQualifiers {
                symbol: Symbol::Type(Type::Dynamic(_) | Type::Never, _),
                qualifiers: _,
            } => (attribute, AttributeKind::DataDescriptor),

            SymbolAndQualifiers {
                symbol: Symbol::Type(Type::Union(union), boundness),
                qualifiers,
            } => (
                union
                    .map_with_boundness(db, |elem| {
                        Symbol::Type(
                            elem.try_call_dunder_get(db, instance, owner)
                                .map_or(*elem, |(ty, _)| ty),
                            boundness,
                        )
                    })
                    .with_qualifiers(qualifiers),
                // TODO: avoid the duplication here:
                if union.elements(db).iter().all(|elem| {
                    elem.try_call_dunder_get(db, instance, owner)
                        .is_some_and(|(_, kind)| kind.is_data())
                }) {
                    AttributeKind::DataDescriptor
                } else {
                    AttributeKind::NormalOrNonDataDescriptor
                },
            ),

            SymbolAndQualifiers {
                symbol: Symbol::Type(Type::Intersection(intersection), boundness),
                qualifiers,
            } => (
                intersection
                    .map_with_boundness(db, |elem| {
                        Symbol::Type(
                            elem.try_call_dunder_get(db, instance, owner)
                                .map_or(*elem, |(ty, _)| ty),
                            boundness,
                        )
                    })
                    .with_qualifiers(qualifiers),
                // TODO: Discover data descriptors in intersections.
                AttributeKind::NormalOrNonDataDescriptor,
            ),

            SymbolAndQualifiers {
                symbol: Symbol::Type(attribute_ty, boundness),
                qualifiers: _,
            } => {
                if let Some((return_ty, attribute_kind)) =
                    attribute_ty.try_call_dunder_get(db, instance, owner)
                {
                    (Symbol::Type(return_ty, boundness).into(), attribute_kind)
                } else {
                    (attribute, AttributeKind::NormalOrNonDataDescriptor)
                }
            }

            _ => (attribute, AttributeKind::NormalOrNonDataDescriptor),
        }
    }

    /// Implementation of the descriptor protocol.
    ///
    /// This method roughly performs the following steps:
    ///
    /// - Look up the attribute `name` on the meta-type of `self`. Call the result `meta_attr`.
    /// - Call `__get__` on the meta-type of `meta_attr`, if it exists. If the call succeeds,
    ///   replace `meta_attr` with the result of the call. Also check if `meta_attr` is a *data*
    ///   descriptor by testing if `__set__` or `__delete__` exist.
    /// - If `meta_attr` is a data descriptor, return it.
    /// - Otherwise, if `fallback` is bound, return `fallback`.
    /// - Otherwise, return `meta_attr`.
    ///
    /// In addition to that, we also handle various cases of possibly-unbound symbols and fall
    /// back to lower-precedence stages of the descriptor protocol by building union types.
    fn invoke_descriptor_protocol(
        self,
        db: &'db dyn Db,
        name: &str,
        fallback: SymbolAndQualifiers<'db>,
        policy: InstanceFallbackShadowsNonDataDescriptor,
        member_policy: MemberLookupPolicy,
    ) -> SymbolAndQualifiers<'db> {
        let (
            SymbolAndQualifiers {
                symbol: meta_attr,
                qualifiers: meta_attr_qualifiers,
            },
            meta_attr_kind,
        ) = Self::try_call_dunder_get_on_attribute(
            db,
            self.class_member_with_policy(db, name.into(), member_policy),
            self,
            self.to_meta_type(db),
        );

        let SymbolAndQualifiers {
            symbol: fallback,
            qualifiers: fallback_qualifiers,
        } = fallback;

        match (meta_attr, meta_attr_kind, fallback) {
            // The fallback type is unbound, so we can just return `meta_attr` unconditionally,
            // no matter if it's data descriptor, a non-data descriptor, or a normal attribute.
            (meta_attr @ Symbol::Type(_, _), _, Symbol::Unbound) => {
                meta_attr.with_qualifiers(meta_attr_qualifiers)
            }

            // `meta_attr` is the return type of a data descriptor and definitely bound, so we
            // return it.
            (meta_attr @ Symbol::Type(_, Boundness::Bound), AttributeKind::DataDescriptor, _) => {
                meta_attr.with_qualifiers(meta_attr_qualifiers)
            }

            // `meta_attr` is the return type of a data descriptor, but the attribute on the
            // meta-type is possibly-unbound. This means that we "fall through" to the next
            // stage of the descriptor protocol and union with the fallback type.
            (
                Symbol::Type(meta_attr_ty, Boundness::PossiblyUnbound),
                AttributeKind::DataDescriptor,
                Symbol::Type(fallback_ty, fallback_boundness),
            ) => Symbol::Type(
                UnionType::from_elements(db, [meta_attr_ty, fallback_ty]),
                fallback_boundness,
            )
            .with_qualifiers(meta_attr_qualifiers.union(fallback_qualifiers)),

            // `meta_attr` is *not* a data descriptor. This means that the `fallback` type has
            // now the highest priority. However, we only return the pure `fallback` type if the
            // policy allows it. When invoked on class objects, the policy is set to `Yes`, which
            // means that class-level attributes (the fallback) can shadow non-data descriptors
            // on metaclasses. However, for instances, the policy is set to `No`, because we do
            // allow instance-level attributes to shadow class-level non-data descriptors. This
            // would require us to statically infer if an instance attribute is always set, which
            // is something we currently don't attempt to do.
            (
                Symbol::Type(_, _),
                AttributeKind::NormalOrNonDataDescriptor,
                fallback @ Symbol::Type(_, Boundness::Bound),
            ) if policy == InstanceFallbackShadowsNonDataDescriptor::Yes => {
                fallback.with_qualifiers(fallback_qualifiers)
            }

            // `meta_attr` is *not* a data descriptor. The `fallback` symbol is either possibly
            // unbound or the policy argument is `No`. In both cases, the `fallback` type does
            // not completely shadow the non-data descriptor, so we build a union of the two.
            (
                Symbol::Type(meta_attr_ty, meta_attr_boundness),
                AttributeKind::NormalOrNonDataDescriptor,
                Symbol::Type(fallback_ty, fallback_boundness),
            ) => Symbol::Type(
                UnionType::from_elements(db, [meta_attr_ty, fallback_ty]),
                meta_attr_boundness.max(fallback_boundness),
            )
            .with_qualifiers(meta_attr_qualifiers.union(fallback_qualifiers)),

            // If the attribute is not found on the meta-type, we simply return the fallback.
            (Symbol::Unbound, _, fallback) => fallback.with_qualifiers(fallback_qualifiers),
        }
    }

    /// Access an attribute of this type, potentially invoking the descriptor protocol.
    /// Corresponds to `getattr(<object of type 'self'>, name)`.
    ///
    /// See also: [`Type::static_member`]
    ///
    /// TODO: We should return a `Result` here to handle errors that can appear during attribute
    /// lookup, like a failed `__get__` call on a descriptor.
    #[must_use]
    pub(crate) fn member(self, db: &'db dyn Db, name: &str) -> SymbolAndQualifiers<'db> {
        self.member_lookup_with_policy(db, name.into(), MemberLookupPolicy::default())
    }

    /// Similar to [`Type::member`], but allows the caller to specify what policy should be used
    /// when looking up attributes. See [`MemberLookupPolicy`] for more information.
    #[salsa::tracked]
    fn member_lookup_with_policy(
        self,
        db: &'db dyn Db,
        name: Name,
        policy: MemberLookupPolicy,
    ) -> SymbolAndQualifiers<'db> {
        tracing::trace!("member_lookup_with_policy: {}.{}", self.display(db), name);
        if name == "__class__" {
            return Symbol::bound(self.to_meta_type(db)).into();
        }

        let name_str = name.as_str();

        match self {
            Type::Union(union) => union
                .map_with_boundness(db, |elem| {
                    elem.member_lookup_with_policy(db, name_str.into(), policy)
                        .symbol
                })
                .into(),

            Type::Intersection(intersection) => intersection
                .map_with_boundness(db, |elem| {
                    elem.member_lookup_with_policy(db, name_str.into(), policy)
                        .symbol
                })
                .into(),

            Type::Dynamic(..) | Type::Never => Symbol::bound(self).into(),

            Type::FunctionLiteral(function) if name == "__get__" => Symbol::bound(
                Type::MethodWrapper(MethodWrapperKind::FunctionTypeDunderGet(function)),
            )
            .into(),
            Type::PropertyInstance(property) if name == "__get__" => Symbol::bound(
                Type::MethodWrapper(MethodWrapperKind::PropertyDunderGet(property)),
            )
            .into(),
            Type::PropertyInstance(property) if name == "__set__" => Symbol::bound(
                Type::MethodWrapper(MethodWrapperKind::PropertyDunderSet(property)),
            )
            .into(),

            Type::ClassLiteral(class)
                if name == "__get__" && class.is_known(db, KnownClass::FunctionType) =>
            {
                Symbol::bound(Type::WrapperDescriptor(
                    WrapperDescriptorKind::FunctionTypeDunderGet,
                ))
                .into()
            }
            Type::ClassLiteral(class)
                if name == "__get__" && class.is_known(db, KnownClass::Property) =>
            {
                Symbol::bound(Type::WrapperDescriptor(
                    WrapperDescriptorKind::PropertyDunderGet,
                ))
                .into()
            }
            Type::ClassLiteral(class)
                if name == "__set__" && class.is_known(db, KnownClass::Property) =>
            {
                Symbol::bound(Type::WrapperDescriptor(
                    WrapperDescriptorKind::PropertyDunderSet,
                ))
                .into()
            }
            Type::BoundMethod(bound_method) => match name_str {
                "__self__" => Symbol::bound(bound_method.self_instance(db)).into(),
                "__func__" => {
                    Symbol::bound(Type::FunctionLiteral(bound_method.function(db))).into()
                }
                _ => {
                    KnownClass::MethodType
                        .to_instance(db)
                        .member(db, &name)
                        .or_fall_back_to(db, || {
                            // If an attribute is not available on the bound method object,
                            // it will be looked up on the underlying function object:
                            Type::FunctionLiteral(bound_method.function(db)).member(db, &name)
                        })
                }
            },
            Type::MethodWrapper(_) => KnownClass::MethodWrapperType
                .to_instance(db)
                .member(db, &name),
            Type::WrapperDescriptor(_) => KnownClass::WrapperDescriptorType
                .to_instance(db)
                .member(db, &name),
            Type::Callable(_) => KnownClass::Object.to_instance(db).member(db, &name),

            Type::Instance(InstanceType { class })
                if matches!(name.as_str(), "major" | "minor")
                    && class.is_known(db, KnownClass::VersionInfo) =>
            {
                let python_version = Program::get(db).python_version(db);
                let segment = if name == "major" {
                    python_version.major
                } else {
                    python_version.minor
                };
                Symbol::bound(Type::IntLiteral(segment.into())).into()
            }

            Type::PropertyInstance(property) if name == "fget" => {
                Symbol::bound(property.getter(db).unwrap_or(Type::none(db))).into()
            }
            Type::PropertyInstance(property) if name == "fset" => {
                Symbol::bound(property.setter(db).unwrap_or(Type::none(db))).into()
            }

            Type::IntLiteral(_) if matches!(name_str, "real" | "numerator") => {
                Symbol::bound(self).into()
            }

            Type::BooleanLiteral(bool_value) if matches!(name_str, "real" | "numerator") => {
                Symbol::bound(Type::IntLiteral(i64::from(bool_value))).into()
            }

            Type::ModuleLiteral(module) => module.static_member(db, name_str).into(),

            Type::AlwaysFalsy | Type::AlwaysTruthy => {
                self.class_member_with_policy(db, name, policy)
            }

            _ if policy.no_instance_fallback() => self.invoke_descriptor_protocol(
                db,
                name_str,
                Symbol::Unbound.into(),
                InstanceFallbackShadowsNonDataDescriptor::No,
                policy,
            ),

            Type::Instance(..)
            | Type::BooleanLiteral(..)
            | Type::IntLiteral(..)
            | Type::StringLiteral(..)
            | Type::BytesLiteral(..)
            | Type::LiteralString
            | Type::SliceLiteral(..)
            | Type::Tuple(..)
            | Type::TypeVar(..)
            | Type::KnownInstance(..)
            | Type::PropertyInstance(..)
            | Type::FunctionLiteral(..) => {
                let fallback = self.instance_member(db, name_str);

                let result = self.invoke_descriptor_protocol(
                    db,
                    name_str,
                    fallback,
                    InstanceFallbackShadowsNonDataDescriptor::No,
                    policy,
                );

                let custom_getattr_result = || {
                    // Typeshed has a fake `__getattr__` on `types.ModuleType` to help out with
                    // dynamic imports. We explicitly hide it here to prevent arbitrary attributes
                    // from being available on modules. Same for `types.GenericAlias` - its
                    // `__getattr__` method will delegate to `__origin__` to allow looking up
                    // attributes on the original type. But in typeshed its return type is `Any`.
                    // It will need a special handling, so it remember the origin type to properly
                    // resolve the attribute.
                    if self.into_instance().is_some_and(|instance| {
                        instance.class.is_known(db, KnownClass::ModuleType)
                            || instance.class.is_known(db, KnownClass::GenericAlias)
                    }) {
                        return Symbol::Unbound.into();
                    }

                    self.try_call_dunder(
                        db,
                        "__getattr__",
                        CallArgumentTypes::positional([Type::StringLiteral(
                            StringLiteralType::new(db, Box::from(name.as_str())),
                        )]),
                    )
                    .map(|outcome| Symbol::bound(outcome.return_type(db)))
                    // TODO: Handle call errors here.
                    .unwrap_or(Symbol::Unbound)
                    .into()
                };

                match result {
                    member @ SymbolAndQualifiers {
                        symbol: Symbol::Type(_, Boundness::Bound),
                        qualifiers: _,
                    } => member,
                    member @ SymbolAndQualifiers {
                        symbol: Symbol::Type(_, Boundness::PossiblyUnbound),
                        qualifiers: _,
                    } => member.or_fall_back_to(db, custom_getattr_result),
                    SymbolAndQualifiers {
                        symbol: Symbol::Unbound,
                        qualifiers: _,
                    } => custom_getattr_result(),
                }
            }

            Type::ClassLiteral(..) | Type::GenericAlias(..) | Type::SubclassOf(..) => {
                let class_attr_plain = self.find_name_in_mro_with_policy(db, name_str,policy).expect(
                    "Calling `find_name_in_mro` on class literals and subclass-of types should always return `Some`",
                );

                if name == "__mro__" {
                    return class_attr_plain;
                }

                if self.is_subtype_of(db, KnownClass::Enum.to_subclass_of(db)) {
                    return SymbolAndQualifiers::todo("Attribute access on enum classes");
                }

                let class_attr_fallback = Self::try_call_dunder_get_on_attribute(
                    db,
                    class_attr_plain,
                    Type::none(db),
                    self,
                )
                .0;

                self.invoke_descriptor_protocol(
                    db,
                    name_str,
                    class_attr_fallback,
                    InstanceFallbackShadowsNonDataDescriptor::Yes,
                    policy,
                )
            }

            Type::BoundSuper(bound_super) => {
                let owner_attr_plain = bound_super.fine_name_in_owner_mro(db, name_str);

                let Some((owner_attr_fallback, _)) =
                    bound_super.try_call_dunder_get_on_attribute(db, owner_attr_plain.clone())
                else {
                    return owner_attr_plain;
                };

                self.invoke_descriptor_protocol(
                    db,
                    name_str,
                    owner_attr_fallback,
                    InstanceFallbackShadowsNonDataDescriptor::Yes,
                )
            }
        }
    }

    /// Resolves the boolean value of the type and falls back to [`Truthiness::Ambiguous`] if the type doesn't implement `__bool__` correctly.
    ///
    /// This method should only be used outside type checking or when evaluating if a type
    /// is truthy or falsy in a context where Python doesn't make an implicit `bool` call.
    /// Use [`try_bool`](Self::try_bool) for type checking or implicit `bool` calls.
    pub(crate) fn bool(&self, db: &'db dyn Db) -> Truthiness {
        self.try_bool_impl(db, true)
            .unwrap_or_else(|err| err.fallback_truthiness())
    }

    /// Resolves the boolean value of a type.
    ///
    /// This is used to determine the value that would be returned
    /// when `bool(x)` is called on an object `x`.
    ///
    /// Returns an error if the type doesn't implement `__bool__` correctly.
    pub(crate) fn try_bool(&self, db: &'db dyn Db) -> Result<Truthiness, BoolError<'db>> {
        self.try_bool_impl(db, false)
    }

    /// Resolves the boolean value of a type.
    ///
    /// Setting `allow_short_circuit` to `true` allows the implementation to
    /// early return if the bool value of any union variant is `Truthiness::Ambiguous`.
    /// Early returning shows a 1-2% perf improvement on our benchmarks because
    /// `bool` (which doesn't care about errors) is used heavily when evaluating statically known branches.
    ///
    /// An alternative to this flag is to implement a trait similar to Rust's `Try` trait.
    /// The advantage of that is that it would allow collecting the errors as well. However,
    /// it is significantly more complex and duplicating the logic into `bool` without the error
    /// handling didn't show any significant performance difference to when using the `allow_short_circuit` flag.
    #[inline]
    fn try_bool_impl(
        &self,
        db: &'db dyn Db,
        allow_short_circuit: bool,
    ) -> Result<Truthiness, BoolError<'db>> {
        let type_to_truthiness = |ty| {
            if let Type::BooleanLiteral(bool_val) = ty {
                Truthiness::from(bool_val)
            } else {
                Truthiness::Ambiguous
            }
        };

        let try_dunder_bool = || {
            // We only check the `__bool__` method for truth testing, even though at
            // runtime there is a fallback to `__len__`, since `__bool__` takes precedence
            // and a subclass could add a `__bool__` method.

            match self.try_call_dunder(db, "__bool__", CallArgumentTypes::none()) {
                Ok(outcome) => {
                    let return_type = outcome.return_type(db);
                    if !return_type.is_assignable_to(db, KnownClass::Bool.to_instance(db)) {
                        // The type has a `__bool__` method, but it doesn't return a
                        // boolean.
                        return Err(BoolError::IncorrectReturnType {
                            return_type,
                            not_boolable_type: *self,
                        });
                    }
                    Ok(type_to_truthiness(return_type))
                }

                Err(CallDunderError::PossiblyUnbound(outcome)) => {
                    let return_type = outcome.return_type(db);
                    if !return_type.is_assignable_to(db, KnownClass::Bool.to_instance(db)) {
                        // The type has a `__bool__` method, but it doesn't return a
                        // boolean.
                        return Err(BoolError::IncorrectReturnType {
                            return_type: outcome.return_type(db),
                            not_boolable_type: *self,
                        });
                    }

                    // Don't trust possibly unbound `__bool__` method.
                    Ok(Truthiness::Ambiguous)
                }

                Err(CallDunderError::MethodNotAvailable) => Ok(Truthiness::Ambiguous),
                Err(CallDunderError::CallError(CallErrorKind::BindingError, bindings)) => {
                    Err(BoolError::IncorrectArguments {
                        truthiness: type_to_truthiness(bindings.return_type(db)),
                        not_boolable_type: *self,
                    })
                }
                Err(CallDunderError::CallError(CallErrorKind::NotCallable, _)) => {
                    Err(BoolError::NotCallable {
                        not_boolable_type: *self,
                    })
                }
                Err(CallDunderError::CallError(CallErrorKind::PossiblyNotCallable, _)) => {
                    Err(BoolError::Other {
                        not_boolable_type: *self,
                    })
                }
            }
        };

        let try_union = |union: UnionType<'db>| {
            let mut truthiness = None;
            let mut all_not_callable = true;
            let mut has_errors = false;

            for element in union.elements(db) {
                let element_truthiness = match element.try_bool_impl(db, allow_short_circuit) {
                    Ok(truthiness) => truthiness,
                    Err(err) => {
                        has_errors = true;
                        all_not_callable &= matches!(err, BoolError::NotCallable { .. });
                        err.fallback_truthiness()
                    }
                };

                truthiness.get_or_insert(element_truthiness);

                if Some(element_truthiness) != truthiness {
                    truthiness = Some(Truthiness::Ambiguous);

                    if allow_short_circuit {
                        return Ok(Truthiness::Ambiguous);
                    }
                }
            }

            if has_errors {
                if all_not_callable {
                    return Err(BoolError::NotCallable {
                        not_boolable_type: *self,
                    });
                }
                return Err(BoolError::Union {
                    union,
                    truthiness: truthiness.unwrap_or(Truthiness::Ambiguous),
                });
            }
            Ok(truthiness.unwrap_or(Truthiness::Ambiguous))
        };

        let truthiness = match self {
            Type::Dynamic(_) | Type::Never | Type::Callable(_) | Type::LiteralString => {
                Truthiness::Ambiguous
            }

            Type::FunctionLiteral(_)
            | Type::BoundMethod(_)
            | Type::WrapperDescriptor(_)
            | Type::MethodWrapper(_)
            | Type::ModuleLiteral(_)
            | Type::SliceLiteral(_)
            | Type::AlwaysTruthy => Truthiness::AlwaysTrue,

            Type::AlwaysFalsy => Truthiness::AlwaysFalse,

            Type::ClassLiteral(class) => class
                .metaclass_instance_type(db)
                .try_bool_impl(db, allow_short_circuit)?,
            Type::GenericAlias(alias) => ClassType::from(*alias)
                .metaclass_instance_type(db)
                .try_bool_impl(db, allow_short_circuit)?,

            Type::SubclassOf(subclass_of_ty) => match subclass_of_ty.subclass_of() {
                ClassBase::Dynamic(_) => Truthiness::Ambiguous,
                ClassBase::Class(class) => {
                    Type::from(class).try_bool_impl(db, allow_short_circuit)?
                }
            },

            Type::TypeVar(typevar) => match typevar.bound_or_constraints(db) {
                None => Truthiness::Ambiguous,
                Some(TypeVarBoundOrConstraints::UpperBound(bound)) => {
                    bound.try_bool_impl(db, allow_short_circuit)?
                }
                Some(TypeVarBoundOrConstraints::Constraints(constraints)) => {
                    try_union(constraints)?
                }
            },

            Type::Instance(InstanceType { class }) => match class.known(db) {
                Some(known_class) => known_class.bool(),
                None => try_dunder_bool()?,
            },

            Type::KnownInstance(known_instance) => known_instance.bool(),

            Type::PropertyInstance(_) => Truthiness::AlwaysTrue,

            Type::Union(union) => try_union(*union)?,

            Type::Intersection(_) => {
                // TODO
                Truthiness::Ambiguous
            }

            Type::IntLiteral(num) => Truthiness::from(*num != 0),
            Type::BooleanLiteral(bool) => Truthiness::from(*bool),
            Type::StringLiteral(str) => Truthiness::from(!str.value(db).is_empty()),
            Type::BytesLiteral(bytes) => Truthiness::from(!bytes.value(db).is_empty()),
            Type::Tuple(items) => Truthiness::from(!items.elements(db).is_empty()),
            Type::BoundSuper(_) => Truthiness::AlwaysTrue,
        };

        Ok(truthiness)
    }

    /// Return the type of `len()` on a type if it is known more precisely than `int`,
    /// or `None` otherwise.
    ///
    /// In the second case, the return type of `len()` in `typeshed` (`int`)
    /// is used as a fallback.
    fn len(&self, db: &'db dyn Db) -> Option<Type<'db>> {
        fn non_negative_int_literal<'db>(db: &'db dyn Db, ty: Type<'db>) -> Option<Type<'db>> {
            match ty {
                // TODO: Emit diagnostic for non-integers and negative integers
                Type::IntLiteral(value) => (value >= 0).then_some(ty),
                Type::BooleanLiteral(value) => Some(Type::IntLiteral(value.into())),
                Type::Union(union) => {
                    let mut builder = UnionBuilder::new(db);
                    for element in union.elements(db) {
                        builder = builder.add(non_negative_int_literal(db, *element)?);
                    }
                    Some(builder.build())
                }
                _ => None,
            }
        }

        let usize_len = match self {
            Type::BytesLiteral(bytes) => Some(bytes.python_len(db)),
            Type::StringLiteral(string) => Some(string.python_len(db)),
            Type::Tuple(tuple) => Some(tuple.len(db)),
            _ => None,
        };

        if let Some(usize_len) = usize_len {
            return usize_len.try_into().ok().map(Type::IntLiteral);
        }

        let return_ty = match self.try_call_dunder(db, "__len__", CallArgumentTypes::none()) {
            Ok(bindings) => bindings.return_type(db),
            Err(CallDunderError::PossiblyUnbound(bindings)) => bindings.return_type(db),

            // TODO: emit a diagnostic
            Err(CallDunderError::MethodNotAvailable) => return None,
            Err(CallDunderError::CallError(_, bindings)) => bindings.return_type(db),
        };

        non_negative_int_literal(db, return_ty)
    }

    /// Returns the call signatures of a type.
    ///
    /// Note that all types have a valid [`Signatures`], even if the type is not callable.
    /// Moreover, "callable" can be subtle for a union type, since some union elements might be
    /// callable and some not. A union is callable if every element type is callable — and even
    /// then, the elements might be inconsistent, such that there's no argument list that's valid
    /// for all elements. It's usually best to only worry about "callability" relative to a
    /// particular argument list, via [`try_call`][Self::try_call] and
    /// [`CallErrorKind::NotCallable`].
    fn signatures(self, db: &'db dyn Db) -> Signatures<'db> {
        match self {
            Type::Callable(callable) => Signatures::single(CallableSignature::single(
                self,
                callable.signature(db).clone(),
            )),

            Type::BoundMethod(bound_method) => {
                let signature = bound_method.function(db).signature(db);
                let signature = CallableSignature::single(self, signature.clone())
                    .with_bound_type(bound_method.self_instance(db));
                Signatures::single(signature)
            }

            Type::MethodWrapper(
                MethodWrapperKind::FunctionTypeDunderGet(_)
                | MethodWrapperKind::PropertyDunderGet(_),
            ) => {
                // Here, we dynamically model the overloaded function signature of `types.FunctionType.__get__`.
                // This is required because we need to return more precise types than what the signature in
                // typeshed provides:
                //
                // ```py
                // class FunctionType:
                //     # ...
                //     @overload
                //     def __get__(self, instance: None, owner: type, /) -> FunctionType: ...
                //     @overload
                //     def __get__(self, instance: object, owner: type | None = None, /) -> MethodType: ...
                // ```
                //
                // For `builtins.property.__get__`, we use the same signature. The return types are not
                // specified yet, they will be dynamically added in `Bindings::evaluate_known_cases`.

                let not_none = Type::none(db).negate(db);
                let signature = CallableSignature::from_overloads(
                    self,
                    [
                        Signature::new(
                            Parameters::new([
                                Parameter::positional_only(Some(Name::new_static("instance")))
                                    .with_annotated_type(Type::none(db)),
                                Parameter::positional_only(Some(Name::new_static("owner")))
                                    .with_annotated_type(KnownClass::Type.to_instance(db)),
                            ]),
                            None,
                        ),
                        Signature::new(
                            Parameters::new([
                                Parameter::positional_only(Some(Name::new_static("instance")))
                                    .with_annotated_type(not_none),
                                Parameter::positional_only(Some(Name::new_static("owner")))
                                    .with_annotated_type(UnionType::from_elements(
                                        db,
                                        [KnownClass::Type.to_instance(db), Type::none(db)],
                                    ))
                                    .with_default_type(Type::none(db)),
                            ]),
                            None,
                        ),
                    ],
                );
                Signatures::single(signature)
            }

            Type::WrapperDescriptor(
                kind @ (WrapperDescriptorKind::FunctionTypeDunderGet
                | WrapperDescriptorKind::PropertyDunderGet),
            ) => {
                // Here, we also model `types.FunctionType.__get__` (or builtins.property.__get__),
                // but now we consider a call to this as a function, i.e. we also expect the `self`
                // argument to be passed in.

                // TODO: Consider merging this signature with the one in the previous match clause,
                // since the previous one is just this signature with the `self` parameters
                // removed.
                let not_none = Type::none(db).negate(db);
                let descriptor = match kind {
                    WrapperDescriptorKind::FunctionTypeDunderGet => {
                        KnownClass::FunctionType.to_instance(db)
                    }
                    WrapperDescriptorKind::PropertyDunderGet => {
                        KnownClass::Property.to_instance(db)
                    }
                    WrapperDescriptorKind::PropertyDunderSet => {
                        unreachable!("Not part of outer match pattern")
                    }
                };
                let signature = CallableSignature::from_overloads(
                    self,
                    [
                        Signature::new(
                            Parameters::new([
                                Parameter::positional_only(Some(Name::new_static("self")))
                                    .with_annotated_type(descriptor),
                                Parameter::positional_only(Some(Name::new_static("instance")))
                                    .with_annotated_type(Type::none(db)),
                                Parameter::positional_only(Some(Name::new_static("owner")))
                                    .with_annotated_type(KnownClass::Type.to_instance(db)),
                            ]),
                            None,
                        ),
                        Signature::new(
                            Parameters::new([
                                Parameter::positional_only(Some(Name::new_static("self")))
                                    .with_annotated_type(descriptor),
                                Parameter::positional_only(Some(Name::new_static("instance")))
                                    .with_annotated_type(not_none),
                                Parameter::positional_only(Some(Name::new_static("owner")))
                                    .with_annotated_type(UnionType::from_elements(
                                        db,
                                        [KnownClass::Type.to_instance(db), Type::none(db)],
                                    ))
                                    .with_default_type(Type::none(db)),
                            ]),
                            None,
                        ),
                    ],
                );
                Signatures::single(signature)
            }

            Type::MethodWrapper(MethodWrapperKind::PropertyDunderSet(_)) => {
                Signatures::single(CallableSignature::single(
                    self,
                    Signature::new(
                        Parameters::new([
                            Parameter::positional_only(Some(Name::new_static("instance")))
                                .with_annotated_type(Type::object(db)),
                            Parameter::positional_only(Some(Name::new_static("value")))
                                .with_annotated_type(Type::object(db)),
                        ]),
                        None,
                    ),
                ))
            }
            Type::WrapperDescriptor(WrapperDescriptorKind::PropertyDunderSet) => {
                Signatures::single(CallableSignature::single(
                    self,
                    Signature::new(
                        Parameters::new([
                            Parameter::positional_only(Some(Name::new_static("self")))
                                .with_annotated_type(KnownClass::Property.to_instance(db)),
                            Parameter::positional_only(Some(Name::new_static("instance")))
                                .with_annotated_type(Type::object(db)),
                            Parameter::positional_only(Some(Name::new_static("value")))
                                .with_annotated_type(Type::object(db)),
                        ]),
                        None,
                    ),
                ))
            }

            Type::FunctionLiteral(function_type) => match function_type.known(db) {
                Some(
                    KnownFunction::IsEquivalentTo
                    | KnownFunction::IsSubtypeOf
                    | KnownFunction::IsAssignableTo
                    | KnownFunction::IsDisjointFrom
                    | KnownFunction::IsGradualEquivalentTo,
                ) => {
                    let signature = CallableSignature::single(
                        self,
                        Signature::new(
                            Parameters::new([
                                Parameter::positional_only(Some(Name::new_static("a")))
                                    .type_form()
                                    .with_annotated_type(Type::any()),
                                Parameter::positional_only(Some(Name::new_static("b")))
                                    .type_form()
                                    .with_annotated_type(Type::any()),
                            ]),
                            Some(KnownClass::Bool.to_instance(db)),
                        ),
                    );
                    Signatures::single(signature)
                }

                Some(
                    KnownFunction::IsFullyStatic
                    | KnownFunction::IsSingleton
                    | KnownFunction::IsSingleValued,
                ) => {
                    let signature = CallableSignature::single(
                        self,
                        Signature::new(
                            Parameters::new([Parameter::positional_only(Some(Name::new_static(
                                "a",
                            )))
                            .type_form()
                            .with_annotated_type(Type::any())]),
                            Some(KnownClass::Bool.to_instance(db)),
                        ),
                    );
                    Signatures::single(signature)
                }

                Some(KnownFunction::AssertType) => {
                    let signature = CallableSignature::single(
                        self,
                        Signature::new(
                            Parameters::new([
                                Parameter::positional_only(Some(Name::new_static("value")))
                                    .with_annotated_type(Type::any()),
                                Parameter::positional_only(Some(Name::new_static("type")))
                                    .type_form()
                                    .with_annotated_type(Type::any()),
                            ]),
                            Some(Type::none(db)),
                        ),
                    );
                    Signatures::single(signature)
                }

                Some(KnownFunction::AssertNever) => {
                    let signature = CallableSignature::single(
                        self,
                        Signature::new(
                            Parameters::new([Parameter::positional_only(Some(Name::new_static(
                                "arg",
                            )))
                            // We need to set the type to `Any` here (instead of `Never`),
                            // in order for every `assert_never` call to pass the argument
                            // check. If we set it to `Never`, we'll get invalid-argument-type
                            // errors instead of `type-assertion-failure` errors.
                            .with_annotated_type(Type::any())]),
                            Some(Type::none(db)),
                        ),
                    );
                    Signatures::single(signature)
                }

                Some(KnownFunction::Cast) => {
                    let signature = CallableSignature::single(
                        self,
                        Signature::new(
                            Parameters::new([
                                Parameter::positional_or_keyword(Name::new_static("typ"))
                                    .type_form()
                                    .with_annotated_type(Type::any()),
                                Parameter::positional_or_keyword(Name::new_static("val"))
                                    .with_annotated_type(Type::any()),
                            ]),
                            Some(Type::any()),
                        ),
                    );
                    Signatures::single(signature)
                }

                _ => Signatures::single(CallableSignature::single(
                    self,
                    function_type.signature(db).clone(),
                )),
            },

            Type::ClassLiteral(class) => match class.known(db) {
                // TODO: Ideally we'd use `try_call_constructor` for all constructor calls.
                // Currently we don't for a few special known types, either because their
                // constructors are defined with overloads, or because we want to special case
                // their return type beyond what typeshed provides (though this support could
                // likely be moved into the `try_call_constructor` path). Once we support
                // overloads, re-evaluate the need for these arms.
                Some(KnownClass::Bool) => {
                    // ```py
                    // class bool(int):
                    //     def __new__(cls, o: object = ..., /) -> Self: ...
                    // ```
                    let signature = CallableSignature::single(
                        self,
                        Signature::new(
                            Parameters::new([Parameter::positional_only(Some(Name::new_static(
                                "o",
                            )))
                            .with_annotated_type(Type::any())
                            .with_default_type(Type::BooleanLiteral(false))]),
                            Some(KnownClass::Bool.to_instance(db)),
                        ),
                    );
                    Signatures::single(signature)
                }

                Some(KnownClass::Str) => {
                    // ```py
                    // class str(Sequence[str]):
                    //     @overload
                    //     def __new__(cls, object: object = ...) -> Self: ...
                    //     @overload
                    //     def __new__(cls, object: ReadableBuffer, encoding: str = ..., errors: str = ...) -> Self: ...
                    // ```
                    let signature = CallableSignature::from_overloads(
                        self,
                        [
                            Signature::new(
                                Parameters::new([Parameter::positional_or_keyword(
                                    Name::new_static("object"),
                                )
                                .with_annotated_type(Type::object(db))
                                .with_default_type(Type::string_literal(db, ""))]),
                                Some(KnownClass::Str.to_instance(db)),
                            ),
                            Signature::new(
                                Parameters::new([
                                    Parameter::positional_or_keyword(Name::new_static("object"))
                                        // TODO: Should be `ReadableBuffer` instead of this union type:
                                        .with_annotated_type(UnionType::from_elements(
                                            db,
                                            [
                                                KnownClass::Bytes.to_instance(db),
                                                KnownClass::Bytearray.to_instance(db),
                                            ],
                                        ))
                                        .with_default_type(Type::bytes_literal(db, b"")),
                                    Parameter::positional_or_keyword(Name::new_static("encoding"))
                                        .with_annotated_type(KnownClass::Str.to_instance(db))
                                        .with_default_type(Type::string_literal(db, "utf-8")),
                                    Parameter::positional_or_keyword(Name::new_static("errors"))
                                        .with_annotated_type(KnownClass::Str.to_instance(db))
                                        .with_default_type(Type::string_literal(db, "strict")),
                                ]),
                                Some(KnownClass::Str.to_instance(db)),
                            ),
                        ],
                    );
                    Signatures::single(signature)
                }

                Some(KnownClass::Type) => {
                    // ```py
                    // class type:
                    //     @overload
                    //     def __init__(self, o: object, /) -> None: ...
                    //     @overload
                    //     def __init__(self, name: str, bases: tuple[type, ...], dict: dict[str, Any], /, **kwds: Any) -> None: ...
                    // ```
                    let signature = CallableSignature::from_overloads(
                        self,
                        [
                            Signature::new(
                                Parameters::new([Parameter::positional_only(Some(
                                    Name::new_static("o"),
                                ))
                                .with_annotated_type(Type::any())]),
                                Some(KnownClass::Type.to_instance(db)),
                            ),
                            Signature::new(
                                Parameters::new([
                                    Parameter::positional_only(Some(Name::new_static("name")))
                                        .with_annotated_type(KnownClass::Str.to_instance(db)),
                                    Parameter::positional_only(Some(Name::new_static("bases")))
                                        // TODO: Should be tuple[type, ...] once we have support for homogenous tuples
                                        .with_annotated_type(KnownClass::Tuple.to_instance(db)),
                                    Parameter::positional_only(Some(Name::new_static("dict")))
                                        // TODO: Should be `dict[str, Any]` once we have support for generics
                                        .with_annotated_type(KnownClass::Dict.to_instance(db)),
                                ]),
                                Some(KnownClass::Type.to_instance(db)),
                            ),
                        ],
                    );
                    Signatures::single(signature)
                }
                Some(KnownClass::Object) => {
                    // ```py
                    // class object:
                    //    def __init__(self) -> None: ...
                    //    def __new__(cls) -> Self: ...
                    // ```
                    let signature = CallableSignature::from_overloads(
                        self,
                        [Signature::new(
                            Parameters::empty(),
                            Some(KnownClass::Object.to_instance(db)),
                        )],
                    );
                    Signatures::single(signature)
                }

                Some(KnownClass::Super) => {
                    // ```py
                    // class super:
                    //     @overload
                    //     def __init__(self, t: Any, obj: Any, /) -> None: ...
                    //     @overload
                    //     def __init__(self, t: Any, /) -> None: ...
                    //     @overload
                    //     def __init__(self) -> None: ...
                    // ```
                    let signature = CallableSignature::from_overloads(
                        self,
                        [
                            Signature::new(
                                Parameters::new([
                                    Parameter::positional_only(Some(Name::new_static("t")))
                                        .with_annotated_type(Type::any()),
                                    Parameter::positional_only(Some(Name::new_static("obj")))
                                        .with_annotated_type(Type::any()),
                                ]),
                                Some(KnownClass::Super.to_instance(db)),
                            ),
                            Signature::new(
                                Parameters::new([Parameter::positional_only(Some(
                                    Name::new_static("t"),
                                ))
                                .with_annotated_type(Type::any())]),
                                Some(KnownClass::Super.to_instance(db)),
                            ),
                            Signature::new(Parameters::gradual_form(), None),
                        ],
                    );
                    Signatures::single(signature)
                }

                Some(KnownClass::Property) => {
                    let getter_signature = Signature::new(
                        Parameters::new([
                            Parameter::positional_only(None).with_annotated_type(Type::any())
                        ]),
                        Some(Type::any()),
                    );
                    let setter_signature = Signature::new(
                        Parameters::new([
                            Parameter::positional_only(None).with_annotated_type(Type::any()),
                            Parameter::positional_only(None).with_annotated_type(Type::any()),
                        ]),
                        Some(Type::none(db)),
                    );
                    let deleter_signature = Signature::new(
                        Parameters::new([
                            Parameter::positional_only(None).with_annotated_type(Type::any())
                        ]),
                        Some(Type::any()),
                    );

                    let signature = CallableSignature::single(
                        self,
                        Signature::new(
                            Parameters::new([
                                Parameter::positional_or_keyword(Name::new_static("fget"))
                                    .with_annotated_type(UnionType::from_elements(
                                        db,
                                        [
                                            Type::Callable(CallableType::new(db, getter_signature)),
                                            Type::none(db),
                                        ],
                                    ))
                                    .with_default_type(Type::none(db)),
                                Parameter::positional_or_keyword(Name::new_static("fset"))
                                    .with_annotated_type(UnionType::from_elements(
                                        db,
                                        [
                                            Type::Callable(CallableType::new(db, setter_signature)),
                                            Type::none(db),
                                        ],
                                    ))
                                    .with_default_type(Type::none(db)),
                                Parameter::positional_or_keyword(Name::new_static("fdel"))
                                    .with_annotated_type(UnionType::from_elements(
                                        db,
                                        [
                                            Type::Callable(CallableType::new(
                                                db,
                                                deleter_signature,
                                            )),
                                            Type::none(db),
                                        ],
                                    ))
                                    .with_default_type(Type::none(db)),
                                Parameter::positional_or_keyword(Name::new_static("doc"))
                                    .with_annotated_type(UnionType::from_elements(
                                        db,
                                        [KnownClass::Str.to_instance(db), Type::none(db)],
                                    ))
                                    .with_default_type(Type::none(db)),
                            ]),
                            None,
                        ),
                    );
                    Signatures::single(signature)
                }

                // Most class literal constructor calls are handled by `try_call_constructor` and
                // not via getting the signature here. This signature can still be used in some
                // cases (e.g. evaluating callable subtyping). TODO improve this definition
                // (intersection of `__new__` and `__init__` signatures? and respect metaclass
                // `__call__`).
                _ => {
                    let signature = CallableSignature::single(
                        self,
                        Signature::new(Parameters::gradual_form(), self.to_instance(db)),
                    );
                    Signatures::single(signature)
                }
            },

            Type::GenericAlias(_) => {
                // TODO annotated return type on `__new__` or metaclass `__call__`
                // TODO check call vs signatures of `__new__` and/or `__init__`
                let signature = CallableSignature::single(
                    self,
                    Signature::new(Parameters::gradual_form(), self.to_instance(db)),
                );
                Signatures::single(signature)
            }

            Type::SubclassOf(subclass_of_type) => match subclass_of_type.subclass_of() {
                ClassBase::Dynamic(dynamic_type) => Type::Dynamic(dynamic_type).signatures(db),
                // Most type[] constructor calls are handled by `try_call_constructor` and not via
                // getting the signature here. This signature can still be used in some cases (e.g.
                // evaluating callable subtyping). TODO improve this definition (intersection of
                // `__new__` and `__init__` signatures? and respect metaclass `__call__`).
                ClassBase::Class(class) => Type::from(class).signatures(db),
            },

            Type::Instance(_) => {
                // Note that for objects that have a (possibly not callable!) `__call__` attribute,
                // we will get the signature of the `__call__` attribute, but will pass in the type
                // of the original object as the "callable type". That ensures that we get errors
                // like "`X` is not callable" instead of "`<type of illegal '__call__'>` is not
                // callable".
                match self
                    .member_lookup_with_policy(
                        db,
                        Name::new_static("__call__"),
                        MemberLookupPolicy::NO_INSTANCE_FALLBACK,
                    )
                    .symbol
                {
                    Symbol::Type(dunder_callable, boundness) => {
                        let mut signatures = dunder_callable.signatures(db).clone();
                        signatures.replace_callable_type(dunder_callable, self);
                        if boundness == Boundness::PossiblyUnbound {
                            signatures.set_dunder_call_is_possibly_unbound();
                        }
                        signatures
                    }
                    Symbol::Unbound => Signatures::not_callable(self),
                }
            }

            // Dynamic types are callable, and the return type is the same dynamic type. Similarly,
            // `Never` is always callable and returns `Never`.
            Type::Dynamic(_) | Type::Never => Signatures::single(CallableSignature::dynamic(self)),

            // Note that this correctly returns `None` if none of the union elements are callable.
            Type::Union(union) => Signatures::from_union(
                self,
                union
                    .elements(db)
                    .iter()
                    .map(|element| element.signatures(db)),
            ),

            Type::Intersection(_) => {
                Signatures::single(CallableSignature::todo("Type::Intersection.call()"))
            }

            _ => Signatures::not_callable(self),
        }
    }

    /// Calls `self`. Returns a [`CallError`] if `self` is (always or possibly) not callable, or if
    /// the arguments are not compatible with the formal parameters.
    ///
    /// You get back a [`Bindings`] for both successful and unsuccessful calls.
    /// It contains information about which formal parameters each argument was matched to,
    /// and about any errors matching arguments and parameters.
    fn try_call(
        self,
        db: &'db dyn Db,
        mut argument_types: CallArgumentTypes<'_, 'db>,
    ) -> Result<Bindings<'db>, CallError<'db>> {
        let signatures = self.signatures(db);
        Bindings::match_parameters(signatures, &mut argument_types)
            .check_types(db, &mut argument_types)
    }

    /// Look up a dunder method on the meta-type of `self` and call it.
    ///
    /// Returns an `Err` if the dunder method can't be called,
    /// or the given arguments are not valid.
    fn try_call_dunder(
        self,
        db: &'db dyn Db,
        name: &str,
        argument_types: CallArgumentTypes<'_, 'db>,
    ) -> Result<Bindings<'db>, CallDunderError<'db>> {
        self.try_call_dunder_with_policy(db, name, argument_types, MemberLookupPolicy::empty())
    }

    /// Same as `try_call_dunder`, but allows specifying a policy for the member lookup. In
    /// particular, this allows to specify `MemberLookupPolicy::MRO_NO_OBJECT_FALLBACK` to avoid
    /// looking up dunder methods on `object`, which is needed for functions like `__init__`,
    /// `__new__`, or `__setattr__`.
    fn try_call_dunder_with_policy(
        self,
        db: &'db dyn Db,
        name: &str,
        mut argument_types: CallArgumentTypes<'_, 'db>,
        policy: MemberLookupPolicy,
    ) -> Result<Bindings<'db>, CallDunderError<'db>> {
        match self
            .member_lookup_with_policy(
                db,
                name.into(),
                MemberLookupPolicy::NO_INSTANCE_FALLBACK | policy,
            )
            .symbol
        {
            Symbol::Type(dunder_callable, boundness) => {
                let signatures = dunder_callable.signatures(db);
                let bindings = Bindings::match_parameters(signatures, &mut argument_types)
                    .check_types(db, &mut argument_types)?;
                if boundness == Boundness::PossiblyUnbound {
                    return Err(CallDunderError::PossiblyUnbound(Box::new(bindings)));
                }
                Ok(bindings)
            }
            Symbol::Unbound => Err(CallDunderError::MethodNotAvailable),
        }
    }

    /// Returns the element type when iterating over `self`.
    ///
    /// This method should only be used outside of type checking because it omits any errors.
    /// For type checking, use [`try_iterate`](Self::try_iterate) instead.
    fn iterate(self, db: &'db dyn Db) -> Type<'db> {
        self.try_iterate(db)
            .unwrap_or_else(|err| err.fallback_element_type(db))
    }

    /// Given the type of an object that is iterated over in some way,
    /// return the type of objects that are yielded by that iteration.
    ///
    /// E.g., for the following loop, given the type of `x`, infer the type of `y`:
    /// ```python
    /// for y in x:
    ///     pass
    /// ```
    fn try_iterate(self, db: &'db dyn Db) -> Result<Type<'db>, IterationError<'db>> {
        if let Type::Tuple(tuple_type) = self {
            return Ok(UnionType::from_elements(db, tuple_type.elements(db)));
        }

        let try_call_dunder_getitem = || {
            self.try_call_dunder(
                db,
                "__getitem__",
                CallArgumentTypes::positional([KnownClass::Int.to_instance(db)]),
            )
            .map(|dunder_getitem_outcome| dunder_getitem_outcome.return_type(db))
        };

        let try_call_dunder_next_on_iterator = |iterator: Type<'db>| {
            iterator
                .try_call_dunder(db, "__next__", CallArgumentTypes::none())
                .map(|dunder_next_outcome| dunder_next_outcome.return_type(db))
        };

        let dunder_iter_result = self
            .try_call_dunder(db, "__iter__", CallArgumentTypes::none())
            .map(|dunder_iter_outcome| dunder_iter_outcome.return_type(db));

        match dunder_iter_result {
            Ok(iterator) => {
                // `__iter__` is definitely bound and calling it succeeds.
                // See what calling `__next__` on the object returned by `__iter__` gives us...
                try_call_dunder_next_on_iterator(iterator).map_err(|dunder_next_error| {
                    IterationError::IterReturnsInvalidIterator {
                        iterator,
                        dunder_next_error,
                    }
                })
            }

            // `__iter__` is possibly unbound...
            Err(CallDunderError::PossiblyUnbound(dunder_iter_outcome)) => {
                let iterator = dunder_iter_outcome.return_type(db);

                match try_call_dunder_next_on_iterator(iterator) {
                    Ok(dunder_next_return) => {
                        try_call_dunder_getitem()
                            .map(|dunder_getitem_return_type| {
                                // If `__iter__` is possibly unbound,
                                // but it returns an object that has a bound and valid `__next__` method,
                                // *and* the object has a bound and valid `__getitem__` method,
                                // we infer a union of the type returned by the `__next__` method
                                // and the type returned by the `__getitem__` method.
                                //
                                // No diagnostic is emitted; iteration will always succeed!
                                UnionType::from_elements(
                                    db,
                                    [dunder_next_return, dunder_getitem_return_type],
                                )
                            })
                            .map_err(|dunder_getitem_error| {
                                IterationError::PossiblyUnboundIterAndGetitemError {
                                    dunder_next_return,
                                    dunder_getitem_error,
                                }
                            })
                    }

                    Err(dunder_next_error) => Err(IterationError::IterReturnsInvalidIterator {
                        iterator,
                        dunder_next_error,
                    }),
                }
            }

            // `__iter__` is definitely bound but it can't be called with the expected arguments
            Err(CallDunderError::CallError(kind, bindings)) => {
                Err(IterationError::IterCallError(kind, bindings))
            }

            // There's no `__iter__` method. Try `__getitem__` instead...
            Err(CallDunderError::MethodNotAvailable) => {
                try_call_dunder_getitem().map_err(|dunder_getitem_error| {
                    IterationError::UnboundIterAndGetitemError {
                        dunder_getitem_error,
                    }
                })
            }
        }
    }

    /// Returns the type bound from a context manager with type `self`.
    ///
    /// This method should only be used outside of type checking because it omits any errors.
    /// For type checking, use [`try_enter`](Self::try_enter) instead.
    fn enter(self, db: &'db dyn Db) -> Type<'db> {
        self.try_enter(db)
            .unwrap_or_else(|err| err.fallback_enter_type(db))
    }

    /// Given the type of an object that is used as a context manager (i.e. in a `with` statement),
    /// return the return type of its `__enter__` method, which is bound to any potential targets.
    ///
    /// E.g., for the following `with` statement, given the type of `x`, infer the type of `y`:
    /// ```python
    /// with x as y:
    ///     pass
    /// ```
    fn try_enter(self, db: &'db dyn Db) -> Result<Type<'db>, ContextManagerError<'db>> {
        let enter = self.try_call_dunder(db, "__enter__", CallArgumentTypes::none());
        let exit = self.try_call_dunder(
            db,
            "__exit__",
            CallArgumentTypes::positional([Type::none(db), Type::none(db), Type::none(db)]),
        );

        // TODO: Make use of Protocols when we support it (the manager be assignable to `contextlib.AbstractContextManager`).
        match (enter, exit) {
            (Ok(enter), Ok(_)) => Ok(enter.return_type(db)),
            (Ok(enter), Err(exit_error)) => Err(ContextManagerError::Exit {
                enter_return_type: enter.return_type(db),
                exit_error,
            }),
            // TODO: Use the `exit_ty` to determine if any raised exception is suppressed.
            (Err(enter_error), Ok(_)) => Err(ContextManagerError::Enter(enter_error)),
            (Err(enter_error), Err(exit_error)) => Err(ContextManagerError::EnterAndExit {
                enter_error,
                exit_error,
            }),
        }
    }

    /// Given a class literal or non-dynamic SubclassOf type, try calling it (creating an instance)
    /// and return the resulting instance type.
    ///
    /// Models `type.__call__` behavior.
    /// TODO: model metaclass `__call__`.
    ///
    /// E.g., for the following code, infer the type of `Foo()`:
    /// ```python
    /// class Foo:
    ///     pass
    ///
    /// Foo()
    /// ```
    fn try_call_constructor(
        self,
        db: &'db dyn Db,
        argument_types: CallArgumentTypes<'_, 'db>,
    ) -> Result<Type<'db>, ConstructorCallError<'db>> {
        debug_assert!(matches!(self, Type::ClassLiteral(_) | Type::SubclassOf(_)));

        // As of now we do not model custom `__call__` on meta-classes, so the code below
        // only deals with interplay between `__new__` and `__init__` methods.
        // The logic is roughly as follows:
        // 1. If `__new__` is defined anywhere in the MRO (except for `object`, since it is always
        //    present), we call it and analyze outcome. We then analyze `__init__` call, but only
        //    if it is defined somewhere except object. This is because `object.__init__`
        //    allows arbitrary arguments if and only if `__new__` is defined, but typeshed
        //    defines `__init__` for `object` with no arguments.
        // 2. If `__new__` is not found, we call `__init__`. Here, we allow it to fallback all
        //    the way to `object` (single `self` argument call). This time it is correct to
        //    fallback to `object.__init__`, since it will indeed check that no arguments are
        //    passed.
        //
        // Note that we currently ignore `__new__` return type, since we do not yet support `Self`
        // and most builtin classes use it as return type annotation. We always return the instance
        // type.

        // Lookup `__new__` method in the MRO up to, but not including, `object`. Also, we must
        // avoid `__new__` on `type` since per descriptor protocol, if `__new__` is not defined on
        // a class, metaclass attribute would take precedence. But by avoiding `__new__` on
        // `object` we would inadvertently unhide `__new__` on `type`, which is not what we want.
        // An alternative might be to not skip `object.__new__` but instead mark it such that it's
        // easy to check if that's the one we found?
        let new_call_outcome: Option<Result<Bindings<'db>, CallDunderError<'db>>> = match self
            .member_lookup_with_policy(
                db,
                "__new__".into(),
                MemberLookupPolicy::MRO_NO_OBJECT_FALLBACK
                    | MemberLookupPolicy::META_CLASS_NO_TYPE_FALLBACK,
            )
            .symbol
        {
            Symbol::Type(dunder_callable, boundness) => {
                let signatures = dunder_callable.signatures(db);
                // `__new__` is a static method, so we must inject the `cls` argument.
                let mut argument_types = argument_types.prepend_synthetic(self);

                Some(
                    match Bindings::match_parameters(signatures, &mut argument_types)
                        .check_types(db, &mut argument_types)
                    {
                        Ok(bindings) => {
                            if boundness == Boundness::PossiblyUnbound {
                                Err(CallDunderError::PossiblyUnbound(Box::new(bindings)))
                            } else {
                                Ok(bindings)
                            }
                        }
                        Err(err) => Err(err.into()),
                    },
                )
            }
            // No explicit `__new__` method found
            Symbol::Unbound => None,
        };

        // TODO: we should use the actual return type of `__new__` to determine the instance type
        let instance_ty = self
            .to_instance(db)
            .expect("Class literal type and subclass-of types should always be convertible to instance type");

        let init_call_outcome = if new_call_outcome.is_none()
            || !instance_ty
                .member_lookup_with_policy(
                    db,
                    "__init__".into(),
                    MemberLookupPolicy::MRO_NO_OBJECT_FALLBACK,
                )
                .symbol
                .is_unbound()
        {
            Some(instance_ty.try_call_dunder(db, "__init__", argument_types))
        } else {
            None
        };

        match (new_call_outcome, init_call_outcome) {
            // All calls are successful or not called at all
            (None | Some(Ok(_)), None | Some(Ok(_))) => Ok(instance_ty),
            (None | Some(Ok(_)), Some(Err(error))) => {
                // no custom `__new__` or it was called and succeeded, but `__init__` failed.
                Err(ConstructorCallError::Init(instance_ty, error))
            }
            (Some(Err(error)), None | Some(Ok(_))) => {
                // custom `__new__` was called and failed, but init is ok
                Err(ConstructorCallError::New(instance_ty, error))
            }
            (Some(Err(new_error)), Some(Err(init_error))) => {
                // custom `__new__` was called and failed, and `__init__` is also not ok
                Err(ConstructorCallError::NewAndInit(
                    instance_ty,
                    new_error,
                    init_error,
                ))
            }
        }
    }

    #[must_use]
    pub fn to_instance(&self, db: &'db dyn Db) -> Option<Type<'db>> {
        match self {
            Type::Dynamic(_) | Type::Never => Some(*self),
            Type::ClassLiteral(class) => Some(Type::instance(class.default_specialization(db))),
            Type::GenericAlias(alias) => Some(Type::instance(ClassType::from(*alias))),
            Type::SubclassOf(subclass_of_ty) => Some(subclass_of_ty.to_instance()),
            Type::Union(union) => {
                let mut builder = UnionBuilder::new(db);
                for element in union.elements(db) {
                    builder = builder.add(element.to_instance(db)?);
                }
                Some(builder.build())
            }
            Type::Intersection(_) => Some(todo_type!("Type::Intersection.to_instance()")),
            Type::BooleanLiteral(_)
            | Type::BytesLiteral(_)
            | Type::FunctionLiteral(_)
            | Type::Callable(..)
            | Type::MethodWrapper(_)
            | Type::BoundMethod(_)
            | Type::WrapperDescriptor(_)
            | Type::Instance(_)
            | Type::KnownInstance(_)
            | Type::PropertyInstance(_)
            | Type::ModuleLiteral(_)
            | Type::IntLiteral(_)
            | Type::StringLiteral(_)
            | Type::SliceLiteral(_)
            | Type::Tuple(_)
            | Type::TypeVar(_)
            | Type::LiteralString
            | Type::BoundSuper(_)
            | Type::AlwaysTruthy
            | Type::AlwaysFalsy => None,
        }
    }

    /// If we see a value of this type used as a type expression, what type does it name?
    ///
    /// For example, the builtin `int` as a value expression is of type
    /// `Type::ClassLiteral(builtins.int)`, that is, it is the `int` class itself. As a type
    /// expression, it names the type `Type::Instance(builtins.int)`, that is, all objects whose
    /// `__class__` is `int`.
    pub fn in_type_expression(
        &self,
        db: &'db dyn Db,
    ) -> Result<Type<'db>, InvalidTypeExpressionError<'db>> {
        match self {
            // Special cases for `float` and `complex`
            // https://typing.readthedocs.io/en/latest/spec/special-types.html#special-cases-for-float-and-complex
            Type::ClassLiteral(class) => {
                let ty = match class.known(db) {
                    Some(KnownClass::Any) => Type::any(),
                    Some(KnownClass::Complex) => UnionType::from_elements(
                        db,
                        [
                            KnownClass::Int.to_instance(db),
                            KnownClass::Float.to_instance(db),
                            KnownClass::Complex.to_instance(db),
                        ],
                    ),
                    Some(KnownClass::Float) => UnionType::from_elements(
                        db,
                        [
                            KnownClass::Int.to_instance(db),
                            KnownClass::Float.to_instance(db),
                        ],
                    ),
                    _ => Type::instance(class.default_specialization(db)),
                };
                Ok(ty)
            }
            Type::GenericAlias(alias) => Ok(Type::instance(ClassType::from(*alias))),

            Type::SubclassOf(_)
            | Type::BooleanLiteral(_)
            | Type::BytesLiteral(_)
            | Type::AlwaysTruthy
            | Type::AlwaysFalsy
            | Type::SliceLiteral(_)
            | Type::IntLiteral(_)
            | Type::LiteralString
            | Type::ModuleLiteral(_)
            | Type::StringLiteral(_)
            | Type::Tuple(_)
            | Type::TypeVar(_)
            | Type::Callable(_)
            | Type::BoundMethod(_)
            | Type::WrapperDescriptor(_)
            | Type::MethodWrapper(_)
            | Type::Never
            | Type::FunctionLiteral(_)
            | Type::BoundSuper(_)
            | Type::PropertyInstance(_) => Err(InvalidTypeExpressionError {
                invalid_expressions: smallvec::smallvec![InvalidTypeExpression::InvalidType(*self)],
                fallback_type: Type::unknown(),
            }),

            Type::KnownInstance(known_instance) => match known_instance {
                KnownInstanceType::TypeAliasType(alias) => Ok(alias.value_type(db)),
                KnownInstanceType::Never | KnownInstanceType::NoReturn => Ok(Type::Never),
                KnownInstanceType::LiteralString => Ok(Type::LiteralString),
                KnownInstanceType::Any => Ok(Type::any()),
                KnownInstanceType::Unknown => Ok(Type::unknown()),
                KnownInstanceType::AlwaysTruthy => Ok(Type::AlwaysTruthy),
                KnownInstanceType::AlwaysFalsy => Ok(Type::AlwaysFalsy),

                // We treat `typing.Type` exactly the same as `builtins.type`:
                KnownInstanceType::Type => Ok(KnownClass::Type.to_instance(db)),
                KnownInstanceType::Tuple => Ok(KnownClass::Tuple.to_instance(db)),

                // Legacy `typing` aliases
                KnownInstanceType::List => Ok(KnownClass::List.to_instance(db)),
                KnownInstanceType::Dict => Ok(KnownClass::Dict.to_instance(db)),
                KnownInstanceType::Set => Ok(KnownClass::Set.to_instance(db)),
                KnownInstanceType::FrozenSet => Ok(KnownClass::FrozenSet.to_instance(db)),
                KnownInstanceType::ChainMap => Ok(KnownClass::ChainMap.to_instance(db)),
                KnownInstanceType::Counter => Ok(KnownClass::Counter.to_instance(db)),
                KnownInstanceType::DefaultDict => Ok(KnownClass::DefaultDict.to_instance(db)),
                KnownInstanceType::Deque => Ok(KnownClass::Deque.to_instance(db)),
                KnownInstanceType::OrderedDict => Ok(KnownClass::OrderedDict.to_instance(db)),

                KnownInstanceType::TypeVar(typevar) => Ok(Type::TypeVar(*typevar)),

                // TODO: Use an opt-in rule for a bare `Callable`
                KnownInstanceType::Callable => Ok(Type::Callable(CallableType::unknown(db))),

                KnownInstanceType::TypingSelf => Ok(todo_type!("Support for `typing.Self`")),
                KnownInstanceType::TypeAlias => Ok(todo_type!("Support for `typing.TypeAlias`")),

                KnownInstanceType::Protocol => Err(InvalidTypeExpressionError {
                    invalid_expressions: smallvec::smallvec![InvalidTypeExpression::Protocol],
                    fallback_type: Type::unknown(),
                }),

                KnownInstanceType::Literal
                | KnownInstanceType::Union
                | KnownInstanceType::Intersection => Err(InvalidTypeExpressionError {
                    invalid_expressions: smallvec::smallvec![
                        InvalidTypeExpression::RequiresArguments(*self)
                    ],
                    fallback_type: Type::unknown(),
                }),

                KnownInstanceType::Optional
                | KnownInstanceType::Not
                | KnownInstanceType::TypeOf
                | KnownInstanceType::TypeIs
                | KnownInstanceType::TypeGuard
                | KnownInstanceType::Unpack
                | KnownInstanceType::CallableTypeOf => Err(InvalidTypeExpressionError {
                    invalid_expressions: smallvec::smallvec![
                        InvalidTypeExpression::RequiresOneArgument(*self)
                    ],
                    fallback_type: Type::unknown(),
                }),

                KnownInstanceType::Annotated | KnownInstanceType::Concatenate => {
                    Err(InvalidTypeExpressionError {
                        invalid_expressions: smallvec::smallvec![
                            InvalidTypeExpression::RequiresTwoArguments(*self)
                        ],
                        fallback_type: Type::unknown(),
                    })
                }

                KnownInstanceType::ClassVar | KnownInstanceType::Final => {
                    Err(InvalidTypeExpressionError {
                        invalid_expressions: smallvec::smallvec![
                            InvalidTypeExpression::TypeQualifier(*known_instance)
                        ],
                        fallback_type: Type::unknown(),
                    })
                }

                KnownInstanceType::ReadOnly
                | KnownInstanceType::NotRequired
                | KnownInstanceType::Required => Err(InvalidTypeExpressionError {
                    invalid_expressions: smallvec::smallvec![
                        InvalidTypeExpression::TypeQualifierRequiresOneArgument(*known_instance)
                    ],
                    fallback_type: Type::unknown(),
                }),
            },

            Type::Union(union) => {
                let mut builder = UnionBuilder::new(db);
                let mut invalid_expressions = smallvec::SmallVec::default();
                for element in union.elements(db) {
                    match element.in_type_expression(db) {
                        Ok(type_expr) => builder = builder.add(type_expr),
                        Err(InvalidTypeExpressionError {
                            fallback_type,
                            invalid_expressions: new_invalid_expressions,
                        }) => {
                            invalid_expressions.extend(new_invalid_expressions);
                            builder = builder.add(fallback_type);
                        }
                    }
                }
                if invalid_expressions.is_empty() {
                    Ok(builder.build())
                } else {
                    Err(InvalidTypeExpressionError {
                        fallback_type: builder.build(),
                        invalid_expressions,
                    })
                }
            }

            Type::Dynamic(_) => Ok(*self),

            Type::Instance(InstanceType { class }) => match class.known(db) {
                Some(KnownClass::TypeVar) => Ok(todo_type!(
                    "Support for `typing.TypeVar` instances in type expressions"
                )),
                Some(
                    KnownClass::ParamSpec | KnownClass::ParamSpecArgs | KnownClass::ParamSpecKwargs,
                ) => Ok(todo_type!("Support for `typing.ParamSpec`")),
                Some(KnownClass::TypeVarTuple) => Ok(todo_type!(
                    "Support for `typing.TypeVarTuple` instances in type expressions"
                )),
                Some(KnownClass::NewType) => Ok(todo_type!(
                    "Support for `typing.NewType` instances in type expressions"
                )),
                Some(KnownClass::GenericAlias) => Ok(todo_type!(
                    "Support for `typing.GenericAlias` instances in type expressions"
                )),
                _ => Err(InvalidTypeExpressionError {
                    invalid_expressions: smallvec::smallvec![InvalidTypeExpression::InvalidType(
                        *self
                    )],
                    fallback_type: Type::unknown(),
                }),
            },

            Type::Intersection(_) => Ok(todo_type!("Type::Intersection.in_type_expression")),
        }
    }

    /// The type `NoneType` / `None`
    pub fn none(db: &'db dyn Db) -> Type<'db> {
        KnownClass::NoneType.to_instance(db)
    }

    /// Return the type of `tuple(sys.version_info)`.
    ///
    /// This is not exactly the type that `sys.version_info` has at runtime,
    /// but it's a useful fallback for us in order to infer `Literal` types from `sys.version_info` comparisons.
    fn version_info_tuple(db: &'db dyn Db) -> Self {
        let python_version = Program::get(db).python_version(db);
        let int_instance_ty = KnownClass::Int.to_instance(db);

        // TODO: just grab this type from typeshed (it's a `sys._ReleaseLevel` type alias there)
        let release_level_ty = {
            let elements: Box<[Type<'db>]> = ["alpha", "beta", "candidate", "final"]
                .iter()
                .map(|level| Type::string_literal(db, level))
                .collect();

            // For most unions, it's better to go via `UnionType::from_elements` or use `UnionBuilder`;
            // those techniques ensure that union elements are deduplicated and unions are eagerly simplified
            // into other types where necessary. Here, however, we know that there are no duplicates
            // in this union, so it's probably more efficient to use `UnionType::new()` directly.
            Type::Union(UnionType::new(db, elements))
        };

        TupleType::from_elements(
            db,
            [
                Type::IntLiteral(python_version.major.into()),
                Type::IntLiteral(python_version.minor.into()),
                int_instance_ty,
                release_level_ty,
                int_instance_ty,
            ],
        )
    }

    /// Given a type that is assumed to represent an instance of a class,
    /// return a type that represents that class itself.
    #[must_use]
    pub fn to_meta_type(&self, db: &'db dyn Db) -> Type<'db> {
        match self {
            Type::Never => Type::Never,
            Type::Instance(InstanceType { class }) => SubclassOfType::from(db, *class),
            Type::KnownInstance(known_instance) => known_instance.class().to_class_literal(db),
            Type::PropertyInstance(_) => KnownClass::Property.to_class_literal(db),
            Type::Union(union) => union.map(db, |ty| ty.to_meta_type(db)),
            Type::BooleanLiteral(_) => KnownClass::Bool.to_class_literal(db),
            Type::BytesLiteral(_) => KnownClass::Bytes.to_class_literal(db),
            Type::SliceLiteral(_) => KnownClass::Slice.to_class_literal(db),
            Type::IntLiteral(_) => KnownClass::Int.to_class_literal(db),
            Type::FunctionLiteral(_) => KnownClass::FunctionType.to_class_literal(db),
            Type::BoundMethod(_) => KnownClass::MethodType.to_class_literal(db),
            Type::MethodWrapper(_) => KnownClass::MethodWrapperType.to_class_literal(db),
            Type::WrapperDescriptor(_) => KnownClass::WrapperDescriptorType.to_class_literal(db),
            Type::Callable(_) => KnownClass::Type.to_instance(db),
            Type::ModuleLiteral(_) => KnownClass::ModuleType.to_class_literal(db),
            Type::Tuple(_) => KnownClass::Tuple.to_class_literal(db),

            Type::TypeVar(typevar) => match typevar.bound_or_constraints(db) {
                None => KnownClass::Object.to_class_literal(db),
                Some(TypeVarBoundOrConstraints::UpperBound(bound)) => bound.to_meta_type(db),
                Some(TypeVarBoundOrConstraints::Constraints(constraints)) => {
                    // TODO: If we add a proper `OneOf` connector, we should use that here instead
                    // of union. (Using a union here doesn't break anything, but it is imprecise.)
                    constraints.map(db, |constraint| constraint.to_meta_type(db))
                }
            },

            Type::ClassLiteral(class) => class.metaclass(db),
            Type::GenericAlias(alias) => ClassType::from(*alias).metaclass(db),
            Type::SubclassOf(subclass_of_ty) => match subclass_of_ty.subclass_of() {
                ClassBase::Dynamic(_) => *self,
                ClassBase::Class(class) => SubclassOfType::from(
                    db,
                    ClassBase::try_from_type(db, class.metaclass(db))
                        .unwrap_or(ClassBase::unknown()),
                ),
            },

            Type::StringLiteral(_) | Type::LiteralString => KnownClass::Str.to_class_literal(db),
            Type::Dynamic(dynamic) => SubclassOfType::from(db, ClassBase::Dynamic(*dynamic)),
            // TODO intersections
            Type::Intersection(_) => SubclassOfType::from(
                db,
                ClassBase::try_from_type(db, todo_type!("Intersection meta-type"))
                    .expect("Type::Todo should be a valid ClassBase"),
            ),
            Type::AlwaysTruthy | Type::AlwaysFalsy => KnownClass::Type.to_instance(db),
            Type::BoundSuper(_) => KnownClass::Super.to_class_literal(db),
        }
    }

    /// Applies a specialization to this type, replacing any typevars with the types that they are
    /// specialized to.
    ///
    /// Note that this does not specialize generic classes, functions, or type aliases! That is a
    /// different operation that is performed explicitly (via a subscript operation), or implicitly
    /// via a call to the generic object.
    #[must_use]
    #[salsa::tracked]
    pub fn apply_specialization(
        self,
        db: &'db dyn Db,
        specialization: Specialization<'db>,
    ) -> Type<'db> {
        match self {
            Type::TypeVar(typevar) => specialization.get(db, typevar).unwrap_or(self),

            Type::FunctionLiteral(function) => {
                Type::FunctionLiteral(function.apply_specialization(db, specialization))
            }

            // Note that we don't need to apply the specialization to `self_instance`, since it
            // must either be a non-generic class literal (which cannot have any typevars to
            // specialize) or a generic alias (which has already been fully specialized). For a
            // generic alias, the specialization being applied here must be for some _other_
            // generic context nested within the generic alias's class literal, which the generic
            // alias's context cannot refer to. (The _method_ does need to be specialized, since it
            // might be a nested generic method, whose generic context is what is now being
            // specialized.)
            Type::BoundMethod(method) => Type::BoundMethod(BoundMethodType::new(
                db,
                method.function(db).apply_specialization(db, specialization),
                method.self_instance(db),
            )),

            Type::MethodWrapper(MethodWrapperKind::FunctionTypeDunderGet(function)) => {
                Type::MethodWrapper(MethodWrapperKind::FunctionTypeDunderGet(
                    function.apply_specialization(db, specialization),
                ))
            }

            Type::MethodWrapper(MethodWrapperKind::PropertyDunderGet(property)) => {
                Type::MethodWrapper(MethodWrapperKind::PropertyDunderGet(
                    property.apply_specialization(db, specialization),
                ))
            }

            Type::MethodWrapper(MethodWrapperKind::PropertyDunderSet(property)) => {
                Type::MethodWrapper(MethodWrapperKind::PropertyDunderSet(
                    property.apply_specialization(db, specialization),
                ))
            }

            Type::Callable(callable) => {
                Type::Callable(callable.apply_specialization(db, specialization))
            }

            Type::GenericAlias(generic) => {
                let specialization = generic
                    .specialization(db)
                    .apply_specialization(db, specialization);
                Type::GenericAlias(GenericAlias::new(db, generic.origin(db), specialization))
            }

            Type::PropertyInstance(property) => {
                Type::PropertyInstance(property.apply_specialization(db, specialization))
            }

            Type::Union(union) => union.map(db, |element| {
                element.apply_specialization(db, specialization)
            }),
            Type::Intersection(intersection) => {
                let mut builder = IntersectionBuilder::new(db);
                for positive in intersection.positive(db) {
                    builder =
                        builder.add_positive(positive.apply_specialization(db, specialization));
                }
                for negative in intersection.negative(db) {
                    builder =
                        builder.add_negative(negative.apply_specialization(db, specialization));
                }
                builder.build()
            }
            Type::Tuple(tuple) => TupleType::from_elements(
                db,
                tuple
                    .iter(db)
                    .map(|ty| ty.apply_specialization(db, specialization)),
            ),

            Type::Dynamic(_)
            | Type::Never
            | Type::AlwaysTruthy
            | Type::AlwaysFalsy
            | Type::WrapperDescriptor(_)
            | Type::ModuleLiteral(_)
            // A non-generic class never needs to be specialized. A generic class is specialized
            // explicitly (via a subscript expression) or implicitly (via a call), and not because
            // some other generic context's specialization is applied to it.
            | Type::ClassLiteral(_)
            // SubclassOf contains a ClassType, which has already been specialized if needed, like
            // above with BoundMethod's self_instance.
            | Type::SubclassOf(_)
            | Type::IntLiteral(_)
            | Type::BooleanLiteral(_)
            | Type::LiteralString
            | Type::StringLiteral(_)
            | Type::BytesLiteral(_)
            | Type::SliceLiteral(_)
            // Instance contains a ClassType, which has already been specialized if needed, like
            // above with BoundMethod's self_instance.
            | Type::Instance(_)
            | Type::KnownInstance(_) => self,
        }
    }

    /// Return the string representation of this type when converted to string as it would be
    /// provided by the `__str__` method.
    ///
    /// When not available, this should fall back to the value of `[Type::repr]`.
    /// Note: this method is used in the builtins `format`, `print`, `str.format` and `f-strings`.
    #[must_use]
    pub fn str(&self, db: &'db dyn Db) -> Type<'db> {
        match self {
            Type::IntLiteral(_) | Type::BooleanLiteral(_) => self.repr(db),
            Type::StringLiteral(_) | Type::LiteralString => *self,
            Type::KnownInstance(known_instance) => {
                Type::string_literal(db, known_instance.repr(db))
            }
            // TODO: handle more complex types
            _ => KnownClass::Str.to_instance(db),
        }
    }

    /// Return the string representation of this type as it would be provided by the  `__repr__`
    /// method at runtime.
    #[must_use]
    pub fn repr(&self, db: &'db dyn Db) -> Type<'db> {
        match self {
            Type::IntLiteral(number) => Type::string_literal(db, &number.to_string()),
            Type::BooleanLiteral(true) => Type::string_literal(db, "True"),
            Type::BooleanLiteral(false) => Type::string_literal(db, "False"),
            Type::StringLiteral(literal) => {
                Type::string_literal(db, &format!("'{}'", literal.value(db).escape_default()))
            }
            Type::LiteralString => Type::LiteralString,
            Type::KnownInstance(known_instance) => {
                Type::string_literal(db, known_instance.repr(db))
            }
            // TODO: handle more complex types
            _ => KnownClass::Str.to_instance(db),
        }
    }

    /// Returns where this type is defined.
    ///
    /// It's the foundation for the editor's "Go to type definition" feature
    /// where the user clicks on a value and it takes them to where the value's type is defined.
    ///
    /// This method returns `None` for unions and intersections because how these
    /// should be handled, especially when some variants don't have definitions, is
    /// specific to the call site.
    pub fn definition(&self, db: &'db dyn Db) -> Option<TypeDefinition<'db>> {
        match self {
            Self::BoundMethod(method) => {
                Some(TypeDefinition::Function(method.function(db).definition(db)))
            }
            Self::FunctionLiteral(function) => {
                Some(TypeDefinition::Function(function.definition(db)))
            }
            Self::ModuleLiteral(module) => Some(TypeDefinition::Module(module.module(db))),
            Self::ClassLiteral(class_literal) => {
                Some(TypeDefinition::Class(class_literal.definition(db)))
            }
            Self::GenericAlias(alias) => Some(TypeDefinition::Class(alias.definition(db))),
            Self::Instance(instance) => Some(TypeDefinition::Class(instance.class.definition(db))),
            Self::KnownInstance(instance) => match instance {
                KnownInstanceType::TypeVar(var) => {
                    Some(TypeDefinition::TypeVar(var.definition(db)))
                }
                KnownInstanceType::TypeAliasType(type_alias) => {
                    Some(TypeDefinition::TypeAlias(type_alias.definition(db)))
                }
                _ => None,
            },

            Self::SubclassOf(subclass_of_type) => match subclass_of_type.subclass_of() {
                ClassBase::Class(class) => Some(TypeDefinition::Class(class.definition(db))),
                ClassBase::Dynamic(_) => None,
            },

            Self::StringLiteral(_)
            | Self::BooleanLiteral(_)
            | Self::LiteralString
            | Self::IntLiteral(_)
            | Self::BytesLiteral(_)
            | Self::SliceLiteral(_)
            | Self::MethodWrapper(_)
            | Self::WrapperDescriptor(_)
            | Self::PropertyInstance(_)
            | Self::BoundSuper(_)
            | Self::Tuple(_) => self.to_meta_type(db).definition(db),

            Self::TypeVar(var) => Some(TypeDefinition::TypeVar(var.definition(db))),

            Self::Union(_) | Self::Intersection(_) => None,

            // These types have no definition
            Self::Dynamic(_)
            | Self::Never
            | Self::Callable(_)
            | Self::AlwaysTruthy
            | Self::AlwaysFalsy => None,
        }
    }
}

impl<'db> From<&Type<'db>> for Type<'db> {
    fn from(value: &Type<'db>) -> Self {
        *value
    }
}

#[derive(Copy, Clone, Debug, Eq, Hash, PartialEq)]
pub enum DynamicType {
    // An explicitly annotated `typing.Any`
    Any,
    // An unannotated value, or a dynamic type resulting from an error
    Unknown,
    /// Temporary type for symbols that can't be inferred yet because of missing implementations.
    ///
    /// This variant should eventually be removed once red-knot is spec-compliant.
    ///
    /// General rule: `Todo` should only propagate when the presence of the input `Todo` caused the
    /// output to be unknown. An output should only be `Todo` if fixing all `Todo` inputs to be not
    /// `Todo` would change the output type.
    ///
    /// This variant should be created with the `todo_type!` macro.
    Todo(TodoType),
    /// Temporary type until we support protocols. We use a separate variant (instead of `Todo(…)`)
    /// in order to be able to match on them explicitly.
    TodoProtocol,
}

impl std::fmt::Display for DynamicType {
    fn fmt(&self, f: &mut std::fmt::Formatter<'_>) -> std::fmt::Result {
        match self {
            DynamicType::Any => f.write_str("Any"),
            DynamicType::Unknown => f.write_str("Unknown"),
            // `DynamicType::Todo`'s display should be explicit that is not a valid display of
            // any other type
            DynamicType::Todo(todo) => write!(f, "@Todo{todo}"),
            DynamicType::TodoProtocol => f.write_str(if cfg!(debug_assertions) {
                "@Todo(protocol)"
            } else {
                "@Todo"
            }),
        }
    }
}

bitflags! {
    /// Type qualifiers that appear in an annotation expression.
    #[derive(Copy, Clone, Debug, Eq, PartialEq, Default)]
    pub(crate) struct TypeQualifiers: u8 {
        /// `typing.ClassVar`
        const CLASS_VAR = 1 << 0;
        /// `typing.Final`
        const FINAL     = 1 << 1;
    }
}

/// When inferring the type of an annotation expression, we can also encounter type qualifiers
/// such as `ClassVar` or `Final`. These do not affect the inferred type itself, but rather
/// control how a particular symbol can be accessed or modified. This struct holds a type and
/// a set of type qualifiers.
///
/// Example: `Annotated[ClassVar[tuple[int]], "metadata"]` would have type `tuple[int]` and the
/// qualifier `ClassVar`.
#[derive(Clone, Debug, Copy, Eq, PartialEq, salsa::Update)]
pub(crate) struct TypeAndQualifiers<'db> {
    inner: Type<'db>,
    qualifiers: TypeQualifiers,
}

impl<'db> TypeAndQualifiers<'db> {
    pub(crate) fn new(inner: Type<'db>, qualifiers: TypeQualifiers) -> Self {
        Self { inner, qualifiers }
    }

    /// Constructor that creates a [`TypeAndQualifiers`] instance with type `Unknown` and no qualifiers.
    pub(crate) fn unknown() -> Self {
        Self {
            inner: Type::unknown(),
            qualifiers: TypeQualifiers::empty(),
        }
    }

    /// Forget about type qualifiers and only return the inner type.
    pub(crate) fn inner_type(&self) -> Type<'db> {
        self.inner
    }

    /// Insert/add an additional type qualifier.
    pub(crate) fn add_qualifier(&mut self, qualifier: TypeQualifiers) {
        self.qualifiers |= qualifier;
    }

    /// Return the set of type qualifiers.
    pub(crate) fn qualifiers(&self) -> TypeQualifiers {
        self.qualifiers
    }
}

impl<'db> From<Type<'db>> for TypeAndQualifiers<'db> {
    fn from(inner: Type<'db>) -> Self {
        Self {
            inner,
            qualifiers: TypeQualifiers::empty(),
        }
    }
}

/// Error struct providing information on type(s) that were deemed to be invalid
/// in a type expression context, and the type we should therefore fallback to
/// for the problematic type expression.
#[derive(Debug, PartialEq, Eq)]
pub struct InvalidTypeExpressionError<'db> {
    fallback_type: Type<'db>,
    invalid_expressions: smallvec::SmallVec<[InvalidTypeExpression<'db>; 1]>,
}

impl<'db> InvalidTypeExpressionError<'db> {
    fn into_fallback_type(self, context: &InferContext, node: &ast::Expr) -> Type<'db> {
        let InvalidTypeExpressionError {
            fallback_type,
            invalid_expressions,
        } = self;
        for error in invalid_expressions {
            context.report_lint(
                &INVALID_TYPE_FORM,
                node,
                format_args!("{}", error.reason(context.db())),
            );
        }
        fallback_type
    }
}

/// Enumeration of various types that are invalid in type-expression contexts
#[derive(Debug, Copy, Clone, PartialEq, Eq)]
enum InvalidTypeExpression<'db> {
    /// Some types always require exactly one argument when used in a type expression
    RequiresOneArgument(Type<'db>),
    /// Some types always require at least one argument when used in a type expression
    RequiresArguments(Type<'db>),
    /// Some types always require at least two arguments when used in a type expression
    RequiresTwoArguments(Type<'db>),
    /// The `Protocol` type is invalid in type expressions
    Protocol,
    /// Type qualifiers are always invalid in *type expressions*,
    /// but these ones are okay with 0 arguments in *annotation expressions*
    TypeQualifier(KnownInstanceType<'db>),
    /// Type qualifiers that are invalid in type expressions,
    /// and which would require exactly one argument even if they appeared in an annotation expression
    TypeQualifierRequiresOneArgument(KnownInstanceType<'db>),
    /// Some types are always invalid in type expressions
    InvalidType(Type<'db>),
}

impl<'db> InvalidTypeExpression<'db> {
    const fn reason(self, db: &'db dyn Db) -> impl std::fmt::Display + 'db {
        struct Display<'db> {
            error: InvalidTypeExpression<'db>,
            db: &'db dyn Db,
        }

        impl std::fmt::Display for Display<'_> {
            fn fmt(&self, f: &mut std::fmt::Formatter<'_>) -> std::fmt::Result {
                match self.error {
                    InvalidTypeExpression::RequiresOneArgument(ty) => write!(
                        f,
                        "`{ty}` requires exactly one argument when used in a type expression",
                        ty = ty.display(self.db)
                    ),
                    InvalidTypeExpression::RequiresArguments(ty) => write!(
                        f,
                        "`{ty}` requires at least one argument when used in a type expression",
                        ty = ty.display(self.db)
                    ),
                    InvalidTypeExpression::RequiresTwoArguments(ty) => write!(
                        f,
                        "`{ty}` requires at least two arguments when used in a type expression",
                        ty = ty.display(self.db)
                    ),
                    InvalidTypeExpression::Protocol => f.write_str(
                        "`typing.Protocol` is not allowed in type expressions"
                    ),
                    InvalidTypeExpression::TypeQualifier(qualifier) => write!(
                        f,
                        "Type qualifier `{q}` is not allowed in type expressions (only in annotation expressions)",
                        q = qualifier.repr(self.db)
                    ),
                    InvalidTypeExpression::TypeQualifierRequiresOneArgument(qualifier) => write!(
                        f,
                        "Type qualifier `{q}` is not allowed in type expressions (only in annotation expressions, and only with exactly one argument)",
                        q = qualifier.repr(self.db)
                    ),
                    InvalidTypeExpression::InvalidType(ty) => write!(
                        f,
                        "Variable of type `{ty}` is not allowed in a type expression",
                        ty = ty.display(self.db)
                    ),
                }
            }
        }

        Display { error: self, db }
    }
}

/// Data regarding a single type variable.
///
/// This is referenced by `KnownInstanceType::TypeVar` (to represent the singleton type of the
/// runtime `typing.TypeVar` object itself), and by `Type::TypeVar` to represent the type that this
/// typevar represents as an annotation: that is, an unknown set of objects, constrained by the
/// upper-bound/constraints on this type var, defaulting to the default type of this type var when
/// not otherwise bound to a type.
///
/// This must be a tracked struct, not an interned one, because typevar equivalence is by identity,
/// not by value. Two typevars that have the same name, bound/constraints, and default, are still
/// different typevars: if used in the same scope, they may be bound to different types.
#[salsa::tracked(debug)]
pub struct TypeVarInstance<'db> {
    /// The name of this TypeVar (e.g. `T`)
    #[return_ref]
    name: ast::name::Name,

    /// The type var's definition
    pub definition: Definition<'db>,

    /// The upper bound or constraint on the type of this TypeVar
    bound_or_constraints: Option<TypeVarBoundOrConstraints<'db>>,

    /// The default type for this TypeVar
    default_ty: Option<Type<'db>>,
}

impl<'db> TypeVarInstance<'db> {
    #[allow(unused)]
    pub(crate) fn upper_bound(self, db: &'db dyn Db) -> Option<Type<'db>> {
        if let Some(TypeVarBoundOrConstraints::UpperBound(ty)) = self.bound_or_constraints(db) {
            Some(ty)
        } else {
            None
        }
    }

    #[allow(unused)]
    pub(crate) fn constraints(self, db: &'db dyn Db) -> Option<&'db [Type<'db>]> {
        if let Some(TypeVarBoundOrConstraints::Constraints(tuple)) = self.bound_or_constraints(db) {
            Some(tuple.elements(db))
        } else {
            None
        }
    }
}

#[derive(Clone, Debug, Hash, PartialEq, Eq, salsa::Update)]
pub enum TypeVarBoundOrConstraints<'db> {
    UpperBound(Type<'db>),
    Constraints(UnionType<'db>),
}

/// Error returned if a type is not (or may not be) a context manager.
#[derive(Debug)]
enum ContextManagerError<'db> {
    Enter(CallDunderError<'db>),
    Exit {
        enter_return_type: Type<'db>,
        exit_error: CallDunderError<'db>,
    },
    EnterAndExit {
        enter_error: CallDunderError<'db>,
        exit_error: CallDunderError<'db>,
    },
}

impl<'db> ContextManagerError<'db> {
    fn fallback_enter_type(&self, db: &'db dyn Db) -> Type<'db> {
        self.enter_type(db).unwrap_or(Type::unknown())
    }

    /// Returns the `__enter__` return type if it is known,
    /// or `None` if the type never has a callable `__enter__` attribute
    fn enter_type(&self, db: &'db dyn Db) -> Option<Type<'db>> {
        match self {
            Self::Exit {
                enter_return_type,
                exit_error: _,
            } => Some(*enter_return_type),
            Self::Enter(enter_error)
            | Self::EnterAndExit {
                enter_error,
                exit_error: _,
            } => match enter_error {
                CallDunderError::PossiblyUnbound(call_outcome) => {
                    Some(call_outcome.return_type(db))
                }
                CallDunderError::CallError(CallErrorKind::NotCallable, _) => None,
                CallDunderError::CallError(_, bindings) => Some(bindings.return_type(db)),
                CallDunderError::MethodNotAvailable => None,
            },
        }
    }

    fn report_diagnostic(
        &self,
        context: &InferContext<'db>,
        context_expression_type: Type<'db>,
        context_expression_node: ast::AnyNodeRef,
    ) {
        let format_call_dunder_error = |call_dunder_error: &CallDunderError<'db>, name: &str| {
            match call_dunder_error {
                CallDunderError::MethodNotAvailable => format!("it does not implement `{name}`"),
                CallDunderError::PossiblyUnbound(_) => {
                    format!("the method `{name}` is possibly unbound")
                }
                // TODO: Use more specific error messages for the different error cases.
                //  E.g. hint toward the union variant that doesn't correctly implement enter,
                //  distinguish between a not callable `__enter__` attribute and a wrong signature.
                CallDunderError::CallError(_, _) => {
                    format!("it does not correctly implement `{name}`")
                }
            }
        };

        let format_call_dunder_errors = |error_a: &CallDunderError<'db>,
                                         name_a: &str,
                                         error_b: &CallDunderError<'db>,
                                         name_b: &str| {
            match (error_a, error_b) {
                (CallDunderError::PossiblyUnbound(_), CallDunderError::PossiblyUnbound(_)) => {
                    format!("the methods `{name_a}` and `{name_b}` are possibly unbound")
                }
                (CallDunderError::MethodNotAvailable, CallDunderError::MethodNotAvailable) => {
                    format!("it does not implement `{name_a}` and `{name_b}`")
                }
                (CallDunderError::CallError(_, _), CallDunderError::CallError(_, _)) => {
                    format!("it does not correctly implement `{name_a}` or `{name_b}`")
                }
                (_, _) => format!(
                    "{format_a}, and {format_b}",
                    format_a = format_call_dunder_error(error_a, name_a),
                    format_b = format_call_dunder_error(error_b, name_b)
                ),
            }
        };

        let db = context.db();

        let formatted_errors = match self {
            Self::Exit {
                enter_return_type: _,
                exit_error,
            } => format_call_dunder_error(exit_error, "__exit__"),
            Self::Enter(enter_error) => format_call_dunder_error(enter_error, "__enter__"),
            Self::EnterAndExit {
                enter_error,
                exit_error,
            } => format_call_dunder_errors(enter_error, "__enter__", exit_error, "__exit__"),
        };

        context.report_lint(
            &INVALID_CONTEXT_MANAGER,
            context_expression_node,
            format_args!(
                "Object of type `{context_expression}` cannot be used with `with` because {formatted_errors}",
                context_expression = context_expression_type.display(db)
            ),
        );
    }
}

/// Error returned if a type is not (or may not be) iterable.
#[derive(Debug)]
enum IterationError<'db> {
    /// The object being iterated over has a bound `__iter__` method,
    /// but calling it with the expected arguments results in an error.
    IterCallError(CallErrorKind, Box<Bindings<'db>>),

    /// The object being iterated over has a bound `__iter__` method that can be called
    /// with the expected types, but it returns an object that is not a valid iterator.
    IterReturnsInvalidIterator {
        /// The type of the object returned by the `__iter__` method.
        iterator: Type<'db>,
        /// The error we encountered when we tried to call `__next__` on the type
        /// returned by `__iter__`
        dunder_next_error: CallDunderError<'db>,
    },

    /// The object being iterated over has a bound `__iter__` method that returns a
    /// valid iterator. However, the `__iter__` method is possibly unbound, and there
    /// either isn't a `__getitem__` method to fall back to, or calling the `__getitem__`
    /// method returns some kind of error.
    PossiblyUnboundIterAndGetitemError {
        /// The type of the object returned by the `__next__` method on the iterator.
        /// (The iterator being the type returned by the `__iter__` method on the iterable.)
        dunder_next_return: Type<'db>,
        /// The error we encountered when we tried to call `__getitem__` on the iterable.
        dunder_getitem_error: CallDunderError<'db>,
    },

    /// The object being iterated over doesn't have an `__iter__` method.
    /// It also either doesn't have a `__getitem__` method to fall back to,
    /// or calling the `__getitem__` method returns some kind of error.
    UnboundIterAndGetitemError {
        dunder_getitem_error: CallDunderError<'db>,
    },
}

impl<'db> IterationError<'db> {
    fn fallback_element_type(&self, db: &'db dyn Db) -> Type<'db> {
        self.element_type(db).unwrap_or(Type::unknown())
    }

    /// Returns the element type if it is known, or `None` if the type is never iterable.
    fn element_type(&self, db: &'db dyn Db) -> Option<Type<'db>> {
        match self {
            Self::IterReturnsInvalidIterator {
                dunder_next_error, ..
            } => dunder_next_error.return_type(db),

            Self::IterCallError(_, dunder_iter_bindings) => dunder_iter_bindings
                .return_type(db)
                .try_call_dunder(db, "__next__", CallArgumentTypes::none())
                .map(|dunder_next_outcome| Some(dunder_next_outcome.return_type(db)))
                .unwrap_or_else(|dunder_next_call_error| dunder_next_call_error.return_type(db)),

            Self::PossiblyUnboundIterAndGetitemError {
                dunder_next_return,
                dunder_getitem_error,
            } => match dunder_getitem_error {
                CallDunderError::MethodNotAvailable => Some(*dunder_next_return),
                CallDunderError::PossiblyUnbound(dunder_getitem_outcome) => {
                    Some(UnionType::from_elements(
                        db,
                        [*dunder_next_return, dunder_getitem_outcome.return_type(db)],
                    ))
                }
                CallDunderError::CallError(CallErrorKind::NotCallable, _) => {
                    Some(*dunder_next_return)
                }
                CallDunderError::CallError(_, dunder_getitem_bindings) => {
                    let dunder_getitem_return = dunder_getitem_bindings.return_type(db);
                    let elements = [*dunder_next_return, dunder_getitem_return];
                    Some(UnionType::from_elements(db, elements))
                }
            },

            Self::UnboundIterAndGetitemError {
                dunder_getitem_error,
            } => dunder_getitem_error.return_type(db),
        }
    }

    /// Reports the diagnostic for this error.
    fn report_diagnostic(
        &self,
        context: &InferContext<'db>,
        iterable_type: Type<'db>,
        iterable_node: ast::AnyNodeRef,
    ) {
        let db = context.db();

        let report_not_iterable = |arguments: std::fmt::Arguments| {
            context.report_lint(&NOT_ITERABLE, iterable_node, arguments);
        };

        // TODO: for all of these error variants, the "explanation" for the diagnostic
        // (everything after the "because") should really be presented as a "help:", "note",
        // or similar, rather than as part of the same sentence as the error message.
        match self {
            Self::IterCallError(CallErrorKind::NotCallable, bindings) => report_not_iterable(format_args!(
                "Object of type `{iterable_type}` is not iterable \
                    because its `__iter__` attribute has type `{dunder_iter_type}`, \
                    which is not callable",
                iterable_type = iterable_type.display(db),
                dunder_iter_type = bindings.callable_type().display(db),
            )),
            Self::IterCallError(CallErrorKind::PossiblyNotCallable, bindings) if bindings.is_single() => {
                report_not_iterable(format_args!(
                    "Object of type `{iterable_type}` may not be iterable \
                        because its `__iter__` attribute (with type `{dunder_iter_type}`) \
                        may not be callable",
                    iterable_type = iterable_type.display(db),
                    dunder_iter_type = bindings.callable_type().display(db),
                ));
            }
            Self::IterCallError(CallErrorKind::PossiblyNotCallable, bindings) => {
                report_not_iterable(format_args!(
                    "Object of type `{iterable_type}` may not be iterable \
                        because its `__iter__` attribute (with type `{dunder_iter_type}`) \
                        may not be callable",
                    iterable_type = iterable_type.display(db),
                    dunder_iter_type = bindings.callable_type().display(db),
                ));
            }
            Self::IterCallError(CallErrorKind::BindingError, bindings) if bindings.is_single() => report_not_iterable(format_args!(
                "Object of type `{iterable_type}` is not iterable \
                    because its `__iter__` method has an invalid signature \
                    (expected `def __iter__(self): ...`)",
                iterable_type = iterable_type.display(db),
            )),
            Self::IterCallError(CallErrorKind::BindingError, bindings) => report_not_iterable(format_args!(
                "Object of type `{iterable_type}` may not be iterable \
                    because its `__iter__` method (with type `{dunder_iter_type}`) \
                    may have an invalid signature (expected `def __iter__(self): ...`)",
                iterable_type = iterable_type.display(db),
                dunder_iter_type = bindings.callable_type().display(db),
            )),

            Self::IterReturnsInvalidIterator {
                iterator,
                dunder_next_error
            } => match dunder_next_error {
                CallDunderError::MethodNotAvailable => report_not_iterable(format_args!(
                    "Object of type `{iterable_type}` is not iterable \
                        because its `__iter__` method returns an object of type `{iterator_type}`, \
                        which has no `__next__` method",
                    iterable_type = iterable_type.display(db),
                    iterator_type = iterator.display(db),
                )),
                CallDunderError::PossiblyUnbound(_) => report_not_iterable(format_args!(
                    "Object of type `{iterable_type}` may not be iterable \
                        because its `__iter__` method returns an object of type `{iterator_type}`, \
                        which may not have a `__next__` method",
                    iterable_type = iterable_type.display(db),
                    iterator_type = iterator.display(db),
                )),
                CallDunderError::CallError(CallErrorKind::NotCallable, _) => report_not_iterable(format_args!(
                    "Object of type `{iterable_type}` is not iterable \
                        because its `__iter__` method returns an object of type `{iterator_type}`, \
                        which has a `__next__` attribute that is not callable",
                    iterable_type = iterable_type.display(db),
                    iterator_type = iterator.display(db),
                )),
                CallDunderError::CallError(CallErrorKind::PossiblyNotCallable, _) => report_not_iterable(format_args!(
                    "Object of type `{iterable_type}` may not be iterable \
                        because its `__iter__` method returns an object of type `{iterator_type}`, \
                        which has a `__next__` attribute that may not be callable",
                    iterable_type = iterable_type.display(db),
                    iterator_type = iterator.display(db),
                )),
                CallDunderError::CallError(CallErrorKind::BindingError, bindings) if bindings.is_single() => report_not_iterable(format_args!(
                    "Object of type `{iterable_type}` is not iterable \
                        because its `__iter__` method returns an object of type `{iterator_type}`, \
                        which has an invalid `__next__` method (expected `def __next__(self): ...`)",
                    iterable_type = iterable_type.display(db),
                    iterator_type = iterator.display(db),
                )),
                CallDunderError::CallError(CallErrorKind::BindingError, _) => report_not_iterable(format_args!(
                    "Object of type `{iterable_type}` may not be iterable \
                        because its `__iter__` method returns an object of type `{iterator_type}`, \
                        which may have an invalid `__next__` method (expected `def __next__(self): ...`)",
                    iterable_type = iterable_type.display(db),
                    iterator_type = iterator.display(db),
                )),
            }

            Self::PossiblyUnboundIterAndGetitemError {
                dunder_getitem_error, ..
            } => match dunder_getitem_error {
                CallDunderError::MethodNotAvailable => report_not_iterable(format_args!(
                    "Object of type `{}` may not be iterable \
                        because it may not have an `__iter__` method \
                        and it doesn't have a `__getitem__` method",
                    iterable_type.display(db)
                )),
                CallDunderError::PossiblyUnbound(_) => report_not_iterable(format_args!(
                    "Object of type `{}` may not be iterable \
                        because it may not have an `__iter__` method or a `__getitem__` method",
                    iterable_type.display(db)
                )),
                CallDunderError::CallError(CallErrorKind::NotCallable, bindings) => report_not_iterable(format_args!(
                    "Object of type `{iterable_type}` may not be iterable \
                        because it may not have an `__iter__` method \
                        and its `__getitem__` attribute has type `{dunder_getitem_type}`, \
                        which is not callable",
                    iterable_type = iterable_type.display(db),
                    dunder_getitem_type = bindings.callable_type().display(db),
                )),
                CallDunderError::CallError(CallErrorKind::PossiblyNotCallable, bindings) if bindings.is_single() => report_not_iterable(format_args!(
                    "Object of type `{iterable_type}` may not be iterable \
                        because it may not have an `__iter__` method \
                        and its `__getitem__` attribute may not be callable",
                    iterable_type = iterable_type.display(db),
                )),
                CallDunderError::CallError(CallErrorKind::PossiblyNotCallable, bindings) => {
                    report_not_iterable(format_args!(
                        "Object of type `{iterable_type}` may not be iterable \
                            because it may not have an `__iter__` method \
                            and its `__getitem__` attribute (with type `{dunder_getitem_type}`) \
                            may not be callable",
                        iterable_type = iterable_type.display(db),
                        dunder_getitem_type = bindings.callable_type().display(db),
                    ));
                }
                CallDunderError::CallError(CallErrorKind::BindingError, bindings) if bindings.is_single() => report_not_iterable(format_args!(
                    "Object of type `{iterable_type}` may not be iterable \
                        because it may not have an `__iter__` method \
                        and its `__getitem__` method has an incorrect signature \
                        for the old-style iteration protocol \
                        (expected a signature at least as permissive as \
                        `def __getitem__(self, key: int): ...`)",
                    iterable_type = iterable_type.display(db),
                )),
                CallDunderError::CallError(CallErrorKind::BindingError, bindings) => report_not_iterable(format_args!(
                    "Object of type `{iterable_type}` may not be iterable \
                        because it may not have an `__iter__` method \
                        and its `__getitem__` method (with type `{dunder_getitem_type}`) \
                        may have an incorrect signature for the old-style iteration protocol \
                        (expected a signature at least as permissive as \
                        `def __getitem__(self, key: int): ...`)",
                    iterable_type = iterable_type.display(db),
                    dunder_getitem_type = bindings.callable_type().display(db),
                )),
            }

            Self::UnboundIterAndGetitemError { dunder_getitem_error } => match dunder_getitem_error {
                CallDunderError::MethodNotAvailable => report_not_iterable(format_args!(
                    "Object of type `{}` is not iterable because it doesn't have \
                        an `__iter__` method or a `__getitem__` method",
                    iterable_type.display(db)
                )),
                CallDunderError::PossiblyUnbound(_) => report_not_iterable(format_args!(
                    "Object of type `{}` may not be iterable because it has no `__iter__` method \
                        and it may not have a `__getitem__` method",
                    iterable_type.display(db)
                )),
                CallDunderError::CallError(CallErrorKind::NotCallable, bindings) => report_not_iterable(format_args!(
                    "Object of type `{iterable_type}` is not iterable \
                        because it has no `__iter__` method and \
                        its `__getitem__` attribute has type `{dunder_getitem_type}`, \
                        which is not callable",
                    iterable_type = iterable_type.display(db),
                    dunder_getitem_type = bindings.callable_type().display(db),
                )),
                CallDunderError::CallError(CallErrorKind::PossiblyNotCallable, bindings) if bindings.is_single() => report_not_iterable(format_args!(
                    "Object of type `{iterable_type}` may not be iterable \
                        because it has no `__iter__` method and its `__getitem__` attribute \
                        may not be callable",
                    iterable_type = iterable_type.display(db),
                )),
                CallDunderError::CallError(CallErrorKind::PossiblyNotCallable, bindings) => {
                    report_not_iterable(format_args!(
                        "Object of type `{iterable_type}` may not be iterable \
                            because it has no `__iter__` method and its `__getitem__` attribute \
                            (with type `{dunder_getitem_type}`) may not be callable",
                        iterable_type = iterable_type.display(db),
                        dunder_getitem_type = bindings.callable_type().display(db),
                    ));
                }
                CallDunderError::CallError(CallErrorKind::BindingError, bindings) if bindings.is_single() => report_not_iterable(format_args!(
                    "Object of type `{iterable_type}` is not iterable \
                        because it has no `__iter__` method and \
                        its `__getitem__` method has an incorrect signature \
                        for the old-style iteration protocol \
                        (expected a signature at least as permissive as \
                        `def __getitem__(self, key: int): ...`)",
                    iterable_type = iterable_type.display(db),
                )),
                CallDunderError::CallError(CallErrorKind::BindingError, bindings) => report_not_iterable(format_args!(
                    "Object of type `{iterable_type}` may not be iterable \
                        because it has no `__iter__` method and \
                        its `__getitem__` method (with type `{dunder_getitem_type}`) \
                        may have an incorrect signature for the old-style iteration protocol \
                        (expected a signature at least as permissive as \
                        `def __getitem__(self, key: int): ...`)",
                    iterable_type = iterable_type.display(db),
                    dunder_getitem_type = bindings.callable_type().display(db),
                )),
            }
        }
    }
}

#[derive(Debug, Clone, PartialEq, Eq)]
pub(super) enum BoolError<'db> {
    /// The type has a `__bool__` attribute but it can't be called.
    NotCallable { not_boolable_type: Type<'db> },

    /// The type has a callable `__bool__` attribute, but it isn't callable
    /// with the given arguments.
    IncorrectArguments {
        not_boolable_type: Type<'db>,
        truthiness: Truthiness,
    },

    /// The type has a `__bool__` method, is callable with the given arguments,
    /// but the return type isn't assignable to `bool`.
    IncorrectReturnType {
        not_boolable_type: Type<'db>,
        return_type: Type<'db>,
    },

    /// A union type doesn't implement `__bool__` correctly.
    Union {
        union: UnionType<'db>,
        truthiness: Truthiness,
    },

    /// Any other reason why the type can't be converted to a bool.
    /// E.g. because calling `__bool__` returns in a union type and not all variants support `__bool__` or
    /// because `__bool__` points to a type that has a possibly unbound `__call__` method.
    Other { not_boolable_type: Type<'db> },
}

impl<'db> BoolError<'db> {
    pub(super) fn fallback_truthiness(&self) -> Truthiness {
        match self {
            BoolError::NotCallable { .. }
            | BoolError::IncorrectReturnType { .. }
            | BoolError::Other { .. } => Truthiness::Ambiguous,
            BoolError::IncorrectArguments { truthiness, .. }
            | BoolError::Union { truthiness, .. } => *truthiness,
        }
    }

    fn not_boolable_type(&self) -> Type<'db> {
        match self {
            BoolError::NotCallable {
                not_boolable_type, ..
            }
            | BoolError::IncorrectArguments {
                not_boolable_type, ..
            }
            | BoolError::Other { not_boolable_type }
            | BoolError::IncorrectReturnType {
                not_boolable_type, ..
            } => *not_boolable_type,
            BoolError::Union { union, .. } => Type::Union(*union),
        }
    }

    pub(super) fn report_diagnostic(&self, context: &InferContext, condition: impl Ranged) {
        self.report_diagnostic_impl(context, condition.range());
    }

    fn report_diagnostic_impl(&self, context: &InferContext, condition: TextRange) {
        match self {
            Self::IncorrectArguments {
                not_boolable_type, ..
            } => {
                context.report_lint(
                    &UNSUPPORTED_BOOL_CONVERSION,
                    condition,
                    format_args!(
                        "Boolean conversion is unsupported for type `{}`; it incorrectly implements `__bool__`",
                        not_boolable_type.display(context.db())
                    ),
                );
            }
            Self::IncorrectReturnType {
                not_boolable_type,
                return_type,
            } => {
                context.report_lint(
                    &UNSUPPORTED_BOOL_CONVERSION,
                    condition,
                    format_args!(
                        "Boolean conversion is unsupported for type `{not_boolable}`; the return type of its bool method (`{return_type}`) isn't assignable to `bool",
                        not_boolable = not_boolable_type.display(context.db()),
                        return_type = return_type.display(context.db())
                    ),
                );
            }
            Self::NotCallable { not_boolable_type } => {
                context.report_lint(
                    &UNSUPPORTED_BOOL_CONVERSION,
                    condition,
                    format_args!(
                        "Boolean conversion is unsupported for type `{}`; its `__bool__` method isn't callable",
                        not_boolable_type.display(context.db())
                    ),
                );
            }
            Self::Union { union, .. } => {
                let first_error = union
                    .elements(context.db())
                    .iter()
                    .find_map(|element| element.try_bool(context.db()).err())
                    .unwrap();

                context.report_lint(
                        &UNSUPPORTED_BOOL_CONVERSION,
                        condition,
                        format_args!(
                            "Boolean conversion is unsupported for union `{}` because `{}` doesn't implement `__bool__` correctly",
                            Type::Union(*union).display(context.db()),
                            first_error.not_boolable_type().display(context.db()),
                        ),
                    );
            }

            Self::Other { not_boolable_type } => {
                context.report_lint(
                    &UNSUPPORTED_BOOL_CONVERSION,
                    condition,
                    format_args!(
                        "Boolean conversion is unsupported for type `{}`; it incorrectly implements `__bool__`",
                        not_boolable_type.display(context.db())
                    ),
                );
            }
        }
    }
}

/// Error returned if a class instantiation call failed
#[derive(Debug)]
enum ConstructorCallError<'db> {
    Init(Type<'db>, CallDunderError<'db>),
    New(Type<'db>, CallDunderError<'db>),
    NewAndInit(Type<'db>, CallDunderError<'db>, CallDunderError<'db>),
}

impl<'db> ConstructorCallError<'db> {
    fn return_type(&self) -> Type<'db> {
        match self {
            Self::Init(ty, _) => *ty,
            Self::New(ty, _) => *ty,
            Self::NewAndInit(ty, _, _) => *ty,
        }
    }

    fn report_diagnostic(
        &self,
        context: &InferContext<'db>,
        context_expression_type: Type<'db>,
        context_expression_node: ast::AnyNodeRef,
    ) {
        let report_init_error = |call_dunder_error: &CallDunderError<'db>| match call_dunder_error {
            CallDunderError::MethodNotAvailable => {
                // If we are using vendored typeshed, it should be impossible to have missing
                // or unbound `__init__` method on a class, as all classes have `object` in MRO.
                // Thus the following may only trigger if a custom typeshed is used.
                context.report_lint(
                    &CALL_POSSIBLY_UNBOUND_METHOD,
                    context_expression_node,
                    format_args!(
                        "`__init__` method is missing on type `{}`. Make sure your `object` in typeshed has its definition.",
                        context_expression_type.display(context.db()),
                    ),
                );
            }
            CallDunderError::PossiblyUnbound(bindings) => {
                context.report_lint(
                    &CALL_POSSIBLY_UNBOUND_METHOD,
                    context_expression_node,
                    format_args!(
                        "Method `__init__` on type `{}` is possibly unbound.",
                        context_expression_type.display(context.db()),
                    ),
                );

                bindings.report_diagnostics(context, context_expression_node);
            }
            CallDunderError::CallError(_, bindings) => {
                bindings.report_diagnostics(context, context_expression_node);
            }
        };

        let report_new_error = |call_dunder_error: &CallDunderError<'db>| match call_dunder_error {
            CallDunderError::MethodNotAvailable => {
                // We are explicitly checking for `__new__` before attempting to call it,
                // so this should never happen.
                unreachable!("`__new__` method may not be called if missing");
            }
            CallDunderError::PossiblyUnbound(bindings) => {
                context.report_lint(
                    &CALL_POSSIBLY_UNBOUND_METHOD,
                    context_expression_node,
                    format_args!(
                        "Method `__new__` on type `{}` is possibly unbound.",
                        context_expression_type.display(context.db()),
                    ),
                );

                bindings.report_diagnostics(context, context_expression_node);
            }
            CallDunderError::CallError(_, bindings) => {
                bindings.report_diagnostics(context, context_expression_node);
            }
        };

        match self {
            Self::Init(_, call_dunder_error) => {
                report_init_error(call_dunder_error);
            }
            Self::New(_, call_dunder_error) => {
                report_new_error(call_dunder_error);
            }
            Self::NewAndInit(_, new_call_dunder_error, init_call_dunder_error) => {
                report_new_error(new_call_dunder_error);
                report_init_error(init_call_dunder_error);
            }
        }
    }
}

#[derive(Debug, Copy, Clone, PartialEq, Eq)]
pub enum Truthiness {
    /// For an object `x`, `bool(x)` will always return `True`
    AlwaysTrue,
    /// For an object `x`, `bool(x)` will always return `False`
    AlwaysFalse,
    /// For an object `x`, `bool(x)` could return either `True` or `False`
    Ambiguous,
}

impl Truthiness {
    pub(crate) const fn is_ambiguous(self) -> bool {
        matches!(self, Truthiness::Ambiguous)
    }

    pub(crate) const fn is_always_false(self) -> bool {
        matches!(self, Truthiness::AlwaysFalse)
    }

    pub(crate) const fn is_always_true(self) -> bool {
        matches!(self, Truthiness::AlwaysTrue)
    }

    pub(crate) const fn negate(self) -> Self {
        match self {
            Self::AlwaysTrue => Self::AlwaysFalse,
            Self::AlwaysFalse => Self::AlwaysTrue,
            Self::Ambiguous => Self::Ambiguous,
        }
    }

    pub(crate) const fn negate_if(self, condition: bool) -> Self {
        if condition {
            self.negate()
        } else {
            self
        }
    }

    fn into_type(self, db: &dyn Db) -> Type {
        match self {
            Self::AlwaysTrue => Type::BooleanLiteral(true),
            Self::AlwaysFalse => Type::BooleanLiteral(false),
            Self::Ambiguous => KnownClass::Bool.to_instance(db),
        }
    }
}

impl From<bool> for Truthiness {
    fn from(value: bool) -> Self {
        if value {
            Truthiness::AlwaysTrue
        } else {
            Truthiness::AlwaysFalse
        }
    }
}

bitflags! {
    #[derive(Copy, Clone, Debug, Eq, PartialEq, Default, Hash)]
    pub struct FunctionDecorators: u8 {
        /// `@classmethod`
        const CLASSMETHOD = 1 << 0;
        /// `@no_type_check`
        const NO_TYPE_CHECK = 1 << 1;
        /// `@overload`
        const OVERLOAD = 1 << 2;
    }
}

#[salsa::interned(debug)]
pub struct FunctionType<'db> {
    /// name of the function at definition
    #[return_ref]
    pub name: ast::name::Name,

    /// Is this a function that we special-case somehow? If so, which one?
    known: Option<KnownFunction>,

    body_scope: ScopeId<'db>,

    /// A set of special decorators that were applied to this function
    decorators: FunctionDecorators,

    /// A specialization that should be applied to the function's parameter and return types,
    /// either because the function is itself generic, or because it appears in the body of a
    /// generic class.
    specialization: Option<Specialization<'db>>,
}

#[salsa::tracked]
impl<'db> FunctionType<'db> {
    pub(crate) fn has_known_decorator(self, db: &dyn Db, decorator: FunctionDecorators) -> bool {
        self.decorators(db).contains(decorator)
    }

    /// Convert the `FunctionType` into a [`Type::Callable`].
    ///
    /// This powers the `CallableTypeOf` special form from the `knot_extensions` module.
    pub(crate) fn into_callable_type(self, db: &'db dyn Db) -> Type<'db> {
        Type::Callable(CallableType::new(db, self.signature(db).clone()))
    }

    /// Returns the [`FileRange`] of the function's name.
    pub fn focus_range(self, db: &dyn Db) -> FileRange {
        FileRange::new(
            self.body_scope(db).file(db),
            self.body_scope(db).node(db).expect_function().name.range,
        )
    }

    pub fn full_range(self, db: &dyn Db) -> FileRange {
        FileRange::new(
            self.body_scope(db).file(db),
            self.body_scope(db).node(db).expect_function().range,
        )
    }

    pub(crate) fn definition(self, db: &'db dyn Db) -> Definition<'db> {
        let body_scope = self.body_scope(db);
        let index = semantic_index(db, body_scope.file(db));
        index.expect_single_definition(body_scope.node(db).expect_function())
    }

    /// Typed externally-visible signature for this function.
    ///
    /// This is the signature as seen by external callers, possibly modified by decorators and/or
    /// overloaded.
    ///
    /// ## Why is this a salsa query?
    ///
    /// This is a salsa query to short-circuit the invalidation
    /// when the function's AST node changes.
    ///
    /// Were this not a salsa query, then the calling query
    /// would depend on the function's AST and rerun for every change in that file.
    #[salsa::tracked(return_ref)]
    pub(crate) fn signature(self, db: &'db dyn Db) -> Signature<'db> {
        let mut internal_signature = self.internal_signature(db);

        if self.has_known_decorator(db, FunctionDecorators::OVERLOAD) {
            return Signature::todo("return type of overloaded function");
        }

        if let Some(specialization) = self.specialization(db) {
            internal_signature.apply_specialization(db, specialization);
        }

        internal_signature
    }

    /// Typed internally-visible signature for this function.
    ///
    /// This represents the annotations on the function itself, unmodified by decorators and
    /// overloads.
    ///
    /// These are the parameter and return types that should be used for type checking the body of
    /// the function.
    ///
    /// Don't call this when checking any other file; only when type-checking the function body
    /// scope.
    fn internal_signature(self, db: &'db dyn Db) -> Signature<'db> {
        let scope = self.body_scope(db);
        let function_stmt_node = scope.node(db).expect_function();
        let definition = self.definition(db);
        Signature::from_function(db, definition, function_stmt_node)
    }

    pub(crate) fn is_known(self, db: &'db dyn Db, known_function: KnownFunction) -> bool {
        self.known(db) == Some(known_function)
    }

    fn apply_specialization(self, db: &'db dyn Db, specialization: Specialization<'db>) -> Self {
        let specialization = match self.specialization(db) {
            Some(existing) => existing.apply_specialization(db, specialization),
            None => specialization,
        };
        Self::new(
            db,
            self.name(db).clone(),
            self.known(db),
            self.body_scope(db),
            self.decorators(db),
            Some(specialization),
        )
    }
}

/// Non-exhaustive enumeration of known functions (e.g. `builtins.reveal_type`, ...) that might
/// have special behavior.
#[derive(Debug, Copy, Clone, PartialEq, Eq, Hash, strum_macros::EnumString)]
#[strum(serialize_all = "snake_case")]
#[cfg_attr(test, derive(strum_macros::EnumIter, strum_macros::IntoStaticStr))]
pub enum KnownFunction {
    /// `builtins.isinstance`
    #[strum(serialize = "isinstance")]
    IsInstance,
    /// `builtins.issubclass`
    #[strum(serialize = "issubclass")]
    IsSubclass,
    /// `builtins.reveal_type`, `typing.reveal_type` or `typing_extensions.reveal_type`
    RevealType,
    /// `builtins.len`
    Len,
    /// `builtins.repr`
    Repr,
    /// `typing(_extensions).final`
    Final,

    /// [`typing(_extensions).no_type_check`](https://typing.readthedocs.io/en/latest/spec/directives.html#no-type-check)
    NoTypeCheck,

    /// `typing(_extensions).assert_type`
    AssertType,
    /// `typing(_extensions).assert_never`
    AssertNever,
    /// `typing(_extensions).cast`
    Cast,
    /// `typing(_extensions).overload`
    Overload,

    /// `abc.abstractmethod`
    #[strum(serialize = "abstractmethod")]
    AbstractMethod,

    /// `inspect.getattr_static`
    GetattrStatic,

    /// `knot_extensions.static_assert`
    StaticAssert,
    /// `knot_extensions.is_equivalent_to`
    IsEquivalentTo,
    /// `knot_extensions.is_subtype_of`
    IsSubtypeOf,
    /// `knot_extensions.is_assignable_to`
    IsAssignableTo,
    /// `knot_extensions.is_disjoint_from`
    IsDisjointFrom,
    /// `knot_extensions.is_gradual_equivalent_to`
    IsGradualEquivalentTo,
    /// `knot_extensions.is_fully_static`
    IsFullyStatic,
    /// `knot_extensions.is_singleton`
    IsSingleton,
    /// `knot_extensions.is_single_valued`
    IsSingleValued,
}

impl KnownFunction {
    pub fn into_constraint_function(self) -> Option<KnownConstraintFunction> {
        match self {
            Self::IsInstance => Some(KnownConstraintFunction::IsInstance),
            Self::IsSubclass => Some(KnownConstraintFunction::IsSubclass),
            _ => None,
        }
    }

    fn try_from_definition_and_name<'db>(
        db: &'db dyn Db,
        definition: Definition<'db>,
        name: &str,
    ) -> Option<Self> {
        let candidate = Self::from_str(name).ok()?;
        candidate
            .check_module(file_to_module(db, definition.file(db))?.known()?)
            .then_some(candidate)
    }

    /// Return `true` if `self` is defined in `module` at runtime.
    const fn check_module(self, module: KnownModule) -> bool {
        match self {
            Self::IsInstance | Self::IsSubclass | Self::Len | Self::Repr => module.is_builtins(),
            Self::AssertType
            | Self::AssertNever
            | Self::Cast
            | Self::Overload
            | Self::RevealType
            | Self::Final
            | Self::NoTypeCheck => {
                matches!(module, KnownModule::Typing | KnownModule::TypingExtensions)
            }
            Self::AbstractMethod => {
                matches!(module, KnownModule::Abc)
            }
            Self::GetattrStatic => module.is_inspect(),
            Self::IsAssignableTo
            | Self::IsDisjointFrom
            | Self::IsEquivalentTo
            | Self::IsGradualEquivalentTo
            | Self::IsFullyStatic
            | Self::IsSingleValued
            | Self::IsSingleton
            | Self::IsSubtypeOf
            | Self::StaticAssert => module.is_knot_extensions(),
        }
    }
}

/// This type represents bound method objects that are created when a method is accessed
/// on an instance of a class. For example, the expression `Path("a.txt").touch` creates
/// a bound method object that represents the `Path.touch` method which is bound to the
/// instance `Path("a.txt")`.
#[salsa::tracked(debug)]
pub struct BoundMethodType<'db> {
    /// The function that is being bound. Corresponds to the `__func__` attribute on a
    /// bound method object
    pub(crate) function: FunctionType<'db>,
    /// The instance on which this method has been called. Corresponds to the `__self__`
    /// attribute on a bound method object
    self_instance: Type<'db>,
}

impl<'db> BoundMethodType<'db> {
    pub(crate) fn into_callable_type(self, db: &'db dyn Db) -> Type<'db> {
        Type::Callable(CallableType::new(
            db,
            self.function(db).signature(db).bind_self(),
        ))
    }
}

/// This type represents the set of all callable objects with a certain signature.
/// It can be written in type expressions using `typing.Callable`.
/// `lambda` expressions are inferred directly as `CallableType`s; all function-literal types
/// are subtypes of a `CallableType`.
#[salsa::interned(debug)]
pub struct CallableType<'db> {
    #[return_ref]
    signature: Signature<'db>,
}

impl<'db> CallableType<'db> {
    /// Create a callable type which accepts any parameters and returns an `Unknown` type.
    pub(crate) fn unknown(db: &'db dyn Db) -> Self {
        CallableType::new(
            db,
            Signature::new(Parameters::unknown(), Some(Type::unknown())),
        )
    }

    /// Return a "normalized" version of this `Callable` type.
    ///
    /// See [`Type::normalized`] for more details.
    fn normalized(self, db: &'db dyn Db) -> Self {
        let signature = self.signature(db);
        let parameters = signature
            .parameters()
            .iter()
            .map(|param| param.normalized(db))
            .collect();
        let return_ty = signature
            .return_ty
            .map(|return_ty| return_ty.normalized(db));
        CallableType::new(db, Signature::new(parameters, return_ty))
    }

    fn apply_specialization(self, db: &'db dyn Db, specialization: Specialization<'db>) -> Self {
        let mut signature = self.signature(db).clone();
        signature.apply_specialization(db, specialization);
        Self::new(db, signature)
    }

    /// Returns `true` if this is a fully static callable type.
    ///
    /// A callable type is fully static if all of its parameters and return type are fully static
    /// and if it does not use gradual form (`...`) for its parameters.
    pub(crate) fn is_fully_static(self, db: &'db dyn Db) -> bool {
        let signature = self.signature(db);

        if signature.parameters().is_gradual() {
            return false;
        }

        if signature.parameters().iter().any(|parameter| {
            parameter
                .annotated_type()
                .is_none_or(|annotated_type| !annotated_type.is_fully_static(db))
        }) {
            return false;
        }

        signature
            .return_ty
            .is_some_and(|return_type| return_type.is_fully_static(db))
    }

    /// Return `true` if `self` has exactly the same set of possible static materializations as
    /// `other` (if `self` represents the same set of possible sets of possible runtime objects as
    /// `other`).
    pub(crate) fn is_gradual_equivalent_to(self, db: &'db dyn Db, other: Self) -> bool {
        self.is_equivalent_to_impl(db, other, |self_type, other_type| {
            self_type
                .unwrap_or(Type::unknown())
                .is_gradual_equivalent_to(db, other_type.unwrap_or(Type::unknown()))
        })
    }

    /// Return `true` if `self` represents the exact same set of possible runtime objects as `other`.
    pub(crate) fn is_equivalent_to(self, db: &'db dyn Db, other: Self) -> bool {
        self.is_equivalent_to_impl(db, other, |self_type, other_type| {
            match (self_type, other_type) {
                (Some(self_type), Some(other_type)) => self_type.is_equivalent_to(db, other_type),
                // We need the catch-all case here because it's not guaranteed that this is a fully
                // static type.
                _ => false,
            }
        })
    }

    /// Implementation for the [`is_equivalent_to`] and [`is_gradual_equivalent_to`] for callable
    /// types.
    ///
    /// [`is_equivalent_to`]: Self::is_equivalent_to
    /// [`is_gradual_equivalent_to`]: Self::is_gradual_equivalent_to
    fn is_equivalent_to_impl<F>(self, db: &'db dyn Db, other: Self, check_types: F) -> bool
    where
        F: Fn(Option<Type<'db>>, Option<Type<'db>>) -> bool,
    {
        let self_signature = self.signature(db);
        let other_signature = other.signature(db);

        // N.B. We don't need to explicitly check for the use of gradual form (`...`) in the
        // parameters because it is internally represented by adding `*Any` and `**Any` to the
        // parameter list.
        let self_parameters = self_signature.parameters();
        let other_parameters = other_signature.parameters();

        if self_parameters.len() != other_parameters.len() {
            return false;
        }

        if !check_types(self_signature.return_ty, other_signature.return_ty) {
            return false;
        }

        for (self_parameter, other_parameter) in self_parameters.iter().zip(other_parameters) {
            match (self_parameter.kind(), other_parameter.kind()) {
                (
                    ParameterKind::PositionalOnly {
                        default_type: self_default,
                        ..
                    },
                    ParameterKind::PositionalOnly {
                        default_type: other_default,
                        ..
                    },
                ) if self_default.is_some() == other_default.is_some() => {}

                (
                    ParameterKind::PositionalOrKeyword {
                        name: self_name,
                        default_type: self_default,
                    },
                    ParameterKind::PositionalOrKeyword {
                        name: other_name,
                        default_type: other_default,
                    },
                ) if self_default.is_some() == other_default.is_some()
                    && self_name == other_name => {}

                (ParameterKind::Variadic { .. }, ParameterKind::Variadic { .. }) => {}

                (
                    ParameterKind::KeywordOnly {
                        name: self_name,
                        default_type: self_default,
                    },
                    ParameterKind::KeywordOnly {
                        name: other_name,
                        default_type: other_default,
                    },
                ) if self_default.is_some() == other_default.is_some()
                    && self_name == other_name => {}

                (ParameterKind::KeywordVariadic { .. }, ParameterKind::KeywordVariadic { .. }) => {}

                _ => return false,
            }

            if !check_types(
                self_parameter.annotated_type(),
                other_parameter.annotated_type(),
            ) {
                return false;
            }
        }

        true
    }

    /// Return `true` if `self` is assignable to `other`.
    pub(crate) fn is_assignable_to(self, db: &'db dyn Db, other: Self) -> bool {
        self.is_assignable_to_impl(db, other, |type1, type2| {
            // In the context of a callable type, the `None` variant represents an `Unknown` type.
            type1
                .unwrap_or(Type::unknown())
                .is_assignable_to(db, type2.unwrap_or(Type::unknown()))
        })
    }

    /// Return `true` if `self` is a subtype of `other`.
    ///
    /// # Panics
    ///
    /// Panics if `self` or `other` is not a fully static type.
    pub(crate) fn is_subtype_of(self, db: &'db dyn Db, other: Self) -> bool {
        self.is_assignable_to_impl(db, other, |type1, type2| {
            // SAFETY: Subtype relation is only checked for fully static types.
            type1.unwrap().is_subtype_of(db, type2.unwrap())
        })
    }

    /// Implementation for the [`is_assignable_to`] and [`is_subtype_of`] for callable types.
    ///
    /// [`is_assignable_to`]: Self::is_assignable_to
    /// [`is_subtype_of`]: Self::is_subtype_of
    fn is_assignable_to_impl<F>(self, db: &'db dyn Db, other: Self, check_types: F) -> bool
    where
        F: Fn(Option<Type<'db>>, Option<Type<'db>>) -> bool,
    {
        /// A helper struct to zip two slices of parameters together that provides control over the
        /// two iterators individually. It also keeps track of the current parameter in each
        /// iterator.
        struct ParametersZip<'a, 'db> {
            current_self: Option<&'a Parameter<'db>>,
            current_other: Option<&'a Parameter<'db>>,
            iter_self: Iter<'a, Parameter<'db>>,
            iter_other: Iter<'a, Parameter<'db>>,
        }

        impl<'a, 'db> ParametersZip<'a, 'db> {
            /// Move to the next parameter in both the `self` and `other` parameter iterators,
            /// [`None`] if both iterators are exhausted.
            fn next(&mut self) -> Option<EitherOrBoth<&'a Parameter<'db>, &'a Parameter<'db>>> {
                match (self.next_self(), self.next_other()) {
                    (Some(self_param), Some(other_param)) => {
                        Some(EitherOrBoth::Both(self_param, other_param))
                    }
                    (Some(self_param), None) => Some(EitherOrBoth::Left(self_param)),
                    (None, Some(other_param)) => Some(EitherOrBoth::Right(other_param)),
                    (None, None) => None,
                }
            }

            /// Move to the next parameter in the `self` parameter iterator, [`None`] if the
            /// iterator is exhausted.
            fn next_self(&mut self) -> Option<&'a Parameter<'db>> {
                self.current_self = self.iter_self.next();
                self.current_self
            }

            /// Move to the next parameter in the `other` parameter iterator, [`None`] if the
            /// iterator is exhausted.
            fn next_other(&mut self) -> Option<&'a Parameter<'db>> {
                self.current_other = self.iter_other.next();
                self.current_other
            }

            /// Peek at the next parameter in the `other` parameter iterator without consuming it.
            fn peek_other(&mut self) -> Option<&'a Parameter<'db>> {
                self.iter_other.clone().next()
            }

            /// Consumes the `ParametersZip` and returns a two-element tuple containing the
            /// remaining parameters in the `self` and `other` iterators respectively.
            ///
            /// The returned iterators starts with the current parameter, if any, followed by the
            /// remaining parameters in the respective iterators.
            fn into_remaining(
                self,
            ) -> (
                impl Iterator<Item = &'a Parameter<'db>>,
                impl Iterator<Item = &'a Parameter<'db>>,
            ) {
                (
                    self.current_self.into_iter().chain(self.iter_self),
                    self.current_other.into_iter().chain(self.iter_other),
                )
            }
        }

        let self_signature = self.signature(db);
        let other_signature = other.signature(db);

        // Return types are covariant.
        if !check_types(self_signature.return_ty, other_signature.return_ty) {
            return false;
        }

        if self_signature.parameters().is_gradual() || other_signature.parameters().is_gradual() {
            // If either of the parameter lists contains a gradual form (`...`), then it is
            // assignable / subtype to and from any other callable type.
            return true;
        }

        let mut parameters = ParametersZip {
            current_self: None,
            current_other: None,
            iter_self: self_signature.parameters().iter(),
            iter_other: other_signature.parameters().iter(),
        };

        // Collect all the standard parameters that have only been matched against a variadic
        // parameter which means that the keyword variant is still unmatched.
        let mut other_keywords = Vec::new();

        loop {
            let Some(next_parameter) = parameters.next() else {
                // All parameters have been checked or both the parameter lists were empty. In
                // either case, `self` is a subtype of `other`.
                return true;
            };

            match next_parameter {
                EitherOrBoth::Left(self_parameter) => match self_parameter.kind() {
                    ParameterKind::KeywordOnly { .. } | ParameterKind::KeywordVariadic { .. }
                        if !other_keywords.is_empty() =>
                    {
                        // If there are any unmatched keyword parameters in `other`, they need to
                        // be checked against the keyword-only / keyword-variadic parameters that
                        // will be done after this loop.
                        break;
                    }
                    ParameterKind::PositionalOnly { default_type, .. }
                    | ParameterKind::PositionalOrKeyword { default_type, .. }
                    | ParameterKind::KeywordOnly { default_type, .. } => {
                        // For `self <: other` to be valid, if there are no more parameters in
                        // `other`, then the non-variadic parameters in `self` must have a default
                        // value.
                        if default_type.is_none() {
                            return false;
                        }
                    }
                    ParameterKind::Variadic { .. } | ParameterKind::KeywordVariadic { .. } => {
                        // Variadic parameters don't have any restrictions in this context, so
                        // we'll just continue to the next parameter set.
                    }
                },

                EitherOrBoth::Right(_) => {
                    // If there are more parameters in `other` than in `self`, then `self` is not a
                    // subtype of `other`.
                    return false;
                }

                EitherOrBoth::Both(self_parameter, other_parameter) => {
                    match (self_parameter.kind(), other_parameter.kind()) {
                        (
                            ParameterKind::PositionalOnly {
                                default_type: self_default,
                                ..
                            }
                            | ParameterKind::PositionalOrKeyword {
                                default_type: self_default,
                                ..
                            },
                            ParameterKind::PositionalOnly {
                                default_type: other_default,
                                ..
                            },
                        ) => {
                            if self_default.is_none() && other_default.is_some() {
                                return false;
                            }
                            if !check_types(
                                other_parameter.annotated_type(),
                                self_parameter.annotated_type(),
                            ) {
                                return false;
                            }
                        }

                        (
                            ParameterKind::PositionalOrKeyword {
                                name: self_name,
                                default_type: self_default,
                            },
                            ParameterKind::PositionalOrKeyword {
                                name: other_name,
                                default_type: other_default,
                            },
                        ) => {
                            if self_name != other_name {
                                return false;
                            }
                            // The following checks are the same as positional-only parameters.
                            if self_default.is_none() && other_default.is_some() {
                                return false;
                            }
                            if !check_types(
                                other_parameter.annotated_type(),
                                self_parameter.annotated_type(),
                            ) {
                                return false;
                            }
                        }

                        (
                            ParameterKind::Variadic { .. },
                            ParameterKind::PositionalOnly { .. }
                            | ParameterKind::PositionalOrKeyword { .. },
                        ) => {
                            if !check_types(
                                other_parameter.annotated_type(),
                                self_parameter.annotated_type(),
                            ) {
                                return false;
                            }

                            if matches!(
                                other_parameter.kind(),
                                ParameterKind::PositionalOrKeyword { .. }
                            ) {
                                other_keywords.push(other_parameter);
                            }

                            // We've reached a variadic parameter in `self` which means there can
                            // be no more positional parameters after this in a valid AST. But, the
                            // current parameter in `other` is a positional-only which means there
                            // can be more positional parameters after this which could be either
                            // more positional-only parameters, standard parameters or a variadic
                            // parameter.
                            //
                            // So, any remaining positional parameters in `other` would need to be
                            // checked against the variadic parameter in `self`. This loop does
                            // that by only moving the `other` iterator forward.
                            loop {
                                let Some(other_parameter) = parameters.peek_other() else {
                                    break;
                                };
                                match other_parameter.kind() {
                                    ParameterKind::PositionalOrKeyword { .. } => {
                                        other_keywords.push(other_parameter);
                                    }
                                    ParameterKind::PositionalOnly { .. }
                                    | ParameterKind::Variadic { .. } => {}
                                    _ => {
                                        // Any other parameter kind cannot be checked against a
                                        // variadic parameter and is deferred to the next iteration.
                                        break;
                                    }
                                }
                                if !check_types(
                                    other_parameter.annotated_type(),
                                    self_parameter.annotated_type(),
                                ) {
                                    return false;
                                }
                                parameters.next_other();
                            }
                        }

                        (ParameterKind::Variadic { .. }, ParameterKind::Variadic { .. }) => {
                            if !check_types(
                                other_parameter.annotated_type(),
                                self_parameter.annotated_type(),
                            ) {
                                return false;
                            }
                        }

                        (
                            _,
                            ParameterKind::KeywordOnly { .. }
                            | ParameterKind::KeywordVariadic { .. },
                        ) => {
                            // Keyword parameters are not considered in this loop as the order of
                            // parameters is not important for them and so they are checked by
                            // doing name-based lookups.
                            break;
                        }

                        _ => return false,
                    }
                }
            }
        }

        // At this point, the remaining parameters in `other` are keyword-only or keyword variadic.
        // But, `self` could contain any unmatched positional parameters.
        let (self_parameters, other_parameters) = parameters.into_remaining();

        // Collect all the keyword-only parameters and the unmatched standard parameters.
        let mut self_keywords = HashMap::new();

        // Type of the variadic keyword parameter in `self`.
        //
        // This is a nested option where the outer option represents the presence of a keyword
        // variadic parameter in `self` and the inner option represents the annotated type of the
        // keyword variadic parameter.
        let mut self_keyword_variadic: Option<Option<Type<'db>>> = None;

        for self_parameter in self_parameters {
            match self_parameter.kind() {
                ParameterKind::KeywordOnly { name, .. }
                | ParameterKind::PositionalOrKeyword { name, .. } => {
                    self_keywords.insert(name.clone(), self_parameter);
                }
                ParameterKind::KeywordVariadic { .. } => {
                    self_keyword_variadic = Some(self_parameter.annotated_type());
                }
                ParameterKind::PositionalOnly { .. } => {
                    // These are the unmatched positional-only parameters in `self` from the
                    // previous loop. They cannot be matched against any parameter in `other` which
                    // only contains keyword-only and keyword-variadic parameters so the subtype
                    // relation is invalid.
                    return false;
                }
                ParameterKind::Variadic { .. } => {}
            }
        }

        for other_parameter in other_keywords.into_iter().chain(other_parameters) {
            match other_parameter.kind() {
                ParameterKind::KeywordOnly {
                    name: other_name,
                    default_type: other_default,
                }
                | ParameterKind::PositionalOrKeyword {
                    name: other_name,
                    default_type: other_default,
                } => {
                    if let Some(self_parameter) = self_keywords.remove(other_name) {
                        match self_parameter.kind() {
                            ParameterKind::PositionalOrKeyword {
                                default_type: self_default,
                                ..
                            }
                            | ParameterKind::KeywordOnly {
                                default_type: self_default,
                                ..
                            } => {
                                if self_default.is_none() && other_default.is_some() {
                                    return false;
                                }
                                if !check_types(
                                    other_parameter.annotated_type(),
                                    self_parameter.annotated_type(),
                                ) {
                                    return false;
                                }
                            }
                            _ => unreachable!(
                                "`self_keywords` should only contain keyword-only or standard parameters"
                            ),
                        }
                    } else if let Some(self_keyword_variadic_type) = self_keyword_variadic {
                        if !check_types(
                            other_parameter.annotated_type(),
                            self_keyword_variadic_type,
                        ) {
                            return false;
                        }
                    } else {
                        return false;
                    }
                }
                ParameterKind::KeywordVariadic { .. } => {
                    let Some(self_keyword_variadic_type) = self_keyword_variadic else {
                        // For a `self <: other` relationship, if `other` has a keyword variadic
                        // parameter, `self` must also have a keyword variadic parameter.
                        return false;
                    };
                    if !check_types(other_parameter.annotated_type(), self_keyword_variadic_type) {
                        return false;
                    }
                }
                _ => {
                    // This can only occur in case of a syntax error.
                    return false;
                }
            }
        }

        // If there are still unmatched keyword parameters from `self`, then they should be
        // optional otherwise the subtype relation is invalid.
        for (_, self_parameter) in self_keywords {
            if self_parameter.default_type().is_none() {
                return false;
            }
        }

        true
    }
}

/// Represents a specific instance of `types.MethodWrapperType`
#[derive(Debug, Copy, Clone, Hash, PartialEq, Eq, PartialOrd, Ord, salsa::Update)]
pub enum MethodWrapperKind<'db> {
    /// Method wrapper for `some_function.__get__`
    FunctionTypeDunderGet(FunctionType<'db>),
    /// Method wrapper for `some_property.__get__`
    PropertyDunderGet(PropertyInstanceType<'db>),
    /// Method wrapper for `some_property.__set__`
    PropertyDunderSet(PropertyInstanceType<'db>),
}

/// Represents a specific instance of `types.WrapperDescriptorType`
#[derive(Debug, Copy, Clone, Hash, PartialEq, Eq, PartialOrd, Ord, salsa::Update)]
pub enum WrapperDescriptorKind {
    /// `FunctionType.__get__`
    FunctionTypeDunderGet,
    /// `property.__get__`
    PropertyDunderGet,
    /// `property.__set__`
    PropertyDunderSet,
}

#[salsa::interned(debug)]
pub struct ModuleLiteralType<'db> {
    /// The file in which this module was imported.
    ///
    /// We need this in order to know which submodules should be attached to it as attributes
    /// (because the submodules were also imported in this file).
    pub importing_file: File,

    /// The imported module.
    pub module: Module,
}

impl<'db> ModuleLiteralType<'db> {
    fn static_member(self, db: &'db dyn Db, name: &str) -> Symbol<'db> {
        // `__dict__` is a very special member that is never overridden by module globals;
        // we should always look it up directly as an attribute on `types.ModuleType`,
        // never in the global scope of the module.
        if name == "__dict__" {
            return KnownClass::ModuleType
                .to_instance(db)
                .member(db, "__dict__")
                .symbol;
        }

        // If the file that originally imported the module has also imported a submodule
        // named `name`, then the result is (usually) that submodule, even if the module
        // also defines a (non-module) symbol with that name.
        //
        // Note that technically, either the submodule or the non-module symbol could take
        // priority, depending on the ordering of when the submodule is loaded relative to
        // the parent module's `__init__.py` file being evaluated. That said, we have
        // chosen to always have the submodule take priority. (This matches pyright's
        // current behavior, but is the opposite of mypy's current behavior.)
        if let Some(submodule_name) = ModuleName::new(name) {
            let importing_file = self.importing_file(db);
            let imported_submodules = imported_modules(db, importing_file);
            let mut full_submodule_name = self.module(db).name().clone();
            full_submodule_name.extend(&submodule_name);
            if imported_submodules.contains(&full_submodule_name) {
                if let Some(submodule) = resolve_module(db, &full_submodule_name) {
                    return Symbol::bound(Type::module_literal(db, importing_file, submodule));
                }
            }
        }

        imported_symbol(db, self.module(db).file(), name).symbol
    }
}

#[salsa::interned(debug)]
pub struct TypeAliasType<'db> {
    #[return_ref]
    pub name: ast::name::Name,

    rhs_scope: ScopeId<'db>,
}

#[salsa::tracked]
impl<'db> TypeAliasType<'db> {
    pub(crate) fn definition(self, db: &'db dyn Db) -> Definition<'db> {
        let scope = self.rhs_scope(db);
        let type_alias_stmt_node = scope.node(db).expect_type_alias();

        semantic_index(db, scope.file(db)).expect_single_definition(type_alias_stmt_node)
    }

    #[salsa::tracked]
    pub(crate) fn value_type(self, db: &'db dyn Db) -> Type<'db> {
        let scope = self.rhs_scope(db);
        let type_alias_stmt_node = scope.node(db).expect_type_alias();
        let definition = self.definition(db);
        definition_expression_type(db, definition, &type_alias_stmt_node.value)
    }
}

/// Either the explicit `metaclass=` keyword of the class, or the inferred metaclass of one of its base classes.
#[derive(Debug, Clone, PartialEq, Eq, salsa::Update)]
pub(super) struct MetaclassCandidate<'db> {
    metaclass: ClassType<'db>,
    explicit_metaclass_of: ClassLiteralType<'db>,
}

#[salsa::interned(debug)]
pub struct UnionType<'db> {
    /// The union type includes values in any of these types.
    #[return_ref]
    elements_boxed: Box<[Type<'db>]>,
}

impl<'db> UnionType<'db> {
    fn elements(self, db: &'db dyn Db) -> &'db [Type<'db>] {
        self.elements_boxed(db)
    }

    /// Create a union from a list of elements
    /// (which may be eagerly simplified into a different variant of [`Type`] altogether).
    pub fn from_elements<I, T>(db: &'db dyn Db, elements: I) -> Type<'db>
    where
        I: IntoIterator<Item = T>,
        T: Into<Type<'db>>,
    {
        elements
            .into_iter()
            .fold(UnionBuilder::new(db), |builder, element| {
                builder.add(element.into())
            })
            .build()
    }

    /// Apply a transformation function to all elements of the union,
    /// and create a new union from the resulting set of types.
    pub fn map(
        &self,
        db: &'db dyn Db,
        transform_fn: impl FnMut(&Type<'db>) -> Type<'db>,
    ) -> Type<'db> {
        Self::from_elements(db, self.elements(db).iter().map(transform_fn))
    }

    pub(crate) fn filter(
        self,
        db: &'db dyn Db,
        filter_fn: impl FnMut(&&Type<'db>) -> bool,
    ) -> Type<'db> {
        Self::from_elements(db, self.elements(db).iter().filter(filter_fn))
    }

    pub fn iter(&self, db: &'db dyn Db) -> Iter<Type<'db>> {
        self.elements(db).iter()
    }

    pub(crate) fn map_with_boundness(
        self,
        db: &'db dyn Db,
        mut transform_fn: impl FnMut(&Type<'db>) -> Symbol<'db>,
    ) -> Symbol<'db> {
        let mut builder = UnionBuilder::new(db);

        let mut all_unbound = true;
        let mut possibly_unbound = false;
        for ty in self.elements(db) {
            let ty_member = transform_fn(ty);
            match ty_member {
                Symbol::Unbound => {
                    possibly_unbound = true;
                }
                Symbol::Type(ty_member, member_boundness) => {
                    if member_boundness == Boundness::PossiblyUnbound {
                        possibly_unbound = true;
                    }

                    all_unbound = false;
                    builder = builder.add(ty_member);
                }
            }
        }

        if all_unbound {
            Symbol::Unbound
        } else {
            Symbol::Type(
                builder.build(),
                if possibly_unbound {
                    Boundness::PossiblyUnbound
                } else {
                    Boundness::Bound
                },
            )
        }
    }

    pub(crate) fn map_with_boundness_and_qualifiers(
        self,
        db: &'db dyn Db,
        mut transform_fn: impl FnMut(&Type<'db>) -> SymbolAndQualifiers<'db>,
    ) -> SymbolAndQualifiers<'db> {
        let mut builder = UnionBuilder::new(db);
        let mut qualifiers = TypeQualifiers::empty();

        let mut all_unbound = true;
        let mut possibly_unbound = false;
        for ty in self.elements(db) {
            let SymbolAndQualifiers {
                symbol: ty_member,
                qualifiers: new_qualifiers,
            } = transform_fn(ty);
            qualifiers |= new_qualifiers;
            match ty_member {
                Symbol::Unbound => {
                    possibly_unbound = true;
                }
                Symbol::Type(ty_member, member_boundness) => {
                    if member_boundness == Boundness::PossiblyUnbound {
                        possibly_unbound = true;
                    }

                    all_unbound = false;
                    builder = builder.add(ty_member);
                }
            }
        }
        SymbolAndQualifiers {
            symbol: if all_unbound {
                Symbol::Unbound
            } else {
                Symbol::Type(
                    builder.build(),
                    if possibly_unbound {
                        Boundness::PossiblyUnbound
                    } else {
                        Boundness::Bound
                    },
                )
            },
            qualifiers,
        }
    }

    pub(crate) fn is_fully_static(self, db: &'db dyn Db) -> bool {
        self.elements(db).iter().all(|ty| ty.is_fully_static(db))
    }

    /// Create a new union type with the elements normalized.
    ///
    /// See [`Type::normalized`] for more details.
    #[must_use]
    pub(crate) fn normalized(self, db: &'db dyn Db) -> Self {
        let mut new_elements: Vec<Type<'db>> = self
            .elements(db)
            .iter()
            .map(|element| element.normalized(db))
            .collect();
        new_elements.sort_unstable_by(|l, r| union_or_intersection_elements_ordering(db, l, r));
        UnionType::new(db, new_elements.into_boxed_slice())
    }

    /// Return `true` if `self` represents the exact same set of possible runtime objects as `other`
    pub(crate) fn is_equivalent_to(self, db: &'db dyn Db, other: Self) -> bool {
        /// Inlined version of [`UnionType::is_fully_static`] to avoid having to lookup
        /// `self.elements` multiple times in the Salsa db in this single method.
        #[inline]
        fn all_fully_static(db: &dyn Db, elements: &[Type]) -> bool {
            elements.iter().all(|ty| ty.is_fully_static(db))
        }

        let self_elements = self.elements(db);
        let other_elements = other.elements(db);

        if self_elements.len() != other_elements.len() {
            return false;
        }

        if !all_fully_static(db, self_elements) {
            return false;
        }

        if !all_fully_static(db, other_elements) {
            return false;
        }

        if self == other {
            return true;
        }

        let sorted_self = self.normalized(db);

        if sorted_self == other {
            return true;
        }

        sorted_self == other.normalized(db)
    }

    /// Return `true` if `self` has exactly the same set of possible static materializations as `other`
    /// (if `self` represents the same set of possible sets of possible runtime objects as `other`)
    pub(crate) fn is_gradual_equivalent_to(self, db: &'db dyn Db, other: Self) -> bool {
        if self == other {
            return true;
        }

        // TODO: `T | Unknown` should be gradually equivalent to `T | Unknown | Any`,
        // since they have exactly the same set of possible static materializations
        // (they represent the same set of possible sets of possible runtime objects)
        if self.elements(db).len() != other.elements(db).len() {
            return false;
        }

        let sorted_self = self.normalized(db);

        if sorted_self == other {
            return true;
        }

        let sorted_other = other.normalized(db);

        if sorted_self == sorted_other {
            return true;
        }

        sorted_self
            .elements(db)
            .iter()
            .zip(sorted_other.elements(db))
            .all(|(self_ty, other_ty)| self_ty.is_gradual_equivalent_to(db, *other_ty))
    }
}

#[salsa::interned(debug)]
pub struct IntersectionType<'db> {
    /// The intersection type includes only values in all of these types.
    #[return_ref]
    positive: FxOrderSet<Type<'db>>,

    /// The intersection type does not include any value in any of these types.
    ///
    /// Negation types aren't expressible in annotations, and are most likely to arise from type
    /// narrowing along with intersections (e.g. `if not isinstance(...)`), so we represent them
    /// directly in intersections rather than as a separate type.
    #[return_ref]
    negative: FxOrderSet<Type<'db>>,
}

impl<'db> IntersectionType<'db> {
    /// Return a new `IntersectionType` instance with the positive and negative types sorted
    /// according to a canonical ordering, and other normalizations applied to each element as applicable.
    ///
    /// See [`Type::normalized`] for more details.
    #[must_use]
    pub(crate) fn normalized(self, db: &'db dyn Db) -> Self {
        fn normalized_set<'db>(
            db: &'db dyn Db,
            elements: &FxOrderSet<Type<'db>>,
        ) -> FxOrderSet<Type<'db>> {
            let mut elements: FxOrderSet<Type<'db>> =
                elements.iter().map(|ty| ty.normalized(db)).collect();

            elements.sort_unstable_by(|l, r| union_or_intersection_elements_ordering(db, l, r));
            elements
        }

        IntersectionType::new(
            db,
            normalized_set(db, self.positive(db)),
            normalized_set(db, self.negative(db)),
        )
    }

    pub(crate) fn is_fully_static(self, db: &'db dyn Db) -> bool {
        self.positive(db).iter().all(|ty| ty.is_fully_static(db))
            && self.negative(db).iter().all(|ty| ty.is_fully_static(db))
    }

    /// Return `true` if `self` represents exactly the same set of possible runtime objects as `other`
    pub(crate) fn is_equivalent_to(self, db: &'db dyn Db, other: Self) -> bool {
        /// Inlined version of [`IntersectionType::is_fully_static`] to avoid having to lookup
        /// `positive` and `negative` multiple times in the Salsa db in this single method.
        #[inline]
        fn all_fully_static(db: &dyn Db, elements: &FxOrderSet<Type>) -> bool {
            elements.iter().all(|ty| ty.is_fully_static(db))
        }

        let self_positive = self.positive(db);

        if !all_fully_static(db, self_positive) {
            return false;
        }

        let other_positive = other.positive(db);

        if self_positive.len() != other_positive.len() {
            return false;
        }

        if !all_fully_static(db, other_positive) {
            return false;
        }

        let self_negative = self.negative(db);

        if !all_fully_static(db, self_negative) {
            return false;
        }

        let other_negative = other.negative(db);

        if self_negative.len() != other_negative.len() {
            return false;
        }

        if !all_fully_static(db, other_negative) {
            return false;
        }

        if self == other {
            return true;
        }

        let sorted_self = self.normalized(db);

        if sorted_self == other {
            return true;
        }

        sorted_self == other.normalized(db)
    }

    /// Return `true` if `self` has exactly the same set of possible static materializations as `other`
    /// (if `self` represents the same set of possible sets of possible runtime objects as `other`)
    pub(crate) fn is_gradual_equivalent_to(self, db: &'db dyn Db, other: Self) -> bool {
        if self == other {
            return true;
        }

        if self.positive(db).len() != other.positive(db).len()
            || self.negative(db).len() != other.negative(db).len()
        {
            return false;
        }

        let sorted_self = self.normalized(db);

        if sorted_self == other {
            return true;
        }

        let sorted_other = other.normalized(db);

        if sorted_self == sorted_other {
            return true;
        }

        sorted_self
            .positive(db)
            .iter()
            .zip(sorted_other.positive(db))
            .all(|(self_ty, other_ty)| self_ty.is_gradual_equivalent_to(db, *other_ty))
            && sorted_self
                .negative(db)
                .iter()
                .zip(sorted_other.negative(db))
                .all(|(self_ty, other_ty)| self_ty.is_gradual_equivalent_to(db, *other_ty))
    }

    pub(crate) fn map_with_boundness(
        self,
        db: &'db dyn Db,
        mut transform_fn: impl FnMut(&Type<'db>) -> Symbol<'db>,
    ) -> Symbol<'db> {
        if !self.negative(db).is_empty() {
            return Symbol::todo("map_with_boundness: intersections with negative contributions");
        }

        let mut builder = IntersectionBuilder::new(db);

        let mut all_unbound = true;
        let mut any_definitely_bound = false;
        for ty in self.positive(db) {
            let ty_member = transform_fn(ty);
            match ty_member {
                Symbol::Unbound => {}
                Symbol::Type(ty_member, member_boundness) => {
                    all_unbound = false;
                    if member_boundness == Boundness::Bound {
                        any_definitely_bound = true;
                    }

                    builder = builder.add_positive(ty_member);
                }
            }
        }

        if all_unbound {
            Symbol::Unbound
        } else {
            Symbol::Type(
                builder.build(),
                if any_definitely_bound {
                    Boundness::Bound
                } else {
                    Boundness::PossiblyUnbound
                },
            )
        }
    }

    pub(crate) fn map_with_boundness_and_qualifiers(
        self,
        db: &'db dyn Db,
        mut transform_fn: impl FnMut(&Type<'db>) -> SymbolAndQualifiers<'db>,
    ) -> SymbolAndQualifiers<'db> {
        if !self.negative(db).is_empty() {
            return Symbol::todo("map_with_boundness: intersections with negative contributions")
                .into();
        }

        let mut builder = IntersectionBuilder::new(db);
        let mut qualifiers = TypeQualifiers::empty();

        let mut any_unbound = false;
        let mut any_possibly_unbound = false;
        for ty in self.positive(db) {
            let SymbolAndQualifiers {
                symbol: member,
                qualifiers: new_qualifiers,
            } = transform_fn(ty);
            qualifiers |= new_qualifiers;
            match member {
                Symbol::Unbound => {
                    any_unbound = true;
                }
                Symbol::Type(ty_member, member_boundness) => {
                    if member_boundness == Boundness::PossiblyUnbound {
                        any_possibly_unbound = true;
                    }

                    builder = builder.add_positive(ty_member);
                }
            }
        }

        SymbolAndQualifiers {
            symbol: if any_unbound {
                Symbol::Unbound
            } else {
                Symbol::Type(
                    builder.build(),
                    if any_possibly_unbound {
                        Boundness::PossiblyUnbound
                    } else {
                        Boundness::Bound
                    },
                )
            },
            qualifiers,
        }
    }

    pub fn iter_positive(&self, db: &'db dyn Db) -> impl Iterator<Item = Type<'db>> {
        self.positive(db).iter().copied()
    }
}

#[salsa::interned(debug)]
pub struct StringLiteralType<'db> {
    #[return_ref]
    value: Box<str>,
}

impl<'db> StringLiteralType<'db> {
    /// The length of the string, as would be returned by Python's `len()`.
    pub(crate) fn python_len(self, db: &'db dyn Db) -> usize {
        self.value(db).chars().count()
    }

    /// Return an iterator over each character in the string literal.
    /// as would be returned by Python's `iter()`.
    pub(crate) fn iter_each_char(self, db: &'db dyn Db) -> impl Iterator<Item = Self> {
        self.value(db)
            .chars()
            .map(|c| StringLiteralType::new(db, c.to_string().as_str()))
    }
}

#[salsa::interned(debug)]
pub struct BytesLiteralType<'db> {
    #[return_ref]
    value: Box<[u8]>,
}

impl<'db> BytesLiteralType<'db> {
    pub(crate) fn python_len(self, db: &'db dyn Db) -> usize {
        self.value(db).len()
    }
}

#[salsa::interned(debug)]
pub struct SliceLiteralType<'db> {
    start: Option<i32>,
    stop: Option<i32>,
    step: Option<i32>,
}

impl SliceLiteralType<'_> {
    fn as_tuple(self, db: &dyn Db) -> (Option<i32>, Option<i32>, Option<i32>) {
        (self.start(db), self.stop(db), self.step(db))
    }
}
#[salsa::interned(debug)]
pub struct TupleType<'db> {
    #[return_ref]
    elements: Box<[Type<'db>]>,
}

impl<'db> TupleType<'db> {
    pub(crate) fn from_elements<T: Into<Type<'db>>>(
        db: &'db dyn Db,
        types: impl IntoIterator<Item = T>,
    ) -> Type<'db> {
        let mut elements = vec![];

        for ty in types {
            let ty = ty.into();
            if ty.is_never() {
                return Type::Never;
            }
            elements.push(ty);
        }

        Type::Tuple(Self::new(db, elements.into_boxed_slice()))
    }

    /// Return a normalized version of `self`.
    ///
    /// See [`Type::normalized`] for more details.
    #[must_use]
    pub(crate) fn normalized(self, db: &'db dyn Db) -> Self {
        let elements: Box<[Type<'db>]> = self
            .elements(db)
            .iter()
            .map(|ty| ty.normalized(db))
            .collect();
        TupleType::new(db, elements)
    }

    pub(crate) fn is_equivalent_to(self, db: &'db dyn Db, other: Self) -> bool {
        let self_elements = self.elements(db);
        let other_elements = other.elements(db);
        self_elements.len() == other_elements.len()
            && self_elements
                .iter()
                .zip(other_elements)
                .all(|(self_ty, other_ty)| self_ty.is_equivalent_to(db, *other_ty))
    }

    pub(crate) fn is_gradual_equivalent_to(self, db: &'db dyn Db, other: Self) -> bool {
        let self_elements = self.elements(db);
        let other_elements = other.elements(db);
        self_elements.len() == other_elements.len()
            && self_elements
                .iter()
                .zip(other_elements)
                .all(|(self_ty, other_ty)| self_ty.is_gradual_equivalent_to(db, *other_ty))
    }

    pub fn get(&self, db: &'db dyn Db, index: usize) -> Option<Type<'db>> {
        self.elements(db).get(index).copied()
    }

    pub fn len(&self, db: &'db dyn Db) -> usize {
        self.elements(db).len()
    }

    pub fn iter(&self, db: &'db dyn Db) -> impl Iterator<Item = Type<'db>> + 'db + '_ {
        self.elements(db).iter().copied()
    }
}

#[derive(Debug, Clone, PartialEq, Eq)]
pub(crate) enum BoundSuperError<'db> {
    InvalidArgument {
        pivot_class: Type<'db>,
        owner: Type<'db>,
    },
    UnavailableImplicitArguments,
}

impl BoundSuperError<'_> {
    pub(super) fn report_diagnostic(&self, context: &InferContext, node: AnyNodeRef) {
        match self {
            BoundSuperError::InvalidArgument { pivot_class, owner } => {
                context.report_lint(
                    &INVALID_SUPER_ARGUMENT,
                    node,
                    format_args!(
                        "Second argument `{owner}` is not an instance or subclass of `{pivot_class}` in `super({pivot_class}, {owner})` call",
                        pivot_class = pivot_class.display(context.db()),
                        owner = owner.display(context.db()),
                    ),
                );
            }
            BoundSuperError::UnavailableImplicitArguments => {
                context.report_lint(
                    &UNAVAILABLE_IMPLICIT_SUPER_ARGUMENTS,
                    node,
                    format_args!(
                        "Implicit arguments for `super()` are not available in this context",
                    ),
                );
            }
        }
    }
}

#[derive(Debug, Copy, Clone, Hash, PartialEq, Eq)]
pub enum SuperOwnerKind<'db> {
    Dynamic(DynamicType),
    Class(ClassLiteralType<'db>),
    Instance(InstanceType<'db>),
}

impl<'db> SuperOwnerKind<'db> {
    fn iter_mro(
        self,
        db: &'db dyn Db,
    ) -> Either<impl Iterator<Item = ClassBase<'db>>, impl Iterator<Item = ClassBase<'db>>> {
        match self {
            SuperOwnerKind::Dynamic(dynamic) => Either::Left(ClassBase::Dynamic(dynamic).mro(db)),
            SuperOwnerKind::Class(class_literal) => {
                Either::Right(class_literal.class().iter_mro(db))
            }
            SuperOwnerKind::Instance(instance) => Either::Right(instance.class().iter_mro(db)),
        }
    }

    fn into_type(self) -> Type<'db> {
        match self {
            SuperOwnerKind::Dynamic(dynamic) => Type::Dynamic(dynamic),
            SuperOwnerKind::Class(class_literal) => Type::ClassLiteral(class_literal),
            SuperOwnerKind::Instance(instance) => Type::Instance(instance),
        }
    }

    fn into_class(self) -> Option<Class<'db>> {
        match self {
            SuperOwnerKind::Dynamic(_) => None,
            SuperOwnerKind::Class(class_literal) => Some(class_literal.class()),
            SuperOwnerKind::Instance(instance) => Some(instance.class()),
        }
    }

    fn try_from_type(db: &'db dyn Db, ty: Type<'db>) -> Option<Self> {
        match ty {
            Type::Dynamic(dynamic) => Some(SuperOwnerKind::Dynamic(dynamic)),
            Type::ClassLiteral(class_literal) => Some(SuperOwnerKind::Class(class_literal)),
            Type::Instance(instance) => Some(SuperOwnerKind::Instance(instance)),
            Type::BooleanLiteral(_) => {
                SuperOwnerKind::try_from_type(db, KnownClass::Bool.to_instance(db))
            }
            Type::IntLiteral(_) => {
                SuperOwnerKind::try_from_type(db, KnownClass::Int.to_instance(db))
            }
            Type::StringLiteral(_) => {
                SuperOwnerKind::try_from_type(db, KnownClass::Str.to_instance(db))
            }
            Type::LiteralString => {
                SuperOwnerKind::try_from_type(db, KnownClass::Str.to_instance(db))
            }
            Type::BytesLiteral(_) => {
                SuperOwnerKind::try_from_type(db, KnownClass::Bytes.to_instance(db))
            }
            Type::KnownInstance(known_instance) => {
                SuperOwnerKind::try_from_type(db, known_instance.instance_fallback(db))
            }
            _ => None,
        }
    }
}

/// Represent a bound super object like `super(PivotClass, owner)`
#[salsa::interned(debug)]
pub struct BoundSuperType<'db> {
    #[return_ref]
    pub pivot_class: ClassBase<'db>,
    #[return_ref]
    pub owner: SuperOwnerKind<'db>,
}

impl<'db> BoundSuperType<'db> {
    /// Attempts to build a `Type::BoundSuper` based on the given `pivot_class` and `owner`.
    ///
    /// This mimics the behavior of Python's built-in `super(pivot, owner)` at runtime.
    /// - `super(pivot, owner_class)` is valid only if `issubclass(owner_class, pivot)`
    /// - `super(pivot, owner_instance)` is valid only if `isinstance(owner_instance, pivot)`
    ///
    fn build(
        db: &'db dyn Db,
        pivot_class_type: Type<'db>,
        owner_type: Type<'db>,
    ) -> Result<Type<'db>, BoundSuperError<'db>> {
        let pivot_class = ClassBase::try_from_type(db, pivot_class_type).ok_or({
            BoundSuperError::InvalidArgument {
                pivot_class: pivot_class_type,
                owner: owner_type,
            }
        })?;

        let owner = SuperOwnerKind::try_from_type(db, owner_type)
            .and_then(|owner| {
                if matches!(pivot_class, ClassBase::Dynamic(_))
                    || matches!(owner, SuperOwnerKind::Dynamic(_))
                {
                    return Some(owner);
                }

                let pivot_class = pivot_class.into_class()?;
                let owner_class = owner.into_class()?;
                if owner_class.is_subclass_of(db, pivot_class) {
                    Some(owner)
                } else {
                    None
                }
            })
            .ok_or(BoundSuperError::InvalidArgument {
                pivot_class: pivot_class_type,
                owner: owner_type,
            })?;

        Ok(Type::BoundSuper(BoundSuperType::new(
            db,
            pivot_class,
            owner,
        )))
    }

    fn skip_past_pivot_class(
        self,
        db: &'db dyn Db,
        mro_iter: impl Iterator<Item = ClassBase<'db>>,
    ) -> Either<impl Iterator<Item = ClassBase<'db>>, impl Iterator<Item = ClassBase<'db>>> {
        let Some(pivot_class) = self.pivot_class(db).into_class() else {
            return Either::Left(mro_iter);
        };

        let mut pivot_found = false;

        Either::Right(mro_iter.skip_while(move |superclass| {
            if pivot_found {
                false
            } else if Some(pivot_class) == superclass.into_class() {
                pivot_found = true;
                true
            } else {
                true
            }
        }))
    }

    /// Try to call `__get__` on the attribute.
    /// Depending on whether the owner is an instance or a class, the arguments passed to `__get__` differ.
    /// You can refer to the cpython code: <https://github.com/python/cpython/blob/3b3720f1a26ab34377542b48eb6a6565f78ff892/Objects/typeobject.c#L11690-L11693>
    fn try_call_dunder_get_on_attribute(
        self,
        db: &'db dyn Db,
        attribute: SymbolAndQualifiers<'db>,
    ) -> Option<(SymbolAndQualifiers<'db>, AttributeKind)> {
        match self.owner(db) {
            SuperOwnerKind::Dynamic(_) => None,
            SuperOwnerKind::Class(class_literal) => Some(Type::try_call_dunder_get_on_attribute(
                db,
                attribute,
                Type::none(db),
                Type::ClassLiteral(*class_literal),
            )),
            SuperOwnerKind::Instance(instance) => Some(Type::try_call_dunder_get_on_attribute(
                db,
                attribute,
                Type::Instance(*instance),
                Type::class_literal(instance.class()),
            )),
        }
    }

    /// Finds the member in the owner's MRO starting after the pivot class.
    /// Note: This does not execute descriptors.
    fn fine_name_in_owner_mro(self, db: &'db dyn Db, name: &str) -> SymbolAndQualifiers<'db> {
        let owner = self.owner(db);
        match owner {
            SuperOwnerKind::Dynamic(_) => owner
                .into_type()
                .find_name_in_mro(db, name)
                .unwrap_or_default(),
            SuperOwnerKind::Class(_) | SuperOwnerKind::Instance(_) => Class::class_member_from_mro(
                db,
                name,
                self.skip_past_pivot_class(db, owner.iter_mro(db)),
            ),
        }
    }
}

// Make sure that the `Type` enum does not grow unexpectedly.
#[cfg(not(debug_assertions))]
#[cfg(target_pointer_width = "64")]
static_assertions::assert_eq_size!(Type, [u8; 16]);

#[cfg(test)]
pub(crate) mod tests {
    use super::*;
    use crate::db::tests::{setup_db, TestDbBuilder};
    use crate::symbol::{
        global_symbol, known_module_symbol, typing_extensions_symbol, typing_symbol,
    };
    use ruff_db::files::system_path_to_file;
    use ruff_db::parsed::parsed_module;
    use ruff_db::system::DbWithWritableSystem as _;
    use ruff_db::testing::assert_function_query_was_not_run;
    use ruff_python_ast::PythonVersion;
    use strum::IntoEnumIterator;
    use test_case::test_case;

    /// Explicitly test for Python version <3.13 and >=3.13, to ensure that
    /// the fallback to `typing_extensions` is working correctly.
    /// See [`KnownClass::canonical_module`] for more information.
    #[test_case(PythonVersion::PY312)]
    #[test_case(PythonVersion::PY313)]
    fn no_default_type_is_singleton(python_version: PythonVersion) {
        let db = TestDbBuilder::new()
            .with_python_version(python_version)
            .build()
            .unwrap();

        let no_default = KnownClass::NoDefaultType.to_instance(&db);

        assert!(no_default.is_singleton(&db));
    }

    #[test]
    fn typing_vs_typeshed_no_default() {
        let db = TestDbBuilder::new()
            .with_python_version(PythonVersion::PY313)
            .build()
            .unwrap();

        let typing_no_default = typing_symbol(&db, "NoDefault").symbol.expect_type();
        let typing_extensions_no_default = typing_extensions_symbol(&db, "NoDefault")
            .symbol
            .expect_type();

        assert_eq!(typing_no_default.display(&db).to_string(), "NoDefault");
        assert_eq!(
            typing_extensions_no_default.display(&db).to_string(),
            "NoDefault"
        );
    }

    /// Inferring the result of a call-expression shouldn't need to re-run after
    /// a trivial change to the function's file (e.g. by adding a docstring to the function).
    #[test]
    fn call_type_doesnt_rerun_when_only_callee_changed() -> anyhow::Result<()> {
        let mut db = setup_db();

        db.write_dedented(
            "src/foo.py",
            r#"
            def foo() -> int:
                return 5
        "#,
        )?;
        db.write_dedented(
            "src/bar.py",
            r#"
            from foo import foo

            a = foo()
            "#,
        )?;

        let bar = system_path_to_file(&db, "src/bar.py")?;
        let a = global_symbol(&db, bar, "a").symbol;

        assert_eq!(
            a.expect_type(),
            UnionType::from_elements(&db, [Type::unknown(), KnownClass::Int.to_instance(&db)])
        );

        // Add a docstring to foo to trigger a re-run.
        // The bar-call site of foo should not be re-run because of that
        db.write_dedented(
            "src/foo.py",
            r#"
            def foo() -> int:
                "Computes a value"
                return 5
            "#,
        )?;
        db.clear_salsa_events();

        let a = global_symbol(&db, bar, "a").symbol;

        assert_eq!(
            a.expect_type(),
            UnionType::from_elements(&db, [Type::unknown(), KnownClass::Int.to_instance(&db)])
        );
        let events = db.take_salsa_events();

        let call = &*parsed_module(&db, bar).syntax().body[1]
            .as_assign_stmt()
            .unwrap()
            .value;
        let foo_call = semantic_index(&db, bar).expression(call);

        assert_function_query_was_not_run(&db, infer_expression_types, foo_call, &events);

        Ok(())
    }

    /// All other tests also make sure that `Type::Todo` works as expected. This particular
    /// test makes sure that we handle `Todo` types correctly, even if they originate from
    /// different sources.
    #[test]
    fn todo_types() {
        let db = setup_db();

        let todo1 = todo_type!("1");
        let todo2 = todo_type!("2");

        let int = KnownClass::Int.to_instance(&db);

        assert!(int.is_assignable_to(&db, todo1));

        assert!(todo1.is_assignable_to(&db, int));

        // We lose information when combining several `Todo` types. This is an
        // acknowledged limitation of the current implementation. We can not
        // easily store the meta information of several `Todo`s in a single
        // variant, as `TodoType` needs to implement `Copy`, meaning it can't
        // contain `Vec`/`Box`/etc., and can't be boxed itself.
        //
        // Lifting this restriction would require us to intern `TodoType` in
        // salsa, but that would mean we would have to pass in `db` everywhere.

        // A union of several `Todo` types collapses to a single `Todo` type:
        assert!(UnionType::from_elements(&db, vec![todo1, todo2]).is_todo());

        // And similar for intersection types:
        assert!(IntersectionBuilder::new(&db)
            .add_positive(todo1)
            .add_positive(todo2)
            .build()
            .is_todo());
        assert!(IntersectionBuilder::new(&db)
            .add_positive(todo1)
            .add_negative(todo2)
            .build()
            .is_todo());
    }

    #[test]
    fn known_function_roundtrip_from_str() {
        let db = setup_db();

        for function in KnownFunction::iter() {
            let function_name: &'static str = function.into();

            let module = match function {
                KnownFunction::Len
                | KnownFunction::Repr
                | KnownFunction::IsInstance
                | KnownFunction::IsSubclass => KnownModule::Builtins,

                KnownFunction::AbstractMethod => KnownModule::Abc,

                KnownFunction::GetattrStatic => KnownModule::Inspect,

                KnownFunction::Cast
                | KnownFunction::Final
                | KnownFunction::Overload
                | KnownFunction::RevealType
                | KnownFunction::AssertType
                | KnownFunction::AssertNever
                | KnownFunction::NoTypeCheck => KnownModule::TypingExtensions,

                KnownFunction::IsSingleton
                | KnownFunction::IsSubtypeOf
                | KnownFunction::StaticAssert
                | KnownFunction::IsFullyStatic
                | KnownFunction::IsDisjointFrom
                | KnownFunction::IsSingleValued
                | KnownFunction::IsAssignableTo
                | KnownFunction::IsEquivalentTo
                | KnownFunction::IsGradualEquivalentTo => KnownModule::KnotExtensions,
            };

            let function_definition = known_module_symbol(&db, module, function_name)
                .symbol
                .expect_type()
                .expect_function_literal()
                .definition(&db);

            assert_eq!(
                KnownFunction::try_from_definition_and_name(&db, function_definition, function_name),
                Some(function),
                "The strum `EnumString` implementation appears to be incorrect for `{function_name}`"
            );
        }
    }
}<|MERGE_RESOLUTION|>--- conflicted
+++ resolved
@@ -7,14 +7,10 @@
 use bitflags::bitflags;
 use call::{CallDunderError, CallError, CallErrorKind};
 use context::InferContext;
-<<<<<<< HEAD
 use diagnostic::{
-    INVALID_CONTEXT_MANAGER, INVALID_SUPER_ARGUMENT, NOT_ITERABLE,
+    CALL_POSSIBLY_UNBOUND_METHOD, INVALID_CONTEXT_MANAGER, INVALID_SUPER_ARGUMENT, NOT_ITERABLE,
     UNAVAILABLE_IMPLICIT_SUPER_ARGUMENTS,
 };
-=======
-use diagnostic::{CALL_POSSIBLY_UNBOUND_METHOD, INVALID_CONTEXT_MANAGER, NOT_ITERABLE};
->>>>>>> ff376fc2
 use itertools::EitherOrBoth;
 use ruff_db::files::{File, FileRange};
 use ruff_python_ast::name::Name;
@@ -1795,15 +1791,11 @@
             },
 
             Type::SubclassOf(subclass_of_ty) => subclass_of_ty.is_fully_static(),
-<<<<<<< HEAD
             Type::BoundSuper(bound_super) => {
                 !matches!(bound_super.pivot_class(db), ClassBase::Dynamic(_))
                     && !matches!(bound_super.owner(db), SuperOwnerKind::Dynamic(_))
             }
-            Type::ClassLiteral(_) | Type::Instance(_) => {
-=======
             Type::ClassLiteral(_) | Type::GenericAlias(_) | Type::Instance(_) => {
->>>>>>> ff376fc2
                 // TODO: Ideally, we would iterate over the MRO of the class, check if all
                 // bases are fully static, and only return `true` if that is the case.
                 //
@@ -2249,18 +2241,15 @@
                 .to_instance(db)
                 .instance_member(db, name),
 
+            Type::BoundSuper(bound_super) => bound_super.fine_name_in_owner_mro(db, name),
+
             // TODO: we currently don't model the fact that class literals and subclass-of types have
             // a `__dict__` that is filled with class level attributes. Modeling this is currently not
             // required, as `instance_member` is only called for instance-like types through `member`,
             // but we might want to add this in the future.
-<<<<<<< HEAD
-            Type::ClassLiteral(_) | Type::SubclassOf(_) => Symbol::Unbound.into(),
-            Type::BoundSuper(bound_super) => bound_super.fine_name_in_owner_mro(db, name),
-=======
             Type::ClassLiteral(_) | Type::GenericAlias(_) | Type::SubclassOf(_) => {
                 Symbol::Unbound.into()
             }
->>>>>>> ff376fc2
         }
     }
 
