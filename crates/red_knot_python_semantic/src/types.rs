use std::hash::Hash;

use indexmap::IndexSet;
use itertools::Itertools;

use ruff_db::files::File;
use ruff_python_ast as ast;

pub(crate) use self::builder::{IntersectionBuilder, UnionBuilder};
pub use self::diagnostic::{TypeCheckDiagnostic, TypeCheckDiagnostics};
pub(crate) use self::display::TypeArrayDisplay;
pub(crate) use self::infer::{
    infer_deferred_types, infer_definition_types, infer_expression_types, infer_scope_types,
};
pub(crate) use self::signatures::Signature;
use crate::module_resolver::file_to_module;
use crate::semantic_index::ast_ids::HasScopedExpressionId;
use crate::semantic_index::definition::Definition;
use crate::semantic_index::symbol::{self as symbol, ScopeId, ScopedSymbolId};
use crate::semantic_index::{
    global_scope, semantic_index, symbol_table, use_def_map, BindingWithConstraints,
    BindingWithConstraintsIterator, DeclarationsIterator,
};
use crate::stdlib::{
    builtins_symbol, core_module_symbol, typing_extensions_symbol, CoreStdlibModule,
};
use crate::symbol::{Boundness, Symbol};
use crate::types::diagnostic::TypeCheckDiagnosticsBuilder;
use crate::types::mro::{ClassBase, Mro, MroError, MroIterator};
use crate::types::narrow::narrowing_constraint;
use crate::{Db, FxOrderSet, Module, Program};

mod builder;
mod diagnostic;
mod display;
mod infer;
mod mro;
mod narrow;
mod signatures;
mod string_annotation;
mod unpacker;

#[cfg(test)]
mod property_tests;

#[salsa::tracked(return_ref)]
pub fn check_types(db: &dyn Db, file: File) -> TypeCheckDiagnostics {
    let _span = tracing::trace_span!("check_types", file=?file.path(db)).entered();

    tracing::debug!("Checking file '{path}'", path = file.path(db));

    let index = semantic_index(db, file);
    let mut diagnostics = TypeCheckDiagnostics::default();

    for scope_id in index.scope_ids() {
        let result = infer_scope_types(db, scope_id);
        diagnostics.extend(result.diagnostics());
    }

    diagnostics
}

/// Infer the public type of a symbol (its type as seen from outside its scope).
fn symbol_by_id<'db>(db: &'db dyn Db, scope: ScopeId<'db>, symbol: ScopedSymbolId) -> Symbol<'db> {
    let _span = tracing::trace_span!("symbol_by_id", ?symbol).entered();

    let use_def = use_def_map(db, scope);

    // If the symbol is declared, the public type is based on declarations; otherwise, it's based
    // on inference from bindings.
    if use_def.has_public_declarations(symbol) {
        let declarations = use_def.public_declarations(symbol);
        // If the symbol is undeclared in some paths, include the inferred type in the public type.
        let undeclared_ty = if declarations.may_be_undeclared() {
            Some(
                bindings_ty(db, use_def.public_bindings(symbol))
                    .map(|bindings_ty| Symbol::Type(bindings_ty, use_def.public_boundness(symbol)))
                    .unwrap_or(Symbol::Unbound),
            )
        } else {
            None
        };
        // Intentionally ignore conflicting declared types; that's not our problem, it's the
        // problem of the module we are importing from.

        // TODO: Our handling of boundness currently only depends on bindings, and ignores
        // declarations. This is inconsistent, since we only look at bindings if the symbol
        // may be undeclared. Consider the following example:
        // ```py
        // x: int
        //
        // if flag:
        //     y: int
        // else
        //     y = 3
        // ```
        // If we import from this module, we will currently report `x` as a definitely-bound
        // symbol (even though it has no bindings at all!) but report `y` as possibly-unbound
        // (even though every path has either a binding or a declaration for it.)

        match undeclared_ty {
            Some(Symbol::Type(ty, boundness)) => Symbol::Type(
                declarations_ty(db, declarations, Some(ty)).unwrap_or_else(|(ty, _)| ty),
                boundness,
            ),
            None | Some(Symbol::Unbound) => Symbol::Type(
                declarations_ty(db, declarations, None).unwrap_or_else(|(ty, _)| ty),
                Boundness::Bound,
            ),
        }
    } else {
        bindings_ty(db, use_def.public_bindings(symbol))
            .map(|bindings_ty| Symbol::Type(bindings_ty, use_def.public_boundness(symbol)))
            .unwrap_or(Symbol::Unbound)
    }
}

/// Shorthand for `symbol_by_id` that takes a symbol name instead of an ID.
fn symbol<'db>(db: &'db dyn Db, scope: ScopeId<'db>, name: &str) -> Symbol<'db> {
    let table = symbol_table(db, scope);
    table
        .symbol_id_by_name(name)
        .map(|symbol| symbol_by_id(db, scope, symbol))
        .unwrap_or(Symbol::Unbound)
}

/// Return a list of the symbols that typeshed declares in the body scope of
/// the stub for the class `types.ModuleType`.
///
/// Conceptually this could be a `Set` rather than a list,
/// but the number of symbols declared in this scope is likely to be very small,
/// so the cost of hashing the names is likely to be more expensive than it's worth.
#[salsa::tracked(return_ref)]
fn module_type_symbols<'db>(db: &'db dyn Db) -> smallvec::SmallVec<[ast::name::Name; 8]> {
    let Some(module_type) = KnownClass::ModuleType
        .to_class_literal(db)
        .into_class_literal()
    else {
        // The most likely way we get here is if a user specified a `--custom-typeshed-dir`
        // without a `types.pyi` stub in the `stdlib/` directory
        return smallvec::SmallVec::default();
    };

    let module_type_scope = module_type.class.body_scope(db);
    let module_type_symbol_table = symbol_table(db, module_type_scope);

    // `__dict__` and `__init__` are very special members that can be accessed as attributes
    // on the module when imported, but cannot be accessed as globals *inside* the module.
    //
    // `__getattr__` is even more special: it doesn't exist at runtime, but typeshed includes it
    // to reduce false positives associated with functions that dynamically import modules
    // and return `Instance(types.ModuleType)`. We should ignore it for any known module-literal type.
    module_type_symbol_table
        .symbols()
        .filter(|symbol| symbol.is_declared())
        .map(symbol::Symbol::name)
        .filter(|symbol_name| !matches!(&***symbol_name, "__dict__" | "__getattr__" | "__init__"))
        .cloned()
        .collect()
}

/// Looks up a module-global symbol by name in a file.
pub(crate) fn global_symbol<'db>(db: &'db dyn Db, file: File, name: &str) -> Symbol<'db> {
    let explicit_symbol = symbol(db, global_scope(db, file), name);

    if !explicit_symbol.possibly_unbound() {
        return explicit_symbol;
    }

    // Not defined explicitly in the global scope?
    // All modules are instances of `types.ModuleType`;
    // look it up there (with a few very special exceptions)
    if module_type_symbols(db)
        .iter()
        .any(|module_type_member| &**module_type_member == name)
    {
        // TODO: this should use `.to_instance(db)`. but we don't understand attribute access
        // on instance types yet.
        let module_type_member = KnownClass::ModuleType.to_class_literal(db).member(db, name);
        return explicit_symbol.or_fall_back_to(db, &module_type_member);
    }

    explicit_symbol
}

/// Infer the type of a binding.
pub(crate) fn binding_ty<'db>(db: &'db dyn Db, definition: Definition<'db>) -> Type<'db> {
    let inference = infer_definition_types(db, definition);
    inference.binding_ty(definition)
}

/// Infer the type of a declaration.
fn declaration_ty<'db>(db: &'db dyn Db, definition: Definition<'db>) -> Type<'db> {
    let inference = infer_definition_types(db, definition);
    inference.declaration_ty(definition)
}

/// Infer the type of a (possibly deferred) sub-expression of a [`Definition`].
///
/// Supports expressions that are evaluated within a type-params sub-scope.
///
/// ## Panics
/// If the given expression is not a sub-expression of the given [`Definition`].
fn definition_expression_ty<'db>(
    db: &'db dyn Db,
    definition: Definition<'db>,
    expression: &ast::Expr,
) -> Type<'db> {
    let file = definition.file(db);
    let index = semantic_index(db, file);
    let file_scope = index.expression_scope_id(expression);
    let scope = file_scope.to_scope_id(db, file);
    let expr_id = expression.scoped_expression_id(db, scope);
    if scope == definition.scope(db) {
        // expression is in the definition scope
        let inference = infer_definition_types(db, definition);
        if let Some(ty) = inference.try_expression_ty(expr_id) {
            ty
        } else {
            infer_deferred_types(db, definition).expression_ty(expr_id)
        }
    } else {
        // expression is in a type-params sub-scope
        infer_scope_types(db, scope).expression_ty(expr_id)
    }
}

/// Infer the combined type of an iterator of bindings.
///
/// Will return a union if there is more than one binding.
fn bindings_ty<'db>(
    db: &'db dyn Db,
    bindings_with_constraints: BindingWithConstraintsIterator<'_, 'db>,
) -> Option<Type<'db>> {
    let mut def_types = bindings_with_constraints.map(
        |BindingWithConstraints {
             binding,
             constraints,
         }| {
            let mut constraint_tys = constraints
                .filter_map(|constraint| narrowing_constraint(db, constraint, binding))
                .peekable();

            let binding_ty = binding_ty(db, binding);
            if constraint_tys.peek().is_some() {
                constraint_tys
                    .fold(
                        IntersectionBuilder::new(db).add_positive(binding_ty),
                        IntersectionBuilder::add_positive,
                    )
                    .build()
            } else {
                binding_ty
            }
        },
    );

    if let Some(first) = def_types.next() {
        if let Some(second) = def_types.next() {
            Some(UnionType::from_elements(
                db,
                [first, second].into_iter().chain(def_types),
            ))
        } else {
            Some(first)
        }
    } else {
        None
    }
}

/// The result of looking up a declared type from declarations; see [`declarations_ty`].
type DeclaredTypeResult<'db> = Result<Type<'db>, (Type<'db>, Box<[Type<'db>]>)>;

/// Build a declared type from a [`DeclarationsIterator`].
///
/// If there is only one declaration, or all declarations declare the same type, returns
/// `Ok(declared_type)`. If there are conflicting declarations, returns
/// `Err((union_of_declared_types, conflicting_declared_types))`.
///
/// If undeclared is a possibility, `undeclared_ty` type will be part of the return type (and may
/// conflict with other declarations.)
///
/// # Panics
/// Will panic if there are no declarations and no `undeclared_ty` is provided. This is a logic
/// error, as any symbol with zero live declarations clearly must be undeclared, and the caller
/// should provide an `undeclared_ty`.
fn declarations_ty<'db>(
    db: &'db dyn Db,
    declarations: DeclarationsIterator<'_, 'db>,
    undeclared_ty: Option<Type<'db>>,
) -> DeclaredTypeResult<'db> {
    let decl_types = declarations.map(|declaration| declaration_ty(db, declaration));

    let mut all_types = undeclared_ty.into_iter().chain(decl_types);

    let first = all_types.next().expect(
        "declarations_ty must not be called with zero declarations and no may-be-undeclared",
    );

    let mut conflicting: Vec<Type<'db>> = vec![];
    let declared_ty = if let Some(second) = all_types.next() {
        let mut builder = UnionBuilder::new(db).add(first);
        for other in [second].into_iter().chain(all_types) {
            // Make sure not to emit spurious errors relating to `Type::Todo`,
            // since we only infer this type due to a limitation in our current model.
            //
            // `Unknown` is different here, since we might infer `Unknown`
            // for one of these due to a variable being defined in one possible
            // control-flow branch but not another one.
            if !first.is_equivalent_to(db, other) && !first.is_todo() && !other.is_todo() {
                conflicting.push(other);
            }
            builder = builder.add(other);
        }
        builder.build()
    } else {
        first
    };
    if conflicting.is_empty() {
        Ok(declared_ty)
    } else {
        Err((
            declared_ty,
            [first].into_iter().chain(conflicting).collect(),
        ))
    }
}

/// Meta data for `Type::Todo`, which represents a known limitation in red-knot.
#[cfg(debug_assertions)]
#[derive(Copy, Clone, Debug, PartialEq, Eq, Hash)]
pub enum TodoType {
    FileAndLine(&'static str, u32),
    Message(&'static str),
}

#[cfg(debug_assertions)]
impl std::fmt::Display for TodoType {
    fn fmt(&self, f: &mut std::fmt::Formatter<'_>) -> std::fmt::Result {
        match self {
            TodoType::FileAndLine(file, line) => write!(f, "[{file}:{line}]"),
            TodoType::Message(msg) => write!(f, "({msg})"),
        }
    }
}

#[cfg(not(debug_assertions))]
#[derive(Copy, Clone, Debug, PartialEq, Eq, Hash)]
pub struct TodoType;

#[cfg(not(debug_assertions))]
impl std::fmt::Display for TodoType {
    fn fmt(&self, _: &mut std::fmt::Formatter<'_>) -> std::fmt::Result {
        Ok(())
    }
}

/// Create a `Type::Todo` variant to represent a known limitation in the type system.
///
/// It can be used with a custom message (preferred): `todo_type!("PEP 604 not supported")`,
/// or simply using `todo_type!()`, which will include information about the file and line.
#[cfg(debug_assertions)]
macro_rules! todo_type {
    () => {
        Type::Todo(crate::types::TodoType::FileAndLine(file!(), line!()))
    };
    ($message:literal) => {
        Type::Todo(crate::types::TodoType::Message($message))
    };
}

#[cfg(not(debug_assertions))]
macro_rules! todo_type {
    () => {
        Type::Todo(crate::types::TodoType)
    };
    ($message:literal) => {
        Type::Todo(crate::types::TodoType)
    };
}

pub(crate) use todo_type;

/// Representation of a type: a set of possible values at runtime.
#[derive(Copy, Clone, Debug, PartialEq, Eq, Hash, salsa::Update)]
pub enum Type<'db> {
    /// The dynamic type: a statically unknown set of values
    Any,
    /// Unknown type (either no annotation, or some kind of type error).
    /// Equivalent to Any, or possibly to object in strict mode
    Unknown,
    /// Temporary type for symbols that can't be inferred yet because of missing implementations.
    /// Behaves equivalently to `Any`.
    ///
    /// This variant should eventually be removed once red-knot is spec-compliant.
    ///
    /// General rule: `Todo` should only propagate when the presence of the input `Todo` caused the
    /// output to be unknown. An output should only be `Todo` if fixing all `Todo` inputs to be not
    /// `Todo` would change the output type.
    ///
    /// This variant should be created with the `todo_type!` macro.
    Todo(TodoType),
    /// The empty set of values
    Never,
    /// A specific function object
    FunctionLiteral(FunctionType<'db>),
    /// A specific module object
    ModuleLiteral(File),
    /// A specific class object
    ClassLiteral(ClassLiteralType<'db>),
    // The set of all class objects that are subclasses of the given class (C), spelled `type[C]`.
    SubclassOf(SubclassOfType<'db>),
    /// The set of Python objects with the given class in their __class__'s method resolution order
    Instance(InstanceType<'db>),
    /// A single Python object that requires special treatment in the type system
    KnownInstance(KnownInstanceType<'db>),
    /// The set of objects in any of the types in the union
    Union(UnionType<'db>),
    /// The set of objects in all of the types in the intersection
    Intersection(IntersectionType<'db>),
    /// An integer literal
    IntLiteral(i64),
    /// A boolean literal, either `True` or `False`.
    BooleanLiteral(bool),
    /// A string literal whose value is known
    StringLiteral(StringLiteralType<'db>),
    /// A string known to originate only from literal values, but whose value is not known (unlike
    /// `StringLiteral` above).
    LiteralString,
    /// A bytes literal
    BytesLiteral(BytesLiteralType<'db>),
    /// A slice literal, e.g. `1:5`, `10:0:-1` or `:`
    SliceLiteral(SliceLiteralType<'db>),
    /// A heterogeneous tuple type, with elements of the given types in source order.
    // TODO: Support variable length homogeneous tuple type like `tuple[int, ...]`.
    Tuple(TupleType<'db>),
    // TODO protocols, callable types, overloads, generics, type vars
}

impl<'db> Type<'db> {
    pub const fn is_never(&self) -> bool {
        matches!(self, Type::Never)
    }

    pub const fn is_todo(&self) -> bool {
        matches!(self, Type::Todo(_))
    }

    pub const fn class_literal(class: Class<'db>) -> Self {
        Self::ClassLiteral(ClassLiteralType { class })
    }

    pub const fn into_class_literal(self) -> Option<ClassLiteralType<'db>> {
        match self {
            Type::ClassLiteral(class_type) => Some(class_type),
            _ => None,
        }
    }

    #[track_caller]
    pub fn expect_class_literal(self) -> ClassLiteralType<'db> {
        self.into_class_literal()
            .expect("Expected a Type::ClassLiteral variant")
    }

    pub const fn is_class_literal(&self) -> bool {
        matches!(self, Type::ClassLiteral(..))
    }

    pub const fn into_module_literal(self) -> Option<File> {
        match self {
            Type::ModuleLiteral(file) => Some(file),
            _ => None,
        }
    }

    #[track_caller]
    pub fn expect_module_literal(self) -> File {
        self.into_module_literal()
            .expect("Expected a Type::ModuleLiteral variant")
    }

    pub const fn into_union(self) -> Option<UnionType<'db>> {
        match self {
            Type::Union(union_type) => Some(union_type),
            _ => None,
        }
    }

    #[track_caller]
    pub fn expect_union(self) -> UnionType<'db> {
        self.into_union().expect("Expected a Type::Union variant")
    }

    pub const fn is_union(&self) -> bool {
        matches!(self, Type::Union(..))
    }

    pub const fn into_intersection(self) -> Option<IntersectionType<'db>> {
        match self {
            Type::Intersection(intersection_type) => Some(intersection_type),
            _ => None,
        }
    }

    #[track_caller]
    pub fn expect_intersection(self) -> IntersectionType<'db> {
        self.into_intersection()
            .expect("Expected a Type::Intersection variant")
    }

    pub const fn into_function_literal(self) -> Option<FunctionType<'db>> {
        match self {
            Type::FunctionLiteral(function_type) => Some(function_type),
            _ => None,
        }
    }

    #[track_caller]
    pub fn expect_function_literal(self) -> FunctionType<'db> {
        self.into_function_literal()
            .expect("Expected a Type::FunctionLiteral variant")
    }

    pub const fn is_function_literal(&self) -> bool {
        matches!(self, Type::FunctionLiteral(..))
    }

    pub const fn into_int_literal(self) -> Option<i64> {
        match self {
            Type::IntLiteral(value) => Some(value),
            _ => None,
        }
    }

    #[track_caller]
    pub fn expect_int_literal(self) -> i64 {
        self.into_int_literal()
            .expect("Expected a Type::IntLiteral variant")
    }

    pub const fn into_known_instance(self) -> Option<KnownInstanceType<'db>> {
        match self {
            Type::KnownInstance(known_instance) => Some(known_instance),
            _ => None,
        }
    }

    #[track_caller]
    pub fn expect_known_instance(self) -> KnownInstanceType<'db> {
        self.into_known_instance()
            .expect("Expected a Type::KnownInstance variant")
    }

    pub const fn is_boolean_literal(&self) -> bool {
        matches!(self, Type::BooleanLiteral(..))
    }

    pub const fn is_literal_string(&self) -> bool {
        matches!(self, Type::LiteralString)
    }

    pub const fn instance(class: Class<'db>) -> Self {
        Self::Instance(InstanceType { class })
    }

    pub const fn subclass_of(class: Class<'db>) -> Self {
        Self::SubclassOf(SubclassOfType { class })
    }

    pub fn string_literal(db: &'db dyn Db, string: &str) -> Self {
        Self::StringLiteral(StringLiteralType::new(db, string))
    }

    pub fn bytes_literal(db: &'db dyn Db, bytes: &[u8]) -> Self {
        Self::BytesLiteral(BytesLiteralType::new(db, bytes))
    }

    pub fn tuple<T: Into<Type<'db>>>(
        db: &'db dyn Db,
        elements: impl IntoIterator<Item = T>,
    ) -> Self {
        TupleType::from_elements(db, elements)
    }

    #[must_use]
    pub fn negate(&self, db: &'db dyn Db) -> Type<'db> {
        IntersectionBuilder::new(db).add_negative(*self).build()
    }

    #[must_use]
    pub fn negate_if(&self, db: &'db dyn Db, yes: bool) -> Type<'db> {
        if yes {
            self.negate(db)
        } else {
            *self
        }
    }

    /// Return true if this type is a [subtype of] type `target`.
    ///
    /// [subtype of]: https://typing.readthedocs.io/en/latest/spec/concepts.html#subtype-supertype-and-type-equivalence
    pub(crate) fn is_subtype_of(self, db: &'db dyn Db, target: Type<'db>) -> bool {
        if self.is_equivalent_to(db, target) {
            return true;
        }
        match (self, target) {
            (Type::Unknown | Type::Any | Type::Todo(_), _) => false,
            (_, Type::Unknown | Type::Any | Type::Todo(_)) => false,
            (Type::Never, _) => true,
            (_, Type::Never) => false,
            (_, Type::Instance(InstanceType { class }))
                if class.is_known(db, KnownClass::Object) =>
            {
                true
            }
            (Type::Instance(InstanceType { class }), _)
                if class.is_known(db, KnownClass::Object) =>
            {
                false
            }
            (Type::BooleanLiteral(_), Type::Instance(InstanceType { class }))
                if matches!(class.known(db), Some(KnownClass::Bool | KnownClass::Int)) =>
            {
                true
            }
            (Type::IntLiteral(_), Type::Instance(InstanceType { class }))
                if class.is_known(db, KnownClass::Int) =>
            {
                true
            }
            (Type::StringLiteral(_), Type::LiteralString) => true,
            (
                Type::StringLiteral(_) | Type::LiteralString,
                Type::Instance(InstanceType { class }),
            ) if class.is_known(db, KnownClass::Str) => true,
            (Type::BytesLiteral(_), Type::Instance(InstanceType { class }))
                if class.is_known(db, KnownClass::Bytes) =>
            {
                true
            }
            (Type::Tuple(self_tuple), Type::Tuple(target_tuple)) => {
                let self_elements = self_tuple.elements(db);
                let target_elements = target_tuple.elements(db);
                self_elements.len() == target_elements.len()
                    && self_elements.iter().zip(target_elements).all(
                        |(self_element, target_element)| {
                            self_element.is_subtype_of(db, *target_element)
                        },
                    )
            }
            (Type::ClassLiteral(..), Type::Instance(InstanceType { class }))
                if class.is_known(db, KnownClass::Type) =>
            {
                true
            }
            (Type::ClassLiteral(self_class), Type::SubclassOf(target_class)) => {
                self_class.class.is_subclass_of(db, target_class.class)
            }
            (Type::SubclassOf(self_class), Type::SubclassOf(target_class)) => {
                self_class.class.is_subclass_of(db, target_class.class)
            }
            (
                Type::SubclassOf(SubclassOfType { class: self_class }),
                Type::Instance(InstanceType {
                    class: target_class,
                }),
            ) if self_class
                .metaclass(db)
                .into_class_literal()
                .map(|meta| meta.class.is_subclass_of(db, target_class))
                .unwrap_or(false) =>
            {
                true
            }
            (Type::Union(union), ty) => union
                .elements(db)
                .iter()
                .all(|&elem_ty| elem_ty.is_subtype_of(db, ty)),
            (ty, Type::Union(union)) => union
                .elements(db)
                .iter()
                .any(|&elem_ty| ty.is_subtype_of(db, elem_ty)),
            (Type::Intersection(self_intersection), Type::Intersection(target_intersection)) => {
                // Check that all target positive values are covered in self positive values
                target_intersection
                    .positive(db)
                    .iter()
                    .all(|&target_pos_elem| {
                        self_intersection
                            .positive(db)
                            .iter()
                            .any(|&self_pos_elem| self_pos_elem.is_subtype_of(db, target_pos_elem))
                    })
                    // Check that all target negative values are excluded in self, either by being
                    // subtypes of a self negative value or being disjoint from a self positive value.
                    && target_intersection
                        .negative(db)
                        .iter()
                        .all(|&target_neg_elem| {
                            // Is target negative value is subtype of a self negative value
                            self_intersection.negative(db).iter().any(|&self_neg_elem| {
                                target_neg_elem.is_subtype_of(db, self_neg_elem)
                            // Is target negative value is disjoint from a self positive value?
                            }) || self_intersection.positive(db).iter().any(|&self_pos_elem| {
                                target_neg_elem.is_disjoint_from(db, self_pos_elem)
                            })
                        })
            }
            (Type::Intersection(intersection), ty) => intersection
                .positive(db)
                .iter()
                .any(|&elem_ty| elem_ty.is_subtype_of(db, ty)),
            (ty, Type::Intersection(intersection)) => {
                intersection
                    .positive(db)
                    .iter()
                    .all(|&pos_ty| ty.is_subtype_of(db, pos_ty))
                    && intersection
                        .negative(db)
                        .iter()
                        .all(|&neg_ty| neg_ty.is_disjoint_from(db, ty))
            }
            (Type::KnownInstance(left), right) => {
                left.instance_fallback(db).is_subtype_of(db, right)
            }
            (Type::Instance(left), Type::Instance(right)) => left.is_instance_of(db, right.class),
            // TODO
            _ => false,
        }
    }

    /// Return true if this type is [assignable to] type `target`.
    ///
    /// [assignable to]: https://typing.readthedocs.io/en/latest/spec/concepts.html#the-assignable-to-or-consistent-subtyping-relation
    pub(crate) fn is_assignable_to(self, db: &'db dyn Db, target: Type<'db>) -> bool {
        if self.is_equivalent_to(db, target) {
            return true;
        }
        match (self, target) {
            (Type::Unknown | Type::Any | Type::Todo(_), _) => true,
            (_, Type::Unknown | Type::Any | Type::Todo(_)) => true,
            (Type::Union(union), ty) => union
                .elements(db)
                .iter()
                .all(|&elem_ty| elem_ty.is_assignable_to(db, ty)),
            (ty, Type::Union(union)) => union
                .elements(db)
                .iter()
                .any(|&elem_ty| ty.is_assignable_to(db, elem_ty)),
            (Type::Tuple(self_tuple), Type::Tuple(target_tuple)) => {
                let self_elements = self_tuple.elements(db);
                let target_elements = target_tuple.elements(db);
                self_elements.len() == target_elements.len()
                    && self_elements.iter().zip(target_elements).all(
                        |(self_element, target_element)| {
                            self_element.is_assignable_to(db, *target_element)
                        },
                    )
            }
            // TODO other types containing gradual forms (e.g. generics containing Any/Unknown)
            _ => self.is_subtype_of(db, target),
        }
    }

    /// Return true if this type is equivalent to type `other`.
    pub(crate) fn is_equivalent_to(self, db: &'db dyn Db, other: Type<'db>) -> bool {
        // TODO equivalent but not identical structural types, differently-ordered unions and
        // intersections, other cases?

        // TODO: Once we have support for final classes, we can establish that
        // `Type::SubclassOf('FinalClass')` is equivalent to `Type::ClassLiteral('FinalClass')`.

        // TODO: The following is a workaround that is required to unify the two different versions
        // of `NoneType` and `NoDefaultType` in typeshed. This should not be required anymore once
        // we understand `sys.version_info` branches.
        self == other
            || matches!((self, other), (Type::Todo(_), Type::Todo(_)))
            || matches!((self, other),
                (
                    Type::Instance(InstanceType { class: self_class }),
                    Type::Instance(InstanceType { class: target_class })
                )
                if {
                    let self_known = self_class.known(db);
                    matches!(self_known, Some(KnownClass::NoneType | KnownClass::NoDefaultType))
                        && self_known == target_class.known(db)
                }
            )
    }

    /// Return true if this type and `other` have no common elements.
    ///
    /// Note: This function aims to have no false positives, but might return
    /// wrong `false` answers in some cases.
    pub(crate) fn is_disjoint_from(self, db: &'db dyn Db, other: Type<'db>) -> bool {
        match (self, other) {
            (Type::Never, _) | (_, Type::Never) => true,

            (Type::Any, _) | (_, Type::Any) => false,
            (Type::Unknown, _) | (_, Type::Unknown) => false,
            (Type::Todo(_), _) | (_, Type::Todo(_)) => false,

            (Type::Union(union), other) | (other, Type::Union(union)) => union
                .elements(db)
                .iter()
                .all(|e| e.is_disjoint_from(db, other)),

            (Type::Intersection(intersection), other)
            | (other, Type::Intersection(intersection)) => {
                if intersection
                    .positive(db)
                    .iter()
                    .any(|p| p.is_disjoint_from(db, other))
                {
                    true
                } else {
                    // TODO we can do better here. For example:
                    // X & ~Literal[1] is disjoint from Literal[1]
                    false
                }
            }

            (
                left @ (Type::BooleanLiteral(..)
                | Type::IntLiteral(..)
                | Type::StringLiteral(..)
                | Type::BytesLiteral(..)
                | Type::SliceLiteral(..)
                | Type::FunctionLiteral(..)
                | Type::ModuleLiteral(..)
                | Type::ClassLiteral(..)),
                right @ (Type::BooleanLiteral(..)
                | Type::IntLiteral(..)
                | Type::StringLiteral(..)
                | Type::BytesLiteral(..)
                | Type::SliceLiteral(..)
                | Type::FunctionLiteral(..)
                | Type::ModuleLiteral(..)
                | Type::ClassLiteral(..)),
            ) => left != right,

            (Type::SubclassOf(type_class), Type::ClassLiteral(class_literal))
            | (Type::ClassLiteral(class_literal), Type::SubclassOf(type_class)) => {
                !class_literal.class.is_subclass_of(db, type_class.class)
            }
            (Type::SubclassOf(_), Type::SubclassOf(_)) => false,
            (Type::SubclassOf(_), Type::Instance(_)) | (Type::Instance(_), Type::SubclassOf(_)) => {
                false
            }
            (
                Type::SubclassOf(_),
                Type::BooleanLiteral(..)
                | Type::IntLiteral(..)
                | Type::StringLiteral(..)
                | Type::BytesLiteral(..)
                | Type::SliceLiteral(..)
                | Type::FunctionLiteral(..)
                | Type::ModuleLiteral(..),
            )
            | (
                Type::BooleanLiteral(..)
                | Type::IntLiteral(..)
                | Type::StringLiteral(..)
                | Type::BytesLiteral(..)
                | Type::SliceLiteral(..)
                | Type::FunctionLiteral(..)
                | Type::ModuleLiteral(..),
                Type::SubclassOf(_),
            ) => true,
            (Type::SubclassOf(_), _) | (_, Type::SubclassOf(_)) => {
                // TODO: Once we have support for final classes, we can determine disjointness in some cases
                // here. However, note that it might be better to turn `Type::SubclassOf('FinalClass')` into
                // `Type::ClassLiteral('FinalClass')` during construction, instead of adding special cases for
                // final classes inside `Type::SubclassOf` everywhere.
                false
            }
            (Type::KnownInstance(left), Type::KnownInstance(right)) => left != right,
            (Type::KnownInstance(left), right) => {
                left.instance_fallback(db).is_disjoint_from(db, right)
            }
            (left, Type::KnownInstance(right)) => {
                left.is_disjoint_from(db, right.instance_fallback(db))
            }
            (
                Type::Instance(InstanceType { class: class_none }),
                Type::Instance(InstanceType { class: class_other }),
            )
            | (
                Type::Instance(InstanceType { class: class_other }),
                Type::Instance(InstanceType { class: class_none }),
            ) if class_none.is_known(db, KnownClass::NoneType) => !matches!(
                class_other.known(db),
                Some(KnownClass::NoneType | KnownClass::Object)
            ),
            (Type::Instance(InstanceType { class: class_none }), _)
            | (_, Type::Instance(InstanceType { class: class_none }))
                if class_none.is_known(db, KnownClass::NoneType) =>
            {
                true
            }

            (Type::BooleanLiteral(..), Type::Instance(InstanceType { class }))
            | (Type::Instance(InstanceType { class }), Type::BooleanLiteral(..)) => !matches!(
                class.known(db),
                Some(KnownClass::Bool | KnownClass::Int | KnownClass::Object)
            ),
            (Type::BooleanLiteral(..), _) | (_, Type::BooleanLiteral(..)) => true,

            (Type::IntLiteral(..), Type::Instance(InstanceType { class }))
            | (Type::Instance(InstanceType { class }), Type::IntLiteral(..)) => {
                !matches!(class.known(db), Some(KnownClass::Int | KnownClass::Object))
            }
            (Type::IntLiteral(..), _) | (_, Type::IntLiteral(..)) => true,

            (Type::StringLiteral(..), Type::LiteralString)
            | (Type::LiteralString, Type::StringLiteral(..)) => false,
            (Type::StringLiteral(..), Type::Instance(InstanceType { class }))
            | (Type::Instance(InstanceType { class }), Type::StringLiteral(..)) => {
                !matches!(class.known(db), Some(KnownClass::Str | KnownClass::Object))
            }
            (Type::StringLiteral(..), _) | (_, Type::StringLiteral(..)) => true,

            (Type::LiteralString, Type::LiteralString) => false,
            (Type::LiteralString, Type::Instance(InstanceType { class }))
            | (Type::Instance(InstanceType { class }), Type::LiteralString) => {
                !matches!(class.known(db), Some(KnownClass::Str | KnownClass::Object))
            }
            (Type::LiteralString, _) | (_, Type::LiteralString) => true,

            (Type::BytesLiteral(..), Type::Instance(InstanceType { class }))
            | (Type::Instance(InstanceType { class }), Type::BytesLiteral(..)) => !matches!(
                class.known(db),
                Some(KnownClass::Bytes | KnownClass::Object)
            ),
            (Type::BytesLiteral(..), _) | (_, Type::BytesLiteral(..)) => true,

            (Type::SliceLiteral(..), Type::Instance(InstanceType { class }))
            | (Type::Instance(InstanceType { class }), Type::SliceLiteral(..)) => !matches!(
                class.known(db),
                Some(KnownClass::Slice | KnownClass::Object)
            ),
            (Type::SliceLiteral(..), _) | (_, Type::SliceLiteral(..)) => true,

            (Type::ClassLiteral(..), Type::Instance(InstanceType { class }))
            | (Type::Instance(InstanceType { class }), Type::ClassLiteral(..)) => {
                !matches!(class.known(db), Some(KnownClass::Type | KnownClass::Object))
            }
            (Type::FunctionLiteral(..), Type::Instance(InstanceType { class }))
            | (Type::Instance(InstanceType { class }), Type::FunctionLiteral(..)) => !matches!(
                class.known(db),
                Some(KnownClass::FunctionType | KnownClass::Object)
            ),
            (Type::ModuleLiteral(..), Type::Instance(InstanceType { class }))
            | (Type::Instance(InstanceType { class }), Type::ModuleLiteral(..)) => !matches!(
                class.known(db),
                Some(KnownClass::ModuleType | KnownClass::Object)
            ),

            (Type::Instance(..), Type::Instance(..)) => {
                // TODO: once we have support for `final`, there might be some cases where
                // we can determine that two types are disjoint. Once we do this, some cases
                // above (e.g. NoneType) can be removed. For non-final classes, we return
                // false (multiple inheritance).

                // TODO: is there anything specific to do for instances of KnownClass::Type?

                false
            }

            (Type::Tuple(tuple), other) | (other, Type::Tuple(tuple)) => {
                if let Type::Tuple(other_tuple) = other {
                    if tuple.len(db) == other_tuple.len(db) {
                        tuple
                            .elements(db)
                            .iter()
                            .zip(other_tuple.elements(db))
                            .any(|(e1, e2)| e1.is_disjoint_from(db, *e2))
                    } else {
                        true
                    }
                } else {
                    // We can not be sure if the tuple is disjoint from 'other' because:
                    //   - 'other' might be the homogeneous arbitrary-length tuple type
                    //     tuple[T, ...] (which we don't have support for yet); if all of
                    //     our element types are not disjoint with T, this is not disjoint
                    //   - 'other' might be a user subtype of tuple, which, if generic
                    //     over the same or compatible *Ts, would overlap with tuple.
                    //
                    // TODO: add checks for the above cases once we support them

                    false
                }
            }
        }
    }

    /// Return true if there is just a single inhabitant for this type.
    ///
    /// Note: This function aims to have no false positives, but might return `false`
    /// for more complicated types that are actually singletons.
    pub(crate) fn is_singleton(self, db: &'db dyn Db) -> bool {
        match self {
            Type::Any
            | Type::Never
            | Type::Unknown
            | Type::Todo(_)
            | Type::IntLiteral(..)
            | Type::StringLiteral(..)
            | Type::BytesLiteral(..)
            | Type::SliceLiteral(..)
            | Type::LiteralString => {
                // Note: The literal types included in this pattern are not true singletons.
                // There can be multiple Python objects (at different memory locations) that
                // are both of type Literal[345], for example.
                false
            }
            Type::SubclassOf(..) => {
                // TODO once we have support for final classes, we can return `true` for some
                // cases: type[C] is a singleton if C is final.
                false
            }
            Type::BooleanLiteral(_)
            | Type::FunctionLiteral(..)
            | Type::ClassLiteral(..)
            | Type::ModuleLiteral(..)
            | Type::KnownInstance(..) => true,
            Type::Instance(InstanceType { class }) => {
                class.known(db).is_some_and(KnownClass::is_singleton)
            }
            Type::Tuple(..) => {
                // The empty tuple is a singleton on CPython and PyPy, but not on other Python
                // implementations such as GraalPy. Its *use* as a singleton is discouraged and
                // should not be relied on for type narrowing, so we do not treat it as one.
                // See:
                // https://docs.python.org/3/reference/expressions.html#parenthesized-forms
                false
            }
            Type::Union(..) => {
                // A single-element union, where the sole element was a singleton, would itself
                // be a singleton type. However, unions with length < 2 should never appear in
                // our model due to [`UnionBuilder::build`].
                false
            }
            Type::Intersection(..) => {
                // Here, we assume that all intersection types that are singletons would have
                // been reduced to a different form via [`IntersectionBuilder::build`] by now.
                // For example:
                //
                //   bool & ~Literal[False]   = Literal[True]
                //   None & (None | int)      = None | None & int = None
                //
                false
            }
        }
    }

    /// Return true if this type is non-empty and all inhabitants of this type compare equal.
    pub(crate) fn is_single_valued(self, db: &'db dyn Db) -> bool {
        match self {
            Type::FunctionLiteral(..)
            | Type::ModuleLiteral(..)
            | Type::ClassLiteral(..)
            | Type::IntLiteral(..)
            | Type::BooleanLiteral(..)
            | Type::StringLiteral(..)
            | Type::BytesLiteral(..)
            | Type::SliceLiteral(..)
            | Type::KnownInstance(..) => true,

            Type::SubclassOf(..) => {
                // TODO: Same comment as above for `is_singleton`
                false
            }

            Type::Tuple(tuple) => tuple
                .elements(db)
                .iter()
                .all(|elem| elem.is_single_valued(db)),

            Type::Instance(InstanceType { class }) => match class.known(db) {
                Some(
                    KnownClass::NoneType
                    | KnownClass::NoDefaultType
                    | KnownClass::VersionInfo
                    | KnownClass::TypeAliasType,
                ) => true,
                Some(
                    KnownClass::Bool
                    | KnownClass::Object
                    | KnownClass::Bytes
                    | KnownClass::Type
                    | KnownClass::Int
                    | KnownClass::Float
                    | KnownClass::Str
                    | KnownClass::List
                    | KnownClass::Tuple
                    | KnownClass::Set
                    | KnownClass::Dict
                    | KnownClass::Slice
                    | KnownClass::GenericAlias
                    | KnownClass::ModuleType
                    | KnownClass::FunctionType
                    | KnownClass::SpecialForm
                    | KnownClass::TypeVar,
                ) => false,
                None => false,
            },

            Type::Any
            | Type::Never
            | Type::Unknown
            | Type::Todo(_)
            | Type::Union(..)
            | Type::Intersection(..)
            | Type::LiteralString => false,
        }
    }

    /// Resolve a member access of a type.
    ///
    /// For example, if `foo` is `Type::Instance(<Bar>)`,
    /// `foo.member(&db, "baz")` returns the type of `baz` attributes
    /// as accessed from instances of the `Bar` class.
    #[must_use]
    pub(crate) fn member(&self, db: &'db dyn Db, name: &str) -> Symbol<'db> {
        match self {
            Type::Any => Type::Any.into(),
            Type::Never => {
                // TODO: attribute lookup on Never type
                todo_type!().into()
            }
            Type::Unknown => Type::Unknown.into(),
            Type::FunctionLiteral(_) => {
                // TODO: attribute lookup on function type
                todo_type!().into()
            }
            Type::ModuleLiteral(file) => {
                // `__dict__` is a very special member that is never overridden by module globals;
                // we should always look it up directly as an attribute on `types.ModuleType`,
                // never in the global scope of the module.
                if name == "__dict__" {
                    return KnownClass::ModuleType
                        .to_instance(db)
                        .member(db, "__dict__");
                }

                let global_lookup = symbol(db, global_scope(db, *file), name);

                // If it's unbound, check if it's present as an instance on `types.ModuleType`
                // or `builtins.object`.
                //
                // We do a more limited version of this in `global_symbol_ty`,
                // but there are two crucial differences here:
                // - If a member is looked up as an attribute, `__init__` is also available
                //   on the module, but it isn't available as a global from inside the module
                // - If a member is looked up as an attribute, members on `builtins.object`
                //   are also available (because `types.ModuleType` inherits from `object`);
                //   these attributes are also not available as globals from inside the module.
                //
                // The same way as in `global_symbol_ty`, however, we need to be careful to
                // ignore `__getattr__`. Typeshed has a fake `__getattr__` on `types.ModuleType`
                // to help out with dynamic imports; we shouldn't use it for `ModuleLiteral` types
                // where we know exactly which module we're dealing with.
                if name != "__getattr__" && global_lookup.possibly_unbound() {
                    // TODO: this should use `.to_instance()`, but we don't understand instance attribute yet
                    let module_type_instance_member =
                        KnownClass::ModuleType.to_class_literal(db).member(db, name);
                    global_lookup.or_fall_back_to(db, &module_type_instance_member)
                } else {
                    global_lookup
                }
            }
            Type::ClassLiteral(class_ty) => class_ty.member(db, name),
            Type::SubclassOf(subclass_of_ty) => subclass_of_ty.member(db, name),
            Type::KnownInstance(known_instance) => known_instance.member(db, name),
            Type::Instance(InstanceType { class }) => {
                let ty = match (class.known(db), name) {
                    (Some(KnownClass::VersionInfo), "major") => {
                        Type::IntLiteral(Program::get(db).target_version(db).major.into())
                    }
                    (Some(KnownClass::VersionInfo), "minor") => {
                        Type::IntLiteral(Program::get(db).target_version(db).minor.into())
                    }
                    // TODO MRO? get_own_instance_member, get_instance_member
                    _ => todo_type!("instance attributes"),
                };
                ty.into()
            }
            Type::Union(union) => {
                let mut builder = UnionBuilder::new(db);

                let mut all_unbound = true;
                let mut possibly_unbound = false;
                for ty in union.elements(db) {
                    let ty_member = ty.member(db, name);
                    match ty_member {
                        Symbol::Unbound => {
                            possibly_unbound = true;
                        }
                        Symbol::Type(ty_member, member_boundness) => {
                            if member_boundness == Boundness::PossiblyUnbound {
                                possibly_unbound = true;
                            }

                            all_unbound = false;
                            builder = builder.add(ty_member);
                        }
                    }
                }

                if all_unbound {
                    Symbol::Unbound
                } else {
                    Symbol::Type(
                        builder.build(),
                        if possibly_unbound {
                            Boundness::PossiblyUnbound
                        } else {
                            Boundness::Bound
                        },
                    )
                }
            }
            Type::Intersection(_) => {
                // TODO perform the get_member on each type in the intersection
                // TODO return the intersection of those results
                todo_type!().into()
            }
            Type::IntLiteral(_) => {
                // TODO raise error
                todo_type!().into()
            }
            Type::BooleanLiteral(_) => todo_type!().into(),
            Type::StringLiteral(_) => {
                // TODO defer to `typing.LiteralString`/`builtins.str` methods
                // from typeshed's stubs
                todo_type!().into()
            }
            Type::LiteralString => {
                // TODO defer to `typing.LiteralString`/`builtins.str` methods
                // from typeshed's stubs
                todo_type!().into()
            }
            Type::BytesLiteral(_) => {
                // TODO defer to Type::Instance(<bytes from typeshed>).member
                todo_type!().into()
            }
            Type::SliceLiteral(_) => {
                // TODO defer to `builtins.slice` methods
                todo_type!().into()
            }
            Type::Tuple(_) => {
                // TODO: implement tuple methods
                todo_type!().into()
            }
            &todo @ Type::Todo(_) => todo.into(),
        }
    }

    /// Resolves the boolean value of a type.
    ///
    /// This is used to determine the value that would be returned
    /// when `bool(x)` is called on an object `x`.
    fn bool(&self, db: &'db dyn Db) -> Truthiness {
        match self {
            Type::Any | Type::Todo(_) | Type::Never | Type::Unknown => Truthiness::Ambiguous,
            Type::FunctionLiteral(_) => Truthiness::AlwaysTrue,
            Type::ModuleLiteral(_) => Truthiness::AlwaysTrue,
            Type::ClassLiteral(_) => {
                // TODO: lookup `__bool__` and `__len__` methods on the class's metaclass
                // More info in https://docs.python.org/3/library/stdtypes.html#truth-value-testing
                Truthiness::Ambiguous
            }
            Type::SubclassOf(_) => {
                // TODO: see above
                Truthiness::Ambiguous
            }
            instance_ty @ Type::Instance(InstanceType { class }) => {
                if class.is_known(db, KnownClass::NoneType) {
                    Truthiness::AlwaysFalse
                } else {
                    // We only check the `__bool__` method for truth testing, even though at
                    // runtime there is a fallback to `__len__`, since `__bool__` takes precedence
                    // and a subclass could add a `__bool__` method. We don't use
                    // `Type::call_dunder` here because of the need to check for `__bool__ = bool`.

                    // Don't trust a maybe-unbound `__bool__` method.
                    let Symbol::Type(bool_method, Boundness::Bound) =
                        instance_ty.to_meta_type(db).member(db, "__bool__")
                    else {
                        return Truthiness::Ambiguous;
                    };

                    // Check if the class has `__bool__ = bool` and avoid infinite recursion, since
                    // `Type::call` on `bool` will call `Type::bool` on the argument.
                    if bool_method
                        .into_class_literal()
                        .is_some_and(|ClassLiteralType { class }| {
                            class.is_known(db, KnownClass::Bool)
                        })
                    {
                        return Truthiness::Ambiguous;
                    }

                    if let Some(Type::BooleanLiteral(bool_val)) =
                        bool_method.call(db, &[*instance_ty]).return_ty(db)
                    {
                        bool_val.into()
                    } else {
                        Truthiness::Ambiguous
                    }
                }
            }
            Type::KnownInstance(known_instance) => known_instance.bool(),
            Type::Union(union) => {
                let union_elements = union.elements(db);
                let first_element_truthiness = union_elements[0].bool(db);
                if first_element_truthiness.is_ambiguous() {
                    return Truthiness::Ambiguous;
                }
                if !union_elements
                    .iter()
                    .skip(1)
                    .all(|element| element.bool(db) == first_element_truthiness)
                {
                    return Truthiness::Ambiguous;
                }
                first_element_truthiness
            }
            Type::Intersection(_) => {
                // TODO
                Truthiness::Ambiguous
            }
            Type::IntLiteral(num) => Truthiness::from(*num != 0),
            Type::BooleanLiteral(bool) => Truthiness::from(*bool),
            Type::StringLiteral(str) => Truthiness::from(!str.value(db).is_empty()),
            Type::LiteralString => Truthiness::Ambiguous,
            Type::BytesLiteral(bytes) => Truthiness::from(!bytes.value(db).is_empty()),
            Type::SliceLiteral(_) => Truthiness::AlwaysTrue,
            Type::Tuple(items) => Truthiness::from(!items.elements(db).is_empty()),
        }
    }

    /// Return the outcome of calling an object of this type.
    #[must_use]
    fn call(self, db: &'db dyn Db, arg_types: &[Type<'db>]) -> CallOutcome<'db> {
        match self {
            // TODO validate typed call arguments vs callable signature
            Type::FunctionLiteral(function_type) => {
                if function_type.is_known(db, KnownFunction::RevealType) {
                    CallOutcome::revealed(
                        function_type.signature(db).return_ty,
                        *arg_types.first().unwrap_or(&Type::Unknown),
                    )
                } else {
                    CallOutcome::callable(function_type.signature(db).return_ty)
                }
            }

            // TODO annotated return type on `__new__` or metaclass `__call__`
            Type::ClassLiteral(ClassLiteralType { class }) => {
                CallOutcome::callable(match class.known(db) {
                    // If the class is the builtin-bool class (for example `bool(1)`), we try to
                    // return the specific truthiness value of the input arg, `Literal[True]` for
                    // the example above.
                    Some(KnownClass::Bool) => arg_types
                        .first()
                        .map(|arg| arg.bool(db).into_type(db))
                        .unwrap_or(Type::BooleanLiteral(false)),
                    _ => Type::Instance(InstanceType { class }),
                })
            }

            instance_ty @ Type::Instance(_) => {
                let args = std::iter::once(self)
                    .chain(arg_types.iter().copied())
                    .collect::<Vec<_>>();
                match instance_ty.call_dunder(db, "__call__", &args) {
                    CallDunderResult::CallOutcome(CallOutcome::NotCallable { .. }) => {
                        // Turn "`<type of illegal '__call__'>` not callable" into
                        // "`X` not callable"
                        CallOutcome::NotCallable {
                            not_callable_ty: self,
                        }
                    }
                    CallDunderResult::CallOutcome(outcome) => outcome,
                    CallDunderResult::PossiblyUnbound(call_outcome) => {
                        // Turn "possibly unbound object of type `Literal['__call__']`"
                        // into "`X` not callable (possibly unbound `__call__` method)"
                        CallOutcome::PossiblyUnboundDunderCall {
                            called_ty: self,
                            call_outcome: Box::new(call_outcome),
                        }
                    }
                    CallDunderResult::MethodNotAvailable => {
                        // Turn "`X.__call__` unbound" into "`X` not callable"
                        CallOutcome::NotCallable {
                            not_callable_ty: self,
                        }
                    }
                }
            }

            // `Any` is callable, and its return type is also `Any`.
            Type::Any => CallOutcome::callable(Type::Any),

            Type::Todo(_) => CallOutcome::callable(todo_type!("call todo")),

            Type::Unknown => CallOutcome::callable(Type::Unknown),

            Type::Union(union) => CallOutcome::union(
                self,
                union
                    .elements(db)
                    .iter()
                    .map(|elem| elem.call(db, arg_types)),
            ),

            // TODO: intersection types
            Type::Intersection(_) => CallOutcome::callable(todo_type!()),

            _ => CallOutcome::not_callable(self),
        }
    }

    /// Look up a dunder method on the meta type of `self` and call it.
    fn call_dunder(
        self,
        db: &'db dyn Db,
        name: &str,
        arg_types: &[Type<'db>],
    ) -> CallDunderResult<'db> {
        match self.to_meta_type(db).member(db, name) {
            Symbol::Type(callable_ty, Boundness::Bound) => {
                CallDunderResult::CallOutcome(callable_ty.call(db, arg_types))
            }
            Symbol::Type(callable_ty, Boundness::PossiblyUnbound) => {
                CallDunderResult::PossiblyUnbound(callable_ty.call(db, arg_types))
            }
            Symbol::Unbound => CallDunderResult::MethodNotAvailable,
        }
    }

    /// Given the type of an object that is iterated over in some way,
    /// return the type of objects that are yielded by that iteration.
    ///
    /// E.g., for the following loop, given the type of `x`, infer the type of `y`:
    /// ```python
    /// for y in x:
    ///     pass
    /// ```
    fn iterate(self, db: &'db dyn Db) -> IterationOutcome<'db> {
        if let Type::Tuple(tuple_type) = self {
            return IterationOutcome::Iterable {
                element_ty: UnionType::from_elements(db, tuple_type.elements(db)),
            };
        }

        if matches!(self, Type::Unknown | Type::Any | Type::Todo(_)) {
            // Explicit handling of `Unknown` and `Any` necessary until `type[Unknown]` and
            // `type[Any]` are not defined as `Todo` anymore.
            return IterationOutcome::Iterable { element_ty: self };
        }

        let dunder_iter_result = self.call_dunder(db, "__iter__", &[self]);
        match dunder_iter_result {
            CallDunderResult::CallOutcome(ref call_outcome)
            | CallDunderResult::PossiblyUnbound(ref call_outcome) => {
                let Some(iterator_ty) = call_outcome.return_ty(db) else {
                    return IterationOutcome::NotIterable {
                        not_iterable_ty: self,
                    };
                };

                return if let Some(element_ty) = iterator_ty
                    .call_dunder(db, "__next__", &[iterator_ty])
                    .return_ty(db)
                {
                    if matches!(dunder_iter_result, CallDunderResult::PossiblyUnbound(..)) {
                        IterationOutcome::PossiblyUnboundDunderIter {
                            iterable_ty: self,
                            element_ty,
                        }
                    } else {
                        IterationOutcome::Iterable { element_ty }
                    }
                } else {
                    IterationOutcome::NotIterable {
                        not_iterable_ty: self,
                    }
                };
            }
            CallDunderResult::MethodNotAvailable => {}
        }

        // Although it's not considered great practice,
        // classes that define `__getitem__` are also iterable,
        // even if they do not define `__iter__`.
        //
        // TODO(Alex) this is only valid if the `__getitem__` method is annotated as
        // accepting `int` or `SupportsIndex`
        if let Some(element_ty) = self
            .call_dunder(db, "__getitem__", &[self, KnownClass::Int.to_instance(db)])
            .return_ty(db)
        {
            IterationOutcome::Iterable { element_ty }
        } else {
            IterationOutcome::NotIterable {
                not_iterable_ty: self,
            }
        }
    }

    #[must_use]
    pub fn to_instance(&self, db: &'db dyn Db) -> Type<'db> {
        match self {
            Type::Any => Type::Any,
            todo @ Type::Todo(_) => *todo,
            Type::Unknown => Type::Unknown,
            Type::Never => Type::Never,
            Type::ClassLiteral(ClassLiteralType { class }) => Type::instance(*class),
            Type::SubclassOf(SubclassOfType { class }) => Type::instance(*class),
            Type::Union(union) => union.map(db, |element| element.to_instance(db)),
            // TODO: we can probably do better here: --Alex
            Type::Intersection(_) => todo_type!(),
            // TODO: calling `.to_instance()` on any of these should result in a diagnostic,
            // since they already indicate that the object is an instance of some kind:
            Type::BooleanLiteral(_)
            | Type::BytesLiteral(_)
            | Type::FunctionLiteral(_)
            | Type::Instance(_)
            | Type::KnownInstance(_)
            | Type::ModuleLiteral(_)
            | Type::IntLiteral(_)
            | Type::StringLiteral(_)
            | Type::SliceLiteral(_)
            | Type::Tuple(_)
            | Type::LiteralString => Type::Unknown,
        }
    }

    /// If we see a value of this type used as a type expression, what type does it name?
    ///
    /// For example, the builtin `int` as a value expression is of type
    /// `Type::ClassLiteral(builtins.int)`, that is, it is the `int` class itself. As a type
    /// expression, it names the type `Type::Instance(builtins.int)`, that is, all objects whose
    /// `__class__` is `int`.
    #[must_use]
    pub fn in_type_expression(&self, db: &'db dyn Db) -> Type<'db> {
        match self {
            Type::ClassLiteral(_) | Type::SubclassOf(_) => self.to_instance(db),
            Type::Union(union) => union.map(db, |element| element.in_type_expression(db)),
            Type::Unknown => Type::Unknown,
            // TODO map this to a new `Type::TypeVar` variant
            Type::KnownInstance(KnownInstanceType::TypeVar(_)) => *self,
            Type::KnownInstance(KnownInstanceType::TypeAliasType(alias)) => alias.value_ty(db),
            Type::KnownInstance(KnownInstanceType::Never | KnownInstanceType::NoReturn) => {
                Type::Never
            }
<<<<<<< HEAD
            Type::KnownInstance(KnownInstanceType::Any) => Type::Any,
=======
            Type::KnownInstance(KnownInstanceType::LiteralString) => Type::LiteralString,
>>>>>>> 62e358e9
            _ => todo_type!(),
        }
    }

    /// The type `NoneType` / `None`
    pub fn none(db: &'db dyn Db) -> Type<'db> {
        KnownClass::NoneType.to_instance(db)
    }

    /// Return the type of `tuple(sys.version_info)`.
    ///
    /// This is not exactly the type that `sys.version_info` has at runtime,
    /// but it's a useful fallback for us in order to infer `Literal` types from `sys.version_info` comparisons.
    fn version_info_tuple(db: &'db dyn Db) -> Self {
        let target_version = Program::get(db).target_version(db);
        let int_instance_ty = KnownClass::Int.to_instance(db);

        // TODO: just grab this type from typeshed (it's a `sys._ReleaseLevel` type alias there)
        let release_level_ty = {
            let elements: Box<[Type<'db>]> = ["alpha", "beta", "candidate", "final"]
                .iter()
                .map(|level| Type::string_literal(db, level))
                .collect();

            // For most unions, it's better to go via `UnionType::from_elements` or use `UnionBuilder`;
            // those techniques ensure that union elements are deduplicated and unions are eagerly simplified
            // into other types where necessary. Here, however, we know that there are no duplicates
            // in this union, so it's probably more efficient to use `UnionType::new()` directly.
            Type::Union(UnionType::new(db, elements))
        };

        let version_info_elements = &[
            Type::IntLiteral(target_version.major.into()),
            Type::IntLiteral(target_version.minor.into()),
            int_instance_ty,
            release_level_ty,
            int_instance_ty,
        ];

        Self::tuple(db, version_info_elements)
    }

    /// Given a type that is assumed to represent an instance of a class,
    /// return a type that represents that class itself.
    #[must_use]
    pub fn to_meta_type(&self, db: &'db dyn Db) -> Type<'db> {
        match self {
            Type::Never => Type::Never,
            Type::Instance(InstanceType { class }) => {
                Type::SubclassOf(SubclassOfType { class: *class })
            }
            Type::KnownInstance(known_instance) => known_instance.class().to_class_literal(db),
            Type::Union(union) => union.map(db, |ty| ty.to_meta_type(db)),
            Type::BooleanLiteral(_) => KnownClass::Bool.to_class_literal(db),
            Type::BytesLiteral(_) => KnownClass::Bytes.to_class_literal(db),
            Type::SliceLiteral(_) => KnownClass::Slice.to_class_literal(db),
            Type::IntLiteral(_) => KnownClass::Int.to_class_literal(db),
            Type::FunctionLiteral(_) => KnownClass::FunctionType.to_class_literal(db),
            Type::ModuleLiteral(_) => KnownClass::ModuleType.to_class_literal(db),
            Type::Tuple(_) => KnownClass::Tuple.to_class_literal(db),
            Type::ClassLiteral(ClassLiteralType { class }) => class.metaclass(db),
            Type::SubclassOf(SubclassOfType { class }) => Type::subclass_of(
                class
                    .try_metaclass(db)
                    .ok()
                    .and_then(Type::into_class_literal)
                    .unwrap_or_else(|| KnownClass::Type.to_class_literal(db).expect_class_literal())
                    .class,
            ),
            Type::StringLiteral(_) | Type::LiteralString => KnownClass::Str.to_class_literal(db),
            // TODO: `type[Any]`?
            Type::Any => Type::Any,
            // TODO: `type[Unknown]`?
            Type::Unknown => Type::Unknown,
            // TODO intersections
            Type::Intersection(_) => todo_type!(),
            todo @ Type::Todo(_) => *todo,
        }
    }

    /// Return the string representation of this type when converted to string as it would be
    /// provided by the `__str__` method.
    ///
    /// When not available, this should fall back to the value of `[Type::repr]`.
    /// Note: this method is used in the builtins `format`, `print`, `str.format` and `f-strings`.
    #[must_use]
    pub fn str(&self, db: &'db dyn Db) -> Type<'db> {
        match self {
            Type::IntLiteral(_) | Type::BooleanLiteral(_) => self.repr(db),
            Type::StringLiteral(_) | Type::LiteralString => *self,
            Type::KnownInstance(known_instance) => {
                Type::string_literal(db, known_instance.repr(db))
            }
            // TODO: handle more complex types
            _ => KnownClass::Str.to_instance(db),
        }
    }

    /// Return the string representation of this type as it would be provided by the  `__repr__`
    /// method at runtime.
    #[must_use]
    pub fn repr(&self, db: &'db dyn Db) -> Type<'db> {
        match self {
            Type::IntLiteral(number) => Type::string_literal(db, &number.to_string()),
            Type::BooleanLiteral(true) => Type::string_literal(db, "True"),
            Type::BooleanLiteral(false) => Type::string_literal(db, "False"),
            Type::StringLiteral(literal) => {
                Type::string_literal(db, &format!("'{}'", literal.value(db).escape_default()))
            }
            Type::LiteralString => Type::LiteralString,
            Type::KnownInstance(known_instance) => {
                Type::string_literal(db, known_instance.repr(db))
            }
            // TODO: handle more complex types
            _ => KnownClass::Str.to_instance(db),
        }
    }
}

impl<'db> From<&Type<'db>> for Type<'db> {
    fn from(value: &Type<'db>) -> Self {
        *value
    }
}

impl<'db> From<Type<'db>> for Symbol<'db> {
    fn from(value: Type<'db>) -> Self {
        Symbol::Type(value, Boundness::Bound)
    }
}

/// Non-exhaustive enumeration of known classes (e.g. `builtins.int`, `typing.Any`, ...) to allow
/// for easier syntax when interacting with very common classes.
///
/// Feel free to expand this enum if you ever find yourself using the same class in multiple
/// places.
/// Note: good candidates are any classes in `[crate::stdlib::CoreStdlibModule]`
#[derive(Debug, Clone, Copy, PartialEq, Eq, Hash)]
pub enum KnownClass {
    // To figure out where an stdlib symbol is defined, you can go into `crates/red_knot_vendored`
    // and grep for the symbol name in any `.pyi` file.

    // Builtins
    Bool,
    Object,
    Bytes,
    Type,
    Int,
    Float,
    Str,
    List,
    Tuple,
    Set,
    Dict,
    Slice,
    // Types
    GenericAlias,
    ModuleType,
    FunctionType,
    // Typeshed
    NoneType, // Part of `types` for Python >= 3.10
    // Typing
    SpecialForm,
    TypeVar,
    TypeAliasType,
    NoDefaultType,
    // sys
    VersionInfo,
}

impl<'db> KnownClass {
    pub const fn as_str(&self) -> &'static str {
        match self {
            Self::Bool => "bool",
            Self::Object => "object",
            Self::Bytes => "bytes",
            Self::Tuple => "tuple",
            Self::Int => "int",
            Self::Float => "float",
            Self::Str => "str",
            Self::Set => "set",
            Self::Dict => "dict",
            Self::List => "list",
            Self::Type => "type",
            Self::Slice => "slice",
            Self::GenericAlias => "GenericAlias",
            Self::ModuleType => "ModuleType",
            Self::FunctionType => "FunctionType",
            Self::NoneType => "NoneType",
            Self::SpecialForm => "_SpecialForm",
            Self::TypeVar => "TypeVar",
            Self::TypeAliasType => "TypeAliasType",
            Self::NoDefaultType => "_NoDefaultType",
            // This is the name the type of `sys.version_info` has in typeshed,
            // which is different to what `type(sys.version_info).__name__` is at runtime.
            // (At runtime, `type(sys.version_info).__name__ == "version_info"`,
            // which is impossible to replicate in the stubs since the sole instance of the class
            // also has that name in the `sys` module.)
            Self::VersionInfo => "_version_info",
        }
    }

    pub fn to_instance(&self, db: &'db dyn Db) -> Type<'db> {
        self.to_class_literal(db).to_instance(db)
    }

    pub fn to_class_literal(self, db: &'db dyn Db) -> Type<'db> {
        core_module_symbol(db, self.canonical_module(), self.as_str())
            .ignore_possibly_unbound()
            .unwrap_or(Type::Unknown)
    }

    /// Return the module in which we should look up the definition for this class
    pub(crate) const fn canonical_module(self) -> CoreStdlibModule {
        match self {
            Self::Bool
            | Self::Object
            | Self::Bytes
            | Self::Type
            | Self::Int
            | Self::Float
            | Self::Str
            | Self::List
            | Self::Tuple
            | Self::Set
            | Self::Dict
            | Self::Slice => CoreStdlibModule::Builtins,
            Self::VersionInfo => CoreStdlibModule::Sys,
            Self::GenericAlias | Self::ModuleType | Self::FunctionType => CoreStdlibModule::Types,
            Self::NoneType => CoreStdlibModule::Typeshed,
            Self::SpecialForm | Self::TypeVar | Self::TypeAliasType => CoreStdlibModule::Typing,
            // TODO when we understand sys.version_info, we will need an explicit fallback here,
            // because typing_extensions has a 3.13+ re-export for the `typing.NoDefault`
            // singleton, but not for `typing._NoDefaultType`
            Self::NoDefaultType => CoreStdlibModule::TypingExtensions,
        }
    }

    /// Is this class a singleton class?
    ///
    /// A singleton class is a class where it is known that only one instance can ever exist at runtime.
    const fn is_singleton(self) -> bool {
        // TODO there are other singleton types (EllipsisType, NotImplementedType)
        match self {
            Self::NoneType | Self::NoDefaultType | Self::VersionInfo | Self::TypeAliasType => true,
            Self::Bool
            | Self::Object
            | Self::Bytes
            | Self::Tuple
            | Self::Int
            | Self::Float
            | Self::Str
            | Self::Set
            | Self::Dict
            | Self::List
            | Self::Type
            | Self::Slice
            | Self::GenericAlias
            | Self::ModuleType
            | Self::FunctionType
            | Self::SpecialForm
            | Self::TypeVar => false,
        }
    }

    pub fn try_from_file(db: &dyn Db, file: File, class_name: &str) -> Option<Self> {
        // Note: if this becomes hard to maintain (as rust can't ensure at compile time that all
        // variants of `Self` are covered), we might use a macro (in-house or dependency)
        // See: https://stackoverflow.com/q/39070244
        let candidate = match class_name {
            "bool" => Self::Bool,
            "object" => Self::Object,
            "bytes" => Self::Bytes,
            "tuple" => Self::Tuple,
            "type" => Self::Type,
            "int" => Self::Int,
            "float" => Self::Float,
            "str" => Self::Str,
            "set" => Self::Set,
            "dict" => Self::Dict,
            "list" => Self::List,
            "slice" => Self::Slice,
            "GenericAlias" => Self::GenericAlias,
            "NoneType" => Self::NoneType,
            "ModuleType" => Self::ModuleType,
            "FunctionType" => Self::FunctionType,
            "TypeAliasType" => Self::TypeAliasType,
            "_SpecialForm" => Self::SpecialForm,
            "_NoDefaultType" => Self::NoDefaultType,
            "_version_info" => Self::VersionInfo,
            _ => return None,
        };

        let module = file_to_module(db, file)?;
        candidate.check_module(&module).then_some(candidate)
    }

    /// Return `true` if the module of `self` matches `module_name`
    fn check_module(self, module: &Module) -> bool {
        if !module.search_path().is_standard_library() {
            return false;
        }
        match self {
            Self::Bool
            | Self::Object
            | Self::Bytes
            | Self::Type
            | Self::Int
            | Self::Float
            | Self::Str
            | Self::List
            | Self::Tuple
            | Self::Set
            | Self::Dict
            | Self::Slice
            | Self::GenericAlias
            | Self::ModuleType
            | Self::VersionInfo
            | Self::FunctionType => module.name() == self.canonical_module().as_str(),
            Self::NoneType => matches!(module.name().as_str(), "_typeshed" | "types"),
            Self::SpecialForm | Self::TypeVar | Self::TypeAliasType | Self::NoDefaultType => {
                matches!(module.name().as_str(), "typing" | "typing_extensions")
            }
        }
    }
}

/// Enumeration of specific runtime that are special enough to be considered their own type.
#[derive(Debug, Clone, Copy, PartialEq, Eq, Hash, salsa::Update)]
pub enum KnownInstanceType<'db> {
    /// The symbol `typing.Literal` (which can also be found as `typing_extensions.Literal`)
    Literal,
    /// The symbol `typing.LiteralString` (which can also be found as `typing_extensions.LiteralString`)
    LiteralString,
    /// The symbol `typing.Optional` (which can also be found as `typing_extensions.Optional`)
    Optional,
    /// The symbol `typing.Union` (which can also be found as `typing_extensions.Union`)
    Union,
    /// The symbol `typing.NoReturn` (which can also be found as `typing_extensions.NoReturn`)
    NoReturn,
    /// The symbol `typing.Never` available since 3.11 (which can also be found as `typing_extensions.Never`)
    Never,
    /// The symbol `typing.Any` (which can also be found as `typing_extensions.Any`)
    Any,
    /// A single instance of `typing.TypeVar`
    TypeVar(TypeVarInstance<'db>),
    /// A single instance of `typing.TypeAliasType` (PEP 695 type alias)
    TypeAliasType(TypeAliasType<'db>),
    // TODO: fill this enum out with more special forms, etc.
}

impl<'db> KnownInstanceType<'db> {
    pub const fn as_str(self) -> &'static str {
        match self {
            Self::Literal => "Literal",
            Self::LiteralString => "LiteralString",
            Self::Optional => "Optional",
            Self::Union => "Union",
            Self::TypeVar(_) => "TypeVar",
            Self::NoReturn => "NoReturn",
            Self::Never => "Never",
            Self::Any => "Any",
            Self::TypeAliasType(_) => "TypeAliasType",
        }
    }

    /// Evaluate the known instance in boolean context
    pub const fn bool(self) -> Truthiness {
        match self {
            Self::Literal
            | Self::LiteralString
            | Self::Optional
            | Self::TypeVar(_)
            | Self::Union
            | Self::NoReturn
            | Self::Never
            | Self::Any
            | Self::TypeAliasType(_) => Truthiness::AlwaysTrue,
        }
    }

    /// Return the repr of the symbol at runtime
    pub fn repr(self, db: &'db dyn Db) -> &'db str {
        match self {
            Self::Literal => "typing.Literal",
            Self::LiteralString => "typing.LiteralString",
            Self::Optional => "typing.Optional",
            Self::Union => "typing.Union",
            Self::NoReturn => "typing.NoReturn",
            Self::Never => "typing.Never",
            Self::Any => "typing.Any",
            Self::TypeVar(typevar) => typevar.name(db),
            Self::TypeAliasType(_) => "typing.TypeAliasType",
        }
    }

    /// Return the [`KnownClass`] which this symbol is an instance of
    pub const fn class(self) -> KnownClass {
        match self {
            Self::Literal => KnownClass::SpecialForm,
            Self::LiteralString => KnownClass::SpecialForm,
            Self::Optional => KnownClass::SpecialForm,
            Self::Union => KnownClass::SpecialForm,
            Self::NoReturn => KnownClass::SpecialForm,
            Self::Never => KnownClass::SpecialForm,
            Self::Any => KnownClass::Object,
            Self::TypeVar(_) => KnownClass::TypeVar,
            Self::TypeAliasType(_) => KnownClass::TypeAliasType,
        }
    }

    /// Return the instance type which this type is a subtype of.
    ///
    /// For example, the symbol `typing.Literal` is an instance of `typing._SpecialForm`,
    /// so `KnownInstanceType::Literal.instance_fallback(db)`
    /// returns `Type::Instance(InstanceType { class: <typing._SpecialForm> })`.
    pub fn instance_fallback(self, db: &dyn Db) -> Type {
        self.class().to_instance(db)
    }

    pub fn try_from_module_and_symbol(module: &Module, instance_name: &str) -> Option<Self> {
        if !module.search_path().is_standard_library() {
            return None;
        }
        match (module.name().as_str(), instance_name) {
            ("typing", "Any") => Some(Self::Any),
            ("typing" | "typing_extensions", "Literal") => Some(Self::Literal),
            ("typing" | "typing_extensions", "LiteralString") => Some(Self::LiteralString),
            ("typing" | "typing_extensions", "Optional") => Some(Self::Optional),
            ("typing" | "typing_extensions", "Union") => Some(Self::Union),
            ("typing" | "typing_extensions", "NoReturn") => Some(Self::NoReturn),
            ("typing" | "typing_extensions", "Never") => Some(Self::Never),
            _ => None,
        }
    }

    fn member(self, db: &'db dyn Db, name: &str) -> Symbol<'db> {
        let ty = match (self, name) {
            (Self::TypeVar(typevar), "__name__") => Type::string_literal(db, typevar.name(db)),
            (Self::TypeAliasType(alias), "__name__") => Type::string_literal(db, alias.name(db)),
            _ => return self.instance_fallback(db).member(db, name),
        };
        ty.into()
    }
}

/// Data regarding a single type variable.
///
/// This is referenced by `KnownInstanceType::TypeVar` (to represent the singleton type of the
/// runtime `typing.TypeVar` object itself). In the future, it will also be referenced also by a
/// new `Type` variant to represent the type that this typevar represents as an annotation: that
/// is, an unknown set of objects, constrained by the upper-bound/constraints on this type var,
/// defaulting to the default type of this type var when not otherwise bound to a type.
///
/// This must be a tracked struct, not an interned one, because typevar equivalence is by identity,
/// not by value. Two typevars that have the same name, bound/constraints, and default, are still
/// different typevars: if used in the same scope, they may be bound to different types.
#[salsa::tracked]
pub struct TypeVarInstance<'db> {
    /// The name of this TypeVar (e.g. `T`)
    #[return_ref]
    name: ast::name::Name,

    /// The upper bound or constraint on the type of this TypeVar
    bound_or_constraints: Option<TypeVarBoundOrConstraints<'db>>,

    /// The default type for this TypeVar
    default_ty: Option<Type<'db>>,
}

impl<'db> TypeVarInstance<'db> {
    #[allow(unused)]
    pub(crate) fn upper_bound(self, db: &'db dyn Db) -> Option<Type<'db>> {
        if let Some(TypeVarBoundOrConstraints::UpperBound(ty)) = self.bound_or_constraints(db) {
            Some(ty)
        } else {
            None
        }
    }

    #[allow(unused)]
    pub(crate) fn constraints(self, db: &'db dyn Db) -> Option<&'db [Type<'db>]> {
        if let Some(TypeVarBoundOrConstraints::Constraints(tuple)) = self.bound_or_constraints(db) {
            Some(tuple.elements(db))
        } else {
            None
        }
    }
}

#[derive(Clone, Debug, Hash, PartialEq, Eq, salsa::Update)]
pub enum TypeVarBoundOrConstraints<'db> {
    UpperBound(Type<'db>),
    Constraints(TupleType<'db>),
}

#[derive(Debug, Clone, PartialEq, Eq)]
enum CallOutcome<'db> {
    Callable {
        return_ty: Type<'db>,
    },
    RevealType {
        return_ty: Type<'db>,
        revealed_ty: Type<'db>,
    },
    NotCallable {
        not_callable_ty: Type<'db>,
    },
    Union {
        called_ty: Type<'db>,
        outcomes: Box<[CallOutcome<'db>]>,
    },
    PossiblyUnboundDunderCall {
        called_ty: Type<'db>,
        call_outcome: Box<CallOutcome<'db>>,
    },
}

impl<'db> CallOutcome<'db> {
    /// Create a new `CallOutcome::Callable` with given return type.
    fn callable(return_ty: Type<'db>) -> CallOutcome<'db> {
        CallOutcome::Callable { return_ty }
    }

    /// Create a new `CallOutcome::NotCallable` with given not-callable type.
    fn not_callable(not_callable_ty: Type<'db>) -> CallOutcome<'db> {
        CallOutcome::NotCallable { not_callable_ty }
    }

    /// Create a new `CallOutcome::RevealType` with given revealed and return types.
    fn revealed(return_ty: Type<'db>, revealed_ty: Type<'db>) -> CallOutcome<'db> {
        CallOutcome::RevealType {
            return_ty,
            revealed_ty,
        }
    }

    /// Create a new `CallOutcome::Union` with given wrapped outcomes.
    fn union(
        called_ty: Type<'db>,
        outcomes: impl IntoIterator<Item = CallOutcome<'db>>,
    ) -> CallOutcome<'db> {
        CallOutcome::Union {
            called_ty,
            outcomes: outcomes.into_iter().collect(),
        }
    }

    /// Get the return type of the call, or `None` if not callable.
    fn return_ty(&self, db: &'db dyn Db) -> Option<Type<'db>> {
        match self {
            Self::Callable { return_ty } => Some(*return_ty),
            Self::RevealType {
                return_ty,
                revealed_ty: _,
            } => Some(*return_ty),
            Self::NotCallable { not_callable_ty: _ } => None,
            Self::Union {
                outcomes,
                called_ty: _,
            } => outcomes
                .iter()
                // If all outcomes are NotCallable, we return None; if some outcomes are callable
                // and some are not, we return a union including Unknown.
                .fold(None, |acc, outcome| {
                    let ty = outcome.return_ty(db);
                    match (acc, ty) {
                        (None, None) => None,
                        (None, Some(ty)) => Some(UnionBuilder::new(db).add(ty)),
                        (Some(builder), ty) => Some(builder.add(ty.unwrap_or(Type::Unknown))),
                    }
                })
                .map(UnionBuilder::build),
            Self::PossiblyUnboundDunderCall { call_outcome, .. } => call_outcome.return_ty(db),
        }
    }

    /// Get the return type of the call, emitting default diagnostics if needed.
    fn unwrap_with_diagnostic<'a>(
        &self,
        db: &'db dyn Db,
        node: ast::AnyNodeRef,
        diagnostics: &'a mut TypeCheckDiagnosticsBuilder<'db>,
    ) -> Type<'db> {
        match self.return_ty_result(db, node, diagnostics) {
            Ok(return_ty) => return_ty,
            Err(NotCallableError::Type {
                not_callable_ty,
                return_ty,
            }) => {
                diagnostics.add(
                    node,
                    "call-non-callable",
                    format_args!(
                        "Object of type `{}` is not callable",
                        not_callable_ty.display(db)
                    ),
                );
                return_ty
            }
            Err(NotCallableError::UnionElement {
                not_callable_ty,
                called_ty,
                return_ty,
            }) => {
                diagnostics.add(
                    node,
                    "call-non-callable",
                    format_args!(
                        "Object of type `{}` is not callable (due to union element `{}`)",
                        called_ty.display(db),
                        not_callable_ty.display(db),
                    ),
                );
                return_ty
            }
            Err(NotCallableError::UnionElements {
                not_callable_tys,
                called_ty,
                return_ty,
            }) => {
                diagnostics.add(
                    node,
                    "call-non-callable",
                    format_args!(
                        "Object of type `{}` is not callable (due to union elements {})",
                        called_ty.display(db),
                        not_callable_tys.display(db),
                    ),
                );
                return_ty
            }
            Err(NotCallableError::PossiblyUnboundDunderCall {
                callable_ty: called_ty,
                return_ty,
            }) => {
                diagnostics.add(
                    node,
                    "call-non-callable",
                    format_args!(
                        "Object of type `{}` is not callable (possibly unbound `__call__` method)",
                        called_ty.display(db)
                    ),
                );
                return_ty
            }
        }
    }

    /// Get the return type of the call as a result.
    fn return_ty_result<'a>(
        &self,
        db: &'db dyn Db,
        node: ast::AnyNodeRef,
        diagnostics: &'a mut TypeCheckDiagnosticsBuilder<'db>,
    ) -> Result<Type<'db>, NotCallableError<'db>> {
        match self {
            Self::Callable { return_ty } => Ok(*return_ty),
            Self::RevealType {
                return_ty,
                revealed_ty,
            } => {
                diagnostics.add(
                    node,
                    "revealed-type",
                    format_args!("Revealed type is `{}`", revealed_ty.display(db)),
                );
                Ok(*return_ty)
            }
            Self::NotCallable { not_callable_ty } => Err(NotCallableError::Type {
                not_callable_ty: *not_callable_ty,
                return_ty: Type::Unknown,
            }),
            Self::PossiblyUnboundDunderCall {
                called_ty,
                call_outcome,
            } => Err(NotCallableError::PossiblyUnboundDunderCall {
                callable_ty: *called_ty,
                return_ty: call_outcome.return_ty(db).unwrap_or(Type::Unknown),
            }),
            Self::Union {
                outcomes,
                called_ty,
            } => {
                let mut not_callable = vec![];
                let mut union_builder = UnionBuilder::new(db);
                let mut revealed = false;
                for outcome in outcomes {
                    let return_ty = match outcome {
                        Self::NotCallable { not_callable_ty } => {
                            not_callable.push(*not_callable_ty);
                            Type::Unknown
                        }
                        Self::RevealType {
                            return_ty,
                            revealed_ty: _,
                        } => {
                            if revealed {
                                *return_ty
                            } else {
                                revealed = true;
                                outcome.unwrap_with_diagnostic(db, node, diagnostics)
                            }
                        }
                        _ => outcome.unwrap_with_diagnostic(db, node, diagnostics),
                    };
                    union_builder = union_builder.add(return_ty);
                }
                let return_ty = union_builder.build();
                match not_callable[..] {
                    [] => Ok(return_ty),
                    [elem] => Err(NotCallableError::UnionElement {
                        not_callable_ty: elem,
                        called_ty: *called_ty,
                        return_ty,
                    }),
                    _ if not_callable.len() == outcomes.len() => Err(NotCallableError::Type {
                        not_callable_ty: *called_ty,
                        return_ty,
                    }),
                    _ => Err(NotCallableError::UnionElements {
                        not_callable_tys: not_callable.into_boxed_slice(),
                        called_ty: *called_ty,
                        return_ty,
                    }),
                }
            }
        }
    }
}

enum CallDunderResult<'db> {
    CallOutcome(CallOutcome<'db>),
    PossiblyUnbound(CallOutcome<'db>),
    MethodNotAvailable,
}

impl<'db> CallDunderResult<'db> {
    fn return_ty(&self, db: &'db dyn Db) -> Option<Type<'db>> {
        match self {
            Self::CallOutcome(outcome) => outcome.return_ty(db),
            Self::PossiblyUnbound { .. } => None,
            Self::MethodNotAvailable => None,
        }
    }
}

#[derive(Debug, Clone, PartialEq, Eq)]
enum NotCallableError<'db> {
    /// The type is not callable.
    Type {
        not_callable_ty: Type<'db>,
        return_ty: Type<'db>,
    },
    /// A single union element is not callable.
    UnionElement {
        not_callable_ty: Type<'db>,
        called_ty: Type<'db>,
        return_ty: Type<'db>,
    },
    /// Multiple (but not all) union elements are not callable.
    UnionElements {
        not_callable_tys: Box<[Type<'db>]>,
        called_ty: Type<'db>,
        return_ty: Type<'db>,
    },
    PossiblyUnboundDunderCall {
        callable_ty: Type<'db>,
        return_ty: Type<'db>,
    },
}

impl<'db> NotCallableError<'db> {
    /// The return type that should be used when a call is not callable.
    fn return_ty(&self) -> Type<'db> {
        match self {
            Self::Type { return_ty, .. } => *return_ty,
            Self::UnionElement { return_ty, .. } => *return_ty,
            Self::UnionElements { return_ty, .. } => *return_ty,
            Self::PossiblyUnboundDunderCall { return_ty, .. } => *return_ty,
        }
    }

    /// The resolved type that was not callable.
    ///
    /// For unions, returns the union type itself, which may contain a mix of callable and
    /// non-callable types.
    fn called_ty(&self) -> Type<'db> {
        match self {
            Self::Type {
                not_callable_ty, ..
            } => *not_callable_ty,
            Self::UnionElement { called_ty, .. } => *called_ty,
            Self::UnionElements { called_ty, .. } => *called_ty,
            Self::PossiblyUnboundDunderCall {
                callable_ty: called_ty,
                ..
            } => *called_ty,
        }
    }
}

#[derive(Debug, Clone, Copy, PartialEq, Eq)]
enum IterationOutcome<'db> {
    Iterable {
        element_ty: Type<'db>,
    },
    NotIterable {
        not_iterable_ty: Type<'db>,
    },
    PossiblyUnboundDunderIter {
        iterable_ty: Type<'db>,
        element_ty: Type<'db>,
    },
}

impl<'db> IterationOutcome<'db> {
    fn unwrap_with_diagnostic(
        self,
        iterable_node: ast::AnyNodeRef,
        diagnostics: &mut TypeCheckDiagnosticsBuilder<'db>,
    ) -> Type<'db> {
        match self {
            Self::Iterable { element_ty } => element_ty,
            Self::NotIterable { not_iterable_ty } => {
                diagnostics.add_not_iterable(iterable_node, not_iterable_ty);
                Type::Unknown
            }
            Self::PossiblyUnboundDunderIter {
                iterable_ty,
                element_ty,
            } => {
                diagnostics.add_not_iterable_possibly_unbound(iterable_node, iterable_ty);
                element_ty
            }
        }
    }
}

#[derive(Debug, Copy, Clone, PartialEq, Eq)]
pub enum Truthiness {
    /// For an object `x`, `bool(x)` will always return `True`
    AlwaysTrue,
    /// For an object `x`, `bool(x)` will always return `False`
    AlwaysFalse,
    /// For an object `x`, `bool(x)` could return either `True` or `False`
    Ambiguous,
}

impl Truthiness {
    const fn is_ambiguous(self) -> bool {
        matches!(self, Truthiness::Ambiguous)
    }

    const fn negate(self) -> Self {
        match self {
            Self::AlwaysTrue => Self::AlwaysFalse,
            Self::AlwaysFalse => Self::AlwaysTrue,
            Self::Ambiguous => Self::Ambiguous,
        }
    }

    fn into_type(self, db: &dyn Db) -> Type {
        match self {
            Self::AlwaysTrue => Type::BooleanLiteral(true),
            Self::AlwaysFalse => Type::BooleanLiteral(false),
            Self::Ambiguous => KnownClass::Bool.to_instance(db),
        }
    }
}

impl From<bool> for Truthiness {
    fn from(value: bool) -> Self {
        if value {
            Truthiness::AlwaysTrue
        } else {
            Truthiness::AlwaysFalse
        }
    }
}

#[salsa::interned]
pub struct FunctionType<'db> {
    /// name of the function at definition
    #[return_ref]
    pub name: ast::name::Name,

    /// Is this a function that we special-case somehow? If so, which one?
    known: Option<KnownFunction>,

    body_scope: ScopeId<'db>,

    /// types of all decorators on this function
    decorators: Box<[Type<'db>]>,
}

#[salsa::tracked]
impl<'db> FunctionType<'db> {
    pub fn has_decorator(self, db: &dyn Db, decorator: Type<'_>) -> bool {
        self.decorators(db).contains(&decorator)
    }

    /// Typed externally-visible signature for this function.
    ///
    /// This is the signature as seen by external callers, possibly modified by decorators and/or
    /// overloaded.
    ///
    /// ## Why is this a salsa query?
    ///
    /// This is a salsa query to short-circuit the invalidation
    /// when the function's AST node changes.
    ///
    /// Were this not a salsa query, then the calling query
    /// would depend on the function's AST and rerun for every change in that file.
    #[salsa::tracked(return_ref)]
    pub fn signature(self, db: &'db dyn Db) -> Signature<'db> {
        let function_stmt_node = self.body_scope(db).node(db).expect_function();
        let internal_signature = self.internal_signature(db);
        if function_stmt_node.decorator_list.is_empty() {
            return internal_signature;
        }
        // TODO process the effect of decorators on the signature
        Signature::todo()
    }

    /// Typed internally-visible signature for this function.
    ///
    /// This represents the annotations on the function itself, unmodified by decorators and
    /// overloads.
    ///
    /// These are the parameter and return types that should be used for type checking the body of
    /// the function.
    ///
    /// Don't call this when checking any other file; only when type-checking the function body
    /// scope.
    fn internal_signature(self, db: &'db dyn Db) -> Signature<'db> {
        let scope = self.body_scope(db);
        let function_stmt_node = scope.node(db).expect_function();
        let definition = semantic_index(db, scope.file(db)).definition(function_stmt_node);
        Signature::from_function(db, definition, function_stmt_node)
    }

    pub fn is_known(self, db: &'db dyn Db, known_function: KnownFunction) -> bool {
        self.known(db) == Some(known_function)
    }
}

#[derive(Debug, Clone, Copy, PartialEq, Eq, Hash)]
pub enum KnownConstraintFunction {
    /// `builtins.isinstance`
    IsInstance,
    /// `builtins.issubclass`
    IsSubclass,
}

/// Non-exhaustive enumeration of known functions (e.g. `builtins.reveal_type`, ...) that might
/// have special behavior.
#[derive(Debug, Copy, Clone, PartialEq, Eq, Hash)]
pub enum KnownFunction {
    ConstraintFunction(KnownConstraintFunction),
    /// `builtins.reveal_type`, `typing.reveal_type` or `typing_extensions.reveal_type`
    RevealType,
}

impl KnownFunction {
    pub fn constraint_function(self) -> Option<KnownConstraintFunction> {
        match self {
            Self::ConstraintFunction(f) => Some(f),
            Self::RevealType => None,
        }
    }

    fn from_definition<'db>(
        db: &'db dyn Db,
        definition: Definition<'db>,
        name: &str,
    ) -> Option<Self> {
        match name {
            "reveal_type" if definition.is_typing_definition(db) => Some(KnownFunction::RevealType),
            "isinstance" if definition.is_builtin_definition(db) => Some(
                KnownFunction::ConstraintFunction(KnownConstraintFunction::IsInstance),
            ),
            "issubclass" if definition.is_builtin_definition(db) => Some(
                KnownFunction::ConstraintFunction(KnownConstraintFunction::IsSubclass),
            ),
            _ => None,
        }
    }
}

/// Representation of a runtime class object.
///
/// Does not in itself represent a type,
/// but is used as the inner data for several structs that *do* represent types.
#[salsa::interned]
pub struct Class<'db> {
    /// Name of the class at definition
    #[return_ref]
    pub name: ast::name::Name,

    body_scope: ScopeId<'db>,

    known: Option<KnownClass>,
}

#[salsa::tracked]
impl<'db> Class<'db> {
    /// Return `true` if this class represents `known_class`
    pub fn is_known(self, db: &'db dyn Db, known_class: KnownClass) -> bool {
        self.known(db) == Some(known_class)
    }

    /// Return an iterator over the inferred types of this class's *explicit* bases.
    ///
    /// Note that any class (except for `object`) that has no explicit
    /// bases will implicitly inherit from `object` at runtime. Nonetheless,
    /// this method does *not* include `object` in the bases it iterates over.
    ///
    /// ## Why is this a salsa query?
    ///
    /// This is a salsa query to short-circuit the invalidation
    /// when the class's AST node changes.
    ///
    /// Were this not a salsa query, then the calling query
    /// would depend on the class's AST and rerun for every change in that file.
    fn explicit_bases(self, db: &'db dyn Db) -> &'db [Type<'db>] {
        self.explicit_bases_query(db)
    }

    /// Iterate over this class's explicit bases, filtering out any bases that are not class objects.
    fn fully_static_explicit_bases(self, db: &'db dyn Db) -> impl Iterator<Item = Class<'db>> {
        self.explicit_bases(db)
            .iter()
            .copied()
            .filter_map(Type::into_class_literal)
            .map(|ClassLiteralType { class }| class)
    }

    #[salsa::tracked(return_ref)]
    fn explicit_bases_query(self, db: &'db dyn Db) -> Box<[Type<'db>]> {
        let class_stmt = self.node(db);

        let class_definition = semantic_index(db, self.file(db)).definition(class_stmt);

        class_stmt
            .bases()
            .iter()
            .map(|base_node| definition_expression_ty(db, class_definition, base_node))
            .collect()
    }

    fn file(self, db: &dyn Db) -> File {
        self.body_scope(db).file(db)
    }

    /// Return the original [`ast::StmtClassDef`] node associated with this class
    ///
    /// ## Note
    /// Only call this function from queries in the same file or your
    /// query depends on the AST of another file (bad!).
    fn node(self, db: &'db dyn Db) -> &'db ast::StmtClassDef {
        self.body_scope(db).node(db).expect_class()
    }

    /// Attempt to resolve the [method resolution order] ("MRO") for this class.
    /// If the MRO is unresolvable, return an error indicating why the class's MRO
    /// cannot be accurately determined. The error returned contains a fallback MRO
    /// that will be used instead for the purposes of type inference.
    ///
    /// The MRO is the tuple of classes that can be retrieved as the `__mro__`
    /// attribute on a class at runtime.
    ///
    /// [method resolution order]: https://docs.python.org/3/glossary.html#term-method-resolution-order
    #[salsa::tracked(return_ref)]
    fn try_mro(self, db: &'db dyn Db) -> Result<Mro<'db>, MroError<'db>> {
        Mro::of_class(db, self)
    }

    /// Iterate over the [method resolution order] ("MRO") of the class.
    ///
    /// If the MRO could not be accurately resolved, this method falls back to iterating
    /// over an MRO that has the class directly inheriting from `Unknown`. Use
    /// [`Class::try_mro`] if you need to distinguish between the success and failure
    /// cases rather than simply iterating over the inferred resolution order for the class.
    ///
    /// [method resolution order]: https://docs.python.org/3/glossary.html#term-method-resolution-order
    fn iter_mro(self, db: &'db dyn Db) -> impl Iterator<Item = ClassBase<'db>> {
        MroIterator::new(db, self)
    }

    /// Return `true` if `other` is present in this class's MRO.
    pub fn is_subclass_of(self, db: &'db dyn Db, other: Class) -> bool {
        // `is_subclass_of` is checking the subtype relation, in which gradual types do not
        // participate, so we should not return `True` if we find `Any/Unknown` in the MRO.
        self.is_subclass_of_base(db, other)
    }

    fn is_subclass_of_base<C: Into<ClassBase<'db>>>(self, db: &'db dyn Db, other: C) -> bool {
        self.iter_mro(db).contains(&other.into())
    }

    /// Return the explicit `metaclass` of this class, if one is defined.
    ///
    /// ## Note
    /// Only call this function from queries in the same file or your
    /// query depends on the AST of another file (bad!).
    fn explicit_metaclass(self, db: &'db dyn Db) -> Option<Type<'db>> {
        let class_stmt = self.node(db);
        let metaclass_node = &class_stmt
            .arguments
            .as_ref()?
            .find_keyword("metaclass")?
            .value;
        let class_definition = semantic_index(db, self.file(db)).definition(class_stmt);
        let metaclass_ty = definition_expression_ty(db, class_definition, metaclass_node);
        Some(metaclass_ty)
    }

    /// Return the metaclass of this class, or `Unknown` if the metaclass cannot be inferred.
    pub(crate) fn metaclass(self, db: &'db dyn Db) -> Type<'db> {
        // TODO: `type[Unknown]` would be a more precise fallback
        self.try_metaclass(db).unwrap_or(Type::Unknown)
    }

    /// Return the metaclass of this class, or an error if the metaclass cannot be inferred.
    #[salsa::tracked]
    pub(crate) fn try_metaclass(self, db: &'db dyn Db) -> Result<Type<'db>, MetaclassError<'db>> {
        // Identify the class's own metaclass (or take the first base class's metaclass).
        let mut base_classes = self.fully_static_explicit_bases(db).peekable();

        if base_classes.peek().is_some() && self.is_cyclically_defined(db) {
            // We emit diagnostics for cyclic class definitions elsewhere.
            // Avoid attempting to infer the metaclass if the class is cyclically defined:
            // it would be easy to enter an infinite loop.
            //
            // TODO: `type[Unknown]` might be better here?
            return Ok(Type::Unknown);
        }

        let explicit_metaclass = self.explicit_metaclass(db);
        let (metaclass, class_metaclass_was_from) = if let Some(metaclass) = explicit_metaclass {
            (metaclass, self)
        } else if let Some(base_class) = base_classes.next() {
            (base_class.metaclass(db), base_class)
        } else {
            (KnownClass::Type.to_class_literal(db), self)
        };

        let mut candidate = if let Type::ClassLiteral(metaclass_ty) = metaclass {
            MetaclassCandidate {
                metaclass: metaclass_ty.class,
                explicit_metaclass_of: class_metaclass_was_from,
            }
        } else {
            // TODO: If the metaclass is not a class, we should verify that it's a callable
            // which accepts the same arguments as `type.__new__` (otherwise error), and return
            // the meta-type of its return type. (And validate that is a class type?)
            return Ok(todo_type!("metaclass not a class"));
        };

        // Reconcile all base classes' metaclasses with the candidate metaclass.
        //
        // See:
        // - https://docs.python.org/3/reference/datamodel.html#determining-the-appropriate-metaclass
        // - https://github.com/python/cpython/blob/83ba8c2bba834c0b92de669cac16fcda17485e0e/Objects/typeobject.c#L3629-L3663
        for base_class in base_classes {
            let metaclass = base_class.metaclass(db);
            let Type::ClassLiteral(metaclass) = metaclass else {
                continue;
            };
            if metaclass.class.is_subclass_of(db, candidate.metaclass) {
                candidate = MetaclassCandidate {
                    metaclass: metaclass.class,
                    explicit_metaclass_of: base_class,
                };
                continue;
            }
            if candidate.metaclass.is_subclass_of(db, metaclass.class) {
                continue;
            }
            return Err(MetaclassError {
                kind: MetaclassErrorKind::Conflict {
                    candidate1: candidate,
                    candidate2: MetaclassCandidate {
                        metaclass: metaclass.class,
                        explicit_metaclass_of: base_class,
                    },
                    candidate1_is_base_class: explicit_metaclass.is_none(),
                },
            });
        }

        Ok(Type::class_literal(candidate.metaclass))
    }

    /// Returns the class member of this class named `name`.
    ///
    /// The member resolves to a member on the class itself or any of its proper superclasses.
    pub(crate) fn class_member(self, db: &'db dyn Db, name: &str) -> Symbol<'db> {
        if name == "__mro__" {
            let tuple_elements: Vec<Type<'db>> = self.iter_mro(db).map(Type::from).collect();
            return Type::tuple(db, &tuple_elements).into();
        }

        if name == "__class__" {
            return self.metaclass(db).into();
        }

        for superclass in self.iter_mro(db) {
            match superclass {
                // TODO we may instead want to record the fact that we encountered dynamic, and intersect it with
                // the type found on the next "real" class.
                ClassBase::Any | ClassBase::Unknown | ClassBase::Todo => {
                    return Type::from(superclass).member(db, name)
                }
                ClassBase::Class(class) => {
                    let member = class.own_class_member(db, name);
                    if !member.is_unbound() {
                        return member;
                    }
                }
            }
        }

        Symbol::Unbound
    }

    /// Returns the inferred type of the class member named `name`.
    ///
    /// Returns [`Symbol::Unbound`] if `name` cannot be found in this class's scope
    /// directly. Use [`Class::class_member`] if you require a method that will
    /// traverse through the MRO until it finds the member.
    pub(crate) fn own_class_member(self, db: &'db dyn Db, name: &str) -> Symbol<'db> {
        let scope = self.body_scope(db);
        symbol(db, scope, name)
    }

    /// Return `true` if this class appears to be a cyclic definition,
    /// i.e., it inherits either directly or indirectly from itself.
    ///
    /// A class definition like this will fail at runtime,
    /// but we must be resilient to it or we could panic.
    #[salsa::tracked]
    fn is_cyclically_defined(self, db: &'db dyn Db) -> bool {
        fn is_cyclically_defined_recursive<'db>(
            db: &'db dyn Db,
            class: Class<'db>,
            classes_to_watch: &mut IndexSet<Class<'db>>,
        ) -> bool {
            if !classes_to_watch.insert(class) {
                return true;
            }
            for explicit_base_class in class.fully_static_explicit_bases(db) {
                // Each base must be considered in isolation.
                // This is due to the fact that if a class uses multiple inheritance,
                // there could easily be a situation where two bases have the same class in their MROs;
                // that isn't enough to constitute the class being cyclically defined.
                let classes_to_watch_len = classes_to_watch.len();
                if is_cyclically_defined_recursive(db, explicit_base_class, classes_to_watch) {
                    return true;
                }
                classes_to_watch.truncate(classes_to_watch_len);
            }
            false
        }

        self.fully_static_explicit_bases(db)
            .any(|base_class| is_cyclically_defined_recursive(db, base_class, &mut IndexSet::new()))
    }
}

#[salsa::interned]
pub struct TypeAliasType<'db> {
    #[return_ref]
    pub name: ast::name::Name,

    rhs_scope: ScopeId<'db>,
}

#[salsa::tracked]
impl<'db> TypeAliasType<'db> {
    #[salsa::tracked]
    pub fn value_ty(self, db: &'db dyn Db) -> Type<'db> {
        let scope = self.rhs_scope(db);

        let type_alias_stmt_node = scope.node(db).expect_type_alias();
        let definition = semantic_index(db, scope.file(db)).definition(type_alias_stmt_node);

        definition_expression_ty(db, definition, &type_alias_stmt_node.value)
    }
}

/// Either the explicit `metaclass=` keyword of the class, or the inferred metaclass of one of its base classes.
#[derive(Debug, Clone, PartialEq, Eq)]
pub(super) struct MetaclassCandidate<'db> {
    metaclass: Class<'db>,
    explicit_metaclass_of: Class<'db>,
}

/// A singleton type representing a single class object at runtime.
#[derive(Debug, Clone, Copy, PartialEq, Eq, Hash, salsa::Update)]
pub struct ClassLiteralType<'db> {
    class: Class<'db>,
}

impl<'db> ClassLiteralType<'db> {
    fn member(self, db: &'db dyn Db, name: &str) -> Symbol<'db> {
        self.class.class_member(db, name)
    }
}

impl<'db> From<ClassLiteralType<'db>> for Type<'db> {
    fn from(value: ClassLiteralType<'db>) -> Self {
        Self::ClassLiteral(value)
    }
}

/// A type that represents `type[C]`, i.e. the class literal `C` and class literals that are subclasses of `C`.
#[derive(Debug, Clone, Copy, PartialEq, Eq, Hash, salsa::Update)]
pub struct SubclassOfType<'db> {
    class: Class<'db>,
}

impl<'db> SubclassOfType<'db> {
    fn member(self, db: &'db dyn Db, name: &str) -> Symbol<'db> {
        self.class.class_member(db, name)
    }
}

/// A type representing the set of runtime objects which are instances of a certain class.
#[derive(Copy, Clone, Debug, Eq, PartialEq, Hash, salsa::Update)]
pub struct InstanceType<'db> {
    class: Class<'db>,
}

impl<'db> InstanceType<'db> {
    /// Return `true` if members of this type are instances of the class `class` at runtime.
    pub fn is_instance_of(self, db: &'db dyn Db, class: Class<'db>) -> bool {
        self.class.is_subclass_of(db, class)
    }
}

impl<'db> From<InstanceType<'db>> for Type<'db> {
    fn from(value: InstanceType<'db>) -> Self {
        Self::Instance(value)
    }
}

#[derive(Debug, Clone, PartialEq, Eq)]
pub(super) struct MetaclassError<'db> {
    kind: MetaclassErrorKind<'db>,
}

impl<'db> MetaclassError<'db> {
    /// Return an [`MetaclassErrorKind`] variant describing why we could not resolve the metaclass for this class.
    pub(super) fn reason(&self) -> &MetaclassErrorKind<'db> {
        &self.kind
    }
}

#[derive(Debug, Clone, PartialEq, Eq)]
pub(super) enum MetaclassErrorKind<'db> {
    /// The class has incompatible metaclasses in its inheritance hierarchy.
    ///
    /// The metaclass of a derived class must be a (non-strict) subclass of the metaclasses of all
    /// its bases.
    Conflict {
        /// `candidate1` will either be the explicit `metaclass=` keyword in the class definition,
        /// or the inferred metaclass of a base class
        candidate1: MetaclassCandidate<'db>,

        /// `candidate2` will always be the inferred metaclass of a base class
        candidate2: MetaclassCandidate<'db>,

        /// Flag to indicate whether `candidate1` is the explicit `metaclass=` keyword or the
        /// inferred metaclass of a base class. This helps us give better error messages in diagnostics.
        candidate1_is_base_class: bool,
    },
}

#[salsa::interned]
pub struct UnionType<'db> {
    /// The union type includes values in any of these types.
    #[return_ref]
    elements_boxed: Box<[Type<'db>]>,
}

impl<'db> UnionType<'db> {
    fn elements(self, db: &'db dyn Db) -> &'db [Type<'db>] {
        self.elements_boxed(db)
    }

    /// Create a union from a list of elements
    /// (which may be eagerly simplified into a different variant of [`Type`] altogether).
    pub fn from_elements<T: Into<Type<'db>>>(
        db: &'db dyn Db,
        elements: impl IntoIterator<Item = T>,
    ) -> Type<'db> {
        elements
            .into_iter()
            .fold(UnionBuilder::new(db), |builder, element| {
                builder.add(element.into())
            })
            .build()
    }

    /// Apply a transformation function to all elements of the union,
    /// and create a new union from the resulting set of types.
    pub fn map(
        &self,
        db: &'db dyn Db,
        transform_fn: impl FnMut(&Type<'db>) -> Type<'db>,
    ) -> Type<'db> {
        Self::from_elements(db, self.elements(db).iter().map(transform_fn))
    }
}

#[salsa::interned]
pub struct IntersectionType<'db> {
    /// The intersection type includes only values in all of these types.
    #[return_ref]
    positive: FxOrderSet<Type<'db>>,

    /// The intersection type does not include any value in any of these types.
    ///
    /// Negation types aren't expressible in annotations, and are most likely to arise from type
    /// narrowing along with intersections (e.g. `if not isinstance(...)`), so we represent them
    /// directly in intersections rather than as a separate type.
    #[return_ref]
    negative: FxOrderSet<Type<'db>>,
}

#[salsa::interned]
pub struct StringLiteralType<'db> {
    #[return_ref]
    value: Box<str>,
}

impl<'db> StringLiteralType<'db> {
    pub fn len(&self, db: &'db dyn Db) -> usize {
        self.value(db).len()
    }
}

#[salsa::interned]
pub struct BytesLiteralType<'db> {
    #[return_ref]
    value: Box<[u8]>,
}

#[salsa::interned]
pub struct SliceLiteralType<'db> {
    start: Option<i32>,
    stop: Option<i32>,
    step: Option<i32>,
}

impl SliceLiteralType<'_> {
    fn as_tuple(self, db: &dyn Db) -> (Option<i32>, Option<i32>, Option<i32>) {
        (self.start(db), self.stop(db), self.step(db))
    }
}
#[salsa::interned]
pub struct TupleType<'db> {
    #[return_ref]
    elements: Box<[Type<'db>]>,
}

impl<'db> TupleType<'db> {
    pub fn from_elements<T: Into<Type<'db>>>(
        db: &'db dyn Db,
        types: impl IntoIterator<Item = T>,
    ) -> Type<'db> {
        let mut elements = vec![];

        for ty in types {
            let ty = ty.into();
            if ty.is_never() {
                return Type::Never;
            }
            elements.push(ty);
        }

        Type::Tuple(Self::new(db, elements.into_boxed_slice()))
    }

    pub fn get(&self, db: &'db dyn Db, index: usize) -> Option<Type<'db>> {
        self.elements(db).get(index).copied()
    }

    pub fn len(&self, db: &'db dyn Db) -> usize {
        self.elements(db).len()
    }
}

// Make sure that the `Type` enum does not grow unexpectedly.
#[cfg(not(debug_assertions))]
#[cfg(target_pointer_width = "64")]
static_assertions::assert_eq_size!(Type, [u8; 16]);

#[cfg(test)]
pub(crate) mod tests {
    use super::*;
    use crate::db::tests::TestDb;
    use crate::program::{Program, SearchPathSettings};
    use crate::python_version::PythonVersion;
    use crate::stdlib::typing_symbol;
    use crate::ProgramSettings;
    use ruff_db::files::system_path_to_file;
    use ruff_db::parsed::parsed_module;
    use ruff_db::system::{DbWithTestSystem, SystemPathBuf};
    use ruff_db::testing::assert_function_query_was_not_run;
    use ruff_python_ast as ast;
    use test_case::test_case;

    pub(crate) fn setup_db() -> TestDb {
        let db = TestDb::new();

        let src_root = SystemPathBuf::from("/src");
        db.memory_file_system()
            .create_directory_all(&src_root)
            .unwrap();

        Program::from_settings(
            &db,
            &ProgramSettings {
                target_version: PythonVersion::default(),
                search_paths: SearchPathSettings::new(src_root),
            },
        )
        .expect("Valid search path settings");

        db
    }

    /// A test representation of a type that can be transformed unambiguously into a real Type,
    /// given a db.
    #[derive(Debug, Clone, PartialEq)]
    pub(crate) enum Ty {
        Never,
        Unknown,
        None,
        Any,
        Todo,
        IntLiteral(i64),
        BooleanLiteral(bool),
        StringLiteral(&'static str),
        LiteralString,
        BytesLiteral(&'static str),
        // BuiltinInstance("str") corresponds to an instance of the builtin `str` class
        BuiltinInstance(&'static str),
        TypingInstance(&'static str),
        TypingLiteral,
        // BuiltinClassLiteral("str") corresponds to the builtin `str` class object itself
        BuiltinClassLiteral(&'static str),
        KnownClassInstance(KnownClass),
        Union(Vec<Ty>),
        Intersection { pos: Vec<Ty>, neg: Vec<Ty> },
        Tuple(Vec<Ty>),
    }

    impl Ty {
        pub(crate) fn into_type(self, db: &TestDb) -> Type<'_> {
            match self {
                Ty::Never => Type::Never,
                Ty::Unknown => Type::Unknown,
                Ty::None => Type::none(db),
                Ty::Any => Type::Any,
                Ty::Todo => todo_type!("Ty::Todo"),
                Ty::IntLiteral(n) => Type::IntLiteral(n),
                Ty::StringLiteral(s) => Type::string_literal(db, s),
                Ty::BooleanLiteral(b) => Type::BooleanLiteral(b),
                Ty::LiteralString => Type::LiteralString,
                Ty::BytesLiteral(s) => Type::bytes_literal(db, s.as_bytes()),
                Ty::BuiltinInstance(s) => builtins_symbol(db, s).expect_type().to_instance(db),
                Ty::TypingInstance(s) => typing_symbol(db, s).expect_type().to_instance(db),
                Ty::TypingLiteral => Type::KnownInstance(KnownInstanceType::Literal),
                Ty::BuiltinClassLiteral(s) => builtins_symbol(db, s).expect_type(),
                Ty::KnownClassInstance(known_class) => known_class.to_instance(db),
                Ty::Union(tys) => {
                    UnionType::from_elements(db, tys.into_iter().map(|ty| ty.into_type(db)))
                }
                Ty::Intersection { pos, neg } => {
                    let mut builder = IntersectionBuilder::new(db);
                    for p in pos {
                        builder = builder.add_positive(p.into_type(db));
                    }
                    for n in neg {
                        builder = builder.add_negative(n.into_type(db));
                    }
                    builder.build()
                }
                Ty::Tuple(tys) => {
                    let elements = tys.into_iter().map(|ty| ty.into_type(db));
                    Type::tuple(db, elements)
                }
            }
        }
    }

    #[test_case(Ty::Tuple(vec![Ty::Never]))]
    #[test_case(Ty::Tuple(vec![Ty::BuiltinInstance("str"), Ty::Never, Ty::BuiltinInstance("int")]))]
    #[test_case(Ty::Tuple(vec![Ty::Tuple(vec![Ty::Never])]))]
    fn tuple_containing_never_simplifies_to_never(ty: Ty) {
        let db = setup_db();
        assert_eq!(ty.into_type(&db), Type::Never);
    }

    #[test_case(Ty::BuiltinInstance("str"), Ty::BuiltinInstance("object"))]
    #[test_case(Ty::BuiltinInstance("int"), Ty::BuiltinInstance("object"))]
    #[test_case(Ty::Unknown, Ty::IntLiteral(1))]
    #[test_case(Ty::Any, Ty::IntLiteral(1))]
    #[test_case(Ty::Never, Ty::IntLiteral(1))]
    #[test_case(Ty::IntLiteral(1), Ty::Unknown)]
    #[test_case(Ty::IntLiteral(1), Ty::Any)]
    #[test_case(Ty::IntLiteral(1), Ty::BuiltinInstance("int"))]
    #[test_case(Ty::StringLiteral("foo"), Ty::BuiltinInstance("str"))]
    #[test_case(Ty::StringLiteral("foo"), Ty::LiteralString)]
    #[test_case(Ty::LiteralString, Ty::BuiltinInstance("str"))]
    #[test_case(Ty::BytesLiteral("foo"), Ty::BuiltinInstance("bytes"))]
    #[test_case(Ty::IntLiteral(1), Ty::Union(vec![Ty::BuiltinInstance("int"), Ty::BuiltinInstance("str")]))]
    #[test_case(Ty::IntLiteral(1), Ty::Union(vec![Ty::Unknown, Ty::BuiltinInstance("str")]))]
    #[test_case(Ty::Union(vec![Ty::IntLiteral(1), Ty::IntLiteral(2)]), Ty::Union(vec![Ty::IntLiteral(1), Ty::IntLiteral(2)]))]
    #[test_case(
        Ty::Union(vec![Ty::IntLiteral(1), Ty::IntLiteral(2)]),
        Ty::BuiltinInstance("int")
    )]
    #[test_case(
        Ty::Union(vec![Ty::IntLiteral(1), Ty::None]),
        Ty::Union(vec![Ty::BuiltinInstance("int"), Ty::None])
    )]
    #[test_case(Ty::Tuple(vec![Ty::Todo]), Ty::Tuple(vec![Ty::IntLiteral(2)]))]
    #[test_case(Ty::Tuple(vec![Ty::IntLiteral(2)]), Ty::Tuple(vec![Ty::Todo]))]
    fn is_assignable_to(from: Ty, to: Ty) {
        let db = setup_db();
        assert!(from.into_type(&db).is_assignable_to(&db, to.into_type(&db)));
    }

    #[test_case(Ty::BuiltinInstance("object"), Ty::BuiltinInstance("int"))]
    #[test_case(Ty::IntLiteral(1), Ty::BuiltinInstance("str"))]
    #[test_case(Ty::BuiltinInstance("int"), Ty::BuiltinInstance("str"))]
    #[test_case(Ty::BuiltinInstance("int"), Ty::IntLiteral(1))]
    #[test_case(
        Ty::Union(vec![Ty::IntLiteral(1), Ty::None]),
        Ty::BuiltinInstance("int")
    )]
    #[test_case(
        Ty::Union(vec![Ty::IntLiteral(1), Ty::None]),
        Ty::Union(vec![Ty::BuiltinInstance("str"), Ty::None])
    )]
    fn is_not_assignable_to(from: Ty, to: Ty) {
        let db = setup_db();
        assert!(!from.into_type(&db).is_assignable_to(&db, to.into_type(&db)));
    }

    #[test_case(Ty::BuiltinInstance("str"), Ty::BuiltinInstance("object"))]
    #[test_case(Ty::BuiltinInstance("int"), Ty::BuiltinInstance("object"))]
    #[test_case(Ty::BuiltinInstance("bool"), Ty::BuiltinInstance("object"))]
    #[test_case(Ty::BuiltinInstance("bool"), Ty::BuiltinInstance("int"))]
    #[test_case(Ty::Never, Ty::IntLiteral(1))]
    #[test_case(Ty::IntLiteral(1), Ty::BuiltinInstance("int"))]
    #[test_case(Ty::IntLiteral(1), Ty::BuiltinInstance("object"))]
    #[test_case(Ty::BooleanLiteral(true), Ty::BuiltinInstance("bool"))]
    #[test_case(Ty::BooleanLiteral(true), Ty::BuiltinInstance("int"))]
    #[test_case(Ty::BooleanLiteral(true), Ty::BuiltinInstance("object"))]
    #[test_case(Ty::StringLiteral("foo"), Ty::BuiltinInstance("str"))]
    #[test_case(Ty::StringLiteral("foo"), Ty::BuiltinInstance("object"))]
    #[test_case(Ty::StringLiteral("foo"), Ty::LiteralString)]
    #[test_case(Ty::LiteralString, Ty::BuiltinInstance("str"))]
    #[test_case(Ty::LiteralString, Ty::BuiltinInstance("object"))]
    #[test_case(Ty::BytesLiteral("foo"), Ty::BuiltinInstance("bytes"))]
    #[test_case(Ty::BytesLiteral("foo"), Ty::BuiltinInstance("object"))]
    #[test_case(Ty::IntLiteral(1), Ty::Union(vec![Ty::BuiltinInstance("int"), Ty::BuiltinInstance("str")]))]
    #[test_case(Ty::Union(vec![Ty::BuiltinInstance("str"), Ty::BuiltinInstance("int")]), Ty::BuiltinInstance("object"))]
    #[test_case(Ty::Union(vec![Ty::IntLiteral(1), Ty::IntLiteral(2)]), Ty::Union(vec![Ty::IntLiteral(1), Ty::IntLiteral(2), Ty::IntLiteral(3)]))]
    #[test_case(Ty::BuiltinInstance("TypeError"), Ty::BuiltinInstance("Exception"))]
    #[test_case(Ty::Tuple(vec![]), Ty::Tuple(vec![]))]
    #[test_case(Ty::Tuple(vec![Ty::IntLiteral(42)]), Ty::Tuple(vec![Ty::BuiltinInstance("int")]))]
    #[test_case(Ty::Tuple(vec![Ty::IntLiteral(42), Ty::StringLiteral("foo")]), Ty::Tuple(vec![Ty::BuiltinInstance("int"), Ty::BuiltinInstance("str")]))]
    #[test_case(Ty::Tuple(vec![Ty::BuiltinInstance("int"), Ty::StringLiteral("foo")]), Ty::Tuple(vec![Ty::BuiltinInstance("int"), Ty::BuiltinInstance("str")]))]
    #[test_case(Ty::Tuple(vec![Ty::IntLiteral(42), Ty::BuiltinInstance("str")]), Ty::Tuple(vec![Ty::BuiltinInstance("int"), Ty::BuiltinInstance("str")]))]
    #[test_case(
        Ty::BuiltinInstance("FloatingPointError"),
        Ty::BuiltinInstance("Exception")
    )]
    #[test_case(Ty::Intersection{pos: vec![Ty::BuiltinInstance("int")], neg: vec![Ty::IntLiteral(2)]}, Ty::BuiltinInstance("int"))]
    #[test_case(Ty::Intersection{pos: vec![Ty::BuiltinInstance("int")], neg: vec![Ty::IntLiteral(2)]}, Ty::Intersection{pos: vec![], neg: vec![Ty::IntLiteral(2)]})]
    #[test_case(Ty::Intersection{pos: vec![], neg: vec![Ty::BuiltinInstance("int")]}, Ty::Intersection{pos: vec![], neg: vec![Ty::IntLiteral(2)]})]
    #[test_case(Ty::IntLiteral(1), Ty::Intersection{pos: vec![Ty::BuiltinInstance("int")], neg: vec![Ty::IntLiteral(2)]})]
    #[test_case(Ty::Intersection{pos: vec![Ty::BuiltinInstance("str")], neg: vec![Ty::StringLiteral("foo")]}, Ty::Intersection{pos: vec![], neg: vec![Ty::IntLiteral(2)]})]
    #[test_case(Ty::BuiltinClassLiteral("int"), Ty::BuiltinClassLiteral("int"))]
    #[test_case(Ty::BuiltinClassLiteral("int"), Ty::BuiltinInstance("object"))]
    #[test_case(Ty::TypingLiteral, Ty::TypingInstance("_SpecialForm"))]
    #[test_case(Ty::TypingLiteral, Ty::BuiltinInstance("object"))]
    fn is_subtype_of(from: Ty, to: Ty) {
        let db = setup_db();
        assert!(from.into_type(&db).is_subtype_of(&db, to.into_type(&db)));
    }

    #[test_case(Ty::BuiltinInstance("object"), Ty::BuiltinInstance("int"))]
    #[test_case(Ty::Unknown, Ty::IntLiteral(1))]
    #[test_case(Ty::Any, Ty::IntLiteral(1))]
    #[test_case(Ty::IntLiteral(1), Ty::Unknown)]
    #[test_case(Ty::IntLiteral(1), Ty::Any)]
    #[test_case(Ty::IntLiteral(1), Ty::Union(vec![Ty::Unknown, Ty::BuiltinInstance("str")]))]
    #[test_case(Ty::IntLiteral(1), Ty::BuiltinInstance("str"))]
    #[test_case(Ty::Union(vec![Ty::IntLiteral(1), Ty::IntLiteral(2)]), Ty::IntLiteral(1))]
    #[test_case(Ty::Union(vec![Ty::IntLiteral(1), Ty::IntLiteral(2)]), Ty::Union(vec![Ty::IntLiteral(1), Ty::IntLiteral(3)]))]
    #[test_case(Ty::BuiltinInstance("int"), Ty::BuiltinInstance("str"))]
    #[test_case(Ty::BuiltinInstance("int"), Ty::IntLiteral(1))]
    #[test_case(Ty::Tuple(vec![]), Ty::Tuple(vec![Ty::IntLiteral(1)]))]
    #[test_case(Ty::Tuple(vec![Ty::IntLiteral(42)]), Ty::Tuple(vec![Ty::BuiltinInstance("str")]))]
    #[test_case(Ty::Tuple(vec![Ty::Todo]), Ty::Tuple(vec![Ty::IntLiteral(2)]))]
    #[test_case(Ty::Tuple(vec![Ty::IntLiteral(2)]), Ty::Tuple(vec![Ty::Todo]))]
    #[test_case(Ty::Intersection{pos: vec![Ty::BuiltinInstance("int")], neg: vec![Ty::IntLiteral(2)]}, Ty::Intersection{pos: vec![Ty::BuiltinInstance("int")], neg: vec![Ty::IntLiteral(3)]})]
    #[test_case(Ty::Intersection{pos: vec![], neg: vec![Ty::IntLiteral(2)]}, Ty::Intersection{pos: vec![], neg: vec![Ty::IntLiteral(3)]})]
    #[test_case(Ty::Intersection{pos: vec![], neg: vec![Ty::IntLiteral(2)]}, Ty::Intersection{pos: vec![], neg: vec![Ty::BuiltinInstance("int")]})]
    #[test_case(Ty::BuiltinInstance("int"), Ty::Intersection{pos: vec![], neg: vec![Ty::IntLiteral(3)]})]
    #[test_case(Ty::IntLiteral(1), Ty::Intersection{pos: vec![Ty::BuiltinInstance("int")], neg: vec![Ty::IntLiteral(1)]})]
    #[test_case(Ty::BuiltinClassLiteral("int"), Ty::BuiltinClassLiteral("object"))]
    #[test_case(Ty::BuiltinInstance("int"), Ty::BuiltinClassLiteral("int"))]
    #[test_case(Ty::TypingInstance("_SpecialForm"), Ty::TypingLiteral)]
    fn is_not_subtype_of(from: Ty, to: Ty) {
        let db = setup_db();
        assert!(!from.into_type(&db).is_subtype_of(&db, to.into_type(&db)));
    }

    #[test]
    fn is_subtype_of_class_literals() {
        let mut db = setup_db();
        db.write_dedented(
            "/src/module.py",
            "
            class Base: ...
            class Derived(Base): ...
            class Unrelated: ...
            U = Base if flag else Unrelated
        ",
        )
        .unwrap();
        let module = ruff_db::files::system_path_to_file(&db, "/src/module.py").unwrap();

        // `literal_base` represents `Literal[Base]`.
        let literal_base = super::global_symbol(&db, module, "Base").expect_type();
        let literal_derived = super::global_symbol(&db, module, "Derived").expect_type();
        let u = super::global_symbol(&db, module, "U").expect_type();

        assert!(literal_base.is_class_literal());
        assert!(literal_base.is_subtype_of(&db, Ty::BuiltinInstance("type").into_type(&db)));
        assert!(literal_base.is_subtype_of(&db, Ty::BuiltinInstance("object").into_type(&db)));

        assert!(literal_derived.is_class_literal());

        // `subclass_of_base` represents `Type[Base]`.
        let subclass_of_base = Type::subclass_of(literal_base.expect_class_literal().class);
        assert!(literal_base.is_subtype_of(&db, subclass_of_base));
        assert!(literal_derived.is_subtype_of(&db, subclass_of_base));

        let subclass_of_derived = Type::subclass_of(literal_derived.expect_class_literal().class);
        assert!(literal_derived.is_subtype_of(&db, subclass_of_derived));
        assert!(!literal_base.is_subtype_of(&db, subclass_of_derived));

        // Type[Derived] <: Type[Base]
        assert!(subclass_of_derived.is_subtype_of(&db, subclass_of_base));

        assert!(u.is_union());
        assert!(u.is_subtype_of(&db, Ty::BuiltinInstance("type").into_type(&db)));
        assert!(u.is_subtype_of(&db, Ty::BuiltinInstance("object").into_type(&db)));
    }

    #[test]
    fn is_subtype_of_intersection_of_class_instances() {
        let mut db = setup_db();
        db.write_dedented(
            "/src/module.py",
            "
            class A: ...
            a = A()
            class B: ...
            b = B()
        ",
        )
        .unwrap();
        let module = ruff_db::files::system_path_to_file(&db, "/src/module.py").unwrap();

        let a_ty = super::global_symbol(&db, module, "a").expect_type();
        let b_ty = super::global_symbol(&db, module, "b").expect_type();
        let intersection = IntersectionBuilder::new(&db)
            .add_positive(a_ty)
            .add_positive(b_ty)
            .build();

        assert_eq!(intersection.display(&db).to_string(), "A & B");
        assert!(!a_ty.is_subtype_of(&db, b_ty));
        assert!(intersection.is_subtype_of(&db, b_ty));
        assert!(intersection.is_subtype_of(&db, a_ty));
    }

    #[test_case(
        Ty::Union(vec![Ty::IntLiteral(1), Ty::IntLiteral(2)]),
        Ty::Union(vec![Ty::IntLiteral(1), Ty::IntLiteral(2)])
    )]
    fn is_equivalent_to(from: Ty, to: Ty) {
        let db = setup_db();

        assert!(from.into_type(&db).is_equivalent_to(&db, to.into_type(&db)));
    }

    #[test_case(Ty::Never, Ty::Never)]
    #[test_case(Ty::Never, Ty::None)]
    #[test_case(Ty::Never, Ty::BuiltinInstance("int"))]
    #[test_case(Ty::None, Ty::BooleanLiteral(true))]
    #[test_case(Ty::None, Ty::IntLiteral(1))]
    #[test_case(Ty::None, Ty::StringLiteral("test"))]
    #[test_case(Ty::None, Ty::BytesLiteral("test"))]
    #[test_case(Ty::None, Ty::LiteralString)]
    #[test_case(Ty::None, Ty::BuiltinInstance("int"))]
    #[test_case(Ty::None, Ty::Tuple(vec![Ty::None]))]
    #[test_case(Ty::BooleanLiteral(true), Ty::BooleanLiteral(false))]
    #[test_case(Ty::BooleanLiteral(true), Ty::Tuple(vec![Ty::None]))]
    #[test_case(Ty::BooleanLiteral(true), Ty::IntLiteral(1))]
    #[test_case(Ty::BooleanLiteral(false), Ty::IntLiteral(0))]
    #[test_case(Ty::IntLiteral(1), Ty::IntLiteral(2))]
    #[test_case(Ty::IntLiteral(1), Ty::Tuple(vec![Ty::None]))]
    #[test_case(Ty::StringLiteral("a"), Ty::StringLiteral("b"))]
    #[test_case(Ty::StringLiteral("a"), Ty::Tuple(vec![Ty::None]))]
    #[test_case(Ty::LiteralString, Ty::BytesLiteral("a"))]
    #[test_case(Ty::BytesLiteral("a"), Ty::BytesLiteral("b"))]
    #[test_case(Ty::BytesLiteral("a"), Ty::Tuple(vec![Ty::None]))]
    #[test_case(Ty::BytesLiteral("a"), Ty::StringLiteral("a"))]
    #[test_case(Ty::Union(vec![Ty::IntLiteral(1), Ty::IntLiteral(2)]), Ty::IntLiteral(3))]
    #[test_case(Ty::Union(vec![Ty::IntLiteral(1), Ty::IntLiteral(2)]), Ty::Union(vec![Ty::IntLiteral(3), Ty::IntLiteral(4)]))]
    #[test_case(Ty::Intersection{pos: vec![Ty::BuiltinInstance("int"),  Ty::IntLiteral(1)], neg: vec![]}, Ty::IntLiteral(2))]
    #[test_case(Ty::Tuple(vec![Ty::IntLiteral(1)]), Ty::Tuple(vec![Ty::IntLiteral(2)]))]
    #[test_case(Ty::Tuple(vec![Ty::IntLiteral(1), Ty::IntLiteral(2)]), Ty::Tuple(vec![Ty::IntLiteral(1)]))]
    #[test_case(Ty::Tuple(vec![Ty::IntLiteral(1), Ty::IntLiteral(2)]), Ty::Tuple(vec![Ty::IntLiteral(1), Ty::IntLiteral(3)]))]
    fn is_disjoint_from(a: Ty, b: Ty) {
        let db = setup_db();
        let a = a.into_type(&db);
        let b = b.into_type(&db);

        assert!(a.is_disjoint_from(&db, b));
        assert!(b.is_disjoint_from(&db, a));
    }

    #[test_case(Ty::Any, Ty::BuiltinInstance("int"))]
    #[test_case(Ty::None, Ty::None)]
    #[test_case(Ty::None, Ty::BuiltinInstance("object"))]
    #[test_case(Ty::BuiltinInstance("int"), Ty::BuiltinInstance("int"))]
    #[test_case(Ty::BuiltinInstance("str"), Ty::LiteralString)]
    #[test_case(Ty::BooleanLiteral(true), Ty::BooleanLiteral(true))]
    #[test_case(Ty::BooleanLiteral(false), Ty::BooleanLiteral(false))]
    #[test_case(Ty::BooleanLiteral(true), Ty::BuiltinInstance("bool"))]
    #[test_case(Ty::BooleanLiteral(true), Ty::BuiltinInstance("int"))]
    #[test_case(Ty::IntLiteral(1), Ty::IntLiteral(1))]
    #[test_case(Ty::StringLiteral("a"), Ty::StringLiteral("a"))]
    #[test_case(Ty::StringLiteral("a"), Ty::LiteralString)]
    #[test_case(Ty::StringLiteral("a"), Ty::BuiltinInstance("str"))]
    #[test_case(Ty::LiteralString, Ty::LiteralString)]
    #[test_case(Ty::Union(vec![Ty::IntLiteral(1), Ty::IntLiteral(2)]), Ty::IntLiteral(2))]
    #[test_case(Ty::Union(vec![Ty::IntLiteral(1), Ty::IntLiteral(2)]), Ty::Union(vec![Ty::IntLiteral(2), Ty::IntLiteral(3)]))]
    #[test_case(Ty::Intersection{pos: vec![Ty::BuiltinInstance("int"), Ty::IntLiteral(2)], neg: vec![]}, Ty::IntLiteral(2))]
    #[test_case(Ty::Tuple(vec![Ty::IntLiteral(1), Ty::IntLiteral(2)]), Ty::Tuple(vec![Ty::IntLiteral(1), Ty::BuiltinInstance("int")]))]
    #[test_case(Ty::BuiltinClassLiteral("str"), Ty::BuiltinInstance("type"))]
    fn is_not_disjoint_from(a: Ty, b: Ty) {
        let db = setup_db();
        let a = a.into_type(&db);
        let b = b.into_type(&db);

        assert!(!a.is_disjoint_from(&db, b));
        assert!(!b.is_disjoint_from(&db, a));
    }

    #[test]
    fn is_disjoint_from_union_of_class_types() {
        let mut db = setup_db();
        db.write_dedented(
            "/src/module.py",
            "
            class A: ...
            class B: ...
            U = A if flag else B
        ",
        )
        .unwrap();
        let module = ruff_db::files::system_path_to_file(&db, "/src/module.py").unwrap();

        let type_a = super::global_symbol(&db, module, "A").expect_type();
        let type_u = super::global_symbol(&db, module, "U").expect_type();

        assert!(type_a.is_class_literal());
        assert!(type_u.is_union());

        assert!(!type_a.is_disjoint_from(&db, type_u));
    }

    #[test]
    fn is_disjoint_type_subclass_of() {
        let mut db = setup_db();
        db.write_dedented(
            "/src/module.py",
            "
            class A: ...
            class B: ...
        ",
        )
        .unwrap();
        let module = ruff_db::files::system_path_to_file(&db, "/src/module.py").unwrap();

        let literal_a = super::global_symbol(&db, module, "A").expect_type();
        let literal_b = super::global_symbol(&db, module, "B").expect_type();

        let subclass_of_a = Type::subclass_of(literal_a.expect_class_literal().class);
        let subclass_of_b = Type::subclass_of(literal_b.expect_class_literal().class);

        // Class literals are always disjoint. They are singleton types
        assert!(literal_a.is_disjoint_from(&db, literal_b));

        // The class A is a subclass of A, so A is not disjoint from type[A]
        assert!(!literal_a.is_disjoint_from(&db, subclass_of_a));

        // The class A is disjoint from type[B] because it's not a subclass
        // of B:
        assert!(literal_a.is_disjoint_from(&db, subclass_of_b));

        // However, type[A] is not disjoint from type[B], as there could be
        // classes that inherit from both A and B:
        assert!(!subclass_of_a.is_disjoint_from(&db, subclass_of_b));
    }

    #[test]
    fn is_disjoint_module_literals() {
        let mut db = setup_db();
        db.write_dedented(
            "/src/module.py",
            "
            import random
            import math
        ",
        )
        .unwrap();

        let module = ruff_db::files::system_path_to_file(&db, "/src/module.py").unwrap();

        let module_literal_random = super::global_symbol(&db, module, "random").expect_type();
        let module_literal_math = super::global_symbol(&db, module, "math").expect_type();

        assert!(module_literal_random.is_disjoint_from(&db, module_literal_math));

        assert!(!module_literal_random.is_disjoint_from(
            &db,
            Ty::KnownClassInstance(KnownClass::ModuleType).into_type(&db)
        ));
        assert!(!module_literal_random.is_disjoint_from(
            &db,
            Ty::KnownClassInstance(KnownClass::Object).into_type(&db)
        ));
    }

    #[test]
    fn is_disjoint_function_literals() {
        let mut db = setup_db();
        db.write_dedented(
            "/src/module.py",
            "
            def f(): ...
            def g(): ...
        ",
        )
        .unwrap();

        let module = ruff_db::files::system_path_to_file(&db, "/src/module.py").unwrap();

        let function_literal_f = super::global_symbol(&db, module, "f").expect_type();
        let function_literal_g = super::global_symbol(&db, module, "g").expect_type();

        assert!(function_literal_f.is_disjoint_from(&db, function_literal_g));

        assert!(!function_literal_f.is_disjoint_from(
            &db,
            Ty::KnownClassInstance(KnownClass::FunctionType).into_type(&db)
        ));
        assert!(!function_literal_f.is_disjoint_from(
            &db,
            Ty::KnownClassInstance(KnownClass::Object).into_type(&db)
        ));
    }

    #[test_case(Ty::None)]
    #[test_case(Ty::BooleanLiteral(true))]
    #[test_case(Ty::BooleanLiteral(false))]
    #[test_case(Ty::KnownClassInstance(KnownClass::NoDefaultType))]
    fn is_singleton(from: Ty) {
        let db = setup_db();

        assert!(from.into_type(&db).is_singleton(&db));
    }

    #[test_case(Ty::None)]
    #[test_case(Ty::BooleanLiteral(true))]
    #[test_case(Ty::IntLiteral(1))]
    #[test_case(Ty::StringLiteral("abc"))]
    #[test_case(Ty::BytesLiteral("abc"))]
    #[test_case(Ty::Tuple(vec![]))]
    #[test_case(Ty::Tuple(vec![Ty::BooleanLiteral(true), Ty::IntLiteral(1)]))]
    fn is_single_valued(from: Ty) {
        let db = setup_db();

        assert!(from.into_type(&db).is_single_valued(&db));
    }

    #[test_case(Ty::Never)]
    #[test_case(Ty::Any)]
    #[test_case(Ty::Union(vec![Ty::IntLiteral(1), Ty::IntLiteral(2)]))]
    #[test_case(Ty::Tuple(vec![Ty::None, Ty::BuiltinInstance("int")]))]
    #[test_case(Ty::BuiltinInstance("str"))]
    #[test_case(Ty::LiteralString)]
    fn is_not_single_valued(from: Ty) {
        let db = setup_db();

        assert!(!from.into_type(&db).is_single_valued(&db));
    }

    #[test_case(Ty::Never)]
    #[test_case(Ty::IntLiteral(345))]
    #[test_case(Ty::BuiltinInstance("str"))]
    #[test_case(Ty::Union(vec![Ty::IntLiteral(1), Ty::IntLiteral(2)]))]
    #[test_case(Ty::Tuple(vec![]))]
    #[test_case(Ty::Tuple(vec![Ty::None]))]
    #[test_case(Ty::Tuple(vec![Ty::None, Ty::BooleanLiteral(true)]))]
    fn is_not_singleton(from: Ty) {
        let db = setup_db();

        assert!(!from.into_type(&db).is_singleton(&db));
    }

    #[test_case(Ty::IntLiteral(1); "is_int_literal_truthy")]
    #[test_case(Ty::IntLiteral(-1))]
    #[test_case(Ty::StringLiteral("foo"))]
    #[test_case(Ty::Tuple(vec![Ty::IntLiteral(0)]))]
    #[test_case(Ty::Union(vec![Ty::IntLiteral(1), Ty::IntLiteral(2)]))]
    fn is_truthy(ty: Ty) {
        let db = setup_db();
        assert_eq!(ty.into_type(&db).bool(&db), Truthiness::AlwaysTrue);
    }

    #[test_case(Ty::Tuple(vec![]))]
    #[test_case(Ty::IntLiteral(0))]
    #[test_case(Ty::StringLiteral(""))]
    #[test_case(Ty::Union(vec![Ty::IntLiteral(0), Ty::IntLiteral(0)]))]
    fn is_falsy(ty: Ty) {
        let db = setup_db();
        assert_eq!(ty.into_type(&db).bool(&db), Truthiness::AlwaysFalse);
    }

    #[test_case(Ty::BuiltinInstance("str"))]
    #[test_case(Ty::Union(vec![Ty::IntLiteral(1), Ty::IntLiteral(0)]))]
    #[test_case(Ty::Union(vec![Ty::BuiltinInstance("str"), Ty::IntLiteral(0)]))]
    #[test_case(Ty::Union(vec![Ty::BuiltinInstance("str"), Ty::IntLiteral(1)]))]
    fn boolean_value_is_unknown(ty: Ty) {
        let db = setup_db();
        assert_eq!(ty.into_type(&db).bool(&db), Truthiness::Ambiguous);
    }

    #[test_case(Ty::IntLiteral(1), Ty::StringLiteral("1"))]
    #[test_case(Ty::BooleanLiteral(true), Ty::StringLiteral("True"))]
    #[test_case(Ty::BooleanLiteral(false), Ty::StringLiteral("False"))]
    #[test_case(Ty::StringLiteral("ab'cd"), Ty::StringLiteral("ab'cd"))] // no quotes
    #[test_case(Ty::LiteralString, Ty::LiteralString)]
    #[test_case(Ty::BuiltinInstance("int"), Ty::BuiltinInstance("str"))]
    fn has_correct_str(ty: Ty, expected: Ty) {
        let db = setup_db();

        assert_eq!(ty.into_type(&db).str(&db), expected.into_type(&db));
    }

    #[test_case(Ty::IntLiteral(1), Ty::StringLiteral("1"))]
    #[test_case(Ty::BooleanLiteral(true), Ty::StringLiteral("True"))]
    #[test_case(Ty::BooleanLiteral(false), Ty::StringLiteral("False"))]
    #[test_case(Ty::StringLiteral("ab'cd"), Ty::StringLiteral("'ab\\'cd'"))] // single quotes
    #[test_case(Ty::LiteralString, Ty::LiteralString)]
    #[test_case(Ty::BuiltinInstance("int"), Ty::BuiltinInstance("str"))]
    fn has_correct_repr(ty: Ty, expected: Ty) {
        let db = setup_db();

        assert_eq!(ty.into_type(&db).repr(&db), expected.into_type(&db));
    }

    #[test]
    fn typing_vs_typeshed_no_default() {
        let db = setup_db();

        let typing_no_default = typing_symbol(&db, "NoDefault").expect_type();
        let typing_extensions_no_default = typing_extensions_symbol(&db, "NoDefault").expect_type();

        assert_eq!(typing_no_default.display(&db).to_string(), "NoDefault");
        assert_eq!(
            typing_extensions_no_default.display(&db).to_string(),
            "NoDefault"
        );
    }

    #[test]
    fn module_type_symbols_includes_declared_types_but_not_referenced_types() {
        let db = setup_db();
        let symbol_names = module_type_symbols(&db);

        let dunder_name_symbol_name = ast::name::Name::new_static("__name__");
        assert!(symbol_names.contains(&dunder_name_symbol_name));

        let property_symbol_name = ast::name::Name::new_static("property");
        assert!(!symbol_names.contains(&property_symbol_name));
    }

    /// Inferring the result of a call-expression shouldn't need to re-run after
    /// a trivial change to the function's file (e.g. by adding a docstring to the function).
    #[test]
    fn call_type_doesnt_rerun_when_only_callee_changed() -> anyhow::Result<()> {
        let mut db = setup_db();

        db.write_dedented(
            "src/foo.py",
            r#"
            def foo() -> int:
                return 5
        "#,
        )?;
        db.write_dedented(
            "src/bar.py",
            r#"
            from foo import foo

            a = foo()
            "#,
        )?;

        let bar = system_path_to_file(&db, "src/bar.py")?;
        let a = global_symbol(&db, bar, "a");

        assert_eq!(a.expect_type(), KnownClass::Int.to_instance(&db));

        // Add a docstring to foo to trigger a re-run.
        // The bar-call site of foo should not be re-run because of that
        db.write_dedented(
            "src/foo.py",
            r#"
            def foo() -> int:
                "Computes a value"
                return 5
            "#,
        )?;
        db.clear_salsa_events();

        let a = global_symbol(&db, bar, "a");

        assert_eq!(a.expect_type(), KnownClass::Int.to_instance(&db));
        let events = db.take_salsa_events();

        let call = &*parsed_module(&db, bar).syntax().body[1]
            .as_assign_stmt()
            .unwrap()
            .value;
        let foo_call = semantic_index(&db, bar).expression(call);

        assert_function_query_was_not_run(&db, infer_expression_types, foo_call, &events);

        Ok(())
    }

    #[test]
    fn type_alias_types() -> anyhow::Result<()> {
        let mut db = setup_db();

        db.write_dedented(
            "src/mod.py",
            r#"
            type Alias1 = int
            type Alias2 = int
        "#,
        )?;

        let mod_py = system_path_to_file(&db, "src/mod.py")?;
        let ty_alias1 = global_symbol(&db, mod_py, "Alias1").expect_type();
        let ty_alias2 = global_symbol(&db, mod_py, "Alias2").expect_type();

        let Type::KnownInstance(KnownInstanceType::TypeAliasType(alias1)) = ty_alias1 else {
            panic!("Expected TypeAliasType, got {ty_alias1:?}");
        };
        assert_eq!(alias1.name(&db), "Alias1");
        assert_eq!(alias1.value_ty(&db), KnownClass::Int.to_instance(&db));

        // Two type aliases are distinct and disjoint, even if they refer to the same type
        assert!(!ty_alias1.is_equivalent_to(&db, ty_alias2));
        assert!(ty_alias1.is_disjoint_from(&db, ty_alias2));

        Ok(())
    }

    /// All other tests also make sure that `Type::Todo` works as expected. This particular
    /// test makes sure that we handle `Todo` types correctly, even if they originate from
    /// different sources.
    #[test]
    fn todo_types() {
        let db = setup_db();

        let todo1 = todo_type!("1");
        let todo2 = todo_type!("2");
        let todo3 = todo_type!();
        let todo4 = todo_type!();

        assert!(todo1.is_equivalent_to(&db, todo2));
        assert!(todo3.is_equivalent_to(&db, todo4));
        assert!(todo1.is_equivalent_to(&db, todo3));

        assert!(todo1.is_subtype_of(&db, todo2));
        assert!(todo2.is_subtype_of(&db, todo1));

        assert!(todo3.is_subtype_of(&db, todo4));
        assert!(todo4.is_subtype_of(&db, todo3));

        assert!(todo1.is_subtype_of(&db, todo3));
        assert!(todo3.is_subtype_of(&db, todo1));

        let int = KnownClass::Int.to_instance(&db);

        assert!(int.is_assignable_to(&db, todo1));
        assert!(int.is_assignable_to(&db, todo3));

        assert!(todo1.is_assignable_to(&db, int));
        assert!(todo3.is_assignable_to(&db, int));

        // We lose information when combining several `Todo` types. This is an
        // acknowledged limitation of the current implementation. We can not
        // easily store the meta information of several `Todo`s in a single
        // variant, as `TodoType` needs to implement `Copy`, meaning it can't
        // contain `Vec`/`Box`/etc., and can't be boxed itself.
        //
        // Lifting this restriction would require us to intern `TodoType` in
        // salsa, but that would mean we would have to pass in `db` everywhere.

        // A union of several `Todo` types collapses to a single `Todo` type:
        assert!(UnionType::from_elements(&db, vec![todo1, todo2, todo3, todo4]).is_todo());

        // And similar for intersection types:
        assert!(IntersectionBuilder::new(&db)
            .add_positive(todo1)
            .add_positive(todo2)
            .add_positive(todo3)
            .add_positive(todo4)
            .build()
            .is_todo());
        assert!(IntersectionBuilder::new(&db)
            .add_positive(todo1)
            .add_negative(todo2)
            .add_positive(todo3)
            .add_negative(todo4)
            .build()
            .is_todo());
    }
}<|MERGE_RESOLUTION|>--- conflicted
+++ resolved
@@ -1559,11 +1559,8 @@
             Type::KnownInstance(KnownInstanceType::Never | KnownInstanceType::NoReturn) => {
                 Type::Never
             }
-<<<<<<< HEAD
+            Type::KnownInstance(KnownInstanceType::LiteralString) => Type::LiteralString,
             Type::KnownInstance(KnownInstanceType::Any) => Type::Any,
-=======
-            Type::KnownInstance(KnownInstanceType::LiteralString) => Type::LiteralString,
->>>>>>> 62e358e9
             _ => todo_type!(),
         }
     }
