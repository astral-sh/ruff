--- conflicted
+++ resolved
@@ -2580,116 +2580,26 @@
                     Type::class_literal(class).try_bool_impl(db, allow_short_circuit)?
                 }
             },
-<<<<<<< HEAD
-            Type::AlwaysTruthy => Truthiness::AlwaysTrue,
-            Type::AlwaysFalsy => Truthiness::AlwaysFalse,
-=======
-
-            instance_ty @ Type::Instance(InstanceType { class }) => match class.known(db) {
-                Some(known_class) => known_class.bool(),
-                None => {
-                    // We only check the `__bool__` method for truth testing, even though at
-                    // runtime there is a fallback to `__len__`, since `__bool__` takes precedence
-                    // and a subclass could add a `__bool__` method.
-
-                    let type_to_truthiness = |ty| {
-                        if let Type::BooleanLiteral(bool_val) = ty {
-                            Truthiness::from(bool_val)
-                        } else {
-                            Truthiness::Ambiguous
-                        }
-                    };
-
-                    match self.try_call_dunder(db, "__bool__", CallArgumentTypes::none()) {
-                        Ok(outcome) => {
-                            let return_type = outcome.return_type(db);
-                            if !return_type.is_assignable_to(db, KnownClass::Bool.to_instance(db)) {
-                                // The type has a `__bool__` method, but it doesn't return a
-                                // boolean.
-                                return Err(BoolError::IncorrectReturnType {
-                                    return_type,
-                                    not_boolable_type: *instance_ty,
-                                });
-                            }
-                            type_to_truthiness(return_type)
-                        }
-
-                        Err(CallDunderError::PossiblyUnbound(outcome)) => {
-                            let return_type = outcome.return_type(db);
-                            if !return_type.is_assignable_to(db, KnownClass::Bool.to_instance(db)) {
-                                // The type has a `__bool__` method, but it doesn't return a
-                                // boolean.
-                                return Err(BoolError::IncorrectReturnType {
-                                    return_type: outcome.return_type(db),
-                                    not_boolable_type: *instance_ty,
-                                });
-                            }
->>>>>>> d38f6fcc
 
             Type::TypeVar(typevar) => match typevar.bound_or_constraints(db) {
                 None => Truthiness::Ambiguous,
                 Some(TypeVarBoundOrConstraints::UpperBound(bound)) => {
                     bound.try_bool_impl(db, allow_short_circuit)?
                 }
-<<<<<<< HEAD
                 Some(TypeVarBoundOrConstraints::Constraints(constraints)) => {
                     try_union(constraints)?
-=======
+                }
             },
 
-            Type::KnownInstance(known_instance) => known_instance.bool(),
-
-            Type::Union(union) => {
-                let mut truthiness = None;
-                let mut all_not_callable = true;
-                let mut has_errors = false;
-
-                for element in union.elements(db) {
-                    let element_truthiness = match element.try_bool_impl(db, allow_short_circuit) {
-                        Ok(truthiness) => truthiness,
-                        Err(err) => {
-                            has_errors = true;
-                            all_not_callable &= matches!(err, BoolError::NotCallable { .. });
-                            err.fallback_truthiness()
-                        }
-                    };
-
-                    truthiness.get_or_insert(element_truthiness);
-
-                    if Some(element_truthiness) != truthiness {
-                        truthiness = Some(Truthiness::Ambiguous);
-
-                        if allow_short_circuit {
-                            return Ok(Truthiness::Ambiguous);
-                        }
-                    }
->>>>>>> d38f6fcc
-                }
-            },
-
-<<<<<<< HEAD
             Type::Instance(InstanceType { class }) => match class.known(db) {
                 Some(known_class) => known_class.bool(),
                 None => try_dunder_bool()?,
             },
+
             Type::KnownInstance(known_instance) => known_instance.bool(),
+
             Type::Union(union) => try_union(*union)?,
-=======
-                if has_errors {
-                    if all_not_callable {
-                        return Err(BoolError::NotCallable {
-                            not_boolable_type: *self,
-                        });
-                    }
-                    return Err(BoolError::Union {
-                        union: *union,
-                        truthiness: truthiness.unwrap_or(Truthiness::Ambiguous),
-                    });
-                }
-                truthiness.unwrap_or(Truthiness::Ambiguous)
-            }
-
->>>>>>> d38f6fcc
+
             Type::Intersection(_) => {
                 // TODO
                 Truthiness::Ambiguous
