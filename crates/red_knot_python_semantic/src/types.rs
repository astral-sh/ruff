use std::collections::HashMap;
use std::slice::Iter;
use std::str::FromStr;

use bitflags::bitflags;
use call::{CallDunderError, CallError, CallErrorKind};
use context::InferContext;
use diagnostic::{INVALID_CONTEXT_MANAGER, NOT_ITERABLE};
use itertools::EitherOrBoth;
use ruff_db::files::{File, FileRange};
use ruff_python_ast as ast;
use ruff_python_ast::name::Name;
use ruff_text_size::{Ranged, TextRange};
use type_ordering::union_or_intersection_elements_ordering;

pub(crate) use self::builder::{IntersectionBuilder, UnionBuilder};
pub(crate) use self::diagnostic::register_lints;
pub use self::diagnostic::TypeCheckDiagnostics;
pub(crate) use self::display::TypeArrayDisplay;
pub(crate) use self::infer::{
    infer_deferred_types, infer_definition_types, infer_expression_type, infer_expression_types,
    infer_scope_types,
};
pub use self::narrow::KnownConstraintFunction;
pub(crate) use self::signatures::{CallableSignature, Signature, Signatures};
pub use self::subclass_of::SubclassOfType;
use crate::module_name::ModuleName;
use crate::module_resolver::{file_to_module, resolve_module, KnownModule};
use crate::semantic_index::ast_ids::HasScopedExpressionId;
use crate::semantic_index::definition::Definition;
use crate::semantic_index::symbol::ScopeId;
use crate::semantic_index::{imported_modules, semantic_index};
use crate::suppression::check_suppressions;
use crate::symbol::{imported_symbol, Boundness, Symbol, SymbolAndQualifiers};
use crate::types::call::{Bindings, CallArgumentTypes};
pub use crate::types::class_base::ClassBase;
use crate::types::diagnostic::{INVALID_TYPE_FORM, UNSUPPORTED_BOOL_CONVERSION};
use crate::types::generics::Specialization;
use crate::types::infer::infer_unpack_types;
use crate::types::mro::{Mro, MroError, MroIterator};
pub(crate) use crate::types::narrow::infer_narrowing_constraint;
use crate::types::signatures::{Parameter, ParameterForm, ParameterKind, Parameters};
use crate::{Db, FxOrderSet, Module, Program};
pub use class::Class;
pub(crate) use class::KnownClass;
pub use class::{ClassLiteralType, InstanceType, KnownInstanceType};

mod builder;
mod call;
mod class;
mod class_base;
mod context;
mod diagnostic;
mod display;
mod generics;
mod infer;
mod mro;
mod narrow;
mod signatures;
mod slots;
mod string_annotation;
mod subclass_of;
mod type_ordering;
mod unpacker;

#[cfg(test)]
mod property_tests;

#[salsa::tracked(return_ref)]
pub fn check_types(db: &dyn Db, file: File) -> TypeCheckDiagnostics {
    let _span = tracing::trace_span!("check_types", ?file).entered();

    tracing::debug!("Checking file '{path}'", path = file.path(db));

    let index = semantic_index(db, file);
    let mut diagnostics = TypeCheckDiagnostics::default();

    for scope_id in index.scope_ids() {
        let result = infer_scope_types(db, scope_id);
        diagnostics.extend(result.diagnostics());
    }

    check_suppressions(db, file, &mut diagnostics);

    diagnostics
}

/// Infer the type of a binding.
pub(crate) fn binding_type<'db>(db: &'db dyn Db, definition: Definition<'db>) -> Type<'db> {
    let inference = infer_definition_types(db, definition);
    inference.binding_type(definition)
}

/// Infer the type of a declaration.
pub(crate) fn declaration_type<'db>(
    db: &'db dyn Db,
    definition: Definition<'db>,
) -> TypeAndQualifiers<'db> {
    let inference = infer_definition_types(db, definition);
    inference.declaration_type(definition)
}

/// Infer the type of a (possibly deferred) sub-expression of a [`Definition`].
///
/// Supports expressions that are evaluated within a type-params sub-scope.
///
/// ## Panics
/// If the given expression is not a sub-expression of the given [`Definition`].
fn definition_expression_type<'db>(
    db: &'db dyn Db,
    definition: Definition<'db>,
    expression: &ast::Expr,
) -> Type<'db> {
    let file = definition.file(db);
    let index = semantic_index(db, file);
    let file_scope = index.expression_scope_id(expression);
    let scope = file_scope.to_scope_id(db, file);
    let expr_id = expression.scoped_expression_id(db, scope);
    if scope == definition.scope(db) {
        // expression is in the definition scope
        let inference = infer_definition_types(db, definition);
        if let Some(ty) = inference.try_expression_type(expr_id) {
            ty
        } else {
            infer_deferred_types(db, definition).expression_type(expr_id)
        }
    } else {
        // expression is in a type-params sub-scope
        infer_scope_types(db, scope).expression_type(expr_id)
    }
}

/// The descriptor protocol distinguishes two kinds of descriptors. Non-data descriptors
/// define a `__get__` method, while data descriptors additionally define a `__set__`
/// method or a `__delete__` method. This enum is used to categorize attributes into two
/// groups: (1) data descriptors and (2) normal attributes or non-data descriptors.
#[derive(Clone, Debug, Copy, PartialEq, Eq, Hash, salsa::Update)]
enum AttributeKind {
    DataDescriptor,
    NormalOrNonDataDescriptor,
}

/// This enum is used to control the behavior of the descriptor protocol implementation.
/// When invoked on a class object, the fallback type (a class attribute) can shadow a
/// non-data descriptor of the meta-type (the class's metaclass). However, this is not
/// true for instances. When invoked on an instance, the fallback type (an attribute on
/// the instance) can not completely shadow a non-data descriptor of the meta-type (the
/// class), because we do not currently attempt to statically infer if an instance
/// attribute is definitely defined (i.e. to check whether a particular method has been
/// called).
#[derive(Clone, Debug, Copy, PartialEq)]
enum InstanceFallbackShadowsNonDataDescriptor {
    Yes,
    No,
}

/// Dunder methods are looked up on the meta-type of a type without potentially falling
/// back on attributes on the type itself. For example, when implicitly invoked on an
/// instance, dunder methods are not looked up as instance attributes. And when invoked
/// on a class, dunder methods are only looked up on the metaclass, not the class itself.
///
/// All other attributes use the `WithInstanceFallback` policy.
#[derive(Clone, Debug, Copy, PartialEq, Eq, Hash)]
enum MemberLookupPolicy {
    /// Only look up the attribute on the meta-type.
    NoInstanceFallback,
    /// Look up the attribute on the meta-type, but fall back to attributes on the instance
    /// if the meta-type attribute is not found or if the meta-type attribute is not a data
    /// descriptor.
    WithInstanceFallback,
}

impl AttributeKind {
    const fn is_data(self) -> bool {
        matches!(self, Self::DataDescriptor)
    }
}

/// Meta data for `Type::Todo`, which represents a known limitation in red-knot.
#[cfg(debug_assertions)]
#[derive(Copy, Clone, Debug, PartialEq, Eq, Hash)]
pub struct TodoType(pub &'static str);

#[cfg(debug_assertions)]
impl std::fmt::Display for TodoType {
    fn fmt(&self, f: &mut std::fmt::Formatter<'_>) -> std::fmt::Result {
        write!(f, "({msg})", msg = self.0)
    }
}

#[cfg(not(debug_assertions))]
#[derive(Copy, Clone, Debug, PartialEq, Eq, Hash)]
pub struct TodoType;

#[cfg(not(debug_assertions))]
impl std::fmt::Display for TodoType {
    fn fmt(&self, _: &mut std::fmt::Formatter<'_>) -> std::fmt::Result {
        Ok(())
    }
}

/// Create a `Type::Todo` variant to represent a known limitation in the type system.
///
/// It can be created by specifying a custom message: `todo_type!("PEP 604 not supported")`.
#[cfg(debug_assertions)]
macro_rules! todo_type {
    ($message:literal) => {
        $crate::types::Type::Dynamic($crate::types::DynamicType::Todo($crate::types::TodoType(
            $message,
        )))
    };
    ($message:ident) => {
        $crate::types::Type::Dynamic($crate::types::DynamicType::Todo($crate::types::TodoType(
            $message,
        )))
    };
}

#[cfg(not(debug_assertions))]
macro_rules! todo_type {
    () => {
        $crate::types::Type::Dynamic($crate::types::DynamicType::Todo(crate::types::TodoType))
    };
    ($message:literal) => {
        $crate::types::Type::Dynamic($crate::types::DynamicType::Todo(crate::types::TodoType))
    };
    ($message:ident) => {
        $crate::types::Type::Dynamic($crate::types::DynamicType::Todo(crate::types::TodoType))
    };
}

pub(crate) use todo_type;

/// Represents an instance of `builtins.property`.
#[salsa::interned(debug)]
pub struct PropertyInstanceType<'db> {
    getter: Option<Type<'db>>,
    setter: Option<Type<'db>>,
}

/// Representation of a type: a set of possible values at runtime.
#[derive(Copy, Clone, Debug, PartialEq, Eq, Hash, salsa::Update)]
pub enum Type<'db> {
    /// The dynamic type: a statically unknown set of values
    Dynamic(DynamicType),
    /// The empty set of values
    Never,
    /// A specific function object
    FunctionLiteral(FunctionType<'db>),
    /// Represents a callable `instance.method` where `instance` is an instance of a class
    /// and `method` is a method (of that class).
    ///
    /// See [`BoundMethodType`] for more information.
    ///
    /// TODO: consider replacing this with `Callable & Instance(MethodType)`?
    /// I.e. if we have a method `def f(self, x: int) -> str`, and see it being called as
    /// `instance.f`, we could partially apply (and check) the `instance` argument against
    /// the `self` parameter, and return a `MethodType & Callable[[int], str]`.
    /// One drawback would be that we could not show the bound instance when that type is displayed.
    BoundMethod(BoundMethodType<'db>),
    /// Represents the specialization of a callable that has access to generic typevars, either
    /// because it is itself a generic function, or because it appears in the body of a generic
    /// class.
    SpecializedCallable(SpecializedCallableType<'db>),
    /// Represents a specific instance of `types.MethodWrapperType`.
    ///
    /// TODO: consider replacing this with `Callable & types.MethodWrapperType` type?
    /// Requires `Callable` to be able to represent overloads, e.g. `types.FunctionType.__get__` has
    /// this behaviour when a method is accessed on a class vs an instance:
    ///
    /// ```txt
    ///  * (None,   type)         ->  Literal[function_on_which_it_was_called]
    ///  * (object, type | None)  ->  BoundMethod[instance, function_on_which_it_was_called]
    /// ```
    MethodWrapper(MethodWrapperKind<'db>),
    /// Represents a specific instance of `types.WrapperDescriptorType`.
    ///
    /// TODO: Similar to above, this could eventually be replaced by a generic `Callable`
    /// type. We currently add this as a separate variant because `FunctionType.__get__`
    /// is an overloaded method and we do not support `@overload` yet.
    WrapperDescriptor(WrapperDescriptorKind),
    /// The type of an arbitrary callable object with a certain specified signature.
    Callable(CallableType<'db>),
    /// A specific module object
    ModuleLiteral(ModuleLiteralType<'db>),
    /// A specific class object
    ClassLiteral(ClassLiteralType<'db>),
    // The set of all class objects that are subclasses of the given class (C), spelled `type[C]`.
    SubclassOf(SubclassOfType<'db>),
    /// The set of Python objects with the given class in their __class__'s method resolution order
    Instance(InstanceType<'db>),
    /// A single Python object that requires special treatment in the type system
    KnownInstance(KnownInstanceType<'db>),
    /// An instance of `builtins.property`
    PropertyInstance(PropertyInstanceType<'db>),
    /// The set of objects in any of the types in the union
    Union(UnionType<'db>),
    /// The set of objects in all of the types in the intersection
    Intersection(IntersectionType<'db>),
    /// Represents objects whose `__bool__` method is deterministic:
    /// - `AlwaysTruthy`: `__bool__` always returns `True`
    /// - `AlwaysFalsy`: `__bool__` always returns `False`
    AlwaysTruthy,
    AlwaysFalsy,
    /// An integer literal
    IntLiteral(i64),
    /// A boolean literal, either `True` or `False`.
    BooleanLiteral(bool),
    /// A string literal whose value is known
    StringLiteral(StringLiteralType<'db>),
    /// A string known to originate only from literal values, but whose value is not known (unlike
    /// `StringLiteral` above).
    LiteralString,
    /// A bytes literal
    BytesLiteral(BytesLiteralType<'db>),
    /// A slice literal, e.g. `1:5`, `10:0:-1` or `:`
    SliceLiteral(SliceLiteralType<'db>),
    /// A heterogeneous tuple type, with elements of the given types in source order.
    // TODO: Support variable length homogeneous tuple type like `tuple[int, ...]`.
    Tuple(TupleType<'db>),
    /// An instance of a typevar in a generic class or function. When the generic class or function
    /// is specialized, we will replace this typevar with its specialization.
    TypeVar(TypeVarInstance<'db>),
    // TODO protocols, overloads, generics
}

#[salsa::tracked]
impl<'db> Type<'db> {
    pub const fn any() -> Self {
        Self::Dynamic(DynamicType::Any)
    }

    pub const fn unknown() -> Self {
        Self::Dynamic(DynamicType::Unknown)
    }

    pub fn object(db: &'db dyn Db) -> Self {
        KnownClass::Object.to_instance(db)
    }

    pub const fn is_unknown(&self) -> bool {
        matches!(self, Type::Dynamic(DynamicType::Unknown))
    }

    pub const fn is_never(&self) -> bool {
        matches!(self, Type::Never)
    }

    fn is_none(&self, db: &'db dyn Db) -> bool {
        self.into_instance()
            .is_some_and(|instance| instance.class().is_known(db, KnownClass::NoneType))
    }

    pub fn is_notimplemented(&self, db: &'db dyn Db) -> bool {
        self.into_instance().is_some_and(|instance| {
            instance
                .class()
                .is_known(db, KnownClass::NotImplementedType)
        })
    }

    pub fn is_object(&self, db: &'db dyn Db) -> bool {
        self.into_instance()
            .is_some_and(|instance| instance.class().is_object(db))
    }

    pub const fn is_todo(&self) -> bool {
        matches!(self, Type::Dynamic(DynamicType::Todo(_)))
    }

    pub fn contains_todo(&self, db: &'db dyn Db) -> bool {
        match self {
            Self::Dynamic(DynamicType::Todo(_) | DynamicType::TodoProtocol) => true,

            Self::AlwaysFalsy
            | Self::AlwaysTruthy
            | Self::Never
            | Self::BooleanLiteral(_)
            | Self::BytesLiteral(_)
            | Self::FunctionLiteral(_)
            | Self::Instance(_)
            | Self::ModuleLiteral(_)
            | Self::ClassLiteral(_)
            | Self::KnownInstance(_)
            | Self::PropertyInstance(_)
            | Self::StringLiteral(_)
            | Self::IntLiteral(_)
            | Self::LiteralString
            | Self::SliceLiteral(_)
            | Self::Dynamic(DynamicType::Unknown | DynamicType::Any)
            | Self::BoundMethod(_)
            | Self::WrapperDescriptor(_)
            | Self::MethodWrapper(_) => false,

            Self::SpecializedCallable(specialized) => {
                specialized.callable_type(db).contains_todo(db)
            }

            Self::Callable(callable) => {
                let signature = callable.signature(db);
                signature.parameters().iter().any(|param| {
                    param
                        .annotated_type()
                        .is_some_and(|ty| ty.contains_todo(db))
                }) || signature.return_ty.is_some_and(|ty| ty.contains_todo(db))
            }

            Self::SubclassOf(subclass_of) => match subclass_of.subclass_of() {
                ClassBase::Dynamic(DynamicType::Todo(_) | DynamicType::TodoProtocol) => true,
                ClassBase::Dynamic(DynamicType::Unknown | DynamicType::Any) => false,
                ClassBase::Class(_) => false,
            },

            Self::TypeVar(typevar) => match typevar.bound_or_constraints(db) {
                None => false,
                Some(TypeVarBoundOrConstraints::UpperBound(bound)) => bound.contains_todo(db),
                Some(TypeVarBoundOrConstraints::Constraints(constraints)) => constraints
                    .elements(db)
                    .iter()
                    .any(|constraint| constraint.contains_todo(db)),
            },

            Self::Tuple(tuple) => tuple.elements(db).iter().any(|ty| ty.contains_todo(db)),

            Self::Union(union) => union.elements(db).iter().any(|ty| ty.contains_todo(db)),

            Self::Intersection(intersection) => {
                intersection
                    .positive(db)
                    .iter()
                    .any(|ty| ty.contains_todo(db))
                    || intersection
                        .negative(db)
                        .iter()
                        .any(|ty| ty.contains_todo(db))
            }
        }
    }

    pub const fn class_literal(class: Class<'db>) -> Self {
        Self::ClassLiteral(ClassLiteralType { class })
    }

    pub const fn into_class_literal(self) -> Option<ClassLiteralType<'db>> {
        match self {
            Type::ClassLiteral(class_type) => Some(class_type),
            _ => None,
        }
    }

    #[track_caller]
    pub fn expect_class_literal(self) -> ClassLiteralType<'db> {
        self.into_class_literal()
            .expect("Expected a Type::ClassLiteral variant")
    }

    pub const fn is_class_literal(&self) -> bool {
        matches!(self, Type::ClassLiteral(..))
    }

    pub const fn is_instance(&self) -> bool {
        matches!(self, Type::Instance(..))
    }

    pub const fn is_property_instance(&self) -> bool {
        matches!(self, Type::PropertyInstance(..))
    }

    pub fn module_literal(db: &'db dyn Db, importing_file: File, submodule: Module) -> Self {
        Self::ModuleLiteral(ModuleLiteralType::new(db, importing_file, submodule))
    }

    pub const fn into_module_literal(self) -> Option<ModuleLiteralType<'db>> {
        match self {
            Type::ModuleLiteral(module) => Some(module),
            _ => None,
        }
    }

    #[track_caller]
    pub fn expect_module_literal(self) -> ModuleLiteralType<'db> {
        self.into_module_literal()
            .expect("Expected a Type::ModuleLiteral variant")
    }

    pub const fn into_union(self) -> Option<UnionType<'db>> {
        match self {
            Type::Union(union_type) => Some(union_type),
            _ => None,
        }
    }

    #[track_caller]
    pub fn expect_union(self) -> UnionType<'db> {
        self.into_union().expect("Expected a Type::Union variant")
    }

    pub const fn is_union(&self) -> bool {
        matches!(self, Type::Union(..))
    }

    pub const fn into_intersection(self) -> Option<IntersectionType<'db>> {
        match self {
            Type::Intersection(intersection_type) => Some(intersection_type),
            _ => None,
        }
    }

    #[track_caller]
    pub fn expect_intersection(self) -> IntersectionType<'db> {
        self.into_intersection()
            .expect("Expected a Type::Intersection variant")
    }

    pub const fn into_function_literal(self) -> Option<FunctionType<'db>> {
        match self {
            Type::FunctionLiteral(function_type) => Some(function_type),
            _ => None,
        }
    }

    #[track_caller]
    pub fn expect_function_literal(self) -> FunctionType<'db> {
        self.into_function_literal()
            .expect("Expected a Type::FunctionLiteral variant")
    }

    pub const fn is_function_literal(&self) -> bool {
        matches!(self, Type::FunctionLiteral(..))
    }

    pub fn is_union_of_single_valued(&self, db: &'db dyn Db) -> bool {
        self.into_union()
            .is_some_and(|union| union.elements(db).iter().all(|ty| ty.is_single_valued(db)))
    }

    pub const fn into_int_literal(self) -> Option<i64> {
        match self {
            Type::IntLiteral(value) => Some(value),
            _ => None,
        }
    }

    pub fn into_string_literal(self) -> Option<StringLiteralType<'db>> {
        match self {
            Type::StringLiteral(string_literal) => Some(string_literal),
            _ => None,
        }
    }

    pub fn is_string_literal(&self) -> bool {
        matches!(self, Type::StringLiteral(..))
    }

    #[track_caller]
    pub fn expect_int_literal(self) -> i64 {
        self.into_int_literal()
            .expect("Expected a Type::IntLiteral variant")
    }

    pub const fn into_instance(self) -> Option<InstanceType<'db>> {
        match self {
            Type::Instance(instance_type) => Some(instance_type),
            _ => None,
        }
    }

    pub const fn into_known_instance(self) -> Option<KnownInstanceType<'db>> {
        match self {
            Type::KnownInstance(known_instance) => Some(known_instance),
            _ => None,
        }
    }

    #[track_caller]
    pub fn expect_known_instance(self) -> KnownInstanceType<'db> {
        self.into_known_instance()
            .expect("Expected a Type::KnownInstance variant")
    }

    pub const fn into_tuple(self) -> Option<TupleType<'db>> {
        match self {
            Type::Tuple(tuple_type) => Some(tuple_type),
            _ => None,
        }
    }

    pub const fn is_boolean_literal(&self) -> bool {
        matches!(self, Type::BooleanLiteral(..))
    }

    pub const fn is_literal_string(&self) -> bool {
        matches!(self, Type::LiteralString)
    }

    pub const fn instance(class: Class<'db>) -> Self {
        Self::Instance(InstanceType { class })
    }

    pub fn string_literal(db: &'db dyn Db, string: &str) -> Self {
        Self::StringLiteral(StringLiteralType::new(db, string))
    }

    pub fn bytes_literal(db: &'db dyn Db, bytes: &[u8]) -> Self {
        Self::BytesLiteral(BytesLiteralType::new(db, bytes))
    }

    #[must_use]
    pub fn negate(&self, db: &'db dyn Db) -> Type<'db> {
        IntersectionBuilder::new(db).add_negative(*self).build()
    }

    #[must_use]
    pub fn negate_if(&self, db: &'db dyn Db, yes: bool) -> Type<'db> {
        if yes {
            self.negate(db)
        } else {
            *self
        }
    }

    /// Return a "normalized" version of `self` that ensures that equivalent types have the same Salsa ID.
    ///
    /// A normalized type:
    /// - Has all unions and intersections sorted according to a canonical order,
    ///   no matter how "deeply" a union/intersection may be nested.
    /// - Strips the names of positional-only parameters and variadic parameters from `Callable` types,
    ///   as these are irrelevant to whether a callable type `X` is equivalent to a callable type `Y`.
    /// - Strips the types of default values from parameters in `Callable` types: only whether a parameter
    ///   *has* or *does not have* a default value is relevant to whether two `Callable` types  are equivalent.
    #[must_use]
    pub fn normalized(self, db: &'db dyn Db) -> Self {
        match self {
            Type::Union(union) => Type::Union(union.normalized(db)),
            Type::Intersection(intersection) => Type::Intersection(intersection.normalized(db)),
            Type::Tuple(tuple) => Type::Tuple(tuple.normalized(db)),
            Type::Callable(callable) => Type::Callable(callable.normalized(db)),
            Type::SpecializedCallable(specialized) => {
                Type::SpecializedCallable(specialized.normalized(db))
            }
            Type::LiteralString
            | Type::Instance(_)
            | Type::PropertyInstance(_)
            | Type::AlwaysFalsy
            | Type::AlwaysTruthy
            | Type::BooleanLiteral(_)
            | Type::SliceLiteral(_)
            | Type::BytesLiteral(_)
            | Type::StringLiteral(_)
            | Type::Dynamic(_)
            | Type::Never
            | Type::FunctionLiteral(_)
            | Type::MethodWrapper(_)
            | Type::BoundMethod(_)
            | Type::WrapperDescriptor(_)
            | Type::ModuleLiteral(_)
            | Type::ClassLiteral(_)
            | Type::KnownInstance(_)
            | Type::IntLiteral(_)
            | Type::SubclassOf(_) => self,
            Type::TypeVar(typevar) => match typevar.bound_or_constraints(db) {
                Some(TypeVarBoundOrConstraints::UpperBound(_)) | None => self,
                Some(TypeVarBoundOrConstraints::Constraints(union)) => {
                    Type::TypeVar(TypeVarInstance::new(
                        db,
                        typevar.name(db).clone(),
                        typevar.definition(db),
                        Some(TypeVarBoundOrConstraints::Constraints(union.normalized(db))),
                        typevar.default_ty(db),
                    ))
                }
            },
        }
    }

    /// Return true if this type is a [subtype of] type `target`.
    ///
    /// This method returns `false` if either `self` or `other` is not fully static.
    ///
    /// [subtype of]: https://typing.readthedocs.io/en/latest/spec/concepts.html#subtype-supertype-and-type-equivalence
    pub(crate) fn is_subtype_of(self, db: &'db dyn Db, target: Type<'db>) -> bool {
        // Two equivalent types are always subtypes of each other.
        //
        // "Equivalent to" here means that the two types are both fully static
        // and describe exactly the same set of possible runtime objects.
        // For example, `int` is a subtype of `int` because `int` and `int` are equivalent to each other.
        // Equally, `type[object]` is a subtype of `type`,
        // because the former type expresses "all subclasses of `object`"
        // while the latter expresses "all instances of `type`",
        // and these are exactly the same set of objects at runtime.
        if self.is_equivalent_to(db, target) {
            return true;
        }

        // Non-fully-static types do not participate in subtyping.
        //
        // Type `A` can only be a subtype of type `B` if the set of possible runtime objects
        // that `A` represents is a subset of the set of possible runtime objects that `B` represents.
        // But the set of objects described by a non-fully-static type is (either partially or wholly) unknown,
        // so the question is simply unanswerable for non-fully-static types.
        if !self.is_fully_static(db) || !target.is_fully_static(db) {
            return false;
        }

        match (self, target) {
            // We should have handled these immediately above.
            (Type::Dynamic(_), _) | (_, Type::Dynamic(_)) => {
                unreachable!("Non-fully-static types do not participate in subtyping!")
            }

            // `Never` is the bottom type, the empty set.
            // It is a subtype of all other fully static types.
            // No other fully static type is a subtype of `Never`.
            (Type::Never, _) => true,
            (_, Type::Never) => false,

            // Everything is a subtype of `object`.
            (_, Type::Instance(InstanceType { class })) if class.is_object(db) => true,

            // A fully static typevar is always a subtype of itself, and is never a subtype of any
            // other typevar, since there is no guarantee that they will be specialized to the same
            // type. (This is true even if both typevars are bounded by the same final class, since
            // you can specialize the typevars to `Never` in addition to that final class.)
            (Type::TypeVar(self_typevar), Type::TypeVar(other_typevar)) => {
                self_typevar == other_typevar
            }

            // A fully static typevar is a subtype of its upper bound, and to something similar to
            // the union of its constraints. An unbound, unconstrained, fully static typevar has an
            // implicit upper bound of `object` (which is handled below).
            (Type::TypeVar(typevar), _) if typevar.bound_or_constraints(db).is_some() => {
                match typevar.bound_or_constraints(db) {
                    None => unreachable!(),
                    Some(TypeVarBoundOrConstraints::UpperBound(bound)) => {
                        bound.is_subtype_of(db, target)
                    }
                    Some(TypeVarBoundOrConstraints::Constraints(constraints)) => constraints
                        .elements(db)
                        .iter()
                        .all(|constraint| constraint.is_subtype_of(db, target)),
                }
            }

            (Type::Union(union), _) => union
                .elements(db)
                .iter()
                .all(|&elem_ty| elem_ty.is_subtype_of(db, target)),

            (_, Type::Union(union)) => union
                .elements(db)
                .iter()
                .any(|&elem_ty| self.is_subtype_of(db, elem_ty)),

            (_, Type::TypeVar(typevar)) => match typevar.bound_or_constraints(db) {
                // No types are a subtype of a bounded typevar, or of an unbounded unconstrained
                // typevar, since there's no guarantee what type the typevar will be specialized
                // to. If the typevar is bounded, it might be specialized to a smaller type than
                // the bound. (This is true even if the bound is a final class, since the typevar
                // can still be specialized to `Never`.)
                None => false,
                Some(TypeVarBoundOrConstraints::UpperBound(_)) => false,
                // If the typevar is constrained, there must be multiple constraints, and the
                // typevar might be specialized to any one of them. However, the constraints do not
                // have to be disjoint, which means an lhs type might be a subtype of all of the
                // constraints.
                Some(TypeVarBoundOrConstraints::Constraints(constraints)) => constraints
                    .elements(db)
                    .iter()
                    .all(|constraint| self.is_subtype_of(db, *constraint)),
            },

            // If both sides are intersections we need to handle the right side first
            // (A & B & C) is a subtype of (A & B) because the left is a subtype of both A and B,
            // but none of A, B, or C is a subtype of (A & B).
            (_, Type::Intersection(intersection)) => {
                intersection
                    .positive(db)
                    .iter()
                    .all(|&pos_ty| self.is_subtype_of(db, pos_ty))
                    && intersection
                        .negative(db)
                        .iter()
                        .all(|&neg_ty| self.is_disjoint_from(db, neg_ty))
            }

            (Type::Intersection(intersection), _) => intersection
                .positive(db)
                .iter()
                .any(|&elem_ty| elem_ty.is_subtype_of(db, target)),

            // Note that the definition of `Type::AlwaysFalsy` depends on the return value of `__bool__`.
            // If `__bool__` always returns True or False, it can be treated as a subtype of `AlwaysTruthy` or `AlwaysFalsy`, respectively.
            (left, Type::AlwaysFalsy) => left.bool(db).is_always_false(),
            (left, Type::AlwaysTruthy) => left.bool(db).is_always_true(),
            // Currently, the only supertype of `AlwaysFalsy` and `AlwaysTruthy` is the universal set (object instance).
            (Type::AlwaysFalsy | Type::AlwaysTruthy, _) => {
                target.is_equivalent_to(db, Type::object(db))
            }

            // All `StringLiteral` types are a subtype of `LiteralString`.
            (Type::StringLiteral(_), Type::LiteralString) => true,

            // Except for the special `LiteralString` case above,
            // most `Literal` types delegate to their instance fallbacks
            // unless `self` is exactly equivalent to `target` (handled above)
            (Type::StringLiteral(_) | Type::LiteralString, _) => {
                KnownClass::Str.to_instance(db).is_subtype_of(db, target)
            }
            (Type::BooleanLiteral(_), _) => {
                KnownClass::Bool.to_instance(db).is_subtype_of(db, target)
            }
            (Type::IntLiteral(_), _) => KnownClass::Int.to_instance(db).is_subtype_of(db, target),
            (Type::BytesLiteral(_), _) => {
                KnownClass::Bytes.to_instance(db).is_subtype_of(db, target)
            }
            (Type::ModuleLiteral(_), _) => KnownClass::ModuleType
                .to_instance(db)
                .is_subtype_of(db, target),
            (Type::SliceLiteral(_), _) => {
                KnownClass::Slice.to_instance(db).is_subtype_of(db, target)
            }

            (Type::FunctionLiteral(self_function_literal), Type::Callable(_)) => {
                self_function_literal
                    .into_callable_type(db)
                    .is_subtype_of(db, target)
            }

            (Type::BoundMethod(self_bound_method), Type::Callable(_)) => self_bound_method
                .into_callable_type(db)
                .is_subtype_of(db, target),

            // A `FunctionLiteral` type is a single-valued type like the other literals handled above,
            // so it also, for now, just delegates to its instance fallback.
            (Type::FunctionLiteral(_), _) => KnownClass::FunctionType
                .to_instance(db)
                .is_subtype_of(db, target),

            (Type::SpecializedCallable(specialized), _) => {
                specialized.callable_type(db).is_subtype_of(db, target)
            }

            // The same reasoning applies for these special callable types:
            (Type::BoundMethod(_), _) => KnownClass::MethodType
                .to_instance(db)
                .is_subtype_of(db, target),
            (Type::MethodWrapper(_), _) => KnownClass::WrapperDescriptorType
                .to_instance(db)
                .is_subtype_of(db, target),
            (Type::WrapperDescriptor(_), _) => KnownClass::WrapperDescriptorType
                .to_instance(db)
                .is_subtype_of(db, target),

            (Type::Callable(self_callable), Type::Callable(other_callable)) => {
                self_callable.is_subtype_of(db, other_callable)
            }

            (Type::Callable(_), _) => {
                // TODO: Implement subtyping between callable types and other types like
                // function literals, bound methods, class literals, `type[]`, etc.)
                false
            }

            // A fully static heterogeneous tuple type `A` is a subtype of a fully static heterogeneous tuple type `B`
            // iff the two tuple types have the same number of elements and each element-type in `A` is a subtype
            // of the element-type at the same index in `B`. (Now say that 5 times fast.)
            //
            // For example: `tuple[bool, bool]` is a subtype of `tuple[int, int]`,
            // but `tuple[bool, bool, bool]` is not a subtype of `tuple[int, int]`
            (Type::Tuple(self_tuple), Type::Tuple(target_tuple)) => {
                let self_elements = self_tuple.elements(db);
                let target_elements = target_tuple.elements(db);
                self_elements.len() == target_elements.len()
                    && self_elements.iter().zip(target_elements).all(
                        |(self_element, target_element)| {
                            self_element.is_subtype_of(db, *target_element)
                        },
                    )
            }

            // Other than the special tuple-to-tuple case handled, above,
            // tuple subtyping delegates to `Instance(tuple)` in the same way as the literal types.
            //
            // All heterogeneous tuple types are subtypes of `Instance(<tuple>)`:
            // `Instance(<some class T>)` expresses "the set of all possible instances of the class `T`";
            // consequently, `Instance(<tuple>)` expresses "the set of all possible instances of the class `tuple`".
            // This type can be spelled in type annotations as `tuple[object, ...]` (since `tuple` is covariant).
            //
            // Note that this is not the same type as the type spelled in type annotations as `tuple`;
            // as that type is equivalent to `type[Any, ...]` (and therefore not a fully static type).
            (Type::Tuple(_), _) => KnownClass::Tuple.to_instance(db).is_subtype_of(db, target),

            // `Literal[<class 'C'>]` is a subtype of `type[B]` if `C` is a subclass of `B`,
            // since `type[B]` describes all possible runtime subclasses of the class object `B`.
            (
                Type::ClassLiteral(ClassLiteralType { class }),
                Type::SubclassOf(target_subclass_ty),
            ) => target_subclass_ty
                .subclass_of()
                .into_class()
                .is_some_and(|target_class| class.is_subclass_of(db, target_class)),

            // This branch asks: given two types `type[T]` and `type[S]`, is `type[T]` a subtype of `type[S]`?
            (Type::SubclassOf(self_subclass_ty), Type::SubclassOf(target_subclass_ty)) => {
                self_subclass_ty.is_subtype_of(db, target_subclass_ty)
            }

            // `Literal[str]` is a subtype of `type` because the `str` class object is an instance of its metaclass `type`.
            // `Literal[abc.ABC]` is a subtype of `abc.ABCMeta` because the `abc.ABC` class object
            // is an instance of its metaclass `abc.ABCMeta`.
            (Type::ClassLiteral(ClassLiteralType { class }), _) => {
                class.metaclass_instance_type(db).is_subtype_of(db, target)
            }

            // `type[str]` (== `SubclassOf("str")` in red-knot) describes all possible runtime subclasses
            // of the class object `str`. It is a subtype of `type` (== `Instance("type")`) because `str`
            // is an instance of `type`, and so all possible subclasses of `str` will also be instances of `type`.
            //
            // Similarly `type[enum.Enum]`  is a subtype of `enum.EnumMeta` because `enum.Enum`
            // is an instance of `enum.EnumMeta`. `type[Any]` and `type[Unknown]` do not participate in subtyping,
            // however, as they are not fully static types.
            (Type::SubclassOf(subclass_of_ty), _) => subclass_of_ty
                .subclass_of()
                .into_class()
                .map(|class| class.metaclass_instance_type(db))
                .is_some_and(|metaclass_instance_type| {
                    metaclass_instance_type.is_subtype_of(db, target)
                }),

            // For example: `Type::KnownInstance(KnownInstanceType::Type)` is a subtype of `Type::Instance(_SpecialForm)`,
            // because `Type::KnownInstance(KnownInstanceType::Type)` is a set with exactly one runtime value in it
            // (the symbol `typing.Type`), and that symbol is known to be an instance of `typing._SpecialForm` at runtime.
            (Type::KnownInstance(left), right) => {
                left.instance_fallback(db).is_subtype_of(db, right)
            }

            // `bool` is a subtype of `int`, because `bool` subclasses `int`,
            // which means that all instances of `bool` are also instances of `int`
            (Type::Instance(self_instance), Type::Instance(target_instance)) => {
                self_instance.is_subtype_of(db, target_instance)
            }

            (Type::Instance(_), Type::Callable(_)) => {
                let call_symbol = self.member(db, "__call__").symbol;
                match call_symbol {
                    Symbol::Type(Type::BoundMethod(call_function), _) => call_function
                        .into_callable_type(db)
                        .is_subtype_of(db, target),
                    _ => false,
                }
            }

            (Type::PropertyInstance(_), _) => KnownClass::Property
                .to_instance(db)
                .is_subtype_of(db, target),
            (_, Type::PropertyInstance(_)) => {
                self.is_subtype_of(db, KnownClass::Property.to_instance(db))
            }

            // Other than the special cases enumerated above, `Instance` types and typevars are
            // never subtypes of any other variants
            (Type::Instance(_) | Type::TypeVar(_), _) => false,
        }
    }

    /// Return true if this type is [assignable to] type `target`.
    ///
    /// [assignable to]: https://typing.readthedocs.io/en/latest/spec/concepts.html#the-assignable-to-or-consistent-subtyping-relation
    pub(crate) fn is_assignable_to(self, db: &'db dyn Db, target: Type<'db>) -> bool {
        if self.is_gradual_equivalent_to(db, target) {
            return true;
        }

        match (self, target) {
            // Never can be assigned to any type.
            (Type::Never, _) => true,

            // The dynamic type is assignable-to and assignable-from any type.
            (Type::Dynamic(_), _) => true,
            (_, Type::Dynamic(_)) => true,

            // All types are assignable to `object`.
            // TODO this special case might be removable once the below cases are comprehensive
            (_, Type::Instance(InstanceType { class })) if class.is_object(db) => true,

            // A typevar is always assignable to itself, and is never assignable to any other
            // typevar, since there is no guarantee that they will be specialized to the same
            // type. (This is true even if both typevars are bounded by the same final class, since
            // you can specialize the typevars to `Never` in addition to that final class.)
            (Type::TypeVar(self_typevar), Type::TypeVar(other_typevar)) => {
                self_typevar == other_typevar
            }

            // A typevar is assignable to its upper bound, and to something similar to the union of
            // its constraints. An unbound, unconstrained typevar has an implicit upper bound of
            // `object` (which is handled above).
            (Type::TypeVar(typevar), _) if typevar.bound_or_constraints(db).is_some() => {
                match typevar.bound_or_constraints(db) {
                    None => unreachable!(),
                    Some(TypeVarBoundOrConstraints::UpperBound(bound)) => {
                        bound.is_assignable_to(db, target)
                    }
                    Some(TypeVarBoundOrConstraints::Constraints(constraints)) => constraints
                        .elements(db)
                        .iter()
                        .all(|constraint| constraint.is_assignable_to(db, target)),
                }
            }

            // A union is assignable to a type T iff every element of the union is assignable to T.
            (Type::Union(union), ty) => union
                .elements(db)
                .iter()
                .all(|&elem_ty| elem_ty.is_assignable_to(db, ty)),

            // A type T is assignable to a union iff T is assignable to any element of the union.
            (ty, Type::Union(union)) => union
                .elements(db)
                .iter()
                .any(|&elem_ty| ty.is_assignable_to(db, elem_ty)),

            (_, Type::TypeVar(typevar)) => match typevar.bound_or_constraints(db) {
                // No types are assignable to a bounded typevar, or to an unbounded unconstrained
                // typevar, since there's no guarantee what type the typevar will be specialized
                // to. If the typevar is bounded, it might be specialized to a smaller type than
                // the bound. (This is true even if the bound is a final class, since the typevar
                // can still be specialized to `Never`.)
                None => false,
                Some(TypeVarBoundOrConstraints::UpperBound(_)) => false,
                // If the typevar is constrained, there must be multiple constraints, and the
                // typevar might be specialized to any one of them. However, the constraints do not
                // have to be disjoint, which means an lhs type might be assignable to all of the
                // constraints.
                Some(TypeVarBoundOrConstraints::Constraints(constraints)) => constraints
                    .elements(db)
                    .iter()
                    .all(|constraint| self.is_assignable_to(db, *constraint)),
            },

            // If both sides are intersections we need to handle the right side first
            // (A & B & C) is assignable to (A & B) because the left is assignable to both A and B,
            // but none of A, B, or C is assignable to (A & B).
            //
            // A type S is assignable to an intersection type T if
            // S is assignable to all positive elements of T (e.g. `str & int` is assignable to `str & Any`), and
            // S is disjoint from all negative elements of T (e.g. `int` is not assignable to Intersection[int, Not[Literal[1]]]).
            (ty, Type::Intersection(intersection)) => {
                intersection
                    .positive(db)
                    .iter()
                    .all(|&elem_ty| ty.is_assignable_to(db, elem_ty))
                    && intersection
                        .negative(db)
                        .iter()
                        .all(|&neg_ty| ty.is_disjoint_from(db, neg_ty))
            }

            // An intersection type S is assignable to a type T if
            // Any element of S is assignable to T (e.g. `A & B` is assignable to `A`)
            // Negative elements do not have an effect on assignability - if S is assignable to T then S & ~P is also assignable to T.
            (Type::Intersection(intersection), ty) => intersection
                .positive(db)
                .iter()
                .any(|&elem_ty| elem_ty.is_assignable_to(db, ty)),

            // A tuple type S is assignable to a tuple type T if their lengths are the same, and
            // each element of S is assignable to the corresponding element of T.
            (Type::Tuple(self_tuple), Type::Tuple(target_tuple)) => {
                let self_elements = self_tuple.elements(db);
                let target_elements = target_tuple.elements(db);
                self_elements.len() == target_elements.len()
                    && self_elements.iter().zip(target_elements).all(
                        |(self_element, target_element)| {
                            self_element.is_assignable_to(db, *target_element)
                        },
                    )
            }

            // This special case is required because the left-hand side tuple might be a
            // gradual type, so we can not rely on subtyping. This allows us to assign e.g.
            // `tuple[Any, int]` to `tuple`.
            (Type::Tuple(_), _) => KnownClass::Tuple
                .to_instance(db)
                .is_assignable_to(db, target),

            // `type[Any]` is assignable to any `type[...]` type, because `type[Any]` can
            // materialize to any `type[...]` type.
            (Type::SubclassOf(subclass_of_ty), Type::SubclassOf(_))
                if subclass_of_ty.is_dynamic() =>
            {
                true
            }

            // All `type[...]` types are assignable to `type[Any]`, because `type[Any]` can
            // materialize to any `type[...]` type.
            //
            // Every class literal type is also assignable to `type[Any]`, because the class
            // literal type for a class `C` is a subtype of `type[C]`, and `type[C]` is assignable
            // to `type[Any]`.
            (Type::ClassLiteral(_) | Type::SubclassOf(_), Type::SubclassOf(target_subclass_of))
                if target_subclass_of.is_dynamic() =>
            {
                true
            }

            // `type[Any]` is assignable to any type that `type[object]` is assignable to, because
            // `type[Any]` can materialize to `type[object]`.
            //
            // `type[Any]` is also assignable to any subtype of `type[object]`, because all
            // subtypes of `type[object]` are `type[...]` types (or `Never`), and `type[Any]` can
            // materialize to any `type[...]` type (or to `type[Never]`, which is equivalent to
            // `Never`.)
            (Type::SubclassOf(subclass_of_ty), Type::Instance(_))
                if subclass_of_ty.is_dynamic()
                    && (KnownClass::Type
                        .to_instance(db)
                        .is_assignable_to(db, target)
                        || target.is_subtype_of(db, KnownClass::Type.to_instance(db))) =>
            {
                true
            }

            // Any type that is assignable to `type[object]` is also assignable to `type[Any]`,
            // because `type[Any]` can materialize to `type[object]`.
            (Type::Instance(_), Type::SubclassOf(subclass_of_ty))
                if subclass_of_ty.is_dynamic()
                    && self.is_assignable_to(db, KnownClass::Type.to_instance(db)) =>
            {
                true
            }

            // TODO: This is a workaround to avoid false positives (e.g. when checking function calls
            // with `SupportsIndex` parameters), which should be removed when we understand protocols.
            (lhs, Type::Instance(InstanceType { class }))
                if class.is_known(db, KnownClass::SupportsIndex) =>
            {
                match lhs {
                    Type::Instance(InstanceType { class })
                        if matches!(
                            class.known(db),
                            Some(KnownClass::Int | KnownClass::SupportsIndex)
                        ) =>
                    {
                        true
                    }
                    Type::IntLiteral(_) => true,
                    _ => false,
                }
            }

            // TODO: ditto for avoiding false positives when checking function calls with `Sized` parameters.
            (lhs, Type::Instance(InstanceType { class }))
                if class.is_known(db, KnownClass::Sized) =>
            {
                matches!(
                    lhs.to_meta_type(db).member(db, "__len__"),
                    SymbolAndQualifiers {
                        symbol: Symbol::Type(..),
                        ..
                    }
                )
            }

            (Type::Callable(self_callable), Type::Callable(target_callable)) => {
                self_callable.is_assignable_to(db, target_callable)
            }

            (Type::FunctionLiteral(self_function_literal), Type::Callable(_)) => {
                self_function_literal
                    .into_callable_type(db)
                    .is_assignable_to(db, target)
            }

            // TODO other types containing gradual forms (e.g. generics containing Any/Unknown)
            _ => self.is_subtype_of(db, target),
        }
    }

    /// Return true if this type is [equivalent to] type `other`.
    ///
    /// This method returns `false` if either `self` or `other` is not fully static.
    ///
    /// [equivalent to]: https://typing.readthedocs.io/en/latest/spec/glossary.html#term-equivalent
    pub(crate) fn is_equivalent_to(self, db: &'db dyn Db, other: Type<'db>) -> bool {
        // TODO equivalent but not identical types: TypedDicts, Protocols, type aliases, etc.

        match (self, other) {
            (Type::Union(left), Type::Union(right)) => left.is_equivalent_to(db, right),
            (Type::Intersection(left), Type::Intersection(right)) => {
                left.is_equivalent_to(db, right)
            }
            (Type::Tuple(left), Type::Tuple(right)) => left.is_equivalent_to(db, right),
            (Type::Callable(left), Type::Callable(right)) => left.is_equivalent_to(db, right),
            _ => self == other && self.is_fully_static(db) && other.is_fully_static(db),
        }
    }

    /// Returns true if both `self` and `other` are the same gradual form
    /// (limited to `Any`, `Unknown`, or `Todo`).
    pub(crate) fn is_same_gradual_form(self, other: Type<'db>) -> bool {
        matches!(
            (self, other),
            (
                Type::Dynamic(DynamicType::Any),
                Type::Dynamic(DynamicType::Any)
            ) | (
                Type::Dynamic(DynamicType::Unknown),
                Type::Dynamic(DynamicType::Unknown)
            ) | (
                Type::Dynamic(DynamicType::Todo(_)),
                Type::Dynamic(DynamicType::Todo(_))
            )
        )
    }

    /// Returns true if this type and `other` are gradual equivalent.
    ///
    /// > Two gradual types `A` and `B` are equivalent
    /// > (that is, the same gradual type, not merely consistent with one another)
    /// > if and only if all materializations of `A` are also materializations of `B`,
    /// > and all materializations of `B` are also materializations of `A`.
    /// >
    /// > &mdash; [Summary of type relations]
    ///
    /// This powers the `assert_type()` directive.
    ///
    /// [Summary of type relations]: https://typing.readthedocs.io/en/latest/spec/concepts.html#summary-of-type-relations
    pub(crate) fn is_gradual_equivalent_to(self, db: &'db dyn Db, other: Type<'db>) -> bool {
        if self == other {
            return true;
        }

        match (self, other) {
            (Type::Dynamic(_), Type::Dynamic(_)) => true,

            (Type::SubclassOf(first), Type::SubclassOf(second)) => {
                match (first.subclass_of(), second.subclass_of()) {
                    (first, second) if first == second => true,
                    (ClassBase::Dynamic(_), ClassBase::Dynamic(_)) => true,
                    _ => false,
                }
            }

            (Type::TypeVar(first), Type::TypeVar(second)) => first == second,

            (Type::Tuple(first), Type::Tuple(second)) => first.is_gradual_equivalent_to(db, second),

            (Type::Union(first), Type::Union(second)) => first.is_gradual_equivalent_to(db, second),

            (Type::Intersection(first), Type::Intersection(second)) => {
                first.is_gradual_equivalent_to(db, second)
            }

            (Type::Callable(first), Type::Callable(second)) => {
                first.is_gradual_equivalent_to(db, second)
            }

            _ => false,
        }
    }

    /// Return true if this type and `other` have no common elements.
    ///
    /// Note: This function aims to have no false positives, but might return
    /// wrong `false` answers in some cases.
    pub(crate) fn is_disjoint_from(self, db: &'db dyn Db, other: Type<'db>) -> bool {
        match (self, other) {
            (Type::Never, _) | (_, Type::Never) => true,

            (Type::Dynamic(_), _) | (_, Type::Dynamic(_)) => false,

            // A typevar is never disjoint from itself, since all occurrences of the typevar must
            // be specialized to the same type. (This is an important difference between typevars
            // and `Any`!) Different typevars might be disjoint, depending on their bounds and
            // constraints, which are handled below.
            (Type::TypeVar(self_typevar), Type::TypeVar(other_typevar))
                if self_typevar == other_typevar =>
            {
                false
            }

            // An unbounded typevar is never disjoint from any other type, since it might be
            // specialized to any type. A bounded typevar is not disjoint from its bound, and is
            // only disjoint from other types if its bound is. A constrained typevar is disjoint
            // from a type if all of its constraints are.
            (Type::TypeVar(typevar), other) | (other, Type::TypeVar(typevar)) => {
                match typevar.bound_or_constraints(db) {
                    None => false,
                    Some(TypeVarBoundOrConstraints::UpperBound(bound)) => {
                        bound.is_disjoint_from(db, other)
                    }
                    Some(TypeVarBoundOrConstraints::Constraints(constraints)) => constraints
                        .elements(db)
                        .iter()
                        .all(|constraint| constraint.is_disjoint_from(db, other)),
                }
            }

            (Type::Union(union), other) | (other, Type::Union(union)) => union
                .elements(db)
                .iter()
                .all(|e| e.is_disjoint_from(db, other)),

            // If we have two intersections, we test the positive elements of each one against the other intersection
            // Negative elements need a positive element on the other side in order to be disjoint.
            // This is similar to what would happen if we tried to build a new intersection that combines the two
            (Type::Intersection(self_intersection), Type::Intersection(other_intersection)) => {
                self_intersection
                    .positive(db)
                    .iter()
                    .any(|p| p.is_disjoint_from(db, other))
                    || other_intersection
                        .positive(db)
                        .iter()
                        .any(|p: &Type<'_>| p.is_disjoint_from(db, self))
            }

            (Type::Intersection(intersection), other)
            | (other, Type::Intersection(intersection)) => {
                intersection
                    .positive(db)
                    .iter()
                    .any(|p| p.is_disjoint_from(db, other))
                    // A & B & Not[C] is disjoint from C
                    || intersection
                        .negative(db)
                        .iter()
                        .any(|&neg_ty| other.is_subtype_of(db, neg_ty))
            }

            // any single-valued type is disjoint from another single-valued type
            // iff the two types are nonequal
            (
                left @ (Type::BooleanLiteral(..)
                | Type::IntLiteral(..)
                | Type::StringLiteral(..)
                | Type::BytesLiteral(..)
                | Type::SliceLiteral(..)
                | Type::FunctionLiteral(..)
                | Type::BoundMethod(..)
                | Type::MethodWrapper(..)
                | Type::WrapperDescriptor(..)
                | Type::ModuleLiteral(..)
                | Type::ClassLiteral(..)
                | Type::KnownInstance(..)),
                right @ (Type::BooleanLiteral(..)
                | Type::IntLiteral(..)
                | Type::StringLiteral(..)
                | Type::BytesLiteral(..)
                | Type::SliceLiteral(..)
                | Type::FunctionLiteral(..)
                | Type::BoundMethod(..)
                | Type::MethodWrapper(..)
                | Type::WrapperDescriptor(..)
                | Type::ModuleLiteral(..)
                | Type::ClassLiteral(..)
                | Type::KnownInstance(..)),
            ) => left != right,

            // One tuple type can be a subtype of another tuple type,
            // but we know for sure that any given tuple type is disjoint from all single-valued types
            (
                Type::Tuple(..),
                Type::ClassLiteral(..)
                | Type::ModuleLiteral(..)
                | Type::BooleanLiteral(..)
                | Type::BytesLiteral(..)
                | Type::FunctionLiteral(..)
                | Type::BoundMethod(..)
                | Type::MethodWrapper(..)
                | Type::WrapperDescriptor(..)
                | Type::IntLiteral(..)
                | Type::SliceLiteral(..)
                | Type::StringLiteral(..)
                | Type::LiteralString,
            )
            | (
                Type::ClassLiteral(..)
                | Type::ModuleLiteral(..)
                | Type::BooleanLiteral(..)
                | Type::BytesLiteral(..)
                | Type::FunctionLiteral(..)
                | Type::BoundMethod(..)
                | Type::MethodWrapper(..)
                | Type::WrapperDescriptor(..)
                | Type::IntLiteral(..)
                | Type::SliceLiteral(..)
                | Type::StringLiteral(..)
                | Type::LiteralString,
                Type::Tuple(..),
            ) => true,

            (
                Type::SubclassOf(subclass_of_ty),
                Type::ClassLiteral(ClassLiteralType { class: class_b }),
            )
            | (
                Type::ClassLiteral(ClassLiteralType { class: class_b }),
                Type::SubclassOf(subclass_of_ty),
            ) => match subclass_of_ty.subclass_of() {
                ClassBase::Dynamic(_) => false,
                ClassBase::Class(class_a) => !class_b.is_subclass_of(db, class_a),
            },

            (
                Type::SubclassOf(_),
                Type::BooleanLiteral(..)
                | Type::IntLiteral(..)
                | Type::StringLiteral(..)
                | Type::LiteralString
                | Type::BytesLiteral(..)
                | Type::SliceLiteral(..)
                | Type::FunctionLiteral(..)
                | Type::BoundMethod(..)
                | Type::MethodWrapper(..)
                | Type::WrapperDescriptor(..)
                | Type::ModuleLiteral(..),
            )
            | (
                Type::BooleanLiteral(..)
                | Type::IntLiteral(..)
                | Type::StringLiteral(..)
                | Type::LiteralString
                | Type::BytesLiteral(..)
                | Type::SliceLiteral(..)
                | Type::FunctionLiteral(..)
                | Type::BoundMethod(..)
                | Type::MethodWrapper(..)
                | Type::WrapperDescriptor(..)
                | Type::ModuleLiteral(..),
                Type::SubclassOf(_),
            ) => true,

            (Type::AlwaysTruthy, ty) | (ty, Type::AlwaysTruthy) => {
                // `Truthiness::Ambiguous` may include `AlwaysTrue` as a subset, so it's not guaranteed to be disjoint.
                // Thus, they are only disjoint if `ty.bool() == AlwaysFalse`.
                ty.bool(db).is_always_false()
            }
            (Type::AlwaysFalsy, ty) | (ty, Type::AlwaysFalsy) => {
                // Similarly, they are only disjoint if `ty.bool() == AlwaysTrue`.
                ty.bool(db).is_always_true()
            }

            // for `type[Any]`/`type[Unknown]`/`type[Todo]`, we know the type cannot be any larger than `type`,
            // so although the type is dynamic we can still determine disjointedness in some situations
            (Type::SubclassOf(subclass_of_ty), other)
            | (other, Type::SubclassOf(subclass_of_ty)) => match subclass_of_ty.subclass_of() {
                ClassBase::Dynamic(_) => {
                    KnownClass::Type.to_instance(db).is_disjoint_from(db, other)
                }
                ClassBase::Class(class) => class
                    .metaclass_instance_type(db)
                    .is_disjoint_from(db, other),
            },

            (Type::KnownInstance(known_instance), Type::Instance(InstanceType { class }))
            | (Type::Instance(InstanceType { class }), Type::KnownInstance(known_instance)) => {
                !known_instance.is_instance_of(db, class)
            }

            (known_instance_ty @ Type::KnownInstance(_), Type::Tuple(_))
            | (Type::Tuple(_), known_instance_ty @ Type::KnownInstance(_)) => {
                known_instance_ty.is_disjoint_from(db, KnownClass::Tuple.to_instance(db))
            }

            (Type::BooleanLiteral(..), Type::Instance(InstanceType { class }))
            | (Type::Instance(InstanceType { class }), Type::BooleanLiteral(..)) => {
                // A `Type::BooleanLiteral()` must be an instance of exactly `bool`
                // (it cannot be an instance of a `bool` subclass)
                !KnownClass::Bool.is_subclass_of(db, class)
            }

            (Type::BooleanLiteral(..), _) | (_, Type::BooleanLiteral(..)) => true,

            (Type::IntLiteral(..), Type::Instance(InstanceType { class }))
            | (Type::Instance(InstanceType { class }), Type::IntLiteral(..)) => {
                // A `Type::IntLiteral()` must be an instance of exactly `int`
                // (it cannot be an instance of an `int` subclass)
                !KnownClass::Int.is_subclass_of(db, class)
            }

            (Type::IntLiteral(..), _) | (_, Type::IntLiteral(..)) => true,

            (Type::StringLiteral(..), Type::LiteralString)
            | (Type::LiteralString, Type::StringLiteral(..)) => false,

            (
                Type::StringLiteral(..) | Type::LiteralString,
                Type::Instance(InstanceType { class }),
            )
            | (
                Type::Instance(InstanceType { class }),
                Type::StringLiteral(..) | Type::LiteralString,
            ) => {
                // A `Type::StringLiteral()` or a `Type::LiteralString` must be an instance of exactly `str`
                // (it cannot be an instance of a `str` subclass)
                !KnownClass::Str.is_subclass_of(db, class)
            }

            (Type::LiteralString, Type::LiteralString) => false,
            (Type::LiteralString, _) | (_, Type::LiteralString) => true,

            (Type::BytesLiteral(..), Type::Instance(InstanceType { class }))
            | (Type::Instance(InstanceType { class }), Type::BytesLiteral(..)) => {
                // A `Type::BytesLiteral()` must be an instance of exactly `bytes`
                // (it cannot be an instance of a `bytes` subclass)
                !KnownClass::Bytes.is_subclass_of(db, class)
            }

            (Type::SliceLiteral(..), Type::Instance(InstanceType { class }))
            | (Type::Instance(InstanceType { class }), Type::SliceLiteral(..)) => {
                // A `Type::SliceLiteral` must be an instance of exactly `slice`
                // (it cannot be an instance of a `slice` subclass)
                !KnownClass::Slice.is_subclass_of(db, class)
            }

            // A class-literal type `X` is always disjoint from an instance type `Y`,
            // unless the type expressing "all instances of `Z`" is a subtype of of `Y`,
            // where `Z` is `X`'s metaclass.
            (Type::ClassLiteral(ClassLiteralType { class }), instance @ Type::Instance(_))
            | (instance @ Type::Instance(_), Type::ClassLiteral(ClassLiteralType { class })) => {
                !class
                    .metaclass_instance_type(db)
                    .is_subtype_of(db, instance)
            }

            (Type::FunctionLiteral(..), Type::Instance(InstanceType { class }))
            | (Type::Instance(InstanceType { class }), Type::FunctionLiteral(..)) => {
                // A `Type::FunctionLiteral()` must be an instance of exactly `types.FunctionType`
                // (it cannot be an instance of a `types.FunctionType` subclass)
                !KnownClass::FunctionType.is_subclass_of(db, class)
            }

            (Type::BoundMethod(_), other) | (other, Type::BoundMethod(_)) => KnownClass::MethodType
                .to_instance(db)
                .is_disjoint_from(db, other),

            (
                Type::SpecializedCallable(self_specialized),
                Type::SpecializedCallable(other_specialized),
            ) => {
                self_specialized
                    .callable_type(db)
                    .is_disjoint_from(db, other_specialized.callable_type(db))
                    || self_specialized.specialization(db) != other_specialized.specialization(db)
            }
            (Type::SpecializedCallable(_), _) | (_, Type::SpecializedCallable(_)) => false,

            (Type::MethodWrapper(_), other) | (other, Type::MethodWrapper(_)) => {
                KnownClass::MethodWrapperType
                    .to_instance(db)
                    .is_disjoint_from(db, other)
            }

            (Type::WrapperDescriptor(_), other) | (other, Type::WrapperDescriptor(_)) => {
                KnownClass::WrapperDescriptorType
                    .to_instance(db)
                    .is_disjoint_from(db, other)
            }

            (Type::Callable(_) | Type::FunctionLiteral(_), Type::Callable(_))
            | (Type::Callable(_), Type::FunctionLiteral(_)) => {
                // No two callable types are ever disjoint because
                // `(*args: object, **kwargs: object) -> Never` is a subtype of all fully static
                // callable types.
                false
            }

            (
                Type::Callable(_),
                Type::StringLiteral(_) | Type::BytesLiteral(_) | Type::SliceLiteral(_),
            )
            | (
                Type::StringLiteral(_) | Type::BytesLiteral(_) | Type::SliceLiteral(_),
                Type::Callable(_),
            ) => {
                // A callable type is disjoint from other literal types. For example,
                // `Type::StringLiteral` must be an instance of exactly `str`, not a subclass
                // of `str`, and `str` is not callable. The same applies to other literal types.
                true
            }

            (Type::Callable(_), _) | (_, Type::Callable(_)) => {
                // TODO: Implement disjointness for general callable type with other types
                false
            }

            (Type::ModuleLiteral(..), other @ Type::Instance(..))
            | (other @ Type::Instance(..), Type::ModuleLiteral(..)) => {
                // Modules *can* actually be instances of `ModuleType` subclasses
                other.is_disjoint_from(db, KnownClass::ModuleType.to_instance(db))
            }

            (
                Type::Instance(InstanceType { class: left_class }),
                Type::Instance(InstanceType { class: right_class }),
            ) => {
                (left_class.is_final(db) && !left_class.is_subclass_of(db, right_class))
                    || (right_class.is_final(db) && !right_class.is_subclass_of(db, left_class))
            }

            (Type::Tuple(tuple), Type::Tuple(other_tuple)) => {
                let self_elements = tuple.elements(db);
                let other_elements = other_tuple.elements(db);
                self_elements.len() != other_elements.len()
                    || self_elements
                        .iter()
                        .zip(other_elements)
                        .any(|(e1, e2)| e1.is_disjoint_from(db, *e2))
            }

            (Type::Tuple(..), instance @ Type::Instance(_))
            | (instance @ Type::Instance(_), Type::Tuple(..)) => {
                // We cannot be sure if the tuple is disjoint from the instance because:
                //   - 'other' might be the homogeneous arbitrary-length tuple type
                //     tuple[T, ...] (which we don't have support for yet); if all of
                //     our element types are not disjoint with T, this is not disjoint
                //   - 'other' might be a user subtype of tuple, which, if generic
                //     over the same or compatible *Ts, would overlap with tuple.
                //
                // TODO: add checks for the above cases once we support them
                instance.is_disjoint_from(db, KnownClass::Tuple.to_instance(db))
            }

            (Type::PropertyInstance(_), _) | (_, Type::PropertyInstance(_)) => KnownClass::Property
                .to_instance(db)
                .is_disjoint_from(db, other),
        }
    }

    /// Returns true if the type does not contain any gradual forms (as a sub-part).
    pub(crate) fn is_fully_static(&self, db: &'db dyn Db) -> bool {
        match self {
            Type::Dynamic(_) => false,
            Type::Never
            | Type::FunctionLiteral(..)
            | Type::BoundMethod(_)
            | Type::WrapperDescriptor(_)
            | Type::MethodWrapper(_)
            | Type::ModuleLiteral(..)
            | Type::IntLiteral(_)
            | Type::BooleanLiteral(_)
            | Type::StringLiteral(_)
            | Type::LiteralString
            | Type::BytesLiteral(_)
            | Type::SliceLiteral(_)
            | Type::KnownInstance(_)
            | Type::AlwaysFalsy
            | Type::AlwaysTruthy
            | Type::PropertyInstance(_) => true,

            Type::TypeVar(typevar) => match typevar.bound_or_constraints(db) {
                None => true,
                Some(TypeVarBoundOrConstraints::UpperBound(bound)) => bound.is_fully_static(db),
                Some(TypeVarBoundOrConstraints::Constraints(constraints)) => constraints
                    .elements(db)
                    .iter()
                    .all(|constraint| constraint.is_fully_static(db)),
            },

            Type::SubclassOf(subclass_of_ty) => subclass_of_ty.is_fully_static(),
            Type::ClassLiteral(_) | Type::Instance(_) => {
                // TODO: Ideally, we would iterate over the MRO of the class, check if all
                // bases are fully static, and only return `true` if that is the case.
                //
                // This does not work yet, because we currently infer `Unknown` for some
                // generic base classes that we don't understand yet. For example, `str`
                // is defined as `class str(Sequence[str])` in typeshed and we currently
                // compute its MRO as `(str, Unknown, object)`. This would make us think
                // that `str` is a gradual type, which causes all sorts of downstream
                // issues because it does not participate in equivalence/subtyping etc.
                //
                // Another problem is that we run into problems if we eagerly query the
                // MRO of class literals here. I have not fully investigated this, but
                // iterating over the MRO alone, without even acting on it, causes us to
                // infer `Unknown` for many classes.

                true
            }
            Type::Union(union) => union.is_fully_static(db),
            Type::Intersection(intersection) => intersection.is_fully_static(db),
            // TODO: Once we support them, make sure that we return `false` for other types
            // containing gradual forms such as `tuple[Any, ...]`.
            // Conversely, make sure to return `true` for homogeneous tuples such as
            // `tuple[int, ...]`, once we add support for them.
            Type::Tuple(tuple) => tuple
                .elements(db)
                .iter()
                .all(|elem| elem.is_fully_static(db)),
            Type::SpecializedCallable(specialized) => {
                specialized.callable_type(db).is_fully_static(db)
            }
            Type::Callable(callable) => callable.is_fully_static(db),
        }
    }

    /// Return true if there is just a single inhabitant for this type.
    ///
    /// Note: This function aims to have no false positives, but might return `false`
    /// for more complicated types that are actually singletons.
    pub(crate) fn is_singleton(self, db: &'db dyn Db) -> bool {
        match self {
            Type::Dynamic(_)
            | Type::Never
            | Type::IntLiteral(..)
            | Type::StringLiteral(..)
            | Type::BytesLiteral(..)
            | Type::SliceLiteral(..)
            | Type::LiteralString => {
                // Note: The literal types included in this pattern are not true singletons.
                // There can be multiple Python objects (at different memory locations) that
                // are both of type Literal[345], for example.
                false
            }

            // An unbounded, unconstrained typevar is not a singleton, because it can be
            // specialized to a non-singleton type. A bounded typevar is not a singleton, even if
            // the bound is a final singleton class, since it can still be specialized to `Never`.
            // A constrained typevar is a singleton if all of its constraints are singletons. (Note
            // that you cannot specialize a constrained typevar to a subtype of a constraint.)
            Type::TypeVar(typevar) => match typevar.bound_or_constraints(db) {
                None => false,
                Some(TypeVarBoundOrConstraints::UpperBound(_)) => false,
                Some(TypeVarBoundOrConstraints::Constraints(constraints)) => constraints
                    .elements(db)
                    .iter()
                    .all(|constraint| constraint.is_singleton(db)),
            },

            // We eagerly transform `SubclassOf` to `ClassLiteral` for final types, so `SubclassOf` is never a singleton.
            Type::SubclassOf(..) => false,
            Type::BooleanLiteral(_)
            | Type::FunctionLiteral(..)
            | Type::WrapperDescriptor(..)
            | Type::ClassLiteral(..)
            | Type::ModuleLiteral(..)
            | Type::KnownInstance(..) => true,
            Type::Callable(_) => {
                // A callable type is never a singleton because for any given signature,
                // there could be any number of distinct objects that are all callable with that
                // signature.
                false
            }
            Type::BoundMethod(..) => {
                // `BoundMethod` types are single-valued types, but not singleton types:
                // ```pycon
                // >>> class Foo:
                // ...     def bar(self): pass
                // >>> f = Foo()
                // >>> f.bar is f.bar
                // False
                // ```
                false
            }
            Type::SpecializedCallable(specialized) => {
                specialized.callable_type(db).is_singleton(db)
            }
            Type::MethodWrapper(_) => {
                // Just a special case of `BoundMethod` really
                // (this variant represents `f.__get__`, where `f` is any function)
                false
            }
            Type::Instance(InstanceType { class }) => {
                class.known(db).is_some_and(KnownClass::is_singleton)
            }
            Type::PropertyInstance(_) => false,
            Type::Tuple(..) => {
                // The empty tuple is a singleton on CPython and PyPy, but not on other Python
                // implementations such as GraalPy. Its *use* as a singleton is discouraged and
                // should not be relied on for type narrowing, so we do not treat it as one.
                // See:
                // https://docs.python.org/3/reference/expressions.html#parenthesized-forms
                false
            }
            Type::Union(..) => {
                // A single-element union, where the sole element was a singleton, would itself
                // be a singleton type. However, unions with length < 2 should never appear in
                // our model due to [`UnionBuilder::build`].
                false
            }
            Type::Intersection(..) => {
                // Here, we assume that all intersection types that are singletons would have
                // been reduced to a different form via [`IntersectionBuilder::build`] by now.
                // For example:
                //
                //   bool & ~Literal[False]   = Literal[True]
                //   None & (None | int)      = None | None & int = None
                //
                false
            }
            Type::AlwaysTruthy | Type::AlwaysFalsy => false,
        }
    }

    /// Return true if this type is non-empty and all inhabitants of this type compare equal.
    pub(crate) fn is_single_valued(self, db: &'db dyn Db) -> bool {
        match self {
            Type::FunctionLiteral(..)
            | Type::BoundMethod(_)
            | Type::WrapperDescriptor(_)
            | Type::MethodWrapper(_)
            | Type::ModuleLiteral(..)
            | Type::ClassLiteral(..)
            | Type::IntLiteral(..)
            | Type::BooleanLiteral(..)
            | Type::StringLiteral(..)
            | Type::BytesLiteral(..)
            | Type::SliceLiteral(..)
            | Type::KnownInstance(..) => true,

<<<<<<< HEAD
            Type::SpecializedCallable(specialized) => {
                specialized.callable_type(db).is_single_valued(db)
            }
=======
            // An unbounded, unconstrained typevar is not single-valued, because it can be
            // specialized to a multiple-valued type. A bounded typevar is not single-valued, even
            // if the bound is a final single-valued class, since it can still be specialized to
            // `Never`. A constrained typevar is single-valued if all of its constraints are
            // single-valued. (Note that you cannot specialize a constrained typevar to a subtype
            // of a constraint.)
            Type::TypeVar(typevar) => match typevar.bound_or_constraints(db) {
                None => false,
                Some(TypeVarBoundOrConstraints::UpperBound(_)) => false,
                Some(TypeVarBoundOrConstraints::Constraints(constraints)) => constraints
                    .elements(db)
                    .iter()
                    .all(|constraint| constraint.is_single_valued(db)),
            },
>>>>>>> 39244dd3

            Type::SubclassOf(..) => {
                // TODO: Same comment as above for `is_singleton`
                false
            }

            Type::Tuple(tuple) => tuple
                .elements(db)
                .iter()
                .all(|elem| elem.is_single_valued(db)),

            Type::Instance(InstanceType { class }) => {
                class.known(db).is_some_and(KnownClass::is_single_valued)
            }

            Type::Dynamic(_)
            | Type::Never
            | Type::Union(..)
            | Type::Intersection(..)
            | Type::LiteralString
            | Type::AlwaysTruthy
            | Type::AlwaysFalsy
            | Type::Callable(_)
            | Type::PropertyInstance(_) => false,
        }
    }

    /// This function is roughly equivalent to `find_name_in_mro` as defined in the [descriptor guide] or
    /// [`_PyType_Lookup`] in CPython's `Objects/typeobject.c`. It should typically be called through
    /// [Type::class_member], unless it is known that `self` is a class-like type. This function returns
    /// `None` if called on an instance-like type.
    ///
    /// [descriptor guide]: https://docs.python.org/3/howto/descriptor.html#invocation-from-an-instance
    /// [`_PyType_Lookup`]: https://github.com/python/cpython/blob/e285232c76606e3be7bf216efb1be1e742423e4b/Objects/typeobject.c#L5223
    fn find_name_in_mro(&self, db: &'db dyn Db, name: &str) -> Option<SymbolAndQualifiers<'db>> {
        match self {
            Type::Union(union) => Some(union.map_with_boundness_and_qualifiers(db, |elem| {
                elem.find_name_in_mro(db, name)
                    // If some elements are classes, and some are not, we simply fall back to `Unbound` for the non-class
                    // elements instead of short-circuiting the whole result to `None`. We would need a more detailed
                    // return type otherwise, and since `find_name_in_mro` is usually called via `class_member`, this is
                    // not a problem.
                    .unwrap_or_default()
            })),
            Type::Intersection(inter) => {
                Some(inter.map_with_boundness_and_qualifiers(db, |elem| {
                    elem.find_name_in_mro(db, name)
                        // Fall back to Unbound, similar to the union case (see above).
                        .unwrap_or_default()
                }))
            }

            Type::Dynamic(_) | Type::Never => Some(Symbol::bound(self).into()),

            Type::ClassLiteral(class_literal @ ClassLiteralType { class }) => {
                match (class.known(db), name) {
                    (Some(KnownClass::FunctionType), "__get__") => Some(
                        Symbol::bound(Type::WrapperDescriptor(
                            WrapperDescriptorKind::FunctionTypeDunderGet,
                        ))
                        .into(),
                    ),
                    (Some(KnownClass::FunctionType), "__set__" | "__delete__") => {
                        // Hard code this knowledge, as we look up `__set__` and `__delete__` on `FunctionType` often.
                        Some(Symbol::Unbound.into())
                    }
                    (Some(KnownClass::Property), "__get__") => Some(
                        Symbol::bound(Type::WrapperDescriptor(
                            WrapperDescriptorKind::PropertyDunderGet,
                        ))
                        .into(),
                    ),
                    (Some(KnownClass::Property), "__set__") => Some(
                        Symbol::bound(Type::WrapperDescriptor(
                            WrapperDescriptorKind::PropertyDunderSet,
                        ))
                        .into(),
                    ),
                    // TODO:
                    // We currently hard-code the knowledge that the following known classes are not
                    // descriptors, i.e. that they have no `__get__` method. This is not wrong and
                    // potentially even beneficial for performance, but it's not very principled.
                    // This case can probably be removed eventually, but we include it at the moment
                    // because we make extensive use of these types in our test suite. Note that some
                    // builtin types are not included here, since they do not have generic bases and
                    // are correctly handled by the `find_name_in_mro` method.
                    (
                        Some(
                            KnownClass::Int
                            | KnownClass::Str
                            | KnownClass::Bytes
                            | KnownClass::Tuple
                            | KnownClass::Slice
                            | KnownClass::Range,
                        ),
                        "__get__" | "__set__" | "__delete__",
                    ) => Some(Symbol::Unbound.into()),

                    _ => Some(class_literal.class_member(db, name)),
                }
            }

            Type::SubclassOf(subclass_of)
                if name == "__get__"
                    && matches!(
                        subclass_of
                            .subclass_of()
                            .into_class()
                            .and_then(|c| c.known(db)),
                        Some(
                            KnownClass::Int
                                | KnownClass::Str
                                | KnownClass::Bytes
                                | KnownClass::Tuple
                                | KnownClass::Slice
                                | KnownClass::Range,
                        )
                    ) =>
            {
                Some(Symbol::Unbound.into())
            }
            Type::SubclassOf(subclass_of_ty) => subclass_of_ty.find_name_in_mro(db, name),

            // We eagerly normalize type[object], i.e. Type::SubclassOf(object) to `type`, i.e. Type::Instance(type).
            // So looking up a name in the MRO of `Type::Instance(type)` is equivalent to looking up the name in the
            // MRO of the class `object`.
            Type::Instance(InstanceType { class }) if class.is_known(db, KnownClass::Type) => {
                KnownClass::Object
                    .to_class_literal(db)
                    .find_name_in_mro(db, name)
            }

            Type::SpecializedCallable(specialized) => {
                // XXX: specialize the result
                specialized.callable_type(db).find_name_in_mro(db, name)
            }

            Type::FunctionLiteral(_)
            | Type::Callable(_)
            | Type::BoundMethod(_)
            | Type::WrapperDescriptor(_)
            | Type::MethodWrapper(_)
            | Type::ModuleLiteral(_)
            | Type::KnownInstance(_)
            | Type::AlwaysTruthy
            | Type::AlwaysFalsy
            | Type::IntLiteral(_)
            | Type::BooleanLiteral(_)
            | Type::StringLiteral(_)
            | Type::LiteralString
            | Type::BytesLiteral(_)
            | Type::SliceLiteral(_)
            | Type::Tuple(_)
            | Type::TypeVar(_)
            | Type::Instance(_)
            | Type::PropertyInstance(_) => None,
        }
    }

    /// Look up an attribute in the MRO of the meta-type of `self`. This returns class-level attributes
    /// when called on an instance-like type, and metaclass attributes when called on a class-like type.
    ///
    /// Basically corresponds to `self.to_meta_type().find_name_in_mro(name)`, except for the handling
    /// of union and intersection types.
    #[salsa::tracked]
    fn class_member(self, db: &'db dyn Db, name: Name) -> SymbolAndQualifiers<'db> {
        tracing::trace!("class_member: {}.{}", self.display(db), name);
        match self {
            Type::Union(union) => union
                .map_with_boundness_and_qualifiers(db, |elem| elem.class_member(db, name.clone())),
            Type::Intersection(inter) => inter
                .map_with_boundness_and_qualifiers(db, |elem| elem.class_member(db, name.clone())),
            _ => self
                .to_meta_type(db)
                .find_name_in_mro(db, name.as_str())
                .expect(
                    "`Type::find_name_in_mro()` should return `Some()` when called on a meta-type",
                ),
        }
    }

    /// This function roughly corresponds to looking up an attribute in the `__dict__` of an object.
    /// For instance-like types, this goes through the classes MRO and discovers attribute assignments
    /// in methods, as well as class-body declarations that we consider to be evidence for the presence
    /// of an instance attribute.
    ///
    /// For example, an instance of the following class has instance members `a` and `b`, but `c` is
    /// just a class attribute that would not be discovered by this method:
    /// ```py
    /// class C:
    ///     a: int
    ///
    ///     c = 1
    ///
    ///     def __init__(self):
    ///         self.b: str = "a"
    /// ```
    fn instance_member(&self, db: &'db dyn Db, name: &str) -> SymbolAndQualifiers<'db> {
        match self {
            Type::Union(union) => {
                union.map_with_boundness_and_qualifiers(db, |elem| elem.instance_member(db, name))
            }

            Type::Intersection(intersection) => intersection
                .map_with_boundness_and_qualifiers(db, |elem| elem.instance_member(db, name)),

            Type::Dynamic(_) | Type::Never => Symbol::bound(self).into(),

            Type::Instance(InstanceType { class }) => class.instance_member(db, name),

            Type::FunctionLiteral(_) => KnownClass::FunctionType
                .to_instance(db)
                .instance_member(db, name),

            Type::BoundMethod(_) => KnownClass::MethodType
                .to_instance(db)
                .instance_member(db, name),
            Type::SpecializedCallable(specialized) => {
                // XXX: specialize the result
                specialized.callable_type(db).instance_member(db, name)
            }
            Type::MethodWrapper(_) => KnownClass::MethodWrapperType
                .to_instance(db)
                .instance_member(db, name),
            Type::WrapperDescriptor(_) => KnownClass::WrapperDescriptorType
                .to_instance(db)
                .instance_member(db, name),
            Type::Callable(_) => KnownClass::Object.to_instance(db).instance_member(db, name),

            Type::TypeVar(typevar) => match typevar.bound_or_constraints(db) {
                None => KnownClass::Object.to_instance(db).instance_member(db, name),
                Some(TypeVarBoundOrConstraints::UpperBound(bound)) => {
                    bound.instance_member(db, name)
                }
                Some(TypeVarBoundOrConstraints::Constraints(constraints)) => constraints
                    .map_with_boundness_and_qualifiers(db, |constraint| {
                        constraint.instance_member(db, name)
                    }),
            },

            Type::IntLiteral(_) => KnownClass::Int.to_instance(db).instance_member(db, name),
            Type::BooleanLiteral(_) => KnownClass::Bool.to_instance(db).instance_member(db, name),
            Type::StringLiteral(_) | Type::LiteralString => {
                KnownClass::Str.to_instance(db).instance_member(db, name)
            }
            Type::BytesLiteral(_) => KnownClass::Bytes.to_instance(db).instance_member(db, name),
            Type::SliceLiteral(_) => KnownClass::Slice.to_instance(db).instance_member(db, name),
            Type::Tuple(_) => KnownClass::Tuple.to_instance(db).instance_member(db, name),

            Type::AlwaysTruthy | Type::AlwaysFalsy => Type::object(db).instance_member(db, name),
            Type::ModuleLiteral(_) => KnownClass::ModuleType
                .to_instance(db)
                .instance_member(db, name),

            Type::KnownInstance(_) => Symbol::Unbound.into(),

            Type::PropertyInstance(_) => KnownClass::Property
                .to_instance(db)
                .instance_member(db, name),

            // TODO: we currently don't model the fact that class literals and subclass-of types have
            // a `__dict__` that is filled with class level attributes. Modeling this is currently not
            // required, as `instance_member` is only called for instance-like types through `member`,
            // but we might want to add this in the future.
            Type::ClassLiteral(_) | Type::SubclassOf(_) => Symbol::Unbound.into(),
        }
    }

    /// Access an attribute of this type without invoking the descriptor protocol. This
    /// method corresponds to `inspect.getattr_static(<object of type 'self'>, name)`.
    ///
    /// See also: [`Type::member`]
    fn static_member(&self, db: &'db dyn Db, name: &str) -> Symbol<'db> {
        if let Type::ModuleLiteral(module) = self {
            module.static_member(db, name)
        } else if let symbol @ Symbol::Type(_, _) = self.class_member(db, name.into()).symbol {
            symbol
        } else if let Some(symbol @ Symbol::Type(_, _)) =
            self.find_name_in_mro(db, name).map(|inner| inner.symbol)
        {
            symbol
        } else {
            self.instance_member(db, name).symbol
        }
    }

    /// Look up `__get__` on the meta-type of self, and call it with the arguments `self`, `instance`,
    /// and `owner`. `__get__` is different than other dunder methods in that it is not looked up using
    /// the descriptor protocol itself.
    ///
    /// In addition to the return type of `__get__`, this method also returns the *kind* of attribute
    /// that `self` represents: (1) a data descriptor or (2) a non-data descriptor / normal attribute.
    ///
    /// If `__get__` is not defined on the meta-type, this method returns `None`.
    #[salsa::tracked]
    fn try_call_dunder_get(
        self,
        db: &'db dyn Db,
        instance: Type<'db>,
        owner: Type<'db>,
    ) -> Option<(Type<'db>, AttributeKind)> {
        tracing::trace!(
            "try_call_dunder_get: {}, {}, {}",
            self.display(db),
            instance.display(db),
            owner.display(db)
        );
        let descr_get = self.class_member(db, "__get__".into()).symbol;

        if let Symbol::Type(descr_get, descr_get_boundness) = descr_get {
            let return_ty = descr_get
                .try_call(db, CallArgumentTypes::positional([self, instance, owner]))
                .map(|bindings| {
                    if descr_get_boundness == Boundness::Bound {
                        bindings.return_type(db)
                    } else {
                        UnionType::from_elements(db, [bindings.return_type(db), self])
                    }
                })
                .ok()?;

            let descriptor_kind = if self.class_member(db, "__set__".into()).symbol.is_unbound()
                && self
                    .class_member(db, "__delete__".into())
                    .symbol
                    .is_unbound()
            {
                AttributeKind::NormalOrNonDataDescriptor
            } else {
                AttributeKind::DataDescriptor
            };

            Some((return_ty, descriptor_kind))
        } else {
            None
        }
    }

    /// Look up `__get__` on the meta-type of `attribute`, and call it with `attribute`, `instance`,
    /// and `owner` as arguments. This method exists as a separate step as we need to handle unions
    /// and intersections explicitly.
    fn try_call_dunder_get_on_attribute(
        db: &'db dyn Db,
        attribute: SymbolAndQualifiers<'db>,
        instance: Type<'db>,
        owner: Type<'db>,
    ) -> (SymbolAndQualifiers<'db>, AttributeKind) {
        match attribute {
            // This branch is not strictly needed, but it short-circuits the lookup of various dunder
            // methods and calls that would otherwise be made.
            //
            // Note that attribute accesses on dynamic types always succeed. For this reason, they also
            // have `__get__`, `__set__`, and `__delete__` methods and are therefore considered to be
            // data descriptors.
            //
            // The same is true for `Never`.
            SymbolAndQualifiers {
                symbol: Symbol::Type(Type::Dynamic(_) | Type::Never, _),
                qualifiers: _,
            } => (attribute, AttributeKind::DataDescriptor),

            SymbolAndQualifiers {
                symbol: Symbol::Type(Type::Union(union), boundness),
                qualifiers,
            } => (
                union
                    .map_with_boundness(db, |elem| {
                        Symbol::Type(
                            elem.try_call_dunder_get(db, instance, owner)
                                .map_or(*elem, |(ty, _)| ty),
                            boundness,
                        )
                    })
                    .with_qualifiers(qualifiers),
                // TODO: avoid the duplication here:
                if union.elements(db).iter().all(|elem| {
                    elem.try_call_dunder_get(db, instance, owner)
                        .is_some_and(|(_, kind)| kind.is_data())
                }) {
                    AttributeKind::DataDescriptor
                } else {
                    AttributeKind::NormalOrNonDataDescriptor
                },
            ),

            SymbolAndQualifiers {
                symbol: Symbol::Type(Type::Intersection(intersection), boundness),
                qualifiers,
            } => (
                intersection
                    .map_with_boundness(db, |elem| {
                        Symbol::Type(
                            elem.try_call_dunder_get(db, instance, owner)
                                .map_or(*elem, |(ty, _)| ty),
                            boundness,
                        )
                    })
                    .with_qualifiers(qualifiers),
                // TODO: Discover data descriptors in intersections.
                AttributeKind::NormalOrNonDataDescriptor,
            ),

            SymbolAndQualifiers {
                symbol: Symbol::Type(attribute_ty, boundness),
                qualifiers: _,
            } => {
                if let Some((return_ty, attribute_kind)) =
                    attribute_ty.try_call_dunder_get(db, instance, owner)
                {
                    (Symbol::Type(return_ty, boundness).into(), attribute_kind)
                } else {
                    (attribute, AttributeKind::NormalOrNonDataDescriptor)
                }
            }

            _ => (attribute, AttributeKind::NormalOrNonDataDescriptor),
        }
    }

    /// Implementation of the descriptor protocol.
    ///
    /// This method roughly performs the following steps:
    ///
    /// - Look up the attribute `name` on the meta-type of `self`. Call the result `meta_attr`.
    /// - Call `__get__` on the meta-type of `meta_attr`, if it exists. If the call succeeds,
    ///   replace `meta_attr` with the result of the call. Also check if `meta_attr` is a *data*
    ///   descriptor by testing if `__set__` or `__delete__` exist.
    /// - If `meta_attr` is a data descriptor, return it.
    /// - Otherwise, if `fallback` is bound, return `fallback`.
    /// - Otherwise, return `meta_attr`.
    ///
    /// In addition to that, we also handle various cases of possibly-unbound symbols and fall
    /// back to lower-precedence stages of the descriptor protocol by building union types.
    fn invoke_descriptor_protocol(
        self,
        db: &'db dyn Db,
        name: &str,
        fallback: SymbolAndQualifiers<'db>,
        policy: InstanceFallbackShadowsNonDataDescriptor,
    ) -> SymbolAndQualifiers<'db> {
        let (
            SymbolAndQualifiers {
                symbol: meta_attr,
                qualifiers: meta_attr_qualifiers,
            },
            meta_attr_kind,
        ) = Self::try_call_dunder_get_on_attribute(
            db,
            self.class_member(db, name.into()),
            self,
            self.to_meta_type(db),
        );

        let SymbolAndQualifiers {
            symbol: fallback,
            qualifiers: fallback_qualifiers,
        } = fallback;

        match (meta_attr, meta_attr_kind, fallback) {
            // The fallback type is unbound, so we can just return `meta_attr` unconditionally,
            // no matter if it's data descriptor, a non-data descriptor, or a normal attribute.
            (meta_attr @ Symbol::Type(_, _), _, Symbol::Unbound) => {
                meta_attr.with_qualifiers(meta_attr_qualifiers)
            }

            // `meta_attr` is the return type of a data descriptor and definitely bound, so we
            // return it.
            (meta_attr @ Symbol::Type(_, Boundness::Bound), AttributeKind::DataDescriptor, _) => {
                meta_attr.with_qualifiers(meta_attr_qualifiers)
            }

            // `meta_attr` is the return type of a data descriptor, but the attribute on the
            // meta-type is possibly-unbound. This means that we "fall through" to the next
            // stage of the descriptor protocol and union with the fallback type.
            (
                Symbol::Type(meta_attr_ty, Boundness::PossiblyUnbound),
                AttributeKind::DataDescriptor,
                Symbol::Type(fallback_ty, fallback_boundness),
            ) => Symbol::Type(
                UnionType::from_elements(db, [meta_attr_ty, fallback_ty]),
                fallback_boundness,
            )
            .with_qualifiers(meta_attr_qualifiers.union(fallback_qualifiers)),

            // `meta_attr` is *not* a data descriptor. This means that the `fallback` type has
            // now the highest priority. However, we only return the pure `fallback` type if the
            // policy allows it. When invoked on class objects, the policy is set to `Yes`, which
            // means that class-level attributes (the fallback) can shadow non-data descriptors
            // on metaclasses. However, for instances, the policy is set to `No`, because we do
            // allow instance-level attributes to shadow class-level non-data descriptors. This
            // would require us to statically infer if an instance attribute is always set, which
            // is something we currently don't attempt to do.
            (
                Symbol::Type(_, _),
                AttributeKind::NormalOrNonDataDescriptor,
                fallback @ Symbol::Type(_, Boundness::Bound),
            ) if policy == InstanceFallbackShadowsNonDataDescriptor::Yes => {
                fallback.with_qualifiers(fallback_qualifiers)
            }

            // `meta_attr` is *not* a data descriptor. The `fallback` symbol is either possibly
            // unbound or the policy argument is `No`. In both cases, the `fallback` type does
            // not completely shadow the non-data descriptor, so we build a union of the two.
            (
                Symbol::Type(meta_attr_ty, meta_attr_boundness),
                AttributeKind::NormalOrNonDataDescriptor,
                Symbol::Type(fallback_ty, fallback_boundness),
            ) => Symbol::Type(
                UnionType::from_elements(db, [meta_attr_ty, fallback_ty]),
                meta_attr_boundness.max(fallback_boundness),
            )
            .with_qualifiers(meta_attr_qualifiers.union(fallback_qualifiers)),

            // If the attribute is not found on the meta-type, we simply return the fallback.
            (Symbol::Unbound, _, fallback) => fallback.with_qualifiers(fallback_qualifiers),
        }
    }

    /// Access an attribute of this type, potentially invoking the descriptor protocol.
    /// Corresponds to `getattr(<object of type 'self'>, name)`.
    ///
    /// See also: [`Type::static_member`]
    ///
    /// TODO: We should return a `Result` here to handle errors that can appear during attribute
    /// lookup, like a failed `__get__` call on a descriptor.
    #[must_use]
    pub(crate) fn member(self, db: &'db dyn Db, name: &str) -> SymbolAndQualifiers<'db> {
        self.member_lookup_with_policy(db, name.into(), MemberLookupPolicy::WithInstanceFallback)
    }

    /// Similar to [`Type::member`], but allows the caller to specify what policy should be used
    /// when looking up attributes. See [`MemberLookupPolicy`] for more information.
    #[salsa::tracked]
    fn member_lookup_with_policy(
        self,
        db: &'db dyn Db,
        name: Name,
        policy: MemberLookupPolicy,
    ) -> SymbolAndQualifiers<'db> {
        tracing::trace!("member_lookup_with_policy: {}.{}", self.display(db), name);
        if name == "__class__" {
            return Symbol::bound(self.to_meta_type(db)).into();
        }

        let name_str = name.as_str();

        match self {
            Type::Union(union) => union
                .map_with_boundness(db, |elem| {
                    elem.member_lookup_with_policy(db, name_str.into(), policy)
                        .symbol
                })
                .into(),

            Type::Intersection(intersection) => intersection
                .map_with_boundness(db, |elem| {
                    elem.member_lookup_with_policy(db, name_str.into(), policy)
                        .symbol
                })
                .into(),

            Type::Dynamic(..) | Type::Never => Symbol::bound(self).into(),

            Type::FunctionLiteral(function) if name == "__get__" => Symbol::bound(
                Type::MethodWrapper(MethodWrapperKind::FunctionTypeDunderGet(function)),
            )
            .into(),
            Type::PropertyInstance(property) if name == "__get__" => Symbol::bound(
                Type::MethodWrapper(MethodWrapperKind::PropertyDunderGet(property)),
            )
            .into(),
            Type::PropertyInstance(property) if name == "__set__" => Symbol::bound(
                Type::MethodWrapper(MethodWrapperKind::PropertyDunderSet(property)),
            )
            .into(),

            Type::ClassLiteral(ClassLiteralType { class })
                if name == "__get__" && class.is_known(db, KnownClass::FunctionType) =>
            {
                Symbol::bound(Type::WrapperDescriptor(
                    WrapperDescriptorKind::FunctionTypeDunderGet,
                ))
                .into()
            }
            Type::ClassLiteral(ClassLiteralType { class })
                if name == "__get__" && class.is_known(db, KnownClass::Property) =>
            {
                Symbol::bound(Type::WrapperDescriptor(
                    WrapperDescriptorKind::PropertyDunderGet,
                ))
                .into()
            }
            Type::ClassLiteral(ClassLiteralType { class })
                if name == "__set__" && class.is_known(db, KnownClass::Property) =>
            {
                Symbol::bound(Type::WrapperDescriptor(
                    WrapperDescriptorKind::PropertyDunderSet,
                ))
                .into()
            }
            Type::BoundMethod(bound_method) => match name_str {
                "__self__" => Symbol::bound(bound_method.self_instance(db)).into(),
                "__func__" => {
                    Symbol::bound(Type::FunctionLiteral(bound_method.function(db))).into()
                }
                _ => {
                    KnownClass::MethodType
                        .to_instance(db)
                        .member(db, &name)
                        .or_fall_back_to(db, || {
                            // If an attribute is not available on the bound method object,
                            // it will be looked up on the underlying function object:
                            Type::FunctionLiteral(bound_method.function(db)).member(db, &name)
                        })
                }
            },
            Type::SpecializedCallable(specialized) => {
                // XXX: specialize the result
                specialized
                    .callable_type(db)
                    .member_lookup_with_policy(db, name, policy)
            }
            Type::MethodWrapper(_) => KnownClass::MethodWrapperType
                .to_instance(db)
                .member(db, &name),
            Type::WrapperDescriptor(_) => KnownClass::WrapperDescriptorType
                .to_instance(db)
                .member(db, &name),
            Type::Callable(_) => KnownClass::Object.to_instance(db).member(db, &name),

            Type::Instance(InstanceType { class })
                if matches!(name.as_str(), "major" | "minor")
                    && class.is_known(db, KnownClass::VersionInfo) =>
            {
                let python_version = Program::get(db).python_version(db);
                let segment = if name == "major" {
                    python_version.major
                } else {
                    python_version.minor
                };
                Symbol::bound(Type::IntLiteral(segment.into())).into()
            }

            Type::Instance(InstanceType { class }) if class.is_known(db, KnownClass::Super) => {
                SymbolAndQualifiers::todo("super() support")
            }

            Type::PropertyInstance(property) if name == "fget" => {
                Symbol::bound(property.getter(db).unwrap_or(Type::none(db))).into()
            }
            Type::PropertyInstance(property) if name == "fset" => {
                Symbol::bound(property.setter(db).unwrap_or(Type::none(db))).into()
            }

            Type::IntLiteral(_) if matches!(name_str, "real" | "numerator") => {
                Symbol::bound(self).into()
            }

            Type::BooleanLiteral(bool_value) if matches!(name_str, "real" | "numerator") => {
                Symbol::bound(Type::IntLiteral(i64::from(bool_value))).into()
            }

            Type::ModuleLiteral(module) => module.static_member(db, name_str).into(),

            Type::AlwaysFalsy | Type::AlwaysTruthy => self.class_member(db, name),

            _ if policy == MemberLookupPolicy::NoInstanceFallback => self
                .invoke_descriptor_protocol(
                    db,
                    name_str,
                    Symbol::Unbound.into(),
                    InstanceFallbackShadowsNonDataDescriptor::No,
                ),

            Type::Instance(..)
            | Type::BooleanLiteral(..)
            | Type::IntLiteral(..)
            | Type::StringLiteral(..)
            | Type::BytesLiteral(..)
            | Type::LiteralString
            | Type::SliceLiteral(..)
            | Type::Tuple(..)
            | Type::TypeVar(..)
            | Type::KnownInstance(..)
            | Type::PropertyInstance(..)
            | Type::FunctionLiteral(..) => {
                let fallback = self.instance_member(db, name_str);

                let result = self.invoke_descriptor_protocol(
                    db,
                    name_str,
                    fallback,
                    InstanceFallbackShadowsNonDataDescriptor::No,
                );

                let custom_getattr_result = || {
                    // Typeshed has a fake `__getattr__` on `types.ModuleType` to help out with dynamic imports.
                    // We explicitly hide it here to prevent arbitrary attributes from being available on modules.
                    if self
                        .into_instance()
                        .is_some_and(|instance| instance.class.is_known(db, KnownClass::ModuleType))
                    {
                        return Symbol::Unbound.into();
                    }

                    self.try_call_dunder(
                        db,
                        "__getattr__",
                        CallArgumentTypes::positional([Type::StringLiteral(
                            StringLiteralType::new(db, Box::from(name.as_str())),
                        )]),
                    )
                    .map(|outcome| Symbol::bound(outcome.return_type(db)))
                    // TODO: Handle call errors here.
                    .unwrap_or(Symbol::Unbound)
                    .into()
                };

                match result {
                    member @ SymbolAndQualifiers {
                        symbol: Symbol::Type(_, Boundness::Bound),
                        qualifiers: _,
                    } => member,
                    member @ SymbolAndQualifiers {
                        symbol: Symbol::Type(_, Boundness::PossiblyUnbound),
                        qualifiers: _,
                    } => member.or_fall_back_to(db, custom_getattr_result),
                    SymbolAndQualifiers {
                        symbol: Symbol::Unbound,
                        qualifiers: _,
                    } => custom_getattr_result(),
                }
            }

            Type::ClassLiteral(..) | Type::SubclassOf(..) => {
                let class_attr_plain = self.find_name_in_mro(db, name_str).expect(
                    "Calling `find_name_in_mro` on class literals and subclass-of types should always return `Some`",
                );

                if name == "__mro__" {
                    return class_attr_plain;
                }

                if self.is_subtype_of(db, KnownClass::Enum.to_subclass_of(db)) {
                    return SymbolAndQualifiers::todo("Attribute access on enum classes");
                }

                let class_attr_fallback = Self::try_call_dunder_get_on_attribute(
                    db,
                    class_attr_plain,
                    Type::none(db),
                    self,
                )
                .0;

                self.invoke_descriptor_protocol(
                    db,
                    name_str,
                    class_attr_fallback,
                    InstanceFallbackShadowsNonDataDescriptor::Yes,
                )
            }
        }
    }

    /// Resolves the boolean value of the type and falls back to [`Truthiness::Ambiguous`] if the type doesn't implement `__bool__` correctly.
    ///
    /// This method should only be used outside type checking or when evaluating if a type
    /// is truthy or falsy in a context where Python doesn't make an implicit `bool` call.
    /// Use [`try_bool`](Self::try_bool) for type checking or implicit `bool` calls.
    pub(crate) fn bool(&self, db: &'db dyn Db) -> Truthiness {
        self.try_bool_impl(db, true)
            .unwrap_or_else(|err| err.fallback_truthiness())
    }

    /// Resolves the boolean value of a type.
    ///
    /// This is used to determine the value that would be returned
    /// when `bool(x)` is called on an object `x`.
    ///
    /// Returns an error if the type doesn't implement `__bool__` correctly.
    pub(crate) fn try_bool(&self, db: &'db dyn Db) -> Result<Truthiness, BoolError<'db>> {
        self.try_bool_impl(db, false)
    }

    /// Resolves the boolean value of a type.
    ///
    /// Setting `allow_short_circuit` to `true` allows the implementation to
    /// early return if the bool value of any union variant is `Truthiness::Ambiguous`.
    /// Early returning shows a 1-2% perf improvement on our benchmarks because
    /// `bool` (which doesn't care about errors) is used heavily when evaluating statically known branches.
    ///
    /// An alternative to this flag is to implement a trait similar to Rust's `Try` trait.
    /// The advantage of that is that it would allow collecting the errors as well. However,
    /// it is significantly more complex and duplicating the logic into `bool` without the error
    /// handling didn't show any significant performance difference to when using the `allow_short_circuit` flag.
    #[inline]
    fn try_bool_impl(
        &self,
        db: &'db dyn Db,
        allow_short_circuit: bool,
    ) -> Result<Truthiness, BoolError<'db>> {
        let type_to_truthiness = |ty| {
            if let Type::BooleanLiteral(bool_val) = ty {
                Truthiness::from(bool_val)
            } else {
                Truthiness::Ambiguous
            }
        };

        let try_dunder_bool = || {
            // We only check the `__bool__` method for truth testing, even though at
            // runtime there is a fallback to `__len__`, since `__bool__` takes precedence
            // and a subclass could add a `__bool__` method.

            match self.try_call_dunder(db, "__bool__", CallArgumentTypes::none()) {
                Ok(outcome) => {
                    let return_type = outcome.return_type(db);
                    if !return_type.is_assignable_to(db, KnownClass::Bool.to_instance(db)) {
                        // The type has a `__bool__` method, but it doesn't return a
                        // boolean.
                        return Err(BoolError::IncorrectReturnType {
                            return_type,
                            not_boolable_type: *self,
                        });
                    }
                    Ok(type_to_truthiness(return_type))
                }

                Err(CallDunderError::PossiblyUnbound(outcome)) => {
                    let return_type = outcome.return_type(db);
                    if !return_type.is_assignable_to(db, KnownClass::Bool.to_instance(db)) {
                        // The type has a `__bool__` method, but it doesn't return a
                        // boolean.
                        return Err(BoolError::IncorrectReturnType {
                            return_type: outcome.return_type(db),
                            not_boolable_type: *self,
                        });
                    }

                    // Don't trust possibly unbound `__bool__` method.
                    Ok(Truthiness::Ambiguous)
                }

                Err(CallDunderError::MethodNotAvailable) => Ok(Truthiness::Ambiguous),
                Err(CallDunderError::CallError(CallErrorKind::BindingError, bindings)) => {
                    Err(BoolError::IncorrectArguments {
                        truthiness: type_to_truthiness(bindings.return_type(db)),
                        not_boolable_type: *self,
                    })
                }
                Err(CallDunderError::CallError(CallErrorKind::NotCallable, _)) => {
                    Err(BoolError::NotCallable {
                        not_boolable_type: *self,
                    })
                }
                Err(CallDunderError::CallError(CallErrorKind::PossiblyNotCallable, _)) => {
                    Err(BoolError::Other {
                        not_boolable_type: *self,
                    })
                }
            }
        };

        let try_union = |union: UnionType<'db>| {
            let mut truthiness = None;
            let mut all_not_callable = true;
            let mut has_errors = false;

            for element in union.elements(db) {
                let element_truthiness = match element.try_bool_impl(db, allow_short_circuit) {
                    Ok(truthiness) => truthiness,
                    Err(err) => {
                        has_errors = true;
                        all_not_callable &= matches!(err, BoolError::NotCallable { .. });
                        err.fallback_truthiness()
                    }
                };

                truthiness.get_or_insert(element_truthiness);

                if Some(element_truthiness) != truthiness {
                    truthiness = Some(Truthiness::Ambiguous);

                    if allow_short_circuit {
                        return Ok(Truthiness::Ambiguous);
                    }
                }
            }

            if has_errors {
                if all_not_callable {
                    return Err(BoolError::NotCallable {
                        not_boolable_type: *self,
                    });
                }
                return Err(BoolError::Union {
                    union,
                    truthiness: truthiness.unwrap_or(Truthiness::Ambiguous),
                });
            }
            Ok(truthiness.unwrap_or(Truthiness::Ambiguous))
        };

        let truthiness = match self {
            Type::Dynamic(_) | Type::Never | Type::Callable(_) | Type::LiteralString => {
                Truthiness::Ambiguous
            }

            Type::FunctionLiteral(_)
            | Type::BoundMethod(_)
            | Type::WrapperDescriptor(_)
            | Type::MethodWrapper(_)
            | Type::ModuleLiteral(_)
            | Type::SliceLiteral(_)
            | Type::AlwaysTruthy => Truthiness::AlwaysTrue,

            Type::AlwaysFalsy => Truthiness::AlwaysFalse,

            Type::SpecializedCallable(specialized) => specialized
                .callable_type(db)
                .try_bool_impl(db, allow_short_circuit)?,

            Type::ClassLiteral(ClassLiteralType { class }) => class
                .metaclass_instance_type(db)
                .try_bool_impl(db, allow_short_circuit)?,

            Type::SubclassOf(subclass_of_ty) => match subclass_of_ty.subclass_of() {
                ClassBase::Dynamic(_) => Truthiness::Ambiguous,
                ClassBase::Class(class) => {
                    Type::class_literal(class).try_bool_impl(db, allow_short_circuit)?
                }
            },

            Type::TypeVar(typevar) => match typevar.bound_or_constraints(db) {
                None => Truthiness::Ambiguous,
                Some(TypeVarBoundOrConstraints::UpperBound(bound)) => {
                    bound.try_bool_impl(db, allow_short_circuit)?
                }
                Some(TypeVarBoundOrConstraints::Constraints(constraints)) => {
                    try_union(constraints)?
                }
            },

            Type::Instance(InstanceType { class }) => match class.known(db) {
                Some(known_class) => known_class.bool(),
                None => try_dunder_bool()?,
            },

            Type::KnownInstance(known_instance) => known_instance.bool(),

            Type::PropertyInstance(_) => Truthiness::AlwaysTrue,

            Type::Union(union) => try_union(*union)?,

            Type::Intersection(_) => {
                // TODO
                Truthiness::Ambiguous
            }

            Type::IntLiteral(num) => Truthiness::from(*num != 0),
            Type::BooleanLiteral(bool) => Truthiness::from(*bool),
            Type::StringLiteral(str) => Truthiness::from(!str.value(db).is_empty()),
            Type::BytesLiteral(bytes) => Truthiness::from(!bytes.value(db).is_empty()),
            Type::Tuple(items) => Truthiness::from(!items.elements(db).is_empty()),
        };

        Ok(truthiness)
    }

    /// Return the type of `len()` on a type if it is known more precisely than `int`,
    /// or `None` otherwise.
    ///
    /// In the second case, the return type of `len()` in `typeshed` (`int`)
    /// is used as a fallback.
    fn len(&self, db: &'db dyn Db) -> Option<Type<'db>> {
        fn non_negative_int_literal<'db>(db: &'db dyn Db, ty: Type<'db>) -> Option<Type<'db>> {
            match ty {
                // TODO: Emit diagnostic for non-integers and negative integers
                Type::IntLiteral(value) => (value >= 0).then_some(ty),
                Type::BooleanLiteral(value) => Some(Type::IntLiteral(value.into())),
                Type::Union(union) => {
                    let mut builder = UnionBuilder::new(db);
                    for element in union.elements(db) {
                        builder = builder.add(non_negative_int_literal(db, *element)?);
                    }
                    Some(builder.build())
                }
                _ => None,
            }
        }

        let usize_len = match self {
            Type::BytesLiteral(bytes) => Some(bytes.python_len(db)),
            Type::StringLiteral(string) => Some(string.python_len(db)),
            Type::Tuple(tuple) => Some(tuple.len(db)),
            _ => None,
        };

        if let Some(usize_len) = usize_len {
            return usize_len.try_into().ok().map(Type::IntLiteral);
        }

        let return_ty = match self.try_call_dunder(db, "__len__", CallArgumentTypes::none()) {
            Ok(bindings) => bindings.return_type(db),
            Err(CallDunderError::PossiblyUnbound(bindings)) => bindings.return_type(db),

            // TODO: emit a diagnostic
            Err(CallDunderError::MethodNotAvailable) => return None,
            Err(CallDunderError::CallError(_, bindings)) => bindings.return_type(db),
        };

        non_negative_int_literal(db, return_ty)
    }

    /// Returns the call signatures of a type.
    ///
    /// Note that all types have a valid [`Signatures`], even if the type is not callable.
    /// Moreover, "callable" can be subtle for a union type, since some union elements might be
    /// callable and some not. A union is callable if every element type is callable — and even
    /// then, the elements might be inconsistent, such that there's no argument list that's valid
    /// for all elements. It's usually best to only worry about "callability" relative to a
    /// particular argument list, via [`try_call`][Self::try_call] and
    /// [`CallErrorKind::NotCallable`].
    fn signatures(self, db: &'db dyn Db) -> Signatures<'db> {
        match self {
            Type::Callable(callable) => Signatures::single(CallableSignature::single(
                self,
                callable.signature(db).clone(),
            )),

            Type::BoundMethod(bound_method) => {
                let signature = bound_method.function(db).signature(db);
                let signature = CallableSignature::single(self, signature.clone())
                    .with_bound_type(bound_method.self_instance(db));
                Signatures::single(signature)
            }

            Type::MethodWrapper(
                MethodWrapperKind::FunctionTypeDunderGet(_)
                | MethodWrapperKind::PropertyDunderGet(_),
            ) => {
                // Here, we dynamically model the overloaded function signature of `types.FunctionType.__get__`.
                // This is required because we need to return more precise types than what the signature in
                // typeshed provides:
                //
                // ```py
                // class FunctionType:
                //     # ...
                //     @overload
                //     def __get__(self, instance: None, owner: type, /) -> FunctionType: ...
                //     @overload
                //     def __get__(self, instance: object, owner: type | None = None, /) -> MethodType: ...
                // ```
                //
                // For `builtins.property.__get__`, we use the same signature. The return types are not
                // specified yet, they will be dynamically added in `Bindings::evaluate_known_cases`.

                let not_none = Type::none(db).negate(db);
                let signature = CallableSignature::from_overloads(
                    self,
                    [
                        Signature::new(
                            Parameters::new([
                                Parameter::positional_only(Some(Name::new_static("instance")))
                                    .with_annotated_type(Type::none(db)),
                                Parameter::positional_only(Some(Name::new_static("owner")))
                                    .with_annotated_type(KnownClass::Type.to_instance(db)),
                            ]),
                            None,
                        ),
                        Signature::new(
                            Parameters::new([
                                Parameter::positional_only(Some(Name::new_static("instance")))
                                    .with_annotated_type(not_none),
                                Parameter::positional_only(Some(Name::new_static("owner")))
                                    .with_annotated_type(UnionType::from_elements(
                                        db,
                                        [KnownClass::Type.to_instance(db), Type::none(db)],
                                    ))
                                    .with_default_type(Type::none(db)),
                            ]),
                            None,
                        ),
                    ],
                );
                Signatures::single(signature)
            }

            Type::WrapperDescriptor(
                kind @ (WrapperDescriptorKind::FunctionTypeDunderGet
                | WrapperDescriptorKind::PropertyDunderGet),
            ) => {
                // Here, we also model `types.FunctionType.__get__` (or builtins.property.__get__),
                // but now we consider a call to this as a function, i.e. we also expect the `self`
                // argument to be passed in.

                // TODO: Consider merging this signature with the one in the previous match clause,
                // since the previous one is just this signature with the `self` parameters
                // removed.
                let not_none = Type::none(db).negate(db);
                let descriptor = match kind {
                    WrapperDescriptorKind::FunctionTypeDunderGet => {
                        KnownClass::FunctionType.to_instance(db)
                    }
                    WrapperDescriptorKind::PropertyDunderGet => {
                        KnownClass::Property.to_instance(db)
                    }
                    WrapperDescriptorKind::PropertyDunderSet => {
                        unreachable!("Not part of outer match pattern")
                    }
                };
                let signature = CallableSignature::from_overloads(
                    self,
                    [
                        Signature::new(
                            Parameters::new([
                                Parameter::positional_only(Some(Name::new_static("self")))
                                    .with_annotated_type(descriptor),
                                Parameter::positional_only(Some(Name::new_static("instance")))
                                    .with_annotated_type(Type::none(db)),
                                Parameter::positional_only(Some(Name::new_static("owner")))
                                    .with_annotated_type(KnownClass::Type.to_instance(db)),
                            ]),
                            None,
                        ),
                        Signature::new(
                            Parameters::new([
                                Parameter::positional_only(Some(Name::new_static("self")))
                                    .with_annotated_type(descriptor),
                                Parameter::positional_only(Some(Name::new_static("instance")))
                                    .with_annotated_type(not_none),
                                Parameter::positional_only(Some(Name::new_static("owner")))
                                    .with_annotated_type(UnionType::from_elements(
                                        db,
                                        [KnownClass::Type.to_instance(db), Type::none(db)],
                                    ))
                                    .with_default_type(Type::none(db)),
                            ]),
                            None,
                        ),
                    ],
                );
                Signatures::single(signature)
            }

            Type::MethodWrapper(MethodWrapperKind::PropertyDunderSet(_)) => {
                Signatures::single(CallableSignature::single(
                    self,
                    Signature::new(
                        Parameters::new([
                            Parameter::positional_only(Some(Name::new_static("instance")))
                                .with_annotated_type(Type::object(db)),
                            Parameter::positional_only(Some(Name::new_static("value")))
                                .with_annotated_type(Type::object(db)),
                        ]),
                        None,
                    ),
                ))
            }
            Type::WrapperDescriptor(WrapperDescriptorKind::PropertyDunderSet) => {
                Signatures::single(CallableSignature::single(
                    self,
                    Signature::new(
                        Parameters::new([
                            Parameter::positional_only(Some(Name::new_static("self")))
                                .with_annotated_type(KnownClass::Property.to_instance(db)),
                            Parameter::positional_only(Some(Name::new_static("instance")))
                                .with_annotated_type(Type::object(db)),
                            Parameter::positional_only(Some(Name::new_static("value")))
                                .with_annotated_type(Type::object(db)),
                        ]),
                        None,
                    ),
                ))
            }

            Type::FunctionLiteral(function_type) => match function_type.known(db) {
                Some(
                    KnownFunction::IsEquivalentTo
                    | KnownFunction::IsSubtypeOf
                    | KnownFunction::IsAssignableTo
                    | KnownFunction::IsDisjointFrom
                    | KnownFunction::IsGradualEquivalentTo,
                ) => {
                    let signature = CallableSignature::single(
                        self,
                        Signature::new(
                            Parameters::new([
                                Parameter::positional_only(Some(Name::new_static("a")))
                                    .type_form()
                                    .with_annotated_type(Type::any()),
                                Parameter::positional_only(Some(Name::new_static("b")))
                                    .type_form()
                                    .with_annotated_type(Type::any()),
                            ]),
                            Some(KnownClass::Bool.to_instance(db)),
                        ),
                    );
                    Signatures::single(signature)
                }

                Some(
                    KnownFunction::IsFullyStatic
                    | KnownFunction::IsSingleton
                    | KnownFunction::IsSingleValued,
                ) => {
                    let signature = CallableSignature::single(
                        self,
                        Signature::new(
                            Parameters::new([Parameter::positional_only(Some(Name::new_static(
                                "a",
                            )))
                            .type_form()
                            .with_annotated_type(Type::any())]),
                            Some(KnownClass::Bool.to_instance(db)),
                        ),
                    );
                    Signatures::single(signature)
                }

                Some(KnownFunction::AssertType) => {
                    let signature = CallableSignature::single(
                        self,
                        Signature::new(
                            Parameters::new([
                                Parameter::positional_only(Some(Name::new_static("value")))
                                    .with_annotated_type(Type::any()),
                                Parameter::positional_only(Some(Name::new_static("type")))
                                    .type_form()
                                    .with_annotated_type(Type::any()),
                            ]),
                            Some(Type::none(db)),
                        ),
                    );
                    Signatures::single(signature)
                }

                Some(KnownFunction::Cast) => {
                    let signature = CallableSignature::single(
                        self,
                        Signature::new(
                            Parameters::new([
                                Parameter::positional_or_keyword(Name::new_static("typ"))
                                    .type_form()
                                    .with_annotated_type(Type::any()),
                                Parameter::positional_or_keyword(Name::new_static("val"))
                                    .with_annotated_type(Type::any()),
                            ]),
                            Some(Type::any()),
                        ),
                    );
                    Signatures::single(signature)
                }

                _ => Signatures::single(CallableSignature::single(
                    self,
                    function_type.signature(db).clone(),
                )),
            },

            Type::ClassLiteral(ClassLiteralType { class }) => match class.known(db) {
                Some(KnownClass::Bool) => {
                    // ```py
                    // class bool(int):
                    //     def __new__(cls, o: object = ..., /) -> Self: ...
                    // ```
                    let signature = CallableSignature::single(
                        self,
                        Signature::new(
                            Parameters::new([Parameter::positional_only(Some(Name::new_static(
                                "o",
                            )))
                            .with_annotated_type(Type::any())
                            .with_default_type(Type::BooleanLiteral(false))]),
                            Some(KnownClass::Bool.to_instance(db)),
                        ),
                    );
                    Signatures::single(signature)
                }

                Some(KnownClass::Str) => {
                    // ```py
                    // class str(Sequence[str]):
                    //     @overload
                    //     def __new__(cls, object: object = ...) -> Self: ...
                    //     @overload
                    //     def __new__(cls, object: ReadableBuffer, encoding: str = ..., errors: str = ...) -> Self: ...
                    // ```
                    let signature = CallableSignature::from_overloads(
                        self,
                        [
                            Signature::new(
                                Parameters::new([Parameter::positional_or_keyword(
                                    Name::new_static("object"),
                                )
                                .with_annotated_type(Type::object(db))
                                .with_default_type(Type::string_literal(db, ""))]),
                                Some(KnownClass::Str.to_instance(db)),
                            ),
                            Signature::new(
                                Parameters::new([
                                    Parameter::positional_or_keyword(Name::new_static("object"))
                                        // TODO: Should be `ReadableBuffer` instead of this union type:
                                        .with_annotated_type(UnionType::from_elements(
                                            db,
                                            [
                                                KnownClass::Bytes.to_instance(db),
                                                KnownClass::Bytearray.to_instance(db),
                                            ],
                                        ))
                                        .with_default_type(Type::bytes_literal(db, b"")),
                                    Parameter::positional_or_keyword(Name::new_static("encoding"))
                                        .with_annotated_type(KnownClass::Str.to_instance(db))
                                        .with_default_type(Type::string_literal(db, "utf-8")),
                                    Parameter::positional_or_keyword(Name::new_static("errors"))
                                        .with_annotated_type(KnownClass::Str.to_instance(db))
                                        .with_default_type(Type::string_literal(db, "strict")),
                                ]),
                                Some(KnownClass::Str.to_instance(db)),
                            ),
                        ],
                    );
                    Signatures::single(signature)
                }

                Some(KnownClass::Type) => {
                    // ```py
                    // class type:
                    //     @overload
                    //     def __init__(self, o: object, /) -> None: ...
                    //     @overload
                    //     def __init__(self, name: str, bases: tuple[type, ...], dict: dict[str, Any], /, **kwds: Any) -> None: ...
                    // ```
                    let signature = CallableSignature::from_overloads(
                        self,
                        [
                            Signature::new(
                                Parameters::new([Parameter::positional_only(Some(
                                    Name::new_static("o"),
                                ))
                                .with_annotated_type(Type::any())]),
                                Some(KnownClass::Type.to_instance(db)),
                            ),
                            Signature::new(
                                Parameters::new([
                                    Parameter::positional_only(Some(Name::new_static("name")))
                                        .with_annotated_type(KnownClass::Str.to_instance(db)),
                                    Parameter::positional_only(Some(Name::new_static("bases")))
                                        // TODO: Should be tuple[type, ...] once we have support for homogenous tuples
                                        .with_annotated_type(KnownClass::Tuple.to_instance(db)),
                                    Parameter::positional_only(Some(Name::new_static("dict")))
                                        // TODO: Should be `dict[str, Any]` once we have support for generics
                                        .with_annotated_type(KnownClass::Dict.to_instance(db)),
                                ]),
                                Some(KnownClass::Type.to_instance(db)),
                            ),
                        ],
                    );
                    Signatures::single(signature)
                }

                Some(KnownClass::Property) => {
                    let getter_signature = Signature::new(
                        Parameters::new([
                            Parameter::positional_only(None).with_annotated_type(Type::any())
                        ]),
                        Some(Type::any()),
                    );
                    let setter_signature = Signature::new(
                        Parameters::new([
                            Parameter::positional_only(None).with_annotated_type(Type::any()),
                            Parameter::positional_only(None).with_annotated_type(Type::any()),
                        ]),
                        Some(Type::none(db)),
                    );
                    let deleter_signature = Signature::new(
                        Parameters::new([
                            Parameter::positional_only(None).with_annotated_type(Type::any())
                        ]),
                        Some(Type::any()),
                    );

                    let signature = CallableSignature::single(
                        self,
                        Signature::new(
                            Parameters::new([
                                Parameter::positional_or_keyword(Name::new_static("fget"))
                                    .with_annotated_type(UnionType::from_elements(
                                        db,
                                        [
                                            Type::Callable(CallableType::new(db, getter_signature)),
                                            Type::none(db),
                                        ],
                                    ))
                                    .with_default_type(Type::none(db)),
                                Parameter::positional_or_keyword(Name::new_static("fset"))
                                    .with_annotated_type(UnionType::from_elements(
                                        db,
                                        [
                                            Type::Callable(CallableType::new(db, setter_signature)),
                                            Type::none(db),
                                        ],
                                    ))
                                    .with_default_type(Type::none(db)),
                                Parameter::positional_or_keyword(Name::new_static("fdel"))
                                    .with_annotated_type(UnionType::from_elements(
                                        db,
                                        [
                                            Type::Callable(CallableType::new(
                                                db,
                                                deleter_signature,
                                            )),
                                            Type::none(db),
                                        ],
                                    ))
                                    .with_default_type(Type::none(db)),
                                Parameter::positional_or_keyword(Name::new_static("doc"))
                                    .with_annotated_type(UnionType::from_elements(
                                        db,
                                        [KnownClass::Str.to_instance(db), Type::none(db)],
                                    ))
                                    .with_default_type(Type::none(db)),
                            ]),
                            None,
                        ),
                    );
                    Signatures::single(signature)
                }

                // TODO annotated return type on `__new__` or metaclass `__call__`
                // TODO check call vs signatures of `__new__` and/or `__init__`
                _ => {
                    let signature = CallableSignature::single(
                        self,
                        Signature::new(Parameters::gradual_form(), self.to_instance(db)),
                    );
                    Signatures::single(signature)
                }
            },

            Type::SubclassOf(subclass_of_type) => match subclass_of_type.subclass_of() {
                ClassBase::Dynamic(dynamic_type) => Type::Dynamic(dynamic_type).signatures(db),
                ClassBase::Class(class) => Type::class_literal(class).signatures(db),
            },

            Type::Instance(_) => {
                // Note that for objects that have a (possibly not callable!) `__call__` attribute,
                // we will get the signature of the `__call__` attribute, but will pass in the type
                // of the original object as the "callable type". That ensures that we get errors
                // like "`X` is not callable" instead of "`<type of illegal '__call__'>` is not
                // callable".
                match self
                    .member_lookup_with_policy(
                        db,
                        Name::new_static("__call__"),
                        MemberLookupPolicy::NoInstanceFallback,
                    )
                    .symbol
                {
                    Symbol::Type(dunder_callable, boundness) => {
                        let mut signatures = dunder_callable.signatures(db).clone();
                        signatures.replace_callable_type(dunder_callable, self);
                        if boundness == Boundness::PossiblyUnbound {
                            signatures.set_dunder_call_is_possibly_unbound();
                        }
                        signatures
                    }
                    Symbol::Unbound => Signatures::not_callable(self),
                }
            }

            // Dynamic types are callable, and the return type is the same dynamic type. Similarly,
            // `Never` is always callable and returns `Never`.
            Type::Dynamic(_) | Type::Never => Signatures::single(CallableSignature::dynamic(self)),

            // Note that this correctly returns `None` if none of the union elements are callable.
            Type::Union(union) => Signatures::from_union(
                self,
                union
                    .elements(db)
                    .iter()
                    .map(|element| element.signatures(db)),
            ),

            Type::Intersection(_) => {
                Signatures::single(CallableSignature::todo("Type::Intersection.call()"))
            }

            _ => Signatures::not_callable(self),
        }
    }

    /// Calls `self`. Returns a [`CallError`] if `self` is (always or possibly) not callable, or if
    /// the arguments are not compatible with the formal parameters.
    ///
    /// You get back a [`Bindings`] for both successful and unsuccessful calls.
    /// It contains information about which formal parameters each argument was matched to,
    /// and about any errors matching arguments and parameters.
    fn try_call(
        self,
        db: &'db dyn Db,
        mut argument_types: CallArgumentTypes<'_, 'db>,
    ) -> Result<Bindings<'db>, CallError<'db>> {
        let signatures = self.signatures(db);
        Bindings::match_parameters(signatures, &mut argument_types)
            .check_types(db, &mut argument_types)
    }

    /// Look up a dunder method on the meta-type of `self` and call it.
    ///
    /// Returns an `Err` if the dunder method can't be called,
    /// or the given arguments are not valid.
    fn try_call_dunder(
        self,
        db: &'db dyn Db,
        name: &str,
        mut argument_types: CallArgumentTypes<'_, 'db>,
    ) -> Result<Bindings<'db>, CallDunderError<'db>> {
        match self
            .member_lookup_with_policy(db, name.into(), MemberLookupPolicy::NoInstanceFallback)
            .symbol
        {
            Symbol::Type(dunder_callable, boundness) => {
                let signatures = dunder_callable.signatures(db);
                let bindings = Bindings::match_parameters(signatures, &mut argument_types)
                    .check_types(db, &mut argument_types)?;
                if boundness == Boundness::PossiblyUnbound {
                    return Err(CallDunderError::PossiblyUnbound(Box::new(bindings)));
                }
                Ok(bindings)
            }
            Symbol::Unbound => Err(CallDunderError::MethodNotAvailable),
        }
    }

    /// Returns the element type when iterating over `self`.
    ///
    /// This method should only be used outside of type checking because it omits any errors.
    /// For type checking, use [`try_iterate`](Self::try_iterate) instead.
    fn iterate(self, db: &'db dyn Db) -> Type<'db> {
        self.try_iterate(db)
            .unwrap_or_else(|err| err.fallback_element_type(db))
    }

    /// Given the type of an object that is iterated over in some way,
    /// return the type of objects that are yielded by that iteration.
    ///
    /// E.g., for the following loop, given the type of `x`, infer the type of `y`:
    /// ```python
    /// for y in x:
    ///     pass
    /// ```
    fn try_iterate(self, db: &'db dyn Db) -> Result<Type<'db>, IterationError<'db>> {
        if let Type::Tuple(tuple_type) = self {
            return Ok(UnionType::from_elements(db, tuple_type.elements(db)));
        }

        let try_call_dunder_getitem = || {
            self.try_call_dunder(
                db,
                "__getitem__",
                CallArgumentTypes::positional([KnownClass::Int.to_instance(db)]),
            )
            .map(|dunder_getitem_outcome| dunder_getitem_outcome.return_type(db))
        };

        let try_call_dunder_next_on_iterator = |iterator: Type<'db>| {
            iterator
                .try_call_dunder(db, "__next__", CallArgumentTypes::none())
                .map(|dunder_next_outcome| dunder_next_outcome.return_type(db))
        };

        let dunder_iter_result = self
            .try_call_dunder(db, "__iter__", CallArgumentTypes::none())
            .map(|dunder_iter_outcome| dunder_iter_outcome.return_type(db));

        match dunder_iter_result {
            Ok(iterator) => {
                // `__iter__` is definitely bound and calling it succeeds.
                // See what calling `__next__` on the object returned by `__iter__` gives us...
                try_call_dunder_next_on_iterator(iterator).map_err(|dunder_next_error| {
                    IterationError::IterReturnsInvalidIterator {
                        iterator,
                        dunder_next_error,
                    }
                })
            }

            // `__iter__` is possibly unbound...
            Err(CallDunderError::PossiblyUnbound(dunder_iter_outcome)) => {
                let iterator = dunder_iter_outcome.return_type(db);

                match try_call_dunder_next_on_iterator(iterator) {
                    Ok(dunder_next_return) => {
                        try_call_dunder_getitem()
                            .map(|dunder_getitem_return_type| {
                                // If `__iter__` is possibly unbound,
                                // but it returns an object that has a bound and valid `__next__` method,
                                // *and* the object has a bound and valid `__getitem__` method,
                                // we infer a union of the type returned by the `__next__` method
                                // and the type returned by the `__getitem__` method.
                                //
                                // No diagnostic is emitted; iteration will always succeed!
                                UnionType::from_elements(
                                    db,
                                    [dunder_next_return, dunder_getitem_return_type],
                                )
                            })
                            .map_err(|dunder_getitem_error| {
                                IterationError::PossiblyUnboundIterAndGetitemError {
                                    dunder_next_return,
                                    dunder_getitem_error,
                                }
                            })
                    }

                    Err(dunder_next_error) => Err(IterationError::IterReturnsInvalidIterator {
                        iterator,
                        dunder_next_error,
                    }),
                }
            }

            // `__iter__` is definitely bound but it can't be called with the expected arguments
            Err(CallDunderError::CallError(kind, bindings)) => {
                Err(IterationError::IterCallError(kind, bindings))
            }

            // There's no `__iter__` method. Try `__getitem__` instead...
            Err(CallDunderError::MethodNotAvailable) => {
                try_call_dunder_getitem().map_err(|dunder_getitem_error| {
                    IterationError::UnboundIterAndGetitemError {
                        dunder_getitem_error,
                    }
                })
            }
        }
    }

    /// Returns the type bound from a context manager with type `self`.
    ///
    /// This method should only be used outside of type checking because it omits any errors.
    /// For type checking, use [`try_enter`](Self::try_enter) instead.
    fn enter(self, db: &'db dyn Db) -> Type<'db> {
        self.try_enter(db)
            .unwrap_or_else(|err| err.fallback_enter_type(db))
    }

    /// Given the type of an object that is used as a context manager (i.e. in a `with` statement),
    /// return the return type of its `__enter__` method, which is bound to any potential targets.
    ///
    /// E.g., for the following `with` statement, given the type of `x`, infer the type of `y`:
    /// ```python
    /// with x as y:
    ///     pass
    /// ```
    fn try_enter(self, db: &'db dyn Db) -> Result<Type<'db>, ContextManagerError<'db>> {
        let enter = self.try_call_dunder(db, "__enter__", CallArgumentTypes::none());
        let exit = self.try_call_dunder(
            db,
            "__exit__",
            CallArgumentTypes::positional([Type::none(db), Type::none(db), Type::none(db)]),
        );

        // TODO: Make use of Protocols when we support it (the manager be assignable to `contextlib.AbstractContextManager`).
        match (enter, exit) {
            (Ok(enter), Ok(_)) => Ok(enter.return_type(db)),
            (Ok(enter), Err(exit_error)) => Err(ContextManagerError::Exit {
                enter_return_type: enter.return_type(db),
                exit_error,
            }),
            // TODO: Use the `exit_ty` to determine if any raised exception is suppressed.
            (Err(enter_error), Ok(_)) => Err(ContextManagerError::Enter(enter_error)),
            (Err(enter_error), Err(exit_error)) => Err(ContextManagerError::EnterAndExit {
                enter_error,
                exit_error,
            }),
        }
    }

    #[must_use]
    pub fn to_instance(&self, db: &'db dyn Db) -> Option<Type<'db>> {
        match self {
            Type::Dynamic(_) | Type::Never => Some(*self),
            Type::ClassLiteral(ClassLiteralType { class }) => Some(Type::instance(*class)),
            Type::SubclassOf(subclass_of_ty) => Some(subclass_of_ty.to_instance()),
            Type::Union(union) => {
                let mut builder = UnionBuilder::new(db);
                for element in union.elements(db) {
                    builder = builder.add(element.to_instance(db)?);
                }
                Some(builder.build())
            }
            Type::Intersection(_) => Some(todo_type!("Type::Intersection.to_instance()")),
            Type::SpecializedCallable(specialized) => {
                // XXX: specialize the result
                specialized.callable_type(db).to_instance(db)
            }
            Type::BooleanLiteral(_)
            | Type::BytesLiteral(_)
            | Type::FunctionLiteral(_)
            | Type::Callable(..)
            | Type::MethodWrapper(_)
            | Type::BoundMethod(_)
            | Type::WrapperDescriptor(_)
            | Type::Instance(_)
            | Type::KnownInstance(_)
            | Type::PropertyInstance(_)
            | Type::ModuleLiteral(_)
            | Type::IntLiteral(_)
            | Type::StringLiteral(_)
            | Type::SliceLiteral(_)
            | Type::Tuple(_)
            | Type::TypeVar(_)
            | Type::LiteralString
            | Type::AlwaysTruthy
            | Type::AlwaysFalsy => None,
        }
    }

    /// If we see a value of this type used as a type expression, what type does it name?
    ///
    /// For example, the builtin `int` as a value expression is of type
    /// `Type::ClassLiteral(builtins.int)`, that is, it is the `int` class itself. As a type
    /// expression, it names the type `Type::Instance(builtins.int)`, that is, all objects whose
    /// `__class__` is `int`.
    pub fn in_type_expression(
        &self,
        db: &'db dyn Db,
    ) -> Result<Type<'db>, InvalidTypeExpressionError<'db>> {
        match self {
            // Special cases for `float` and `complex`
            // https://typing.readthedocs.io/en/latest/spec/special-types.html#special-cases-for-float-and-complex
            Type::ClassLiteral(ClassLiteralType { class }) => {
                let ty = match class.known(db) {
                    Some(KnownClass::Any) => Type::any(),
                    Some(KnownClass::Complex) => UnionType::from_elements(
                        db,
                        [
                            KnownClass::Int.to_instance(db),
                            KnownClass::Float.to_instance(db),
                            KnownClass::Complex.to_instance(db),
                        ],
                    ),
                    Some(KnownClass::Float) => UnionType::from_elements(
                        db,
                        [
                            KnownClass::Int.to_instance(db),
                            KnownClass::Float.to_instance(db),
                        ],
                    ),
                    _ => Type::instance(*class),
                };
                Ok(ty)
            }

            Type::SubclassOf(_)
            | Type::BooleanLiteral(_)
            | Type::BytesLiteral(_)
            | Type::AlwaysTruthy
            | Type::AlwaysFalsy
            | Type::SliceLiteral(_)
            | Type::IntLiteral(_)
            | Type::LiteralString
            | Type::ModuleLiteral(_)
            | Type::StringLiteral(_)
            | Type::Tuple(_)
            | Type::TypeVar(_)
            | Type::Callable(_)
            | Type::BoundMethod(_)
            | Type::WrapperDescriptor(_)
            | Type::MethodWrapper(_)
            | Type::Never
            | Type::FunctionLiteral(_)
            | Type::PropertyInstance(_) => Err(InvalidTypeExpressionError {
                invalid_expressions: smallvec::smallvec![InvalidTypeExpression::InvalidType(*self)],
                fallback_type: Type::unknown(),
            }),

            Type::SpecializedCallable(specialized) => {
                // XXX: specialize the result
                specialized.callable_type(db).in_type_expression(db)
            }

            Type::KnownInstance(known_instance) => match known_instance {
                KnownInstanceType::TypeAliasType(alias) => Ok(alias.value_type(db)),
                KnownInstanceType::Never | KnownInstanceType::NoReturn => Ok(Type::Never),
                KnownInstanceType::LiteralString => Ok(Type::LiteralString),
                KnownInstanceType::Any => Ok(Type::any()),
                KnownInstanceType::Unknown => Ok(Type::unknown()),
                KnownInstanceType::AlwaysTruthy => Ok(Type::AlwaysTruthy),
                KnownInstanceType::AlwaysFalsy => Ok(Type::AlwaysFalsy),

                // We treat `typing.Type` exactly the same as `builtins.type`:
                KnownInstanceType::Type => Ok(KnownClass::Type.to_instance(db)),
                KnownInstanceType::Tuple => Ok(KnownClass::Tuple.to_instance(db)),

                // Legacy `typing` aliases
                KnownInstanceType::List => Ok(KnownClass::List.to_instance(db)),
                KnownInstanceType::Dict => Ok(KnownClass::Dict.to_instance(db)),
                KnownInstanceType::Set => Ok(KnownClass::Set.to_instance(db)),
                KnownInstanceType::FrozenSet => Ok(KnownClass::FrozenSet.to_instance(db)),
                KnownInstanceType::ChainMap => Ok(KnownClass::ChainMap.to_instance(db)),
                KnownInstanceType::Counter => Ok(KnownClass::Counter.to_instance(db)),
                KnownInstanceType::DefaultDict => Ok(KnownClass::DefaultDict.to_instance(db)),
                KnownInstanceType::Deque => Ok(KnownClass::Deque.to_instance(db)),
                KnownInstanceType::OrderedDict => Ok(KnownClass::OrderedDict.to_instance(db)),

                KnownInstanceType::TypeVar(typevar) => Ok(Type::TypeVar(*typevar)),

                // TODO: Use an opt-in rule for a bare `Callable`
                KnownInstanceType::Callable => Ok(Type::Callable(CallableType::unknown(db))),

                KnownInstanceType::TypingSelf => Ok(todo_type!("Support for `typing.Self`")),
                KnownInstanceType::TypeAlias => Ok(todo_type!("Support for `typing.TypeAlias`")),

                KnownInstanceType::Protocol => Err(InvalidTypeExpressionError {
                    invalid_expressions: smallvec::smallvec![InvalidTypeExpression::Protocol],
                    fallback_type: Type::unknown(),
                }),

                KnownInstanceType::Literal
                | KnownInstanceType::Union
                | KnownInstanceType::Intersection => Err(InvalidTypeExpressionError {
                    invalid_expressions: smallvec::smallvec![
                        InvalidTypeExpression::RequiresArguments(*self)
                    ],
                    fallback_type: Type::unknown(),
                }),

                KnownInstanceType::Optional
                | KnownInstanceType::Not
                | KnownInstanceType::TypeOf
                | KnownInstanceType::TypeIs
                | KnownInstanceType::TypeGuard
                | KnownInstanceType::Unpack
                | KnownInstanceType::CallableTypeOf => Err(InvalidTypeExpressionError {
                    invalid_expressions: smallvec::smallvec![
                        InvalidTypeExpression::RequiresOneArgument(*self)
                    ],
                    fallback_type: Type::unknown(),
                }),

                KnownInstanceType::Annotated | KnownInstanceType::Concatenate => {
                    Err(InvalidTypeExpressionError {
                        invalid_expressions: smallvec::smallvec![
                            InvalidTypeExpression::RequiresTwoArguments(*self)
                        ],
                        fallback_type: Type::unknown(),
                    })
                }

                KnownInstanceType::ClassVar | KnownInstanceType::Final => {
                    Err(InvalidTypeExpressionError {
                        invalid_expressions: smallvec::smallvec![
                            InvalidTypeExpression::TypeQualifier(*known_instance)
                        ],
                        fallback_type: Type::unknown(),
                    })
                }

                KnownInstanceType::ReadOnly
                | KnownInstanceType::NotRequired
                | KnownInstanceType::Required => Err(InvalidTypeExpressionError {
                    invalid_expressions: smallvec::smallvec![
                        InvalidTypeExpression::TypeQualifierRequiresOneArgument(*known_instance)
                    ],
                    fallback_type: Type::unknown(),
                }),
            },

            Type::Union(union) => {
                let mut builder = UnionBuilder::new(db);
                let mut invalid_expressions = smallvec::SmallVec::default();
                for element in union.elements(db) {
                    match element.in_type_expression(db) {
                        Ok(type_expr) => builder = builder.add(type_expr),
                        Err(InvalidTypeExpressionError {
                            fallback_type,
                            invalid_expressions: new_invalid_expressions,
                        }) => {
                            invalid_expressions.extend(new_invalid_expressions);
                            builder = builder.add(fallback_type);
                        }
                    }
                }
                if invalid_expressions.is_empty() {
                    Ok(builder.build())
                } else {
                    Err(InvalidTypeExpressionError {
                        fallback_type: builder.build(),
                        invalid_expressions,
                    })
                }
            }

            Type::Dynamic(_) => Ok(*self),

            Type::Instance(InstanceType { class }) => match class.known(db) {
                Some(KnownClass::TypeVar) => Ok(todo_type!(
                    "Support for `typing.TypeVar` instances in type expressions"
                )),
                Some(
                    KnownClass::ParamSpec | KnownClass::ParamSpecArgs | KnownClass::ParamSpecKwargs,
                ) => Ok(todo_type!("Support for `typing.ParamSpec`")),
                Some(KnownClass::TypeVarTuple) => Ok(todo_type!(
                    "Support for `typing.TypeVarTuple` instances in type expressions"
                )),
                Some(KnownClass::NewType) => Ok(todo_type!(
                    "Support for `typing.NewType` instances in type expressions"
                )),
                Some(KnownClass::GenericAlias) => Ok(todo_type!(
                    "Support for `typing.GenericAlias` instances in type expressions"
                )),
                _ => Err(InvalidTypeExpressionError {
                    invalid_expressions: smallvec::smallvec![InvalidTypeExpression::InvalidType(
                        *self
                    )],
                    fallback_type: Type::unknown(),
                }),
            },

            Type::Intersection(_) => Ok(todo_type!("Type::Intersection.in_type_expression")),
        }
    }

    /// The type `NoneType` / `None`
    pub fn none(db: &'db dyn Db) -> Type<'db> {
        KnownClass::NoneType.to_instance(db)
    }

    /// Return the type of `tuple(sys.version_info)`.
    ///
    /// This is not exactly the type that `sys.version_info` has at runtime,
    /// but it's a useful fallback for us in order to infer `Literal` types from `sys.version_info` comparisons.
    fn version_info_tuple(db: &'db dyn Db) -> Self {
        let python_version = Program::get(db).python_version(db);
        let int_instance_ty = KnownClass::Int.to_instance(db);

        // TODO: just grab this type from typeshed (it's a `sys._ReleaseLevel` type alias there)
        let release_level_ty = {
            let elements: Box<[Type<'db>]> = ["alpha", "beta", "candidate", "final"]
                .iter()
                .map(|level| Type::string_literal(db, level))
                .collect();

            // For most unions, it's better to go via `UnionType::from_elements` or use `UnionBuilder`;
            // those techniques ensure that union elements are deduplicated and unions are eagerly simplified
            // into other types where necessary. Here, however, we know that there are no duplicates
            // in this union, so it's probably more efficient to use `UnionType::new()` directly.
            Type::Union(UnionType::new(db, elements))
        };

        TupleType::from_elements(
            db,
            [
                Type::IntLiteral(python_version.major.into()),
                Type::IntLiteral(python_version.minor.into()),
                int_instance_ty,
                release_level_ty,
                int_instance_ty,
            ],
        )
    }

    /// Given a type that is assumed to represent an instance of a class,
    /// return a type that represents that class itself.
    #[must_use]
    pub fn to_meta_type(&self, db: &'db dyn Db) -> Type<'db> {
        match self {
            Type::Never => Type::Never,
            Type::Instance(InstanceType { class }) => SubclassOfType::from(db, *class),
            Type::KnownInstance(known_instance) => known_instance.class().to_class_literal(db),
            Type::PropertyInstance(_) => KnownClass::Property.to_class_literal(db),
            Type::Union(union) => union.map(db, |ty| ty.to_meta_type(db)),
            Type::BooleanLiteral(_) => KnownClass::Bool.to_class_literal(db),
            Type::BytesLiteral(_) => KnownClass::Bytes.to_class_literal(db),
            Type::SliceLiteral(_) => KnownClass::Slice.to_class_literal(db),
            Type::IntLiteral(_) => KnownClass::Int.to_class_literal(db),
            Type::FunctionLiteral(_) => KnownClass::FunctionType.to_class_literal(db),
            Type::BoundMethod(_) => KnownClass::MethodType.to_class_literal(db),
            Type::SpecializedCallable(specialized) => {
                // XXX: specialize the result
                specialized.callable_type(db).to_meta_type(db)
            }
            Type::MethodWrapper(_) => KnownClass::MethodWrapperType.to_class_literal(db),
            Type::WrapperDescriptor(_) => KnownClass::WrapperDescriptorType.to_class_literal(db),
            Type::Callable(_) => KnownClass::Type.to_instance(db),
            Type::ModuleLiteral(_) => KnownClass::ModuleType.to_class_literal(db),
            Type::Tuple(_) => KnownClass::Tuple.to_class_literal(db),

            Type::TypeVar(typevar) => match typevar.bound_or_constraints(db) {
                None => KnownClass::Object.to_class_literal(db),
                Some(TypeVarBoundOrConstraints::UpperBound(bound)) => bound.to_meta_type(db),
                Some(TypeVarBoundOrConstraints::Constraints(constraints)) => {
                    // TODO: If we add a proper `OneOf` connector, we should use that here instead
                    // of union. (Using a union here doesn't break anything, but it is imprecise.)
                    constraints.map(db, |constraint| constraint.to_meta_type(db))
                }
            },

            Type::ClassLiteral(ClassLiteralType { class }) => class.metaclass(db),
            Type::SubclassOf(subclass_of_ty) => match subclass_of_ty.subclass_of() {
                ClassBase::Dynamic(_) => *self,
                ClassBase::Class(class) => SubclassOfType::from(
                    db,
                    ClassBase::try_from_type(db, class.metaclass(db))
                        .unwrap_or(ClassBase::unknown()),
                ),
            },

            Type::StringLiteral(_) | Type::LiteralString => KnownClass::Str.to_class_literal(db),
            Type::Dynamic(dynamic) => SubclassOfType::from(db, ClassBase::Dynamic(*dynamic)),
            // TODO intersections
            Type::Intersection(_) => SubclassOfType::from(
                db,
                ClassBase::try_from_type(db, todo_type!("Intersection meta-type"))
                    .expect("Type::Todo should be a valid ClassBase"),
            ),
            Type::AlwaysTruthy | Type::AlwaysFalsy => KnownClass::Type.to_instance(db),
        }
    }

    /// Return the string representation of this type when converted to string as it would be
    /// provided by the `__str__` method.
    ///
    /// When not available, this should fall back to the value of `[Type::repr]`.
    /// Note: this method is used in the builtins `format`, `print`, `str.format` and `f-strings`.
    #[must_use]
    pub fn str(&self, db: &'db dyn Db) -> Type<'db> {
        match self {
            Type::IntLiteral(_) | Type::BooleanLiteral(_) => self.repr(db),
            Type::StringLiteral(_) | Type::LiteralString => *self,
            Type::KnownInstance(known_instance) => {
                Type::string_literal(db, known_instance.repr(db))
            }
            // TODO: handle more complex types
            _ => KnownClass::Str.to_instance(db),
        }
    }

    /// Return the string representation of this type as it would be provided by the  `__repr__`
    /// method at runtime.
    #[must_use]
    pub fn repr(&self, db: &'db dyn Db) -> Type<'db> {
        match self {
            Type::IntLiteral(number) => Type::string_literal(db, &number.to_string()),
            Type::BooleanLiteral(true) => Type::string_literal(db, "True"),
            Type::BooleanLiteral(false) => Type::string_literal(db, "False"),
            Type::StringLiteral(literal) => {
                Type::string_literal(db, &format!("'{}'", literal.value(db).escape_default()))
            }
            Type::LiteralString => Type::LiteralString,
            Type::KnownInstance(known_instance) => {
                Type::string_literal(db, known_instance.repr(db))
            }
            // TODO: handle more complex types
            _ => KnownClass::Str.to_instance(db),
        }
    }
}

impl<'db> From<&Type<'db>> for Type<'db> {
    fn from(value: &Type<'db>) -> Self {
        *value
    }
}

#[derive(Copy, Clone, Debug, Eq, Hash, PartialEq)]
pub enum DynamicType {
    // An explicitly annotated `typing.Any`
    Any,
    // An unannotated value, or a dynamic type resulting from an error
    Unknown,
    /// Temporary type for symbols that can't be inferred yet because of missing implementations.
    ///
    /// This variant should eventually be removed once red-knot is spec-compliant.
    ///
    /// General rule: `Todo` should only propagate when the presence of the input `Todo` caused the
    /// output to be unknown. An output should only be `Todo` if fixing all `Todo` inputs to be not
    /// `Todo` would change the output type.
    ///
    /// This variant should be created with the `todo_type!` macro.
    Todo(TodoType),
    /// Temporary type until we support protocols. We use a separate variant (instead of `Todo(…)`)
    /// in order to be able to match on them explicitly.
    TodoProtocol,
}

impl std::fmt::Display for DynamicType {
    fn fmt(&self, f: &mut std::fmt::Formatter<'_>) -> std::fmt::Result {
        match self {
            DynamicType::Any => f.write_str("Any"),
            DynamicType::Unknown => f.write_str("Unknown"),
            // `DynamicType::Todo`'s display should be explicit that is not a valid display of
            // any other type
            DynamicType::Todo(todo) => write!(f, "@Todo{todo}"),
            DynamicType::TodoProtocol => f.write_str(if cfg!(debug_assertions) {
                "@Todo(protocol)"
            } else {
                "@Todo"
            }),
        }
    }
}

bitflags! {
    /// Type qualifiers that appear in an annotation expression.
    #[derive(Copy, Clone, Debug, Eq, PartialEq, Default)]
    pub(crate) struct TypeQualifiers: u8 {
        /// `typing.ClassVar`
        const CLASS_VAR = 1 << 0;
        /// `typing.Final`
        const FINAL     = 1 << 1;
    }
}

/// When inferring the type of an annotation expression, we can also encounter type qualifiers
/// such as `ClassVar` or `Final`. These do not affect the inferred type itself, but rather
/// control how a particular symbol can be accessed or modified. This struct holds a type and
/// a set of type qualifiers.
///
/// Example: `Annotated[ClassVar[tuple[int]], "metadata"]` would have type `tuple[int]` and the
/// qualifier `ClassVar`.
#[derive(Clone, Debug, Copy, Eq, PartialEq, salsa::Update)]
pub(crate) struct TypeAndQualifiers<'db> {
    inner: Type<'db>,
    qualifiers: TypeQualifiers,
}

impl<'db> TypeAndQualifiers<'db> {
    pub(crate) fn new(inner: Type<'db>, qualifiers: TypeQualifiers) -> Self {
        Self { inner, qualifiers }
    }

    /// Constructor that creates a [`TypeAndQualifiers`] instance with type `Unknown` and no qualifiers.
    pub(crate) fn unknown() -> Self {
        Self {
            inner: Type::unknown(),
            qualifiers: TypeQualifiers::empty(),
        }
    }

    /// Forget about type qualifiers and only return the inner type.
    pub(crate) fn inner_type(&self) -> Type<'db> {
        self.inner
    }

    /// Insert/add an additional type qualifier.
    pub(crate) fn add_qualifier(&mut self, qualifier: TypeQualifiers) {
        self.qualifiers |= qualifier;
    }

    /// Return the set of type qualifiers.
    pub(crate) fn qualifiers(&self) -> TypeQualifiers {
        self.qualifiers
    }
}

impl<'db> From<Type<'db>> for TypeAndQualifiers<'db> {
    fn from(inner: Type<'db>) -> Self {
        Self {
            inner,
            qualifiers: TypeQualifiers::empty(),
        }
    }
}

/// Error struct providing information on type(s) that were deemed to be invalid
/// in a type expression context, and the type we should therefore fallback to
/// for the problematic type expression.
#[derive(Debug, PartialEq, Eq)]
pub struct InvalidTypeExpressionError<'db> {
    fallback_type: Type<'db>,
    invalid_expressions: smallvec::SmallVec<[InvalidTypeExpression<'db>; 1]>,
}

impl<'db> InvalidTypeExpressionError<'db> {
    fn into_fallback_type(self, context: &InferContext, node: &ast::Expr) -> Type<'db> {
        let InvalidTypeExpressionError {
            fallback_type,
            invalid_expressions,
        } = self;
        for error in invalid_expressions {
            context.report_lint(
                &INVALID_TYPE_FORM,
                node,
                format_args!("{}", error.reason(context.db())),
            );
        }
        fallback_type
    }
}

/// Enumeration of various types that are invalid in type-expression contexts
#[derive(Debug, Copy, Clone, PartialEq, Eq)]
enum InvalidTypeExpression<'db> {
    /// Some types always require exactly one argument when used in a type expression
    RequiresOneArgument(Type<'db>),
    /// Some types always require at least one argument when used in a type expression
    RequiresArguments(Type<'db>),
    /// Some types always require at least two arguments when used in a type expression
    RequiresTwoArguments(Type<'db>),
    /// The `Protocol` type is invalid in type expressions
    Protocol,
    /// Type qualifiers are always invalid in *type expressions*,
    /// but these ones are okay with 0 arguments in *annotation expressions*
    TypeQualifier(KnownInstanceType<'db>),
    /// Type qualifiers that are invalid in type expressions,
    /// and which would require exactly one argument even if they appeared in an annotation expression
    TypeQualifierRequiresOneArgument(KnownInstanceType<'db>),
    /// Some types are always invalid in type expressions
    InvalidType(Type<'db>),
}

impl<'db> InvalidTypeExpression<'db> {
    const fn reason(self, db: &'db dyn Db) -> impl std::fmt::Display + 'db {
        struct Display<'db> {
            error: InvalidTypeExpression<'db>,
            db: &'db dyn Db,
        }

        impl std::fmt::Display for Display<'_> {
            fn fmt(&self, f: &mut std::fmt::Formatter<'_>) -> std::fmt::Result {
                match self.error {
                    InvalidTypeExpression::RequiresOneArgument(ty) => write!(
                        f,
                        "`{ty}` requires exactly one argument when used in a type expression",
                        ty = ty.display(self.db)
                    ),
                    InvalidTypeExpression::RequiresArguments(ty) => write!(
                        f,
                        "`{ty}` requires at least one argument when used in a type expression",
                        ty = ty.display(self.db)
                    ),
                    InvalidTypeExpression::RequiresTwoArguments(ty) => write!(
                        f,
                        "`{ty}` requires at least two arguments when used in a type expression",
                        ty = ty.display(self.db)
                    ),
                    InvalidTypeExpression::Protocol => f.write_str(
                        "`typing.Protocol` is not allowed in type expressions"
                    ),
                    InvalidTypeExpression::TypeQualifier(qualifier) => write!(
                        f,
                        "Type qualifier `{q}` is not allowed in type expressions (only in annotation expressions)",
                        q = qualifier.repr(self.db)
                    ),
                    InvalidTypeExpression::TypeQualifierRequiresOneArgument(qualifier) => write!(
                        f,
                        "Type qualifier `{q}` is not allowed in type expressions (only in annotation expressions, and only with exactly one argument)",
                        q = qualifier.repr(self.db)
                    ),
                    InvalidTypeExpression::InvalidType(ty) => write!(
                        f,
                        "Variable of type `{ty}` is not allowed in a type expression",
                        ty = ty.display(self.db)
                    ),
                }
            }
        }

        Display { error: self, db }
    }
}

/// Data regarding a single type variable.
///
/// This is referenced by `KnownInstanceType::TypeVar` (to represent the singleton type of the
/// runtime `typing.TypeVar` object itself), and by `Type::TypeVar` to represent the type that this
/// typevar represents as an annotation: that is, an unknown set of objects, constrained by the
/// upper-bound/constraints on this type var, defaulting to the default type of this type var when
/// not otherwise bound to a type.
///
/// This must be a tracked struct, not an interned one, because typevar equivalence is by identity,
/// not by value. Two typevars that have the same name, bound/constraints, and default, are still
/// different typevars: if used in the same scope, they may be bound to different types.
#[salsa::tracked(debug)]
pub struct TypeVarInstance<'db> {
    /// The name of this TypeVar (e.g. `T`)
    #[return_ref]
    name: ast::name::Name,

    /// The type var's definition
    pub definition: Definition<'db>,

    /// The upper bound or constraint on the type of this TypeVar
    bound_or_constraints: Option<TypeVarBoundOrConstraints<'db>>,

    /// The default type for this TypeVar
    default_ty: Option<Type<'db>>,
}

impl<'db> TypeVarInstance<'db> {
    #[allow(unused)]
    pub(crate) fn upper_bound(self, db: &'db dyn Db) -> Option<Type<'db>> {
        if let Some(TypeVarBoundOrConstraints::UpperBound(ty)) = self.bound_or_constraints(db) {
            Some(ty)
        } else {
            None
        }
    }

    #[allow(unused)]
    pub(crate) fn constraints(self, db: &'db dyn Db) -> Option<&'db [Type<'db>]> {
        if let Some(TypeVarBoundOrConstraints::Constraints(tuple)) = self.bound_or_constraints(db) {
            Some(tuple.elements(db))
        } else {
            None
        }
    }
}

#[derive(Clone, Debug, Hash, PartialEq, Eq, salsa::Update)]
pub enum TypeVarBoundOrConstraints<'db> {
    UpperBound(Type<'db>),
    Constraints(UnionType<'db>),
}

/// Error returned if a type is not (or may not be) a context manager.
#[derive(Debug)]
enum ContextManagerError<'db> {
    Enter(CallDunderError<'db>),
    Exit {
        enter_return_type: Type<'db>,
        exit_error: CallDunderError<'db>,
    },
    EnterAndExit {
        enter_error: CallDunderError<'db>,
        exit_error: CallDunderError<'db>,
    },
}

impl<'db> ContextManagerError<'db> {
    fn fallback_enter_type(&self, db: &'db dyn Db) -> Type<'db> {
        self.enter_type(db).unwrap_or(Type::unknown())
    }

    /// Returns the `__enter__` return type if it is known,
    /// or `None` if the type never has a callable `__enter__` attribute
    fn enter_type(&self, db: &'db dyn Db) -> Option<Type<'db>> {
        match self {
            Self::Exit {
                enter_return_type,
                exit_error: _,
            } => Some(*enter_return_type),
            Self::Enter(enter_error)
            | Self::EnterAndExit {
                enter_error,
                exit_error: _,
            } => match enter_error {
                CallDunderError::PossiblyUnbound(call_outcome) => {
                    Some(call_outcome.return_type(db))
                }
                CallDunderError::CallError(CallErrorKind::NotCallable, _) => None,
                CallDunderError::CallError(_, bindings) => Some(bindings.return_type(db)),
                CallDunderError::MethodNotAvailable => None,
            },
        }
    }

    fn report_diagnostic(
        &self,
        context: &InferContext<'db>,
        context_expression_type: Type<'db>,
        context_expression_node: ast::AnyNodeRef,
    ) {
        let format_call_dunder_error = |call_dunder_error: &CallDunderError<'db>, name: &str| {
            match call_dunder_error {
                CallDunderError::MethodNotAvailable => format!("it does not implement `{name}`"),
                CallDunderError::PossiblyUnbound(_) => {
                    format!("the method `{name}` is possibly unbound")
                }
                // TODO: Use more specific error messages for the different error cases.
                //  E.g. hint toward the union variant that doesn't correctly implement enter,
                //  distinguish between a not callable `__enter__` attribute and a wrong signature.
                CallDunderError::CallError(_, _) => {
                    format!("it does not correctly implement `{name}`")
                }
            }
        };

        let format_call_dunder_errors = |error_a: &CallDunderError<'db>,
                                         name_a: &str,
                                         error_b: &CallDunderError<'db>,
                                         name_b: &str| {
            match (error_a, error_b) {
                (CallDunderError::PossiblyUnbound(_), CallDunderError::PossiblyUnbound(_)) => {
                    format!("the methods `{name_a}` and `{name_b}` are possibly unbound")
                }
                (CallDunderError::MethodNotAvailable, CallDunderError::MethodNotAvailable) => {
                    format!("it does not implement `{name_a}` and `{name_b}`")
                }
                (CallDunderError::CallError(_, _), CallDunderError::CallError(_, _)) => {
                    format!("it does not correctly implement `{name_a}` or `{name_b}`")
                }
                (_, _) => format!(
                    "{format_a}, and {format_b}",
                    format_a = format_call_dunder_error(error_a, name_a),
                    format_b = format_call_dunder_error(error_b, name_b)
                ),
            }
        };

        let db = context.db();

        let formatted_errors = match self {
            Self::Exit {
                enter_return_type: _,
                exit_error,
            } => format_call_dunder_error(exit_error, "__exit__"),
            Self::Enter(enter_error) => format_call_dunder_error(enter_error, "__enter__"),
            Self::EnterAndExit {
                enter_error,
                exit_error,
            } => format_call_dunder_errors(enter_error, "__enter__", exit_error, "__exit__"),
        };

        context.report_lint(
            &INVALID_CONTEXT_MANAGER,
            context_expression_node,
            format_args!(
                "Object of type `{context_expression}` cannot be used with `with` because {formatted_errors}",
                context_expression = context_expression_type.display(db)
            ),
        );
    }
}

/// Error returned if a type is not (or may not be) iterable.
#[derive(Debug)]
enum IterationError<'db> {
    /// The object being iterated over has a bound `__iter__` method,
    /// but calling it with the expected arguments results in an error.
    IterCallError(CallErrorKind, Box<Bindings<'db>>),

    /// The object being iterated over has a bound `__iter__` method that can be called
    /// with the expected types, but it returns an object that is not a valid iterator.
    IterReturnsInvalidIterator {
        /// The type of the object returned by the `__iter__` method.
        iterator: Type<'db>,
        /// The error we encountered when we tried to call `__next__` on the type
        /// returned by `__iter__`
        dunder_next_error: CallDunderError<'db>,
    },

    /// The object being iterated over has a bound `__iter__` method that returns a
    /// valid iterator. However, the `__iter__` method is possibly unbound, and there
    /// either isn't a `__getitem__` method to fall back to, or calling the `__getitem__`
    /// method returns some kind of error.
    PossiblyUnboundIterAndGetitemError {
        /// The type of the object returned by the `__next__` method on the iterator.
        /// (The iterator being the type returned by the `__iter__` method on the iterable.)
        dunder_next_return: Type<'db>,
        /// The error we encountered when we tried to call `__getitem__` on the iterable.
        dunder_getitem_error: CallDunderError<'db>,
    },

    /// The object being iterated over doesn't have an `__iter__` method.
    /// It also either doesn't have a `__getitem__` method to fall back to,
    /// or calling the `__getitem__` method returns some kind of error.
    UnboundIterAndGetitemError {
        dunder_getitem_error: CallDunderError<'db>,
    },
}

impl<'db> IterationError<'db> {
    fn fallback_element_type(&self, db: &'db dyn Db) -> Type<'db> {
        self.element_type(db).unwrap_or(Type::unknown())
    }

    /// Returns the element type if it is known, or `None` if the type is never iterable.
    fn element_type(&self, db: &'db dyn Db) -> Option<Type<'db>> {
        match self {
            Self::IterReturnsInvalidIterator {
                dunder_next_error, ..
            } => dunder_next_error.return_type(db),

            Self::IterCallError(_, dunder_iter_bindings) => dunder_iter_bindings
                .return_type(db)
                .try_call_dunder(db, "__next__", CallArgumentTypes::none())
                .map(|dunder_next_outcome| Some(dunder_next_outcome.return_type(db)))
                .unwrap_or_else(|dunder_next_call_error| dunder_next_call_error.return_type(db)),

            Self::PossiblyUnboundIterAndGetitemError {
                dunder_next_return,
                dunder_getitem_error,
            } => match dunder_getitem_error {
                CallDunderError::MethodNotAvailable => Some(*dunder_next_return),
                CallDunderError::PossiblyUnbound(dunder_getitem_outcome) => {
                    Some(UnionType::from_elements(
                        db,
                        [*dunder_next_return, dunder_getitem_outcome.return_type(db)],
                    ))
                }
                CallDunderError::CallError(CallErrorKind::NotCallable, _) => {
                    Some(*dunder_next_return)
                }
                CallDunderError::CallError(_, dunder_getitem_bindings) => {
                    let dunder_getitem_return = dunder_getitem_bindings.return_type(db);
                    let elements = [*dunder_next_return, dunder_getitem_return];
                    Some(UnionType::from_elements(db, elements))
                }
            },

            Self::UnboundIterAndGetitemError {
                dunder_getitem_error,
            } => dunder_getitem_error.return_type(db),
        }
    }

    /// Reports the diagnostic for this error.
    fn report_diagnostic(
        &self,
        context: &InferContext<'db>,
        iterable_type: Type<'db>,
        iterable_node: ast::AnyNodeRef,
    ) {
        let db = context.db();

        let report_not_iterable = |arguments: std::fmt::Arguments| {
            context.report_lint(&NOT_ITERABLE, iterable_node, arguments);
        };

        // TODO: for all of these error variants, the "explanation" for the diagnostic
        // (everything after the "because") should really be presented as a "help:", "note",
        // or similar, rather than as part of the same sentence as the error message.
        match self {
            Self::IterCallError(CallErrorKind::NotCallable, bindings) => report_not_iterable(format_args!(
                "Object of type `{iterable_type}` is not iterable \
                    because its `__iter__` attribute has type `{dunder_iter_type}`, \
                    which is not callable",
                iterable_type = iterable_type.display(db),
                dunder_iter_type = bindings.callable_type().display(db),
            )),
            Self::IterCallError(CallErrorKind::PossiblyNotCallable, bindings) if bindings.is_single() => {
                report_not_iterable(format_args!(
                    "Object of type `{iterable_type}` may not be iterable \
                        because its `__iter__` attribute (with type `{dunder_iter_type}`) \
                        may not be callable",
                    iterable_type = iterable_type.display(db),
                    dunder_iter_type = bindings.callable_type().display(db),
                ));
            }
            Self::IterCallError(CallErrorKind::PossiblyNotCallable, bindings) => {
                report_not_iterable(format_args!(
                    "Object of type `{iterable_type}` may not be iterable \
                        because its `__iter__` attribute (with type `{dunder_iter_type}`) \
                        may not be callable",
                    iterable_type = iterable_type.display(db),
                    dunder_iter_type = bindings.callable_type().display(db),
                ));
            }
            Self::IterCallError(CallErrorKind::BindingError, bindings) if bindings.is_single() => report_not_iterable(format_args!(
                "Object of type `{iterable_type}` is not iterable \
                    because its `__iter__` method has an invalid signature \
                    (expected `def __iter__(self): ...`)",
                iterable_type = iterable_type.display(db),
            )),
            Self::IterCallError(CallErrorKind::BindingError, bindings) => report_not_iterable(format_args!(
                "Object of type `{iterable_type}` may not be iterable \
                    because its `__iter__` method (with type `{dunder_iter_type}`) \
                    may have an invalid signature (expected `def __iter__(self): ...`)",
                iterable_type = iterable_type.display(db),
                dunder_iter_type = bindings.callable_type().display(db),
            )),

            Self::IterReturnsInvalidIterator {
                iterator,
                dunder_next_error
            } => match dunder_next_error {
                CallDunderError::MethodNotAvailable => report_not_iterable(format_args!(
                    "Object of type `{iterable_type}` is not iterable \
                        because its `__iter__` method returns an object of type `{iterator_type}`, \
                        which has no `__next__` method",
                    iterable_type = iterable_type.display(db),
                    iterator_type = iterator.display(db),
                )),
                CallDunderError::PossiblyUnbound(_) => report_not_iterable(format_args!(
                    "Object of type `{iterable_type}` may not be iterable \
                        because its `__iter__` method returns an object of type `{iterator_type}`, \
                        which may not have a `__next__` method",
                    iterable_type = iterable_type.display(db),
                    iterator_type = iterator.display(db),
                )),
                CallDunderError::CallError(CallErrorKind::NotCallable, _) => report_not_iterable(format_args!(
                    "Object of type `{iterable_type}` is not iterable \
                        because its `__iter__` method returns an object of type `{iterator_type}`, \
                        which has a `__next__` attribute that is not callable",
                    iterable_type = iterable_type.display(db),
                    iterator_type = iterator.display(db),
                )),
                CallDunderError::CallError(CallErrorKind::PossiblyNotCallable, _) => report_not_iterable(format_args!(
                    "Object of type `{iterable_type}` may not be iterable \
                        because its `__iter__` method returns an object of type `{iterator_type}`, \
                        which has a `__next__` attribute that may not be callable",
                    iterable_type = iterable_type.display(db),
                    iterator_type = iterator.display(db),
                )),
                CallDunderError::CallError(CallErrorKind::BindingError, bindings) if bindings.is_single() => report_not_iterable(format_args!(
                    "Object of type `{iterable_type}` is not iterable \
                        because its `__iter__` method returns an object of type `{iterator_type}`, \
                        which has an invalid `__next__` method (expected `def __next__(self): ...`)",
                    iterable_type = iterable_type.display(db),
                    iterator_type = iterator.display(db),
                )),
                CallDunderError::CallError(CallErrorKind::BindingError, _) => report_not_iterable(format_args!(
                    "Object of type `{iterable_type}` may not be iterable \
                        because its `__iter__` method returns an object of type `{iterator_type}`, \
                        which may have an invalid `__next__` method (expected `def __next__(self): ...`)",
                    iterable_type = iterable_type.display(db),
                    iterator_type = iterator.display(db),
                )),
            }

            Self::PossiblyUnboundIterAndGetitemError {
                dunder_getitem_error, ..
            } => match dunder_getitem_error {
                CallDunderError::MethodNotAvailable => report_not_iterable(format_args!(
                    "Object of type `{}` may not be iterable \
                        because it may not have an `__iter__` method \
                        and it doesn't have a `__getitem__` method",
                    iterable_type.display(db)
                )),
                CallDunderError::PossiblyUnbound(_) => report_not_iterable(format_args!(
                    "Object of type `{}` may not be iterable \
                        because it may not have an `__iter__` method or a `__getitem__` method",
                    iterable_type.display(db)
                )),
                CallDunderError::CallError(CallErrorKind::NotCallable, bindings) => report_not_iterable(format_args!(
                    "Object of type `{iterable_type}` may not be iterable \
                        because it may not have an `__iter__` method \
                        and its `__getitem__` attribute has type `{dunder_getitem_type}`, \
                        which is not callable",
                    iterable_type = iterable_type.display(db),
                    dunder_getitem_type = bindings.callable_type().display(db),
                )),
                CallDunderError::CallError(CallErrorKind::PossiblyNotCallable, bindings) if bindings.is_single() => report_not_iterable(format_args!(
                    "Object of type `{iterable_type}` may not be iterable \
                        because it may not have an `__iter__` method \
                        and its `__getitem__` attribute may not be callable",
                    iterable_type = iterable_type.display(db),
                )),
                CallDunderError::CallError(CallErrorKind::PossiblyNotCallable, bindings) => {
                    report_not_iterable(format_args!(
                        "Object of type `{iterable_type}` may not be iterable \
                            because it may not have an `__iter__` method \
                            and its `__getitem__` attribute (with type `{dunder_getitem_type}`) \
                            may not be callable",
                        iterable_type = iterable_type.display(db),
                        dunder_getitem_type = bindings.callable_type().display(db),
                    ));
                }
                CallDunderError::CallError(CallErrorKind::BindingError, bindings) if bindings.is_single() => report_not_iterable(format_args!(
                    "Object of type `{iterable_type}` may not be iterable \
                        because it may not have an `__iter__` method \
                        and its `__getitem__` method has an incorrect signature \
                        for the old-style iteration protocol \
                        (expected a signature at least as permissive as \
                        `def __getitem__(self, key: int): ...`)",
                    iterable_type = iterable_type.display(db),
                )),
                CallDunderError::CallError(CallErrorKind::BindingError, bindings) => report_not_iterable(format_args!(
                    "Object of type `{iterable_type}` may not be iterable \
                        because it may not have an `__iter__` method \
                        and its `__getitem__` method (with type `{dunder_getitem_type}`) \
                        may have an incorrect signature for the old-style iteration protocol \
                        (expected a signature at least as permissive as \
                        `def __getitem__(self, key: int): ...`)",
                    iterable_type = iterable_type.display(db),
                    dunder_getitem_type = bindings.callable_type().display(db),
                )),
            }

            Self::UnboundIterAndGetitemError { dunder_getitem_error } => match dunder_getitem_error {
                CallDunderError::MethodNotAvailable => report_not_iterable(format_args!(
                    "Object of type `{}` is not iterable because it doesn't have \
                        an `__iter__` method or a `__getitem__` method",
                    iterable_type.display(db)
                )),
                CallDunderError::PossiblyUnbound(_) => report_not_iterable(format_args!(
                    "Object of type `{}` may not be iterable because it has no `__iter__` method \
                        and it may not have a `__getitem__` method",
                    iterable_type.display(db)
                )),
                CallDunderError::CallError(CallErrorKind::NotCallable, bindings) => report_not_iterable(format_args!(
                    "Object of type `{iterable_type}` is not iterable \
                        because it has no `__iter__` method and \
                        its `__getitem__` attribute has type `{dunder_getitem_type}`, \
                        which is not callable",
                    iterable_type = iterable_type.display(db),
                    dunder_getitem_type = bindings.callable_type().display(db),
                )),
                CallDunderError::CallError(CallErrorKind::PossiblyNotCallable, bindings) if bindings.is_single() => report_not_iterable(format_args!(
                    "Object of type `{iterable_type}` may not be iterable \
                        because it has no `__iter__` method and its `__getitem__` attribute \
                        may not be callable",
                    iterable_type = iterable_type.display(db),
                )),
                CallDunderError::CallError(CallErrorKind::PossiblyNotCallable, bindings) => {
                    report_not_iterable(format_args!(
                        "Object of type `{iterable_type}` may not be iterable \
                            because it has no `__iter__` method and its `__getitem__` attribute \
                            (with type `{dunder_getitem_type}`) may not be callable",
                        iterable_type = iterable_type.display(db),
                        dunder_getitem_type = bindings.callable_type().display(db),
                    ));
                }
                CallDunderError::CallError(CallErrorKind::BindingError, bindings) if bindings.is_single() => report_not_iterable(format_args!(
                    "Object of type `{iterable_type}` is not iterable \
                        because it has no `__iter__` method and \
                        its `__getitem__` method has an incorrect signature \
                        for the old-style iteration protocol \
                        (expected a signature at least as permissive as \
                        `def __getitem__(self, key: int): ...`)",
                    iterable_type = iterable_type.display(db),
                )),
                CallDunderError::CallError(CallErrorKind::BindingError, bindings) => report_not_iterable(format_args!(
                    "Object of type `{iterable_type}` may not be iterable \
                        because it has no `__iter__` method and \
                        its `__getitem__` method (with type `{dunder_getitem_type}`) \
                        may have an incorrect signature for the old-style iteration protocol \
                        (expected a signature at least as permissive as \
                        `def __getitem__(self, key: int): ...`)",
                    iterable_type = iterable_type.display(db),
                    dunder_getitem_type = bindings.callable_type().display(db),
                )),
            }
        }
    }
}

#[derive(Debug, Clone, PartialEq, Eq)]
pub(super) enum BoolError<'db> {
    /// The type has a `__bool__` attribute but it can't be called.
    NotCallable { not_boolable_type: Type<'db> },

    /// The type has a callable `__bool__` attribute, but it isn't callable
    /// with the given arguments.
    IncorrectArguments {
        not_boolable_type: Type<'db>,
        truthiness: Truthiness,
    },

    /// The type has a `__bool__` method, is callable with the given arguments,
    /// but the return type isn't assignable to `bool`.
    IncorrectReturnType {
        not_boolable_type: Type<'db>,
        return_type: Type<'db>,
    },

    /// A union type doesn't implement `__bool__` correctly.
    Union {
        union: UnionType<'db>,
        truthiness: Truthiness,
    },

    /// Any other reason why the type can't be converted to a bool.
    /// E.g. because calling `__bool__` returns in a union type and not all variants support `__bool__` or
    /// because `__bool__` points to a type that has a possibly unbound `__call__` method.
    Other { not_boolable_type: Type<'db> },
}

impl<'db> BoolError<'db> {
    pub(super) fn fallback_truthiness(&self) -> Truthiness {
        match self {
            BoolError::NotCallable { .. }
            | BoolError::IncorrectReturnType { .. }
            | BoolError::Other { .. } => Truthiness::Ambiguous,
            BoolError::IncorrectArguments { truthiness, .. }
            | BoolError::Union { truthiness, .. } => *truthiness,
        }
    }

    fn not_boolable_type(&self) -> Type<'db> {
        match self {
            BoolError::NotCallable {
                not_boolable_type, ..
            }
            | BoolError::IncorrectArguments {
                not_boolable_type, ..
            }
            | BoolError::Other { not_boolable_type }
            | BoolError::IncorrectReturnType {
                not_boolable_type, ..
            } => *not_boolable_type,
            BoolError::Union { union, .. } => Type::Union(*union),
        }
    }

    pub(super) fn report_diagnostic(&self, context: &InferContext, condition: impl Ranged) {
        self.report_diagnostic_impl(context, condition.range());
    }

    fn report_diagnostic_impl(&self, context: &InferContext, condition: TextRange) {
        match self {
            Self::IncorrectArguments {
                not_boolable_type, ..
            } => {
                context.report_lint(
                    &UNSUPPORTED_BOOL_CONVERSION,
                    condition,
                    format_args!(
                        "Boolean conversion is unsupported for type `{}`; it incorrectly implements `__bool__`",
                        not_boolable_type.display(context.db())
                    ),
                );
            }
            Self::IncorrectReturnType {
                not_boolable_type,
                return_type,
            } => {
                context.report_lint(
                    &UNSUPPORTED_BOOL_CONVERSION,
                    condition,
                    format_args!(
                        "Boolean conversion is unsupported for type `{not_boolable}`; the return type of its bool method (`{return_type}`) isn't assignable to `bool",
                        not_boolable = not_boolable_type.display(context.db()),
                        return_type = return_type.display(context.db())
                    ),
                );
            }
            Self::NotCallable { not_boolable_type } => {
                context.report_lint(
                    &UNSUPPORTED_BOOL_CONVERSION,
                    condition,
                    format_args!(
                        "Boolean conversion is unsupported for type `{}`; its `__bool__` method isn't callable",
                        not_boolable_type.display(context.db())
                    ),
                );
            }
            Self::Union { union, .. } => {
                let first_error = union
                    .elements(context.db())
                    .iter()
                    .find_map(|element| element.try_bool(context.db()).err())
                    .unwrap();

                context.report_lint(
                        &UNSUPPORTED_BOOL_CONVERSION,
                        condition,
                        format_args!(
                            "Boolean conversion is unsupported for union `{}` because `{}` doesn't implement `__bool__` correctly",
                            Type::Union(*union).display(context.db()),
                            first_error.not_boolable_type().display(context.db()),
                        ),
                    );
            }

            Self::Other { not_boolable_type } => {
                context.report_lint(
                    &UNSUPPORTED_BOOL_CONVERSION,
                    condition,
                    format_args!(
                        "Boolean conversion is unsupported for type `{}`; it incorrectly implements `__bool__`",
                        not_boolable_type.display(context.db())
                    ),
                );
            }
        }
    }
}

#[derive(Debug, Copy, Clone, PartialEq, Eq)]
pub enum Truthiness {
    /// For an object `x`, `bool(x)` will always return `True`
    AlwaysTrue,
    /// For an object `x`, `bool(x)` will always return `False`
    AlwaysFalse,
    /// For an object `x`, `bool(x)` could return either `True` or `False`
    Ambiguous,
}

impl Truthiness {
    pub(crate) const fn is_ambiguous(self) -> bool {
        matches!(self, Truthiness::Ambiguous)
    }

    pub(crate) const fn is_always_false(self) -> bool {
        matches!(self, Truthiness::AlwaysFalse)
    }

    pub(crate) const fn is_always_true(self) -> bool {
        matches!(self, Truthiness::AlwaysTrue)
    }

    pub(crate) const fn negate(self) -> Self {
        match self {
            Self::AlwaysTrue => Self::AlwaysFalse,
            Self::AlwaysFalse => Self::AlwaysTrue,
            Self::Ambiguous => Self::Ambiguous,
        }
    }

    pub(crate) const fn negate_if(self, condition: bool) -> Self {
        if condition {
            self.negate()
        } else {
            self
        }
    }

    fn into_type(self, db: &dyn Db) -> Type {
        match self {
            Self::AlwaysTrue => Type::BooleanLiteral(true),
            Self::AlwaysFalse => Type::BooleanLiteral(false),
            Self::Ambiguous => KnownClass::Bool.to_instance(db),
        }
    }
}

impl From<bool> for Truthiness {
    fn from(value: bool) -> Self {
        if value {
            Truthiness::AlwaysTrue
        } else {
            Truthiness::AlwaysFalse
        }
    }
}

bitflags! {
    #[derive(Copy, Clone, Debug, Eq, PartialEq, Default, Hash)]
    pub struct FunctionDecorators: u8 {
        /// `@classmethod`
        const CLASSMETHOD = 1 << 0;
        /// `@no_type_check`
        const NO_TYPE_CHECK = 1 << 1;
        /// `@overload`
        const OVERLOAD = 1 << 2;
    }
}

#[salsa::interned(debug)]
pub struct FunctionType<'db> {
    /// name of the function at definition
    #[return_ref]
    pub name: ast::name::Name,

    /// Is this a function that we special-case somehow? If so, which one?
    known: Option<KnownFunction>,

    body_scope: ScopeId<'db>,

    /// A set of special decorators that were applied to this function
    decorators: FunctionDecorators,
}

#[salsa::tracked]
impl<'db> FunctionType<'db> {
    pub fn has_known_decorator(self, db: &dyn Db, decorator: FunctionDecorators) -> bool {
        self.decorators(db).contains(decorator)
    }

    /// Convert the `FunctionType` into a [`Type::Callable`].
    ///
    /// This powers the `CallableTypeOf` special form from the `knot_extensions` module.
    pub(crate) fn into_callable_type(self, db: &'db dyn Db) -> Type<'db> {
        Type::Callable(CallableType::new(db, self.signature(db).clone()))
    }

    /// Returns the [`FileRange`] of the function's name.
    pub fn focus_range(self, db: &dyn Db) -> FileRange {
        FileRange::new(
            self.body_scope(db).file(db),
            self.body_scope(db).node(db).expect_function().name.range,
        )
    }

    pub fn full_range(self, db: &dyn Db) -> FileRange {
        FileRange::new(
            self.body_scope(db).file(db),
            self.body_scope(db).node(db).expect_function().range,
        )
    }

    /// Typed externally-visible signature for this function.
    ///
    /// This is the signature as seen by external callers, possibly modified by decorators and/or
    /// overloaded.
    ///
    /// ## Why is this a salsa query?
    ///
    /// This is a salsa query to short-circuit the invalidation
    /// when the function's AST node changes.
    ///
    /// Were this not a salsa query, then the calling query
    /// would depend on the function's AST and rerun for every change in that file.
    #[salsa::tracked(return_ref)]
    pub fn signature(self, db: &'db dyn Db) -> Signature<'db> {
        let internal_signature = self.internal_signature(db);

        if self.has_known_decorator(db, FunctionDecorators::OVERLOAD) {
            Signature::todo("return type of overloaded function")
        } else {
            internal_signature
        }
    }

    /// Typed internally-visible signature for this function.
    ///
    /// This represents the annotations on the function itself, unmodified by decorators and
    /// overloads.
    ///
    /// These are the parameter and return types that should be used for type checking the body of
    /// the function.
    ///
    /// Don't call this when checking any other file; only when type-checking the function body
    /// scope.
    fn internal_signature(self, db: &'db dyn Db) -> Signature<'db> {
        let scope = self.body_scope(db);
        let function_stmt_node = scope.node(db).expect_function();
        let definition =
            semantic_index(db, scope.file(db)).expect_single_definition(function_stmt_node);
        Signature::from_function(db, definition, function_stmt_node)
    }

    pub fn is_known(self, db: &'db dyn Db, known_function: KnownFunction) -> bool {
        self.known(db) == Some(known_function)
    }
}

/// Non-exhaustive enumeration of known functions (e.g. `builtins.reveal_type`, ...) that might
/// have special behavior.
#[derive(Debug, Copy, Clone, PartialEq, Eq, Hash, strum_macros::EnumString)]
#[strum(serialize_all = "snake_case")]
#[cfg_attr(test, derive(strum_macros::EnumIter, strum_macros::IntoStaticStr))]
pub enum KnownFunction {
    /// `builtins.isinstance`
    #[strum(serialize = "isinstance")]
    IsInstance,
    /// `builtins.issubclass`
    #[strum(serialize = "issubclass")]
    IsSubclass,
    /// `builtins.reveal_type`, `typing.reveal_type` or `typing_extensions.reveal_type`
    RevealType,
    /// `builtins.len`
    Len,
    /// `builtins.repr`
    Repr,
    /// `typing(_extensions).final`
    Final,

    /// [`typing(_extensions).no_type_check`](https://typing.readthedocs.io/en/latest/spec/directives.html#no-type-check)
    NoTypeCheck,

    /// `typing(_extensions).assert_type`
    AssertType,
    /// `typing(_extensions).cast`
    Cast,
    /// `typing(_extensions).overload`
    Overload,

    /// `abc.abstractmethod`
    #[strum(serialize = "abstractmethod")]
    AbstractMethod,

    /// `inspect.getattr_static`
    GetattrStatic,

    /// `knot_extensions.static_assert`
    StaticAssert,
    /// `knot_extensions.is_equivalent_to`
    IsEquivalentTo,
    /// `knot_extensions.is_subtype_of`
    IsSubtypeOf,
    /// `knot_extensions.is_assignable_to`
    IsAssignableTo,
    /// `knot_extensions.is_disjoint_from`
    IsDisjointFrom,
    /// `knot_extensions.is_gradual_equivalent_to`
    IsGradualEquivalentTo,
    /// `knot_extensions.is_fully_static`
    IsFullyStatic,
    /// `knot_extensions.is_singleton`
    IsSingleton,
    /// `knot_extensions.is_single_valued`
    IsSingleValued,
}

impl KnownFunction {
    pub fn into_constraint_function(self) -> Option<KnownConstraintFunction> {
        match self {
            Self::IsInstance => Some(KnownConstraintFunction::IsInstance),
            Self::IsSubclass => Some(KnownConstraintFunction::IsSubclass),
            _ => None,
        }
    }

    fn try_from_definition_and_name<'db>(
        db: &'db dyn Db,
        definition: Definition<'db>,
        name: &str,
    ) -> Option<Self> {
        let candidate = Self::from_str(name).ok()?;
        candidate
            .check_module(file_to_module(db, definition.file(db))?.known()?)
            .then_some(candidate)
    }

    /// Return `true` if `self` is defined in `module` at runtime.
    const fn check_module(self, module: KnownModule) -> bool {
        match self {
            Self::IsInstance | Self::IsSubclass | Self::Len | Self::Repr => module.is_builtins(),
            Self::AssertType
            | Self::Cast
            | Self::Overload
            | Self::RevealType
            | Self::Final
            | Self::NoTypeCheck => {
                matches!(module, KnownModule::Typing | KnownModule::TypingExtensions)
            }
            Self::AbstractMethod => {
                matches!(module, KnownModule::Abc)
            }
            Self::GetattrStatic => module.is_inspect(),
            Self::IsAssignableTo
            | Self::IsDisjointFrom
            | Self::IsEquivalentTo
            | Self::IsGradualEquivalentTo
            | Self::IsFullyStatic
            | Self::IsSingleValued
            | Self::IsSingleton
            | Self::IsSubtypeOf
            | Self::StaticAssert => module.is_knot_extensions(),
        }
    }
}

/// This type represents bound method objects that are created when a method is accessed
/// on an instance of a class. For example, the expression `Path("a.txt").touch` creates
/// a bound method object that represents the `Path.touch` method which is bound to the
/// instance `Path("a.txt")`.
#[salsa::tracked(debug)]
pub struct BoundMethodType<'db> {
    /// The function that is being bound. Corresponds to the `__func__` attribute on a
    /// bound method object
    pub function: FunctionType<'db>,
    /// The instance on which this method has been called. Corresponds to the `__self__`
    /// attribute on a bound method object
    self_instance: Type<'db>,
}

impl<'db> BoundMethodType<'db> {
    pub(crate) fn into_callable_type(self, db: &'db dyn Db) -> Type<'db> {
        Type::Callable(CallableType::new(
            db,
            self.function(db).signature(db).bind_self(),
        ))
    }
}

/// Represents the specialization of a callable that has access to generic typevars, either because
/// it is itself a generic function, or because it appears in the body of a generic class.
#[salsa::tracked(debug)]
pub struct SpecializedCallableType<'db> {
    /// The callable that has been specialized. (Note that this is not [`CallableType`] since there
    /// are other types that are callable.)
    pub(crate) callable_type: Type<'db>,

    /// The specialization of any generic typevars that are visible to the callable.
    pub(crate) specialization: Specialization<'db>,
}

impl<'db> SpecializedCallableType<'db> {
    fn normalized(self, db: &'db dyn Db) -> Self {
        let callable_type = self.callable_type(db).normalized(db);
        SpecializedCallableType::new(db, callable_type, self.specialization(db))
    }
}

/// This type represents the set of all callable objects with a certain signature.
/// It can be written in type expressions using `typing.Callable`.
/// `lambda` expressions are inferred directly as `CallableType`s; all function-literal types
/// are subtypes of a `CallableType`.
#[salsa::interned(debug)]
pub struct CallableType<'db> {
    #[return_ref]
    signature: Signature<'db>,
}

impl<'db> CallableType<'db> {
    /// Create a callable type which accepts any parameters and returns an `Unknown` type.
    pub(crate) fn unknown(db: &'db dyn Db) -> Self {
        CallableType::new(
            db,
            Signature::new(Parameters::unknown(), Some(Type::unknown())),
        )
    }

    /// Return a "normalized" version of this `Callable` type.
    ///
    /// See [`Type::normalized`] for more details.
    fn normalized(self, db: &'db dyn Db) -> Self {
        let signature = self.signature(db);
        let parameters = signature
            .parameters()
            .iter()
            .map(|param| param.normalized(db))
            .collect();
        let return_ty = signature
            .return_ty
            .map(|return_ty| return_ty.normalized(db));
        CallableType::new(db, Signature::new(parameters, return_ty))
    }

    /// Returns `true` if this is a fully static callable type.
    ///
    /// A callable type is fully static if all of its parameters and return type are fully static
    /// and if it does not use gradual form (`...`) for its parameters.
    pub(crate) fn is_fully_static(self, db: &'db dyn Db) -> bool {
        let signature = self.signature(db);

        if signature.parameters().is_gradual() {
            return false;
        }

        if signature.parameters().iter().any(|parameter| {
            parameter
                .annotated_type()
                .is_none_or(|annotated_type| !annotated_type.is_fully_static(db))
        }) {
            return false;
        }

        signature
            .return_ty
            .is_some_and(|return_type| return_type.is_fully_static(db))
    }

    /// Return `true` if `self` has exactly the same set of possible static materializations as
    /// `other` (if `self` represents the same set of possible sets of possible runtime objects as
    /// `other`).
    pub(crate) fn is_gradual_equivalent_to(self, db: &'db dyn Db, other: Self) -> bool {
        self.is_equivalent_to_impl(db, other, |self_type, other_type| {
            self_type
                .unwrap_or(Type::unknown())
                .is_gradual_equivalent_to(db, other_type.unwrap_or(Type::unknown()))
        })
    }

    /// Return `true` if `self` represents the exact same set of possible runtime objects as `other`.
    pub(crate) fn is_equivalent_to(self, db: &'db dyn Db, other: Self) -> bool {
        self.is_equivalent_to_impl(db, other, |self_type, other_type| {
            match (self_type, other_type) {
                (Some(self_type), Some(other_type)) => self_type.is_equivalent_to(db, other_type),
                // We need the catch-all case here because it's not guaranteed that this is a fully
                // static type.
                _ => false,
            }
        })
    }

    /// Implementation for the [`is_equivalent_to`] and [`is_gradual_equivalent_to`] for callable
    /// types.
    ///
    /// [`is_equivalent_to`]: Self::is_equivalent_to
    /// [`is_gradual_equivalent_to`]: Self::is_gradual_equivalent_to
    fn is_equivalent_to_impl<F>(self, db: &'db dyn Db, other: Self, check_types: F) -> bool
    where
        F: Fn(Option<Type<'db>>, Option<Type<'db>>) -> bool,
    {
        let self_signature = self.signature(db);
        let other_signature = other.signature(db);

        // N.B. We don't need to explicitly check for the use of gradual form (`...`) in the
        // parameters because it is internally represented by adding `*Any` and `**Any` to the
        // parameter list.
        let self_parameters = self_signature.parameters();
        let other_parameters = other_signature.parameters();

        if self_parameters.len() != other_parameters.len() {
            return false;
        }

        if !check_types(self_signature.return_ty, other_signature.return_ty) {
            return false;
        }

        for (self_parameter, other_parameter) in self_parameters.iter().zip(other_parameters) {
            match (self_parameter.kind(), other_parameter.kind()) {
                (
                    ParameterKind::PositionalOnly {
                        default_type: self_default,
                        ..
                    },
                    ParameterKind::PositionalOnly {
                        default_type: other_default,
                        ..
                    },
                ) if self_default.is_some() == other_default.is_some() => {}

                (
                    ParameterKind::PositionalOrKeyword {
                        name: self_name,
                        default_type: self_default,
                    },
                    ParameterKind::PositionalOrKeyword {
                        name: other_name,
                        default_type: other_default,
                    },
                ) if self_default.is_some() == other_default.is_some()
                    && self_name == other_name => {}

                (ParameterKind::Variadic { .. }, ParameterKind::Variadic { .. }) => {}

                (
                    ParameterKind::KeywordOnly {
                        name: self_name,
                        default_type: self_default,
                    },
                    ParameterKind::KeywordOnly {
                        name: other_name,
                        default_type: other_default,
                    },
                ) if self_default.is_some() == other_default.is_some()
                    && self_name == other_name => {}

                (ParameterKind::KeywordVariadic { .. }, ParameterKind::KeywordVariadic { .. }) => {}

                _ => return false,
            }

            if !check_types(
                self_parameter.annotated_type(),
                other_parameter.annotated_type(),
            ) {
                return false;
            }
        }

        true
    }

    /// Return `true` if `self` is assignable to `other`.
    pub(crate) fn is_assignable_to(self, db: &'db dyn Db, other: Self) -> bool {
        self.is_assignable_to_impl(db, other, |type1, type2| {
            // In the context of a callable type, the `None` variant represents an `Unknown` type.
            type1
                .unwrap_or(Type::unknown())
                .is_assignable_to(db, type2.unwrap_or(Type::unknown()))
        })
    }

    /// Return `true` if `self` is a subtype of `other`.
    ///
    /// # Panics
    ///
    /// Panics if `self` or `other` is not a fully static type.
    pub(crate) fn is_subtype_of(self, db: &'db dyn Db, other: Self) -> bool {
        self.is_assignable_to_impl(db, other, |type1, type2| {
            // SAFETY: Subtype relation is only checked for fully static types.
            type1.unwrap().is_subtype_of(db, type2.unwrap())
        })
    }

    /// Implementation for the [`is_assignable_to`] and [`is_subtype_of`] for callable types.
    ///
    /// [`is_assignable_to`]: Self::is_assignable_to
    /// [`is_subtype_of`]: Self::is_subtype_of
    fn is_assignable_to_impl<F>(self, db: &'db dyn Db, other: Self, check_types: F) -> bool
    where
        F: Fn(Option<Type<'db>>, Option<Type<'db>>) -> bool,
    {
        /// A helper struct to zip two slices of parameters together that provides control over the
        /// two iterators individually. It also keeps track of the current parameter in each
        /// iterator.
        struct ParametersZip<'a, 'db> {
            current_self: Option<&'a Parameter<'db>>,
            current_other: Option<&'a Parameter<'db>>,
            iter_self: Iter<'a, Parameter<'db>>,
            iter_other: Iter<'a, Parameter<'db>>,
        }

        impl<'a, 'db> ParametersZip<'a, 'db> {
            /// Move to the next parameter in both the `self` and `other` parameter iterators,
            /// [`None`] if both iterators are exhausted.
            fn next(&mut self) -> Option<EitherOrBoth<&'a Parameter<'db>, &'a Parameter<'db>>> {
                match (self.next_self(), self.next_other()) {
                    (Some(self_param), Some(other_param)) => {
                        Some(EitherOrBoth::Both(self_param, other_param))
                    }
                    (Some(self_param), None) => Some(EitherOrBoth::Left(self_param)),
                    (None, Some(other_param)) => Some(EitherOrBoth::Right(other_param)),
                    (None, None) => None,
                }
            }

            /// Move to the next parameter in the `self` parameter iterator, [`None`] if the
            /// iterator is exhausted.
            fn next_self(&mut self) -> Option<&'a Parameter<'db>> {
                self.current_self = self.iter_self.next();
                self.current_self
            }

            /// Move to the next parameter in the `other` parameter iterator, [`None`] if the
            /// iterator is exhausted.
            fn next_other(&mut self) -> Option<&'a Parameter<'db>> {
                self.current_other = self.iter_other.next();
                self.current_other
            }

            /// Peek at the next parameter in the `other` parameter iterator without consuming it.
            fn peek_other(&mut self) -> Option<&'a Parameter<'db>> {
                self.iter_other.clone().next()
            }

            /// Consumes the `ParametersZip` and returns a two-element tuple containing the
            /// remaining parameters in the `self` and `other` iterators respectively.
            ///
            /// The returned iterators starts with the current parameter, if any, followed by the
            /// remaining parameters in the respective iterators.
            fn into_remaining(
                self,
            ) -> (
                impl Iterator<Item = &'a Parameter<'db>>,
                impl Iterator<Item = &'a Parameter<'db>>,
            ) {
                (
                    self.current_self.into_iter().chain(self.iter_self),
                    self.current_other.into_iter().chain(self.iter_other),
                )
            }
        }

        let self_signature = self.signature(db);
        let other_signature = other.signature(db);

        // Return types are covariant.
        if !check_types(self_signature.return_ty, other_signature.return_ty) {
            return false;
        }

        if self_signature.parameters().is_gradual() || other_signature.parameters().is_gradual() {
            // If either of the parameter lists contains a gradual form (`...`), then it is
            // assignable / subtype to and from any other callable type.
            return true;
        }

        let mut parameters = ParametersZip {
            current_self: None,
            current_other: None,
            iter_self: self_signature.parameters().iter(),
            iter_other: other_signature.parameters().iter(),
        };

        // Collect all the standard parameters that have only been matched against a variadic
        // parameter which means that the keyword variant is still unmatched.
        let mut other_keywords = Vec::new();

        loop {
            let Some(next_parameter) = parameters.next() else {
                // All parameters have been checked or both the parameter lists were empty. In
                // either case, `self` is a subtype of `other`.
                return true;
            };

            match next_parameter {
                EitherOrBoth::Left(self_parameter) => match self_parameter.kind() {
                    ParameterKind::KeywordOnly { .. } | ParameterKind::KeywordVariadic { .. }
                        if !other_keywords.is_empty() =>
                    {
                        // If there are any unmatched keyword parameters in `other`, they need to
                        // be checked against the keyword-only / keyword-variadic parameters that
                        // will be done after this loop.
                        break;
                    }
                    ParameterKind::PositionalOnly { default_type, .. }
                    | ParameterKind::PositionalOrKeyword { default_type, .. }
                    | ParameterKind::KeywordOnly { default_type, .. } => {
                        // For `self <: other` to be valid, if there are no more parameters in
                        // `other`, then the non-variadic parameters in `self` must have a default
                        // value.
                        if default_type.is_none() {
                            return false;
                        }
                    }
                    ParameterKind::Variadic { .. } | ParameterKind::KeywordVariadic { .. } => {
                        // Variadic parameters don't have any restrictions in this context, so
                        // we'll just continue to the next parameter set.
                    }
                },

                EitherOrBoth::Right(_) => {
                    // If there are more parameters in `other` than in `self`, then `self` is not a
                    // subtype of `other`.
                    return false;
                }

                EitherOrBoth::Both(self_parameter, other_parameter) => {
                    match (self_parameter.kind(), other_parameter.kind()) {
                        (
                            ParameterKind::PositionalOnly {
                                default_type: self_default,
                                ..
                            }
                            | ParameterKind::PositionalOrKeyword {
                                default_type: self_default,
                                ..
                            },
                            ParameterKind::PositionalOnly {
                                default_type: other_default,
                                ..
                            },
                        ) => {
                            if self_default.is_none() && other_default.is_some() {
                                return false;
                            }
                            if !check_types(
                                other_parameter.annotated_type(),
                                self_parameter.annotated_type(),
                            ) {
                                return false;
                            }
                        }

                        (
                            ParameterKind::PositionalOrKeyword {
                                name: self_name,
                                default_type: self_default,
                            },
                            ParameterKind::PositionalOrKeyword {
                                name: other_name,
                                default_type: other_default,
                            },
                        ) => {
                            if self_name != other_name {
                                return false;
                            }
                            // The following checks are the same as positional-only parameters.
                            if self_default.is_none() && other_default.is_some() {
                                return false;
                            }
                            if !check_types(
                                other_parameter.annotated_type(),
                                self_parameter.annotated_type(),
                            ) {
                                return false;
                            }
                        }

                        (
                            ParameterKind::Variadic { .. },
                            ParameterKind::PositionalOnly { .. }
                            | ParameterKind::PositionalOrKeyword { .. },
                        ) => {
                            if !check_types(
                                other_parameter.annotated_type(),
                                self_parameter.annotated_type(),
                            ) {
                                return false;
                            }

                            if matches!(
                                other_parameter.kind(),
                                ParameterKind::PositionalOrKeyword { .. }
                            ) {
                                other_keywords.push(other_parameter);
                            }

                            // We've reached a variadic parameter in `self` which means there can
                            // be no more positional parameters after this in a valid AST. But, the
                            // current parameter in `other` is a positional-only which means there
                            // can be more positional parameters after this which could be either
                            // more positional-only parameters, standard parameters or a variadic
                            // parameter.
                            //
                            // So, any remaining positional parameters in `other` would need to be
                            // checked against the variadic parameter in `self`. This loop does
                            // that by only moving the `other` iterator forward.
                            loop {
                                let Some(other_parameter) = parameters.peek_other() else {
                                    break;
                                };
                                match other_parameter.kind() {
                                    ParameterKind::PositionalOrKeyword { .. } => {
                                        other_keywords.push(other_parameter);
                                    }
                                    ParameterKind::PositionalOnly { .. }
                                    | ParameterKind::Variadic { .. } => {}
                                    _ => {
                                        // Any other parameter kind cannot be checked against a
                                        // variadic parameter and is deferred to the next iteration.
                                        break;
                                    }
                                }
                                if !check_types(
                                    other_parameter.annotated_type(),
                                    self_parameter.annotated_type(),
                                ) {
                                    return false;
                                }
                                parameters.next_other();
                            }
                        }

                        (ParameterKind::Variadic { .. }, ParameterKind::Variadic { .. }) => {
                            if !check_types(
                                other_parameter.annotated_type(),
                                self_parameter.annotated_type(),
                            ) {
                                return false;
                            }
                        }

                        (
                            _,
                            ParameterKind::KeywordOnly { .. }
                            | ParameterKind::KeywordVariadic { .. },
                        ) => {
                            // Keyword parameters are not considered in this loop as the order of
                            // parameters is not important for them and so they are checked by
                            // doing name-based lookups.
                            break;
                        }

                        _ => return false,
                    }
                }
            }
        }

        // At this point, the remaining parameters in `other` are keyword-only or keyword variadic.
        // But, `self` could contain any unmatched positional parameters.
        let (self_parameters, other_parameters) = parameters.into_remaining();

        // Collect all the keyword-only parameters and the unmatched standard parameters.
        let mut self_keywords = HashMap::new();

        // Type of the variadic keyword parameter in `self`.
        //
        // This is a nested option where the outer option represents the presence of a keyword
        // variadic parameter in `self` and the inner option represents the annotated type of the
        // keyword variadic parameter.
        let mut self_keyword_variadic: Option<Option<Type<'db>>> = None;

        for self_parameter in self_parameters {
            match self_parameter.kind() {
                ParameterKind::KeywordOnly { name, .. }
                | ParameterKind::PositionalOrKeyword { name, .. } => {
                    self_keywords.insert(name.clone(), self_parameter);
                }
                ParameterKind::KeywordVariadic { .. } => {
                    self_keyword_variadic = Some(self_parameter.annotated_type());
                }
                ParameterKind::PositionalOnly { .. } => {
                    // These are the unmatched positional-only parameters in `self` from the
                    // previous loop. They cannot be matched against any parameter in `other` which
                    // only contains keyword-only and keyword-variadic parameters so the subtype
                    // relation is invalid.
                    return false;
                }
                ParameterKind::Variadic { .. } => {}
            }
        }

        for other_parameter in other_keywords.into_iter().chain(other_parameters) {
            match other_parameter.kind() {
                ParameterKind::KeywordOnly {
                    name: other_name,
                    default_type: other_default,
                }
                | ParameterKind::PositionalOrKeyword {
                    name: other_name,
                    default_type: other_default,
                } => {
                    if let Some(self_parameter) = self_keywords.remove(other_name) {
                        match self_parameter.kind() {
                            ParameterKind::PositionalOrKeyword {
                                default_type: self_default,
                                ..
                            }
                            | ParameterKind::KeywordOnly {
                                default_type: self_default,
                                ..
                            } => {
                                if self_default.is_none() && other_default.is_some() {
                                    return false;
                                }
                                if !check_types(
                                    other_parameter.annotated_type(),
                                    self_parameter.annotated_type(),
                                ) {
                                    return false;
                                }
                            }
                            _ => unreachable!(
                                "`self_keywords` should only contain keyword-only or standard parameters"
                            ),
                        }
                    } else if let Some(self_keyword_variadic_type) = self_keyword_variadic {
                        if !check_types(
                            other_parameter.annotated_type(),
                            self_keyword_variadic_type,
                        ) {
                            return false;
                        }
                    } else {
                        return false;
                    }
                }
                ParameterKind::KeywordVariadic { .. } => {
                    let Some(self_keyword_variadic_type) = self_keyword_variadic else {
                        // For a `self <: other` relationship, if `other` has a keyword variadic
                        // parameter, `self` must also have a keyword variadic parameter.
                        return false;
                    };
                    if !check_types(other_parameter.annotated_type(), self_keyword_variadic_type) {
                        return false;
                    }
                }
                _ => {
                    // This can only occur in case of a syntax error.
                    return false;
                }
            }
        }

        // If there are still unmatched keyword parameters from `self`, then they should be
        // optional otherwise the subtype relation is invalid.
        for (_, self_parameter) in self_keywords {
            if self_parameter.default_type().is_none() {
                return false;
            }
        }

        true
    }
}

/// Represents a specific instance of `types.MethodWrapperType`
#[derive(Debug, Copy, Clone, Hash, PartialEq, Eq, PartialOrd, Ord, salsa::Update)]
pub enum MethodWrapperKind<'db> {
    /// Method wrapper for `some_function.__get__`
    FunctionTypeDunderGet(FunctionType<'db>),
    /// Method wrapper for `some_property.__get__`
    PropertyDunderGet(PropertyInstanceType<'db>),
    /// Method wrapper for `some_property.__set__`
    PropertyDunderSet(PropertyInstanceType<'db>),
}

/// Represents a specific instance of `types.WrapperDescriptorType`
#[derive(Debug, Copy, Clone, Hash, PartialEq, Eq, PartialOrd, Ord, salsa::Update)]
pub enum WrapperDescriptorKind {
    /// `FunctionType.__get__`
    FunctionTypeDunderGet,
    /// `property.__get__`
    PropertyDunderGet,
    /// `property.__set__`
    PropertyDunderSet,
}

#[salsa::interned(debug)]
pub struct ModuleLiteralType<'db> {
    /// The file in which this module was imported.
    ///
    /// We need this in order to know which submodules should be attached to it as attributes
    /// (because the submodules were also imported in this file).
    pub importing_file: File,

    /// The imported module.
    pub module: Module,
}

impl<'db> ModuleLiteralType<'db> {
    fn static_member(self, db: &'db dyn Db, name: &str) -> Symbol<'db> {
        // `__dict__` is a very special member that is never overridden by module globals;
        // we should always look it up directly as an attribute on `types.ModuleType`,
        // never in the global scope of the module.
        if name == "__dict__" {
            return KnownClass::ModuleType
                .to_instance(db)
                .member(db, "__dict__")
                .symbol;
        }

        // If the file that originally imported the module has also imported a submodule
        // named `name`, then the result is (usually) that submodule, even if the module
        // also defines a (non-module) symbol with that name.
        //
        // Note that technically, either the submodule or the non-module symbol could take
        // priority, depending on the ordering of when the submodule is loaded relative to
        // the parent module's `__init__.py` file being evaluated. That said, we have
        // chosen to always have the submodule take priority. (This matches pyright's
        // current behavior, but is the opposite of mypy's current behavior.)
        if let Some(submodule_name) = ModuleName::new(name) {
            let importing_file = self.importing_file(db);
            let imported_submodules = imported_modules(db, importing_file);
            let mut full_submodule_name = self.module(db).name().clone();
            full_submodule_name.extend(&submodule_name);
            if imported_submodules.contains(&full_submodule_name) {
                if let Some(submodule) = resolve_module(db, &full_submodule_name) {
                    return Symbol::bound(Type::module_literal(db, importing_file, submodule));
                }
            }
        }

        imported_symbol(db, &self.module(db), name).symbol
    }
}

#[salsa::interned(debug)]
pub struct TypeAliasType<'db> {
    #[return_ref]
    pub name: ast::name::Name,

    rhs_scope: ScopeId<'db>,
}

#[salsa::tracked]
impl<'db> TypeAliasType<'db> {
    #[salsa::tracked]
    pub fn value_type(self, db: &'db dyn Db) -> Type<'db> {
        let scope = self.rhs_scope(db);
        let type_alias_stmt_node = scope.node(db).expect_type_alias();
        let definition =
            semantic_index(db, scope.file(db)).expect_single_definition(type_alias_stmt_node);
        definition_expression_type(db, definition, &type_alias_stmt_node.value)
    }
}

/// Either the explicit `metaclass=` keyword of the class, or the inferred metaclass of one of its base classes.
#[derive(Debug, Clone, PartialEq, Eq, salsa::Update)]
pub(super) struct MetaclassCandidate<'db> {
    metaclass: Class<'db>,
    explicit_metaclass_of: Class<'db>,
}

#[salsa::interned(debug)]
pub struct UnionType<'db> {
    /// The union type includes values in any of these types.
    #[return_ref]
    elements_boxed: Box<[Type<'db>]>,
}

impl<'db> UnionType<'db> {
    fn elements(self, db: &'db dyn Db) -> &'db [Type<'db>] {
        self.elements_boxed(db)
    }

    /// Create a union from a list of elements
    /// (which may be eagerly simplified into a different variant of [`Type`] altogether).
    pub fn from_elements<I, T>(db: &'db dyn Db, elements: I) -> Type<'db>
    where
        I: IntoIterator<Item = T>,
        T: Into<Type<'db>>,
    {
        elements
            .into_iter()
            .fold(UnionBuilder::new(db), |builder, element| {
                builder.add(element.into())
            })
            .build()
    }

    /// Apply a transformation function to all elements of the union,
    /// and create a new union from the resulting set of types.
    pub fn map(
        &self,
        db: &'db dyn Db,
        transform_fn: impl FnMut(&Type<'db>) -> Type<'db>,
    ) -> Type<'db> {
        Self::from_elements(db, self.elements(db).iter().map(transform_fn))
    }

    pub fn filter(&self, db: &'db dyn Db, filter_fn: impl FnMut(&&Type<'db>) -> bool) -> Type<'db> {
        Self::from_elements(db, self.elements(db).iter().filter(filter_fn))
    }

    pub fn iter(&self, db: &'db dyn Db) -> Iter<Type<'db>> {
        self.elements(db).iter()
    }

    pub(crate) fn map_with_boundness(
        self,
        db: &'db dyn Db,
        mut transform_fn: impl FnMut(&Type<'db>) -> Symbol<'db>,
    ) -> Symbol<'db> {
        let mut builder = UnionBuilder::new(db);

        let mut all_unbound = true;
        let mut possibly_unbound = false;
        for ty in self.elements(db) {
            let ty_member = transform_fn(ty);
            match ty_member {
                Symbol::Unbound => {
                    possibly_unbound = true;
                }
                Symbol::Type(ty_member, member_boundness) => {
                    if member_boundness == Boundness::PossiblyUnbound {
                        possibly_unbound = true;
                    }

                    all_unbound = false;
                    builder = builder.add(ty_member);
                }
            }
        }

        if all_unbound {
            Symbol::Unbound
        } else {
            Symbol::Type(
                builder.build(),
                if possibly_unbound {
                    Boundness::PossiblyUnbound
                } else {
                    Boundness::Bound
                },
            )
        }
    }

    pub(crate) fn map_with_boundness_and_qualifiers(
        self,
        db: &'db dyn Db,
        mut transform_fn: impl FnMut(&Type<'db>) -> SymbolAndQualifiers<'db>,
    ) -> SymbolAndQualifiers<'db> {
        let mut builder = UnionBuilder::new(db);
        let mut qualifiers = TypeQualifiers::empty();

        let mut all_unbound = true;
        let mut possibly_unbound = false;
        for ty in self.elements(db) {
            let SymbolAndQualifiers {
                symbol: ty_member,
                qualifiers: new_qualifiers,
            } = transform_fn(ty);
            qualifiers |= new_qualifiers;
            match ty_member {
                Symbol::Unbound => {
                    possibly_unbound = true;
                }
                Symbol::Type(ty_member, member_boundness) => {
                    if member_boundness == Boundness::PossiblyUnbound {
                        possibly_unbound = true;
                    }

                    all_unbound = false;
                    builder = builder.add(ty_member);
                }
            }
        }
        SymbolAndQualifiers {
            symbol: if all_unbound {
                Symbol::Unbound
            } else {
                Symbol::Type(
                    builder.build(),
                    if possibly_unbound {
                        Boundness::PossiblyUnbound
                    } else {
                        Boundness::Bound
                    },
                )
            },
            qualifiers,
        }
    }

    pub fn is_fully_static(self, db: &'db dyn Db) -> bool {
        self.elements(db).iter().all(|ty| ty.is_fully_static(db))
    }

    /// Create a new union type with the elements normalized.
    ///
    /// See [`Type::normalized`] for more details.
    #[must_use]
    pub fn normalized(self, db: &'db dyn Db) -> Self {
        let mut new_elements: Vec<Type<'db>> = self
            .elements(db)
            .iter()
            .map(|element| element.normalized(db))
            .collect();
        new_elements.sort_unstable_by(|l, r| union_or_intersection_elements_ordering(db, l, r));
        UnionType::new(db, new_elements.into_boxed_slice())
    }

    /// Return `true` if `self` represents the exact same set of possible runtime objects as `other`
    pub fn is_equivalent_to(self, db: &'db dyn Db, other: Self) -> bool {
        /// Inlined version of [`UnionType::is_fully_static`] to avoid having to lookup
        /// `self.elements` multiple times in the Salsa db in this single method.
        #[inline]
        fn all_fully_static(db: &dyn Db, elements: &[Type]) -> bool {
            elements.iter().all(|ty| ty.is_fully_static(db))
        }

        let self_elements = self.elements(db);
        let other_elements = other.elements(db);

        if self_elements.len() != other_elements.len() {
            return false;
        }

        if !all_fully_static(db, self_elements) {
            return false;
        }

        if !all_fully_static(db, other_elements) {
            return false;
        }

        if self == other {
            return true;
        }

        let sorted_self = self.normalized(db);

        if sorted_self == other {
            return true;
        }

        sorted_self == other.normalized(db)
    }

    /// Return `true` if `self` has exactly the same set of possible static materializations as `other`
    /// (if `self` represents the same set of possible sets of possible runtime objects as `other`)
    pub fn is_gradual_equivalent_to(self, db: &'db dyn Db, other: Self) -> bool {
        if self == other {
            return true;
        }

        // TODO: `T | Unknown` should be gradually equivalent to `T | Unknown | Any`,
        // since they have exactly the same set of possible static materializations
        // (they represent the same set of possible sets of possible runtime objects)
        if self.elements(db).len() != other.elements(db).len() {
            return false;
        }

        let sorted_self = self.normalized(db);

        if sorted_self == other {
            return true;
        }

        let sorted_other = other.normalized(db);

        if sorted_self == sorted_other {
            return true;
        }

        sorted_self
            .elements(db)
            .iter()
            .zip(sorted_other.elements(db))
            .all(|(self_ty, other_ty)| self_ty.is_gradual_equivalent_to(db, *other_ty))
    }
}

#[salsa::interned(debug)]
pub struct IntersectionType<'db> {
    /// The intersection type includes only values in all of these types.
    #[return_ref]
    positive: FxOrderSet<Type<'db>>,

    /// The intersection type does not include any value in any of these types.
    ///
    /// Negation types aren't expressible in annotations, and are most likely to arise from type
    /// narrowing along with intersections (e.g. `if not isinstance(...)`), so we represent them
    /// directly in intersections rather than as a separate type.
    #[return_ref]
    negative: FxOrderSet<Type<'db>>,
}

impl<'db> IntersectionType<'db> {
    /// Return a new `IntersectionType` instance with the positive and negative types sorted
    /// according to a canonical ordering, and other normalizations applied to each element as applicable.
    ///
    /// See [`Type::normalized`] for more details.
    #[must_use]
    pub fn normalized(self, db: &'db dyn Db) -> Self {
        fn normalized_set<'db>(
            db: &'db dyn Db,
            elements: &FxOrderSet<Type<'db>>,
        ) -> FxOrderSet<Type<'db>> {
            let mut elements: FxOrderSet<Type<'db>> =
                elements.iter().map(|ty| ty.normalized(db)).collect();

            elements.sort_unstable_by(|l, r| union_or_intersection_elements_ordering(db, l, r));
            elements
        }

        IntersectionType::new(
            db,
            normalized_set(db, self.positive(db)),
            normalized_set(db, self.negative(db)),
        )
    }

    pub fn is_fully_static(self, db: &'db dyn Db) -> bool {
        self.positive(db).iter().all(|ty| ty.is_fully_static(db))
            && self.negative(db).iter().all(|ty| ty.is_fully_static(db))
    }

    /// Return `true` if `self` represents exactly the same set of possible runtime objects as `other`
    pub fn is_equivalent_to(self, db: &'db dyn Db, other: Self) -> bool {
        /// Inlined version of [`IntersectionType::is_fully_static`] to avoid having to lookup
        /// `positive` and `negative` multiple times in the Salsa db in this single method.
        #[inline]
        fn all_fully_static(db: &dyn Db, elements: &FxOrderSet<Type>) -> bool {
            elements.iter().all(|ty| ty.is_fully_static(db))
        }

        let self_positive = self.positive(db);

        if !all_fully_static(db, self_positive) {
            return false;
        }

        let other_positive = other.positive(db);

        if self_positive.len() != other_positive.len() {
            return false;
        }

        if !all_fully_static(db, other_positive) {
            return false;
        }

        let self_negative = self.negative(db);

        if !all_fully_static(db, self_negative) {
            return false;
        }

        let other_negative = other.negative(db);

        if self_negative.len() != other_negative.len() {
            return false;
        }

        if !all_fully_static(db, other_negative) {
            return false;
        }

        if self == other {
            return true;
        }

        let sorted_self = self.normalized(db);

        if sorted_self == other {
            return true;
        }

        sorted_self == other.normalized(db)
    }

    /// Return `true` if `self` has exactly the same set of possible static materializations as `other`
    /// (if `self` represents the same set of possible sets of possible runtime objects as `other`)
    pub fn is_gradual_equivalent_to(self, db: &'db dyn Db, other: Self) -> bool {
        if self == other {
            return true;
        }

        if self.positive(db).len() != other.positive(db).len()
            || self.negative(db).len() != other.negative(db).len()
        {
            return false;
        }

        let sorted_self = self.normalized(db);

        if sorted_self == other {
            return true;
        }

        let sorted_other = other.normalized(db);

        if sorted_self == sorted_other {
            return true;
        }

        sorted_self
            .positive(db)
            .iter()
            .zip(sorted_other.positive(db))
            .all(|(self_ty, other_ty)| self_ty.is_gradual_equivalent_to(db, *other_ty))
            && sorted_self
                .negative(db)
                .iter()
                .zip(sorted_other.negative(db))
                .all(|(self_ty, other_ty)| self_ty.is_gradual_equivalent_to(db, *other_ty))
    }

    pub(crate) fn map_with_boundness(
        self,
        db: &'db dyn Db,
        mut transform_fn: impl FnMut(&Type<'db>) -> Symbol<'db>,
    ) -> Symbol<'db> {
        if !self.negative(db).is_empty() {
            return Symbol::todo("map_with_boundness: intersections with negative contributions");
        }

        let mut builder = IntersectionBuilder::new(db);

        let mut all_unbound = true;
        let mut any_definitely_bound = false;
        for ty in self.positive(db) {
            let ty_member = transform_fn(ty);
            match ty_member {
                Symbol::Unbound => {}
                Symbol::Type(ty_member, member_boundness) => {
                    all_unbound = false;
                    if member_boundness == Boundness::Bound {
                        any_definitely_bound = true;
                    }

                    builder = builder.add_positive(ty_member);
                }
            }
        }

        if all_unbound {
            Symbol::Unbound
        } else {
            Symbol::Type(
                builder.build(),
                if any_definitely_bound {
                    Boundness::Bound
                } else {
                    Boundness::PossiblyUnbound
                },
            )
        }
    }

    pub(crate) fn map_with_boundness_and_qualifiers(
        self,
        db: &'db dyn Db,
        mut transform_fn: impl FnMut(&Type<'db>) -> SymbolAndQualifiers<'db>,
    ) -> SymbolAndQualifiers<'db> {
        if !self.negative(db).is_empty() {
            return Symbol::todo("map_with_boundness: intersections with negative contributions")
                .into();
        }

        let mut builder = IntersectionBuilder::new(db);
        let mut qualifiers = TypeQualifiers::empty();

        let mut any_unbound = false;
        let mut any_possibly_unbound = false;
        for ty in self.positive(db) {
            let SymbolAndQualifiers {
                symbol: member,
                qualifiers: new_qualifiers,
            } = transform_fn(ty);
            qualifiers |= new_qualifiers;
            match member {
                Symbol::Unbound => {
                    any_unbound = true;
                }
                Symbol::Type(ty_member, member_boundness) => {
                    if member_boundness == Boundness::PossiblyUnbound {
                        any_possibly_unbound = true;
                    }

                    builder = builder.add_positive(ty_member);
                }
            }
        }

        SymbolAndQualifiers {
            symbol: if any_unbound {
                Symbol::Unbound
            } else {
                Symbol::Type(
                    builder.build(),
                    if any_possibly_unbound {
                        Boundness::PossiblyUnbound
                    } else {
                        Boundness::Bound
                    },
                )
            },
            qualifiers,
        }
    }

    pub fn iter_positive(&self, db: &'db dyn Db) -> impl Iterator<Item = Type<'db>> {
        self.positive(db).iter().copied()
    }
}

#[salsa::interned(debug)]
pub struct StringLiteralType<'db> {
    #[return_ref]
    value: Box<str>,
}

impl<'db> StringLiteralType<'db> {
    /// The length of the string, as would be returned by Python's `len()`.
    pub fn python_len(&self, db: &'db dyn Db) -> usize {
        self.value(db).chars().count()
    }

    /// Return an iterator over each character in the string literal.
    /// as would be returned by Python's `iter()`.
    pub fn iter_each_char(&self, db: &'db dyn Db) -> impl Iterator<Item = Self> {
        self.value(db)
            .chars()
            .map(|c| StringLiteralType::new(db, c.to_string().as_str()))
    }
}

#[salsa::interned(debug)]
pub struct BytesLiteralType<'db> {
    #[return_ref]
    value: Box<[u8]>,
}

impl<'db> BytesLiteralType<'db> {
    pub fn python_len(&self, db: &'db dyn Db) -> usize {
        self.value(db).len()
    }
}

#[salsa::interned(debug)]
pub struct SliceLiteralType<'db> {
    start: Option<i32>,
    stop: Option<i32>,
    step: Option<i32>,
}

impl SliceLiteralType<'_> {
    fn as_tuple(self, db: &dyn Db) -> (Option<i32>, Option<i32>, Option<i32>) {
        (self.start(db), self.stop(db), self.step(db))
    }
}
#[salsa::interned(debug)]
pub struct TupleType<'db> {
    #[return_ref]
    elements: Box<[Type<'db>]>,
}

impl<'db> TupleType<'db> {
    pub fn from_elements<T: Into<Type<'db>>>(
        db: &'db dyn Db,
        types: impl IntoIterator<Item = T>,
    ) -> Type<'db> {
        let mut elements = vec![];

        for ty in types {
            let ty = ty.into();
            if ty.is_never() {
                return Type::Never;
            }
            elements.push(ty);
        }

        Type::Tuple(Self::new(db, elements.into_boxed_slice()))
    }

    /// Return a normalized version of `self`.
    ///
    /// See [`Type::normalized`] for more details.
    #[must_use]
    pub fn normalized(self, db: &'db dyn Db) -> Self {
        let elements: Box<[Type<'db>]> = self
            .elements(db)
            .iter()
            .map(|ty| ty.normalized(db))
            .collect();
        TupleType::new(db, elements)
    }

    pub fn is_equivalent_to(self, db: &'db dyn Db, other: Self) -> bool {
        let self_elements = self.elements(db);
        let other_elements = other.elements(db);
        self_elements.len() == other_elements.len()
            && self_elements
                .iter()
                .zip(other_elements)
                .all(|(self_ty, other_ty)| self_ty.is_equivalent_to(db, *other_ty))
    }

    pub fn is_gradual_equivalent_to(self, db: &'db dyn Db, other: Self) -> bool {
        let self_elements = self.elements(db);
        let other_elements = other.elements(db);
        self_elements.len() == other_elements.len()
            && self_elements
                .iter()
                .zip(other_elements)
                .all(|(self_ty, other_ty)| self_ty.is_gradual_equivalent_to(db, *other_ty))
    }

    pub fn get(&self, db: &'db dyn Db, index: usize) -> Option<Type<'db>> {
        self.elements(db).get(index).copied()
    }

    pub fn len(&self, db: &'db dyn Db) -> usize {
        self.elements(db).len()
    }

    pub fn iter(&self, db: &'db dyn Db) -> impl Iterator<Item = Type<'db>> + 'db + '_ {
        self.elements(db).iter().copied()
    }
}

// Make sure that the `Type` enum does not grow unexpectedly.
#[cfg(not(debug_assertions))]
#[cfg(target_pointer_width = "64")]
static_assertions::assert_eq_size!(Type, [u8; 16]);

#[cfg(test)]
pub(crate) mod tests {
    use super::*;
    use crate::db::tests::{setup_db, TestDbBuilder};
    use crate::symbol::{
        global_symbol, known_module_symbol, typing_extensions_symbol, typing_symbol,
    };
    use ruff_db::files::system_path_to_file;
    use ruff_db::parsed::parsed_module;
    use ruff_db::system::DbWithWritableSystem as _;
    use ruff_db::testing::assert_function_query_was_not_run;
    use ruff_python_ast::PythonVersion;
    use strum::IntoEnumIterator;
    use test_case::test_case;

    /// Explicitly test for Python version <3.13 and >=3.13, to ensure that
    /// the fallback to `typing_extensions` is working correctly.
    /// See [`KnownClass::canonical_module`] for more information.
    #[test_case(PythonVersion::PY312)]
    #[test_case(PythonVersion::PY313)]
    fn no_default_type_is_singleton(python_version: PythonVersion) {
        let db = TestDbBuilder::new()
            .with_python_version(python_version)
            .build()
            .unwrap();

        let no_default = KnownClass::NoDefaultType.to_instance(&db);

        assert!(no_default.is_singleton(&db));
    }

    #[test]
    fn typing_vs_typeshed_no_default() {
        let db = TestDbBuilder::new()
            .with_python_version(PythonVersion::PY313)
            .build()
            .unwrap();

        let typing_no_default = typing_symbol(&db, "NoDefault").symbol.expect_type();
        let typing_extensions_no_default = typing_extensions_symbol(&db, "NoDefault")
            .symbol
            .expect_type();

        assert_eq!(typing_no_default.display(&db).to_string(), "NoDefault");
        assert_eq!(
            typing_extensions_no_default.display(&db).to_string(),
            "NoDefault"
        );
    }

    /// Inferring the result of a call-expression shouldn't need to re-run after
    /// a trivial change to the function's file (e.g. by adding a docstring to the function).
    #[test]
    fn call_type_doesnt_rerun_when_only_callee_changed() -> anyhow::Result<()> {
        let mut db = setup_db();

        db.write_dedented(
            "src/foo.py",
            r#"
            def foo() -> int:
                return 5
        "#,
        )?;
        db.write_dedented(
            "src/bar.py",
            r#"
            from foo import foo

            a = foo()
            "#,
        )?;

        let bar = system_path_to_file(&db, "src/bar.py")?;
        let a = global_symbol(&db, bar, "a").symbol;

        assert_eq!(
            a.expect_type(),
            UnionType::from_elements(&db, [Type::unknown(), KnownClass::Int.to_instance(&db)])
        );

        // Add a docstring to foo to trigger a re-run.
        // The bar-call site of foo should not be re-run because of that
        db.write_dedented(
            "src/foo.py",
            r#"
            def foo() -> int:
                "Computes a value"
                return 5
            "#,
        )?;
        db.clear_salsa_events();

        let a = global_symbol(&db, bar, "a").symbol;

        assert_eq!(
            a.expect_type(),
            UnionType::from_elements(&db, [Type::unknown(), KnownClass::Int.to_instance(&db)])
        );
        let events = db.take_salsa_events();

        let call = &*parsed_module(&db, bar).syntax().body[1]
            .as_assign_stmt()
            .unwrap()
            .value;
        let foo_call = semantic_index(&db, bar).expression(call);

        assert_function_query_was_not_run(&db, infer_expression_types, foo_call, &events);

        Ok(())
    }

    /// All other tests also make sure that `Type::Todo` works as expected. This particular
    /// test makes sure that we handle `Todo` types correctly, even if they originate from
    /// different sources.
    #[test]
    fn todo_types() {
        let db = setup_db();

        let todo1 = todo_type!("1");
        let todo2 = todo_type!("2");

        let int = KnownClass::Int.to_instance(&db);

        assert!(int.is_assignable_to(&db, todo1));

        assert!(todo1.is_assignable_to(&db, int));

        // We lose information when combining several `Todo` types. This is an
        // acknowledged limitation of the current implementation. We can not
        // easily store the meta information of several `Todo`s in a single
        // variant, as `TodoType` needs to implement `Copy`, meaning it can't
        // contain `Vec`/`Box`/etc., and can't be boxed itself.
        //
        // Lifting this restriction would require us to intern `TodoType` in
        // salsa, but that would mean we would have to pass in `db` everywhere.

        // A union of several `Todo` types collapses to a single `Todo` type:
        assert!(UnionType::from_elements(&db, vec![todo1, todo2]).is_todo());

        // And similar for intersection types:
        assert!(IntersectionBuilder::new(&db)
            .add_positive(todo1)
            .add_positive(todo2)
            .build()
            .is_todo());
        assert!(IntersectionBuilder::new(&db)
            .add_positive(todo1)
            .add_negative(todo2)
            .build()
            .is_todo());
    }

    #[test]
    fn known_function_roundtrip_from_str() {
        let db = setup_db();

        for function in KnownFunction::iter() {
            let function_name: &'static str = function.into();

            let module = match function {
                KnownFunction::Len
                | KnownFunction::Repr
                | KnownFunction::IsInstance
                | KnownFunction::IsSubclass => KnownModule::Builtins,

                KnownFunction::AbstractMethod => KnownModule::Abc,

                KnownFunction::GetattrStatic => KnownModule::Inspect,

                KnownFunction::Cast
                | KnownFunction::Final
                | KnownFunction::Overload
                | KnownFunction::RevealType
                | KnownFunction::AssertType
                | KnownFunction::NoTypeCheck => KnownModule::TypingExtensions,

                KnownFunction::IsSingleton
                | KnownFunction::IsSubtypeOf
                | KnownFunction::StaticAssert
                | KnownFunction::IsFullyStatic
                | KnownFunction::IsDisjointFrom
                | KnownFunction::IsSingleValued
                | KnownFunction::IsAssignableTo
                | KnownFunction::IsEquivalentTo
                | KnownFunction::IsGradualEquivalentTo => KnownModule::KnotExtensions,
            };

            let function_body_scope = known_module_symbol(&db, module, function_name)
                .symbol
                .expect_type()
                .expect_function_literal()
                .body_scope(&db);

            let function_node = function_body_scope.node(&db).expect_function();

            let function_definition = semantic_index(&db, function_body_scope.file(&db))
                .expect_single_definition(function_node);

            assert_eq!(
                KnownFunction::try_from_definition_and_name(&db, function_definition, function_name),
                Some(function),
                "The strum `EnumString` implementation appears to be incorrect for `{function_name}`"
            );
        }
    }
}<|MERGE_RESOLUTION|>--- conflicted
+++ resolved
@@ -1808,11 +1808,6 @@
             | Type::SliceLiteral(..)
             | Type::KnownInstance(..) => true,
 
-<<<<<<< HEAD
-            Type::SpecializedCallable(specialized) => {
-                specialized.callable_type(db).is_single_valued(db)
-            }
-=======
             // An unbounded, unconstrained typevar is not single-valued, because it can be
             // specialized to a multiple-valued type. A bounded typevar is not single-valued, even
             // if the bound is a final single-valued class, since it can still be specialized to
@@ -1827,7 +1822,10 @@
                     .iter()
                     .all(|constraint| constraint.is_single_valued(db)),
             },
->>>>>>> 39244dd3
+
+            Type::SpecializedCallable(specialized) => {
+                specialized.callable_type(db).is_single_valued(db)
+            }
 
             Type::SubclassOf(..) => {
                 // TODO: Same comment as above for `is_singleton`
