--- conflicted
+++ resolved
@@ -6166,117 +6166,6 @@
     /// would depend on the function's AST and rerun for every change in that file.
     #[salsa::tracked(return_ref)]
     pub(crate) fn signature(self, db: &'db dyn Db) -> FunctionSignature<'db> {
-<<<<<<< HEAD
-        let mut signature = self.function(db).signature(db).clone();
-        if let Some(inherited_generic_context) = self.inherited_generic_context(db) {
-            signature.set_inherited_generic_context(inherited_generic_context);
-        }
-        if let Some(specialization) = self.specialization(db) {
-            signature.apply_specialization(db, specialization);
-        }
-        signature
-    }
-
-    pub(crate) fn known(self, db: &'db dyn Db) -> Option<KnownFunction> {
-        self.function(db).known(db)
-    }
-
-    pub(crate) fn is_known(self, db: &'db dyn Db, known_function: KnownFunction) -> bool {
-        self.known(db) == Some(known_function)
-    }
-
-    fn with_dataclass_transformer_params(
-        self,
-        db: &'db dyn Db,
-        params: DataclassTransformerParams,
-    ) -> Self {
-        let function = self
-            .function(db)
-            .with_dataclass_transformer_params(db, params);
-        Self::new(
-            db,
-            function,
-            self.inherited_generic_context(db),
-            self.specialization(db),
-        )
-    }
-
-    fn with_inherited_generic_context(
-        self,
-        db: &'db dyn Db,
-        inherited_generic_context: GenericContext<'db>,
-    ) -> Self {
-        // A function cannot inherit more than one generic context from its containing class.
-        debug_assert!(self.inherited_generic_context(db).is_none());
-        Self::new(
-            db,
-            self.function(db),
-            Some(inherited_generic_context),
-            self.specialization(db),
-        )
-    }
-
-    fn apply_specialization(self, db: &'db dyn Db, specialization: Specialization<'db>) -> Self {
-        let specialization = match self.specialization(db) {
-            Some(existing) => existing.apply_specialization(db, specialization),
-            None => specialization,
-        };
-        Self::new(
-            db,
-            self.function(db),
-            self.inherited_generic_context(db),
-            Some(specialization),
-        )
-    }
-
-    fn find_legacy_typevars(
-        self,
-        db: &'db dyn Db,
-        typevars: &mut FxOrderSet<TypeVarInstance<'db>>,
-    ) {
-        let signatures = self.signature(db);
-        for signature in signatures {
-            signature.find_legacy_typevars(db, typevars);
-        }
-    }
-}
-
-#[salsa::interned(debug)]
-pub struct FunctionLiteral<'db> {
-    /// Name of the function at definition.
-    #[return_ref]
-    pub name: ast::name::Name,
-
-    /// Is this a function that we special-case somehow? If so, which one?
-    known: Option<KnownFunction>,
-
-    /// The scope that's created by the function, in which the function body is evaluated.
-    body_scope: ScopeId<'db>,
-
-    /// A set of special decorators that were applied to this function
-    decorators: FunctionDecorators,
-
-    /// The arguments to `dataclass_transformer`, if this function was annotated
-    /// with `@dataclass_transformer(...)`.
-    dataclass_transformer_params: Option<DataclassTransformerParams>,
-}
-
-#[salsa::tracked]
-impl<'db> FunctionLiteral<'db> {
-    fn has_known_decorator(self, db: &dyn Db, decorator: FunctionDecorators) -> bool {
-        self.decorators(db).contains(decorator)
-    }
-
-    fn definition(self, db: &'db dyn Db) -> Definition<'db> {
-        let body_scope = self.body_scope(db);
-        let index = semantic_index(db, body_scope.file(db));
-        index.expect_single_definition(body_scope.node(db).expect_function())
-    }
-
-    #[salsa::tracked(return_ref)]
-    fn signature(self, db: &'db dyn Db) -> FunctionSignature<'db> {
-=======
->>>>>>> 7cce5140
         let internal_signature = self.internal_signature(db);
 
         // The semantic model records a use for each function on the name node. This is used here
@@ -6409,6 +6298,17 @@
             self.inherited_generic_context(db),
             Some(specialization),
         )
+    }
+
+    fn find_legacy_typevars(
+        self,
+        db: &'db dyn Db,
+        typevars: &mut FxOrderSet<TypeVarInstance<'db>>,
+    ) {
+        let signatures = self.signature(db);
+        for signature in signatures {
+            signature.find_legacy_typevars(db, typevars);
+        }
     }
 }
 
