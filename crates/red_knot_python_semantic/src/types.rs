--- conflicted
+++ resolved
@@ -615,7 +615,6 @@
                 true
             }
 
-<<<<<<< HEAD
             (Type::Intersection(self_intersection), Type::Intersection(target_intersection)) => {
                 // Special handlings
                 // `LiteralString & AlwaysTruthy`, `LiteralString & ~AlwaysFalsy` -> `LiteralString & ~Literal[""]`
@@ -724,11 +723,6 @@
                     .any(|&elem_ty| elem_ty.is_subtype_of(db, target))
             }
 
-=======
-            // If both sides are intersections we need to handle the right side first
-            // (A & B & C) is a subtype of (A & B) because the left is a subtype of both A and B,
-            // but none of A, B, or C is a subtype of (A & B).
->>>>>>> a22d206d
             (_, Type::Intersection(intersection)) => {
                 intersection
                     .positive(db)
@@ -739,11 +733,6 @@
                         .iter()
                         .all(|&neg_ty| self.is_disjoint_from(db, neg_ty))
             }
-
-            (Type::Intersection(intersection), _) => intersection
-                .positive(db)
-                .iter()
-                .any(|&elem_ty| elem_ty.is_subtype_of(db, target)),
 
             // Note that the definition of `Type::AlwaysFalsy` depends on the return value of `__bool__`.
             // If `__bool__` always returns True or False, it can be treated as a subtype of `AlwaysTruthy` or `AlwaysFalsy`, respectively.
@@ -1278,7 +1267,7 @@
                     || other_intersection
                         .positive(db)
                         .iter()
-                        .any(|p: &Type<'_>| p.is_disjoint_from(db, self))
+                        .any(|p| p.is_disjoint_from(db, self))
             }
 
             (Type::Intersection(intersection), other)
@@ -1287,20 +1276,11 @@
                     .positive(db)
                     .iter()
                     .any(|p| p.is_disjoint_from(db, other))
-<<<<<<< HEAD
-                // is_disjoint_from(T, X & ~S) if T <: S
-                // since `T & ~S` is Never
-                || intersection
-                        .negative(db)
-                        .iter()
-                        .any(|n| other.is_subtype_of(db, *n))
-=======
                     // A & B & Not[C] is disjoint from C
                     || intersection
                         .negative(db)
                         .iter()
                         .any(|&neg_ty| other.is_subtype_of(db, neg_ty))
->>>>>>> a22d206d
             }
 
             // any single-valued type is disjoint from another single-valued type
