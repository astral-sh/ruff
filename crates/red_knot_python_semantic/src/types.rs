use std::collections::HashMap;
use std::slice::Iter;
use std::str::FromStr;

use bitflags::bitflags;
use call::{CallDunderError, CallError, CallErrorKind};
use context::InferContext;
use diagnostic::{INVALID_CONTEXT_MANAGER, NOT_ITERABLE};
use itertools::EitherOrBoth;
use ruff_db::files::File;
use ruff_python_ast as ast;
use ruff_python_ast::name::Name;
use ruff_text_size::{Ranged, TextRange};
use type_ordering::union_or_intersection_elements_ordering;

pub(crate) use self::builder::{IntersectionBuilder, UnionBuilder};
pub(crate) use self::diagnostic::register_lints;
pub use self::diagnostic::{TypeCheckDiagnostic, TypeCheckDiagnostics};
pub(crate) use self::display::TypeArrayDisplay;
pub(crate) use self::infer::{
    infer_deferred_types, infer_definition_types, infer_expression_type, infer_expression_types,
    infer_scope_types,
};
pub use self::narrow::KnownConstraintFunction;
pub(crate) use self::signatures::{CallableSignature, Signature, Signatures};
pub use self::subclass_of::SubclassOfType;
use crate::module_name::ModuleName;
use crate::module_resolver::{file_to_module, resolve_module, KnownModule};
use crate::semantic_index::ast_ids::HasScopedExpressionId;
use crate::semantic_index::definition::Definition;
use crate::semantic_index::symbol::ScopeId;
use crate::semantic_index::{imported_modules, semantic_index};
use crate::suppression::check_suppressions;
use crate::symbol::{imported_symbol, Boundness, Symbol, SymbolAndQualifiers};
use crate::types::call::{Bindings, CallArgumentTypes};
use crate::types::class_base::ClassBase;
use crate::types::diagnostic::{INVALID_TYPE_FORM, UNSUPPORTED_BOOL_CONVERSION};
use crate::types::infer::infer_unpack_types;
use crate::types::mro::{Mro, MroError, MroIterator};
pub(crate) use crate::types::narrow::infer_narrowing_constraint;
use crate::types::signatures::{Parameter, ParameterForm, ParameterKind, Parameters};
use crate::{Db, FxOrderSet, Module, Program};
pub(crate) use class::{Class, ClassLiteralType, InstanceType, KnownClass, KnownInstanceType};

mod builder;
mod call;
mod class;
mod class_base;
mod context;
mod diagnostic;
mod display;
mod infer;
mod mro;
mod narrow;
mod signatures;
mod slots;
mod string_annotation;
mod subclass_of;
mod type_ordering;
mod unpacker;

#[cfg(test)]
mod property_tests;

#[salsa::tracked(return_ref)]
pub fn check_types(db: &dyn Db, file: File) -> TypeCheckDiagnostics {
    let _span = tracing::trace_span!("check_types", ?file).entered();

    tracing::debug!("Checking file '{path}'", path = file.path(db));

    let index = semantic_index(db, file);
    let mut diagnostics = TypeCheckDiagnostics::default();

    for scope_id in index.scope_ids() {
        let result = infer_scope_types(db, scope_id);
        diagnostics.extend(result.diagnostics());
    }

    check_suppressions(db, file, &mut diagnostics);

    diagnostics
}

/// Infer the type of a binding.
pub(crate) fn binding_type<'db>(db: &'db dyn Db, definition: Definition<'db>) -> Type<'db> {
    let inference = infer_definition_types(db, definition);
    inference.binding_type(definition)
}

/// Infer the type of a declaration.
pub(crate) fn declaration_type<'db>(
    db: &'db dyn Db,
    definition: Definition<'db>,
) -> TypeAndQualifiers<'db> {
    let inference = infer_definition_types(db, definition);
    inference.declaration_type(definition)
}

/// Infer the type of a (possibly deferred) sub-expression of a [`Definition`].
///
/// Supports expressions that are evaluated within a type-params sub-scope.
///
/// ## Panics
/// If the given expression is not a sub-expression of the given [`Definition`].
fn definition_expression_type<'db>(
    db: &'db dyn Db,
    definition: Definition<'db>,
    expression: &ast::Expr,
) -> Type<'db> {
    let file = definition.file(db);
    let index = semantic_index(db, file);
    let file_scope = index.expression_scope_id(expression);
    let scope = file_scope.to_scope_id(db, file);
    let expr_id = expression.scoped_expression_id(db, scope);
    if scope == definition.scope(db) {
        // expression is in the definition scope
        let inference = infer_definition_types(db, definition);
        if let Some(ty) = inference.try_expression_type(expr_id) {
            ty
        } else {
            infer_deferred_types(db, definition).expression_type(expr_id)
        }
    } else {
        // expression is in a type-params sub-scope
        infer_scope_types(db, scope).expression_type(expr_id)
    }
}

/// The descriptor protocol distiguishes two kinds of descriptors. Non-data descriptors
/// define a `__get__` method, while data descriptors additionally define a `__set__`
/// method or a `__delete__` method. This enum is used to categorize attributes into two
/// groups: (1) data descriptors and (2) normal attributes or non-data descriptors.
#[derive(Clone, Debug, Copy, PartialEq, Eq, Hash, salsa::Update)]
enum AttributeKind {
    DataDescriptor,
    NormalOrNonDataDescriptor,
}

/// This enum is used to control the behavior of the descriptor protocol implementation.
/// When invoked on a class object, the fallback type (a class attribute) can shadow a
/// non-data descriptor of the meta-type (the class's metaclass). However, this is not
/// true for instances. When invoked on an instance, the fallback type (an attribute on
/// the instance) can not completely shadow a non-data descriptor of the meta-type (the
/// class), because we do not currently attempt to statically infer if an instance
/// attribute is definitely defined (i.e. to check whether a particular method has been
/// called).
#[derive(Clone, Debug, Copy, PartialEq)]
enum InstanceFallbackShadowsNonDataDescriptor {
    Yes,
    No,
}

/// Dunder methods are looked up on the meta-type of a type without potentially falling
/// back on attributes on the type itself. For example, when implicitly invoked on an
/// instance, dunder methods are not looked up as instance attributes. And when invoked
/// on a class, dunder methods are only looked up on the metaclass, not the class itself.
///
/// All other attributes use the `WithInstanceFallback` policy.
#[derive(Clone, Debug, Copy, PartialEq, Eq, Hash)]
enum MemberLookupPolicy {
    /// Only look up the attribute on the meta-type.
    NoInstanceFallback,
    /// Look up the attribute on the meta-type, but fall back to attributes on the instance
    /// if the meta-type attribute is not found or if the meta-type attribute is not a data
    /// descriptor.
    WithInstanceFallback,
}

impl AttributeKind {
    const fn is_data(self) -> bool {
        matches!(self, Self::DataDescriptor)
    }
}

/// Meta data for `Type::Todo`, which represents a known limitation in red-knot.
#[cfg(debug_assertions)]
#[derive(Copy, Clone, Debug, PartialEq, Eq, Hash)]
pub enum TodoType {
    FileAndLine(&'static str, u32),
    Message(&'static str),
}

#[cfg(debug_assertions)]
impl std::fmt::Display for TodoType {
    fn fmt(&self, f: &mut std::fmt::Formatter<'_>) -> std::fmt::Result {
        match self {
            TodoType::FileAndLine(file, line) => write!(f, "[{file}:{line}]"),
            TodoType::Message(msg) => write!(f, "({msg})"),
        }
    }
}

#[cfg(not(debug_assertions))]
#[derive(Copy, Clone, Debug, PartialEq, Eq, Hash)]
pub struct TodoType;

#[cfg(not(debug_assertions))]
impl std::fmt::Display for TodoType {
    fn fmt(&self, _: &mut std::fmt::Formatter<'_>) -> std::fmt::Result {
        Ok(())
    }
}

/// Create a `Type::Todo` variant to represent a known limitation in the type system.
///
/// It can be used with a custom message (preferred): `todo_type!("PEP 604 not supported")`,
/// or simply using `todo_type!()`, which will include information about the file and line.
#[cfg(debug_assertions)]
macro_rules! todo_type {
    () => {
        $crate::types::Type::Dynamic($crate::types::DynamicType::Todo(
            $crate::types::TodoType::FileAndLine(file!(), line!()),
        ))
    };
    ($message:literal) => {
        $crate::types::Type::Dynamic($crate::types::DynamicType::Todo(
            $crate::types::TodoType::Message($message),
        ))
    };
    ($message:ident) => {
        $crate::types::Type::Dynamic($crate::types::DynamicType::Todo(
            $crate::types::TodoType::Message($message),
        ))
    };
}

#[cfg(not(debug_assertions))]
macro_rules! todo_type {
    () => {
        $crate::types::Type::Dynamic($crate::types::DynamicType::Todo(crate::types::TodoType))
    };
    ($message:literal) => {
        $crate::types::Type::Dynamic($crate::types::DynamicType::Todo(crate::types::TodoType))
    };
    ($message:ident) => {
        $crate::types::Type::Dynamic($crate::types::DynamicType::Todo(crate::types::TodoType))
    };
}

pub(crate) use todo_type;

/// Representation of a type: a set of possible values at runtime.
#[derive(Copy, Clone, Debug, PartialEq, Eq, Hash, salsa::Update)]
pub enum Type<'db> {
    /// The dynamic type: a statically unknown set of values
    Dynamic(DynamicType),
    /// The empty set of values
    Never,
    /// A specific function object
    FunctionLiteral(FunctionType<'db>),
    /// A callable object
    Callable(CallableType<'db>),
    /// A specific module object
    ModuleLiteral(ModuleLiteralType<'db>),
    /// A specific class object
    ClassLiteral(ClassLiteralType<'db>),
    // The set of all class objects that are subclasses of the given class (C), spelled `type[C]`.
    SubclassOf(SubclassOfType<'db>),
    /// The set of Python objects with the given class in their __class__'s method resolution order
    Instance(InstanceType<'db>),
    /// A single Python object that requires special treatment in the type system
    KnownInstance(KnownInstanceType<'db>),
    /// The set of objects in any of the types in the union
    Union(UnionType<'db>),
    /// The set of objects in all of the types in the intersection
    Intersection(IntersectionType<'db>),
    /// Represents objects whose `__bool__` method is deterministic:
    /// - `AlwaysTruthy`: `__bool__` always returns `True`
    /// - `AlwaysFalsy`: `__bool__` always returns `False`
    AlwaysTruthy,
    AlwaysFalsy,
    /// An integer literal
    IntLiteral(i64),
    /// A boolean literal, either `True` or `False`.
    BooleanLiteral(bool),
    /// A string literal whose value is known
    StringLiteral(StringLiteralType<'db>),
    /// A string known to originate only from literal values, but whose value is not known (unlike
    /// `StringLiteral` above).
    LiteralString,
    /// A bytes literal
    BytesLiteral(BytesLiteralType<'db>),
    /// A slice literal, e.g. `1:5`, `10:0:-1` or `:`
    SliceLiteral(SliceLiteralType<'db>),
    /// A heterogeneous tuple type, with elements of the given types in source order.
    // TODO: Support variable length homogeneous tuple type like `tuple[int, ...]`.
    Tuple(TupleType<'db>),
    // TODO protocols, callable types, overloads, generics, type vars
}

#[salsa::tracked]
impl<'db> Type<'db> {
    pub const fn any() -> Self {
        Self::Dynamic(DynamicType::Any)
    }

    pub const fn unknown() -> Self {
        Self::Dynamic(DynamicType::Unknown)
    }

    pub fn object(db: &'db dyn Db) -> Self {
        KnownClass::Object.to_instance(db)
    }

    pub const fn is_unknown(&self) -> bool {
        matches!(self, Type::Dynamic(DynamicType::Unknown))
    }

    pub const fn is_never(&self) -> bool {
        matches!(self, Type::Never)
    }

    fn is_none(&self, db: &'db dyn Db) -> bool {
        self.into_instance()
            .is_some_and(|instance| instance.class().is_known(db, KnownClass::NoneType))
    }

    pub fn is_object(&self, db: &'db dyn Db) -> bool {
        self.into_instance()
            .is_some_and(|instance| instance.class().is_object(db))
    }

    pub const fn is_todo(&self) -> bool {
        matches!(self, Type::Dynamic(DynamicType::Todo(_)))
    }

    pub const fn class_literal(class: Class<'db>) -> Self {
        Self::ClassLiteral(ClassLiteralType { class })
    }

    pub const fn into_class_literal(self) -> Option<ClassLiteralType<'db>> {
        match self {
            Type::ClassLiteral(class_type) => Some(class_type),
            _ => None,
        }
    }

    #[track_caller]
    pub fn expect_class_literal(self) -> ClassLiteralType<'db> {
        self.into_class_literal()
            .expect("Expected a Type::ClassLiteral variant")
    }

    pub const fn is_class_literal(&self) -> bool {
        matches!(self, Type::ClassLiteral(..))
    }

    pub const fn is_instance(&self) -> bool {
        matches!(self, Type::Instance(..))
    }

    pub fn module_literal(db: &'db dyn Db, importing_file: File, submodule: Module) -> Self {
        Self::ModuleLiteral(ModuleLiteralType::new(db, importing_file, submodule))
    }

    pub const fn into_module_literal(self) -> Option<ModuleLiteralType<'db>> {
        match self {
            Type::ModuleLiteral(module) => Some(module),
            _ => None,
        }
    }

    #[track_caller]
    pub fn expect_module_literal(self) -> ModuleLiteralType<'db> {
        self.into_module_literal()
            .expect("Expected a Type::ModuleLiteral variant")
    }

    pub const fn into_union(self) -> Option<UnionType<'db>> {
        match self {
            Type::Union(union_type) => Some(union_type),
            _ => None,
        }
    }

    #[track_caller]
    pub fn expect_union(self) -> UnionType<'db> {
        self.into_union().expect("Expected a Type::Union variant")
    }

    pub const fn is_union(&self) -> bool {
        matches!(self, Type::Union(..))
    }

    pub const fn into_intersection(self) -> Option<IntersectionType<'db>> {
        match self {
            Type::Intersection(intersection_type) => Some(intersection_type),
            _ => None,
        }
    }

    #[track_caller]
    pub fn expect_intersection(self) -> IntersectionType<'db> {
        self.into_intersection()
            .expect("Expected a Type::Intersection variant")
    }

    pub const fn into_function_literal(self) -> Option<FunctionType<'db>> {
        match self {
            Type::FunctionLiteral(function_type) => Some(function_type),
            _ => None,
        }
    }

    #[track_caller]
    pub fn expect_function_literal(self) -> FunctionType<'db> {
        self.into_function_literal()
            .expect("Expected a Type::FunctionLiteral variant")
    }

    pub const fn is_function_literal(&self) -> bool {
        matches!(self, Type::FunctionLiteral(..))
    }

    pub const fn into_int_literal(self) -> Option<i64> {
        match self {
            Type::IntLiteral(value) => Some(value),
            _ => None,
        }
    }

    pub fn into_string_literal(self) -> Option<StringLiteralType<'db>> {
        match self {
            Type::StringLiteral(string_literal) => Some(string_literal),
            _ => None,
        }
    }

    #[track_caller]
    pub fn expect_int_literal(self) -> i64 {
        self.into_int_literal()
            .expect("Expected a Type::IntLiteral variant")
    }

    pub const fn into_instance(self) -> Option<InstanceType<'db>> {
        match self {
            Type::Instance(instance_type) => Some(instance_type),
            _ => None,
        }
    }

    pub const fn into_known_instance(self) -> Option<KnownInstanceType<'db>> {
        match self {
            Type::KnownInstance(known_instance) => Some(known_instance),
            _ => None,
        }
    }

    #[track_caller]
    pub fn expect_known_instance(self) -> KnownInstanceType<'db> {
        self.into_known_instance()
            .expect("Expected a Type::KnownInstance variant")
    }

    pub const fn into_tuple(self) -> Option<TupleType<'db>> {
        match self {
            Type::Tuple(tuple_type) => Some(tuple_type),
            _ => None,
        }
    }

    pub const fn is_boolean_literal(&self) -> bool {
        matches!(self, Type::BooleanLiteral(..))
    }

    pub const fn is_literal_string(&self) -> bool {
        matches!(self, Type::LiteralString)
    }

    pub const fn instance(class: Class<'db>) -> Self {
        Self::Instance(InstanceType { class })
    }

    pub fn string_literal(db: &'db dyn Db, string: &str) -> Self {
        Self::StringLiteral(StringLiteralType::new(db, string))
    }

    pub fn bytes_literal(db: &'db dyn Db, bytes: &[u8]) -> Self {
        Self::BytesLiteral(BytesLiteralType::new(db, bytes))
    }

    #[must_use]
    pub fn negate(&self, db: &'db dyn Db) -> Type<'db> {
        IntersectionBuilder::new(db).add_negative(*self).build()
    }

    #[must_use]
    pub fn negate_if(&self, db: &'db dyn Db, yes: bool) -> Type<'db> {
        if yes {
            self.negate(db)
        } else {
            *self
        }
    }

    /// Return a normalized version of `self` in which all unions and intersections are sorted
    /// according to a canonical order, no matter how "deeply" a union/intersection may be nested.
    #[must_use]
    pub fn with_sorted_unions_and_intersections(self, db: &'db dyn Db) -> Self {
        match self {
            Type::Union(union) => Type::Union(union.to_sorted_union(db)),
            Type::Intersection(intersection) => {
                Type::Intersection(intersection.to_sorted_intersection(db))
            }
            Type::Tuple(tuple) => Type::Tuple(tuple.with_sorted_unions_and_intersections(db)),
            Type::LiteralString
            | Type::Instance(_)
            | Type::AlwaysFalsy
            | Type::AlwaysTruthy
            | Type::BooleanLiteral(_)
            | Type::SliceLiteral(_)
            | Type::BytesLiteral(_)
            | Type::StringLiteral(_)
            | Type::Dynamic(_)
            | Type::Never
            | Type::FunctionLiteral(_)
            | Type::Callable(_)
            | Type::ModuleLiteral(_)
            | Type::ClassLiteral(_)
            | Type::KnownInstance(_)
            | Type::IntLiteral(_)
            | Type::SubclassOf(_) => self,
        }
    }

    /// Return true if this type is a [subtype of] type `target`.
    ///
    /// This method returns `false` if either `self` or `other` is not fully static.
    ///
    /// [subtype of]: https://typing.readthedocs.io/en/latest/spec/concepts.html#subtype-supertype-and-type-equivalence
    pub(crate) fn is_subtype_of(self, db: &'db dyn Db, target: Type<'db>) -> bool {
        // Two equivalent types are always subtypes of each other.
        //
        // "Equivalent to" here means that the two types are both fully static
        // and describe exactly the same set of possible runtime objects.
        // For example, `int` is a subtype of `int` because `int` and `int` are equivalent to each other.
        // Equally, `type[object]` is a subtype of `type`,
        // because the former type expresses "all subclasses of `object`"
        // while the latter expresses "all instances of `type`",
        // and these are exactly the same set of objects at runtime.
        if self.is_equivalent_to(db, target) {
            return true;
        }

        // Non-fully-static types do not participate in subtyping.
        //
        // Type `A` can only be a subtype of type `B` if the set of possible runtime objects
        // that `A` represents is a subset of the set of possible runtime objects that `B` represents.
        // But the set of objects described by a non-fully-static type is (either partially or wholly) unknown,
        // so the question is simply unanswerable for non-fully-static types.
        if !self.is_fully_static(db) || !target.is_fully_static(db) {
            return false;
        }

        match (self, target) {
            // We should have handled these immediately above.
            (Type::Dynamic(_), _) | (_, Type::Dynamic(_)) => {
                unreachable!("Non-fully-static types do not participate in subtyping!")
            }

            // `Never` is the bottom type, the empty set.
            // It is a subtype of all other fully static types.
            // No other fully static type is a subtype of `Never`.
            (Type::Never, _) => true,
            (_, Type::Never) => false,

            (Type::Union(union), _) => union
                .elements(db)
                .iter()
                .all(|&elem_ty| elem_ty.is_subtype_of(db, target)),

            (_, Type::Union(union)) => union
                .elements(db)
                .iter()
                .any(|&elem_ty| self.is_subtype_of(db, elem_ty)),

            // `object` is the only type that can be known to be a supertype of any intersection,
            // even an intersection with no positive elements
            (Type::Intersection(_), Type::Instance(InstanceType { class }))
                if class.is_object(db) =>
            {
                true
            }

            // If both sides are intersections we need to handle the right side first
            // (A & B & C) is a subtype of (A & B) because the left is a subtype of both A and B,
            // but none of A, B, or C is a subtype of (A & B).
            (_, Type::Intersection(intersection)) => {
                intersection
                    .positive(db)
                    .iter()
                    .all(|&pos_ty| self.is_subtype_of(db, pos_ty))
                    && intersection
                        .negative(db)
                        .iter()
                        .all(|&neg_ty| self.is_disjoint_from(db, neg_ty))
            }

            (Type::Intersection(intersection), _) => intersection
                .positive(db)
                .iter()
                .any(|&elem_ty| elem_ty.is_subtype_of(db, target)),

            // Note that the definition of `Type::AlwaysFalsy` depends on the return value of `__bool__`.
            // If `__bool__` always returns True or False, it can be treated as a subtype of `AlwaysTruthy` or `AlwaysFalsy`, respectively.
            (left, Type::AlwaysFalsy) => left.bool(db).is_always_false(),
            (left, Type::AlwaysTruthy) => left.bool(db).is_always_true(),
            // Currently, the only supertype of `AlwaysFalsy` and `AlwaysTruthy` is the universal set (object instance).
            (Type::AlwaysFalsy | Type::AlwaysTruthy, _) => {
                target.is_equivalent_to(db, Type::object(db))
            }

            // All `StringLiteral` types are a subtype of `LiteralString`.
            (Type::StringLiteral(_), Type::LiteralString) => true,

            // Except for the special `LiteralString` case above,
            // most `Literal` types delegate to their instance fallbacks
            // unless `self` is exactly equivalent to `target` (handled above)
            (Type::StringLiteral(_) | Type::LiteralString, _) => {
                KnownClass::Str.to_instance(db).is_subtype_of(db, target)
            }
            (Type::BooleanLiteral(_), _) => {
                KnownClass::Bool.to_instance(db).is_subtype_of(db, target)
            }
            (Type::IntLiteral(_), _) => KnownClass::Int.to_instance(db).is_subtype_of(db, target),
            (Type::BytesLiteral(_), _) => {
                KnownClass::Bytes.to_instance(db).is_subtype_of(db, target)
            }
            (Type::ModuleLiteral(_), _) => KnownClass::ModuleType
                .to_instance(db)
                .is_subtype_of(db, target),
            (Type::SliceLiteral(_), _) => {
                KnownClass::Slice.to_instance(db).is_subtype_of(db, target)
            }

            // A `FunctionLiteral` type is a single-valued type like the other literals handled above,
            // so it also, for now, just delegates to its instance fallback.
            // This will change in a way similar to the `LiteralString`/`StringLiteral()` case above
            // when we add support for `typing.Callable`.
            (Type::FunctionLiteral(_), _) => KnownClass::FunctionType
                .to_instance(db)
                .is_subtype_of(db, target),

            // The same reasoning applies for these special callable types:
            (Type::Callable(CallableType::BoundMethod(_)), _) => KnownClass::MethodType
                .to_instance(db)
                .is_subtype_of(db, target),
            (Type::Callable(CallableType::MethodWrapperDunderGet(_)), _) => {
                KnownClass::WrapperDescriptorType
                    .to_instance(db)
                    .is_subtype_of(db, target)
            }
            (Type::Callable(CallableType::WrapperDescriptorDunderGet), _) => {
                KnownClass::WrapperDescriptorType
                    .to_instance(db)
                    .is_subtype_of(db, target)
            }

            (
                Type::Callable(CallableType::General(self_callable)),
                Type::Callable(CallableType::General(other_callable)),
            ) => self_callable.is_subtype_of(db, other_callable),

            (Type::Callable(CallableType::General(_)), _) => {
                // TODO: Implement subtyping between general callable types and other types like
                // function literals, bound methods, class literals, `type[]`, etc.)
                false
            }

            // A fully static heterogeneous tuple type `A` is a subtype of a fully static heterogeneous tuple type `B`
            // iff the two tuple types have the same number of elements and each element-type in `A` is a subtype
            // of the element-type at the same index in `B`. (Now say that 5 times fast.)
            //
            // For example: `tuple[bool, bool]` is a subtype of `tuple[int, int]`,
            // but `tuple[bool, bool, bool]` is not a subtype of `tuple[int, int]`
            (Type::Tuple(self_tuple), Type::Tuple(target_tuple)) => {
                let self_elements = self_tuple.elements(db);
                let target_elements = target_tuple.elements(db);
                self_elements.len() == target_elements.len()
                    && self_elements.iter().zip(target_elements).all(
                        |(self_element, target_element)| {
                            self_element.is_subtype_of(db, *target_element)
                        },
                    )
            }

            // Other than the special tuple-to-tuple case handled, above,
            // tuple subtyping delegates to `Instance(tuple)` in the same way as the literal types.
            //
            // All heterogeneous tuple types are subtypes of `Instance(<tuple>)`:
            // `Instance(<some class T>)` expresses "the set of all possible instances of the class `T`";
            // consequently, `Instance(<tuple>)` expresses "the set of all possible instances of the class `tuple`".
            // This type can be spelled in type annotations as `tuple[object, ...]` (since `tuple` is covariant).
            //
            // Note that this is not the same type as the type spelled in type annotations as `tuple`;
            // as that type is equivalent to `type[Any, ...]` (and therefore not a fully static type).
            (Type::Tuple(_), _) => KnownClass::Tuple.to_instance(db).is_subtype_of(db, target),

            // `Literal[<class 'C'>]` is a subtype of `type[B]` if `C` is a subclass of `B`,
            // since `type[B]` describes all possible runtime subclasses of the class object `B`.
            (
                Type::ClassLiteral(ClassLiteralType { class }),
                Type::SubclassOf(target_subclass_ty),
            ) => target_subclass_ty
                .subclass_of()
                .into_class()
                .is_some_and(|target_class| class.is_subclass_of(db, target_class)),

            // This branch asks: given two types `type[T]` and `type[S]`, is `type[T]` a subtype of `type[S]`?
            (Type::SubclassOf(self_subclass_ty), Type::SubclassOf(target_subclass_ty)) => {
                self_subclass_ty.is_subtype_of(db, target_subclass_ty)
            }

            // `Literal[str]` is a subtype of `type` because the `str` class object is an instance of its metaclass `type`.
            // `Literal[abc.ABC]` is a subtype of `abc.ABCMeta` because the `abc.ABC` class object
            // is an instance of its metaclass `abc.ABCMeta`.
            (Type::ClassLiteral(ClassLiteralType { class }), _) => {
                class.metaclass_instance_type(db).is_subtype_of(db, target)
            }

            // `type[str]` (== `SubclassOf("str")` in red-knot) describes all possible runtime subclasses
            // of the class object `str`. It is a subtype of `type` (== `Instance("type")`) because `str`
            // is an instance of `type`, and so all possible subclasses of `str` will also be instances of `type`.
            //
            // Similarly `type[enum.Enum]`  is a subtype of `enum.EnumMeta` because `enum.Enum`
            // is an instance of `enum.EnumMeta`. `type[Any]` and `type[Unknown]` do not participate in subtyping,
            // however, as they are not fully static types.
            (Type::SubclassOf(subclass_of_ty), _) => subclass_of_ty
                .subclass_of()
                .into_class()
                .map(|class| class.metaclass_instance_type(db))
                .is_some_and(|metaclass_instance_type| {
                    metaclass_instance_type.is_subtype_of(db, target)
                }),

            // For example: `Type::KnownInstance(KnownInstanceType::Type)` is a subtype of `Type::Instance(_SpecialForm)`,
            // because `Type::KnownInstance(KnownInstanceType::Type)` is a set with exactly one runtime value in it
            // (the symbol `typing.Type`), and that symbol is known to be an instance of `typing._SpecialForm` at runtime.
            (Type::KnownInstance(left), right) => {
                left.instance_fallback(db).is_subtype_of(db, right)
            }

            // `bool` is a subtype of `int`, because `bool` subclasses `int`,
            // which means that all instances of `bool` are also instances of `int`
            (Type::Instance(self_instance), Type::Instance(target_instance)) => {
                self_instance.is_subtype_of(db, target_instance)
            }

            // Other than the special cases enumerated above,
            // `Instance` types are never subtypes of any other variants
            (Type::Instance(_), _) => false,
        }
    }

    /// Return true if this type is [assignable to] type `target`.
    ///
    /// [assignable to]: https://typing.readthedocs.io/en/latest/spec/concepts.html#the-assignable-to-or-consistent-subtyping-relation
    pub(crate) fn is_assignable_to(self, db: &'db dyn Db, target: Type<'db>) -> bool {
        if self.is_gradual_equivalent_to(db, target) {
            return true;
        }
        match (self, target) {
            // Never can be assigned to any type.
            (Type::Never, _) => true,

            // The dynamic type is assignable-to and assignable-from any type.
            (Type::Dynamic(_), _) => true,
            (_, Type::Dynamic(_)) => true,

            // All types are assignable to `object`.
            // TODO this special case might be removable once the below cases are comprehensive
            (_, Type::Instance(InstanceType { class })) if class.is_object(db) => true,

            // A union is assignable to a type T iff every element of the union is assignable to T.
            (Type::Union(union), ty) => union
                .elements(db)
                .iter()
                .all(|&elem_ty| elem_ty.is_assignable_to(db, ty)),

            // A type T is assignable to a union iff T is assignable to any element of the union.
            (ty, Type::Union(union)) => union
                .elements(db)
                .iter()
                .any(|&elem_ty| ty.is_assignable_to(db, elem_ty)),

            // If both sides are intersections we need to handle the right side first
            // (A & B & C) is assignable to (A & B) because the left is assignable to both A and B,
            // but none of A, B, or C is assignable to (A & B).
            //
            // A type S is assignable to an intersection type T if
            // S is assignable to all positive elements of T (e.g. `str & int` is assignable to `str & Any`), and
            // S is disjoint from all negative elements of T (e.g. `int` is not assignable to Intersection[int, Not[Literal[1]]]).
            (ty, Type::Intersection(intersection)) => {
                intersection
                    .positive(db)
                    .iter()
                    .all(|&elem_ty| ty.is_assignable_to(db, elem_ty))
                    && intersection
                        .negative(db)
                        .iter()
                        .all(|&neg_ty| ty.is_disjoint_from(db, neg_ty))
            }

            // An intersection type S is assignable to a type T if
            // Any element of S is assignable to T (e.g. `A & B` is assignable to `A`)
            // Negative elements do not have an effect on assignability - if S is assignable to T then S & ~P is also assignable to T.
            (Type::Intersection(intersection), ty) => intersection
                .positive(db)
                .iter()
                .any(|&elem_ty| elem_ty.is_assignable_to(db, ty)),

            // A tuple type S is assignable to a tuple type T if their lengths are the same, and
            // each element of S is assignable to the corresponding element of T.
            (Type::Tuple(self_tuple), Type::Tuple(target_tuple)) => {
                let self_elements = self_tuple.elements(db);
                let target_elements = target_tuple.elements(db);
                self_elements.len() == target_elements.len()
                    && self_elements.iter().zip(target_elements).all(
                        |(self_element, target_element)| {
                            self_element.is_assignable_to(db, *target_element)
                        },
                    )
            }

            // `type[Any]` is assignable to any `type[...]` type, because `type[Any]` can
            // materialize to any `type[...]` type.
            (Type::SubclassOf(subclass_of_ty), Type::SubclassOf(_))
                if subclass_of_ty.is_dynamic() =>
            {
                true
            }

            // All `type[...]` types are assignable to `type[Any]`, because `type[Any]` can
            // materialize to any `type[...]` type.
            //
            // Every class literal type is also assignable to `type[Any]`, because the class
            // literal type for a class `C` is a subtype of `type[C]`, and `type[C]` is assignable
            // to `type[Any]`.
            (Type::ClassLiteral(_) | Type::SubclassOf(_), Type::SubclassOf(target_subclass_of))
                if target_subclass_of.is_dynamic() =>
            {
                true
            }

            // `type[Any]` is assignable to any type that `type[object]` is assignable to, because
            // `type[Any]` can materialize to `type[object]`.
            //
            // `type[Any]` is also assignable to any subtype of `type[object]`, because all
            // subtypes of `type[object]` are `type[...]` types (or `Never`), and `type[Any]` can
            // materialize to any `type[...]` type (or to `type[Never]`, which is equivalent to
            // `Never`.)
            (Type::SubclassOf(subclass_of_ty), Type::Instance(_))
                if subclass_of_ty.is_dynamic()
                    && (KnownClass::Type
                        .to_instance(db)
                        .is_assignable_to(db, target)
                        || target.is_subtype_of(db, KnownClass::Type.to_instance(db))) =>
            {
                true
            }

            // Any type that is assignable to `type[object]` is also assignable to `type[Any]`,
            // because `type[Any]` can materialize to `type[object]`.
            (Type::Instance(_), Type::SubclassOf(subclass_of_ty))
                if subclass_of_ty.is_dynamic()
                    && self.is_assignable_to(db, KnownClass::Type.to_instance(db)) =>
            {
                true
            }

            // TODO: This is a workaround to avoid false positives (e.g. when checking function calls
            // with `SupportsIndex` parameters), which should be removed when we understand protocols.
            (lhs, Type::Instance(InstanceType { class }))
                if class.is_known(db, KnownClass::SupportsIndex) =>
            {
                match lhs {
                    Type::Instance(InstanceType { class })
                        if matches!(
                            class.known(db),
                            Some(KnownClass::Int | KnownClass::SupportsIndex)
                        ) =>
                    {
                        true
                    }
                    Type::IntLiteral(_) => true,
                    _ => false,
                }
            }

<<<<<<< HEAD
            // TODO: ditto for avoiding false positives when checking function calls with `Sized` parameters.
            (lhs, Type::Instance(InstanceType { class }))
                if class.is_known(db, KnownClass::Sized) =>
            {
                matches!(
                    lhs.to_meta_type(db).member(db, "__len__"),
                    SymbolAndQualifiers {
                        symbol: Symbol::Type(..),
                        ..
                    }
                )
            }
=======
            (
                Type::Callable(CallableType::General(self_callable)),
                Type::Callable(CallableType::General(target_callable)),
            ) => self_callable.is_assignable_to(db, target_callable),
>>>>>>> bb07ccd7

            // TODO other types containing gradual forms (e.g. generics containing Any/Unknown)
            _ => self.is_subtype_of(db, target),
        }
    }

    /// Return true if this type is [equivalent to] type `other`.
    ///
    /// This method returns `false` if either `self` or `other` is not fully static.
    ///
    /// [equivalent to]: https://typing.readthedocs.io/en/latest/spec/glossary.html#term-equivalent
    pub(crate) fn is_equivalent_to(self, db: &'db dyn Db, other: Type<'db>) -> bool {
        // TODO equivalent but not identical types: TypedDicts, Protocols, type aliases, etc.

        match (self, other) {
            (Type::Union(left), Type::Union(right)) => left.is_equivalent_to(db, right),
            (Type::Intersection(left), Type::Intersection(right)) => {
                left.is_equivalent_to(db, right)
            }
            (Type::Tuple(left), Type::Tuple(right)) => left.is_equivalent_to(db, right),
            (
                Type::Callable(CallableType::General(left)),
                Type::Callable(CallableType::General(right)),
            ) => left.is_equivalent_to(db, right),
            _ => self == other && self.is_fully_static(db) && other.is_fully_static(db),
        }
    }

    /// Returns true if both `self` and `other` are the same gradual form
    /// (limited to `Any`, `Unknown`, or `Todo`).
    pub(crate) fn is_same_gradual_form(self, other: Type<'db>) -> bool {
        matches!(
            (self, other),
            (
                Type::Dynamic(DynamicType::Any),
                Type::Dynamic(DynamicType::Any)
            ) | (
                Type::Dynamic(DynamicType::Unknown),
                Type::Dynamic(DynamicType::Unknown)
            ) | (
                Type::Dynamic(DynamicType::Todo(_)),
                Type::Dynamic(DynamicType::Todo(_))
            )
        )
    }

    /// Returns true if this type and `other` are gradual equivalent.
    ///
    /// > Two gradual types `A` and `B` are equivalent
    /// > (that is, the same gradual type, not merely consistent with one another)
    /// > if and only if all materializations of `A` are also materializations of `B`,
    /// > and all materializations of `B` are also materializations of `A`.
    /// >
    /// > &mdash; [Summary of type relations]
    ///
    /// This powers the `assert_type()` directive.
    ///
    /// [Summary of type relations]: https://typing.readthedocs.io/en/latest/spec/concepts.html#summary-of-type-relations
    pub(crate) fn is_gradual_equivalent_to(self, db: &'db dyn Db, other: Type<'db>) -> bool {
        if self == other {
            return true;
        }

        match (self, other) {
            (Type::Dynamic(_), Type::Dynamic(_)) => true,

            (Type::SubclassOf(first), Type::SubclassOf(second)) => {
                match (first.subclass_of(), second.subclass_of()) {
                    (first, second) if first == second => true,
                    (ClassBase::Dynamic(_), ClassBase::Dynamic(_)) => true,
                    _ => false,
                }
            }

            (Type::Tuple(first), Type::Tuple(second)) => first.is_gradual_equivalent_to(db, second),

            (Type::Union(first), Type::Union(second)) => first.is_gradual_equivalent_to(db, second),

            (Type::Intersection(first), Type::Intersection(second)) => {
                first.is_gradual_equivalent_to(db, second)
            }

            (
                Type::Callable(CallableType::General(first)),
                Type::Callable(CallableType::General(second)),
            ) => first.is_gradual_equivalent_to(db, second),

            _ => false,
        }
    }

    /// Return true if this type and `other` have no common elements.
    ///
    /// Note: This function aims to have no false positives, but might return
    /// wrong `false` answers in some cases.
    pub(crate) fn is_disjoint_from(self, db: &'db dyn Db, other: Type<'db>) -> bool {
        match (self, other) {
            (Type::Never, _) | (_, Type::Never) => true,

            (Type::Dynamic(_), _) | (_, Type::Dynamic(_)) => false,

            (Type::Union(union), other) | (other, Type::Union(union)) => union
                .elements(db)
                .iter()
                .all(|e| e.is_disjoint_from(db, other)),

            // If we have two intersections, we test the positive elements of each one against the other intersection
            // Negative elements need a positive element on the other side in order to be disjoint.
            // This is similar to what would happen if we tried to build a new intersection that combines the two
            (Type::Intersection(self_intersection), Type::Intersection(other_intersection)) => {
                self_intersection
                    .positive(db)
                    .iter()
                    .any(|p| p.is_disjoint_from(db, other))
                    || other_intersection
                        .positive(db)
                        .iter()
                        .any(|p: &Type<'_>| p.is_disjoint_from(db, self))
            }

            (Type::Intersection(intersection), other)
            | (other, Type::Intersection(intersection)) => {
                intersection
                    .positive(db)
                    .iter()
                    .any(|p| p.is_disjoint_from(db, other))
                    // A & B & Not[C] is disjoint from C
                    || intersection
                        .negative(db)
                        .iter()
                        .any(|&neg_ty| other.is_subtype_of(db, neg_ty))
            }

            // any single-valued type is disjoint from another single-valued type
            // iff the two types are nonequal
            (
                left @ (Type::BooleanLiteral(..)
                | Type::IntLiteral(..)
                | Type::StringLiteral(..)
                | Type::BytesLiteral(..)
                | Type::SliceLiteral(..)
                | Type::FunctionLiteral(..)
                | Type::Callable(
                    CallableType::BoundMethod(..)
                    | CallableType::MethodWrapperDunderGet(..)
                    | CallableType::WrapperDescriptorDunderGet,
                )
                | Type::ModuleLiteral(..)
                | Type::ClassLiteral(..)
                | Type::KnownInstance(..)),
                right @ (Type::BooleanLiteral(..)
                | Type::IntLiteral(..)
                | Type::StringLiteral(..)
                | Type::BytesLiteral(..)
                | Type::SliceLiteral(..)
                | Type::FunctionLiteral(..)
                | Type::Callable(
                    CallableType::BoundMethod(..)
                    | CallableType::MethodWrapperDunderGet(..)
                    | CallableType::WrapperDescriptorDunderGet,
                )
                | Type::ModuleLiteral(..)
                | Type::ClassLiteral(..)
                | Type::KnownInstance(..)),
            ) => left != right,

            // One tuple type can be a subtype of another tuple type,
            // but we know for sure that any given tuple type is disjoint from all single-valued types
            (
                Type::Tuple(..),
                Type::ClassLiteral(..)
                | Type::ModuleLiteral(..)
                | Type::BooleanLiteral(..)
                | Type::BytesLiteral(..)
                | Type::FunctionLiteral(..)
                | Type::Callable(..)
                | Type::IntLiteral(..)
                | Type::SliceLiteral(..)
                | Type::StringLiteral(..)
                | Type::LiteralString,
            )
            | (
                Type::ClassLiteral(..)
                | Type::ModuleLiteral(..)
                | Type::BooleanLiteral(..)
                | Type::BytesLiteral(..)
                | Type::FunctionLiteral(..)
                | Type::Callable(..)
                | Type::IntLiteral(..)
                | Type::SliceLiteral(..)
                | Type::StringLiteral(..)
                | Type::LiteralString,
                Type::Tuple(..),
            ) => true,

            (
                Type::SubclassOf(subclass_of_ty),
                Type::ClassLiteral(ClassLiteralType { class: class_b }),
            )
            | (
                Type::ClassLiteral(ClassLiteralType { class: class_b }),
                Type::SubclassOf(subclass_of_ty),
            ) => match subclass_of_ty.subclass_of() {
                ClassBase::Dynamic(_) => false,
                ClassBase::Class(class_a) => !class_b.is_subclass_of(db, class_a),
            },

            (
                Type::SubclassOf(_),
                Type::BooleanLiteral(..)
                | Type::IntLiteral(..)
                | Type::StringLiteral(..)
                | Type::LiteralString
                | Type::BytesLiteral(..)
                | Type::SliceLiteral(..)
                | Type::FunctionLiteral(..)
                | Type::Callable(..)
                | Type::ModuleLiteral(..),
            )
            | (
                Type::BooleanLiteral(..)
                | Type::IntLiteral(..)
                | Type::StringLiteral(..)
                | Type::LiteralString
                | Type::BytesLiteral(..)
                | Type::SliceLiteral(..)
                | Type::FunctionLiteral(..)
                | Type::Callable(..)
                | Type::ModuleLiteral(..),
                Type::SubclassOf(_),
            ) => true,

            (Type::AlwaysTruthy, ty) | (ty, Type::AlwaysTruthy) => {
                // `Truthiness::Ambiguous` may include `AlwaysTrue` as a subset, so it's not guaranteed to be disjoint.
                // Thus, they are only disjoint if `ty.bool() == AlwaysFalse`.
                ty.bool(db).is_always_false()
            }
            (Type::AlwaysFalsy, ty) | (ty, Type::AlwaysFalsy) => {
                // Similarly, they are only disjoint if `ty.bool() == AlwaysTrue`.
                ty.bool(db).is_always_true()
            }

            // for `type[Any]`/`type[Unknown]`/`type[Todo]`, we know the type cannot be any larger than `type`,
            // so although the type is dynamic we can still determine disjointedness in some situations
            (Type::SubclassOf(subclass_of_ty), other)
            | (other, Type::SubclassOf(subclass_of_ty)) => match subclass_of_ty.subclass_of() {
                ClassBase::Dynamic(_) => {
                    KnownClass::Type.to_instance(db).is_disjoint_from(db, other)
                }
                ClassBase::Class(class) => class
                    .metaclass_instance_type(db)
                    .is_disjoint_from(db, other),
            },

            (Type::KnownInstance(known_instance), Type::Instance(InstanceType { class }))
            | (Type::Instance(InstanceType { class }), Type::KnownInstance(known_instance)) => {
                !known_instance.is_instance_of(db, class)
            }

            (known_instance_ty @ Type::KnownInstance(_), Type::Tuple(_))
            | (Type::Tuple(_), known_instance_ty @ Type::KnownInstance(_)) => {
                known_instance_ty.is_disjoint_from(db, KnownClass::Tuple.to_instance(db))
            }

            (Type::BooleanLiteral(..), Type::Instance(InstanceType { class }))
            | (Type::Instance(InstanceType { class }), Type::BooleanLiteral(..)) => {
                // A `Type::BooleanLiteral()` must be an instance of exactly `bool`
                // (it cannot be an instance of a `bool` subclass)
                !KnownClass::Bool.is_subclass_of(db, class)
            }

            (Type::BooleanLiteral(..), _) | (_, Type::BooleanLiteral(..)) => true,

            (Type::IntLiteral(..), Type::Instance(InstanceType { class }))
            | (Type::Instance(InstanceType { class }), Type::IntLiteral(..)) => {
                // A `Type::IntLiteral()` must be an instance of exactly `int`
                // (it cannot be an instance of an `int` subclass)
                !KnownClass::Int.is_subclass_of(db, class)
            }

            (Type::IntLiteral(..), _) | (_, Type::IntLiteral(..)) => true,

            (Type::StringLiteral(..), Type::LiteralString)
            | (Type::LiteralString, Type::StringLiteral(..)) => false,

            (
                Type::StringLiteral(..) | Type::LiteralString,
                Type::Instance(InstanceType { class }),
            )
            | (
                Type::Instance(InstanceType { class }),
                Type::StringLiteral(..) | Type::LiteralString,
            ) => {
                // A `Type::StringLiteral()` or a `Type::LiteralString` must be an instance of exactly `str`
                // (it cannot be an instance of a `str` subclass)
                !KnownClass::Str.is_subclass_of(db, class)
            }

            (Type::LiteralString, Type::LiteralString) => false,
            (Type::LiteralString, _) | (_, Type::LiteralString) => true,

            (Type::BytesLiteral(..), Type::Instance(InstanceType { class }))
            | (Type::Instance(InstanceType { class }), Type::BytesLiteral(..)) => {
                // A `Type::BytesLiteral()` must be an instance of exactly `bytes`
                // (it cannot be an instance of a `bytes` subclass)
                !KnownClass::Bytes.is_subclass_of(db, class)
            }

            (Type::SliceLiteral(..), Type::Instance(InstanceType { class }))
            | (Type::Instance(InstanceType { class }), Type::SliceLiteral(..)) => {
                // A `Type::SliceLiteral` must be an instance of exactly `slice`
                // (it cannot be an instance of a `slice` subclass)
                !KnownClass::Slice.is_subclass_of(db, class)
            }

            // A class-literal type `X` is always disjoint from an instance type `Y`,
            // unless the type expressing "all instances of `Z`" is a subtype of of `Y`,
            // where `Z` is `X`'s metaclass.
            (Type::ClassLiteral(ClassLiteralType { class }), instance @ Type::Instance(_))
            | (instance @ Type::Instance(_), Type::ClassLiteral(ClassLiteralType { class })) => {
                !class
                    .metaclass_instance_type(db)
                    .is_subtype_of(db, instance)
            }

            (Type::FunctionLiteral(..), Type::Instance(InstanceType { class }))
            | (Type::Instance(InstanceType { class }), Type::FunctionLiteral(..)) => {
                // A `Type::FunctionLiteral()` must be an instance of exactly `types.FunctionType`
                // (it cannot be an instance of a `types.FunctionType` subclass)
                !KnownClass::FunctionType.is_subclass_of(db, class)
            }

            (
                Type::Callable(CallableType::BoundMethod(_)),
                Type::Instance(InstanceType { class }),
            )
            | (
                Type::Instance(InstanceType { class }),
                Type::Callable(CallableType::BoundMethod(_)),
            ) => !KnownClass::MethodType.is_subclass_of(db, class),

            (
                Type::Callable(CallableType::MethodWrapperDunderGet(_)),
                Type::Instance(InstanceType { class }),
            )
            | (
                Type::Instance(InstanceType { class }),
                Type::Callable(CallableType::MethodWrapperDunderGet(_)),
            ) => !KnownClass::MethodWrapperType.is_subclass_of(db, class),

            (
                Type::Callable(CallableType::WrapperDescriptorDunderGet),
                Type::Instance(InstanceType { class }),
            )
            | (
                Type::Instance(InstanceType { class }),
                Type::Callable(CallableType::WrapperDescriptorDunderGet),
            ) => !KnownClass::WrapperDescriptorType.is_subclass_of(db, class),

            (Type::ModuleLiteral(..), other @ Type::Instance(..))
            | (other @ Type::Instance(..), Type::ModuleLiteral(..)) => {
                // Modules *can* actually be instances of `ModuleType` subclasses
                other.is_disjoint_from(db, KnownClass::ModuleType.to_instance(db))
            }

            (
                Type::Instance(InstanceType { class: left_class }),
                Type::Instance(InstanceType { class: right_class }),
            ) => {
                (left_class.is_final(db) && !left_class.is_subclass_of(db, right_class))
                    || (right_class.is_final(db) && !right_class.is_subclass_of(db, left_class))
            }

            (Type::Tuple(tuple), Type::Tuple(other_tuple)) => {
                let self_elements = tuple.elements(db);
                let other_elements = other_tuple.elements(db);
                self_elements.len() != other_elements.len()
                    || self_elements
                        .iter()
                        .zip(other_elements)
                        .any(|(e1, e2)| e1.is_disjoint_from(db, *e2))
            }

            (Type::Tuple(..), instance @ Type::Instance(_))
            | (instance @ Type::Instance(_), Type::Tuple(..)) => {
                // We cannot be sure if the tuple is disjoint from the instance because:
                //   - 'other' might be the homogeneous arbitrary-length tuple type
                //     tuple[T, ...] (which we don't have support for yet); if all of
                //     our element types are not disjoint with T, this is not disjoint
                //   - 'other' might be a user subtype of tuple, which, if generic
                //     over the same or compatible *Ts, would overlap with tuple.
                //
                // TODO: add checks for the above cases once we support them
                instance.is_disjoint_from(db, KnownClass::Tuple.to_instance(db))
            }

            (Type::Callable(CallableType::General(_)), _)
            | (_, Type::Callable(CallableType::General(_))) => {
                // TODO: Implement disjointedness for general callable types
                false
            }
        }
    }

    /// Returns true if the type does not contain any gradual forms (as a sub-part).
    pub(crate) fn is_fully_static(&self, db: &'db dyn Db) -> bool {
        match self {
            Type::Dynamic(_) => false,
            Type::Never
            | Type::FunctionLiteral(..)
            | Type::Callable(
                CallableType::BoundMethod(_)
                | CallableType::MethodWrapperDunderGet(_)
                | CallableType::WrapperDescriptorDunderGet,
            )
            | Type::ModuleLiteral(..)
            | Type::IntLiteral(_)
            | Type::BooleanLiteral(_)
            | Type::StringLiteral(_)
            | Type::LiteralString
            | Type::BytesLiteral(_)
            | Type::SliceLiteral(_)
            | Type::KnownInstance(_)
            | Type::AlwaysFalsy
            | Type::AlwaysTruthy => true,
            Type::SubclassOf(subclass_of_ty) => subclass_of_ty.is_fully_static(),
            Type::ClassLiteral(_) | Type::Instance(_) => {
                // TODO: Ideally, we would iterate over the MRO of the class, check if all
                // bases are fully static, and only return `true` if that is the case.
                //
                // This does not work yet, because we currently infer `Unknown` for some
                // generic base classes that we don't understand yet. For example, `str`
                // is defined as `class str(Sequence[str])` in typeshed and we currently
                // compute its MRO as `(str, Unknown, object)`. This would make us think
                // that `str` is a gradual type, which causes all sorts of downstream
                // issues because it does not participate in equivalence/subtyping etc.
                //
                // Another problem is that we run into problems if we eagerly query the
                // MRO of class literals here. I have not fully investigated this, but
                // iterating over the MRO alone, without even acting on it, causes us to
                // infer `Unknown` for many classes.

                true
            }
            Type::Union(union) => union.is_fully_static(db),
            Type::Intersection(intersection) => intersection.is_fully_static(db),
            // TODO: Once we support them, make sure that we return `false` for other types
            // containing gradual forms such as `tuple[Any, ...]`.
            // Conversely, make sure to return `true` for homogeneous tuples such as
            // `tuple[int, ...]`, once we add support for them.
            Type::Tuple(tuple) => tuple
                .elements(db)
                .iter()
                .all(|elem| elem.is_fully_static(db)),
            Type::Callable(CallableType::General(callable)) => callable.is_fully_static(db),
        }
    }

    /// Return true if there is just a single inhabitant for this type.
    ///
    /// Note: This function aims to have no false positives, but might return `false`
    /// for more complicated types that are actually singletons.
    pub(crate) fn is_singleton(self, db: &'db dyn Db) -> bool {
        match self {
            Type::Dynamic(_)
            | Type::Never
            | Type::IntLiteral(..)
            | Type::StringLiteral(..)
            | Type::BytesLiteral(..)
            | Type::SliceLiteral(..)
            | Type::LiteralString => {
                // Note: The literal types included in this pattern are not true singletons.
                // There can be multiple Python objects (at different memory locations) that
                // are both of type Literal[345], for example.
                false
            }
            // We eagerly transform `SubclassOf` to `ClassLiteral` for final types, so `SubclassOf` is never a singleton.
            Type::SubclassOf(..) => false,
            Type::BooleanLiteral(_)
            | Type::FunctionLiteral(..)
            | Type::Callable(
                CallableType::BoundMethod(_)
                | CallableType::MethodWrapperDunderGet(_)
                | CallableType::WrapperDescriptorDunderGet,
            )
            | Type::ClassLiteral(..)
            | Type::ModuleLiteral(..)
            | Type::KnownInstance(..) => true,
            Type::Callable(CallableType::General(_)) => {
                // A general callable type is never a singleton because for any given signature,
                // there could be any number of distinct objects that are all callable with that
                // signature.
                false
            }
            Type::Instance(InstanceType { class }) => {
                class.known(db).is_some_and(KnownClass::is_singleton)
            }
            Type::Tuple(..) => {
                // The empty tuple is a singleton on CPython and PyPy, but not on other Python
                // implementations such as GraalPy. Its *use* as a singleton is discouraged and
                // should not be relied on for type narrowing, so we do not treat it as one.
                // See:
                // https://docs.python.org/3/reference/expressions.html#parenthesized-forms
                false
            }
            Type::Union(..) => {
                // A single-element union, where the sole element was a singleton, would itself
                // be a singleton type. However, unions with length < 2 should never appear in
                // our model due to [`UnionBuilder::build`].
                false
            }
            Type::Intersection(..) => {
                // Here, we assume that all intersection types that are singletons would have
                // been reduced to a different form via [`IntersectionBuilder::build`] by now.
                // For example:
                //
                //   bool & ~Literal[False]   = Literal[True]
                //   None & (None | int)      = None | None & int = None
                //
                false
            }
            Type::AlwaysTruthy | Type::AlwaysFalsy => false,
        }
    }

    /// Return true if this type is non-empty and all inhabitants of this type compare equal.
    pub(crate) fn is_single_valued(self, db: &'db dyn Db) -> bool {
        match self {
            Type::FunctionLiteral(..)
            | Type::Callable(
                CallableType::BoundMethod(..)
                | CallableType::MethodWrapperDunderGet(..)
                | CallableType::WrapperDescriptorDunderGet,
            )
            | Type::ModuleLiteral(..)
            | Type::ClassLiteral(..)
            | Type::IntLiteral(..)
            | Type::BooleanLiteral(..)
            | Type::StringLiteral(..)
            | Type::BytesLiteral(..)
            | Type::SliceLiteral(..)
            | Type::KnownInstance(..) => true,

            Type::SubclassOf(..) => {
                // TODO: Same comment as above for `is_singleton`
                false
            }

            Type::Tuple(tuple) => tuple
                .elements(db)
                .iter()
                .all(|elem| elem.is_single_valued(db)),

            Type::Instance(InstanceType { class }) => {
                class.known(db).is_some_and(KnownClass::is_single_valued)
            }

            Type::Dynamic(_)
            | Type::Never
            | Type::Union(..)
            | Type::Intersection(..)
            | Type::LiteralString
            | Type::AlwaysTruthy
            | Type::AlwaysFalsy
            | Type::Callable(CallableType::General(_)) => false,
        }
    }

    /// This function is roughly equivalent to `find_name_in_mro` as defined in the [descriptor guide] or
    /// [`_PyType_Lookup`] in CPython's `Objects/typeobject.c`. It should typically be called through
    /// [Type::class_member], unless it is known that `self` is a class-like type. This function returns
    /// `None` if called on an instance-like type.
    ///
    /// [descriptor guide]: https://docs.python.org/3/howto/descriptor.html#invocation-from-an-instance
    /// [`_PyType_Lookup`]: https://github.com/python/cpython/blob/e285232c76606e3be7bf216efb1be1e742423e4b/Objects/typeobject.c#L5223
    fn find_name_in_mro(&self, db: &'db dyn Db, name: &str) -> Option<SymbolAndQualifiers<'db>> {
        match self {
            Type::Union(union) => Some(union.map_with_boundness_and_qualifiers(db, |elem| {
                elem.find_name_in_mro(db, name)
                    // If some elements are classes, and some are not, we simply fall back to `Unbound` for the non-class
                    // elements instead of short-circuiting the whole result to `None`. We would need a more detailed
                    // return type otherwise, and since `find_name_in_mro` is usually called via `class_member`, this is
                    // not a problem.
                    .unwrap_or_default()
            })),
            Type::Intersection(inter) => {
                Some(inter.map_with_boundness_and_qualifiers(db, |elem| {
                    elem.find_name_in_mro(db, name)
                        // Fall back to Unbound, similar to the union case (see above).
                        .unwrap_or_default()
                }))
            }

            Type::Dynamic(_) | Type::Never => Some(Symbol::bound(self).into()),

            Type::ClassLiteral(class_literal @ ClassLiteralType { class }) => {
                match (class.known(db), name) {
                    (Some(KnownClass::FunctionType), "__get__") => Some(
                        Symbol::bound(Type::Callable(CallableType::WrapperDescriptorDunderGet))
                            .into(),
                    ),
                    (Some(KnownClass::FunctionType), "__set__" | "__delete__") => {
                        // Hard code this knowledge, as we look up `__set__` and `__delete__` on `FunctionType` often.
                        Some(Symbol::Unbound.into())
                    }
                    // TODO:
                    // We currently hard-code the knowledge that the following known classes are not
                    // descriptors, i.e. that they have no `__get__` method. This is not wrong and
                    // potentially even beneficial for performance, but it's not very principled.
                    // This case can probably be removed eventually, but we include it at the moment
                    // because we make extensive use of these types in our test suite. Note that some
                    // builtin types are not included here, since they do not have generic bases and
                    // are correctly handled by the `find_name_in_mro` method.
                    (
                        Some(
                            KnownClass::Int
                            | KnownClass::Str
                            | KnownClass::Bytes
                            | KnownClass::Tuple
                            | KnownClass::Slice
                            | KnownClass::Range,
                        ),
                        "__get__" | "__set__" | "__delete__",
                    ) => Some(Symbol::Unbound.into()),

                    _ => Some(class_literal.class_member(db, name)),
                }
            }

            Type::SubclassOf(subclass_of)
                if name == "__get__"
                    && matches!(
                        subclass_of
                            .subclass_of()
                            .into_class()
                            .and_then(|c| c.known(db)),
                        Some(
                            KnownClass::Int
                                | KnownClass::Str
                                | KnownClass::Bytes
                                | KnownClass::Tuple
                                | KnownClass::Slice
                                | KnownClass::Range,
                        )
                    ) =>
            {
                Some(Symbol::Unbound.into())
            }
            Type::SubclassOf(subclass_of_ty) => subclass_of_ty.find_name_in_mro(db, name),

            // We eagerly normalize type[object], i.e. Type::SubclassOf(object) to `type`, i.e. Type::Instance(type).
            // So looking up a name in the MRO of `Type::Instance(type)` is equivalent to looking up the name in the
            // MRO of the class `object`.
            Type::Instance(InstanceType { class }) if class.is_known(db, KnownClass::Type) => {
                KnownClass::Object
                    .to_class_literal(db)
                    .find_name_in_mro(db, name)
            }

            Type::FunctionLiteral(_)
            | Type::Callable(_)
            | Type::ModuleLiteral(_)
            | Type::KnownInstance(_)
            | Type::AlwaysTruthy
            | Type::AlwaysFalsy
            | Type::IntLiteral(_)
            | Type::BooleanLiteral(_)
            | Type::StringLiteral(_)
            | Type::LiteralString
            | Type::BytesLiteral(_)
            | Type::SliceLiteral(_)
            | Type::Tuple(_)
            | Type::Instance(_) => None,
        }
    }

    /// Look up an attribute in the MRO of the meta-type of `self`. This returns class-level attributes
    /// when called on an instance-like type, and metaclass attributes when called on a class-like type.
    ///
    /// Basically corresponds to `self.to_meta_type().find_name_in_mro(name)`, except for the handling
    /// of union and intersection types.
    #[salsa::tracked]
    fn class_member(self, db: &'db dyn Db, name: Name) -> SymbolAndQualifiers<'db> {
        tracing::trace!("class_member: {}.{}", self.display(db), name);
        match self {
            Type::Union(union) => union
                .map_with_boundness_and_qualifiers(db, |elem| elem.class_member(db, name.clone())),
            Type::Intersection(inter) => inter
                .map_with_boundness_and_qualifiers(db, |elem| elem.class_member(db, name.clone())),
            _ => self
                .to_meta_type(db)
                .find_name_in_mro(db, name.as_str())
                .expect(
                    "`Type::find_name_in_mro()` should return `Some()` when called on a meta-type",
                ),
        }
    }

    /// This function roughly corresponds to looking up an attribute in the `__dict__` of an object.
    /// For instance-like types, this goes through the classes MRO and discovers attribute assignments
    /// in methods, as well as class-body declarations that we consider to be evidence for the presence
    /// of an instance attribute.
    ///
    /// For example, an instance of the following class has instance members `a` and `b`, but `c` is
    /// just a class attribute that would not be discovered by this method:
    /// ```py
    /// class C:
    ///     a: int
    ///
    ///     c = 1
    ///
    ///     def __init__(self):
    ///         self.b: str = "a"
    /// ```
    fn instance_member(&self, db: &'db dyn Db, name: &str) -> SymbolAndQualifiers<'db> {
        match self {
            Type::Union(union) => {
                union.map_with_boundness_and_qualifiers(db, |elem| elem.instance_member(db, name))
            }

            Type::Intersection(intersection) => intersection
                .map_with_boundness_and_qualifiers(db, |elem| elem.instance_member(db, name)),

            Type::Dynamic(_) | Type::Never => Symbol::bound(self).into(),

            Type::Instance(InstanceType { class }) => class.instance_member(db, name),

            Type::FunctionLiteral(_) => KnownClass::FunctionType
                .to_instance(db)
                .instance_member(db, name),

            Type::Callable(CallableType::BoundMethod(_)) => KnownClass::MethodType
                .to_instance(db)
                .instance_member(db, name),
            Type::Callable(CallableType::MethodWrapperDunderGet(_)) => {
                KnownClass::MethodWrapperType
                    .to_instance(db)
                    .instance_member(db, name)
            }
            Type::Callable(CallableType::WrapperDescriptorDunderGet) => {
                KnownClass::WrapperDescriptorType
                    .to_instance(db)
                    .instance_member(db, name)
            }
            Type::Callable(CallableType::General(_)) => {
                KnownClass::Object.to_instance(db).instance_member(db, name)
            }

            Type::IntLiteral(_) => KnownClass::Int.to_instance(db).instance_member(db, name),
            Type::BooleanLiteral(_) => KnownClass::Bool.to_instance(db).instance_member(db, name),
            Type::StringLiteral(_) | Type::LiteralString => {
                KnownClass::Str.to_instance(db).instance_member(db, name)
            }
            Type::BytesLiteral(_) => KnownClass::Bytes.to_instance(db).instance_member(db, name),
            Type::SliceLiteral(_) => KnownClass::Slice.to_instance(db).instance_member(db, name),
            Type::Tuple(_) => KnownClass::Tuple.to_instance(db).instance_member(db, name),

            Type::AlwaysTruthy | Type::AlwaysFalsy => Type::object(db).instance_member(db, name),
            Type::ModuleLiteral(_) => KnownClass::ModuleType
                .to_instance(db)
                .instance_member(db, name),

            Type::KnownInstance(_) => Symbol::Unbound.into(),

            // TODO: we currently don't model the fact that class literals and subclass-of types have
            // a `__dict__` that is filled with class level attributes. Modeling this is currently not
            // required, as `instance_member` is only called for instance-like types through `member`,
            // but we might want to add this in the future.
            Type::ClassLiteral(_) | Type::SubclassOf(_) => Symbol::Unbound.into(),
        }
    }

    /// Access an attribute of this type without invoking the descriptor protocol. This
    /// method corresponds to `inspect.getattr_static(<object of type 'self'>, name)`.
    ///
    /// See also: [`Type::member`]
    fn static_member(&self, db: &'db dyn Db, name: &str) -> Symbol<'db> {
        if let Type::ModuleLiteral(module) = self {
            module.static_member(db, name)
        } else if let symbol @ Symbol::Type(_, _) = self.class_member(db, name.into()).symbol {
            symbol
        } else if let Some(symbol @ Symbol::Type(_, _)) =
            self.find_name_in_mro(db, name).map(|inner| inner.symbol)
        {
            symbol
        } else {
            self.instance_member(db, name).symbol
        }
    }

    /// Look up `__get__` on the meta-type of self, and call it with the arguments `self`, `instance`,
    /// and `owner`. `__get__` is different than other dunder methods in that it is not looked up using
    /// the descriptor protocol itself.
    ///
    /// In addition to the return type of `__get__`, this method also returns the *kind* of attribute
    /// that `self` represents: (1) a data descriptor or (2) a non-data descriptor / normal attribute.
    ///
    /// If `__get__` is not defined on the meta-type, this method returns `None`.
    #[salsa::tracked]
    fn try_call_dunder_get(
        self,
        db: &'db dyn Db,
        instance: Type<'db>,
        owner: Type<'db>,
    ) -> Option<(Type<'db>, AttributeKind)> {
        tracing::trace!(
            "try_call_dunder_get: {}, {}, {}",
            self.display(db),
            instance.display(db),
            owner.display(db)
        );
        let descr_get = self.class_member(db, "__get__".into()).symbol;

        if let Symbol::Type(descr_get, descr_get_boundness) = descr_get {
            let return_ty = descr_get
                .try_call(db, CallArgumentTypes::positional([self, instance, owner]))
                .map(|bindings| {
                    if descr_get_boundness == Boundness::Bound {
                        bindings.return_type(db)
                    } else {
                        UnionType::from_elements(db, [bindings.return_type(db), self])
                    }
                })
                .ok()?;

            let descriptor_kind = if self.class_member(db, "__set__".into()).symbol.is_unbound()
                && self
                    .class_member(db, "__delete__".into())
                    .symbol
                    .is_unbound()
            {
                AttributeKind::NormalOrNonDataDescriptor
            } else {
                AttributeKind::DataDescriptor
            };

            Some((return_ty, descriptor_kind))
        } else {
            None
        }
    }

    /// Look up `__get__` on the meta-type of `attribute`, and call it with `attribute`, `instance`,
    /// and `owner` as arguments. This method exists as a separate step as we need to handle unions
    /// and intersections explicitly.
    fn try_call_dunder_get_on_attribute(
        db: &'db dyn Db,
        attribute: SymbolAndQualifiers<'db>,
        instance: Type<'db>,
        owner: Type<'db>,
    ) -> (SymbolAndQualifiers<'db>, AttributeKind) {
        match attribute {
            // This branch is not strictly needed, but it short-circuits the lookup of various dunder
            // methods and calls that would otherwise be made.
            //
            // Note that attribute accesses on dynamic types always succeed. For this reason, they also
            // have `__get__`, `__set__`, and `__delete__` methods and are therefore considered to be
            // data descriptors.
            //
            // The same is true for `Never`.
            SymbolAndQualifiers {
                symbol: Symbol::Type(Type::Dynamic(_) | Type::Never, _),
                qualifiers: _,
            } => (attribute, AttributeKind::DataDescriptor),

            SymbolAndQualifiers {
                symbol: Symbol::Type(Type::Union(union), boundness),
                qualifiers,
            } => (
                union
                    .map_with_boundness(db, |elem| {
                        Symbol::Type(
                            elem.try_call_dunder_get(db, instance, owner)
                                .map_or(*elem, |(ty, _)| ty),
                            boundness,
                        )
                    })
                    .with_qualifiers(qualifiers),
                // TODO: avoid the duplication here:
                if union.elements(db).iter().all(|elem| {
                    elem.try_call_dunder_get(db, instance, owner)
                        .is_some_and(|(_, kind)| kind.is_data())
                }) {
                    AttributeKind::DataDescriptor
                } else {
                    AttributeKind::NormalOrNonDataDescriptor
                },
            ),

            SymbolAndQualifiers {
                symbol: Symbol::Type(Type::Intersection(intersection), boundness),
                qualifiers,
            } => (
                intersection
                    .map_with_boundness(db, |elem| {
                        Symbol::Type(
                            elem.try_call_dunder_get(db, instance, owner)
                                .map_or(*elem, |(ty, _)| ty),
                            boundness,
                        )
                    })
                    .with_qualifiers(qualifiers),
                // TODO: Discover data descriptors in intersections.
                AttributeKind::NormalOrNonDataDescriptor,
            ),

            SymbolAndQualifiers {
                symbol: Symbol::Type(attribute_ty, boundness),
                qualifiers: _,
            } => {
                if let Some((return_ty, attribute_kind)) =
                    attribute_ty.try_call_dunder_get(db, instance, owner)
                {
                    (Symbol::Type(return_ty, boundness).into(), attribute_kind)
                } else {
                    (attribute, AttributeKind::NormalOrNonDataDescriptor)
                }
            }

            _ => (attribute, AttributeKind::NormalOrNonDataDescriptor),
        }
    }

    /// Implementation of the descriptor protocol.
    ///
    /// This method roughly performs the following steps:
    ///
    /// - Look up the attribute `name` on the meta-type of `self`. Call the result `meta_attr`.
    /// - Call `__get__` on the meta-type of `meta_attr`, if it exists. If the call succeeds,
    ///   replace `meta_attr` with the result of the call. Also check if `meta_attr` is a *data*
    ///   descriptor by testing if `__set__` or `__delete__` exist.
    /// - If `meta_attr` is a data descriptor, return it.
    /// - Otherwise, if `fallback` is bound, return `fallback`.
    /// - Otherwise, return `meta_attr`.
    ///
    /// In addition to that, we also handle various cases of possibly-unbound symbols and fall
    /// back to lower-precedence stages of the descriptor protocol by building union types.
    fn invoke_descriptor_protocol(
        self,
        db: &'db dyn Db,
        name: &str,
        fallback: SymbolAndQualifiers<'db>,
        policy: InstanceFallbackShadowsNonDataDescriptor,
    ) -> SymbolAndQualifiers<'db> {
        let (
            SymbolAndQualifiers {
                symbol: meta_attr,
                qualifiers: meta_attr_qualifiers,
            },
            meta_attr_kind,
        ) = Self::try_call_dunder_get_on_attribute(
            db,
            self.class_member(db, name.into()),
            self,
            self.to_meta_type(db),
        );

        let SymbolAndQualifiers {
            symbol: fallback,
            qualifiers: fallback_qualifiers,
        } = fallback;

        match (meta_attr, meta_attr_kind, fallback) {
            // The fallback type is unbound, so we can just return `meta_attr` unconditionally,
            // no matter if it's data descriptor, a non-data descriptor, or a normal attribute.
            (meta_attr @ Symbol::Type(_, _), _, Symbol::Unbound) => {
                meta_attr.with_qualifiers(meta_attr_qualifiers)
            }

            // `meta_attr` is the return type of a data descriptor and definitely bound, so we
            // return it.
            (meta_attr @ Symbol::Type(_, Boundness::Bound), AttributeKind::DataDescriptor, _) => {
                meta_attr.with_qualifiers(meta_attr_qualifiers)
            }

            // `meta_attr` is the return type of a data descriptor, but the attribute on the
            // meta-type is possibly-unbound. This means that we "fall through" to the next
            // stage of the descriptor protocol and union with the fallback type.
            (
                Symbol::Type(meta_attr_ty, Boundness::PossiblyUnbound),
                AttributeKind::DataDescriptor,
                Symbol::Type(fallback_ty, fallback_boundness),
            ) => Symbol::Type(
                UnionType::from_elements(db, [meta_attr_ty, fallback_ty]),
                fallback_boundness,
            )
            .with_qualifiers(meta_attr_qualifiers.union(fallback_qualifiers)),

            // `meta_attr` is *not* a data descriptor. This means that the `fallback` type has
            // now the highest priority. However, we only return the pure `fallback` type if the
            // policy allows it. When invoked on class objects, the policy is set to `Yes`, which
            // means that class-level attributes (the fallback) can shadow non-data descriptors
            // on metaclasses. However, for instances, the policy is set to `No`, because we do
            // allow instance-level attributes to shadow class-level non-data descriptors. This
            // would require us to statically infer if an instance attribute is always set, which
            // is something we currently don't attempt to do.
            (
                Symbol::Type(_, _),
                AttributeKind::NormalOrNonDataDescriptor,
                fallback @ Symbol::Type(_, Boundness::Bound),
            ) if policy == InstanceFallbackShadowsNonDataDescriptor::Yes => {
                fallback.with_qualifiers(fallback_qualifiers)
            }

            // `meta_attr` is *not* a data descriptor. The `fallback` symbol is either possibly
            // unbound or the policy argument is `No`. In both cases, the `fallback` type does
            // not completely shadow the non-data descriptor, so we build a union of the two.
            (
                Symbol::Type(meta_attr_ty, meta_attr_boundness),
                AttributeKind::NormalOrNonDataDescriptor,
                Symbol::Type(fallback_ty, fallback_boundness),
            ) => Symbol::Type(
                UnionType::from_elements(db, [meta_attr_ty, fallback_ty]),
                meta_attr_boundness.max(fallback_boundness),
            )
            .with_qualifiers(meta_attr_qualifiers.union(fallback_qualifiers)),

            // If the attribute is not found on the meta-type, we simply return the fallback.
            (Symbol::Unbound, _, fallback) => fallback.with_qualifiers(fallback_qualifiers),
        }
    }

    /// Access an attribute of this type, potentially invoking the descriptor protocol.
    /// Corresponds to `getattr(<object of type 'self'>, name)`.
    ///
    /// See also: [`Type::static_member`]
    ///
    /// TODO: We should return a `Result` here to handle errors that can appear during attribute
    /// lookup, like a failed `__get__` call on a descriptor.
    #[must_use]
    pub(crate) fn member(self, db: &'db dyn Db, name: &str) -> SymbolAndQualifiers<'db> {
        self.member_lookup_with_policy(db, name.into(), MemberLookupPolicy::WithInstanceFallback)
    }

    /// Similar to [`Type::member`], but allows the caller to specify what policy should be used
    /// when looking up attributes. See [`MemberLookupPolicy`] for more information.
    #[salsa::tracked]
    fn member_lookup_with_policy(
        self,
        db: &'db dyn Db,
        name: Name,
        policy: MemberLookupPolicy,
    ) -> SymbolAndQualifiers<'db> {
        tracing::trace!("member_lookup_with_policy: {}.{}", self.display(db), name);
        if name == "__class__" {
            return Symbol::bound(self.to_meta_type(db)).into();
        }

        let name_str = name.as_str();

        match self {
            Type::Union(union) => union
                .map_with_boundness(db, |elem| elem.member(db, &name).symbol)
                .into(),

            Type::Intersection(intersection) => intersection
                .map_with_boundness(db, |elem| elem.member(db, &name).symbol)
                .into(),

            Type::Dynamic(..) | Type::Never => Symbol::bound(self).into(),

            Type::FunctionLiteral(function) if name == "__get__" => Symbol::bound(Type::Callable(
                CallableType::MethodWrapperDunderGet(function),
            ))
            .into(),

            Type::ClassLiteral(ClassLiteralType { class })
                if name == "__get__" && class.is_known(db, KnownClass::FunctionType) =>
            {
                Symbol::bound(Type::Callable(CallableType::WrapperDescriptorDunderGet)).into()
            }

            Type::Callable(CallableType::BoundMethod(bound_method)) => match name_str {
                "__self__" => Symbol::bound(bound_method.self_instance(db)).into(),
                "__func__" => {
                    Symbol::bound(Type::FunctionLiteral(bound_method.function(db))).into()
                }
                _ => {
                    KnownClass::MethodType
                        .to_instance(db)
                        .member(db, &name)
                        .or_fall_back_to(db, || {
                            // If an attribute is not available on the bound method object,
                            // it will be looked up on the underlying function object:
                            Type::FunctionLiteral(bound_method.function(db)).member(db, &name)
                        })
                }
            },
            Type::Callable(CallableType::MethodWrapperDunderGet(_)) => {
                KnownClass::MethodWrapperType
                    .to_instance(db)
                    .member(db, &name)
            }
            Type::Callable(CallableType::WrapperDescriptorDunderGet) => {
                KnownClass::WrapperDescriptorType
                    .to_instance(db)
                    .member(db, &name)
            }
            Type::Callable(CallableType::General(_)) => {
                KnownClass::Object.to_instance(db).member(db, &name)
            }

            Type::Instance(InstanceType { class })
                if matches!(name.as_str(), "major" | "minor")
                    && class.is_known(db, KnownClass::VersionInfo) =>
            {
                let python_version = Program::get(db).python_version(db);
                let segment = if name == "major" {
                    python_version.major
                } else {
                    python_version.minor
                };
                Symbol::bound(Type::IntLiteral(segment.into())).into()
            }

            Type::IntLiteral(_) if matches!(name_str, "real" | "numerator") => {
                Symbol::bound(self).into()
            }

            Type::BooleanLiteral(bool_value) if matches!(name_str, "real" | "numerator") => {
                Symbol::bound(Type::IntLiteral(i64::from(bool_value))).into()
            }

            Type::ModuleLiteral(module) => module.static_member(db, name_str).into(),

            Type::AlwaysFalsy | Type::AlwaysTruthy => self.class_member(db, name),

            _ if policy == MemberLookupPolicy::NoInstanceFallback => self
                .invoke_descriptor_protocol(
                    db,
                    name_str,
                    Symbol::Unbound.into(),
                    InstanceFallbackShadowsNonDataDescriptor::No,
                ),

            Type::Instance(..)
            | Type::BooleanLiteral(..)
            | Type::IntLiteral(..)
            | Type::StringLiteral(..)
            | Type::BytesLiteral(..)
            | Type::LiteralString
            | Type::SliceLiteral(..)
            | Type::Tuple(..)
            | Type::KnownInstance(..)
            | Type::FunctionLiteral(..) => {
                let fallback = self.instance_member(db, name_str);

                let result = self.invoke_descriptor_protocol(
                    db,
                    name_str,
                    fallback,
                    InstanceFallbackShadowsNonDataDescriptor::No,
                );

                let custom_getattr_result = || {
                    // Typeshed has a fake `__getattr__` on `types.ModuleType` to help out with dynamic imports.
                    // We explicitly hide it here to prevent arbitrary attributes from being available on modules.
                    if self
                        .into_instance()
                        .is_some_and(|instance| instance.class.is_known(db, KnownClass::ModuleType))
                    {
                        return Symbol::Unbound.into();
                    }

                    self.try_call_dunder(
                        db,
                        "__getattr__",
                        CallArgumentTypes::positional([Type::StringLiteral(
                            StringLiteralType::new(db, Box::from(name.as_str())),
                        )]),
                    )
                    .map(|outcome| Symbol::bound(outcome.return_type(db)))
                    // TODO: Handle call errors here.
                    .unwrap_or(Symbol::Unbound)
                    .into()
                };

                match result {
                    member @ SymbolAndQualifiers {
                        symbol: Symbol::Type(_, Boundness::Bound),
                        qualifiers: _,
                    } => member,
                    member @ SymbolAndQualifiers {
                        symbol: Symbol::Type(_, Boundness::PossiblyUnbound),
                        qualifiers: _,
                    } => member.or_fall_back_to(db, custom_getattr_result),
                    SymbolAndQualifiers {
                        symbol: Symbol::Unbound,
                        qualifiers: _,
                    } => custom_getattr_result(),
                }
            }

            Type::ClassLiteral(..) | Type::SubclassOf(..) => {
                let class_attr_plain = self.find_name_in_mro(db, name_str).expect(
                    "Calling `find_name_in_mro` on class literals and subclass-of types should always return `Some`",
                );

                if name == "__mro__" {
                    return class_attr_plain;
                }

                let class_attr_fallback = Self::try_call_dunder_get_on_attribute(
                    db,
                    class_attr_plain,
                    Type::none(db),
                    self,
                )
                .0;

                self.invoke_descriptor_protocol(
                    db,
                    name_str,
                    class_attr_fallback,
                    InstanceFallbackShadowsNonDataDescriptor::Yes,
                )
            }
        }
    }

    /// Resolves the boolean value of the type and falls back to [`Truthiness::Ambiguous`] if the type doesn't implement `__bool__` correctly.
    ///
    /// This method should only be used outside type checking or when evaluating if a type
    /// is truthy or falsy in a context where Python doesn't make an implicit `bool` call.
    /// Use [`try_bool`](Self::try_bool) for type checking or implicit `bool` calls.
    pub(crate) fn bool(&self, db: &'db dyn Db) -> Truthiness {
        self.try_bool_impl(db, true)
            .unwrap_or_else(|err| err.fallback_truthiness())
    }

    /// Resolves the boolean value of a type.
    ///
    /// This is used to determine the value that would be returned
    /// when `bool(x)` is called on an object `x`.
    ///
    /// Returns an error if the type doesn't implement `__bool__` correctly.
    pub(crate) fn try_bool(&self, db: &'db dyn Db) -> Result<Truthiness, BoolError<'db>> {
        self.try_bool_impl(db, false)
    }

    /// Resolves the boolean value of a type.
    ///
    /// Setting `allow_short_circuit` to `true` allows the implementation to
    /// early return if the bool value of any union variant is `Truthiness::Ambiguous`.
    /// Early returning shows a 1-2% perf improvement on our benchmarks because
    /// `bool` (which doesn't care about errors) is used heavily when evaluating statically known branches.
    ///
    /// An alternative to this flag is to implement a trait similar to Rust's `Try` trait.
    /// The advantage of that is that it would allow collecting the errors as well. However,
    /// it is significantly more complex and duplicating the logic into `bool` without the error
    /// handling didn't show any significant performance difference to when using the `allow_short_circuit` flag.
    #[inline]
    fn try_bool_impl(
        &self,
        db: &'db dyn Db,
        allow_short_circuit: bool,
    ) -> Result<Truthiness, BoolError<'db>> {
        let truthiness = match self {
            Type::Dynamic(_) | Type::Never => Truthiness::Ambiguous,
            Type::FunctionLiteral(_) => Truthiness::AlwaysTrue,
            Type::Callable(_) => Truthiness::AlwaysTrue,
            Type::ModuleLiteral(_) => Truthiness::AlwaysTrue,
            Type::ClassLiteral(ClassLiteralType { class }) => class
                .metaclass_instance_type(db)
                .try_bool_impl(db, allow_short_circuit)?,
            Type::SubclassOf(subclass_of_ty) => match subclass_of_ty.subclass_of() {
                ClassBase::Dynamic(_) => Truthiness::Ambiguous,
                ClassBase::Class(class) => {
                    Type::class_literal(class).try_bool_impl(db, allow_short_circuit)?
                }
            },
            Type::AlwaysTruthy => Truthiness::AlwaysTrue,
            Type::AlwaysFalsy => Truthiness::AlwaysFalse,
            instance_ty @ Type::Instance(InstanceType { class }) => match class.known(db) {
                Some(known_class) => known_class.bool(),
                None => {
                    // We only check the `__bool__` method for truth testing, even though at
                    // runtime there is a fallback to `__len__`, since `__bool__` takes precedence
                    // and a subclass could add a `__bool__` method.

                    let type_to_truthiness = |ty| {
                        if let Type::BooleanLiteral(bool_val) = ty {
                            Truthiness::from(bool_val)
                        } else {
                            Truthiness::Ambiguous
                        }
                    };

                    match self.try_call_dunder(db, "__bool__", CallArgumentTypes::none()) {
                        Ok(outcome) => {
                            let return_type = outcome.return_type(db);
                            if !return_type.is_assignable_to(db, KnownClass::Bool.to_instance(db)) {
                                // The type has a `__bool__` method, but it doesn't return a
                                // boolean.
                                return Err(BoolError::IncorrectReturnType {
                                    return_type,
                                    not_boolable_type: *instance_ty,
                                });
                            }
                            type_to_truthiness(return_type)
                        }

                        Err(CallDunderError::PossiblyUnbound(outcome)) => {
                            let return_type = outcome.return_type(db);
                            if !return_type.is_assignable_to(db, KnownClass::Bool.to_instance(db)) {
                                // The type has a `__bool__` method, but it doesn't return a
                                // boolean.
                                return Err(BoolError::IncorrectReturnType {
                                    return_type: outcome.return_type(db),
                                    not_boolable_type: *instance_ty,
                                });
                            }

                            // Don't trust possibly unbound `__bool__` method.
                            Truthiness::Ambiguous
                        }

                        Err(CallDunderError::MethodNotAvailable) => Truthiness::Ambiguous,
                        Err(CallDunderError::CallError(CallErrorKind::BindingError, bindings)) => {
                            return Err(BoolError::IncorrectArguments {
                                truthiness: type_to_truthiness(bindings.return_type(db)),
                                not_boolable_type: *instance_ty,
                            });
                        }
                        Err(CallDunderError::CallError(CallErrorKind::NotCallable, _)) => {
                            return Err(BoolError::NotCallable {
                                not_boolable_type: *instance_ty,
                            });
                        }
                        Err(CallDunderError::CallError(CallErrorKind::PossiblyNotCallable, _)) => {
                            return Err(BoolError::Other {
                                not_boolable_type: *self,
                            })
                        }
                    }
                }
            },
            Type::KnownInstance(known_instance) => known_instance.bool(),
            Type::Union(union) => {
                let mut truthiness = None;
                let mut all_not_callable = true;
                let mut has_errors = false;

                for element in union.elements(db) {
                    let element_truthiness = match element.try_bool_impl(db, allow_short_circuit) {
                        Ok(truthiness) => truthiness,
                        Err(err) => {
                            has_errors = true;
                            all_not_callable &= matches!(err, BoolError::NotCallable { .. });
                            err.fallback_truthiness()
                        }
                    };

                    truthiness.get_or_insert(element_truthiness);

                    if Some(element_truthiness) != truthiness {
                        truthiness = Some(Truthiness::Ambiguous);

                        if allow_short_circuit {
                            return Ok(Truthiness::Ambiguous);
                        }
                    }
                }

                if has_errors {
                    if all_not_callable {
                        return Err(BoolError::NotCallable {
                            not_boolable_type: *self,
                        });
                    }
                    return Err(BoolError::Union {
                        union: *union,
                        truthiness: truthiness.unwrap_or(Truthiness::Ambiguous),
                    });
                }
                truthiness.unwrap_or(Truthiness::Ambiguous)
            }
            Type::Intersection(_) => {
                // TODO
                Truthiness::Ambiguous
            }
            Type::IntLiteral(num) => Truthiness::from(*num != 0),
            Type::BooleanLiteral(bool) => Truthiness::from(*bool),
            Type::StringLiteral(str) => Truthiness::from(!str.value(db).is_empty()),
            Type::LiteralString => Truthiness::Ambiguous,
            Type::BytesLiteral(bytes) => Truthiness::from(!bytes.value(db).is_empty()),
            Type::SliceLiteral(_) => Truthiness::AlwaysTrue,
            Type::Tuple(items) => Truthiness::from(!items.elements(db).is_empty()),
        };

        Ok(truthiness)
    }

    /// Return the type of `len()` on a type if it is known more precisely than `int`,
    /// or `None` otherwise.
    ///
    /// In the second case, the return type of `len()` in `typeshed` (`int`)
    /// is used as a fallback.
    fn len(&self, db: &'db dyn Db) -> Option<Type<'db>> {
        fn non_negative_int_literal<'db>(db: &'db dyn Db, ty: Type<'db>) -> Option<Type<'db>> {
            match ty {
                // TODO: Emit diagnostic for non-integers and negative integers
                Type::IntLiteral(value) => (value >= 0).then_some(ty),
                Type::BooleanLiteral(value) => Some(Type::IntLiteral(value.into())),
                Type::Union(union) => {
                    let mut builder = UnionBuilder::new(db);
                    for element in union.elements(db) {
                        builder = builder.add(non_negative_int_literal(db, *element)?);
                    }
                    Some(builder.build())
                }
                _ => None,
            }
        }

        let usize_len = match self {
            Type::BytesLiteral(bytes) => Some(bytes.python_len(db)),
            Type::StringLiteral(string) => Some(string.python_len(db)),
            Type::Tuple(tuple) => Some(tuple.len(db)),
            _ => None,
        };

        if let Some(usize_len) = usize_len {
            return usize_len.try_into().ok().map(Type::IntLiteral);
        }

        let return_ty = match self.try_call_dunder(db, "__len__", CallArgumentTypes::none()) {
            Ok(bindings) => bindings.return_type(db),
            Err(CallDunderError::PossiblyUnbound(bindings)) => bindings.return_type(db),

            // TODO: emit a diagnostic
            Err(CallDunderError::MethodNotAvailable) => return None,
            Err(CallDunderError::CallError(_, bindings)) => bindings.return_type(db),
        };

        non_negative_int_literal(db, return_ty)
    }

    /// Returns the call signatures of a type.
    ///
    /// Note that all types have a valid [`Signatures`], even if the type is not callable.
    /// Moreover, "callable" can be subtle for a union type, since some union elements might be
    /// callable and some not. A union is callable if every element type is callable — and even
    /// then, the elements might be inconsistent, such that there's no argument list that's valid
    /// for all elements. It's usually best to only worry about "callability" relative to a
    /// particular argument list, via [`try_call`][Self::try_call] and
    /// [`CallErrorKind::NotCallable`].
    fn signatures(self, db: &'db dyn Db) -> Signatures<'db> {
        match self {
            Type::Callable(CallableType::General(callable)) => Signatures::single(
                CallableSignature::single(self, callable.signature(db).clone()),
            ),

            Type::Callable(CallableType::BoundMethod(bound_method)) => {
                let signature = bound_method.function(db).signature(db);
                let signature = CallableSignature::single(self, signature.clone())
                    .with_bound_type(bound_method.self_instance(db));
                Signatures::single(signature)
            }

            Type::Callable(CallableType::MethodWrapperDunderGet(_)) => {
                // Here, we dynamically model the overloaded function signature of `types.FunctionType.__get__`.
                // This is required because we need to return more precise types than what the signature in
                // typeshed provides:
                //
                // ```py
                // class FunctionType:
                //     # ...
                //     @overload
                //     def __get__(self, instance: None, owner: type, /) -> FunctionType: ...
                //     @overload
                //     def __get__(self, instance: object, owner: type | None = None, /) -> MethodType: ...
                // ```

                let not_none = Type::none(db).negate(db);
                let signature = CallableSignature::from_overloads(
                    self,
                    [
                        Signature::new(
                            Parameters::new([
                                Parameter::positional_only(Some(Name::new_static("instance")))
                                    .with_annotated_type(Type::none(db)),
                                Parameter::positional_only(Some(Name::new_static("owner")))
                                    .with_annotated_type(KnownClass::Type.to_instance(db)),
                            ]),
                            None,
                        ),
                        Signature::new(
                            Parameters::new([
                                Parameter::positional_only(Some(Name::new_static("instance")))
                                    .with_annotated_type(not_none),
                                Parameter::positional_only(Some(Name::new_static("owner")))
                                    .with_annotated_type(UnionType::from_elements(
                                        db,
                                        [KnownClass::Type.to_instance(db), Type::none(db)],
                                    ))
                                    .with_default_type(Type::none(db)),
                            ]),
                            None,
                        ),
                    ],
                );
                Signatures::single(signature)
            }

            Type::Callable(CallableType::WrapperDescriptorDunderGet) => {
                // Here, we also model `types.FunctionType.__get__`, but now we consider a call to
                // this as a function, i.e. we also expect the `self` argument to be passed in.

                // TODO: Consider merging this signature with the one in the previous match clause,
                // since the previous one is just this signature with the `self` parameters
                // removed.
                let not_none = Type::none(db).negate(db);
                let signature = CallableSignature::from_overloads(
                    self,
                    [
                        Signature::new(
                            Parameters::new([
                                Parameter::positional_only(Some(Name::new_static("self")))
                                    .with_annotated_type(KnownClass::FunctionType.to_instance(db)),
                                Parameter::positional_only(Some(Name::new_static("instance")))
                                    .with_annotated_type(Type::none(db)),
                                Parameter::positional_only(Some(Name::new_static("owner")))
                                    .with_annotated_type(KnownClass::Type.to_instance(db)),
                            ]),
                            None,
                        ),
                        Signature::new(
                            Parameters::new([
                                Parameter::positional_only(Some(Name::new_static("self")))
                                    .with_annotated_type(KnownClass::FunctionType.to_instance(db)),
                                Parameter::positional_only(Some(Name::new_static("instance")))
                                    .with_annotated_type(not_none),
                                Parameter::positional_only(Some(Name::new_static("owner")))
                                    .with_annotated_type(UnionType::from_elements(
                                        db,
                                        [KnownClass::Type.to_instance(db), Type::none(db)],
                                    ))
                                    .with_default_type(Type::none(db)),
                            ]),
                            None,
                        ),
                    ],
                );
                Signatures::single(signature)
            }

            Type::FunctionLiteral(function_type) => match function_type.known(db) {
                Some(
                    KnownFunction::IsEquivalentTo
                    | KnownFunction::IsSubtypeOf
                    | KnownFunction::IsAssignableTo
                    | KnownFunction::IsDisjointFrom
                    | KnownFunction::IsGradualEquivalentTo,
                ) => {
                    let signature = CallableSignature::single(
                        self,
                        Signature::new(
                            Parameters::new([
                                Parameter::positional_only(Some(Name::new_static("a")))
                                    .type_form()
                                    .with_annotated_type(Type::any()),
                                Parameter::positional_only(Some(Name::new_static("b")))
                                    .type_form()
                                    .with_annotated_type(Type::any()),
                            ]),
                            Some(KnownClass::Bool.to_instance(db)),
                        ),
                    );
                    Signatures::single(signature)
                }

                Some(
                    KnownFunction::IsFullyStatic
                    | KnownFunction::IsSingleton
                    | KnownFunction::IsSingleValued,
                ) => {
                    let signature = CallableSignature::single(
                        self,
                        Signature::new(
                            Parameters::new([Parameter::positional_only(Some(Name::new_static(
                                "a",
                            )))
                            .type_form()
                            .with_annotated_type(Type::any())]),
                            Some(KnownClass::Bool.to_instance(db)),
                        ),
                    );
                    Signatures::single(signature)
                }

                Some(KnownFunction::AssertType) => {
                    let signature = CallableSignature::single(
                        self,
                        Signature::new(
                            Parameters::new([
                                Parameter::positional_only(Some(Name::new_static("value")))
                                    .with_annotated_type(Type::any()),
                                Parameter::positional_only(Some(Name::new_static("type")))
                                    .type_form()
                                    .with_annotated_type(Type::any()),
                            ]),
                            Some(Type::none(db)),
                        ),
                    );
                    Signatures::single(signature)
                }

                Some(KnownFunction::Cast) => {
                    let signature = CallableSignature::single(
                        self,
                        Signature::new(
                            Parameters::new([
                                Parameter::positional_or_keyword(Name::new_static("typ"))
                                    .type_form()
                                    .with_annotated_type(Type::any()),
                                Parameter::positional_or_keyword(Name::new_static("val"))
                                    .with_annotated_type(Type::any()),
                            ]),
                            Some(Type::any()),
                        ),
                    );
                    Signatures::single(signature)
                }

                _ => Signatures::single(CallableSignature::single(
                    self,
                    function_type.signature(db).clone(),
                )),
            },

            Type::ClassLiteral(ClassLiteralType { class }) => match class.known(db) {
                Some(KnownClass::Bool) => {
                    // ```py
                    // class bool(int):
                    //     def __new__(cls, o: object = ..., /) -> Self: ...
                    // ```
                    let signature = CallableSignature::single(
                        self,
                        Signature::new(
                            Parameters::new([Parameter::positional_only(Some(Name::new_static(
                                "o",
                            )))
                            .with_annotated_type(Type::any())
                            .with_default_type(Type::BooleanLiteral(false))]),
                            Some(KnownClass::Bool.to_instance(db)),
                        ),
                    );
                    Signatures::single(signature)
                }

                Some(KnownClass::Str) => {
                    // ```py
                    // class str(Sequence[str]):
                    //     @overload
                    //     def __new__(cls, object: object = ...) -> Self: ...
                    //     @overload
                    //     def __new__(cls, object: ReadableBuffer, encoding: str = ..., errors: str = ...) -> Self: ...
                    // ```
                    let signature = CallableSignature::from_overloads(
                        self,
                        [
                            Signature::new(
                                Parameters::new([Parameter::positional_only(Some(
                                    Name::new_static("o"),
                                ))
                                .with_annotated_type(Type::any())
                                .with_default_type(Type::string_literal(db, ""))]),
                                Some(KnownClass::Str.to_instance(db)),
                            ),
                            Signature::new(
                                Parameters::new([
                                    Parameter::positional_only(Some(Name::new_static("o")))
                                        .with_annotated_type(Type::any()), // TODO: ReadableBuffer
                                    Parameter::positional_only(Some(Name::new_static("encoding")))
                                        .with_annotated_type(KnownClass::Str.to_instance(db)),
                                    Parameter::positional_only(Some(Name::new_static("errors")))
                                        .with_annotated_type(KnownClass::Str.to_instance(db)),
                                ]),
                                Some(KnownClass::Str.to_instance(db)),
                            ),
                        ],
                    );
                    Signatures::single(signature)
                }

                Some(KnownClass::Type) => {
                    // ```py
                    // class type:
                    //     @overload
                    //     def __init__(self, o: object, /) -> None: ...
                    //     @overload
                    //     def __init__(self, name: str, bases: tuple[type, ...], dict: dict[str, Any], /, **kwds: Any) -> None: ...
                    // ```
                    let signature = CallableSignature::from_overloads(
                        self,
                        [
                            Signature::new(
                                Parameters::new([Parameter::positional_only(Some(
                                    Name::new_static("o"),
                                ))
                                .with_annotated_type(Type::any())]),
                                Some(KnownClass::Type.to_instance(db)),
                            ),
                            Signature::new(
                                Parameters::new([
                                    Parameter::positional_only(Some(Name::new_static("o")))
                                        .with_annotated_type(Type::any()),
                                    Parameter::positional_only(Some(Name::new_static("bases")))
                                        .with_annotated_type(Type::any()),
                                    Parameter::positional_only(Some(Name::new_static("dict")))
                                        .with_annotated_type(Type::any()),
                                ]),
                                Some(KnownClass::Type.to_instance(db)),
                            ),
                        ],
                    );
                    Signatures::single(signature)
                }

                // TODO annotated return type on `__new__` or metaclass `__call__`
                // TODO check call vs signatures of `__new__` and/or `__init__`
                _ => {
                    let signature = CallableSignature::single(
                        self,
                        Signature::new(Parameters::gradual_form(), self.to_instance(db)),
                    );
                    Signatures::single(signature)
                }
            },

            Type::SubclassOf(subclass_of_type) => match subclass_of_type.subclass_of() {
                ClassBase::Dynamic(dynamic_type) => Type::Dynamic(dynamic_type).signatures(db),
                ClassBase::Class(class) => Type::class_literal(class).signatures(db),
            },

            Type::Instance(_) => {
                // Note that for objects that have a (possibly not callable!) `__call__` attribute,
                // we will get the signature of the `__call__` attribute, but will pass in the type
                // of the original object as the "callable type". That ensures that we get errors
                // like "`X` is not callable" instead of "`<type of illegal '__call__'>` is not
                // callable".
                match self
                    .member_lookup_with_policy(
                        db,
                        Name::new_static("__call__"),
                        MemberLookupPolicy::NoInstanceFallback,
                    )
                    .symbol
                {
                    Symbol::Type(dunder_callable, boundness) => {
                        let mut signatures = dunder_callable.signatures(db).clone();
                        signatures.replace_callable_type(dunder_callable, self);
                        if boundness == Boundness::PossiblyUnbound {
                            signatures.set_dunder_call_is_possibly_unbound();
                        }
                        signatures
                    }
                    Symbol::Unbound => Signatures::not_callable(self),
                }
            }

            // Dynamic types are callable, and the return type is the same dynamic type. Similarly,
            // `Never` is always callable and returns `Never`.
            Type::Dynamic(_) | Type::Never => Signatures::single(CallableSignature::dynamic(self)),

            // Note that this correctly returns `None` if none of the union elements are callable.
            Type::Union(union) => Signatures::from_union(
                self,
                union
                    .elements(db)
                    .iter()
                    .map(|element| element.signatures(db)),
            ),

            Type::Intersection(_) => {
                Signatures::single(CallableSignature::todo("Type::Intersection.call()"))
            }

            _ => Signatures::not_callable(self),
        }
    }

    /// Calls `self`. Returns a [`CallError`] if `self` is (always or possibly) not callable, or if
    /// the arguments are not compatible with the formal parameters.
    ///
    /// You get back a [`Bindings`] for both successful and unsuccessful calls.
    /// It contains information about which formal parameters each argument was matched to,
    /// and about any errors matching arguments and parameters.
    fn try_call(
        self,
        db: &'db dyn Db,
        mut argument_types: CallArgumentTypes<'_, 'db>,
    ) -> Result<Bindings<'db>, CallError<'db>> {
        let signatures = self.signatures(db);
        Bindings::match_parameters(signatures, &mut argument_types)
            .check_types(db, &mut argument_types)
    }

    /// Look up a dunder method on the meta-type of `self` and call it.
    ///
    /// Returns an `Err` if the dunder method can't be called,
    /// or the given arguments are not valid.
    fn try_call_dunder(
        self,
        db: &'db dyn Db,
        name: &str,
        mut argument_types: CallArgumentTypes<'_, 'db>,
    ) -> Result<Bindings<'db>, CallDunderError<'db>> {
        match self
            .member_lookup_with_policy(db, name.into(), MemberLookupPolicy::NoInstanceFallback)
            .symbol
        {
            Symbol::Type(dunder_callable, boundness) => {
                let signatures = dunder_callable.signatures(db);
                let bindings = Bindings::match_parameters(signatures, &mut argument_types)
                    .check_types(db, &mut argument_types)?;
                if boundness == Boundness::PossiblyUnbound {
                    return Err(CallDunderError::PossiblyUnbound(Box::new(bindings)));
                }
                Ok(bindings)
            }
            Symbol::Unbound => Err(CallDunderError::MethodNotAvailable),
        }
    }

    /// Returns the element type when iterating over `self`.
    ///
    /// This method should only be used outside of type checking because it omits any errors.
    /// For type checking, use [`try_iterate`](Self::try_iterate) instead.
    fn iterate(self, db: &'db dyn Db) -> Type<'db> {
        self.try_iterate(db)
            .unwrap_or_else(|err| err.fallback_element_type(db))
    }

    /// Given the type of an object that is iterated over in some way,
    /// return the type of objects that are yielded by that iteration.
    ///
    /// E.g., for the following loop, given the type of `x`, infer the type of `y`:
    /// ```python
    /// for y in x:
    ///     pass
    /// ```
    fn try_iterate(self, db: &'db dyn Db) -> Result<Type<'db>, IterationError<'db>> {
        if let Type::Tuple(tuple_type) = self {
            return Ok(UnionType::from_elements(db, tuple_type.elements(db)));
        }

        let try_call_dunder_getitem = || {
            self.try_call_dunder(
                db,
                "__getitem__",
                CallArgumentTypes::positional([KnownClass::Int.to_instance(db)]),
            )
            .map(|dunder_getitem_outcome| dunder_getitem_outcome.return_type(db))
        };

        let try_call_dunder_next_on_iterator = |iterator: Type<'db>| {
            iterator
                .try_call_dunder(db, "__next__", CallArgumentTypes::none())
                .map(|dunder_next_outcome| dunder_next_outcome.return_type(db))
        };

        let dunder_iter_result = self
            .try_call_dunder(db, "__iter__", CallArgumentTypes::none())
            .map(|dunder_iter_outcome| dunder_iter_outcome.return_type(db));

        match dunder_iter_result {
            Ok(iterator) => {
                // `__iter__` is definitely bound and calling it succeeds.
                // See what calling `__next__` on the object returned by `__iter__` gives us...
                try_call_dunder_next_on_iterator(iterator).map_err(|dunder_next_error| {
                    IterationError::IterReturnsInvalidIterator {
                        iterator,
                        dunder_next_error,
                    }
                })
            }

            // `__iter__` is possibly unbound...
            Err(CallDunderError::PossiblyUnbound(dunder_iter_outcome)) => {
                let iterator = dunder_iter_outcome.return_type(db);

                match try_call_dunder_next_on_iterator(iterator) {
                    Ok(dunder_next_return) => {
                        try_call_dunder_getitem()
                            .map(|dunder_getitem_return_type| {
                                // If `__iter__` is possibly unbound,
                                // but it returns an object that has a bound and valid `__next__` method,
                                // *and* the object has a bound and valid `__getitem__` method,
                                // we infer a union of the type returned by the `__next__` method
                                // and the type returned by the `__getitem__` method.
                                //
                                // No diagnostic is emitted; iteration will always succeed!
                                UnionType::from_elements(
                                    db,
                                    [dunder_next_return, dunder_getitem_return_type],
                                )
                            })
                            .map_err(|dunder_getitem_error| {
                                IterationError::PossiblyUnboundIterAndGetitemError {
                                    dunder_next_return,
                                    dunder_getitem_error,
                                }
                            })
                    }

                    Err(dunder_next_error) => Err(IterationError::IterReturnsInvalidIterator {
                        iterator,
                        dunder_next_error,
                    }),
                }
            }

            // `__iter__` is definitely bound but it can't be called with the expected arguments
            Err(CallDunderError::CallError(kind, bindings)) => {
                Err(IterationError::IterCallError(kind, bindings))
            }

            // There's no `__iter__` method. Try `__getitem__` instead...
            Err(CallDunderError::MethodNotAvailable) => {
                try_call_dunder_getitem().map_err(|dunder_getitem_error| {
                    IterationError::UnboundIterAndGetitemError {
                        dunder_getitem_error,
                    }
                })
            }
        }
    }

    /// Returns the type bound from a context manager with type `self`.
    ///
    /// This method should only be used outside of type checking because it omits any errors.
    /// For type checking, use [`try_enter`](Self::try_enter) instead.
    fn enter(self, db: &'db dyn Db) -> Type<'db> {
        self.try_enter(db)
            .unwrap_or_else(|err| err.fallback_enter_type(db))
    }

    /// Given the type of an object that is used as a context manager (i.e. in a `with` statement),
    /// return the return type of its `__enter__` method, which is bound to any potential targets.
    ///
    /// E.g., for the following `with` statement, given the type of `x`, infer the type of `y`:
    /// ```python
    /// with x as y:
    ///     pass
    /// ```
    fn try_enter(self, db: &'db dyn Db) -> Result<Type<'db>, ContextManagerError<'db>> {
        let enter = self.try_call_dunder(db, "__enter__", CallArgumentTypes::none());
        let exit = self.try_call_dunder(
            db,
            "__exit__",
            CallArgumentTypes::positional([Type::none(db), Type::none(db), Type::none(db)]),
        );

        // TODO: Make use of Protocols when we support it (the manager be assignable to `contextlib.AbstractContextManager`).
        match (enter, exit) {
            (Ok(enter), Ok(_)) => Ok(enter.return_type(db)),
            (Ok(enter), Err(exit_error)) => Err(ContextManagerError::Exit {
                enter_return_type: enter.return_type(db),
                exit_error,
            }),
            // TODO: Use the `exit_ty` to determine if any raised exception is suppressed.
            (Err(enter_error), Ok(_)) => Err(ContextManagerError::Enter(enter_error)),
            (Err(enter_error), Err(exit_error)) => Err(ContextManagerError::EnterAndExit {
                enter_error,
                exit_error,
            }),
        }
    }

    #[must_use]
    pub fn to_instance(&self, db: &'db dyn Db) -> Option<Type<'db>> {
        match self {
            Type::Dynamic(_) | Type::Never => Some(*self),
            Type::ClassLiteral(ClassLiteralType { class }) => Some(Type::instance(*class)),
            Type::SubclassOf(subclass_of_ty) => Some(subclass_of_ty.to_instance()),
            Type::Union(union) => {
                let mut builder = UnionBuilder::new(db);
                for element in union.elements(db) {
                    builder = builder.add(element.to_instance(db)?);
                }
                Some(builder.build())
            }
            Type::Intersection(_) => Some(todo_type!("Type::Intersection.to_instance()")),
            Type::BooleanLiteral(_)
            | Type::BytesLiteral(_)
            | Type::FunctionLiteral(_)
            | Type::Callable(..)
            | Type::Instance(_)
            | Type::KnownInstance(_)
            | Type::ModuleLiteral(_)
            | Type::IntLiteral(_)
            | Type::StringLiteral(_)
            | Type::SliceLiteral(_)
            | Type::Tuple(_)
            | Type::LiteralString
            | Type::AlwaysTruthy
            | Type::AlwaysFalsy => None,
        }
    }

    /// If we see a value of this type used as a type expression, what type does it name?
    ///
    /// For example, the builtin `int` as a value expression is of type
    /// `Type::ClassLiteral(builtins.int)`, that is, it is the `int` class itself. As a type
    /// expression, it names the type `Type::Instance(builtins.int)`, that is, all objects whose
    /// `__class__` is `int`.
    pub fn in_type_expression(
        &self,
        db: &'db dyn Db,
    ) -> Result<Type<'db>, InvalidTypeExpressionError<'db>> {
        match self {
            // Special cases for `float` and `complex`
            // https://typing.readthedocs.io/en/latest/spec/special-types.html#special-cases-for-float-and-complex
            Type::ClassLiteral(ClassLiteralType { class }) => {
                let ty = match class.known(db) {
                    Some(KnownClass::Complex) => UnionType::from_elements(
                        db,
                        [
                            KnownClass::Int.to_instance(db),
                            KnownClass::Float.to_instance(db),
                            KnownClass::Complex.to_instance(db),
                        ],
                    ),
                    Some(KnownClass::Float) => UnionType::from_elements(
                        db,
                        [
                            KnownClass::Int.to_instance(db),
                            KnownClass::Float.to_instance(db),
                        ],
                    ),
                    _ => Type::instance(*class),
                };
                Ok(ty)
            }

            Type::SubclassOf(_)
            | Type::BooleanLiteral(_)
            | Type::BytesLiteral(_)
            | Type::AlwaysTruthy
            | Type::AlwaysFalsy
            | Type::SliceLiteral(_)
            | Type::IntLiteral(_)
            | Type::LiteralString
            | Type::ModuleLiteral(_)
            | Type::StringLiteral(_)
            | Type::Tuple(_)
            | Type::Callable(_)
            | Type::Never
            | Type::FunctionLiteral(_) => Err(InvalidTypeExpressionError {
                invalid_expressions: smallvec::smallvec![InvalidTypeExpression::InvalidType(*self)],
                fallback_type: Type::unknown(),
            }),

            Type::KnownInstance(known_instance) => match known_instance {
                KnownInstanceType::TypeAliasType(alias) => Ok(alias.value_type(db)),
                KnownInstanceType::Never | KnownInstanceType::NoReturn => Ok(Type::Never),
                KnownInstanceType::LiteralString => Ok(Type::LiteralString),
                KnownInstanceType::Any => Ok(Type::any()),
                KnownInstanceType::Unknown => Ok(Type::unknown()),
                KnownInstanceType::AlwaysTruthy => Ok(Type::AlwaysTruthy),
                KnownInstanceType::AlwaysFalsy => Ok(Type::AlwaysFalsy),

                // We treat `typing.Type` exactly the same as `builtins.type`:
                KnownInstanceType::Type => Ok(KnownClass::Type.to_instance(db)),
                KnownInstanceType::Tuple => Ok(KnownClass::Tuple.to_instance(db)),

                // Legacy `typing` aliases
                KnownInstanceType::List => Ok(KnownClass::List.to_instance(db)),
                KnownInstanceType::Dict => Ok(KnownClass::Dict.to_instance(db)),
                KnownInstanceType::Set => Ok(KnownClass::Set.to_instance(db)),
                KnownInstanceType::FrozenSet => Ok(KnownClass::FrozenSet.to_instance(db)),
                KnownInstanceType::ChainMap => Ok(KnownClass::ChainMap.to_instance(db)),
                KnownInstanceType::Counter => Ok(KnownClass::Counter.to_instance(db)),
                KnownInstanceType::DefaultDict => Ok(KnownClass::DefaultDict.to_instance(db)),
                KnownInstanceType::Deque => Ok(KnownClass::Deque.to_instance(db)),
                KnownInstanceType::OrderedDict => Ok(KnownClass::OrderedDict.to_instance(db)),

                // TODO map this to a new `Type::TypeVar` variant
                KnownInstanceType::TypeVar(_) => Ok(*self),

                // TODO: Use an opt-in rule for a bare `Callable`
                KnownInstanceType::Callable => Ok(Type::Callable(CallableType::General(
                    GeneralCallableType::unknown(db),
                ))),

                KnownInstanceType::TypingSelf => Ok(todo_type!("Support for `typing.Self`")),
                KnownInstanceType::TypeAlias => Ok(todo_type!("Support for `typing.TypeAlias`")),

                KnownInstanceType::Protocol => Err(InvalidTypeExpressionError {
                    invalid_expressions: smallvec::smallvec![InvalidTypeExpression::Protocol],
                    fallback_type: Type::unknown(),
                }),

                KnownInstanceType::Literal
                | KnownInstanceType::Union
                | KnownInstanceType::Intersection => Err(InvalidTypeExpressionError {
                    invalid_expressions: smallvec::smallvec![
                        InvalidTypeExpression::RequiresArguments(*self)
                    ],
                    fallback_type: Type::unknown(),
                }),

                KnownInstanceType::Optional
                | KnownInstanceType::Not
                | KnownInstanceType::TypeOf
                | KnownInstanceType::TypeIs
                | KnownInstanceType::TypeGuard
                | KnownInstanceType::Unpack
                | KnownInstanceType::CallableTypeFromFunction => Err(InvalidTypeExpressionError {
                    invalid_expressions: smallvec::smallvec![
                        InvalidTypeExpression::RequiresOneArgument(*self)
                    ],
                    fallback_type: Type::unknown(),
                }),

                KnownInstanceType::Annotated | KnownInstanceType::Concatenate => {
                    Err(InvalidTypeExpressionError {
                        invalid_expressions: smallvec::smallvec![
                            InvalidTypeExpression::RequiresTwoArguments(*self)
                        ],
                        fallback_type: Type::unknown(),
                    })
                }

                KnownInstanceType::ClassVar | KnownInstanceType::Final => {
                    Err(InvalidTypeExpressionError {
                        invalid_expressions: smallvec::smallvec![
                            InvalidTypeExpression::TypeQualifier(*known_instance)
                        ],
                        fallback_type: Type::unknown(),
                    })
                }

                KnownInstanceType::ReadOnly
                | KnownInstanceType::NotRequired
                | KnownInstanceType::Required => Err(InvalidTypeExpressionError {
                    invalid_expressions: smallvec::smallvec![
                        InvalidTypeExpression::TypeQualifierRequiresOneArgument(*known_instance)
                    ],
                    fallback_type: Type::unknown(),
                }),
            },

            Type::Union(union) => {
                let mut builder = UnionBuilder::new(db);
                let mut invalid_expressions = smallvec::SmallVec::default();
                for element in union.elements(db) {
                    match element.in_type_expression(db) {
                        Ok(type_expr) => builder = builder.add(type_expr),
                        Err(InvalidTypeExpressionError {
                            fallback_type,
                            invalid_expressions: new_invalid_expressions,
                        }) => {
                            invalid_expressions.extend(new_invalid_expressions);
                            builder = builder.add(fallback_type);
                        }
                    }
                }
                if invalid_expressions.is_empty() {
                    Ok(builder.build())
                } else {
                    Err(InvalidTypeExpressionError {
                        fallback_type: builder.build(),
                        invalid_expressions,
                    })
                }
            }

            Type::Dynamic(_) => Ok(*self),

            Type::Instance(InstanceType { class }) => match class.known(db) {
                Some(KnownClass::TypeVar) => Ok(todo_type!(
                    "Support for `typing.TypeVar` instances in type expressions"
                )),
                Some(KnownClass::ParamSpec) => Ok(todo_type!(
                    "Support for `typing.ParamSpec` instances in type expressions"
                )),
                Some(KnownClass::TypeVarTuple) => Ok(todo_type!(
                    "Support for `typing.TypeVarTuple` instances in type expressions"
                )),
                Some(KnownClass::NewType) => Ok(todo_type!(
                    "Support for `typing.NewType` instances in type expressions"
                )),
                Some(KnownClass::GenericAlias) => Ok(todo_type!(
                    "Support for `typing.GenericAlias` instances in type expressions"
                )),
                _ => Err(InvalidTypeExpressionError {
                    invalid_expressions: smallvec::smallvec![InvalidTypeExpression::InvalidType(
                        *self
                    )],
                    fallback_type: Type::unknown(),
                }),
            },

            Type::Intersection(_) => Ok(todo_type!("Type::Intersection.in_type_expression")),
        }
    }

    /// The type `NoneType` / `None`
    pub fn none(db: &'db dyn Db) -> Type<'db> {
        KnownClass::NoneType.to_instance(db)
    }

    /// Return the type of `tuple(sys.version_info)`.
    ///
    /// This is not exactly the type that `sys.version_info` has at runtime,
    /// but it's a useful fallback for us in order to infer `Literal` types from `sys.version_info` comparisons.
    fn version_info_tuple(db: &'db dyn Db) -> Self {
        let python_version = Program::get(db).python_version(db);
        let int_instance_ty = KnownClass::Int.to_instance(db);

        // TODO: just grab this type from typeshed (it's a `sys._ReleaseLevel` type alias there)
        let release_level_ty = {
            let elements: Box<[Type<'db>]> = ["alpha", "beta", "candidate", "final"]
                .iter()
                .map(|level| Type::string_literal(db, level))
                .collect();

            // For most unions, it's better to go via `UnionType::from_elements` or use `UnionBuilder`;
            // those techniques ensure that union elements are deduplicated and unions are eagerly simplified
            // into other types where necessary. Here, however, we know that there are no duplicates
            // in this union, so it's probably more efficient to use `UnionType::new()` directly.
            Type::Union(UnionType::new(db, elements))
        };

        TupleType::from_elements(
            db,
            [
                Type::IntLiteral(python_version.major.into()),
                Type::IntLiteral(python_version.minor.into()),
                int_instance_ty,
                release_level_ty,
                int_instance_ty,
            ],
        )
    }

    /// Given a type that is assumed to represent an instance of a class,
    /// return a type that represents that class itself.
    #[must_use]
    pub fn to_meta_type(&self, db: &'db dyn Db) -> Type<'db> {
        match self {
            Type::Never => Type::Never,
            Type::Instance(InstanceType { class }) => SubclassOfType::from(db, *class),
            Type::KnownInstance(known_instance) => known_instance.class().to_class_literal(db),
            Type::Union(union) => union.map(db, |ty| ty.to_meta_type(db)),
            Type::BooleanLiteral(_) => KnownClass::Bool.to_class_literal(db),
            Type::BytesLiteral(_) => KnownClass::Bytes.to_class_literal(db),
            Type::SliceLiteral(_) => KnownClass::Slice.to_class_literal(db),
            Type::IntLiteral(_) => KnownClass::Int.to_class_literal(db),
            Type::FunctionLiteral(_) => KnownClass::FunctionType.to_class_literal(db),
            Type::Callable(CallableType::BoundMethod(_)) => {
                KnownClass::MethodType.to_class_literal(db)
            }
            Type::Callable(CallableType::MethodWrapperDunderGet(_)) => {
                KnownClass::MethodWrapperType.to_class_literal(db)
            }
            Type::Callable(CallableType::WrapperDescriptorDunderGet) => {
                KnownClass::WrapperDescriptorType.to_class_literal(db)
            }
            Type::Callable(CallableType::General(_)) => KnownClass::Type.to_instance(db),
            Type::ModuleLiteral(_) => KnownClass::ModuleType.to_class_literal(db),
            Type::Tuple(_) => KnownClass::Tuple.to_class_literal(db),
            Type::ClassLiteral(ClassLiteralType { class }) => class.metaclass(db),
            Type::SubclassOf(subclass_of_ty) => match subclass_of_ty.subclass_of() {
                ClassBase::Dynamic(_) => *self,
                ClassBase::Class(class) => SubclassOfType::from(
                    db,
                    ClassBase::try_from_type(db, class.metaclass(db))
                        .unwrap_or(ClassBase::unknown()),
                ),
            },

            Type::StringLiteral(_) | Type::LiteralString => KnownClass::Str.to_class_literal(db),
            Type::Dynamic(dynamic) => SubclassOfType::from(db, ClassBase::Dynamic(*dynamic)),
            // TODO intersections
            Type::Intersection(_) => SubclassOfType::from(
                db,
                ClassBase::try_from_type(db, todo_type!("Intersection meta-type"))
                    .expect("Type::Todo should be a valid ClassBase"),
            ),
            Type::AlwaysTruthy | Type::AlwaysFalsy => KnownClass::Type.to_instance(db),
        }
    }

    /// Return the string representation of this type when converted to string as it would be
    /// provided by the `__str__` method.
    ///
    /// When not available, this should fall back to the value of `[Type::repr]`.
    /// Note: this method is used in the builtins `format`, `print`, `str.format` and `f-strings`.
    #[must_use]
    pub fn str(&self, db: &'db dyn Db) -> Type<'db> {
        match self {
            Type::IntLiteral(_) | Type::BooleanLiteral(_) => self.repr(db),
            Type::StringLiteral(_) | Type::LiteralString => *self,
            Type::KnownInstance(known_instance) => {
                Type::string_literal(db, known_instance.repr(db))
            }
            // TODO: handle more complex types
            _ => KnownClass::Str.to_instance(db),
        }
    }

    /// Return the string representation of this type as it would be provided by the  `__repr__`
    /// method at runtime.
    #[must_use]
    pub fn repr(&self, db: &'db dyn Db) -> Type<'db> {
        match self {
            Type::IntLiteral(number) => Type::string_literal(db, &number.to_string()),
            Type::BooleanLiteral(true) => Type::string_literal(db, "True"),
            Type::BooleanLiteral(false) => Type::string_literal(db, "False"),
            Type::StringLiteral(literal) => {
                Type::string_literal(db, &format!("'{}'", literal.value(db).escape_default()))
            }
            Type::LiteralString => Type::LiteralString,
            Type::KnownInstance(known_instance) => {
                Type::string_literal(db, known_instance.repr(db))
            }
            // TODO: handle more complex types
            _ => KnownClass::Str.to_instance(db),
        }
    }
}

impl<'db> From<&Type<'db>> for Type<'db> {
    fn from(value: &Type<'db>) -> Self {
        *value
    }
}

#[derive(Copy, Clone, Debug, Eq, Hash, PartialEq)]
pub enum DynamicType {
    // An explicitly annotated `typing.Any`
    Any,
    // An unannotated value, or a dynamic type resulting from an error
    Unknown,
    /// Temporary type for symbols that can't be inferred yet because of missing implementations.
    ///
    /// This variant should eventually be removed once red-knot is spec-compliant.
    ///
    /// General rule: `Todo` should only propagate when the presence of the input `Todo` caused the
    /// output to be unknown. An output should only be `Todo` if fixing all `Todo` inputs to be not
    /// `Todo` would change the output type.
    ///
    /// This variant should be created with the `todo_type!` macro.
    Todo(TodoType),
    /// Temporary type until we support protocols. We use a separate variant (instead of `Todo(…)`)
    /// in order to be able to match on them explicitly.
    TodoProtocol,
}

impl std::fmt::Display for DynamicType {
    fn fmt(&self, f: &mut std::fmt::Formatter<'_>) -> std::fmt::Result {
        match self {
            DynamicType::Any => f.write_str("Any"),
            DynamicType::Unknown => f.write_str("Unknown"),
            // `DynamicType::Todo`'s display should be explicit that is not a valid display of
            // any other type
            DynamicType::Todo(todo) => write!(f, "@Todo{todo}"),
            DynamicType::TodoProtocol => f.write_str(if cfg!(debug_assertions) {
                "@Todo(protocol)"
            } else {
                "@Todo"
            }),
        }
    }
}

bitflags! {
    /// Type qualifiers that appear in an annotation expression.
    #[derive(Copy, Clone, Debug, Eq, PartialEq, Default)]
    pub(crate) struct TypeQualifiers: u8 {
        /// `typing.ClassVar`
        const CLASS_VAR = 1 << 0;
        /// `typing.Final`
        const FINAL     = 1 << 1;
    }
}

/// When inferring the type of an annotation expression, we can also encounter type qualifiers
/// such as `ClassVar` or `Final`. These do not affect the inferred type itself, but rather
/// control how a particular symbol can be accessed or modified. This struct holds a type and
/// a set of type qualifiers.
///
/// Example: `Annotated[ClassVar[tuple[int]], "metadata"]` would have type `tuple[int]` and the
/// qualifier `ClassVar`.
#[derive(Clone, Debug, Copy, Eq, PartialEq, salsa::Update)]
pub(crate) struct TypeAndQualifiers<'db> {
    inner: Type<'db>,
    qualifiers: TypeQualifiers,
}

impl<'db> TypeAndQualifiers<'db> {
    pub(crate) fn new(inner: Type<'db>, qualifiers: TypeQualifiers) -> Self {
        Self { inner, qualifiers }
    }

    /// Constructor that creates a [`TypeAndQualifiers`] instance with type `Unknown` and no qualifiers.
    pub(crate) fn unknown() -> Self {
        Self {
            inner: Type::unknown(),
            qualifiers: TypeQualifiers::empty(),
        }
    }

    /// Forget about type qualifiers and only return the inner type.
    pub(crate) fn inner_type(&self) -> Type<'db> {
        self.inner
    }

    /// Insert/add an additional type qualifier.
    pub(crate) fn add_qualifier(&mut self, qualifier: TypeQualifiers) {
        self.qualifiers |= qualifier;
    }

    /// Return the set of type qualifiers.
    pub(crate) fn qualifiers(&self) -> TypeQualifiers {
        self.qualifiers
    }
}

impl<'db> From<Type<'db>> for TypeAndQualifiers<'db> {
    fn from(inner: Type<'db>) -> Self {
        Self {
            inner,
            qualifiers: TypeQualifiers::empty(),
        }
    }
}

/// Error struct providing information on type(s) that were deemed to be invalid
/// in a type expression context, and the type we should therefore fallback to
/// for the problematic type expression.
#[derive(Debug, PartialEq, Eq)]
pub struct InvalidTypeExpressionError<'db> {
    fallback_type: Type<'db>,
    invalid_expressions: smallvec::SmallVec<[InvalidTypeExpression<'db>; 1]>,
}

impl<'db> InvalidTypeExpressionError<'db> {
    fn into_fallback_type(self, context: &InferContext, node: &ast::Expr) -> Type<'db> {
        let InvalidTypeExpressionError {
            fallback_type,
            invalid_expressions,
        } = self;
        for error in invalid_expressions {
            context.report_lint(
                &INVALID_TYPE_FORM,
                node,
                format_args!("{}", error.reason(context.db())),
            );
        }
        fallback_type
    }
}

/// Enumeration of various types that are invalid in type-expression contexts
#[derive(Debug, Copy, Clone, PartialEq, Eq)]
enum InvalidTypeExpression<'db> {
    /// Some types always require exactly one argument when used in a type expression
    RequiresOneArgument(Type<'db>),
    /// Some types always require at least one argument when used in a type expression
    RequiresArguments(Type<'db>),
    /// Some types always require at least two arguments when used in a type expression
    RequiresTwoArguments(Type<'db>),
    /// The `Protocol` type is invalid in type expressions
    Protocol,
    /// Type qualifiers are always invalid in *type expressions*,
    /// but these ones are okay with 0 arguments in *annotation expressions*
    TypeQualifier(KnownInstanceType<'db>),
    /// Type qualifiers that are invalid in type expressions,
    /// and which would require exactly one argument even if they appeared in an annotation expression
    TypeQualifierRequiresOneArgument(KnownInstanceType<'db>),
    /// Some types are always invalid in type expressions
    InvalidType(Type<'db>),
}

impl<'db> InvalidTypeExpression<'db> {
    const fn reason(self, db: &'db dyn Db) -> impl std::fmt::Display + 'db {
        struct Display<'db> {
            error: InvalidTypeExpression<'db>,
            db: &'db dyn Db,
        }

        impl std::fmt::Display for Display<'_> {
            fn fmt(&self, f: &mut std::fmt::Formatter<'_>) -> std::fmt::Result {
                match self.error {
                    InvalidTypeExpression::RequiresOneArgument(ty) => write!(
                        f,
                        "`{ty}` requires exactly one argument when used in a type expression",
                        ty = ty.display(self.db)
                    ),
                    InvalidTypeExpression::RequiresArguments(ty) => write!(
                        f,
                        "`{ty}` requires at least one argument when used in a type expression",
                        ty = ty.display(self.db)
                    ),
                    InvalidTypeExpression::RequiresTwoArguments(ty) => write!(
                        f,
                        "`{ty}` requires at least two arguments when used in a type expression",
                        ty = ty.display(self.db)
                    ),
                    InvalidTypeExpression::Protocol => f.write_str(
                        "`typing.Protocol` is not allowed in type expressions"
                    ),
                    InvalidTypeExpression::TypeQualifier(qualifier) => write!(
                        f,
                        "Type qualifier `{q}` is not allowed in type expressions (only in annotation expressions)",
                        q = qualifier.repr(self.db)
                    ),
                    InvalidTypeExpression::TypeQualifierRequiresOneArgument(qualifier) => write!(
                        f,
                        "Type qualifier `{q}` is not allowed in type expressions (only in annotation expressions, and only with exactly one argument)",
                        q = qualifier.repr(self.db)
                    ),
                    InvalidTypeExpression::InvalidType(ty) => write!(
                        f,
                        "Variable of type `{ty}` is not allowed in a type expression",
                        ty = ty.display(self.db)
                    ),
                }
            }
        }

        Display { error: self, db }
    }
}

/// Data regarding a single type variable.
///
/// This is referenced by `KnownInstanceType::TypeVar` (to represent the singleton type of the
/// runtime `typing.TypeVar` object itself). In the future, it will also be referenced also by a
/// new `Type` variant to represent the type that this typevar represents as an annotation: that
/// is, an unknown set of objects, constrained by the upper-bound/constraints on this type var,
/// defaulting to the default type of this type var when not otherwise bound to a type.
///
/// This must be a tracked struct, not an interned one, because typevar equivalence is by identity,
/// not by value. Two typevars that have the same name, bound/constraints, and default, are still
/// different typevars: if used in the same scope, they may be bound to different types.
#[salsa::tracked(debug)]
pub struct TypeVarInstance<'db> {
    /// The name of this TypeVar (e.g. `T`)
    #[return_ref]
    name: ast::name::Name,

    /// The upper bound or constraint on the type of this TypeVar
    bound_or_constraints: Option<TypeVarBoundOrConstraints<'db>>,

    /// The default type for this TypeVar
    default_ty: Option<Type<'db>>,
}

impl<'db> TypeVarInstance<'db> {
    #[allow(unused)]
    pub(crate) fn upper_bound(self, db: &'db dyn Db) -> Option<Type<'db>> {
        if let Some(TypeVarBoundOrConstraints::UpperBound(ty)) = self.bound_or_constraints(db) {
            Some(ty)
        } else {
            None
        }
    }

    #[allow(unused)]
    pub(crate) fn constraints(self, db: &'db dyn Db) -> Option<&'db [Type<'db>]> {
        if let Some(TypeVarBoundOrConstraints::Constraints(tuple)) = self.bound_or_constraints(db) {
            Some(tuple.elements(db))
        } else {
            None
        }
    }
}

#[derive(Clone, Debug, Hash, PartialEq, Eq, salsa::Update)]
pub enum TypeVarBoundOrConstraints<'db> {
    UpperBound(Type<'db>),
    Constraints(TupleType<'db>),
}

/// Error returned if a type is not (or may not be) a context manager.
#[derive(Debug)]
enum ContextManagerError<'db> {
    Enter(CallDunderError<'db>),
    Exit {
        enter_return_type: Type<'db>,
        exit_error: CallDunderError<'db>,
    },
    EnterAndExit {
        enter_error: CallDunderError<'db>,
        exit_error: CallDunderError<'db>,
    },
}

impl<'db> ContextManagerError<'db> {
    fn fallback_enter_type(&self, db: &'db dyn Db) -> Type<'db> {
        self.enter_type(db).unwrap_or(Type::unknown())
    }

    /// Returns the `__enter__` return type if it is known,
    /// or `None` if the type never has a callable `__enter__` attribute
    fn enter_type(&self, db: &'db dyn Db) -> Option<Type<'db>> {
        match self {
            Self::Exit {
                enter_return_type,
                exit_error: _,
            } => Some(*enter_return_type),
            Self::Enter(enter_error)
            | Self::EnterAndExit {
                enter_error,
                exit_error: _,
            } => match enter_error {
                CallDunderError::PossiblyUnbound(call_outcome) => {
                    Some(call_outcome.return_type(db))
                }
                CallDunderError::CallError(CallErrorKind::NotCallable, _) => None,
                CallDunderError::CallError(_, bindings) => Some(bindings.return_type(db)),
                CallDunderError::MethodNotAvailable => None,
            },
        }
    }

    fn report_diagnostic(
        &self,
        context: &InferContext<'db>,
        context_expression_type: Type<'db>,
        context_expression_node: ast::AnyNodeRef,
    ) {
        let format_call_dunder_error = |call_dunder_error: &CallDunderError<'db>, name: &str| {
            match call_dunder_error {
                CallDunderError::MethodNotAvailable => format!("it does not implement `{name}`"),
                CallDunderError::PossiblyUnbound(_) => {
                    format!("the method `{name}` is possibly unbound")
                }
                // TODO: Use more specific error messages for the different error cases.
                //  E.g. hint toward the union variant that doesn't correctly implement enter,
                //  distinguish between a not callable `__enter__` attribute and a wrong signature.
                CallDunderError::CallError(_, _) => {
                    format!("it does not correctly implement `{name}`")
                }
            }
        };

        let format_call_dunder_errors = |error_a: &CallDunderError<'db>,
                                         name_a: &str,
                                         error_b: &CallDunderError<'db>,
                                         name_b: &str| {
            match (error_a, error_b) {
                (CallDunderError::PossiblyUnbound(_), CallDunderError::PossiblyUnbound(_)) => {
                    format!("the methods `{name_a}` and `{name_b}` are possibly unbound")
                }
                (CallDunderError::MethodNotAvailable, CallDunderError::MethodNotAvailable) => {
                    format!("it does not implement `{name_a}` and `{name_b}`")
                }
                (CallDunderError::CallError(_, _), CallDunderError::CallError(_, _)) => {
                    format!("it does not correctly implement `{name_a}` or `{name_b}`")
                }
                (_, _) => format!(
                    "{format_a}, and {format_b}",
                    format_a = format_call_dunder_error(error_a, name_a),
                    format_b = format_call_dunder_error(error_b, name_b)
                ),
            }
        };

        let db = context.db();

        let formatted_errors = match self {
            Self::Exit {
                enter_return_type: _,
                exit_error,
            } => format_call_dunder_error(exit_error, "__exit__"),
            Self::Enter(enter_error) => format_call_dunder_error(enter_error, "__enter__"),
            Self::EnterAndExit {
                enter_error,
                exit_error,
            } => format_call_dunder_errors(enter_error, "__enter__", exit_error, "__exit__"),
        };

        context.report_lint(
            &INVALID_CONTEXT_MANAGER,
            context_expression_node,
            format_args!(
                "Object of type `{context_expression}` cannot be used with `with` because {formatted_errors}",
                context_expression = context_expression_type.display(db)
            ),
        );
    }
}

/// Error returned if a type is not (or may not be) iterable.
#[derive(Debug)]
enum IterationError<'db> {
    /// The object being iterated over has a bound `__iter__` method,
    /// but calling it with the expected arguments results in an error.
    IterCallError(CallErrorKind, Box<Bindings<'db>>),

    /// The object being iterated over has a bound `__iter__` method that can be called
    /// with the expected types, but it returns an object that is not a valid iterator.
    IterReturnsInvalidIterator {
        /// The type of the object returned by the `__iter__` method.
        iterator: Type<'db>,
        /// The error we encountered when we tried to call `__next__` on the type
        /// returned by `__iter__`
        dunder_next_error: CallDunderError<'db>,
    },

    /// The object being iterated over has a bound `__iter__` method that returns a
    /// valid iterator. However, the `__iter__` method is possibly unbound, and there
    /// either isn't a `__getitem__` method to fall back to, or calling the `__getitem__`
    /// method returns some kind of error.
    PossiblyUnboundIterAndGetitemError {
        /// The type of the object returned by the `__next__` method on the iterator.
        /// (The iterator being the type returned by the `__iter__` method on the iterable.)
        dunder_next_return: Type<'db>,
        /// The error we encountered when we tried to call `__getitem__` on the iterable.
        dunder_getitem_error: CallDunderError<'db>,
    },

    /// The object being iterated over doesn't have an `__iter__` method.
    /// It also either doesn't have a `__getitem__` method to fall back to,
    /// or calling the `__getitem__` method returns some kind of error.
    UnboundIterAndGetitemError {
        dunder_getitem_error: CallDunderError<'db>,
    },
}

impl<'db> IterationError<'db> {
    fn fallback_element_type(&self, db: &'db dyn Db) -> Type<'db> {
        self.element_type(db).unwrap_or(Type::unknown())
    }

    /// Returns the element type if it is known, or `None` if the type is never iterable.
    fn element_type(&self, db: &'db dyn Db) -> Option<Type<'db>> {
        match self {
            Self::IterReturnsInvalidIterator {
                dunder_next_error, ..
            } => dunder_next_error.return_type(db),

            Self::IterCallError(_, dunder_iter_bindings) => dunder_iter_bindings
                .return_type(db)
                .try_call_dunder(db, "__next__", CallArgumentTypes::none())
                .map(|dunder_next_outcome| Some(dunder_next_outcome.return_type(db)))
                .unwrap_or_else(|dunder_next_call_error| dunder_next_call_error.return_type(db)),

            Self::PossiblyUnboundIterAndGetitemError {
                dunder_next_return,
                dunder_getitem_error,
            } => match dunder_getitem_error {
                CallDunderError::MethodNotAvailable => Some(*dunder_next_return),
                CallDunderError::PossiblyUnbound(dunder_getitem_outcome) => {
                    Some(UnionType::from_elements(
                        db,
                        [*dunder_next_return, dunder_getitem_outcome.return_type(db)],
                    ))
                }
                CallDunderError::CallError(CallErrorKind::NotCallable, _) => {
                    Some(*dunder_next_return)
                }
                CallDunderError::CallError(_, dunder_getitem_bindings) => {
                    let dunder_getitem_return = dunder_getitem_bindings.return_type(db);
                    let elements = [*dunder_next_return, dunder_getitem_return];
                    Some(UnionType::from_elements(db, elements))
                }
            },

            Self::UnboundIterAndGetitemError {
                dunder_getitem_error,
            } => dunder_getitem_error.return_type(db),
        }
    }

    /// Reports the diagnostic for this error.
    fn report_diagnostic(
        &self,
        context: &InferContext<'db>,
        iterable_type: Type<'db>,
        iterable_node: ast::AnyNodeRef,
    ) {
        let db = context.db();

        let report_not_iterable = |arguments: std::fmt::Arguments| {
            context.report_lint(&NOT_ITERABLE, iterable_node, arguments);
        };

        // TODO: for all of these error variants, the "explanation" for the diagnostic
        // (everything after the "because") should really be presented as a "help:", "note",
        // or similar, rather than as part of the same sentence as the error message.
        match self {
            Self::IterCallError(CallErrorKind::NotCallable, bindings) => report_not_iterable(format_args!(
                "Object of type `{iterable_type}` is not iterable \
                    because its `__iter__` attribute has type `{dunder_iter_type}`, \
                    which is not callable",
                iterable_type = iterable_type.display(db),
                dunder_iter_type = bindings.callable_type().display(db),
            )),
            Self::IterCallError(CallErrorKind::PossiblyNotCallable, bindings) if bindings.is_single() => {
                report_not_iterable(format_args!(
                    "Object of type `{iterable_type}` may not be iterable \
                        because its `__iter__` attribute (with type `{dunder_iter_type}`) \
                        may not be callable",
                    iterable_type = iterable_type.display(db),
                    dunder_iter_type = bindings.callable_type().display(db),
                ));
            }
            Self::IterCallError(CallErrorKind::PossiblyNotCallable, bindings) => {
                report_not_iterable(format_args!(
                    "Object of type `{iterable_type}` may not be iterable \
                        because its `__iter__` attribute (with type `{dunder_iter_type}`) \
                        may not be callable",
                    iterable_type = iterable_type.display(db),
                    dunder_iter_type = bindings.callable_type().display(db),
                ));
            }
            Self::IterCallError(CallErrorKind::BindingError, bindings) if bindings.is_single() => report_not_iterable(format_args!(
                "Object of type `{iterable_type}` is not iterable \
                    because its `__iter__` method has an invalid signature \
                    (expected `def __iter__(self): ...`)",
                iterable_type = iterable_type.display(db),
            )),
            Self::IterCallError(CallErrorKind::BindingError, bindings) => report_not_iterable(format_args!(
                "Object of type `{iterable_type}` may not be iterable \
                    because its `__iter__` method (with type `{dunder_iter_type}`) \
                    may have an invalid signature (expected `def __iter__(self): ...`)",
                iterable_type = iterable_type.display(db),
                dunder_iter_type = bindings.callable_type().display(db),
            )),

            Self::IterReturnsInvalidIterator {
                iterator,
                dunder_next_error
            } => match dunder_next_error {
                CallDunderError::MethodNotAvailable => report_not_iterable(format_args!(
                    "Object of type `{iterable_type}` is not iterable \
                        because its `__iter__` method returns an object of type `{iterator_type}`, \
                        which has no `__next__` method",
                    iterable_type = iterable_type.display(db),
                    iterator_type = iterator.display(db),
                )),
                CallDunderError::PossiblyUnbound(_) => report_not_iterable(format_args!(
                    "Object of type `{iterable_type}` may not be iterable \
                        because its `__iter__` method returns an object of type `{iterator_type}`, \
                        which may not have a `__next__` method",
                    iterable_type = iterable_type.display(db),
                    iterator_type = iterator.display(db),
                )),
                CallDunderError::CallError(CallErrorKind::NotCallable, _) => report_not_iterable(format_args!(
                    "Object of type `{iterable_type}` is not iterable \
                        because its `__iter__` method returns an object of type `{iterator_type}`, \
                        which has a `__next__` attribute that is not callable",
                    iterable_type = iterable_type.display(db),
                    iterator_type = iterator.display(db),
                )),
                CallDunderError::CallError(CallErrorKind::PossiblyNotCallable, _) => report_not_iterable(format_args!(
                    "Object of type `{iterable_type}` may not be iterable \
                        because its `__iter__` method returns an object of type `{iterator_type}`, \
                        which has a `__next__` attribute that may not be callable",
                    iterable_type = iterable_type.display(db),
                    iterator_type = iterator.display(db),
                )),
                CallDunderError::CallError(CallErrorKind::BindingError, bindings) if bindings.is_single() => report_not_iterable(format_args!(
                    "Object of type `{iterable_type}` is not iterable \
                        because its `__iter__` method returns an object of type `{iterator_type}`, \
                        which has an invalid `__next__` method (expected `def __next__(self): ...`)",
                    iterable_type = iterable_type.display(db),
                    iterator_type = iterator.display(db),
                )),
                CallDunderError::CallError(CallErrorKind::BindingError, _) => report_not_iterable(format_args!(
                    "Object of type `{iterable_type}` may not be iterable \
                        because its `__iter__` method returns an object of type `{iterator_type}`, \
                        which may have an invalid `__next__` method (expected `def __next__(self): ...`)",
                    iterable_type = iterable_type.display(db),
                    iterator_type = iterator.display(db),
                )),
            }

            Self::PossiblyUnboundIterAndGetitemError {
                dunder_getitem_error, ..
            } => match dunder_getitem_error {
                CallDunderError::MethodNotAvailable => report_not_iterable(format_args!(
                    "Object of type `{}` may not be iterable \
                        because it may not have an `__iter__` method \
                        and it doesn't have a `__getitem__` method",
                    iterable_type.display(db)
                )),
                CallDunderError::PossiblyUnbound(_) => report_not_iterable(format_args!(
                    "Object of type `{}` may not be iterable \
                        because it may not have an `__iter__` method or a `__getitem__` method",
                    iterable_type.display(db)
                )),
                CallDunderError::CallError(CallErrorKind::NotCallable, bindings) => report_not_iterable(format_args!(
                    "Object of type `{iterable_type}` may not be iterable \
                        because it may not have an `__iter__` method \
                        and its `__getitem__` attribute has type `{dunder_getitem_type}`, \
                        which is not callable",
                    iterable_type = iterable_type.display(db),
                    dunder_getitem_type = bindings.callable_type().display(db),
                )),
                CallDunderError::CallError(CallErrorKind::PossiblyNotCallable, bindings) if bindings.is_single() => report_not_iterable(format_args!(
                    "Object of type `{iterable_type}` may not be iterable \
                        because it may not have an `__iter__` method \
                        and its `__getitem__` attribute may not be callable",
                    iterable_type = iterable_type.display(db),
                )),
                CallDunderError::CallError(CallErrorKind::PossiblyNotCallable, bindings) => {
                    report_not_iterable(format_args!(
                        "Object of type `{iterable_type}` may not be iterable \
                            because it may not have an `__iter__` method \
                            and its `__getitem__` attribute (with type `{dunder_getitem_type}`) \
                            may not be callable",
                        iterable_type = iterable_type.display(db),
                        dunder_getitem_type = bindings.callable_type().display(db),
                    ));
                }
                CallDunderError::CallError(CallErrorKind::BindingError, bindings) if bindings.is_single() => report_not_iterable(format_args!(
                    "Object of type `{iterable_type}` may not be iterable \
                        because it may not have an `__iter__` method \
                        and its `__getitem__` method has an incorrect signature \
                        for the old-style iteration protocol \
                        (expected a signature at least as permissive as \
                        `def __getitem__(self, key: int): ...`)",
                    iterable_type = iterable_type.display(db),
                )),
                CallDunderError::CallError(CallErrorKind::BindingError, bindings) => report_not_iterable(format_args!(
                    "Object of type `{iterable_type}` may not be iterable \
                        because it may not have an `__iter__` method \
                        and its `__getitem__` method (with type `{dunder_getitem_type}`) \
                        may have an incorrect signature for the old-style iteration protocol \
                        (expected a signature at least as permissive as \
                        `def __getitem__(self, key: int): ...`)",
                    iterable_type = iterable_type.display(db),
                    dunder_getitem_type = bindings.callable_type().display(db),
                )),
            }

            Self::UnboundIterAndGetitemError { dunder_getitem_error } => match dunder_getitem_error {
                CallDunderError::MethodNotAvailable => report_not_iterable(format_args!(
                    "Object of type `{}` is not iterable because it doesn't have \
                        an `__iter__` method or a `__getitem__` method",
                    iterable_type.display(db)
                )),
                CallDunderError::PossiblyUnbound(_) => report_not_iterable(format_args!(
                    "Object of type `{}` may not be iterable because it has no `__iter__` method \
                        and it may not have a `__getitem__` method",
                    iterable_type.display(db)
                )),
                CallDunderError::CallError(CallErrorKind::NotCallable, bindings) => report_not_iterable(format_args!(
                    "Object of type `{iterable_type}` is not iterable \
                        because it has no `__iter__` method and \
                        its `__getitem__` attribute has type `{dunder_getitem_type}`, \
                        which is not callable",
                    iterable_type = iterable_type.display(db),
                    dunder_getitem_type = bindings.callable_type().display(db),
                )),
                CallDunderError::CallError(CallErrorKind::PossiblyNotCallable, bindings) if bindings.is_single() => report_not_iterable(format_args!(
                    "Object of type `{iterable_type}` may not be iterable \
                        because it has no `__iter__` method and its `__getitem__` attribute \
                        may not be callable",
                    iterable_type = iterable_type.display(db),
                )),
                CallDunderError::CallError(CallErrorKind::PossiblyNotCallable, bindings) => {
                    report_not_iterable(format_args!(
                        "Object of type `{iterable_type}` may not be iterable \
                            because it has no `__iter__` method and its `__getitem__` attribute \
                            (with type `{dunder_getitem_type}`) may not be callable",
                        iterable_type = iterable_type.display(db),
                        dunder_getitem_type = bindings.callable_type().display(db),
                    ));
                }
                CallDunderError::CallError(CallErrorKind::BindingError, bindings) if bindings.is_single() => report_not_iterable(format_args!(
                    "Object of type `{iterable_type}` is not iterable \
                        because it has no `__iter__` method and \
                        its `__getitem__` method has an incorrect signature \
                        for the old-style iteration protocol \
                        (expected a signature at least as permissive as \
                        `def __getitem__(self, key: int): ...`)",
                    iterable_type = iterable_type.display(db),
                )),
                CallDunderError::CallError(CallErrorKind::BindingError, bindings) => report_not_iterable(format_args!(
                    "Object of type `{iterable_type}` may not be iterable \
                        because it has no `__iter__` method and \
                        its `__getitem__` method (with type `{dunder_getitem_type}`) \
                        may have an incorrect signature for the old-style iteration protocol \
                        (expected a signature at least as permissive as \
                        `def __getitem__(self, key: int): ...`)",
                    iterable_type = iterable_type.display(db),
                    dunder_getitem_type = bindings.callable_type().display(db),
                )),
            }
        }
    }
}

#[derive(Debug, Clone, PartialEq, Eq)]
pub(super) enum BoolError<'db> {
    /// The type has a `__bool__` attribute but it can't be called.
    NotCallable { not_boolable_type: Type<'db> },

    /// The type has a callable `__bool__` attribute, but it isn't callable
    /// with the given arguments.
    IncorrectArguments {
        not_boolable_type: Type<'db>,
        truthiness: Truthiness,
    },

    /// The type has a `__bool__` method, is callable with the given arguments,
    /// but the return type isn't assignable to `bool`.
    IncorrectReturnType {
        not_boolable_type: Type<'db>,
        return_type: Type<'db>,
    },

    /// A union type doesn't implement `__bool__` correctly.
    Union {
        union: UnionType<'db>,
        truthiness: Truthiness,
    },

    /// Any other reason why the type can't be converted to a bool.
    /// E.g. because calling `__bool__` returns in a union type and not all variants support `__bool__` or
    /// because `__bool__` points to a type that has a possibly unbound `__call__` method.
    Other { not_boolable_type: Type<'db> },
}

impl<'db> BoolError<'db> {
    pub(super) fn fallback_truthiness(&self) -> Truthiness {
        match self {
            BoolError::NotCallable { .. }
            | BoolError::IncorrectReturnType { .. }
            | BoolError::Other { .. } => Truthiness::Ambiguous,
            BoolError::IncorrectArguments { truthiness, .. }
            | BoolError::Union { truthiness, .. } => *truthiness,
        }
    }

    fn not_boolable_type(&self) -> Type<'db> {
        match self {
            BoolError::NotCallable {
                not_boolable_type, ..
            }
            | BoolError::IncorrectArguments {
                not_boolable_type, ..
            }
            | BoolError::Other { not_boolable_type }
            | BoolError::IncorrectReturnType {
                not_boolable_type, ..
            } => *not_boolable_type,
            BoolError::Union { union, .. } => Type::Union(*union),
        }
    }

    pub(super) fn report_diagnostic(&self, context: &InferContext, condition: impl Ranged) {
        self.report_diagnostic_impl(context, condition.range());
    }

    fn report_diagnostic_impl(&self, context: &InferContext, condition: TextRange) {
        match self {
            Self::IncorrectArguments {
                not_boolable_type, ..
            } => {
                context.report_lint(
                    &UNSUPPORTED_BOOL_CONVERSION,
                    condition,
                    format_args!(
                        "Boolean conversion is unsupported for type `{}`; it incorrectly implements `__bool__`",
                        not_boolable_type.display(context.db())
                    ),
                );
            }
            Self::IncorrectReturnType {
                not_boolable_type,
                return_type,
            } => {
                context.report_lint(
                    &UNSUPPORTED_BOOL_CONVERSION,
                    condition,
                    format_args!(
                        "Boolean conversion is unsupported for type `{not_boolable}`; the return type of its bool method (`{return_type}`) isn't assignable to `bool",
                        not_boolable = not_boolable_type.display(context.db()),
                        return_type = return_type.display(context.db())
                    ),
                );
            }
            Self::NotCallable { not_boolable_type } => {
                context.report_lint(
                    &UNSUPPORTED_BOOL_CONVERSION,
                    condition,
                    format_args!(
                        "Boolean conversion is unsupported for type `{}`; its `__bool__` method isn't callable",
                        not_boolable_type.display(context.db())
                    ),
                );
            }
            Self::Union { union, .. } => {
                let first_error = union
                    .elements(context.db())
                    .iter()
                    .find_map(|element| element.try_bool(context.db()).err())
                    .unwrap();

                context.report_lint(
                        &UNSUPPORTED_BOOL_CONVERSION,
                        condition,
                        format_args!(
                            "Boolean conversion is unsupported for union `{}` because `{}` doesn't implement `__bool__` correctly",
                            Type::Union(*union).display(context.db()),
                            first_error.not_boolable_type().display(context.db()),
                        ),
                    );
            }

            Self::Other { not_boolable_type } => {
                context.report_lint(
                    &UNSUPPORTED_BOOL_CONVERSION,
                    condition,
                    format_args!(
                        "Boolean conversion is unsupported for type `{}`; it incorrectly implements `__bool__`",
                        not_boolable_type.display(context.db())
                    ),
                );
            }
        }
    }
}

#[derive(Debug, Copy, Clone, PartialEq, Eq)]
pub enum Truthiness {
    /// For an object `x`, `bool(x)` will always return `True`
    AlwaysTrue,
    /// For an object `x`, `bool(x)` will always return `False`
    AlwaysFalse,
    /// For an object `x`, `bool(x)` could return either `True` or `False`
    Ambiguous,
}

impl Truthiness {
    pub(crate) const fn is_ambiguous(self) -> bool {
        matches!(self, Truthiness::Ambiguous)
    }

    pub(crate) const fn is_always_false(self) -> bool {
        matches!(self, Truthiness::AlwaysFalse)
    }

    pub(crate) const fn is_always_true(self) -> bool {
        matches!(self, Truthiness::AlwaysTrue)
    }

    pub(crate) const fn negate(self) -> Self {
        match self {
            Self::AlwaysTrue => Self::AlwaysFalse,
            Self::AlwaysFalse => Self::AlwaysTrue,
            Self::Ambiguous => Self::Ambiguous,
        }
    }

    pub(crate) const fn negate_if(self, condition: bool) -> Self {
        if condition {
            self.negate()
        } else {
            self
        }
    }

    fn into_type(self, db: &dyn Db) -> Type {
        match self {
            Self::AlwaysTrue => Type::BooleanLiteral(true),
            Self::AlwaysFalse => Type::BooleanLiteral(false),
            Self::Ambiguous => KnownClass::Bool.to_instance(db),
        }
    }
}

impl From<bool> for Truthiness {
    fn from(value: bool) -> Self {
        if value {
            Truthiness::AlwaysTrue
        } else {
            Truthiness::AlwaysFalse
        }
    }
}

#[salsa::interned(debug)]
pub struct FunctionType<'db> {
    /// name of the function at definition
    #[return_ref]
    pub name: ast::name::Name,

    /// Is this a function that we special-case somehow? If so, which one?
    known: Option<KnownFunction>,

    body_scope: ScopeId<'db>,

    /// types of all decorators on this function
    decorators: Box<[Type<'db>]>,
}

#[salsa::tracked]
impl<'db> FunctionType<'db> {
    pub fn has_known_class_decorator(self, db: &dyn Db, decorator: KnownClass) -> bool {
        self.decorators(db).iter().any(|d| {
            d.into_class_literal()
                .is_some_and(|c| c.class.is_known(db, decorator))
        })
    }

    pub fn has_known_function_decorator(self, db: &dyn Db, decorator: KnownFunction) -> bool {
        self.decorators(db).iter().any(|d| {
            d.into_function_literal()
                .is_some_and(|f| f.is_known(db, decorator))
        })
    }

    /// Convert the `FunctionType` into a [`Type::Callable`].
    ///
    /// This powers the `CallableTypeFromFunction` special form from the `knot_extensions` module.
    pub(crate) fn into_callable_type(self, db: &'db dyn Db) -> Type<'db> {
        Type::Callable(CallableType::General(GeneralCallableType::new(
            db,
            self.signature(db).clone(),
        )))
    }

    /// Typed externally-visible signature for this function.
    ///
    /// This is the signature as seen by external callers, possibly modified by decorators and/or
    /// overloaded.
    ///
    /// ## Why is this a salsa query?
    ///
    /// This is a salsa query to short-circuit the invalidation
    /// when the function's AST node changes.
    ///
    /// Were this not a salsa query, then the calling query
    /// would depend on the function's AST and rerun for every change in that file.
    #[salsa::tracked(return_ref)]
    pub fn signature(self, db: &'db dyn Db) -> Signature<'db> {
        let internal_signature = self.internal_signature(db);

        let decorators = self.decorators(db);
        let mut decorators = decorators.iter();

        if let Some(d) = decorators.next() {
            if d.into_class_literal()
                .is_some_and(|c| c.class.is_known(db, KnownClass::Classmethod))
                && decorators.next().is_none()
            {
                internal_signature
            } else {
                Signature::todo("return type of decorated function")
            }
        } else {
            internal_signature
        }
    }

    /// Typed internally-visible signature for this function.
    ///
    /// This represents the annotations on the function itself, unmodified by decorators and
    /// overloads.
    ///
    /// These are the parameter and return types that should be used for type checking the body of
    /// the function.
    ///
    /// Don't call this when checking any other file; only when type-checking the function body
    /// scope.
    fn internal_signature(self, db: &'db dyn Db) -> Signature<'db> {
        let scope = self.body_scope(db);
        let function_stmt_node = scope.node(db).expect_function();
        let definitions = semantic_index(db, scope.file(db)).definitions(function_stmt_node);
        debug_assert_eq!(definitions.len(), 1);
        Signature::from_function(db, definitions[0], function_stmt_node)
    }

    pub fn is_known(self, db: &'db dyn Db, known_function: KnownFunction) -> bool {
        self.known(db) == Some(known_function)
    }
}

/// Non-exhaustive enumeration of known functions (e.g. `builtins.reveal_type`, ...) that might
/// have special behavior.
#[derive(Debug, Copy, Clone, PartialEq, Eq, Hash, strum_macros::EnumString)]
#[strum(serialize_all = "snake_case")]
#[cfg_attr(test, derive(strum_macros::EnumIter, strum_macros::IntoStaticStr))]
pub enum KnownFunction {
    /// `builtins.isinstance`
    #[strum(serialize = "isinstance")]
    IsInstance,
    /// `builtins.issubclass`
    #[strum(serialize = "issubclass")]
    IsSubclass,
    /// `builtins.reveal_type`, `typing.reveal_type` or `typing_extensions.reveal_type`
    RevealType,
    /// `builtins.len`
    Len,
    /// `builtins.repr`
    Repr,
    /// `typing(_extensions).final`
    Final,

    /// [`typing(_extensions).no_type_check`](https://typing.readthedocs.io/en/latest/spec/directives.html#no-type-check)
    NoTypeCheck,

    /// `typing(_extensions).assert_type`
    AssertType,
    /// `typing(_extensions).cast`
    Cast,
    /// `typing(_extensions).overload`
    Overload,

    /// `inspect.getattr_static`
    GetattrStatic,

    /// `knot_extensions.static_assert`
    StaticAssert,
    /// `knot_extensions.is_equivalent_to`
    IsEquivalentTo,
    /// `knot_extensions.is_subtype_of`
    IsSubtypeOf,
    /// `knot_extensions.is_assignable_to`
    IsAssignableTo,
    /// `knot_extensions.is_disjoint_from`
    IsDisjointFrom,
    /// `knot_extensions.is_gradual_equivalent_to`
    IsGradualEquivalentTo,
    /// `knot_extensions.is_fully_static`
    IsFullyStatic,
    /// `knot_extensions.is_singleton`
    IsSingleton,
    /// `knot_extensions.is_single_valued`
    IsSingleValued,
}

impl KnownFunction {
    pub fn into_constraint_function(self) -> Option<KnownConstraintFunction> {
        match self {
            Self::IsInstance => Some(KnownConstraintFunction::IsInstance),
            Self::IsSubclass => Some(KnownConstraintFunction::IsSubclass),
            _ => None,
        }
    }

    fn try_from_definition_and_name<'db>(
        db: &'db dyn Db,
        definition: Definition<'db>,
        name: &str,
    ) -> Option<Self> {
        let candidate = Self::from_str(name).ok()?;
        candidate
            .check_module(file_to_module(db, definition.file(db))?.known()?)
            .then_some(candidate)
    }

    /// Return `true` if `self` is defined in `module` at runtime.
    const fn check_module(self, module: KnownModule) -> bool {
        match self {
            Self::IsInstance | Self::IsSubclass | Self::Len | Self::Repr => module.is_builtins(),
            Self::AssertType
            | Self::Cast
            | Self::Overload
            | Self::RevealType
            | Self::Final
            | Self::NoTypeCheck => {
                matches!(module, KnownModule::Typing | KnownModule::TypingExtensions)
            }
            Self::GetattrStatic => module.is_inspect(),
            Self::IsAssignableTo
            | Self::IsDisjointFrom
            | Self::IsEquivalentTo
            | Self::IsGradualEquivalentTo
            | Self::IsFullyStatic
            | Self::IsSingleValued
            | Self::IsSingleton
            | Self::IsSubtypeOf
            | Self::StaticAssert => module.is_knot_extensions(),
        }
    }
}

/// This type represents bound method objects that are created when a method is accessed
/// on an instance of a class. For example, the expression `Path("a.txt").touch` creates
/// a bound method object that represents the `Path.touch` method which is bound to the
/// instance `Path("a.txt")`.
#[salsa::tracked(debug)]
pub struct BoundMethodType<'db> {
    /// The function that is being bound. Corresponds to the `__func__` attribute on a
    /// bound method object
    pub(crate) function: FunctionType<'db>,
    /// The instance on which this method has been called. Corresponds to the `__self__`
    /// attribute on a bound method object
    self_instance: Type<'db>,
}

/// This type represents a general callable type that are used to represent `typing.Callable`
/// and `lambda` expressions.
#[salsa::interned(debug)]
pub struct GeneralCallableType<'db> {
    #[return_ref]
    signature: Signature<'db>,
}

impl<'db> GeneralCallableType<'db> {
    /// Create a general callable type which accepts any parameters and returns an `Unknown` type.
    pub(crate) fn unknown(db: &'db dyn Db) -> Self {
        GeneralCallableType::new(
            db,
            Signature::new(Parameters::unknown(), Some(Type::unknown())),
        )
    }

    /// Returns `true` if this is a fully static callable type.
    ///
    /// A callable type is fully static if all of its parameters and return type are fully static
    /// and if it does not use gradual form (`...`) for its parameters.
    pub(crate) fn is_fully_static(self, db: &'db dyn Db) -> bool {
        let signature = self.signature(db);

        if signature.parameters().is_gradual() {
            return false;
        }

        if signature.parameters().iter().any(|parameter| {
            parameter
                .annotated_type()
                .is_none_or(|annotated_type| !annotated_type.is_fully_static(db))
        }) {
            return false;
        }

        signature
            .return_ty
            .is_some_and(|return_type| return_type.is_fully_static(db))
    }

    /// Return `true` if `self` represents the exact same set of possible runtime objects as `other`.
    pub(crate) fn is_equivalent_to(self, db: &'db dyn Db, other: Self) -> bool {
        let self_signature = self.signature(db);
        let other_signature = other.signature(db);

        let self_parameters = self_signature.parameters();
        let other_parameters = other_signature.parameters();

        if self_parameters.len() != other_parameters.len() {
            return false;
        }

        if self_parameters.is_gradual() || other_parameters.is_gradual() {
            return false;
        }

        // Check equivalence relationship between two optional types. If either of them is `None`,
        // then it is not a fully static type which means it's not equivalent either.
        let is_equivalent = |self_type: Option<Type<'db>>, other_type: Option<Type<'db>>| match (
            self_type, other_type,
        ) {
            (Some(self_type), Some(other_type)) => self_type.is_equivalent_to(db, other_type),
            _ => false,
        };

        if !is_equivalent(self_signature.return_ty, other_signature.return_ty) {
            return false;
        }

        for (self_parameter, other_parameter) in self_parameters.iter().zip(other_parameters) {
            match (self_parameter.kind(), other_parameter.kind()) {
                (
                    ParameterKind::PositionalOnly {
                        default_type: self_default,
                        ..
                    },
                    ParameterKind::PositionalOnly {
                        default_type: other_default,
                        ..
                    },
                ) if self_default.is_some() == other_default.is_some() => {}

                (
                    ParameterKind::PositionalOrKeyword {
                        name: self_name,
                        default_type: self_default,
                    },
                    ParameterKind::PositionalOrKeyword {
                        name: other_name,
                        default_type: other_default,
                    },
                ) if self_default.is_some() == other_default.is_some()
                    && self_name == other_name => {}

                (ParameterKind::Variadic { .. }, ParameterKind::Variadic { .. }) => {}

                (
                    ParameterKind::KeywordOnly {
                        name: self_name,
                        default_type: self_default,
                    },
                    ParameterKind::KeywordOnly {
                        name: other_name,
                        default_type: other_default,
                    },
                ) if self_default.is_some() == other_default.is_some()
                    && self_name == other_name => {}

                (ParameterKind::KeywordVariadic { .. }, ParameterKind::KeywordVariadic { .. }) => {}

                _ => return false,
            }

            if !is_equivalent(
                self_parameter.annotated_type(),
                other_parameter.annotated_type(),
            ) {
                return false;
            }
        }

        true
    }

    /// Return `true` if `self` has exactly the same set of possible static materializations as
    /// `other` (if `self` represents the same set of possible sets of possible runtime objects as
    /// `other`).
    pub(crate) fn is_gradual_equivalent_to(self, db: &'db dyn Db, other: Self) -> bool {
        let self_signature = self.signature(db);
        let other_signature = other.signature(db);

        if self_signature.parameters().len() != other_signature.parameters().len() {
            return false;
        }

        // Check gradual equivalence between the two optional types. In the context of a callable
        // type, the `None` type represents an `Unknown` type.
        let are_optional_types_gradually_equivalent =
            |self_type: Option<Type<'db>>, other_type: Option<Type<'db>>| {
                self_type
                    .unwrap_or(Type::unknown())
                    .is_gradual_equivalent_to(db, other_type.unwrap_or(Type::unknown()))
            };

        if !are_optional_types_gradually_equivalent(
            self_signature.return_ty,
            other_signature.return_ty,
        ) {
            return false;
        }

        // N.B. We don't need to explicitly check for the use of gradual form (`...`) in the
        // parameters because it is internally represented by adding `*Any` and `**Any` to the
        // parameter list.
        self_signature
            .parameters()
            .iter()
            .zip(other_signature.parameters().iter())
            .all(|(self_param, other_param)| {
                are_optional_types_gradually_equivalent(
                    self_param.annotated_type(),
                    other_param.annotated_type(),
                )
            })
    }

    /// Return `true` if `self` is assignable to `other`.
    pub(crate) fn is_assignable_to(self, db: &'db dyn Db, other: Self) -> bool {
        self.is_assignable_to_impl(db, other, |type1, type2| {
            // In the context of a callable type, the `None` variant represents an `Unknown` type.
            type1
                .unwrap_or(Type::unknown())
                .is_assignable_to(db, type2.unwrap_or(Type::unknown()))
        })
    }

    /// Return `true` if `self` is a subtype of `other`.
    pub(crate) fn is_subtype_of(self, db: &'db dyn Db, other: Self) -> bool {
        self.is_assignable_to_impl(db, other, |type1, type2| {
            // SAFETY: Subtype relation is only checked for fully static types.
            type1.unwrap().is_subtype_of(db, type2.unwrap())
        })
    }

    /// Implementation for the [`is_assignable_to`] and [`is_subtype_of`] for callable types.
    ///
    /// [`is_assignable_to`]: Self::is_assignable_to
    /// [`is_subtype_of`]: Self::is_subtype_of
    fn is_assignable_to_impl<F>(self, db: &'db dyn Db, other: Self, check_types: F) -> bool
    where
        F: Fn(Option<Type<'db>>, Option<Type<'db>>) -> bool,
    {
        /// A helper struct to zip two slices of parameters together that provides control over the
        /// two iterators individually. It also keeps track of the current parameter in each
        /// iterator.
        struct ParametersZip<'a, 'db> {
            current_self: Option<&'a Parameter<'db>>,
            current_other: Option<&'a Parameter<'db>>,
            iter_self: Iter<'a, Parameter<'db>>,
            iter_other: Iter<'a, Parameter<'db>>,
        }

        impl<'a, 'db> ParametersZip<'a, 'db> {
            /// Move to the next parameter in both the `self` and `other` parameter iterators,
            /// [`None`] if both iterators are exhausted.
            fn next(&mut self) -> Option<EitherOrBoth<&'a Parameter<'db>, &'a Parameter<'db>>> {
                match (self.next_self(), self.next_other()) {
                    (Some(self_param), Some(other_param)) => {
                        Some(EitherOrBoth::Both(self_param, other_param))
                    }
                    (Some(self_param), None) => Some(EitherOrBoth::Left(self_param)),
                    (None, Some(other_param)) => Some(EitherOrBoth::Right(other_param)),
                    (None, None) => None,
                }
            }

            /// Move to the next parameter in the `self` parameter iterator, [`None`] if the
            /// iterator is exhausted.
            fn next_self(&mut self) -> Option<&'a Parameter<'db>> {
                self.current_self = self.iter_self.next();
                self.current_self
            }

            /// Move to the next parameter in the `other` parameter iterator, [`None`] if the
            /// iterator is exhausted.
            fn next_other(&mut self) -> Option<&'a Parameter<'db>> {
                self.current_other = self.iter_other.next();
                self.current_other
            }

            /// Peek at the next parameter in the `other` parameter iterator without consuming it.
            fn peek_other(&mut self) -> Option<&'a Parameter<'db>> {
                self.iter_other.clone().next()
            }

            /// Consumes the `ParametersZip` and returns a two-element tuple containing the
            /// remaining parameters in the `self` and `other` iterators respectively.
            ///
            /// The returned iterators starts with the current parameter, if any, followed by the
            /// remaining parameters in the respective iterators.
            fn into_remaining(
                self,
            ) -> (
                impl Iterator<Item = &'a Parameter<'db>>,
                impl Iterator<Item = &'a Parameter<'db>>,
            ) {
                (
                    self.current_self.into_iter().chain(self.iter_self),
                    self.current_other.into_iter().chain(self.iter_other),
                )
            }
        }

        let self_signature = self.signature(db);
        let other_signature = other.signature(db);

        // Return types are covariant.
        if !check_types(self_signature.return_ty, other_signature.return_ty) {
            return false;
        }

        if self_signature.parameters().is_gradual() || other_signature.parameters().is_gradual() {
            // If either of the parameter lists contains a gradual form (`...`), then it is
            // assignable / subtype to and from any other callable type.
            return true;
        }

        let mut parameters = ParametersZip {
            current_self: None,
            current_other: None,
            iter_self: self_signature.parameters().iter(),
            iter_other: other_signature.parameters().iter(),
        };

        loop {
            let Some(next_parameter) = parameters.next() else {
                // All parameters have been checked or both the parameter lists were empty. In
                // either case, `self` is a subtype of `other`.
                return true;
            };

            match next_parameter {
                EitherOrBoth::Left(self_parameter) => match self_parameter.kind() {
                    ParameterKind::PositionalOnly { default_type, .. }
                    | ParameterKind::PositionalOrKeyword { default_type, .. }
                    | ParameterKind::KeywordOnly { default_type, .. } => {
                        // For `self <: other` to be valid, if there are no more parameters in
                        // `other`, then the non-variadic parameters in `self` must have a default
                        // value.
                        if default_type.is_none() {
                            return false;
                        }
                    }
                    ParameterKind::Variadic { .. } | ParameterKind::KeywordVariadic { .. } => {
                        // Variadic parameters don't have any restrictions in this context, so
                        // we'll just continue to the next parameter set.
                    }
                },

                EitherOrBoth::Right(_) => {
                    // If there are more parameters in `other` than in `self`, then `self` is not a
                    // subtype of `other`.
                    return false;
                }

                EitherOrBoth::Both(self_parameter, other_parameter) => {
                    match (self_parameter.kind(), other_parameter.kind()) {
                        (
                            ParameterKind::PositionalOnly {
                                default_type: self_default,
                                ..
                            }
                            | ParameterKind::PositionalOrKeyword {
                                default_type: self_default,
                                ..
                            },
                            ParameterKind::PositionalOnly {
                                default_type: other_default,
                                ..
                            },
                        ) => {
                            if self_default.is_none() && other_default.is_some() {
                                return false;
                            }
                            if !check_types(
                                other_parameter.annotated_type(),
                                self_parameter.annotated_type(),
                            ) {
                                return false;
                            }
                        }

                        (
                            ParameterKind::PositionalOrKeyword {
                                name: self_name,
                                default_type: self_default,
                            },
                            ParameterKind::PositionalOrKeyword {
                                name: other_name,
                                default_type: other_default,
                            },
                        ) => {
                            if self_name != other_name {
                                return false;
                            }
                            // The following checks are the same as positional-only parameters.
                            if self_default.is_none() && other_default.is_some() {
                                return false;
                            }
                            if !check_types(
                                other_parameter.annotated_type(),
                                self_parameter.annotated_type(),
                            ) {
                                return false;
                            }
                        }

                        (ParameterKind::Variadic { .. }, ParameterKind::PositionalOnly { .. }) => {
                            if !check_types(
                                other_parameter.annotated_type(),
                                self_parameter.annotated_type(),
                            ) {
                                return false;
                            }

                            // We've reached a variadic parameter in `self` which means there can
                            // be no more positional parameters after this in a valid AST. But, the
                            // current parameter in `other` is a positional-only which means there
                            // can be more positional parameters after this which could be either
                            // more positional-only parameters, standard parameters or a variadic
                            // parameter.
                            //
                            // So, any remaining positional parameters in `other` would need to be
                            // checked against the variadic parameter in `self`. This loop does
                            // that by only moving the `other` iterator forward.
                            loop {
                                let Some(other_parameter) = parameters.peek_other() else {
                                    break;
                                };
                                if !matches!(
                                    other_parameter.kind(),
                                    ParameterKind::PositionalOnly { .. }
                                        | ParameterKind::Variadic { .. }
                                ) {
                                    // Any other parameter kind cannot be checked against a
                                    // variadic parameter and is deferred to the next iteration.
                                    break;
                                }
                                if !check_types(
                                    other_parameter.annotated_type(),
                                    self_parameter.annotated_type(),
                                ) {
                                    return false;
                                }
                                parameters.next_other();
                            }
                        }

                        (ParameterKind::Variadic { .. }, ParameterKind::Variadic { .. }) => {
                            if !check_types(
                                other_parameter.annotated_type(),
                                self_parameter.annotated_type(),
                            ) {
                                return false;
                            }
                        }

                        (
                            _,
                            ParameterKind::KeywordOnly { .. }
                            | ParameterKind::KeywordVariadic { .. },
                        ) => {
                            // Keyword parameters are not considered in this loop as the order of
                            // parameters is not important for them and so they are checked by
                            // doing name-based lookups.
                            break;
                        }

                        _ => return false,
                    }
                }
            }
        }

        // At this point, the remaining parameters in `other` are keyword-only or keyword variadic.
        // But, `self` could contain any unmatched positional parameters.
        let (self_parameters, other_parameters) = parameters.into_remaining();

        // Collect all the keyword-only parameters and the unmatched standard parameters.
        let mut self_keywords = HashMap::new();

        // Type of the variadic keyword parameter in `self`.
        //
        // This is a nested option where the outer option represents the presence of a keyword
        // variadic parameter in `self` and the inner option represents the annotated type of the
        // keyword variadic parameter.
        let mut self_keyword_variadic: Option<Option<Type<'db>>> = None;

        for self_parameter in self_parameters {
            match self_parameter.kind() {
                ParameterKind::KeywordOnly { name, .. }
                | ParameterKind::PositionalOrKeyword { name, .. } => {
                    self_keywords.insert(name.clone(), self_parameter);
                }
                ParameterKind::KeywordVariadic { .. } => {
                    self_keyword_variadic = Some(self_parameter.annotated_type());
                }
                ParameterKind::PositionalOnly { .. } => {
                    // These are the unmatched positional-only parameters in `self` from the
                    // previous loop. They cannot be matched against any parameter in `other` which
                    // only contains keyword-only and keyword-variadic parameters so the subtype
                    // relation is invalid.
                    return false;
                }
                ParameterKind::Variadic { .. } => {}
            }
        }

        for other_parameter in other_parameters {
            match other_parameter.kind() {
                ParameterKind::KeywordOnly {
                    name: other_name,
                    default_type: other_default,
                } => {
                    if let Some(self_parameter) = self_keywords.remove(other_name) {
                        match self_parameter.kind() {
                            ParameterKind::PositionalOrKeyword {
                                default_type: self_default,
                                ..
                            }
                            | ParameterKind::KeywordOnly {
                                default_type: self_default,
                                ..
                            } => {
                                if self_default.is_none() && other_default.is_some() {
                                    return false;
                                }
                                if !check_types(
                                    other_parameter.annotated_type(),
                                    self_parameter.annotated_type(),
                                ) {
                                    return false;
                                }
                            }
                            _ => unreachable!(
                                "`self_keywords` should only contain keyword-only or standard parameters"
                            ),
                        }
                    } else if let Some(self_keyword_variadic_type) = self_keyword_variadic {
                        if !check_types(
                            other_parameter.annotated_type(),
                            self_keyword_variadic_type,
                        ) {
                            return false;
                        }
                    } else {
                        return false;
                    }
                }
                ParameterKind::KeywordVariadic { .. } => {
                    let Some(self_keyword_variadic_type) = self_keyword_variadic else {
                        // For a `self <: other` relationship, if `other` has a keyword variadic
                        // parameter, `self` must also have a keyword variadic parameter.
                        return false;
                    };
                    if !check_types(other_parameter.annotated_type(), self_keyword_variadic_type) {
                        return false;
                    }
                }
                _ => {
                    // This can only occur in case of a syntax error.
                    return false;
                }
            }
        }

        // If there are still unmatched keyword parameters from `self`, then they should be
        // optional otherwise the subtype relation is invalid.
        for (_, self_parameter) in self_keywords {
            if self_parameter.default_type().is_none() {
                return false;
            }
        }

        true
    }
}

/// A type that represents callable objects.
#[derive(Debug, Copy, Clone, Hash, PartialEq, Eq, salsa::Update)]
pub enum CallableType<'db> {
    /// Represents a general callable type.
    General(GeneralCallableType<'db>),

    /// Represents a callable `instance.method` where `instance` is an instance of a class
    /// and `method` is a method (of that class).
    ///
    /// See [`BoundMethodType`] for more information.
    ///
    /// TODO: This could eventually be replaced by a more general `Callable` type, if we
    /// decide to bind the first argument of method calls early, i.e. if we have a method
    /// `def f(self, x: int) -> str`, and see it being called as `instance.f`, we could
    /// partially apply (and check) the `instance` argument against the `self` parameter,
    /// and return a `Callable[[int], str]`. One drawback would be that we could not show
    /// the bound instance when that type is displayed.
    BoundMethod(BoundMethodType<'db>),

    /// Represents the callable `f.__get__` where `f` is a function.
    ///
    /// TODO: This could eventually be replaced by a more general `Callable` type that is
    /// also able to represent overloads. It would need to represent the two overloads of
    /// `types.FunctionType.__get__`:
    ///
    /// ```txt
    ///  * (None,   type)         ->  Literal[function_on_which_it_was_called]
    ///  * (object, type | None)  ->  BoundMethod[instance, function_on_which_it_was_called]
    /// ```
    MethodWrapperDunderGet(FunctionType<'db>),

    /// Represents the callable `FunctionType.__get__`.
    ///
    /// TODO: Similar to above, this could eventually be replaced by a generic `Callable`
    /// type. We currently add this as a separate variant because `FunctionType.__get__`
    /// is an overloaded method and we do not support `@overload` yet.
    WrapperDescriptorDunderGet,
}

#[salsa::interned(debug)]
pub struct ModuleLiteralType<'db> {
    /// The file in which this module was imported.
    ///
    /// We need this in order to know which submodules should be attached to it as attributes
    /// (because the submodules were also imported in this file).
    pub importing_file: File,

    /// The imported module.
    pub module: Module,
}

impl<'db> ModuleLiteralType<'db> {
    fn static_member(self, db: &'db dyn Db, name: &str) -> Symbol<'db> {
        // `__dict__` is a very special member that is never overridden by module globals;
        // we should always look it up directly as an attribute on `types.ModuleType`,
        // never in the global scope of the module.
        if name == "__dict__" {
            return KnownClass::ModuleType
                .to_instance(db)
                .member(db, "__dict__")
                .symbol;
        }

        // If the file that originally imported the module has also imported a submodule
        // named `name`, then the result is (usually) that submodule, even if the module
        // also defines a (non-module) symbol with that name.
        //
        // Note that technically, either the submodule or the non-module symbol could take
        // priority, depending on the ordering of when the submodule is loaded relative to
        // the parent module's `__init__.py` file being evaluated. That said, we have
        // chosen to always have the submodule take priority. (This matches pyright's
        // current behavior, but is the opposite of mypy's current behavior.)
        if let Some(submodule_name) = ModuleName::new(name) {
            let importing_file = self.importing_file(db);
            let imported_submodules = imported_modules(db, importing_file);
            let mut full_submodule_name = self.module(db).name().clone();
            full_submodule_name.extend(&submodule_name);
            if imported_submodules.contains(&full_submodule_name) {
                if let Some(submodule) = resolve_module(db, &full_submodule_name) {
                    return Symbol::bound(Type::module_literal(db, importing_file, submodule));
                }
            }
        }

        imported_symbol(db, &self.module(db), name).symbol
    }
}

#[salsa::interned(debug)]
pub struct TypeAliasType<'db> {
    #[return_ref]
    pub name: ast::name::Name,

    rhs_scope: ScopeId<'db>,
}

#[salsa::tracked]
impl<'db> TypeAliasType<'db> {
    #[salsa::tracked]
    pub fn value_type(self, db: &'db dyn Db) -> Type<'db> {
        let scope = self.rhs_scope(db);

        let type_alias_stmt_node = scope.node(db).expect_type_alias();
        let definitions = semantic_index(db, scope.file(db)).definitions(type_alias_stmt_node);
        debug_assert_eq!(definitions.len(), 1);

        definition_expression_type(db, definitions[0], &type_alias_stmt_node.value)
    }
}

/// Either the explicit `metaclass=` keyword of the class, or the inferred metaclass of one of its base classes.
#[derive(Debug, Clone, PartialEq, Eq, salsa::Update)]
pub(super) struct MetaclassCandidate<'db> {
    metaclass: Class<'db>,
    explicit_metaclass_of: Class<'db>,
}

#[salsa::interned(debug)]
pub struct UnionType<'db> {
    /// The union type includes values in any of these types.
    #[return_ref]
    elements_boxed: Box<[Type<'db>]>,
}

impl<'db> UnionType<'db> {
    fn elements(self, db: &'db dyn Db) -> &'db [Type<'db>] {
        self.elements_boxed(db)
    }

    /// Create a union from a list of elements
    /// (which may be eagerly simplified into a different variant of [`Type`] altogether).
    pub fn from_elements<I, T>(db: &'db dyn Db, elements: I) -> Type<'db>
    where
        I: IntoIterator<Item = T>,
        T: Into<Type<'db>>,
    {
        elements
            .into_iter()
            .fold(UnionBuilder::new(db), |builder, element| {
                builder.add(element.into())
            })
            .build()
    }

    /// Apply a transformation function to all elements of the union,
    /// and create a new union from the resulting set of types.
    pub fn map(
        &self,
        db: &'db dyn Db,
        transform_fn: impl FnMut(&Type<'db>) -> Type<'db>,
    ) -> Type<'db> {
        Self::from_elements(db, self.elements(db).iter().map(transform_fn))
    }

    pub(crate) fn map_with_boundness(
        self,
        db: &'db dyn Db,
        mut transform_fn: impl FnMut(&Type<'db>) -> Symbol<'db>,
    ) -> Symbol<'db> {
        let mut builder = UnionBuilder::new(db);

        let mut all_unbound = true;
        let mut possibly_unbound = false;
        for ty in self.elements(db) {
            let ty_member = transform_fn(ty);
            match ty_member {
                Symbol::Unbound => {
                    possibly_unbound = true;
                }
                Symbol::Type(ty_member, member_boundness) => {
                    if member_boundness == Boundness::PossiblyUnbound {
                        possibly_unbound = true;
                    }

                    all_unbound = false;
                    builder = builder.add(ty_member);
                }
            }
        }

        if all_unbound {
            Symbol::Unbound
        } else {
            Symbol::Type(
                builder.build(),
                if possibly_unbound {
                    Boundness::PossiblyUnbound
                } else {
                    Boundness::Bound
                },
            )
        }
    }

    pub(crate) fn map_with_boundness_and_qualifiers(
        self,
        db: &'db dyn Db,
        mut transform_fn: impl FnMut(&Type<'db>) -> SymbolAndQualifiers<'db>,
    ) -> SymbolAndQualifiers<'db> {
        let mut builder = UnionBuilder::new(db);
        let mut qualifiers = TypeQualifiers::empty();

        let mut all_unbound = true;
        let mut possibly_unbound = false;
        for ty in self.elements(db) {
            let SymbolAndQualifiers {
                symbol: ty_member,
                qualifiers: new_qualifiers,
            } = transform_fn(ty);
            qualifiers |= new_qualifiers;
            match ty_member {
                Symbol::Unbound => {
                    possibly_unbound = true;
                }
                Symbol::Type(ty_member, member_boundness) => {
                    if member_boundness == Boundness::PossiblyUnbound {
                        possibly_unbound = true;
                    }

                    all_unbound = false;
                    builder = builder.add(ty_member);
                }
            }
        }
        SymbolAndQualifiers {
            symbol: if all_unbound {
                Symbol::Unbound
            } else {
                Symbol::Type(
                    builder.build(),
                    if possibly_unbound {
                        Boundness::PossiblyUnbound
                    } else {
                        Boundness::Bound
                    },
                )
            },
            qualifiers,
        }
    }

    pub fn is_fully_static(self, db: &'db dyn Db) -> bool {
        self.elements(db).iter().all(|ty| ty.is_fully_static(db))
    }

    /// Create a new union type with the elements sorted according to a canonical ordering.
    #[must_use]
    pub fn to_sorted_union(self, db: &'db dyn Db) -> Self {
        let mut new_elements: Vec<Type<'db>> = self
            .elements(db)
            .iter()
            .map(|element| element.with_sorted_unions_and_intersections(db))
            .collect();
        new_elements.sort_unstable_by(|l, r| union_or_intersection_elements_ordering(db, l, r));
        UnionType::new(db, new_elements.into_boxed_slice())
    }

    /// Return `true` if `self` represents the exact same set of possible runtime objects as `other`
    pub fn is_equivalent_to(self, db: &'db dyn Db, other: Self) -> bool {
        /// Inlined version of [`UnionType::is_fully_static`] to avoid having to lookup
        /// `self.elements` multiple times in the Salsa db in this single method.
        #[inline]
        fn all_fully_static(db: &dyn Db, elements: &[Type]) -> bool {
            elements.iter().all(|ty| ty.is_fully_static(db))
        }

        let self_elements = self.elements(db);
        let other_elements = other.elements(db);

        if self_elements.len() != other_elements.len() {
            return false;
        }

        if !all_fully_static(db, self_elements) {
            return false;
        }

        if !all_fully_static(db, other_elements) {
            return false;
        }

        if self == other {
            return true;
        }

        let sorted_self = self.to_sorted_union(db);

        if sorted_self == other {
            return true;
        }

        sorted_self == other.to_sorted_union(db)
    }

    /// Return `true` if `self` has exactly the same set of possible static materializations as `other`
    /// (if `self` represents the same set of possible sets of possible runtime objects as `other`)
    pub fn is_gradual_equivalent_to(self, db: &'db dyn Db, other: Self) -> bool {
        if self == other {
            return true;
        }

        // TODO: `T | Unknown` should be gradually equivalent to `T | Unknown | Any`,
        // since they have exactly the same set of possible static materializations
        // (they represent the same set of possible sets of possible runtime objects)
        if self.elements(db).len() != other.elements(db).len() {
            return false;
        }

        let sorted_self = self.to_sorted_union(db);

        if sorted_self == other {
            return true;
        }

        let sorted_other = other.to_sorted_union(db);

        if sorted_self == sorted_other {
            return true;
        }

        sorted_self
            .elements(db)
            .iter()
            .zip(sorted_other.elements(db))
            .all(|(self_ty, other_ty)| self_ty.is_gradual_equivalent_to(db, *other_ty))
    }
}

#[salsa::interned(debug)]
pub struct IntersectionType<'db> {
    /// The intersection type includes only values in all of these types.
    #[return_ref]
    positive: FxOrderSet<Type<'db>>,

    /// The intersection type does not include any value in any of these types.
    ///
    /// Negation types aren't expressible in annotations, and are most likely to arise from type
    /// narrowing along with intersections (e.g. `if not isinstance(...)`), so we represent them
    /// directly in intersections rather than as a separate type.
    #[return_ref]
    negative: FxOrderSet<Type<'db>>,
}

impl<'db> IntersectionType<'db> {
    /// Return a new `IntersectionType` instance with the positive and negative types sorted
    /// according to a canonical ordering.
    #[must_use]
    pub fn to_sorted_intersection(self, db: &'db dyn Db) -> Self {
        fn normalized_set<'db>(
            db: &'db dyn Db,
            elements: &FxOrderSet<Type<'db>>,
        ) -> FxOrderSet<Type<'db>> {
            let mut elements: FxOrderSet<Type<'db>> = elements
                .iter()
                .map(|ty| ty.with_sorted_unions_and_intersections(db))
                .collect();

            elements.sort_unstable_by(|l, r| union_or_intersection_elements_ordering(db, l, r));
            elements
        }

        IntersectionType::new(
            db,
            normalized_set(db, self.positive(db)),
            normalized_set(db, self.negative(db)),
        )
    }

    pub fn is_fully_static(self, db: &'db dyn Db) -> bool {
        self.positive(db).iter().all(|ty| ty.is_fully_static(db))
            && self.negative(db).iter().all(|ty| ty.is_fully_static(db))
    }

    /// Return `true` if `self` represents exactly the same set of possible runtime objects as `other`
    pub fn is_equivalent_to(self, db: &'db dyn Db, other: Self) -> bool {
        /// Inlined version of [`IntersectionType::is_fully_static`] to avoid having to lookup
        /// `positive` and `negative` multiple times in the Salsa db in this single method.
        #[inline]
        fn all_fully_static(db: &dyn Db, elements: &FxOrderSet<Type>) -> bool {
            elements.iter().all(|ty| ty.is_fully_static(db))
        }

        let self_positive = self.positive(db);

        if !all_fully_static(db, self_positive) {
            return false;
        }

        let other_positive = other.positive(db);

        if self_positive.len() != other_positive.len() {
            return false;
        }

        if !all_fully_static(db, other_positive) {
            return false;
        }

        let self_negative = self.negative(db);

        if !all_fully_static(db, self_negative) {
            return false;
        }

        let other_negative = other.negative(db);

        if self_negative.len() != other_negative.len() {
            return false;
        }

        if !all_fully_static(db, other_negative) {
            return false;
        }

        if self == other {
            return true;
        }

        let sorted_self = self.to_sorted_intersection(db);

        if sorted_self == other {
            return true;
        }

        sorted_self == other.to_sorted_intersection(db)
    }

    /// Return `true` if `self` has exactly the same set of possible static materializations as `other`
    /// (if `self` represents the same set of possible sets of possible runtime objects as `other`)
    pub fn is_gradual_equivalent_to(self, db: &'db dyn Db, other: Self) -> bool {
        if self == other {
            return true;
        }

        if self.positive(db).len() != other.positive(db).len()
            || self.negative(db).len() != other.negative(db).len()
        {
            return false;
        }

        let sorted_self = self.to_sorted_intersection(db);

        if sorted_self == other {
            return true;
        }

        let sorted_other = other.to_sorted_intersection(db);

        if sorted_self == sorted_other {
            return true;
        }

        sorted_self
            .positive(db)
            .iter()
            .zip(sorted_other.positive(db))
            .all(|(self_ty, other_ty)| self_ty.is_gradual_equivalent_to(db, *other_ty))
            && sorted_self
                .negative(db)
                .iter()
                .zip(sorted_other.negative(db))
                .all(|(self_ty, other_ty)| self_ty.is_gradual_equivalent_to(db, *other_ty))
    }

    pub(crate) fn map_with_boundness(
        self,
        db: &'db dyn Db,
        mut transform_fn: impl FnMut(&Type<'db>) -> Symbol<'db>,
    ) -> Symbol<'db> {
        if !self.negative(db).is_empty() {
            return Symbol::todo("map_with_boundness: intersections with negative contributions");
        }

        let mut builder = IntersectionBuilder::new(db);

        let mut all_unbound = true;
        let mut any_definitely_bound = false;
        for ty in self.positive(db) {
            let ty_member = transform_fn(ty);
            match ty_member {
                Symbol::Unbound => {}
                Symbol::Type(ty_member, member_boundness) => {
                    all_unbound = false;
                    if member_boundness == Boundness::Bound {
                        any_definitely_bound = true;
                    }

                    builder = builder.add_positive(ty_member);
                }
            }
        }

        if all_unbound {
            Symbol::Unbound
        } else {
            Symbol::Type(
                builder.build(),
                if any_definitely_bound {
                    Boundness::Bound
                } else {
                    Boundness::PossiblyUnbound
                },
            )
        }
    }

    pub(crate) fn map_with_boundness_and_qualifiers(
        self,
        db: &'db dyn Db,
        mut transform_fn: impl FnMut(&Type<'db>) -> SymbolAndQualifiers<'db>,
    ) -> SymbolAndQualifiers<'db> {
        if !self.negative(db).is_empty() {
            return Symbol::todo("map_with_boundness: intersections with negative contributions")
                .into();
        }

        let mut builder = IntersectionBuilder::new(db);
        let mut qualifiers = TypeQualifiers::empty();

        let mut any_unbound = false;
        let mut any_possibly_unbound = false;
        for ty in self.positive(db) {
            let SymbolAndQualifiers {
                symbol: member,
                qualifiers: new_qualifiers,
            } = transform_fn(ty);
            qualifiers |= new_qualifiers;
            match member {
                Symbol::Unbound => {
                    any_unbound = true;
                }
                Symbol::Type(ty_member, member_boundness) => {
                    if member_boundness == Boundness::PossiblyUnbound {
                        any_possibly_unbound = true;
                    }

                    builder = builder.add_positive(ty_member);
                }
            }
        }

        SymbolAndQualifiers {
            symbol: if any_unbound {
                Symbol::Unbound
            } else {
                Symbol::Type(
                    builder.build(),
                    if any_possibly_unbound {
                        Boundness::PossiblyUnbound
                    } else {
                        Boundness::Bound
                    },
                )
            },
            qualifiers,
        }
    }
}

#[salsa::interned(debug)]
pub struct StringLiteralType<'db> {
    #[return_ref]
    value: Box<str>,
}

impl<'db> StringLiteralType<'db> {
    /// The length of the string, as would be returned by Python's `len()`.
    pub fn python_len(&self, db: &'db dyn Db) -> usize {
        self.value(db).chars().count()
    }
}

#[salsa::interned(debug)]
pub struct BytesLiteralType<'db> {
    #[return_ref]
    value: Box<[u8]>,
}

impl<'db> BytesLiteralType<'db> {
    pub fn python_len(&self, db: &'db dyn Db) -> usize {
        self.value(db).len()
    }
}

#[salsa::interned(debug)]
pub struct SliceLiteralType<'db> {
    start: Option<i32>,
    stop: Option<i32>,
    step: Option<i32>,
}

impl SliceLiteralType<'_> {
    fn as_tuple(self, db: &dyn Db) -> (Option<i32>, Option<i32>, Option<i32>) {
        (self.start(db), self.stop(db), self.step(db))
    }
}
#[salsa::interned(debug)]
pub struct TupleType<'db> {
    #[return_ref]
    elements: Box<[Type<'db>]>,
}

impl<'db> TupleType<'db> {
    pub fn from_elements<T: Into<Type<'db>>>(
        db: &'db dyn Db,
        types: impl IntoIterator<Item = T>,
    ) -> Type<'db> {
        let mut elements = vec![];

        for ty in types {
            let ty = ty.into();
            if ty.is_never() {
                return Type::Never;
            }
            elements.push(ty);
        }

        Type::Tuple(Self::new(db, elements.into_boxed_slice()))
    }

    /// Return a normalized version of `self` in which all unions and intersections are sorted
    /// according to a canonical order, no matter how "deeply" a union/intersection may be nested.
    #[must_use]
    pub fn with_sorted_unions_and_intersections(self, db: &'db dyn Db) -> Self {
        let elements: Box<[Type<'db>]> = self
            .elements(db)
            .iter()
            .map(|ty| ty.with_sorted_unions_and_intersections(db))
            .collect();
        TupleType::new(db, elements)
    }

    pub fn is_equivalent_to(self, db: &'db dyn Db, other: Self) -> bool {
        let self_elements = self.elements(db);
        let other_elements = other.elements(db);
        self_elements.len() == other_elements.len()
            && self_elements
                .iter()
                .zip(other_elements)
                .all(|(self_ty, other_ty)| self_ty.is_equivalent_to(db, *other_ty))
    }

    pub fn is_gradual_equivalent_to(self, db: &'db dyn Db, other: Self) -> bool {
        let self_elements = self.elements(db);
        let other_elements = other.elements(db);
        self_elements.len() == other_elements.len()
            && self_elements
                .iter()
                .zip(other_elements)
                .all(|(self_ty, other_ty)| self_ty.is_gradual_equivalent_to(db, *other_ty))
    }

    pub fn get(&self, db: &'db dyn Db, index: usize) -> Option<Type<'db>> {
        self.elements(db).get(index).copied()
    }

    pub fn len(&self, db: &'db dyn Db) -> usize {
        self.elements(db).len()
    }
}

// Make sure that the `Type` enum does not grow unexpectedly.
#[cfg(not(debug_assertions))]
#[cfg(target_pointer_width = "64")]
static_assertions::assert_eq_size!(Type, [u8; 16]);

#[cfg(test)]
pub(crate) mod tests {
    use super::*;
    use crate::db::tests::{setup_db, TestDbBuilder};
    use crate::symbol::{
        global_symbol, known_module_symbol, typing_extensions_symbol, typing_symbol,
    };
    use ruff_db::files::system_path_to_file;
    use ruff_db::parsed::parsed_module;
    use ruff_db::system::DbWithWritableSystem as _;
    use ruff_db::testing::assert_function_query_was_not_run;
    use ruff_python_ast::PythonVersion;
    use strum::IntoEnumIterator;
    use test_case::test_case;

    /// Explicitly test for Python version <3.13 and >=3.13, to ensure that
    /// the fallback to `typing_extensions` is working correctly.
    /// See [`KnownClass::canonical_module`] for more information.
    #[test_case(PythonVersion::PY312)]
    #[test_case(PythonVersion::PY313)]
    fn no_default_type_is_singleton(python_version: PythonVersion) {
        let db = TestDbBuilder::new()
            .with_python_version(python_version)
            .build()
            .unwrap();

        let no_default = KnownClass::NoDefaultType.to_instance(&db);

        assert!(no_default.is_singleton(&db));
    }

    #[test]
    fn typing_vs_typeshed_no_default() {
        let db = TestDbBuilder::new()
            .with_python_version(PythonVersion::PY313)
            .build()
            .unwrap();

        let typing_no_default = typing_symbol(&db, "NoDefault").symbol.expect_type();
        let typing_extensions_no_default = typing_extensions_symbol(&db, "NoDefault")
            .symbol
            .expect_type();

        assert_eq!(typing_no_default.display(&db).to_string(), "NoDefault");
        assert_eq!(
            typing_extensions_no_default.display(&db).to_string(),
            "NoDefault"
        );
    }

    /// Inferring the result of a call-expression shouldn't need to re-run after
    /// a trivial change to the function's file (e.g. by adding a docstring to the function).
    #[test]
    fn call_type_doesnt_rerun_when_only_callee_changed() -> anyhow::Result<()> {
        let mut db = setup_db();

        db.write_dedented(
            "src/foo.py",
            r#"
            def foo() -> int:
                return 5
        "#,
        )?;
        db.write_dedented(
            "src/bar.py",
            r#"
            from foo import foo

            a = foo()
            "#,
        )?;

        let bar = system_path_to_file(&db, "src/bar.py")?;
        let a = global_symbol(&db, bar, "a").symbol;

        assert_eq!(
            a.expect_type(),
            UnionType::from_elements(&db, [Type::unknown(), KnownClass::Int.to_instance(&db)])
        );

        // Add a docstring to foo to trigger a re-run.
        // The bar-call site of foo should not be re-run because of that
        db.write_dedented(
            "src/foo.py",
            r#"
            def foo() -> int:
                "Computes a value"
                return 5
            "#,
        )?;
        db.clear_salsa_events();

        let a = global_symbol(&db, bar, "a").symbol;

        assert_eq!(
            a.expect_type(),
            UnionType::from_elements(&db, [Type::unknown(), KnownClass::Int.to_instance(&db)])
        );
        let events = db.take_salsa_events();

        let call = &*parsed_module(&db, bar).syntax().body[1]
            .as_assign_stmt()
            .unwrap()
            .value;
        let foo_call = semantic_index(&db, bar).expression(call);

        assert_function_query_was_not_run(&db, infer_expression_types, foo_call, &events);

        Ok(())
    }

    /// All other tests also make sure that `Type::Todo` works as expected. This particular
    /// test makes sure that we handle `Todo` types correctly, even if they originate from
    /// different sources.
    #[test]
    fn todo_types() {
        let db = setup_db();

        let todo1 = todo_type!("1");
        let todo2 = todo_type!("2");
        let todo3 = todo_type!();
        let todo4 = todo_type!();

        let int = KnownClass::Int.to_instance(&db);

        assert!(int.is_assignable_to(&db, todo1));
        assert!(int.is_assignable_to(&db, todo3));

        assert!(todo1.is_assignable_to(&db, int));
        assert!(todo3.is_assignable_to(&db, int));

        // We lose information when combining several `Todo` types. This is an
        // acknowledged limitation of the current implementation. We can not
        // easily store the meta information of several `Todo`s in a single
        // variant, as `TodoType` needs to implement `Copy`, meaning it can't
        // contain `Vec`/`Box`/etc., and can't be boxed itself.
        //
        // Lifting this restriction would require us to intern `TodoType` in
        // salsa, but that would mean we would have to pass in `db` everywhere.

        // A union of several `Todo` types collapses to a single `Todo` type:
        assert!(UnionType::from_elements(&db, vec![todo1, todo2, todo3, todo4]).is_todo());

        // And similar for intersection types:
        assert!(IntersectionBuilder::new(&db)
            .add_positive(todo1)
            .add_positive(todo2)
            .add_positive(todo3)
            .add_positive(todo4)
            .build()
            .is_todo());
        assert!(IntersectionBuilder::new(&db)
            .add_positive(todo1)
            .add_negative(todo2)
            .add_positive(todo3)
            .add_negative(todo4)
            .build()
            .is_todo());
    }

    #[test]
    fn known_function_roundtrip_from_str() {
        let db = setup_db();

        for function in KnownFunction::iter() {
            let function_name: &'static str = function.into();

            let module = match function {
                KnownFunction::Len
                | KnownFunction::Repr
                | KnownFunction::IsInstance
                | KnownFunction::IsSubclass => KnownModule::Builtins,

                KnownFunction::GetattrStatic => KnownModule::Inspect,

                KnownFunction::Cast
                | KnownFunction::Final
                | KnownFunction::Overload
                | KnownFunction::RevealType
                | KnownFunction::AssertType
                | KnownFunction::NoTypeCheck => KnownModule::TypingExtensions,

                KnownFunction::IsSingleton
                | KnownFunction::IsSubtypeOf
                | KnownFunction::StaticAssert
                | KnownFunction::IsFullyStatic
                | KnownFunction::IsDisjointFrom
                | KnownFunction::IsSingleValued
                | KnownFunction::IsAssignableTo
                | KnownFunction::IsEquivalentTo
                | KnownFunction::IsGradualEquivalentTo => KnownModule::KnotExtensions,
            };

            let function_body_scope = known_module_symbol(&db, module, function_name)
                .symbol
                .expect_type()
                .expect_function_literal()
                .body_scope(&db);

            let function_node = function_body_scope.node(&db).expect_function();

            let definitions =
                semantic_index(&db, function_body_scope.file(&db)).definitions(function_node);
            assert_eq!(definitions.len(), 1);

            assert_eq!(
                KnownFunction::try_from_definition_and_name(&db, definitions[0], function_name),
                Some(function),
                "The strum `EnumString` implementation appears to be incorrect for `{function_name}`"
            );
        }
    }
}<|MERGE_RESOLUTION|>--- conflicted
+++ resolved
@@ -887,7 +887,6 @@
                 }
             }
 
-<<<<<<< HEAD
             // TODO: ditto for avoiding false positives when checking function calls with `Sized` parameters.
             (lhs, Type::Instance(InstanceType { class }))
                 if class.is_known(db, KnownClass::Sized) =>
@@ -900,12 +899,11 @@
                     }
                 )
             }
-=======
+
             (
                 Type::Callable(CallableType::General(self_callable)),
                 Type::Callable(CallableType::General(target_callable)),
             ) => self_callable.is_assignable_to(db, target_callable),
->>>>>>> bb07ccd7
 
             // TODO other types containing gradual forms (e.g. generics containing Any/Unknown)
             _ => self.is_subtype_of(db, target),
