use std::collections::HashMap;
use std::slice::Iter;
use std::str::FromStr;

use bitflags::bitflags;
use call::{CallDunderError, CallError, CallErrorKind};
use context::InferContext;
use diagnostic::{INVALID_CONTEXT_MANAGER, NOT_ITERABLE};
use itertools::EitherOrBoth;
use ruff_db::files::{File, FileRange};
use ruff_python_ast as ast;
use ruff_python_ast::name::Name;
use ruff_text_size::{Ranged, TextRange};
use type_ordering::union_or_intersection_elements_ordering;

pub(crate) use self::builder::{IntersectionBuilder, UnionBuilder};
pub(crate) use self::diagnostic::register_lints;
pub use self::diagnostic::TypeCheckDiagnostics;
pub(crate) use self::display::TypeArrayDisplay;
pub(crate) use self::infer::{
    infer_deferred_types, infer_definition_types, infer_expression_type, infer_expression_types,
    infer_scope_types,
};
pub(crate) use self::narrow::KnownConstraintFunction;
pub(crate) use self::signatures::{CallableSignature, Signature, Signatures};
pub(crate) use self::subclass_of::SubclassOfType;
use crate::module_name::ModuleName;
use crate::module_resolver::{file_to_module, resolve_module, KnownModule};
use crate::semantic_index::ast_ids::HasScopedExpressionId;
use crate::semantic_index::definition::Definition;
use crate::semantic_index::symbol::ScopeId;
use crate::semantic_index::{imported_modules, semantic_index};
use crate::suppression::check_suppressions;
use crate::symbol::{imported_symbol, Boundness, Symbol, SymbolAndQualifiers};
use crate::types::call::{Bindings, CallArgumentTypes};
pub(crate) use crate::types::class_base::ClassBase;
use crate::types::diagnostic::{INVALID_TYPE_FORM, UNSUPPORTED_BOOL_CONVERSION};
use crate::types::infer::infer_unpack_types;
use crate::types::mro::{Mro, MroError, MroIterator};
pub(crate) use crate::types::narrow::infer_narrowing_constraint;
use crate::types::signatures::{Parameter, ParameterForm, ParameterKind, Parameters};
use crate::{Db, FxOrderSet, Module, Program};
pub(crate) use class::{Class, ClassLiteralType, InstanceType, KnownClass, KnownInstanceType};

mod builder;
mod call;
mod class;
mod class_base;
mod context;
mod diagnostic;
mod display;
mod infer;
mod mro;
mod narrow;
mod signatures;
mod slots;
mod string_annotation;
mod subclass_of;
mod type_ordering;
mod unpacker;

mod definition;
#[cfg(test)]
mod property_tests;

#[salsa::tracked(return_ref)]
pub fn check_types(db: &dyn Db, file: File) -> TypeCheckDiagnostics {
    let _span = tracing::trace_span!("check_types", ?file).entered();

    tracing::debug!("Checking file '{path}'", path = file.path(db));

    let index = semantic_index(db, file);
    let mut diagnostics = TypeCheckDiagnostics::default();

    for scope_id in index.scope_ids() {
        let result = infer_scope_types(db, scope_id);
        diagnostics.extend(result.diagnostics());
    }

    check_suppressions(db, file, &mut diagnostics);

    diagnostics
}

/// Infer the type of a binding.
pub(crate) fn binding_type<'db>(db: &'db dyn Db, definition: Definition<'db>) -> Type<'db> {
    let inference = infer_definition_types(db, definition);
    inference.binding_type(definition)
}

/// Infer the type of a declaration.
pub(crate) fn declaration_type<'db>(
    db: &'db dyn Db,
    definition: Definition<'db>,
) -> TypeAndQualifiers<'db> {
    let inference = infer_definition_types(db, definition);
    inference.declaration_type(definition)
}

/// Infer the type of a (possibly deferred) sub-expression of a [`Definition`].
///
/// Supports expressions that are evaluated within a type-params sub-scope.
///
/// ## Panics
/// If the given expression is not a sub-expression of the given [`Definition`].
fn definition_expression_type<'db>(
    db: &'db dyn Db,
    definition: Definition<'db>,
    expression: &ast::Expr,
) -> Type<'db> {
    let file = definition.file(db);
    let index = semantic_index(db, file);
    let file_scope = index.expression_scope_id(expression);
    let scope = file_scope.to_scope_id(db, file);
    let expr_id = expression.scoped_expression_id(db, scope);
    if scope == definition.scope(db) {
        // expression is in the definition scope
        let inference = infer_definition_types(db, definition);
        if let Some(ty) = inference.try_expression_type(expr_id) {
            ty
        } else {
            infer_deferred_types(db, definition).expression_type(expr_id)
        }
    } else {
        // expression is in a type-params sub-scope
        infer_scope_types(db, scope).expression_type(expr_id)
    }
}

/// The descriptor protocol distinguishes two kinds of descriptors. Non-data descriptors
/// define a `__get__` method, while data descriptors additionally define a `__set__`
/// method or a `__delete__` method. This enum is used to categorize attributes into two
/// groups: (1) data descriptors and (2) normal attributes or non-data descriptors.
#[derive(Clone, Debug, Copy, PartialEq, Eq, Hash, salsa::Update)]
enum AttributeKind {
    DataDescriptor,
    NormalOrNonDataDescriptor,
}

/// This enum is used to control the behavior of the descriptor protocol implementation.
/// When invoked on a class object, the fallback type (a class attribute) can shadow a
/// non-data descriptor of the meta-type (the class's metaclass). However, this is not
/// true for instances. When invoked on an instance, the fallback type (an attribute on
/// the instance) can not completely shadow a non-data descriptor of the meta-type (the
/// class), because we do not currently attempt to statically infer if an instance
/// attribute is definitely defined (i.e. to check whether a particular method has been
/// called).
#[derive(Clone, Debug, Copy, PartialEq)]
enum InstanceFallbackShadowsNonDataDescriptor {
    Yes,
    No,
}

/// Dunder methods are looked up on the meta-type of a type without potentially falling
/// back on attributes on the type itself. For example, when implicitly invoked on an
/// instance, dunder methods are not looked up as instance attributes. And when invoked
/// on a class, dunder methods are only looked up on the metaclass, not the class itself.
///
/// All other attributes use the `WithInstanceFallback` policy.
#[derive(Clone, Debug, Copy, PartialEq, Eq, Hash)]
enum MemberLookupPolicy {
    /// Only look up the attribute on the meta-type.
    NoInstanceFallback,
    /// Look up the attribute on the meta-type, but fall back to attributes on the instance
    /// if the meta-type attribute is not found or if the meta-type attribute is not a data
    /// descriptor.
    WithInstanceFallback,
}

impl AttributeKind {
    const fn is_data(self) -> bool {
        matches!(self, Self::DataDescriptor)
    }
}

/// Meta data for `Type::Todo`, which represents a known limitation in red-knot.
#[cfg(debug_assertions)]
#[derive(Copy, Clone, Debug, PartialEq, Eq, Hash)]
pub struct TodoType(pub &'static str);

#[cfg(debug_assertions)]
impl std::fmt::Display for TodoType {
    fn fmt(&self, f: &mut std::fmt::Formatter<'_>) -> std::fmt::Result {
        write!(f, "({msg})", msg = self.0)
    }
}

#[cfg(not(debug_assertions))]
#[derive(Copy, Clone, Debug, PartialEq, Eq, Hash)]
pub struct TodoType;

#[cfg(not(debug_assertions))]
impl std::fmt::Display for TodoType {
    fn fmt(&self, _: &mut std::fmt::Formatter<'_>) -> std::fmt::Result {
        Ok(())
    }
}

/// Create a `Type::Todo` variant to represent a known limitation in the type system.
///
/// It can be created by specifying a custom message: `todo_type!("PEP 604 not supported")`.
#[cfg(debug_assertions)]
macro_rules! todo_type {
    ($message:literal) => {
        $crate::types::Type::Dynamic($crate::types::DynamicType::Todo($crate::types::TodoType(
            $message,
        )))
    };
    ($message:ident) => {
        $crate::types::Type::Dynamic($crate::types::DynamicType::Todo($crate::types::TodoType(
            $message,
        )))
    };
}

#[cfg(not(debug_assertions))]
macro_rules! todo_type {
    () => {
        $crate::types::Type::Dynamic($crate::types::DynamicType::Todo(crate::types::TodoType))
    };
    ($message:literal) => {
        $crate::types::Type::Dynamic($crate::types::DynamicType::Todo(crate::types::TodoType))
    };
    ($message:ident) => {
        $crate::types::Type::Dynamic($crate::types::DynamicType::Todo(crate::types::TodoType))
    };
}

pub use crate::types::definition::TypeDefinition;
pub(crate) use todo_type;

/// Represents an instance of `builtins.property`.
#[salsa::interned(debug)]
pub struct PropertyInstanceType<'db> {
    getter: Option<Type<'db>>,
    setter: Option<Type<'db>>,
}

/// Representation of a type: a set of possible values at runtime.
#[derive(Copy, Clone, Debug, PartialEq, Eq, Hash, salsa::Update)]
pub enum Type<'db> {
    /// The dynamic type: a statically unknown set of values
    Dynamic(DynamicType),
    /// The empty set of values
    Never,
    /// A specific function object
    FunctionLiteral(FunctionType<'db>),
    /// Represents a callable `instance.method` where `instance` is an instance of a class
    /// and `method` is a method (of that class).
    ///
    /// See [`BoundMethodType`] for more information.
    ///
    /// TODO: consider replacing this with `Callable & Instance(MethodType)`?
    /// I.e. if we have a method `def f(self, x: int) -> str`, and see it being called as
    /// `instance.f`, we could partially apply (and check) the `instance` argument against
    /// the `self` parameter, and return a `MethodType & Callable[[int], str]`.
    /// One drawback would be that we could not show the bound instance when that type is displayed.
    BoundMethod(BoundMethodType<'db>),
    /// Represents a specific instance of `types.MethodWrapperType`.
    ///
    /// TODO: consider replacing this with `Callable & types.MethodWrapperType` type?
    /// Requires `Callable` to be able to represent overloads, e.g. `types.FunctionType.__get__` has
    /// this behaviour when a method is accessed on a class vs an instance:
    ///
    /// ```txt
    ///  * (None,   type)         ->  Literal[function_on_which_it_was_called]
    ///  * (object, type | None)  ->  BoundMethod[instance, function_on_which_it_was_called]
    /// ```
    MethodWrapper(MethodWrapperKind<'db>),
    /// Represents a specific instance of `types.WrapperDescriptorType`.
    ///
    /// TODO: Similar to above, this could eventually be replaced by a generic `Callable`
    /// type. We currently add this as a separate variant because `FunctionType.__get__`
    /// is an overloaded method and we do not support `@overload` yet.
    WrapperDescriptor(WrapperDescriptorKind),
    /// The type of an arbitrary callable object with a certain specified signature.
    Callable(CallableType<'db>),
    /// A specific module object
    ModuleLiteral(ModuleLiteralType<'db>),
    /// A specific class object
    ClassLiteral(ClassLiteralType<'db>),
    // The set of all class objects that are subclasses of the given class (C), spelled `type[C]`.
    SubclassOf(SubclassOfType<'db>),
    /// The set of Python objects with the given class in their __class__'s method resolution order
    Instance(InstanceType<'db>),
    /// A single Python object that requires special treatment in the type system
    KnownInstance(KnownInstanceType<'db>),
    /// An instance of `builtins.property`
    PropertyInstance(PropertyInstanceType<'db>),
    /// The set of objects in any of the types in the union
    Union(UnionType<'db>),
    /// The set of objects in all of the types in the intersection
    Intersection(IntersectionType<'db>),
    /// Represents objects whose `__bool__` method is deterministic:
    /// - `AlwaysTruthy`: `__bool__` always returns `True`
    /// - `AlwaysFalsy`: `__bool__` always returns `False`
    AlwaysTruthy,
    AlwaysFalsy,
    /// An integer literal
    IntLiteral(i64),
    /// A boolean literal, either `True` or `False`.
    BooleanLiteral(bool),
    /// A string literal whose value is known
    StringLiteral(StringLiteralType<'db>),
    /// A string known to originate only from literal values, but whose value is not known (unlike
    /// `StringLiteral` above).
    LiteralString,
    /// A bytes literal
    BytesLiteral(BytesLiteralType<'db>),
    /// A slice literal, e.g. `1:5`, `10:0:-1` or `:`
    SliceLiteral(SliceLiteralType<'db>),
    /// A heterogeneous tuple type, with elements of the given types in source order.
    // TODO: Support variable length homogeneous tuple type like `tuple[int, ...]`.
    Tuple(TupleType<'db>),
    /// An instance of a typevar in a generic class or function. When the generic class or function
    /// is specialized, we will replace this typevar with its specialization.
    TypeVar(TypeVarInstance<'db>),
    // TODO protocols, overloads, generics
}

#[salsa::tracked]
impl<'db> Type<'db> {
    pub const fn any() -> Self {
        Self::Dynamic(DynamicType::Any)
    }

    pub const fn unknown() -> Self {
        Self::Dynamic(DynamicType::Unknown)
    }

    pub fn object(db: &'db dyn Db) -> Self {
        KnownClass::Object.to_instance(db)
    }

    pub const fn is_unknown(&self) -> bool {
        matches!(self, Type::Dynamic(DynamicType::Unknown))
    }

    pub const fn is_never(&self) -> bool {
        matches!(self, Type::Never)
    }

    fn is_none(&self, db: &'db dyn Db) -> bool {
        self.into_instance()
            .is_some_and(|instance| instance.class().is_known(db, KnownClass::NoneType))
    }

    pub fn is_notimplemented(&self, db: &'db dyn Db) -> bool {
        self.into_instance().is_some_and(|instance| {
            instance
                .class()
                .is_known(db, KnownClass::NotImplementedType)
        })
    }

    pub fn is_object(&self, db: &'db dyn Db) -> bool {
        self.into_instance()
            .is_some_and(|instance| instance.class().is_object(db))
    }

    pub const fn is_todo(&self) -> bool {
        matches!(self, Type::Dynamic(DynamicType::Todo(_)))
    }

    pub fn contains_todo(&self, db: &'db dyn Db) -> bool {
        match self {
            Self::Dynamic(DynamicType::Todo(_) | DynamicType::TodoProtocol) => true,

            Self::AlwaysFalsy
            | Self::AlwaysTruthy
            | Self::Never
            | Self::BooleanLiteral(_)
            | Self::BytesLiteral(_)
            | Self::FunctionLiteral(_)
            | Self::Instance(_)
            | Self::ModuleLiteral(_)
            | Self::ClassLiteral(_)
            | Self::KnownInstance(_)
            | Self::PropertyInstance(_)
            | Self::StringLiteral(_)
            | Self::IntLiteral(_)
            | Self::LiteralString
            | Self::SliceLiteral(_)
            | Self::Dynamic(DynamicType::Unknown | DynamicType::Any)
            | Self::BoundMethod(_)
            | Self::WrapperDescriptor(_)
            | Self::MethodWrapper(_) => false,

            Self::Callable(callable) => {
                let signature = callable.signature(db);
                signature.parameters().iter().any(|param| {
                    param
                        .annotated_type()
                        .is_some_and(|ty| ty.contains_todo(db))
                }) || signature.return_ty.is_some_and(|ty| ty.contains_todo(db))
            }

            Self::SubclassOf(subclass_of) => match subclass_of.subclass_of() {
                ClassBase::Dynamic(DynamicType::Todo(_) | DynamicType::TodoProtocol) => true,
                ClassBase::Dynamic(DynamicType::Unknown | DynamicType::Any) => false,
                ClassBase::Class(_) => false,
            },

            Self::TypeVar(typevar) => match typevar.bound_or_constraints(db) {
                None => false,
                Some(TypeVarBoundOrConstraints::UpperBound(bound)) => bound.contains_todo(db),
                Some(TypeVarBoundOrConstraints::Constraints(constraints)) => constraints
                    .elements(db)
                    .iter()
                    .any(|constraint| constraint.contains_todo(db)),
            },

            Self::Tuple(tuple) => tuple.elements(db).iter().any(|ty| ty.contains_todo(db)),

            Self::Union(union) => union.elements(db).iter().any(|ty| ty.contains_todo(db)),

            Self::Intersection(intersection) => {
                intersection
                    .positive(db)
                    .iter()
                    .any(|ty| ty.contains_todo(db))
                    || intersection
                        .negative(db)
                        .iter()
                        .any(|ty| ty.contains_todo(db))
            }
        }
    }

    pub const fn class_literal(class: Class<'db>) -> Self {
        Self::ClassLiteral(ClassLiteralType { class })
    }

    pub const fn into_class_literal(self) -> Option<ClassLiteralType<'db>> {
        match self {
            Type::ClassLiteral(class_type) => Some(class_type),
            _ => None,
        }
    }

    #[track_caller]
    pub fn expect_class_literal(self) -> ClassLiteralType<'db> {
        self.into_class_literal()
            .expect("Expected a Type::ClassLiteral variant")
    }

    pub const fn is_class_literal(&self) -> bool {
        matches!(self, Type::ClassLiteral(..))
    }

    pub const fn is_instance(&self) -> bool {
        matches!(self, Type::Instance(..))
    }

    pub const fn is_property_instance(&self) -> bool {
        matches!(self, Type::PropertyInstance(..))
    }

    pub fn module_literal(db: &'db dyn Db, importing_file: File, submodule: Module) -> Self {
        Self::ModuleLiteral(ModuleLiteralType::new(db, importing_file, submodule))
    }

    pub const fn into_module_literal(self) -> Option<ModuleLiteralType<'db>> {
        match self {
            Type::ModuleLiteral(module) => Some(module),
            _ => None,
        }
    }

    #[track_caller]
    pub fn expect_module_literal(self) -> ModuleLiteralType<'db> {
        self.into_module_literal()
            .expect("Expected a Type::ModuleLiteral variant")
    }

    pub const fn into_union(self) -> Option<UnionType<'db>> {
        match self {
            Type::Union(union_type) => Some(union_type),
            _ => None,
        }
    }

    #[track_caller]
    pub fn expect_union(self) -> UnionType<'db> {
        self.into_union().expect("Expected a Type::Union variant")
    }

    pub const fn is_union(&self) -> bool {
        matches!(self, Type::Union(..))
    }

    pub const fn into_intersection(self) -> Option<IntersectionType<'db>> {
        match self {
            Type::Intersection(intersection_type) => Some(intersection_type),
            _ => None,
        }
    }

    #[track_caller]
    pub fn expect_intersection(self) -> IntersectionType<'db> {
        self.into_intersection()
            .expect("Expected a Type::Intersection variant")
    }

    pub const fn into_function_literal(self) -> Option<FunctionType<'db>> {
        match self {
            Type::FunctionLiteral(function_type) => Some(function_type),
            _ => None,
        }
    }

    #[track_caller]
    pub fn expect_function_literal(self) -> FunctionType<'db> {
        self.into_function_literal()
            .expect("Expected a Type::FunctionLiteral variant")
    }

    pub const fn is_function_literal(&self) -> bool {
        matches!(self, Type::FunctionLiteral(..))
    }

    pub const fn is_bound_method(&self) -> bool {
        matches!(self, Type::BoundMethod(..))
    }

    pub fn is_union_of_single_valued(&self, db: &'db dyn Db) -> bool {
        self.into_union()
            .is_some_and(|union| union.elements(db).iter().all(|ty| ty.is_single_valued(db)))
    }

    pub const fn into_int_literal(self) -> Option<i64> {
        match self {
            Type::IntLiteral(value) => Some(value),
            _ => None,
        }
    }

    pub fn into_string_literal(self) -> Option<StringLiteralType<'db>> {
        match self {
            Type::StringLiteral(string_literal) => Some(string_literal),
            _ => None,
        }
    }

    pub fn is_string_literal(&self) -> bool {
        matches!(self, Type::StringLiteral(..))
    }

    #[track_caller]
    pub fn expect_int_literal(self) -> i64 {
        self.into_int_literal()
            .expect("Expected a Type::IntLiteral variant")
    }

    pub const fn into_instance(self) -> Option<InstanceType<'db>> {
        match self {
            Type::Instance(instance_type) => Some(instance_type),
            _ => None,
        }
    }

    pub const fn into_known_instance(self) -> Option<KnownInstanceType<'db>> {
        match self {
            Type::KnownInstance(known_instance) => Some(known_instance),
            _ => None,
        }
    }

    #[track_caller]
    pub fn expect_known_instance(self) -> KnownInstanceType<'db> {
        self.into_known_instance()
            .expect("Expected a Type::KnownInstance variant")
    }

    pub const fn into_tuple(self) -> Option<TupleType<'db>> {
        match self {
            Type::Tuple(tuple_type) => Some(tuple_type),
            _ => None,
        }
    }

    pub const fn is_boolean_literal(&self) -> bool {
        matches!(self, Type::BooleanLiteral(..))
    }

    pub const fn is_literal_string(&self) -> bool {
        matches!(self, Type::LiteralString)
    }

    pub const fn instance(class: Class<'db>) -> Self {
        Self::Instance(InstanceType { class })
    }

    pub fn string_literal(db: &'db dyn Db, string: &str) -> Self {
        Self::StringLiteral(StringLiteralType::new(db, string))
    }

    pub fn bytes_literal(db: &'db dyn Db, bytes: &[u8]) -> Self {
        Self::BytesLiteral(BytesLiteralType::new(db, bytes))
    }

    #[must_use]
    pub fn negate(&self, db: &'db dyn Db) -> Type<'db> {
        IntersectionBuilder::new(db).add_negative(*self).build()
    }

    #[must_use]
    pub fn negate_if(&self, db: &'db dyn Db, yes: bool) -> Type<'db> {
        if yes {
            self.negate(db)
        } else {
            *self
        }
    }

    /// Return a "normalized" version of `self` that ensures that equivalent types have the same Salsa ID.
    ///
    /// A normalized type:
    /// - Has all unions and intersections sorted according to a canonical order,
    ///   no matter how "deeply" a union/intersection may be nested.
    /// - Strips the names of positional-only parameters and variadic parameters from `Callable` types,
    ///   as these are irrelevant to whether a callable type `X` is equivalent to a callable type `Y`.
    /// - Strips the types of default values from parameters in `Callable` types: only whether a parameter
    ///   *has* or *does not have* a default value is relevant to whether two `Callable` types  are equivalent.
    #[must_use]
    pub fn normalized(self, db: &'db dyn Db) -> Self {
        match self {
            Type::Union(union) => Type::Union(union.normalized(db)),
            Type::Intersection(intersection) => Type::Intersection(intersection.normalized(db)),
            Type::Tuple(tuple) => Type::Tuple(tuple.normalized(db)),
            Type::Callable(callable) => Type::Callable(callable.normalized(db)),
            Type::LiteralString
            | Type::Instance(_)
            | Type::PropertyInstance(_)
            | Type::AlwaysFalsy
            | Type::AlwaysTruthy
            | Type::BooleanLiteral(_)
            | Type::SliceLiteral(_)
            | Type::BytesLiteral(_)
            | Type::StringLiteral(_)
            | Type::Dynamic(_)
            | Type::Never
            | Type::FunctionLiteral(_)
            | Type::MethodWrapper(_)
            | Type::BoundMethod(_)
            | Type::WrapperDescriptor(_)
            | Type::ModuleLiteral(_)
            | Type::ClassLiteral(_)
            | Type::KnownInstance(_)
            | Type::IntLiteral(_)
            | Type::SubclassOf(_) => self,
            Type::TypeVar(typevar) => match typevar.bound_or_constraints(db) {
                Some(TypeVarBoundOrConstraints::UpperBound(bound)) => {
                    Type::TypeVar(TypeVarInstance::new(
                        db,
                        typevar.name(db).clone(),
                        typevar.definition(db),
                        Some(TypeVarBoundOrConstraints::UpperBound(bound.normalized(db))),
                        typevar.default_ty(db),
                    ))
                }
                Some(TypeVarBoundOrConstraints::Constraints(union)) => {
                    Type::TypeVar(TypeVarInstance::new(
                        db,
                        typevar.name(db).clone(),
                        typevar.definition(db),
                        Some(TypeVarBoundOrConstraints::Constraints(union.normalized(db))),
                        typevar.default_ty(db),
                    ))
                }
                None => self,
            },
        }
    }

    /// Return true if this type is a [subtype of] type `target`.
    ///
    /// This method returns `false` if either `self` or `other` is not fully static.
    ///
    /// [subtype of]: https://typing.readthedocs.io/en/latest/spec/concepts.html#subtype-supertype-and-type-equivalence
    pub(crate) fn is_subtype_of(self, db: &'db dyn Db, target: Type<'db>) -> bool {
        // Two equivalent types are always subtypes of each other.
        //
        // "Equivalent to" here means that the two types are both fully static
        // and describe exactly the same set of possible runtime objects.
        // For example, `int` is a subtype of `int` because `int` and `int` are equivalent to each other.
        // Equally, `type[object]` is a subtype of `type`,
        // because the former type expresses "all subclasses of `object`"
        // while the latter expresses "all instances of `type`",
        // and these are exactly the same set of objects at runtime.
        if self.is_equivalent_to(db, target) {
            return true;
        }

        // Non-fully-static types do not participate in subtyping.
        //
        // Type `A` can only be a subtype of type `B` if the set of possible runtime objects
        // that `A` represents is a subset of the set of possible runtime objects that `B` represents.
        // But the set of objects described by a non-fully-static type is (either partially or wholly) unknown,
        // so the question is simply unanswerable for non-fully-static types.
        if !self.is_fully_static(db) || !target.is_fully_static(db) {
            return false;
        }

        match (self, target) {
            // We should have handled these immediately above.
            (Type::Dynamic(_), _) | (_, Type::Dynamic(_)) => {
                unreachable!("Non-fully-static types do not participate in subtyping!")
            }

            // `Never` is the bottom type, the empty set.
            // It is a subtype of all other fully static types.
            // No other fully static type is a subtype of `Never`.
            (Type::Never, _) => true,
            (_, Type::Never) => false,

            // Everything is a subtype of `object`.
            (_, Type::Instance(InstanceType { class })) if class.is_object(db) => true,

            // A fully static typevar is always a subtype of itself, and is never a subtype of any
            // other typevar, since there is no guarantee that they will be specialized to the same
            // type. (This is true even if both typevars are bounded by the same final class, since
            // you can specialize the typevars to `Never` in addition to that final class.)
            (Type::TypeVar(self_typevar), Type::TypeVar(other_typevar)) => {
                self_typevar == other_typevar
            }

            // A fully static typevar is a subtype of its upper bound, and to something similar to
            // the union of its constraints. An unbound, unconstrained, fully static typevar has an
            // implicit upper bound of `object` (which is handled above).
            (Type::TypeVar(typevar), _) if typevar.bound_or_constraints(db).is_some() => {
                match typevar.bound_or_constraints(db) {
                    None => unreachable!(),
                    Some(TypeVarBoundOrConstraints::UpperBound(bound)) => {
                        bound.is_subtype_of(db, target)
                    }
                    Some(TypeVarBoundOrConstraints::Constraints(constraints)) => constraints
                        .elements(db)
                        .iter()
                        .all(|constraint| constraint.is_subtype_of(db, target)),
                }
            }

            (Type::Union(union), _) => union
                .elements(db)
                .iter()
                .all(|&elem_ty| elem_ty.is_subtype_of(db, target)),

            (_, Type::Union(union)) => union
                .elements(db)
                .iter()
                .any(|&elem_ty| self.is_subtype_of(db, elem_ty)),

            (_, Type::TypeVar(typevar)) => match typevar.bound_or_constraints(db) {
                // No types are a subtype of a bounded typevar, or of an unbounded unconstrained
                // typevar, since there's no guarantee what type the typevar will be specialized
                // to. If the typevar is bounded, it might be specialized to a smaller type than
                // the bound. (This is true even if the bound is a final class, since the typevar
                // can still be specialized to `Never`.)
                None => false,
                Some(TypeVarBoundOrConstraints::UpperBound(_)) => false,
                // If the typevar is constrained, there must be multiple constraints, and the
                // typevar might be specialized to any one of them. However, the constraints do not
                // have to be disjoint, which means an lhs type might be a subtype of all of the
                // constraints.
                Some(TypeVarBoundOrConstraints::Constraints(constraints)) => constraints
                    .elements(db)
                    .iter()
                    .all(|constraint| self.is_subtype_of(db, *constraint)),
            },

            // If both sides are intersections we need to handle the right side first
            // (A & B & C) is a subtype of (A & B) because the left is a subtype of both A and B,
            // but none of A, B, or C is a subtype of (A & B).
            (_, Type::Intersection(intersection)) => {
                intersection
                    .positive(db)
                    .iter()
                    .all(|&pos_ty| self.is_subtype_of(db, pos_ty))
                    && intersection
                        .negative(db)
                        .iter()
                        .all(|&neg_ty| self.is_disjoint_from(db, neg_ty))
            }

            (Type::Intersection(intersection), _) => intersection
                .positive(db)
                .iter()
                .any(|&elem_ty| elem_ty.is_subtype_of(db, target)),

            // Note that the definition of `Type::AlwaysFalsy` depends on the return value of `__bool__`.
            // If `__bool__` always returns True or False, it can be treated as a subtype of `AlwaysTruthy` or `AlwaysFalsy`, respectively.
            (left, Type::AlwaysFalsy) => left.bool(db).is_always_false(),
            (left, Type::AlwaysTruthy) => left.bool(db).is_always_true(),
            // Currently, the only supertype of `AlwaysFalsy` and `AlwaysTruthy` is the universal set (object instance).
            (Type::AlwaysFalsy | Type::AlwaysTruthy, _) => {
                target.is_equivalent_to(db, Type::object(db))
            }

            // All `StringLiteral` types are a subtype of `LiteralString`.
            (Type::StringLiteral(_), Type::LiteralString) => true,

            // Except for the special `LiteralString` case above,
            // most `Literal` types delegate to their instance fallbacks
            // unless `self` is exactly equivalent to `target` (handled above)
            (Type::StringLiteral(_) | Type::LiteralString, _) => {
                KnownClass::Str.to_instance(db).is_subtype_of(db, target)
            }
            (Type::BooleanLiteral(_), _) => {
                KnownClass::Bool.to_instance(db).is_subtype_of(db, target)
            }
            (Type::IntLiteral(_), _) => KnownClass::Int.to_instance(db).is_subtype_of(db, target),
            (Type::BytesLiteral(_), _) => {
                KnownClass::Bytes.to_instance(db).is_subtype_of(db, target)
            }
            (Type::ModuleLiteral(_), _) => KnownClass::ModuleType
                .to_instance(db)
                .is_subtype_of(db, target),
            (Type::SliceLiteral(_), _) => {
                KnownClass::Slice.to_instance(db).is_subtype_of(db, target)
            }

            (Type::FunctionLiteral(self_function_literal), Type::Callable(_)) => {
                self_function_literal
                    .into_callable_type(db)
                    .is_subtype_of(db, target)
            }

            (Type::BoundMethod(self_bound_method), Type::Callable(_)) => self_bound_method
                .into_callable_type(db)
                .is_subtype_of(db, target),

            // A `FunctionLiteral` type is a single-valued type like the other literals handled above,
            // so it also, for now, just delegates to its instance fallback.
            (Type::FunctionLiteral(_), _) => KnownClass::FunctionType
                .to_instance(db)
                .is_subtype_of(db, target),

            // The same reasoning applies for these special callable types:
            (Type::BoundMethod(_), _) => KnownClass::MethodType
                .to_instance(db)
                .is_subtype_of(db, target),
            (Type::MethodWrapper(_), _) => KnownClass::WrapperDescriptorType
                .to_instance(db)
                .is_subtype_of(db, target),
            (Type::WrapperDescriptor(_), _) => KnownClass::WrapperDescriptorType
                .to_instance(db)
                .is_subtype_of(db, target),

            (Type::Callable(self_callable), Type::Callable(other_callable)) => {
                self_callable.is_subtype_of(db, other_callable)
            }

            (Type::Callable(_), _) => {
                // TODO: Implement subtyping between callable types and other types like
                // function literals, bound methods, class literals, `type[]`, etc.)
                false
            }

            // A fully static heterogeneous tuple type `A` is a subtype of a fully static heterogeneous tuple type `B`
            // iff the two tuple types have the same number of elements and each element-type in `A` is a subtype
            // of the element-type at the same index in `B`. (Now say that 5 times fast.)
            //
            // For example: `tuple[bool, bool]` is a subtype of `tuple[int, int]`,
            // but `tuple[bool, bool, bool]` is not a subtype of `tuple[int, int]`
            (Type::Tuple(self_tuple), Type::Tuple(target_tuple)) => {
                let self_elements = self_tuple.elements(db);
                let target_elements = target_tuple.elements(db);
                self_elements.len() == target_elements.len()
                    && self_elements.iter().zip(target_elements).all(
                        |(self_element, target_element)| {
                            self_element.is_subtype_of(db, *target_element)
                        },
                    )
            }

            // Other than the special tuple-to-tuple case handled, above,
            // tuple subtyping delegates to `Instance(tuple)` in the same way as the literal types.
            //
            // All heterogeneous tuple types are subtypes of `Instance(<tuple>)`:
            // `Instance(<some class T>)` expresses "the set of all possible instances of the class `T`";
            // consequently, `Instance(<tuple>)` expresses "the set of all possible instances of the class `tuple`".
            // This type can be spelled in type annotations as `tuple[object, ...]` (since `tuple` is covariant).
            //
            // Note that this is not the same type as the type spelled in type annotations as `tuple`;
            // as that type is equivalent to `type[Any, ...]` (and therefore not a fully static type).
            (Type::Tuple(_), _) => KnownClass::Tuple.to_instance(db).is_subtype_of(db, target),

            // `Literal[<class 'C'>]` is a subtype of `type[B]` if `C` is a subclass of `B`,
            // since `type[B]` describes all possible runtime subclasses of the class object `B`.
            (
                Type::ClassLiteral(ClassLiteralType { class }),
                Type::SubclassOf(target_subclass_ty),
            ) => target_subclass_ty
                .subclass_of()
                .into_class()
                .is_some_and(|target_class| class.is_subclass_of(db, target_class)),

            // This branch asks: given two types `type[T]` and `type[S]`, is `type[T]` a subtype of `type[S]`?
            (Type::SubclassOf(self_subclass_ty), Type::SubclassOf(target_subclass_ty)) => {
                self_subclass_ty.is_subtype_of(db, target_subclass_ty)
            }

            // `Literal[str]` is a subtype of `type` because the `str` class object is an instance of its metaclass `type`.
            // `Literal[abc.ABC]` is a subtype of `abc.ABCMeta` because the `abc.ABC` class object
            // is an instance of its metaclass `abc.ABCMeta`.
            (Type::ClassLiteral(ClassLiteralType { class }), _) => {
                class.metaclass_instance_type(db).is_subtype_of(db, target)
            }

            // `type[str]` (== `SubclassOf("str")` in red-knot) describes all possible runtime subclasses
            // of the class object `str`. It is a subtype of `type` (== `Instance("type")`) because `str`
            // is an instance of `type`, and so all possible subclasses of `str` will also be instances of `type`.
            //
            // Similarly `type[enum.Enum]`  is a subtype of `enum.EnumMeta` because `enum.Enum`
            // is an instance of `enum.EnumMeta`. `type[Any]` and `type[Unknown]` do not participate in subtyping,
            // however, as they are not fully static types.
            (Type::SubclassOf(subclass_of_ty), _) => subclass_of_ty
                .subclass_of()
                .into_class()
                .map(|class| class.metaclass_instance_type(db))
                .is_some_and(|metaclass_instance_type| {
                    metaclass_instance_type.is_subtype_of(db, target)
                }),

            // For example: `Type::KnownInstance(KnownInstanceType::Type)` is a subtype of `Type::Instance(_SpecialForm)`,
            // because `Type::KnownInstance(KnownInstanceType::Type)` is a set with exactly one runtime value in it
            // (the symbol `typing.Type`), and that symbol is known to be an instance of `typing._SpecialForm` at runtime.
            (Type::KnownInstance(left), right) => {
                left.instance_fallback(db).is_subtype_of(db, right)
            }

            // `bool` is a subtype of `int`, because `bool` subclasses `int`,
            // which means that all instances of `bool` are also instances of `int`
            (Type::Instance(self_instance), Type::Instance(target_instance)) => {
                self_instance.is_subtype_of(db, target_instance)
            }

            (Type::Instance(_), Type::Callable(_)) => {
                let call_symbol = self.member(db, "__call__").symbol;
                match call_symbol {
                    Symbol::Type(Type::BoundMethod(call_function), _) => call_function
                        .into_callable_type(db)
                        .is_subtype_of(db, target),
                    _ => false,
                }
            }

            (Type::PropertyInstance(_), _) => KnownClass::Property
                .to_instance(db)
                .is_subtype_of(db, target),
            (_, Type::PropertyInstance(_)) => {
                self.is_subtype_of(db, KnownClass::Property.to_instance(db))
            }

            // Other than the special cases enumerated above, `Instance` types and typevars are
            // never subtypes of any other variants
            (Type::Instance(_) | Type::TypeVar(_), _) => false,
        }
    }

    /// Return true if this type is [assignable to] type `target`.
    ///
    /// [assignable to]: https://typing.readthedocs.io/en/latest/spec/concepts.html#the-assignable-to-or-consistent-subtyping-relation
    pub(crate) fn is_assignable_to(self, db: &'db dyn Db, target: Type<'db>) -> bool {
        if self.is_gradual_equivalent_to(db, target) {
            return true;
        }

        match (self, target) {
            // Never can be assigned to any type.
            (Type::Never, _) => true,

            // The dynamic type is assignable-to and assignable-from any type.
            (Type::Dynamic(_), _) => true,
            (_, Type::Dynamic(_)) => true,

            // TODO: For now we are treating a TypeVar as Any, and allowing it to be assignable-to
            // and assignable-from any other type.
            (_, Type::KnownInstance(KnownInstanceType::TypeVar(_))) => true,
            (Type::KnownInstance(KnownInstanceType::TypeVar(_)), _) => true,

            // All types are assignable to `object`.
            // TODO this special case might be removable once the below cases are comprehensive
            (_, Type::Instance(InstanceType { class })) if class.is_object(db) => true,

            // A typevar is always assignable to itself, and is never assignable to any other
            // typevar, since there is no guarantee that they will be specialized to the same
            // type. (This is true even if both typevars are bounded by the same final class, since
            // you can specialize the typevars to `Never` in addition to that final class.)
            (Type::TypeVar(self_typevar), Type::TypeVar(other_typevar)) => {
                self_typevar == other_typevar
            }

            // A typevar is assignable to its upper bound, and to something similar to the union of
            // its constraints. An unbound, unconstrained typevar has an implicit upper bound of
            // `object` (which is handled above).
            (Type::TypeVar(typevar), _) if typevar.bound_or_constraints(db).is_some() => {
                match typevar.bound_or_constraints(db) {
                    None => unreachable!(),
                    Some(TypeVarBoundOrConstraints::UpperBound(bound)) => {
                        bound.is_assignable_to(db, target)
                    }
                    Some(TypeVarBoundOrConstraints::Constraints(constraints)) => constraints
                        .elements(db)
                        .iter()
                        .all(|constraint| constraint.is_assignable_to(db, target)),
                }
            }

            // A union is assignable to a type T iff every element of the union is assignable to T.
            (Type::Union(union), ty) => union
                .elements(db)
                .iter()
                .all(|&elem_ty| elem_ty.is_assignable_to(db, ty)),

            // A type T is assignable to a union iff T is assignable to any element of the union.
            (ty, Type::Union(union)) => union
                .elements(db)
                .iter()
                .any(|&elem_ty| ty.is_assignable_to(db, elem_ty)),

            (_, Type::TypeVar(typevar)) => match typevar.bound_or_constraints(db) {
                // No types are assignable to a bounded typevar, or to an unbounded unconstrained
                // typevar, since there's no guarantee what type the typevar will be specialized
                // to. If the typevar is bounded, it might be specialized to a smaller type than
                // the bound. (This is true even if the bound is a final class, since the typevar
                // can still be specialized to `Never`.)
                None => false,
                Some(TypeVarBoundOrConstraints::UpperBound(_)) => false,
                // If the typevar is constrained, there must be multiple constraints, and the
                // typevar might be specialized to any one of them. However, the constraints do not
                // have to be disjoint, which means an lhs type might be assignable to all of the
                // constraints.
                Some(TypeVarBoundOrConstraints::Constraints(constraints)) => constraints
                    .elements(db)
                    .iter()
                    .all(|constraint| self.is_assignable_to(db, *constraint)),
            },

            // If both sides are intersections we need to handle the right side first
            // (A & B & C) is assignable to (A & B) because the left is assignable to both A and B,
            // but none of A, B, or C is assignable to (A & B).
            //
            // A type S is assignable to an intersection type T if
            // S is assignable to all positive elements of T (e.g. `str & int` is assignable to `str & Any`), and
            // S is disjoint from all negative elements of T (e.g. `int` is not assignable to Intersection[int, Not[Literal[1]]]).
            (ty, Type::Intersection(intersection)) => {
                intersection
                    .positive(db)
                    .iter()
                    .all(|&elem_ty| ty.is_assignable_to(db, elem_ty))
                    && intersection
                        .negative(db)
                        .iter()
                        .all(|&neg_ty| ty.is_disjoint_from(db, neg_ty))
            }

            // An intersection type S is assignable to a type T if
            // Any element of S is assignable to T (e.g. `A & B` is assignable to `A`)
            // Negative elements do not have an effect on assignability - if S is assignable to T then S & ~P is also assignable to T.
            (Type::Intersection(intersection), ty) => intersection
                .positive(db)
                .iter()
                .any(|&elem_ty| elem_ty.is_assignable_to(db, ty)),

            // A tuple type S is assignable to a tuple type T if their lengths are the same, and
            // each element of S is assignable to the corresponding element of T.
            (Type::Tuple(self_tuple), Type::Tuple(target_tuple)) => {
                let self_elements = self_tuple.elements(db);
                let target_elements = target_tuple.elements(db);
                self_elements.len() == target_elements.len()
                    && self_elements.iter().zip(target_elements).all(
                        |(self_element, target_element)| {
                            self_element.is_assignable_to(db, *target_element)
                        },
                    )
            }

            // This special case is required because the left-hand side tuple might be a
            // gradual type, so we can not rely on subtyping. This allows us to assign e.g.
            // `tuple[Any, int]` to `tuple`.
            (Type::Tuple(_), _)
                if KnownClass::Tuple
                    .to_instance(db)
                    .is_assignable_to(db, target) =>
            {
                true
            }

            // `type[Any]` is assignable to any `type[...]` type, because `type[Any]` can
            // materialize to any `type[...]` type.
            (Type::SubclassOf(subclass_of_ty), Type::SubclassOf(_))
                if subclass_of_ty.is_dynamic() =>
            {
                true
            }

            // All `type[...]` types are assignable to `type[Any]`, because `type[Any]` can
            // materialize to any `type[...]` type.
            //
            // Every class literal type is also assignable to `type[Any]`, because the class
            // literal type for a class `C` is a subtype of `type[C]`, and `type[C]` is assignable
            // to `type[Any]`.
            (Type::ClassLiteral(_) | Type::SubclassOf(_), Type::SubclassOf(target_subclass_of))
                if target_subclass_of.is_dynamic() =>
            {
                true
            }

            // `type[Any]` is assignable to any type that `type[object]` is assignable to, because
            // `type[Any]` can materialize to `type[object]`.
            //
            // `type[Any]` is also assignable to any subtype of `type[object]`, because all
            // subtypes of `type[object]` are `type[...]` types (or `Never`), and `type[Any]` can
            // materialize to any `type[...]` type (or to `type[Never]`, which is equivalent to
            // `Never`.)
            (Type::SubclassOf(subclass_of_ty), Type::Instance(_))
                if subclass_of_ty.is_dynamic()
                    && (KnownClass::Type
                        .to_instance(db)
                        .is_assignable_to(db, target)
                        || target.is_subtype_of(db, KnownClass::Type.to_instance(db))) =>
            {
                true
            }

            // Any type that is assignable to `type[object]` is also assignable to `type[Any]`,
            // because `type[Any]` can materialize to `type[object]`.
            (Type::Instance(_), Type::SubclassOf(subclass_of_ty))
                if subclass_of_ty.is_dynamic()
                    && self.is_assignable_to(db, KnownClass::Type.to_instance(db)) =>
            {
                true
            }

            // TODO: This is a workaround to avoid false positives (e.g. when checking function calls
            // with `SupportsIndex` parameters), which should be removed when we understand protocols.
            (lhs, Type::Instance(InstanceType { class }))
                if class.is_known(db, KnownClass::SupportsIndex) =>
            {
                match lhs {
                    Type::Instance(InstanceType { class })
                        if matches!(
                            class.known(db),
                            Some(KnownClass::Int | KnownClass::SupportsIndex)
                        ) =>
                    {
                        true
                    }
                    Type::IntLiteral(_) => true,
                    _ => false,
                }
            }

            // TODO: ditto for avoiding false positives when checking function calls with `Sized` parameters.
            (lhs, Type::Instance(InstanceType { class }))
                if class.is_known(db, KnownClass::Sized) =>
            {
                matches!(
                    lhs.to_meta_type(db).member(db, "__len__"),
                    SymbolAndQualifiers {
                        symbol: Symbol::Type(..),
                        ..
                    }
                )
            }

            (Type::Callable(self_callable), Type::Callable(target_callable)) => {
                self_callable.is_assignable_to(db, target_callable)
            }

            (Type::FunctionLiteral(self_function_literal), Type::Callable(_)) => {
                self_function_literal
                    .into_callable_type(db)
                    .is_assignable_to(db, target)
            }

            // TODO other types containing gradual forms (e.g. generics containing Any/Unknown)
            _ => self.is_subtype_of(db, target),
        }
    }

    /// Return true if this type is [equivalent to] type `other`.
    ///
    /// This method returns `false` if either `self` or `other` is not fully static.
    ///
    /// [equivalent to]: https://typing.readthedocs.io/en/latest/spec/glossary.html#term-equivalent
    pub(crate) fn is_equivalent_to(self, db: &'db dyn Db, other: Type<'db>) -> bool {
        // TODO equivalent but not identical types: TypedDicts, Protocols, type aliases, etc.

        match (self, other) {
            (Type::Union(left), Type::Union(right)) => left.is_equivalent_to(db, right),
            (Type::Intersection(left), Type::Intersection(right)) => {
                left.is_equivalent_to(db, right)
            }
            (Type::Tuple(left), Type::Tuple(right)) => left.is_equivalent_to(db, right),
            (Type::Callable(left), Type::Callable(right)) => left.is_equivalent_to(db, right),
            _ => self == other && self.is_fully_static(db) && other.is_fully_static(db),
        }
    }

    /// Returns true if both `self` and `other` are the same gradual form
    /// (limited to `Any`, `Unknown`, or `Todo`).
    pub(crate) fn is_same_gradual_form(self, other: Type<'db>) -> bool {
        matches!(
            (self, other),
            (
                Type::Dynamic(DynamicType::Any),
                Type::Dynamic(DynamicType::Any)
            ) | (
                Type::Dynamic(DynamicType::Unknown),
                Type::Dynamic(DynamicType::Unknown)
            ) | (
                Type::Dynamic(DynamicType::Todo(_)),
                Type::Dynamic(DynamicType::Todo(_))
            )
        )
    }

    /// Returns true if this type and `other` are gradual equivalent.
    ///
    /// > Two gradual types `A` and `B` are equivalent
    /// > (that is, the same gradual type, not merely consistent with one another)
    /// > if and only if all materializations of `A` are also materializations of `B`,
    /// > and all materializations of `B` are also materializations of `A`.
    /// >
    /// > &mdash; [Summary of type relations]
    ///
    /// This powers the `assert_type()` directive.
    ///
    /// [Summary of type relations]: https://typing.readthedocs.io/en/latest/spec/concepts.html#summary-of-type-relations
    pub(crate) fn is_gradual_equivalent_to(self, db: &'db dyn Db, other: Type<'db>) -> bool {
        if self == other {
            return true;
        }

        match (self, other) {
            (Type::Dynamic(_), Type::Dynamic(_)) => true,

            (Type::SubclassOf(first), Type::SubclassOf(second)) => {
                match (first.subclass_of(), second.subclass_of()) {
                    (first, second) if first == second => true,
                    (ClassBase::Dynamic(_), ClassBase::Dynamic(_)) => true,
                    _ => false,
                }
            }

            (Type::TypeVar(first), Type::TypeVar(second)) => first == second,

            (Type::Tuple(first), Type::Tuple(second)) => first.is_gradual_equivalent_to(db, second),

            (Type::Union(first), Type::Union(second)) => first.is_gradual_equivalent_to(db, second),

            (Type::Intersection(first), Type::Intersection(second)) => {
                first.is_gradual_equivalent_to(db, second)
            }

            (Type::Callable(first), Type::Callable(second)) => {
                first.is_gradual_equivalent_to(db, second)
            }

            _ => false,
        }
    }

    /// Return true if this type and `other` have no common elements.
    ///
    /// Note: This function aims to have no false positives, but might return
    /// wrong `false` answers in some cases.
    pub(crate) fn is_disjoint_from(self, db: &'db dyn Db, other: Type<'db>) -> bool {
        match (self, other) {
            (Type::Never, _) | (_, Type::Never) => true,

            (Type::Dynamic(_), _) | (_, Type::Dynamic(_)) => false,

            // A typevar is never disjoint from itself, since all occurrences of the typevar must
            // be specialized to the same type. (This is an important difference between typevars
            // and `Any`!) Different typevars might be disjoint, depending on their bounds and
            // constraints, which are handled below.
            (Type::TypeVar(self_typevar), Type::TypeVar(other_typevar))
                if self_typevar == other_typevar =>
            {
                false
            }

            // An unbounded typevar is never disjoint from any other type, since it might be
            // specialized to any type. A bounded typevar is not disjoint from its bound, and is
            // only disjoint from other types if its bound is. A constrained typevar is disjoint
            // from a type if all of its constraints are.
            (Type::TypeVar(typevar), other) | (other, Type::TypeVar(typevar)) => {
                match typevar.bound_or_constraints(db) {
                    None => false,
                    Some(TypeVarBoundOrConstraints::UpperBound(bound)) => {
                        bound.is_disjoint_from(db, other)
                    }
                    Some(TypeVarBoundOrConstraints::Constraints(constraints)) => constraints
                        .elements(db)
                        .iter()
                        .all(|constraint| constraint.is_disjoint_from(db, other)),
                }
            }

            (Type::Union(union), other) | (other, Type::Union(union)) => union
                .elements(db)
                .iter()
                .all(|e| e.is_disjoint_from(db, other)),

            // If we have two intersections, we test the positive elements of each one against the other intersection
            // Negative elements need a positive element on the other side in order to be disjoint.
            // This is similar to what would happen if we tried to build a new intersection that combines the two
            (Type::Intersection(self_intersection), Type::Intersection(other_intersection)) => {
                self_intersection
                    .positive(db)
                    .iter()
                    .any(|p| p.is_disjoint_from(db, other))
                    || other_intersection
                        .positive(db)
                        .iter()
                        .any(|p: &Type<'_>| p.is_disjoint_from(db, self))
            }

            (Type::Intersection(intersection), other)
            | (other, Type::Intersection(intersection)) => {
                intersection
                    .positive(db)
                    .iter()
                    .any(|p| p.is_disjoint_from(db, other))
                    // A & B & Not[C] is disjoint from C
                    || intersection
                        .negative(db)
                        .iter()
                        .any(|&neg_ty| other.is_subtype_of(db, neg_ty))
            }

            // any single-valued type is disjoint from another single-valued type
            // iff the two types are nonequal
            (
                left @ (Type::BooleanLiteral(..)
                | Type::IntLiteral(..)
                | Type::StringLiteral(..)
                | Type::BytesLiteral(..)
                | Type::SliceLiteral(..)
                | Type::FunctionLiteral(..)
                | Type::BoundMethod(..)
                | Type::MethodWrapper(..)
                | Type::WrapperDescriptor(..)
                | Type::ModuleLiteral(..)
                | Type::ClassLiteral(..)
                | Type::KnownInstance(..)),
                right @ (Type::BooleanLiteral(..)
                | Type::IntLiteral(..)
                | Type::StringLiteral(..)
                | Type::BytesLiteral(..)
                | Type::SliceLiteral(..)
                | Type::FunctionLiteral(..)
                | Type::BoundMethod(..)
                | Type::MethodWrapper(..)
                | Type::WrapperDescriptor(..)
                | Type::ModuleLiteral(..)
                | Type::ClassLiteral(..)
                | Type::KnownInstance(..)),
            ) => left != right,

            // One tuple type can be a subtype of another tuple type,
            // but we know for sure that any given tuple type is disjoint from all single-valued types
            (
                Type::Tuple(..),
                Type::ClassLiteral(..)
                | Type::ModuleLiteral(..)
                | Type::BooleanLiteral(..)
                | Type::BytesLiteral(..)
                | Type::FunctionLiteral(..)
                | Type::BoundMethod(..)
                | Type::MethodWrapper(..)
                | Type::WrapperDescriptor(..)
                | Type::IntLiteral(..)
                | Type::SliceLiteral(..)
                | Type::StringLiteral(..)
                | Type::LiteralString,
            )
            | (
                Type::ClassLiteral(..)
                | Type::ModuleLiteral(..)
                | Type::BooleanLiteral(..)
                | Type::BytesLiteral(..)
                | Type::FunctionLiteral(..)
                | Type::BoundMethod(..)
                | Type::MethodWrapper(..)
                | Type::WrapperDescriptor(..)
                | Type::IntLiteral(..)
                | Type::SliceLiteral(..)
                | Type::StringLiteral(..)
                | Type::LiteralString,
                Type::Tuple(..),
            ) => true,

            (
                Type::SubclassOf(subclass_of_ty),
                Type::ClassLiteral(ClassLiteralType { class: class_b }),
            )
            | (
                Type::ClassLiteral(ClassLiteralType { class: class_b }),
                Type::SubclassOf(subclass_of_ty),
            ) => match subclass_of_ty.subclass_of() {
                ClassBase::Dynamic(_) => false,
                ClassBase::Class(class_a) => !class_b.is_subclass_of(db, class_a),
            },

            (
                Type::SubclassOf(_),
                Type::BooleanLiteral(..)
                | Type::IntLiteral(..)
                | Type::StringLiteral(..)
                | Type::LiteralString
                | Type::BytesLiteral(..)
                | Type::SliceLiteral(..)
                | Type::FunctionLiteral(..)
                | Type::BoundMethod(..)
                | Type::MethodWrapper(..)
                | Type::WrapperDescriptor(..)
                | Type::ModuleLiteral(..),
            )
            | (
                Type::BooleanLiteral(..)
                | Type::IntLiteral(..)
                | Type::StringLiteral(..)
                | Type::LiteralString
                | Type::BytesLiteral(..)
                | Type::SliceLiteral(..)
                | Type::FunctionLiteral(..)
                | Type::BoundMethod(..)
                | Type::MethodWrapper(..)
                | Type::WrapperDescriptor(..)
                | Type::ModuleLiteral(..),
                Type::SubclassOf(_),
            ) => true,

            (Type::AlwaysTruthy, ty) | (ty, Type::AlwaysTruthy) => {
                // `Truthiness::Ambiguous` may include `AlwaysTrue` as a subset, so it's not guaranteed to be disjoint.
                // Thus, they are only disjoint if `ty.bool() == AlwaysFalse`.
                ty.bool(db).is_always_false()
            }
            (Type::AlwaysFalsy, ty) | (ty, Type::AlwaysFalsy) => {
                // Similarly, they are only disjoint if `ty.bool() == AlwaysTrue`.
                ty.bool(db).is_always_true()
            }

            // for `type[Any]`/`type[Unknown]`/`type[Todo]`, we know the type cannot be any larger than `type`,
            // so although the type is dynamic we can still determine disjointedness in some situations
            (Type::SubclassOf(subclass_of_ty), other)
            | (other, Type::SubclassOf(subclass_of_ty)) => match subclass_of_ty.subclass_of() {
                ClassBase::Dynamic(_) => {
                    KnownClass::Type.to_instance(db).is_disjoint_from(db, other)
                }
                ClassBase::Class(class) => class
                    .metaclass_instance_type(db)
                    .is_disjoint_from(db, other),
            },

            (Type::KnownInstance(known_instance), Type::Instance(InstanceType { class }))
            | (Type::Instance(InstanceType { class }), Type::KnownInstance(known_instance)) => {
                !known_instance.is_instance_of(db, class)
            }

            (known_instance_ty @ Type::KnownInstance(_), Type::Tuple(_))
            | (Type::Tuple(_), known_instance_ty @ Type::KnownInstance(_)) => {
                known_instance_ty.is_disjoint_from(db, KnownClass::Tuple.to_instance(db))
            }

            (Type::BooleanLiteral(..), Type::Instance(InstanceType { class }))
            | (Type::Instance(InstanceType { class }), Type::BooleanLiteral(..)) => {
                // A `Type::BooleanLiteral()` must be an instance of exactly `bool`
                // (it cannot be an instance of a `bool` subclass)
                !KnownClass::Bool.is_subclass_of(db, class)
            }

            (Type::BooleanLiteral(..), _) | (_, Type::BooleanLiteral(..)) => true,

            (Type::IntLiteral(..), Type::Instance(InstanceType { class }))
            | (Type::Instance(InstanceType { class }), Type::IntLiteral(..)) => {
                // A `Type::IntLiteral()` must be an instance of exactly `int`
                // (it cannot be an instance of an `int` subclass)
                !KnownClass::Int.is_subclass_of(db, class)
            }

            (Type::IntLiteral(..), _) | (_, Type::IntLiteral(..)) => true,

            (Type::StringLiteral(..), Type::LiteralString)
            | (Type::LiteralString, Type::StringLiteral(..)) => false,

            (
                Type::StringLiteral(..) | Type::LiteralString,
                Type::Instance(InstanceType { class }),
            )
            | (
                Type::Instance(InstanceType { class }),
                Type::StringLiteral(..) | Type::LiteralString,
            ) => {
                // A `Type::StringLiteral()` or a `Type::LiteralString` must be an instance of exactly `str`
                // (it cannot be an instance of a `str` subclass)
                !KnownClass::Str.is_subclass_of(db, class)
            }

            (Type::LiteralString, Type::LiteralString) => false,
            (Type::LiteralString, _) | (_, Type::LiteralString) => true,

            (Type::BytesLiteral(..), Type::Instance(InstanceType { class }))
            | (Type::Instance(InstanceType { class }), Type::BytesLiteral(..)) => {
                // A `Type::BytesLiteral()` must be an instance of exactly `bytes`
                // (it cannot be an instance of a `bytes` subclass)
                !KnownClass::Bytes.is_subclass_of(db, class)
            }

            (Type::SliceLiteral(..), Type::Instance(InstanceType { class }))
            | (Type::Instance(InstanceType { class }), Type::SliceLiteral(..)) => {
                // A `Type::SliceLiteral` must be an instance of exactly `slice`
                // (it cannot be an instance of a `slice` subclass)
                !KnownClass::Slice.is_subclass_of(db, class)
            }

            // A class-literal type `X` is always disjoint from an instance type `Y`,
            // unless the type expressing "all instances of `Z`" is a subtype of of `Y`,
            // where `Z` is `X`'s metaclass.
            (Type::ClassLiteral(ClassLiteralType { class }), instance @ Type::Instance(_))
            | (instance @ Type::Instance(_), Type::ClassLiteral(ClassLiteralType { class })) => {
                !class
                    .metaclass_instance_type(db)
                    .is_subtype_of(db, instance)
            }

            (Type::FunctionLiteral(..), Type::Instance(InstanceType { class }))
            | (Type::Instance(InstanceType { class }), Type::FunctionLiteral(..)) => {
                // A `Type::FunctionLiteral()` must be an instance of exactly `types.FunctionType`
                // (it cannot be an instance of a `types.FunctionType` subclass)
                !KnownClass::FunctionType.is_subclass_of(db, class)
            }

            (Type::BoundMethod(_), other) | (other, Type::BoundMethod(_)) => KnownClass::MethodType
                .to_instance(db)
                .is_disjoint_from(db, other),

            (Type::MethodWrapper(_), other) | (other, Type::MethodWrapper(_)) => {
                KnownClass::MethodWrapperType
                    .to_instance(db)
                    .is_disjoint_from(db, other)
            }

            (Type::WrapperDescriptor(_), other) | (other, Type::WrapperDescriptor(_)) => {
                KnownClass::WrapperDescriptorType
                    .to_instance(db)
                    .is_disjoint_from(db, other)
            }

            (Type::Callable(_) | Type::FunctionLiteral(_), Type::Callable(_))
            | (Type::Callable(_), Type::FunctionLiteral(_)) => {
                // No two callable types are ever disjoint because
                // `(*args: object, **kwargs: object) -> Never` is a subtype of all fully static
                // callable types.
                false
            }

            (
                Type::Callable(_),
                Type::StringLiteral(_) | Type::BytesLiteral(_) | Type::SliceLiteral(_),
            )
            | (
                Type::StringLiteral(_) | Type::BytesLiteral(_) | Type::SliceLiteral(_),
                Type::Callable(_),
            ) => {
                // A callable type is disjoint from other literal types. For example,
                // `Type::StringLiteral` must be an instance of exactly `str`, not a subclass
                // of `str`, and `str` is not callable. The same applies to other literal types.
                true
            }

            (Type::Callable(_), _) | (_, Type::Callable(_)) => {
                // TODO: Implement disjointness for general callable type with other types
                false
            }

            (Type::ModuleLiteral(..), other @ Type::Instance(..))
            | (other @ Type::Instance(..), Type::ModuleLiteral(..)) => {
                // Modules *can* actually be instances of `ModuleType` subclasses
                other.is_disjoint_from(db, KnownClass::ModuleType.to_instance(db))
            }

            (
                Type::Instance(InstanceType { class: left_class }),
                Type::Instance(InstanceType { class: right_class }),
            ) => {
                (left_class.is_final(db) && !left_class.is_subclass_of(db, right_class))
                    || (right_class.is_final(db) && !right_class.is_subclass_of(db, left_class))
            }

            (Type::Tuple(tuple), Type::Tuple(other_tuple)) => {
                let self_elements = tuple.elements(db);
                let other_elements = other_tuple.elements(db);
                self_elements.len() != other_elements.len()
                    || self_elements
                        .iter()
                        .zip(other_elements)
                        .any(|(e1, e2)| e1.is_disjoint_from(db, *e2))
            }

            (Type::Tuple(..), instance @ Type::Instance(_))
            | (instance @ Type::Instance(_), Type::Tuple(..)) => {
                // We cannot be sure if the tuple is disjoint from the instance because:
                //   - 'other' might be the homogeneous arbitrary-length tuple type
                //     tuple[T, ...] (which we don't have support for yet); if all of
                //     our element types are not disjoint with T, this is not disjoint
                //   - 'other' might be a user subtype of tuple, which, if generic
                //     over the same or compatible *Ts, would overlap with tuple.
                //
                // TODO: add checks for the above cases once we support them
                instance.is_disjoint_from(db, KnownClass::Tuple.to_instance(db))
            }

            (Type::PropertyInstance(_), _) | (_, Type::PropertyInstance(_)) => KnownClass::Property
                .to_instance(db)
                .is_disjoint_from(db, other),
        }
    }

    /// Returns true if the type does not contain any gradual forms (as a sub-part).
    pub(crate) fn is_fully_static(&self, db: &'db dyn Db) -> bool {
        match self {
            Type::Dynamic(_) => false,
            Type::Never
            | Type::FunctionLiteral(..)
            | Type::BoundMethod(_)
            | Type::WrapperDescriptor(_)
            | Type::MethodWrapper(_)
            | Type::ModuleLiteral(..)
            | Type::IntLiteral(_)
            | Type::BooleanLiteral(_)
            | Type::StringLiteral(_)
            | Type::LiteralString
            | Type::BytesLiteral(_)
            | Type::SliceLiteral(_)
            | Type::KnownInstance(_)
            | Type::AlwaysFalsy
            | Type::AlwaysTruthy
            | Type::PropertyInstance(_) => true,

            Type::TypeVar(typevar) => match typevar.bound_or_constraints(db) {
                None => true,
                Some(TypeVarBoundOrConstraints::UpperBound(bound)) => bound.is_fully_static(db),
                Some(TypeVarBoundOrConstraints::Constraints(constraints)) => constraints
                    .elements(db)
                    .iter()
                    .all(|constraint| constraint.is_fully_static(db)),
            },

            Type::SubclassOf(subclass_of_ty) => subclass_of_ty.is_fully_static(),
            Type::ClassLiteral(_) | Type::Instance(_) => {
                // TODO: Ideally, we would iterate over the MRO of the class, check if all
                // bases are fully static, and only return `true` if that is the case.
                //
                // This does not work yet, because we currently infer `Unknown` for some
                // generic base classes that we don't understand yet. For example, `str`
                // is defined as `class str(Sequence[str])` in typeshed and we currently
                // compute its MRO as `(str, Unknown, object)`. This would make us think
                // that `str` is a gradual type, which causes all sorts of downstream
                // issues because it does not participate in equivalence/subtyping etc.
                //
                // Another problem is that we run into problems if we eagerly query the
                // MRO of class literals here. I have not fully investigated this, but
                // iterating over the MRO alone, without even acting on it, causes us to
                // infer `Unknown` for many classes.

                true
            }
            Type::Union(union) => union.is_fully_static(db),
            Type::Intersection(intersection) => intersection.is_fully_static(db),
            // TODO: Once we support them, make sure that we return `false` for other types
            // containing gradual forms such as `tuple[Any, ...]`.
            // Conversely, make sure to return `true` for homogeneous tuples such as
            // `tuple[int, ...]`, once we add support for them.
            Type::Tuple(tuple) => tuple
                .elements(db)
                .iter()
                .all(|elem| elem.is_fully_static(db)),
            Type::Callable(callable) => callable.is_fully_static(db),
        }
    }

    /// Return true if there is just a single inhabitant for this type.
    ///
    /// Note: This function aims to have no false positives, but might return `false`
    /// for more complicated types that are actually singletons.
    pub(crate) fn is_singleton(self, db: &'db dyn Db) -> bool {
        match self {
            Type::Dynamic(_)
            | Type::Never
            | Type::IntLiteral(..)
            | Type::StringLiteral(..)
            | Type::BytesLiteral(..)
            | Type::SliceLiteral(..)
            | Type::LiteralString => {
                // Note: The literal types included in this pattern are not true singletons.
                // There can be multiple Python objects (at different memory locations) that
                // are both of type Literal[345], for example.
                false
            }

            // An unbounded, unconstrained typevar is not a singleton, because it can be
            // specialized to a non-singleton type. A bounded typevar is not a singleton, even if
            // the bound is a final singleton class, since it can still be specialized to `Never`.
            // A constrained typevar is a singleton if all of its constraints are singletons. (Note
            // that you cannot specialize a constrained typevar to a subtype of a constraint.)
            Type::TypeVar(typevar) => match typevar.bound_or_constraints(db) {
                None => false,
                Some(TypeVarBoundOrConstraints::UpperBound(_)) => false,
                Some(TypeVarBoundOrConstraints::Constraints(constraints)) => constraints
                    .elements(db)
                    .iter()
                    .all(|constraint| constraint.is_singleton(db)),
            },

            // We eagerly transform `SubclassOf` to `ClassLiteral` for final types, so `SubclassOf` is never a singleton.
            Type::SubclassOf(..) => false,
            Type::BooleanLiteral(_)
            | Type::FunctionLiteral(..)
            | Type::WrapperDescriptor(..)
            | Type::ClassLiteral(..)
            | Type::ModuleLiteral(..)
            | Type::KnownInstance(..) => true,
            Type::Callable(_) => {
                // A callable type is never a singleton because for any given signature,
                // there could be any number of distinct objects that are all callable with that
                // signature.
                false
            }
            Type::BoundMethod(..) => {
                // `BoundMethod` types are single-valued types, but not singleton types:
                // ```pycon
                // >>> class Foo:
                // ...     def bar(self): pass
                // >>> f = Foo()
                // >>> f.bar is f.bar
                // False
                // ```
                false
            }
            Type::MethodWrapper(_) => {
                // Just a special case of `BoundMethod` really
                // (this variant represents `f.__get__`, where `f` is any function)
                false
            }
            Type::Instance(InstanceType { class }) => {
                class.known(db).is_some_and(KnownClass::is_singleton)
            }
            Type::PropertyInstance(_) => false,
            Type::Tuple(..) => {
                // The empty tuple is a singleton on CPython and PyPy, but not on other Python
                // implementations such as GraalPy. Its *use* as a singleton is discouraged and
                // should not be relied on for type narrowing, so we do not treat it as one.
                // See:
                // https://docs.python.org/3/reference/expressions.html#parenthesized-forms
                false
            }
            Type::Union(..) => {
                // A single-element union, where the sole element was a singleton, would itself
                // be a singleton type. However, unions with length < 2 should never appear in
                // our model due to [`UnionBuilder::build`].
                false
            }
            Type::Intersection(..) => {
                // Here, we assume that all intersection types that are singletons would have
                // been reduced to a different form via [`IntersectionBuilder::build`] by now.
                // For example:
                //
                //   bool & ~Literal[False]   = Literal[True]
                //   None & (None | int)      = None | None & int = None
                //
                false
            }
            Type::AlwaysTruthy | Type::AlwaysFalsy => false,
        }
    }

    /// Return true if this type is non-empty and all inhabitants of this type compare equal.
    pub(crate) fn is_single_valued(self, db: &'db dyn Db) -> bool {
        match self {
            Type::FunctionLiteral(..)
            | Type::BoundMethod(_)
            | Type::WrapperDescriptor(_)
            | Type::MethodWrapper(_)
            | Type::ModuleLiteral(..)
            | Type::ClassLiteral(..)
            | Type::IntLiteral(..)
            | Type::BooleanLiteral(..)
            | Type::StringLiteral(..)
            | Type::BytesLiteral(..)
            | Type::SliceLiteral(..)
            | Type::KnownInstance(..) => true,

            // An unbounded, unconstrained typevar is not single-valued, because it can be
            // specialized to a multiple-valued type. A bounded typevar is not single-valued, even
            // if the bound is a final single-valued class, since it can still be specialized to
            // `Never`. A constrained typevar is single-valued if all of its constraints are
            // single-valued. (Note that you cannot specialize a constrained typevar to a subtype
            // of a constraint.)
            Type::TypeVar(typevar) => match typevar.bound_or_constraints(db) {
                None => false,
                Some(TypeVarBoundOrConstraints::UpperBound(_)) => false,
                Some(TypeVarBoundOrConstraints::Constraints(constraints)) => constraints
                    .elements(db)
                    .iter()
                    .all(|constraint| constraint.is_single_valued(db)),
            },

            Type::SubclassOf(..) => {
                // TODO: Same comment as above for `is_singleton`
                false
            }

            Type::Tuple(tuple) => tuple
                .elements(db)
                .iter()
                .all(|elem| elem.is_single_valued(db)),

            Type::Instance(InstanceType { class }) => {
                class.known(db).is_some_and(KnownClass::is_single_valued)
            }

            Type::Dynamic(_)
            | Type::Never
            | Type::Union(..)
            | Type::Intersection(..)
            | Type::LiteralString
            | Type::AlwaysTruthy
            | Type::AlwaysFalsy
            | Type::Callable(_)
            | Type::PropertyInstance(_) => false,
        }
    }

    /// This function is roughly equivalent to `find_name_in_mro` as defined in the [descriptor guide] or
    /// [`_PyType_Lookup`] in CPython's `Objects/typeobject.c`. It should typically be called through
    /// [Type::class_member], unless it is known that `self` is a class-like type. This function returns
    /// `None` if called on an instance-like type.
    ///
    /// [descriptor guide]: https://docs.python.org/3/howto/descriptor.html#invocation-from-an-instance
    /// [`_PyType_Lookup`]: https://github.com/python/cpython/blob/e285232c76606e3be7bf216efb1be1e742423e4b/Objects/typeobject.c#L5223
    fn find_name_in_mro(&self, db: &'db dyn Db, name: &str) -> Option<SymbolAndQualifiers<'db>> {
        match self {
            Type::Union(union) => Some(union.map_with_boundness_and_qualifiers(db, |elem| {
                elem.find_name_in_mro(db, name)
                    // If some elements are classes, and some are not, we simply fall back to `Unbound` for the non-class
                    // elements instead of short-circuiting the whole result to `None`. We would need a more detailed
                    // return type otherwise, and since `find_name_in_mro` is usually called via `class_member`, this is
                    // not a problem.
                    .unwrap_or_default()
            })),
            Type::Intersection(inter) => {
                Some(inter.map_with_boundness_and_qualifiers(db, |elem| {
                    elem.find_name_in_mro(db, name)
                        // Fall back to Unbound, similar to the union case (see above).
                        .unwrap_or_default()
                }))
            }

            Type::Dynamic(_) | Type::Never => Some(Symbol::bound(self).into()),

            Type::ClassLiteral(class_literal @ ClassLiteralType { class }) => {
                match (class.known(db), name) {
                    (Some(KnownClass::FunctionType), "__get__") => Some(
                        Symbol::bound(Type::WrapperDescriptor(
                            WrapperDescriptorKind::FunctionTypeDunderGet,
                        ))
                        .into(),
                    ),
                    (Some(KnownClass::FunctionType), "__set__" | "__delete__") => {
                        // Hard code this knowledge, as we look up `__set__` and `__delete__` on `FunctionType` often.
                        Some(Symbol::Unbound.into())
                    }
                    (Some(KnownClass::Property), "__get__") => Some(
                        Symbol::bound(Type::WrapperDescriptor(
                            WrapperDescriptorKind::PropertyDunderGet,
                        ))
                        .into(),
                    ),
                    (Some(KnownClass::Property), "__set__") => Some(
                        Symbol::bound(Type::WrapperDescriptor(
                            WrapperDescriptorKind::PropertyDunderSet,
                        ))
                        .into(),
                    ),
                    // TODO:
                    // We currently hard-code the knowledge that the following known classes are not
                    // descriptors, i.e. that they have no `__get__` method. This is not wrong and
                    // potentially even beneficial for performance, but it's not very principled.
                    // This case can probably be removed eventually, but we include it at the moment
                    // because we make extensive use of these types in our test suite. Note that some
                    // builtin types are not included here, since they do not have generic bases and
                    // are correctly handled by the `find_name_in_mro` method.
                    (
                        Some(
                            KnownClass::Int
                            | KnownClass::Str
                            | KnownClass::Bytes
                            | KnownClass::Tuple
                            | KnownClass::Slice
                            | KnownClass::Range,
                        ),
                        "__get__" | "__set__" | "__delete__",
                    ) => Some(Symbol::Unbound.into()),

                    _ => Some(class_literal.class_member(db, name)),
                }
            }

            Type::SubclassOf(subclass_of)
                if name == "__get__"
                    && matches!(
                        subclass_of
                            .subclass_of()
                            .into_class()
                            .and_then(|c| c.known(db)),
                        Some(
                            KnownClass::Int
                                | KnownClass::Str
                                | KnownClass::Bytes
                                | KnownClass::Tuple
                                | KnownClass::Slice
                                | KnownClass::Range,
                        )
                    ) =>
            {
                Some(Symbol::Unbound.into())
            }
            Type::SubclassOf(subclass_of_ty) => subclass_of_ty.find_name_in_mro(db, name),

            // We eagerly normalize type[object], i.e. Type::SubclassOf(object) to `type`, i.e. Type::Instance(type).
            // So looking up a name in the MRO of `Type::Instance(type)` is equivalent to looking up the name in the
            // MRO of the class `object`.
            Type::Instance(InstanceType { class }) if class.is_known(db, KnownClass::Type) => {
                KnownClass::Object
                    .to_class_literal(db)
                    .find_name_in_mro(db, name)
            }

            Type::FunctionLiteral(_)
            | Type::Callable(_)
            | Type::BoundMethod(_)
            | Type::WrapperDescriptor(_)
            | Type::MethodWrapper(_)
            | Type::ModuleLiteral(_)
            | Type::KnownInstance(_)
            | Type::AlwaysTruthy
            | Type::AlwaysFalsy
            | Type::IntLiteral(_)
            | Type::BooleanLiteral(_)
            | Type::StringLiteral(_)
            | Type::LiteralString
            | Type::BytesLiteral(_)
            | Type::SliceLiteral(_)
            | Type::Tuple(_)
            | Type::TypeVar(_)
            | Type::Instance(_)
            | Type::PropertyInstance(_) => None,
        }
    }

    /// Look up an attribute in the MRO of the meta-type of `self`. This returns class-level attributes
    /// when called on an instance-like type, and metaclass attributes when called on a class-like type.
    ///
    /// Basically corresponds to `self.to_meta_type().find_name_in_mro(name)`, except for the handling
    /// of union and intersection types.
    #[salsa::tracked]
    fn class_member(self, db: &'db dyn Db, name: Name) -> SymbolAndQualifiers<'db> {
        tracing::trace!("class_member: {}.{}", self.display(db), name);
        match self {
            Type::Union(union) => union
                .map_with_boundness_and_qualifiers(db, |elem| elem.class_member(db, name.clone())),
            Type::Intersection(inter) => inter
                .map_with_boundness_and_qualifiers(db, |elem| elem.class_member(db, name.clone())),
            _ => self
                .to_meta_type(db)
                .find_name_in_mro(db, name.as_str())
                .expect(
                    "`Type::find_name_in_mro()` should return `Some()` when called on a meta-type",
                ),
        }
    }

    /// This function roughly corresponds to looking up an attribute in the `__dict__` of an object.
    /// For instance-like types, this goes through the classes MRO and discovers attribute assignments
    /// in methods, as well as class-body declarations that we consider to be evidence for the presence
    /// of an instance attribute.
    ///
    /// For example, an instance of the following class has instance members `a` and `b`, but `c` is
    /// just a class attribute that would not be discovered by this method:
    /// ```py
    /// class C:
    ///     a: int
    ///
    ///     c = 1
    ///
    ///     def __init__(self):
    ///         self.b: str = "a"
    /// ```
    fn instance_member(&self, db: &'db dyn Db, name: &str) -> SymbolAndQualifiers<'db> {
        match self {
            Type::Union(union) => {
                union.map_with_boundness_and_qualifiers(db, |elem| elem.instance_member(db, name))
            }

            Type::Intersection(intersection) => intersection
                .map_with_boundness_and_qualifiers(db, |elem| elem.instance_member(db, name)),

            Type::Dynamic(_) | Type::Never => Symbol::bound(self).into(),

            Type::Instance(InstanceType { class }) => class.instance_member(db, name),

            Type::FunctionLiteral(_) => KnownClass::FunctionType
                .to_instance(db)
                .instance_member(db, name),

            Type::BoundMethod(_) => KnownClass::MethodType
                .to_instance(db)
                .instance_member(db, name),
            Type::MethodWrapper(_) => KnownClass::MethodWrapperType
                .to_instance(db)
                .instance_member(db, name),
            Type::WrapperDescriptor(_) => KnownClass::WrapperDescriptorType
                .to_instance(db)
                .instance_member(db, name),
            Type::Callable(_) => KnownClass::Object.to_instance(db).instance_member(db, name),

            Type::TypeVar(typevar) => match typevar.bound_or_constraints(db) {
                None => KnownClass::Object.to_instance(db).instance_member(db, name),
                Some(TypeVarBoundOrConstraints::UpperBound(bound)) => {
                    bound.instance_member(db, name)
                }
                Some(TypeVarBoundOrConstraints::Constraints(constraints)) => constraints
                    .map_with_boundness_and_qualifiers(db, |constraint| {
                        constraint.instance_member(db, name)
                    }),
            },

            Type::IntLiteral(_) => KnownClass::Int.to_instance(db).instance_member(db, name),
            Type::BooleanLiteral(_) => KnownClass::Bool.to_instance(db).instance_member(db, name),
            Type::StringLiteral(_) | Type::LiteralString => {
                KnownClass::Str.to_instance(db).instance_member(db, name)
            }
            Type::BytesLiteral(_) => KnownClass::Bytes.to_instance(db).instance_member(db, name),
            Type::SliceLiteral(_) => KnownClass::Slice.to_instance(db).instance_member(db, name),
            Type::Tuple(_) => KnownClass::Tuple.to_instance(db).instance_member(db, name),

            Type::AlwaysTruthy | Type::AlwaysFalsy => Type::object(db).instance_member(db, name),
            Type::ModuleLiteral(_) => KnownClass::ModuleType
                .to_instance(db)
                .instance_member(db, name),

            Type::KnownInstance(_) => Symbol::Unbound.into(),

            Type::PropertyInstance(_) => KnownClass::Property
                .to_instance(db)
                .instance_member(db, name),

            // TODO: we currently don't model the fact that class literals and subclass-of types have
            // a `__dict__` that is filled with class level attributes. Modeling this is currently not
            // required, as `instance_member` is only called for instance-like types through `member`,
            // but we might want to add this in the future.
            Type::ClassLiteral(_) | Type::SubclassOf(_) => Symbol::Unbound.into(),
        }
    }

    /// Access an attribute of this type without invoking the descriptor protocol. This
    /// method corresponds to `inspect.getattr_static(<object of type 'self'>, name)`.
    ///
    /// See also: [`Type::member`]
    fn static_member(&self, db: &'db dyn Db, name: &str) -> Symbol<'db> {
        if let Type::ModuleLiteral(module) = self {
            module.static_member(db, name)
        } else if let symbol @ Symbol::Type(_, _) = self.class_member(db, name.into()).symbol {
            symbol
        } else if let Some(symbol @ Symbol::Type(_, _)) =
            self.find_name_in_mro(db, name).map(|inner| inner.symbol)
        {
            symbol
        } else {
            self.instance_member(db, name).symbol
        }
    }

    /// Look up `__get__` on the meta-type of self, and call it with the arguments `self`, `instance`,
    /// and `owner`. `__get__` is different than other dunder methods in that it is not looked up using
    /// the descriptor protocol itself.
    ///
    /// In addition to the return type of `__get__`, this method also returns the *kind* of attribute
    /// that `self` represents: (1) a data descriptor or (2) a non-data descriptor / normal attribute.
    ///
    /// If `__get__` is not defined on the meta-type, this method returns `None`.
    #[salsa::tracked]
    fn try_call_dunder_get(
        self,
        db: &'db dyn Db,
        instance: Type<'db>,
        owner: Type<'db>,
    ) -> Option<(Type<'db>, AttributeKind)> {
        tracing::trace!(
            "try_call_dunder_get: {}, {}, {}",
            self.display(db),
            instance.display(db),
            owner.display(db)
        );
        let descr_get = self.class_member(db, "__get__".into()).symbol;

        if let Symbol::Type(descr_get, descr_get_boundness) = descr_get {
            let return_ty = descr_get
                .try_call(db, CallArgumentTypes::positional([self, instance, owner]))
                .map(|bindings| {
                    if descr_get_boundness == Boundness::Bound {
                        bindings.return_type(db)
                    } else {
                        UnionType::from_elements(db, [bindings.return_type(db), self])
                    }
                })
                .ok()?;

            let descriptor_kind = if self.class_member(db, "__set__".into()).symbol.is_unbound()
                && self
                    .class_member(db, "__delete__".into())
                    .symbol
                    .is_unbound()
            {
                AttributeKind::NormalOrNonDataDescriptor
            } else {
                AttributeKind::DataDescriptor
            };

            Some((return_ty, descriptor_kind))
        } else {
            None
        }
    }

    /// Look up `__get__` on the meta-type of `attribute`, and call it with `attribute`, `instance`,
    /// and `owner` as arguments. This method exists as a separate step as we need to handle unions
    /// and intersections explicitly.
    fn try_call_dunder_get_on_attribute(
        db: &'db dyn Db,
        attribute: SymbolAndQualifiers<'db>,
        instance: Type<'db>,
        owner: Type<'db>,
    ) -> (SymbolAndQualifiers<'db>, AttributeKind) {
        match attribute {
            // This branch is not strictly needed, but it short-circuits the lookup of various dunder
            // methods and calls that would otherwise be made.
            //
            // Note that attribute accesses on dynamic types always succeed. For this reason, they also
            // have `__get__`, `__set__`, and `__delete__` methods and are therefore considered to be
            // data descriptors.
            //
            // The same is true for `Never`.
            SymbolAndQualifiers {
                symbol: Symbol::Type(Type::Dynamic(_) | Type::Never, _),
                qualifiers: _,
            } => (attribute, AttributeKind::DataDescriptor),

            SymbolAndQualifiers {
                symbol: Symbol::Type(Type::Union(union), boundness),
                qualifiers,
            } => (
                union
                    .map_with_boundness(db, |elem| {
                        Symbol::Type(
                            elem.try_call_dunder_get(db, instance, owner)
                                .map_or(*elem, |(ty, _)| ty),
                            boundness,
                        )
                    })
                    .with_qualifiers(qualifiers),
                // TODO: avoid the duplication here:
                if union.elements(db).iter().all(|elem| {
                    elem.try_call_dunder_get(db, instance, owner)
                        .is_some_and(|(_, kind)| kind.is_data())
                }) {
                    AttributeKind::DataDescriptor
                } else {
                    AttributeKind::NormalOrNonDataDescriptor
                },
            ),

            SymbolAndQualifiers {
                symbol: Symbol::Type(Type::Intersection(intersection), boundness),
                qualifiers,
            } => (
                intersection
                    .map_with_boundness(db, |elem| {
                        Symbol::Type(
                            elem.try_call_dunder_get(db, instance, owner)
                                .map_or(*elem, |(ty, _)| ty),
                            boundness,
                        )
                    })
                    .with_qualifiers(qualifiers),
                // TODO: Discover data descriptors in intersections.
                AttributeKind::NormalOrNonDataDescriptor,
            ),

            SymbolAndQualifiers {
                symbol: Symbol::Type(attribute_ty, boundness),
                qualifiers: _,
            } => {
                if let Some((return_ty, attribute_kind)) =
                    attribute_ty.try_call_dunder_get(db, instance, owner)
                {
                    (Symbol::Type(return_ty, boundness).into(), attribute_kind)
                } else {
                    (attribute, AttributeKind::NormalOrNonDataDescriptor)
                }
            }

            _ => (attribute, AttributeKind::NormalOrNonDataDescriptor),
        }
    }

    /// Implementation of the descriptor protocol.
    ///
    /// This method roughly performs the following steps:
    ///
    /// - Look up the attribute `name` on the meta-type of `self`. Call the result `meta_attr`.
    /// - Call `__get__` on the meta-type of `meta_attr`, if it exists. If the call succeeds,
    ///   replace `meta_attr` with the result of the call. Also check if `meta_attr` is a *data*
    ///   descriptor by testing if `__set__` or `__delete__` exist.
    /// - If `meta_attr` is a data descriptor, return it.
    /// - Otherwise, if `fallback` is bound, return `fallback`.
    /// - Otherwise, return `meta_attr`.
    ///
    /// In addition to that, we also handle various cases of possibly-unbound symbols and fall
    /// back to lower-precedence stages of the descriptor protocol by building union types.
    fn invoke_descriptor_protocol(
        self,
        db: &'db dyn Db,
        name: &str,
        fallback: SymbolAndQualifiers<'db>,
        policy: InstanceFallbackShadowsNonDataDescriptor,
    ) -> SymbolAndQualifiers<'db> {
        let (
            SymbolAndQualifiers {
                symbol: meta_attr,
                qualifiers: meta_attr_qualifiers,
            },
            meta_attr_kind,
        ) = Self::try_call_dunder_get_on_attribute(
            db,
            self.class_member(db, name.into()),
            self,
            self.to_meta_type(db),
        );

        let SymbolAndQualifiers {
            symbol: fallback,
            qualifiers: fallback_qualifiers,
        } = fallback;

        match (meta_attr, meta_attr_kind, fallback) {
            // The fallback type is unbound, so we can just return `meta_attr` unconditionally,
            // no matter if it's data descriptor, a non-data descriptor, or a normal attribute.
            (meta_attr @ Symbol::Type(_, _), _, Symbol::Unbound) => {
                meta_attr.with_qualifiers(meta_attr_qualifiers)
            }

            // `meta_attr` is the return type of a data descriptor and definitely bound, so we
            // return it.
            (meta_attr @ Symbol::Type(_, Boundness::Bound), AttributeKind::DataDescriptor, _) => {
                meta_attr.with_qualifiers(meta_attr_qualifiers)
            }

            // `meta_attr` is the return type of a data descriptor, but the attribute on the
            // meta-type is possibly-unbound. This means that we "fall through" to the next
            // stage of the descriptor protocol and union with the fallback type.
            (
                Symbol::Type(meta_attr_ty, Boundness::PossiblyUnbound),
                AttributeKind::DataDescriptor,
                Symbol::Type(fallback_ty, fallback_boundness),
            ) => Symbol::Type(
                UnionType::from_elements(db, [meta_attr_ty, fallback_ty]),
                fallback_boundness,
            )
            .with_qualifiers(meta_attr_qualifiers.union(fallback_qualifiers)),

            // `meta_attr` is *not* a data descriptor. This means that the `fallback` type has
            // now the highest priority. However, we only return the pure `fallback` type if the
            // policy allows it. When invoked on class objects, the policy is set to `Yes`, which
            // means that class-level attributes (the fallback) can shadow non-data descriptors
            // on metaclasses. However, for instances, the policy is set to `No`, because we do
            // allow instance-level attributes to shadow class-level non-data descriptors. This
            // would require us to statically infer if an instance attribute is always set, which
            // is something we currently don't attempt to do.
            (
                Symbol::Type(_, _),
                AttributeKind::NormalOrNonDataDescriptor,
                fallback @ Symbol::Type(_, Boundness::Bound),
            ) if policy == InstanceFallbackShadowsNonDataDescriptor::Yes => {
                fallback.with_qualifiers(fallback_qualifiers)
            }

            // `meta_attr` is *not* a data descriptor. The `fallback` symbol is either possibly
            // unbound or the policy argument is `No`. In both cases, the `fallback` type does
            // not completely shadow the non-data descriptor, so we build a union of the two.
            (
                Symbol::Type(meta_attr_ty, meta_attr_boundness),
                AttributeKind::NormalOrNonDataDescriptor,
                Symbol::Type(fallback_ty, fallback_boundness),
            ) => Symbol::Type(
                UnionType::from_elements(db, [meta_attr_ty, fallback_ty]),
                meta_attr_boundness.max(fallback_boundness),
            )
            .with_qualifiers(meta_attr_qualifiers.union(fallback_qualifiers)),

            // If the attribute is not found on the meta-type, we simply return the fallback.
            (Symbol::Unbound, _, fallback) => fallback.with_qualifiers(fallback_qualifiers),
        }
    }

    /// Access an attribute of this type, potentially invoking the descriptor protocol.
    /// Corresponds to `getattr(<object of type 'self'>, name)`.
    ///
    /// See also: [`Type::static_member`]
    ///
    /// TODO: We should return a `Result` here to handle errors that can appear during attribute
    /// lookup, like a failed `__get__` call on a descriptor.
    #[must_use]
    pub(crate) fn member(self, db: &'db dyn Db, name: &str) -> SymbolAndQualifiers<'db> {
        self.member_lookup_with_policy(db, name.into(), MemberLookupPolicy::WithInstanceFallback)
    }

    /// Similar to [`Type::member`], but allows the caller to specify what policy should be used
    /// when looking up attributes. See [`MemberLookupPolicy`] for more information.
    #[salsa::tracked]
    fn member_lookup_with_policy(
        self,
        db: &'db dyn Db,
        name: Name,
        policy: MemberLookupPolicy,
    ) -> SymbolAndQualifiers<'db> {
        tracing::trace!("member_lookup_with_policy: {}.{}", self.display(db), name);
        if name == "__class__" {
            return Symbol::bound(self.to_meta_type(db)).into();
        }

        let name_str = name.as_str();

        match self {
            Type::Union(union) => union
                .map_with_boundness(db, |elem| {
                    elem.member_lookup_with_policy(db, name_str.into(), policy)
                        .symbol
                })
                .into(),

            Type::Intersection(intersection) => intersection
                .map_with_boundness(db, |elem| {
                    elem.member_lookup_with_policy(db, name_str.into(), policy)
                        .symbol
                })
                .into(),

            Type::Dynamic(..) | Type::Never => Symbol::bound(self).into(),

            Type::FunctionLiteral(function) if name == "__get__" => Symbol::bound(
                Type::MethodWrapper(MethodWrapperKind::FunctionTypeDunderGet(function)),
            )
            .into(),
            Type::PropertyInstance(property) if name == "__get__" => Symbol::bound(
                Type::MethodWrapper(MethodWrapperKind::PropertyDunderGet(property)),
            )
            .into(),
            Type::PropertyInstance(property) if name == "__set__" => Symbol::bound(
                Type::MethodWrapper(MethodWrapperKind::PropertyDunderSet(property)),
            )
            .into(),

            Type::ClassLiteral(ClassLiteralType { class })
                if name == "__get__" && class.is_known(db, KnownClass::FunctionType) =>
            {
                Symbol::bound(Type::WrapperDescriptor(
                    WrapperDescriptorKind::FunctionTypeDunderGet,
                ))
                .into()
            }
            Type::ClassLiteral(ClassLiteralType { class })
                if name == "__get__" && class.is_known(db, KnownClass::Property) =>
            {
                Symbol::bound(Type::WrapperDescriptor(
                    WrapperDescriptorKind::PropertyDunderGet,
                ))
                .into()
            }
            Type::ClassLiteral(ClassLiteralType { class })
                if name == "__set__" && class.is_known(db, KnownClass::Property) =>
            {
                Symbol::bound(Type::WrapperDescriptor(
                    WrapperDescriptorKind::PropertyDunderSet,
                ))
                .into()
            }
            Type::BoundMethod(bound_method) => match name_str {
                "__self__" => Symbol::bound(bound_method.self_instance(db)).into(),
                "__func__" => {
                    Symbol::bound(Type::FunctionLiteral(bound_method.function(db))).into()
                }
                _ => {
                    KnownClass::MethodType
                        .to_instance(db)
                        .member(db, &name)
                        .or_fall_back_to(db, || {
                            // If an attribute is not available on the bound method object,
                            // it will be looked up on the underlying function object:
                            Type::FunctionLiteral(bound_method.function(db)).member(db, &name)
                        })
                }
            },
            Type::MethodWrapper(_) => KnownClass::MethodWrapperType
                .to_instance(db)
                .member(db, &name),
            Type::WrapperDescriptor(_) => KnownClass::WrapperDescriptorType
                .to_instance(db)
                .member(db, &name),
            Type::Callable(_) => KnownClass::Object.to_instance(db).member(db, &name),

            Type::Instance(InstanceType { class })
                if matches!(name.as_str(), "major" | "minor")
                    && class.is_known(db, KnownClass::VersionInfo) =>
            {
                let python_version = Program::get(db).python_version(db);
                let segment = if name == "major" {
                    python_version.major
                } else {
                    python_version.minor
                };
                Symbol::bound(Type::IntLiteral(segment.into())).into()
            }

            Type::Instance(InstanceType { class }) if class.is_known(db, KnownClass::Super) => {
                SymbolAndQualifiers::todo("super() support")
            }

            Type::PropertyInstance(property) if name == "fget" => {
                Symbol::bound(property.getter(db).unwrap_or(Type::none(db))).into()
            }
            Type::PropertyInstance(property) if name == "fset" => {
                Symbol::bound(property.setter(db).unwrap_or(Type::none(db))).into()
            }

            Type::IntLiteral(_) if matches!(name_str, "real" | "numerator") => {
                Symbol::bound(self).into()
            }

            Type::BooleanLiteral(bool_value) if matches!(name_str, "real" | "numerator") => {
                Symbol::bound(Type::IntLiteral(i64::from(bool_value))).into()
            }

            Type::ModuleLiteral(module) => module.static_member(db, name_str).into(),

            Type::AlwaysFalsy | Type::AlwaysTruthy => self.class_member(db, name),

            _ if policy == MemberLookupPolicy::NoInstanceFallback => self
                .invoke_descriptor_protocol(
                    db,
                    name_str,
                    Symbol::Unbound.into(),
                    InstanceFallbackShadowsNonDataDescriptor::No,
                ),

            Type::Instance(..)
            | Type::BooleanLiteral(..)
            | Type::IntLiteral(..)
            | Type::StringLiteral(..)
            | Type::BytesLiteral(..)
            | Type::LiteralString
            | Type::SliceLiteral(..)
            | Type::Tuple(..)
            | Type::TypeVar(..)
            | Type::KnownInstance(..)
            | Type::PropertyInstance(..)
            | Type::FunctionLiteral(..) => {
                let fallback = self.instance_member(db, name_str);

                let result = self.invoke_descriptor_protocol(
                    db,
                    name_str,
                    fallback,
                    InstanceFallbackShadowsNonDataDescriptor::No,
                );

                let custom_getattr_result = || {
                    if let Some(instance) = self.into_instance() {
                        match instance.class.known(db) {
                            // Typeshed has a fake `__getattr__` on `types.ModuleType` to help out with dynamic imports.
                            // We explicitly hide it here to prevent arbitrary attributes from being available on modules.
                            Some(KnownClass::ModuleType) => return Symbol::Unbound.into(),

                            // TODO: For now we are treating a TypeVar as Any.
                            Some(KnownClass::TypeVar) => return Symbol::bound(Type::any()).into(),

                            _ => {}
                        }
                    }

                    self.try_call_dunder(
                        db,
                        "__getattr__",
                        CallArgumentTypes::positional([Type::StringLiteral(
                            StringLiteralType::new(db, Box::from(name.as_str())),
                        )]),
                    )
                    .map(|outcome| Symbol::bound(outcome.return_type(db)))
                    // TODO: Handle call errors here.
                    .unwrap_or(Symbol::Unbound)
                    .into()
                };

                match result {
                    member @ SymbolAndQualifiers {
                        symbol: Symbol::Type(_, Boundness::Bound),
                        qualifiers: _,
                    } => member,
                    member @ SymbolAndQualifiers {
                        symbol: Symbol::Type(_, Boundness::PossiblyUnbound),
                        qualifiers: _,
                    } => member.or_fall_back_to(db, custom_getattr_result),
                    SymbolAndQualifiers {
                        symbol: Symbol::Unbound,
                        qualifiers: _,
                    } => custom_getattr_result(),
                }
            }

            Type::ClassLiteral(..) | Type::SubclassOf(..) => {
                let class_attr_plain = self.find_name_in_mro(db, name_str).expect(
                    "Calling `find_name_in_mro` on class literals and subclass-of types should always return `Some`",
                );

                if name == "__mro__" {
                    return class_attr_plain;
                }

                if self.is_subtype_of(db, KnownClass::Enum.to_subclass_of(db)) {
                    return SymbolAndQualifiers::todo("Attribute access on enum classes");
                }

                let class_attr_fallback = Self::try_call_dunder_get_on_attribute(
                    db,
                    class_attr_plain,
                    Type::none(db),
                    self,
                )
                .0;

                self.invoke_descriptor_protocol(
                    db,
                    name_str,
                    class_attr_fallback,
                    InstanceFallbackShadowsNonDataDescriptor::Yes,
                )
            }
        }
    }

    /// Resolves the boolean value of the type and falls back to [`Truthiness::Ambiguous`] if the type doesn't implement `__bool__` correctly.
    ///
    /// This method should only be used outside type checking or when evaluating if a type
    /// is truthy or falsy in a context where Python doesn't make an implicit `bool` call.
    /// Use [`try_bool`](Self::try_bool) for type checking or implicit `bool` calls.
    pub(crate) fn bool(&self, db: &'db dyn Db) -> Truthiness {
        self.try_bool_impl(db, true)
            .unwrap_or_else(|err| err.fallback_truthiness())
    }

    /// Resolves the boolean value of a type.
    ///
    /// This is used to determine the value that would be returned
    /// when `bool(x)` is called on an object `x`.
    ///
    /// Returns an error if the type doesn't implement `__bool__` correctly.
    pub(crate) fn try_bool(&self, db: &'db dyn Db) -> Result<Truthiness, BoolError<'db>> {
        self.try_bool_impl(db, false)
    }

    /// Resolves the boolean value of a type.
    ///
    /// Setting `allow_short_circuit` to `true` allows the implementation to
    /// early return if the bool value of any union variant is `Truthiness::Ambiguous`.
    /// Early returning shows a 1-2% perf improvement on our benchmarks because
    /// `bool` (which doesn't care about errors) is used heavily when evaluating statically known branches.
    ///
    /// An alternative to this flag is to implement a trait similar to Rust's `Try` trait.
    /// The advantage of that is that it would allow collecting the errors as well. However,
    /// it is significantly more complex and duplicating the logic into `bool` without the error
    /// handling didn't show any significant performance difference to when using the `allow_short_circuit` flag.
    #[inline]
    fn try_bool_impl(
        &self,
        db: &'db dyn Db,
        allow_short_circuit: bool,
    ) -> Result<Truthiness, BoolError<'db>> {
        let type_to_truthiness = |ty| {
            if let Type::BooleanLiteral(bool_val) = ty {
                Truthiness::from(bool_val)
            } else {
                Truthiness::Ambiguous
            }
        };

        let try_dunder_bool = || {
            // We only check the `__bool__` method for truth testing, even though at
            // runtime there is a fallback to `__len__`, since `__bool__` takes precedence
            // and a subclass could add a `__bool__` method.

            match self.try_call_dunder(db, "__bool__", CallArgumentTypes::none()) {
                Ok(outcome) => {
                    let return_type = outcome.return_type(db);
                    if !return_type.is_assignable_to(db, KnownClass::Bool.to_instance(db)) {
                        // The type has a `__bool__` method, but it doesn't return a
                        // boolean.
                        return Err(BoolError::IncorrectReturnType {
                            return_type,
                            not_boolable_type: *self,
                        });
                    }
                    Ok(type_to_truthiness(return_type))
                }

                Err(CallDunderError::PossiblyUnbound(outcome)) => {
                    let return_type = outcome.return_type(db);
                    if !return_type.is_assignable_to(db, KnownClass::Bool.to_instance(db)) {
                        // The type has a `__bool__` method, but it doesn't return a
                        // boolean.
                        return Err(BoolError::IncorrectReturnType {
                            return_type: outcome.return_type(db),
                            not_boolable_type: *self,
                        });
                    }

                    // Don't trust possibly unbound `__bool__` method.
                    Ok(Truthiness::Ambiguous)
                }

                Err(CallDunderError::MethodNotAvailable) => Ok(Truthiness::Ambiguous),
                Err(CallDunderError::CallError(CallErrorKind::BindingError, bindings)) => {
                    Err(BoolError::IncorrectArguments {
                        truthiness: type_to_truthiness(bindings.return_type(db)),
                        not_boolable_type: *self,
                    })
                }
                Err(CallDunderError::CallError(CallErrorKind::NotCallable, _)) => {
                    Err(BoolError::NotCallable {
                        not_boolable_type: *self,
                    })
                }
                Err(CallDunderError::CallError(CallErrorKind::PossiblyNotCallable, _)) => {
                    Err(BoolError::Other {
                        not_boolable_type: *self,
                    })
                }
            }
        };

        let try_union = |union: UnionType<'db>| {
            let mut truthiness = None;
            let mut all_not_callable = true;
            let mut has_errors = false;

            for element in union.elements(db) {
                let element_truthiness = match element.try_bool_impl(db, allow_short_circuit) {
                    Ok(truthiness) => truthiness,
                    Err(err) => {
                        has_errors = true;
                        all_not_callable &= matches!(err, BoolError::NotCallable { .. });
                        err.fallback_truthiness()
                    }
                };

                truthiness.get_or_insert(element_truthiness);

                if Some(element_truthiness) != truthiness {
                    truthiness = Some(Truthiness::Ambiguous);

                    if allow_short_circuit {
                        return Ok(Truthiness::Ambiguous);
                    }
                }
            }

            if has_errors {
                if all_not_callable {
                    return Err(BoolError::NotCallable {
                        not_boolable_type: *self,
                    });
                }
                return Err(BoolError::Union {
                    union,
                    truthiness: truthiness.unwrap_or(Truthiness::Ambiguous),
                });
            }
            Ok(truthiness.unwrap_or(Truthiness::Ambiguous))
        };

        let truthiness = match self {
            Type::Dynamic(_) | Type::Never | Type::Callable(_) | Type::LiteralString => {
                Truthiness::Ambiguous
            }

            Type::FunctionLiteral(_)
            | Type::BoundMethod(_)
            | Type::WrapperDescriptor(_)
            | Type::MethodWrapper(_)
            | Type::ModuleLiteral(_)
            | Type::SliceLiteral(_)
            | Type::AlwaysTruthy => Truthiness::AlwaysTrue,

            Type::AlwaysFalsy => Truthiness::AlwaysFalse,

            Type::ClassLiteral(ClassLiteralType { class }) => class
                .metaclass_instance_type(db)
                .try_bool_impl(db, allow_short_circuit)?,

            Type::SubclassOf(subclass_of_ty) => match subclass_of_ty.subclass_of() {
                ClassBase::Dynamic(_) => Truthiness::Ambiguous,
                ClassBase::Class(class) => {
                    Type::class_literal(class).try_bool_impl(db, allow_short_circuit)?
                }
            },

            Type::TypeVar(typevar) => match typevar.bound_or_constraints(db) {
                None => Truthiness::Ambiguous,
                Some(TypeVarBoundOrConstraints::UpperBound(bound)) => {
                    bound.try_bool_impl(db, allow_short_circuit)?
                }
                Some(TypeVarBoundOrConstraints::Constraints(constraints)) => {
                    try_union(constraints)?
                }
            },

            Type::Instance(InstanceType { class }) => match class.known(db) {
                Some(known_class) => known_class.bool(),
                None => try_dunder_bool()?,
            },

            Type::KnownInstance(known_instance) => known_instance.bool(),

            Type::PropertyInstance(_) => Truthiness::AlwaysTrue,

            Type::Union(union) => try_union(*union)?,

            Type::Intersection(_) => {
                // TODO
                Truthiness::Ambiguous
            }

            Type::IntLiteral(num) => Truthiness::from(*num != 0),
            Type::BooleanLiteral(bool) => Truthiness::from(*bool),
            Type::StringLiteral(str) => Truthiness::from(!str.value(db).is_empty()),
            Type::BytesLiteral(bytes) => Truthiness::from(!bytes.value(db).is_empty()),
            Type::Tuple(items) => Truthiness::from(!items.elements(db).is_empty()),
        };

        Ok(truthiness)
    }

    /// Return the type of `len()` on a type if it is known more precisely than `int`,
    /// or `None` otherwise.
    ///
    /// In the second case, the return type of `len()` in `typeshed` (`int`)
    /// is used as a fallback.
    fn len(&self, db: &'db dyn Db) -> Option<Type<'db>> {
        fn non_negative_int_literal<'db>(db: &'db dyn Db, ty: Type<'db>) -> Option<Type<'db>> {
            match ty {
                // TODO: Emit diagnostic for non-integers and negative integers
                Type::IntLiteral(value) => (value >= 0).then_some(ty),
                Type::BooleanLiteral(value) => Some(Type::IntLiteral(value.into())),
                Type::Union(union) => {
                    let mut builder = UnionBuilder::new(db);
                    for element in union.elements(db) {
                        builder = builder.add(non_negative_int_literal(db, *element)?);
                    }
                    Some(builder.build())
                }
                _ => None,
            }
        }

        let usize_len = match self {
            Type::BytesLiteral(bytes) => Some(bytes.python_len(db)),
            Type::StringLiteral(string) => Some(string.python_len(db)),
            Type::Tuple(tuple) => Some(tuple.len(db)),
            _ => None,
        };

        if let Some(usize_len) = usize_len {
            return usize_len.try_into().ok().map(Type::IntLiteral);
        }

        let return_ty = match self.try_call_dunder(db, "__len__", CallArgumentTypes::none()) {
            Ok(bindings) => bindings.return_type(db),
            Err(CallDunderError::PossiblyUnbound(bindings)) => bindings.return_type(db),

            // TODO: emit a diagnostic
            Err(CallDunderError::MethodNotAvailable) => return None,
            Err(CallDunderError::CallError(_, bindings)) => bindings.return_type(db),
        };

        non_negative_int_literal(db, return_ty)
    }

    /// Returns the call signatures of a type.
    ///
    /// Note that all types have a valid [`Signatures`], even if the type is not callable.
    /// Moreover, "callable" can be subtle for a union type, since some union elements might be
    /// callable and some not. A union is callable if every element type is callable — and even
    /// then, the elements might be inconsistent, such that there's no argument list that's valid
    /// for all elements. It's usually best to only worry about "callability" relative to a
    /// particular argument list, via [`try_call`][Self::try_call] and
    /// [`CallErrorKind::NotCallable`].
    fn signatures(self, db: &'db dyn Db) -> Signatures<'db> {
        match self {
            Type::Callable(callable) => Signatures::single(CallableSignature::single(
                self,
                callable.signature(db).clone(),
            )),

            Type::BoundMethod(bound_method) => {
                let signature = bound_method.function(db).signature(db);
                let signature = CallableSignature::single(self, signature.clone())
                    .with_bound_type(bound_method.self_instance(db));
                Signatures::single(signature)
            }

            Type::MethodWrapper(
                MethodWrapperKind::FunctionTypeDunderGet(_)
                | MethodWrapperKind::PropertyDunderGet(_),
            ) => {
                // Here, we dynamically model the overloaded function signature of `types.FunctionType.__get__`.
                // This is required because we need to return more precise types than what the signature in
                // typeshed provides:
                //
                // ```py
                // class FunctionType:
                //     # ...
                //     @overload
                //     def __get__(self, instance: None, owner: type, /) -> FunctionType: ...
                //     @overload
                //     def __get__(self, instance: object, owner: type | None = None, /) -> MethodType: ...
                // ```
                //
                // For `builtins.property.__get__`, we use the same signature. The return types are not
                // specified yet, they will be dynamically added in `Bindings::evaluate_known_cases`.

                let not_none = Type::none(db).negate(db);
                let signature = CallableSignature::from_overloads(
                    self,
                    [
                        Signature::new(
                            Parameters::new([
                                Parameter::positional_only(Some(Name::new_static("instance")))
                                    .with_annotated_type(Type::none(db)),
                                Parameter::positional_only(Some(Name::new_static("owner")))
                                    .with_annotated_type(KnownClass::Type.to_instance(db)),
                            ]),
                            None,
                        ),
                        Signature::new(
                            Parameters::new([
                                Parameter::positional_only(Some(Name::new_static("instance")))
                                    .with_annotated_type(not_none),
                                Parameter::positional_only(Some(Name::new_static("owner")))
                                    .with_annotated_type(UnionType::from_elements(
                                        db,
                                        [KnownClass::Type.to_instance(db), Type::none(db)],
                                    ))
                                    .with_default_type(Type::none(db)),
                            ]),
                            None,
                        ),
                    ],
                );
                Signatures::single(signature)
            }

            Type::WrapperDescriptor(
                kind @ (WrapperDescriptorKind::FunctionTypeDunderGet
                | WrapperDescriptorKind::PropertyDunderGet),
            ) => {
                // Here, we also model `types.FunctionType.__get__` (or builtins.property.__get__),
                // but now we consider a call to this as a function, i.e. we also expect the `self`
                // argument to be passed in.

                // TODO: Consider merging this signature with the one in the previous match clause,
                // since the previous one is just this signature with the `self` parameters
                // removed.
                let not_none = Type::none(db).negate(db);
                let descriptor = match kind {
                    WrapperDescriptorKind::FunctionTypeDunderGet => {
                        KnownClass::FunctionType.to_instance(db)
                    }
                    WrapperDescriptorKind::PropertyDunderGet => {
                        KnownClass::Property.to_instance(db)
                    }
                    WrapperDescriptorKind::PropertyDunderSet => {
                        unreachable!("Not part of outer match pattern")
                    }
                };
                let signature = CallableSignature::from_overloads(
                    self,
                    [
                        Signature::new(
                            Parameters::new([
                                Parameter::positional_only(Some(Name::new_static("self")))
                                    .with_annotated_type(descriptor),
                                Parameter::positional_only(Some(Name::new_static("instance")))
                                    .with_annotated_type(Type::none(db)),
                                Parameter::positional_only(Some(Name::new_static("owner")))
                                    .with_annotated_type(KnownClass::Type.to_instance(db)),
                            ]),
                            None,
                        ),
                        Signature::new(
                            Parameters::new([
                                Parameter::positional_only(Some(Name::new_static("self")))
                                    .with_annotated_type(descriptor),
                                Parameter::positional_only(Some(Name::new_static("instance")))
                                    .with_annotated_type(not_none),
                                Parameter::positional_only(Some(Name::new_static("owner")))
                                    .with_annotated_type(UnionType::from_elements(
                                        db,
                                        [KnownClass::Type.to_instance(db), Type::none(db)],
                                    ))
                                    .with_default_type(Type::none(db)),
                            ]),
                            None,
                        ),
                    ],
                );
                Signatures::single(signature)
            }

            Type::MethodWrapper(MethodWrapperKind::PropertyDunderSet(_)) => {
                Signatures::single(CallableSignature::single(
                    self,
                    Signature::new(
                        Parameters::new([
                            Parameter::positional_only(Some(Name::new_static("instance")))
                                .with_annotated_type(Type::object(db)),
                            Parameter::positional_only(Some(Name::new_static("value")))
                                .with_annotated_type(Type::object(db)),
                        ]),
                        None,
                    ),
                ))
            }
            Type::WrapperDescriptor(WrapperDescriptorKind::PropertyDunderSet) => {
                Signatures::single(CallableSignature::single(
                    self,
                    Signature::new(
                        Parameters::new([
                            Parameter::positional_only(Some(Name::new_static("self")))
                                .with_annotated_type(KnownClass::Property.to_instance(db)),
                            Parameter::positional_only(Some(Name::new_static("instance")))
                                .with_annotated_type(Type::object(db)),
                            Parameter::positional_only(Some(Name::new_static("value")))
                                .with_annotated_type(Type::object(db)),
                        ]),
                        None,
                    ),
                ))
            }

            Type::FunctionLiteral(function_type) => match function_type.known(db) {
                Some(
                    KnownFunction::IsEquivalentTo
                    | KnownFunction::IsSubtypeOf
                    | KnownFunction::IsAssignableTo
                    | KnownFunction::IsDisjointFrom
                    | KnownFunction::IsGradualEquivalentTo,
                ) => {
                    let signature = CallableSignature::single(
                        self,
                        Signature::new(
                            Parameters::new([
                                Parameter::positional_only(Some(Name::new_static("a")))
                                    .type_form()
                                    .with_annotated_type(Type::any()),
                                Parameter::positional_only(Some(Name::new_static("b")))
                                    .type_form()
                                    .with_annotated_type(Type::any()),
                            ]),
                            Some(KnownClass::Bool.to_instance(db)),
                        ),
                    );
                    Signatures::single(signature)
                }

                Some(
                    KnownFunction::IsFullyStatic
                    | KnownFunction::IsSingleton
                    | KnownFunction::IsSingleValued,
                ) => {
                    let signature = CallableSignature::single(
                        self,
                        Signature::new(
                            Parameters::new([Parameter::positional_only(Some(Name::new_static(
                                "a",
                            )))
                            .type_form()
                            .with_annotated_type(Type::any())]),
                            Some(KnownClass::Bool.to_instance(db)),
                        ),
                    );
                    Signatures::single(signature)
                }

                Some(KnownFunction::AssertType) => {
                    let signature = CallableSignature::single(
                        self,
                        Signature::new(
                            Parameters::new([
                                Parameter::positional_only(Some(Name::new_static("value")))
                                    .with_annotated_type(Type::any()),
                                Parameter::positional_only(Some(Name::new_static("type")))
                                    .type_form()
                                    .with_annotated_type(Type::any()),
                            ]),
                            Some(Type::none(db)),
                        ),
                    );
                    Signatures::single(signature)
                }

                Some(KnownFunction::Cast) => {
                    let signature = CallableSignature::single(
                        self,
                        Signature::new(
                            Parameters::new([
                                Parameter::positional_or_keyword(Name::new_static("typ"))
                                    .type_form()
                                    .with_annotated_type(Type::any()),
                                Parameter::positional_or_keyword(Name::new_static("val"))
                                    .with_annotated_type(Type::any()),
                            ]),
                            Some(Type::any()),
                        ),
                    );
                    Signatures::single(signature)
                }

                _ => Signatures::single(CallableSignature::single(
                    self,
                    function_type.signature(db).clone(),
                )),
            },

            Type::ClassLiteral(ClassLiteralType { class }) => match class.known(db) {
                Some(KnownClass::Bool) => {
                    // ```py
                    // class bool(int):
                    //     def __new__(cls, o: object = ..., /) -> Self: ...
                    // ```
                    let signature = CallableSignature::single(
                        self,
                        Signature::new(
                            Parameters::new([Parameter::positional_only(Some(Name::new_static(
                                "o",
                            )))
                            .with_annotated_type(Type::any())
                            .with_default_type(Type::BooleanLiteral(false))]),
                            Some(KnownClass::Bool.to_instance(db)),
                        ),
                    );
                    Signatures::single(signature)
                }

                Some(KnownClass::Str) => {
                    // ```py
                    // class str(Sequence[str]):
                    //     @overload
                    //     def __new__(cls, object: object = ...) -> Self: ...
                    //     @overload
                    //     def __new__(cls, object: ReadableBuffer, encoding: str = ..., errors: str = ...) -> Self: ...
                    // ```
                    let signature = CallableSignature::from_overloads(
                        self,
                        [
                            Signature::new(
                                Parameters::new([Parameter::positional_or_keyword(
                                    Name::new_static("object"),
                                )
                                .with_annotated_type(Type::object(db))
                                .with_default_type(Type::string_literal(db, ""))]),
                                Some(KnownClass::Str.to_instance(db)),
                            ),
                            Signature::new(
                                Parameters::new([
                                    Parameter::positional_or_keyword(Name::new_static("object"))
                                        // TODO: Should be `ReadableBuffer` instead of this union type:
                                        .with_annotated_type(UnionType::from_elements(
                                            db,
                                            [
                                                KnownClass::Bytes.to_instance(db),
                                                KnownClass::Bytearray.to_instance(db),
                                            ],
                                        ))
                                        .with_default_type(Type::bytes_literal(db, b"")),
                                    Parameter::positional_or_keyword(Name::new_static("encoding"))
                                        .with_annotated_type(KnownClass::Str.to_instance(db))
                                        .with_default_type(Type::string_literal(db, "utf-8")),
                                    Parameter::positional_or_keyword(Name::new_static("errors"))
                                        .with_annotated_type(KnownClass::Str.to_instance(db))
                                        .with_default_type(Type::string_literal(db, "strict")),
                                ]),
                                Some(KnownClass::Str.to_instance(db)),
                            ),
                        ],
                    );
                    Signatures::single(signature)
                }

                Some(KnownClass::Type) => {
                    // ```py
                    // class type:
                    //     @overload
                    //     def __init__(self, o: object, /) -> None: ...
                    //     @overload
                    //     def __init__(self, name: str, bases: tuple[type, ...], dict: dict[str, Any], /, **kwds: Any) -> None: ...
                    // ```
                    let signature = CallableSignature::from_overloads(
                        self,
                        [
                            Signature::new(
                                Parameters::new([Parameter::positional_only(Some(
                                    Name::new_static("o"),
                                ))
                                .with_annotated_type(Type::any())]),
                                Some(KnownClass::Type.to_instance(db)),
                            ),
                            Signature::new(
                                Parameters::new([
                                    Parameter::positional_only(Some(Name::new_static("name")))
                                        .with_annotated_type(KnownClass::Str.to_instance(db)),
                                    Parameter::positional_only(Some(Name::new_static("bases")))
                                        // TODO: Should be tuple[type, ...] once we have support for homogenous tuples
                                        .with_annotated_type(KnownClass::Tuple.to_instance(db)),
                                    Parameter::positional_only(Some(Name::new_static("dict")))
                                        // TODO: Should be `dict[str, Any]` once we have support for generics
                                        .with_annotated_type(KnownClass::Dict.to_instance(db)),
                                ]),
                                Some(KnownClass::Type.to_instance(db)),
                            ),
                        ],
                    );
                    Signatures::single(signature)
                }

<<<<<<< HEAD
                Some(KnownClass::TypeVar) => {
                    // ```py
                    // class TypeVar:
                    //     def __new__(
                    //         cls,
                    //         name: str,
                    //         *constraints: Any,
                    //         bound: Any | None = None,
                    //         contravariant: bool = False,
                    //         covariant: bool = False,
                    //         infer_variance: bool = False,
                    //         default: Any = ...,
                    //     ) -> Self: ...
                    // ```
=======
                Some(KnownClass::Property) => {
                    let getter_signature = Signature::new(
                        Parameters::new([
                            Parameter::positional_only(None).with_annotated_type(Type::any())
                        ]),
                        Some(Type::any()),
                    );
                    let setter_signature = Signature::new(
                        Parameters::new([
                            Parameter::positional_only(None).with_annotated_type(Type::any()),
                            Parameter::positional_only(None).with_annotated_type(Type::any()),
                        ]),
                        Some(Type::none(db)),
                    );
                    let deleter_signature = Signature::new(
                        Parameters::new([
                            Parameter::positional_only(None).with_annotated_type(Type::any())
                        ]),
                        Some(Type::any()),
                    );

>>>>>>> 761749cb
                    let signature = CallableSignature::single(
                        self,
                        Signature::new(
                            Parameters::new([
<<<<<<< HEAD
                                Parameter::positional_or_keyword(Name::new_static("name"))
                                    .with_annotated_type(Type::LiteralString),
                                Parameter::variadic(Name::new_static("constraints"))
                                    .type_form()
                                    .with_annotated_type(Type::any()),
                                Parameter::keyword_only(Name::new_static("bound"))
                                    .type_form()
                                    .with_annotated_type(UnionType::from_elements(
                                        db,
                                        [Type::any(), Type::none(db)],
                                    ))
                                    .with_default_type(Type::none(db)),
                                Parameter::keyword_only(Name::new_static("default"))
                                    .type_form()
                                    .with_annotated_type(Type::any())
                                    .with_default_type(KnownClass::NoneType.to_instance(db)),
                                Parameter::keyword_only(Name::new_static("contravariant"))
                                    .with_annotated_type(KnownClass::Bool.to_instance(db))
                                    .with_default_type(Type::BooleanLiteral(false)),
                                Parameter::keyword_only(Name::new_static("covariant"))
                                    .with_annotated_type(KnownClass::Bool.to_instance(db))
                                    .with_default_type(Type::BooleanLiteral(false)),
                                Parameter::keyword_only(Name::new_static("infer_variance"))
                                    .with_annotated_type(KnownClass::Bool.to_instance(db))
                                    .with_default_type(Type::BooleanLiteral(false)),
                            ]),
                            Some(KnownClass::TypeVar.to_instance(db)),
=======
                                Parameter::positional_or_keyword(Name::new_static("fget"))
                                    .with_annotated_type(UnionType::from_elements(
                                        db,
                                        [
                                            Type::Callable(CallableType::new(db, getter_signature)),
                                            Type::none(db),
                                        ],
                                    ))
                                    .with_default_type(Type::none(db)),
                                Parameter::positional_or_keyword(Name::new_static("fset"))
                                    .with_annotated_type(UnionType::from_elements(
                                        db,
                                        [
                                            Type::Callable(CallableType::new(db, setter_signature)),
                                            Type::none(db),
                                        ],
                                    ))
                                    .with_default_type(Type::none(db)),
                                Parameter::positional_or_keyword(Name::new_static("fdel"))
                                    .with_annotated_type(UnionType::from_elements(
                                        db,
                                        [
                                            Type::Callable(CallableType::new(
                                                db,
                                                deleter_signature,
                                            )),
                                            Type::none(db),
                                        ],
                                    ))
                                    .with_default_type(Type::none(db)),
                                Parameter::positional_or_keyword(Name::new_static("doc"))
                                    .with_annotated_type(UnionType::from_elements(
                                        db,
                                        [KnownClass::Str.to_instance(db), Type::none(db)],
                                    ))
                                    .with_default_type(Type::none(db)),
                            ]),
                            None,
>>>>>>> 761749cb
                        ),
                    );
                    Signatures::single(signature)
                }

                // TODO annotated return type on `__new__` or metaclass `__call__`
                // TODO check call vs signatures of `__new__` and/or `__init__`
                _ => {
                    let signature = CallableSignature::single(
                        self,
                        Signature::new(Parameters::gradual_form(), self.to_instance(db)),
                    );
                    Signatures::single(signature)
                }
            },

            Type::SubclassOf(subclass_of_type) => match subclass_of_type.subclass_of() {
                ClassBase::Dynamic(dynamic_type) => Type::Dynamic(dynamic_type).signatures(db),
                ClassBase::Class(class) => Type::class_literal(class).signatures(db),
            },

            Type::Instance(_) => {
                // Note that for objects that have a (possibly not callable!) `__call__` attribute,
                // we will get the signature of the `__call__` attribute, but will pass in the type
                // of the original object as the "callable type". That ensures that we get errors
                // like "`X` is not callable" instead of "`<type of illegal '__call__'>` is not
                // callable".
                match self
                    .member_lookup_with_policy(
                        db,
                        Name::new_static("__call__"),
                        MemberLookupPolicy::NoInstanceFallback,
                    )
                    .symbol
                {
                    Symbol::Type(dunder_callable, boundness) => {
                        let mut signatures = dunder_callable.signatures(db).clone();
                        signatures.replace_callable_type(dunder_callable, self);
                        if boundness == Boundness::PossiblyUnbound {
                            signatures.set_dunder_call_is_possibly_unbound();
                        }
                        signatures
                    }
                    Symbol::Unbound => Signatures::not_callable(self),
                }
            }

            // Dynamic types are callable, and the return type is the same dynamic type. Similarly,
            // `Never` is always callable and returns `Never`.
            Type::Dynamic(_) | Type::Never => Signatures::single(CallableSignature::dynamic(self)),

            // Note that this correctly returns `None` if none of the union elements are callable.
            Type::Union(union) => Signatures::from_union(
                self,
                union
                    .elements(db)
                    .iter()
                    .map(|element| element.signatures(db)),
            ),

            Type::Intersection(_) => {
                Signatures::single(CallableSignature::todo("Type::Intersection.call()"))
            }

            _ => Signatures::not_callable(self),
        }
    }

    /// Calls `self`. Returns a [`CallError`] if `self` is (always or possibly) not callable, or if
    /// the arguments are not compatible with the formal parameters.
    ///
    /// You get back a [`Bindings`] for both successful and unsuccessful calls.
    /// It contains information about which formal parameters each argument was matched to,
    /// and about any errors matching arguments and parameters.
    fn try_call(
        self,
        db: &'db dyn Db,
        mut argument_types: CallArgumentTypes<'_, 'db>,
    ) -> Result<Bindings<'db>, CallError<'db>> {
        let signatures = self.signatures(db);
        Bindings::match_parameters(signatures, &mut argument_types)
            .check_types(db, &mut argument_types)
    }

    /// Look up a dunder method on the meta-type of `self` and call it.
    ///
    /// Returns an `Err` if the dunder method can't be called,
    /// or the given arguments are not valid.
    fn try_call_dunder(
        self,
        db: &'db dyn Db,
        name: &str,
        mut argument_types: CallArgumentTypes<'_, 'db>,
    ) -> Result<Bindings<'db>, CallDunderError<'db>> {
        match self
            .member_lookup_with_policy(db, name.into(), MemberLookupPolicy::NoInstanceFallback)
            .symbol
        {
            Symbol::Type(dunder_callable, boundness) => {
                let signatures = dunder_callable.signatures(db);
                let bindings = Bindings::match_parameters(signatures, &mut argument_types)
                    .check_types(db, &mut argument_types)?;
                if boundness == Boundness::PossiblyUnbound {
                    return Err(CallDunderError::PossiblyUnbound(Box::new(bindings)));
                }
                Ok(bindings)
            }
            Symbol::Unbound => Err(CallDunderError::MethodNotAvailable),
        }
    }

    /// Returns the element type when iterating over `self`.
    ///
    /// This method should only be used outside of type checking because it omits any errors.
    /// For type checking, use [`try_iterate`](Self::try_iterate) instead.
    fn iterate(self, db: &'db dyn Db) -> Type<'db> {
        self.try_iterate(db)
            .unwrap_or_else(|err| err.fallback_element_type(db))
    }

    /// Given the type of an object that is iterated over in some way,
    /// return the type of objects that are yielded by that iteration.
    ///
    /// E.g., for the following loop, given the type of `x`, infer the type of `y`:
    /// ```python
    /// for y in x:
    ///     pass
    /// ```
    fn try_iterate(self, db: &'db dyn Db) -> Result<Type<'db>, IterationError<'db>> {
        if let Type::Tuple(tuple_type) = self {
            return Ok(UnionType::from_elements(db, tuple_type.elements(db)));
        }

        let try_call_dunder_getitem = || {
            self.try_call_dunder(
                db,
                "__getitem__",
                CallArgumentTypes::positional([KnownClass::Int.to_instance(db)]),
            )
            .map(|dunder_getitem_outcome| dunder_getitem_outcome.return_type(db))
        };

        let try_call_dunder_next_on_iterator = |iterator: Type<'db>| {
            iterator
                .try_call_dunder(db, "__next__", CallArgumentTypes::none())
                .map(|dunder_next_outcome| dunder_next_outcome.return_type(db))
        };

        let dunder_iter_result = self
            .try_call_dunder(db, "__iter__", CallArgumentTypes::none())
            .map(|dunder_iter_outcome| dunder_iter_outcome.return_type(db));

        match dunder_iter_result {
            Ok(iterator) => {
                // `__iter__` is definitely bound and calling it succeeds.
                // See what calling `__next__` on the object returned by `__iter__` gives us...
                try_call_dunder_next_on_iterator(iterator).map_err(|dunder_next_error| {
                    IterationError::IterReturnsInvalidIterator {
                        iterator,
                        dunder_next_error,
                    }
                })
            }

            // `__iter__` is possibly unbound...
            Err(CallDunderError::PossiblyUnbound(dunder_iter_outcome)) => {
                let iterator = dunder_iter_outcome.return_type(db);

                match try_call_dunder_next_on_iterator(iterator) {
                    Ok(dunder_next_return) => {
                        try_call_dunder_getitem()
                            .map(|dunder_getitem_return_type| {
                                // If `__iter__` is possibly unbound,
                                // but it returns an object that has a bound and valid `__next__` method,
                                // *and* the object has a bound and valid `__getitem__` method,
                                // we infer a union of the type returned by the `__next__` method
                                // and the type returned by the `__getitem__` method.
                                //
                                // No diagnostic is emitted; iteration will always succeed!
                                UnionType::from_elements(
                                    db,
                                    [dunder_next_return, dunder_getitem_return_type],
                                )
                            })
                            .map_err(|dunder_getitem_error| {
                                IterationError::PossiblyUnboundIterAndGetitemError {
                                    dunder_next_return,
                                    dunder_getitem_error,
                                }
                            })
                    }

                    Err(dunder_next_error) => Err(IterationError::IterReturnsInvalidIterator {
                        iterator,
                        dunder_next_error,
                    }),
                }
            }

            // `__iter__` is definitely bound but it can't be called with the expected arguments
            Err(CallDunderError::CallError(kind, bindings)) => {
                Err(IterationError::IterCallError(kind, bindings))
            }

            // There's no `__iter__` method. Try `__getitem__` instead...
            Err(CallDunderError::MethodNotAvailable) => {
                try_call_dunder_getitem().map_err(|dunder_getitem_error| {
                    IterationError::UnboundIterAndGetitemError {
                        dunder_getitem_error,
                    }
                })
            }
        }
    }

    /// Returns the type bound from a context manager with type `self`.
    ///
    /// This method should only be used outside of type checking because it omits any errors.
    /// For type checking, use [`try_enter`](Self::try_enter) instead.
    fn enter(self, db: &'db dyn Db) -> Type<'db> {
        self.try_enter(db)
            .unwrap_or_else(|err| err.fallback_enter_type(db))
    }

    /// Given the type of an object that is used as a context manager (i.e. in a `with` statement),
    /// return the return type of its `__enter__` method, which is bound to any potential targets.
    ///
    /// E.g., for the following `with` statement, given the type of `x`, infer the type of `y`:
    /// ```python
    /// with x as y:
    ///     pass
    /// ```
    fn try_enter(self, db: &'db dyn Db) -> Result<Type<'db>, ContextManagerError<'db>> {
        let enter = self.try_call_dunder(db, "__enter__", CallArgumentTypes::none());
        let exit = self.try_call_dunder(
            db,
            "__exit__",
            CallArgumentTypes::positional([Type::none(db), Type::none(db), Type::none(db)]),
        );

        // TODO: Make use of Protocols when we support it (the manager be assignable to `contextlib.AbstractContextManager`).
        match (enter, exit) {
            (Ok(enter), Ok(_)) => Ok(enter.return_type(db)),
            (Ok(enter), Err(exit_error)) => Err(ContextManagerError::Exit {
                enter_return_type: enter.return_type(db),
                exit_error,
            }),
            // TODO: Use the `exit_ty` to determine if any raised exception is suppressed.
            (Err(enter_error), Ok(_)) => Err(ContextManagerError::Enter(enter_error)),
            (Err(enter_error), Err(exit_error)) => Err(ContextManagerError::EnterAndExit {
                enter_error,
                exit_error,
            }),
        }
    }

    #[must_use]
    pub fn to_instance(&self, db: &'db dyn Db) -> Option<Type<'db>> {
        match self {
            Type::Dynamic(_) | Type::Never => Some(*self),
            Type::ClassLiteral(ClassLiteralType { class }) => Some(Type::instance(*class)),
            Type::SubclassOf(subclass_of_ty) => Some(subclass_of_ty.to_instance()),
            Type::Union(union) => {
                let mut builder = UnionBuilder::new(db);
                for element in union.elements(db) {
                    builder = builder.add(element.to_instance(db)?);
                }
                Some(builder.build())
            }
            Type::Intersection(_) => Some(todo_type!("Type::Intersection.to_instance()")),
            Type::BooleanLiteral(_)
            | Type::BytesLiteral(_)
            | Type::FunctionLiteral(_)
            | Type::Callable(..)
            | Type::MethodWrapper(_)
            | Type::BoundMethod(_)
            | Type::WrapperDescriptor(_)
            | Type::Instance(_)
            | Type::KnownInstance(_)
            | Type::PropertyInstance(_)
            | Type::ModuleLiteral(_)
            | Type::IntLiteral(_)
            | Type::StringLiteral(_)
            | Type::SliceLiteral(_)
            | Type::Tuple(_)
            | Type::TypeVar(_)
            | Type::LiteralString
            | Type::AlwaysTruthy
            | Type::AlwaysFalsy => None,
        }
    }

    /// If we see a value of this type used as a type expression, what type does it name?
    ///
    /// For example, the builtin `int` as a value expression is of type
    /// `Type::ClassLiteral(builtins.int)`, that is, it is the `int` class itself. As a type
    /// expression, it names the type `Type::Instance(builtins.int)`, that is, all objects whose
    /// `__class__` is `int`.
    pub fn in_type_expression(
        &self,
        db: &'db dyn Db,
    ) -> Result<Type<'db>, InvalidTypeExpressionError<'db>> {
        match self {
            // Special cases for `float` and `complex`
            // https://typing.readthedocs.io/en/latest/spec/special-types.html#special-cases-for-float-and-complex
            Type::ClassLiteral(ClassLiteralType { class }) => {
                let ty = match class.known(db) {
                    Some(KnownClass::Any) => Type::any(),
                    Some(KnownClass::Complex) => UnionType::from_elements(
                        db,
                        [
                            KnownClass::Int.to_instance(db),
                            KnownClass::Float.to_instance(db),
                            KnownClass::Complex.to_instance(db),
                        ],
                    ),
                    Some(KnownClass::Float) => UnionType::from_elements(
                        db,
                        [
                            KnownClass::Int.to_instance(db),
                            KnownClass::Float.to_instance(db),
                        ],
                    ),
                    _ => Type::instance(*class),
                };
                Ok(ty)
            }

            Type::SubclassOf(_)
            | Type::BooleanLiteral(_)
            | Type::BytesLiteral(_)
            | Type::AlwaysTruthy
            | Type::AlwaysFalsy
            | Type::SliceLiteral(_)
            | Type::IntLiteral(_)
            | Type::LiteralString
            | Type::ModuleLiteral(_)
            | Type::StringLiteral(_)
            | Type::Tuple(_)
            | Type::TypeVar(_)
            | Type::Callable(_)
            | Type::BoundMethod(_)
            | Type::WrapperDescriptor(_)
            | Type::MethodWrapper(_)
            | Type::Never
            | Type::FunctionLiteral(_)
            | Type::PropertyInstance(_) => Err(InvalidTypeExpressionError {
                invalid_expressions: smallvec::smallvec![InvalidTypeExpression::InvalidType(*self)],
                fallback_type: Type::unknown(),
            }),

            Type::KnownInstance(known_instance) => match known_instance {
                KnownInstanceType::TypeAliasType(alias) => Ok(alias.value_type(db)),
                KnownInstanceType::Never | KnownInstanceType::NoReturn => Ok(Type::Never),
                KnownInstanceType::LiteralString => Ok(Type::LiteralString),
                KnownInstanceType::Any => Ok(Type::any()),
                KnownInstanceType::Unknown => Ok(Type::unknown()),
                KnownInstanceType::AlwaysTruthy => Ok(Type::AlwaysTruthy),
                KnownInstanceType::AlwaysFalsy => Ok(Type::AlwaysFalsy),

                // We treat `typing.Type` exactly the same as `builtins.type`:
                KnownInstanceType::Type => Ok(KnownClass::Type.to_instance(db)),
                KnownInstanceType::Tuple => Ok(KnownClass::Tuple.to_instance(db)),

                // Legacy `typing` aliases
                KnownInstanceType::List => Ok(KnownClass::List.to_instance(db)),
                KnownInstanceType::Dict => Ok(KnownClass::Dict.to_instance(db)),
                KnownInstanceType::Set => Ok(KnownClass::Set.to_instance(db)),
                KnownInstanceType::FrozenSet => Ok(KnownClass::FrozenSet.to_instance(db)),
                KnownInstanceType::ChainMap => Ok(KnownClass::ChainMap.to_instance(db)),
                KnownInstanceType::Counter => Ok(KnownClass::Counter.to_instance(db)),
                KnownInstanceType::DefaultDict => Ok(KnownClass::DefaultDict.to_instance(db)),
                KnownInstanceType::Deque => Ok(KnownClass::Deque.to_instance(db)),
                KnownInstanceType::OrderedDict => Ok(KnownClass::OrderedDict.to_instance(db)),

                KnownInstanceType::TypeVar(typevar) => Ok(Type::TypeVar(*typevar)),

                // TODO: Use an opt-in rule for a bare `Callable`
                KnownInstanceType::Callable => Ok(Type::Callable(CallableType::unknown(db))),

                KnownInstanceType::TypingSelf => Ok(todo_type!("Support for `typing.Self`")),
                KnownInstanceType::TypeAlias => Ok(todo_type!("Support for `typing.TypeAlias`")),

                KnownInstanceType::Protocol => Err(InvalidTypeExpressionError {
                    invalid_expressions: smallvec::smallvec![InvalidTypeExpression::Protocol],
                    fallback_type: Type::unknown(),
                }),

                KnownInstanceType::Literal
                | KnownInstanceType::Union
                | KnownInstanceType::Intersection => Err(InvalidTypeExpressionError {
                    invalid_expressions: smallvec::smallvec![
                        InvalidTypeExpression::RequiresArguments(*self)
                    ],
                    fallback_type: Type::unknown(),
                }),

                KnownInstanceType::Optional
                | KnownInstanceType::Not
                | KnownInstanceType::TypeOf
                | KnownInstanceType::TypeIs
                | KnownInstanceType::TypeGuard
                | KnownInstanceType::Unpack
                | KnownInstanceType::CallableTypeOf => Err(InvalidTypeExpressionError {
                    invalid_expressions: smallvec::smallvec![
                        InvalidTypeExpression::RequiresOneArgument(*self)
                    ],
                    fallback_type: Type::unknown(),
                }),

                KnownInstanceType::Annotated | KnownInstanceType::Concatenate => {
                    Err(InvalidTypeExpressionError {
                        invalid_expressions: smallvec::smallvec![
                            InvalidTypeExpression::RequiresTwoArguments(*self)
                        ],
                        fallback_type: Type::unknown(),
                    })
                }

                KnownInstanceType::ClassVar | KnownInstanceType::Final => {
                    Err(InvalidTypeExpressionError {
                        invalid_expressions: smallvec::smallvec![
                            InvalidTypeExpression::TypeQualifier(*known_instance)
                        ],
                        fallback_type: Type::unknown(),
                    })
                }

                KnownInstanceType::ReadOnly
                | KnownInstanceType::NotRequired
                | KnownInstanceType::Required => Err(InvalidTypeExpressionError {
                    invalid_expressions: smallvec::smallvec![
                        InvalidTypeExpression::TypeQualifierRequiresOneArgument(*known_instance)
                    ],
                    fallback_type: Type::unknown(),
                }),
            },

            Type::Union(union) => {
                let mut builder = UnionBuilder::new(db);
                let mut invalid_expressions = smallvec::SmallVec::default();
                for element in union.elements(db) {
                    match element.in_type_expression(db) {
                        Ok(type_expr) => builder = builder.add(type_expr),
                        Err(InvalidTypeExpressionError {
                            fallback_type,
                            invalid_expressions: new_invalid_expressions,
                        }) => {
                            invalid_expressions.extend(new_invalid_expressions);
                            builder = builder.add(fallback_type);
                        }
                    }
                }
                if invalid_expressions.is_empty() {
                    Ok(builder.build())
                } else {
                    Err(InvalidTypeExpressionError {
                        fallback_type: builder.build(),
                        invalid_expressions,
                    })
                }
            }

            Type::Dynamic(_) => Ok(*self),

            Type::Instance(InstanceType { class }) => match class.known(db) {
                Some(KnownClass::TypeVar) => Ok(todo_type!(
                    "Support for `typing.TypeVar` instances in type expressions"
                )),
                Some(
                    KnownClass::ParamSpec | KnownClass::ParamSpecArgs | KnownClass::ParamSpecKwargs,
                ) => Ok(todo_type!("Support for `typing.ParamSpec`")),
                Some(KnownClass::TypeVarTuple) => Ok(todo_type!(
                    "Support for `typing.TypeVarTuple` instances in type expressions"
                )),
                Some(KnownClass::NewType) => Ok(todo_type!(
                    "Support for `typing.NewType` instances in type expressions"
                )),
                Some(KnownClass::GenericAlias) => Ok(todo_type!(
                    "Support for `typing.GenericAlias` instances in type expressions"
                )),
                _ => Err(InvalidTypeExpressionError {
                    invalid_expressions: smallvec::smallvec![InvalidTypeExpression::InvalidType(
                        *self
                    )],
                    fallback_type: Type::unknown(),
                }),
            },

            Type::Intersection(_) => Ok(todo_type!("Type::Intersection.in_type_expression")),
        }
    }

    /// The type `NoneType` / `None`
    pub fn none(db: &'db dyn Db) -> Type<'db> {
        KnownClass::NoneType.to_instance(db)
    }

    /// Return the type of `tuple(sys.version_info)`.
    ///
    /// This is not exactly the type that `sys.version_info` has at runtime,
    /// but it's a useful fallback for us in order to infer `Literal` types from `sys.version_info` comparisons.
    fn version_info_tuple(db: &'db dyn Db) -> Self {
        let python_version = Program::get(db).python_version(db);
        let int_instance_ty = KnownClass::Int.to_instance(db);

        // TODO: just grab this type from typeshed (it's a `sys._ReleaseLevel` type alias there)
        let release_level_ty = {
            let elements: Box<[Type<'db>]> = ["alpha", "beta", "candidate", "final"]
                .iter()
                .map(|level| Type::string_literal(db, level))
                .collect();

            // For most unions, it's better to go via `UnionType::from_elements` or use `UnionBuilder`;
            // those techniques ensure that union elements are deduplicated and unions are eagerly simplified
            // into other types where necessary. Here, however, we know that there are no duplicates
            // in this union, so it's probably more efficient to use `UnionType::new()` directly.
            Type::Union(UnionType::new(db, elements))
        };

        TupleType::from_elements(
            db,
            [
                Type::IntLiteral(python_version.major.into()),
                Type::IntLiteral(python_version.minor.into()),
                int_instance_ty,
                release_level_ty,
                int_instance_ty,
            ],
        )
    }

    /// Given a type that is assumed to represent an instance of a class,
    /// return a type that represents that class itself.
    #[must_use]
    pub fn to_meta_type(&self, db: &'db dyn Db) -> Type<'db> {
        match self {
            Type::Never => Type::Never,
            Type::Instance(InstanceType { class }) => SubclassOfType::from(db, *class),
            Type::KnownInstance(known_instance) => known_instance.class().to_class_literal(db),
            Type::PropertyInstance(_) => KnownClass::Property.to_class_literal(db),
            Type::Union(union) => union.map(db, |ty| ty.to_meta_type(db)),
            Type::BooleanLiteral(_) => KnownClass::Bool.to_class_literal(db),
            Type::BytesLiteral(_) => KnownClass::Bytes.to_class_literal(db),
            Type::SliceLiteral(_) => KnownClass::Slice.to_class_literal(db),
            Type::IntLiteral(_) => KnownClass::Int.to_class_literal(db),
            Type::FunctionLiteral(_) => KnownClass::FunctionType.to_class_literal(db),
            Type::BoundMethod(_) => KnownClass::MethodType.to_class_literal(db),
            Type::MethodWrapper(_) => KnownClass::MethodWrapperType.to_class_literal(db),
            Type::WrapperDescriptor(_) => KnownClass::WrapperDescriptorType.to_class_literal(db),
            Type::Callable(_) => KnownClass::Type.to_instance(db),
            Type::ModuleLiteral(_) => KnownClass::ModuleType.to_class_literal(db),
            Type::Tuple(_) => KnownClass::Tuple.to_class_literal(db),

            Type::TypeVar(typevar) => match typevar.bound_or_constraints(db) {
                None => KnownClass::Object.to_class_literal(db),
                Some(TypeVarBoundOrConstraints::UpperBound(bound)) => bound.to_meta_type(db),
                Some(TypeVarBoundOrConstraints::Constraints(constraints)) => {
                    // TODO: If we add a proper `OneOf` connector, we should use that here instead
                    // of union. (Using a union here doesn't break anything, but it is imprecise.)
                    constraints.map(db, |constraint| constraint.to_meta_type(db))
                }
            },

            Type::ClassLiteral(ClassLiteralType { class }) => class.metaclass(db),
            Type::SubclassOf(subclass_of_ty) => match subclass_of_ty.subclass_of() {
                ClassBase::Dynamic(_) => *self,
                ClassBase::Class(class) => SubclassOfType::from(
                    db,
                    ClassBase::try_from_type(db, class.metaclass(db))
                        .unwrap_or(ClassBase::unknown()),
                ),
            },

            Type::StringLiteral(_) | Type::LiteralString => KnownClass::Str.to_class_literal(db),
            Type::Dynamic(dynamic) => SubclassOfType::from(db, ClassBase::Dynamic(*dynamic)),
            // TODO intersections
            Type::Intersection(_) => SubclassOfType::from(
                db,
                ClassBase::try_from_type(db, todo_type!("Intersection meta-type"))
                    .expect("Type::Todo should be a valid ClassBase"),
            ),
            Type::AlwaysTruthy | Type::AlwaysFalsy => KnownClass::Type.to_instance(db),
        }
    }

    /// Return the string representation of this type when converted to string as it would be
    /// provided by the `__str__` method.
    ///
    /// When not available, this should fall back to the value of `[Type::repr]`.
    /// Note: this method is used in the builtins `format`, `print`, `str.format` and `f-strings`.
    #[must_use]
    pub fn str(&self, db: &'db dyn Db) -> Type<'db> {
        match self {
            Type::IntLiteral(_) | Type::BooleanLiteral(_) => self.repr(db),
            Type::StringLiteral(_) | Type::LiteralString => *self,
            Type::KnownInstance(known_instance) => {
                Type::string_literal(db, known_instance.repr(db))
            }
            // TODO: handle more complex types
            _ => KnownClass::Str.to_instance(db),
        }
    }

    /// Return the string representation of this type as it would be provided by the  `__repr__`
    /// method at runtime.
    #[must_use]
    pub fn repr(&self, db: &'db dyn Db) -> Type<'db> {
        match self {
            Type::IntLiteral(number) => Type::string_literal(db, &number.to_string()),
            Type::BooleanLiteral(true) => Type::string_literal(db, "True"),
            Type::BooleanLiteral(false) => Type::string_literal(db, "False"),
            Type::StringLiteral(literal) => {
                Type::string_literal(db, &format!("'{}'", literal.value(db).escape_default()))
            }
            Type::LiteralString => Type::LiteralString,
            Type::KnownInstance(known_instance) => {
                Type::string_literal(db, known_instance.repr(db))
            }
            // TODO: handle more complex types
            _ => KnownClass::Str.to_instance(db),
        }
    }

    /// Returns where this type is defined.
    ///
    /// It's the foundation for the editor's "Go to type definition" feature
    /// where the user clicks on a value and it takes them to where the value's type is defined.
    ///
    /// This method returns `None` for unions and intersections because how these
    /// should be handled, especially when some variants don't have definitions, is
    /// specific to the call site.
    pub fn definition(&self, db: &'db dyn Db) -> Option<TypeDefinition<'db>> {
        match self {
            Self::BoundMethod(method) => {
                Some(TypeDefinition::Function(method.function(db).definition(db)))
            }
            Self::FunctionLiteral(function) => {
                Some(TypeDefinition::Function(function.definition(db)))
            }
            Self::ModuleLiteral(module) => Some(TypeDefinition::Module(module.module(db))),
            Self::ClassLiteral(class_literal) => {
                Some(TypeDefinition::Class(class_literal.class().definition(db)))
            }
            Self::Instance(instance) => {
                Some(TypeDefinition::Class(instance.class().definition(db)))
            }
            Self::KnownInstance(instance) => match instance {
                KnownInstanceType::TypeVar(var) => {
                    Some(TypeDefinition::TypeVar(var.definition(db)))
                }
                KnownInstanceType::TypeAliasType(type_alias) => {
                    Some(TypeDefinition::TypeAlias(type_alias.definition(db)))
                }
                _ => None,
            },

            Self::SubclassOf(subclass_of_type) => match subclass_of_type.subclass_of() {
                ClassBase::Class(class) => Some(TypeDefinition::Class(class.definition(db))),
                ClassBase::Dynamic(_) => None,
            },

            Self::StringLiteral(_)
            | Self::BooleanLiteral(_)
            | Self::LiteralString
            | Self::IntLiteral(_)
            | Self::BytesLiteral(_)
            | Self::SliceLiteral(_)
            | Self::MethodWrapper(_)
            | Self::WrapperDescriptor(_)
            | Self::PropertyInstance(_)
            | Self::Tuple(_) => self.to_meta_type(db).definition(db),

            Self::TypeVar(var) => Some(TypeDefinition::TypeVar(var.definition(db))),

            Self::Union(_) | Self::Intersection(_) => None,

            // These types have no definition
            Self::Dynamic(_)
            | Self::Never
            | Self::Callable(_)
            | Self::AlwaysTruthy
            | Self::AlwaysFalsy => None,
        }
    }
}

impl<'db> From<&Type<'db>> for Type<'db> {
    fn from(value: &Type<'db>) -> Self {
        *value
    }
}

#[derive(Copy, Clone, Debug, Eq, Hash, PartialEq)]
pub enum DynamicType {
    // An explicitly annotated `typing.Any`
    Any,
    // An unannotated value, or a dynamic type resulting from an error
    Unknown,
    /// Temporary type for symbols that can't be inferred yet because of missing implementations.
    ///
    /// This variant should eventually be removed once red-knot is spec-compliant.
    ///
    /// General rule: `Todo` should only propagate when the presence of the input `Todo` caused the
    /// output to be unknown. An output should only be `Todo` if fixing all `Todo` inputs to be not
    /// `Todo` would change the output type.
    ///
    /// This variant should be created with the `todo_type!` macro.
    Todo(TodoType),
    /// Temporary type until we support protocols. We use a separate variant (instead of `Todo(…)`)
    /// in order to be able to match on them explicitly.
    TodoProtocol,
}

impl std::fmt::Display for DynamicType {
    fn fmt(&self, f: &mut std::fmt::Formatter<'_>) -> std::fmt::Result {
        match self {
            DynamicType::Any => f.write_str("Any"),
            DynamicType::Unknown => f.write_str("Unknown"),
            // `DynamicType::Todo`'s display should be explicit that is not a valid display of
            // any other type
            DynamicType::Todo(todo) => write!(f, "@Todo{todo}"),
            DynamicType::TodoProtocol => f.write_str(if cfg!(debug_assertions) {
                "@Todo(protocol)"
            } else {
                "@Todo"
            }),
        }
    }
}

bitflags! {
    /// Type qualifiers that appear in an annotation expression.
    #[derive(Copy, Clone, Debug, Eq, PartialEq, Default)]
    pub(crate) struct TypeQualifiers: u8 {
        /// `typing.ClassVar`
        const CLASS_VAR = 1 << 0;
        /// `typing.Final`
        const FINAL     = 1 << 1;
    }
}

/// When inferring the type of an annotation expression, we can also encounter type qualifiers
/// such as `ClassVar` or `Final`. These do not affect the inferred type itself, but rather
/// control how a particular symbol can be accessed or modified. This struct holds a type and
/// a set of type qualifiers.
///
/// Example: `Annotated[ClassVar[tuple[int]], "metadata"]` would have type `tuple[int]` and the
/// qualifier `ClassVar`.
#[derive(Clone, Debug, Copy, Eq, PartialEq, salsa::Update)]
pub(crate) struct TypeAndQualifiers<'db> {
    inner: Type<'db>,
    qualifiers: TypeQualifiers,
}

impl<'db> TypeAndQualifiers<'db> {
    pub(crate) fn new(inner: Type<'db>, qualifiers: TypeQualifiers) -> Self {
        Self { inner, qualifiers }
    }

    /// Constructor that creates a [`TypeAndQualifiers`] instance with type `Unknown` and no qualifiers.
    pub(crate) fn unknown() -> Self {
        Self {
            inner: Type::unknown(),
            qualifiers: TypeQualifiers::empty(),
        }
    }

    /// Forget about type qualifiers and only return the inner type.
    pub(crate) fn inner_type(&self) -> Type<'db> {
        self.inner
    }

    /// Insert/add an additional type qualifier.
    pub(crate) fn add_qualifier(&mut self, qualifier: TypeQualifiers) {
        self.qualifiers |= qualifier;
    }

    /// Return the set of type qualifiers.
    pub(crate) fn qualifiers(&self) -> TypeQualifiers {
        self.qualifiers
    }
}

impl<'db> From<Type<'db>> for TypeAndQualifiers<'db> {
    fn from(inner: Type<'db>) -> Self {
        Self {
            inner,
            qualifiers: TypeQualifiers::empty(),
        }
    }
}

/// Error struct providing information on type(s) that were deemed to be invalid
/// in a type expression context, and the type we should therefore fallback to
/// for the problematic type expression.
#[derive(Debug, PartialEq, Eq)]
pub struct InvalidTypeExpressionError<'db> {
    fallback_type: Type<'db>,
    invalid_expressions: smallvec::SmallVec<[InvalidTypeExpression<'db>; 1]>,
}

impl<'db> InvalidTypeExpressionError<'db> {
    fn into_fallback_type(self, context: &InferContext, node: &ast::Expr) -> Type<'db> {
        let InvalidTypeExpressionError {
            fallback_type,
            invalid_expressions,
        } = self;
        for error in invalid_expressions {
            context.report_lint(
                &INVALID_TYPE_FORM,
                node,
                format_args!("{}", error.reason(context.db())),
            );
        }
        fallback_type
    }
}

/// Enumeration of various types that are invalid in type-expression contexts
#[derive(Debug, Copy, Clone, PartialEq, Eq)]
enum InvalidTypeExpression<'db> {
    /// Some types always require exactly one argument when used in a type expression
    RequiresOneArgument(Type<'db>),
    /// Some types always require at least one argument when used in a type expression
    RequiresArguments(Type<'db>),
    /// Some types always require at least two arguments when used in a type expression
    RequiresTwoArguments(Type<'db>),
    /// The `Protocol` type is invalid in type expressions
    Protocol,
    /// Type qualifiers are always invalid in *type expressions*,
    /// but these ones are okay with 0 arguments in *annotation expressions*
    TypeQualifier(KnownInstanceType<'db>),
    /// Type qualifiers that are invalid in type expressions,
    /// and which would require exactly one argument even if they appeared in an annotation expression
    TypeQualifierRequiresOneArgument(KnownInstanceType<'db>),
    /// Some types are always invalid in type expressions
    InvalidType(Type<'db>),
}

impl<'db> InvalidTypeExpression<'db> {
    const fn reason(self, db: &'db dyn Db) -> impl std::fmt::Display + 'db {
        struct Display<'db> {
            error: InvalidTypeExpression<'db>,
            db: &'db dyn Db,
        }

        impl std::fmt::Display for Display<'_> {
            fn fmt(&self, f: &mut std::fmt::Formatter<'_>) -> std::fmt::Result {
                match self.error {
                    InvalidTypeExpression::RequiresOneArgument(ty) => write!(
                        f,
                        "`{ty}` requires exactly one argument when used in a type expression",
                        ty = ty.display(self.db)
                    ),
                    InvalidTypeExpression::RequiresArguments(ty) => write!(
                        f,
                        "`{ty}` requires at least one argument when used in a type expression",
                        ty = ty.display(self.db)
                    ),
                    InvalidTypeExpression::RequiresTwoArguments(ty) => write!(
                        f,
                        "`{ty}` requires at least two arguments when used in a type expression",
                        ty = ty.display(self.db)
                    ),
                    InvalidTypeExpression::Protocol => f.write_str(
                        "`typing.Protocol` is not allowed in type expressions"
                    ),
                    InvalidTypeExpression::TypeQualifier(qualifier) => write!(
                        f,
                        "Type qualifier `{q}` is not allowed in type expressions (only in annotation expressions)",
                        q = qualifier.repr(self.db)
                    ),
                    InvalidTypeExpression::TypeQualifierRequiresOneArgument(qualifier) => write!(
                        f,
                        "Type qualifier `{q}` is not allowed in type expressions (only in annotation expressions, and only with exactly one argument)",
                        q = qualifier.repr(self.db)
                    ),
                    InvalidTypeExpression::InvalidType(ty) => write!(
                        f,
                        "Variable of type `{ty}` is not allowed in a type expression",
                        ty = ty.display(self.db)
                    ),
                }
            }
        }

        Display { error: self, db }
    }
}

/// Data regarding a single type variable.
///
/// This is referenced by `KnownInstanceType::TypeVar` (to represent the singleton type of the
/// runtime `typing.TypeVar` object itself), and by `Type::TypeVar` to represent the type that this
/// typevar represents as an annotation: that is, an unknown set of objects, constrained by the
/// upper-bound/constraints on this type var, defaulting to the default type of this type var when
/// not otherwise bound to a type.
///
/// This must be a tracked struct, not an interned one, because typevar equivalence is by identity,
/// not by value. Two typevars that have the same name, bound/constraints, and default, are still
/// different typevars: if used in the same scope, they may be bound to different types.
#[salsa::tracked(debug)]
pub struct TypeVarInstance<'db> {
    /// The name of this TypeVar (e.g. `T`)
    #[return_ref]
    name: ast::name::Name,

    /// The type var's definition
    pub definition: Definition<'db>,

    /// The upper bound or constraint on the type of this TypeVar
    bound_or_constraints: Option<TypeVarBoundOrConstraints<'db>>,

    /// The default type for this TypeVar
    default_ty: Option<Type<'db>>,
}

impl<'db> TypeVarInstance<'db> {
    #[allow(unused)]
    pub(crate) fn upper_bound(self, db: &'db dyn Db) -> Option<Type<'db>> {
        if let Some(TypeVarBoundOrConstraints::UpperBound(ty)) = self.bound_or_constraints(db) {
            Some(ty)
        } else {
            None
        }
    }

    #[allow(unused)]
    pub(crate) fn constraints(self, db: &'db dyn Db) -> Option<&'db [Type<'db>]> {
        if let Some(TypeVarBoundOrConstraints::Constraints(tuple)) = self.bound_or_constraints(db) {
            Some(tuple.elements(db))
        } else {
            None
        }
    }
}

#[derive(Clone, Debug, Hash, PartialEq, Eq, salsa::Update)]
pub enum TypeVarBoundOrConstraints<'db> {
    UpperBound(Type<'db>),
    Constraints(UnionType<'db>),
}

/// Error returned if a type is not (or may not be) a context manager.
#[derive(Debug)]
enum ContextManagerError<'db> {
    Enter(CallDunderError<'db>),
    Exit {
        enter_return_type: Type<'db>,
        exit_error: CallDunderError<'db>,
    },
    EnterAndExit {
        enter_error: CallDunderError<'db>,
        exit_error: CallDunderError<'db>,
    },
}

impl<'db> ContextManagerError<'db> {
    fn fallback_enter_type(&self, db: &'db dyn Db) -> Type<'db> {
        self.enter_type(db).unwrap_or(Type::unknown())
    }

    /// Returns the `__enter__` return type if it is known,
    /// or `None` if the type never has a callable `__enter__` attribute
    fn enter_type(&self, db: &'db dyn Db) -> Option<Type<'db>> {
        match self {
            Self::Exit {
                enter_return_type,
                exit_error: _,
            } => Some(*enter_return_type),
            Self::Enter(enter_error)
            | Self::EnterAndExit {
                enter_error,
                exit_error: _,
            } => match enter_error {
                CallDunderError::PossiblyUnbound(call_outcome) => {
                    Some(call_outcome.return_type(db))
                }
                CallDunderError::CallError(CallErrorKind::NotCallable, _) => None,
                CallDunderError::CallError(_, bindings) => Some(bindings.return_type(db)),
                CallDunderError::MethodNotAvailable => None,
            },
        }
    }

    fn report_diagnostic(
        &self,
        context: &InferContext<'db>,
        context_expression_type: Type<'db>,
        context_expression_node: ast::AnyNodeRef,
    ) {
        let format_call_dunder_error = |call_dunder_error: &CallDunderError<'db>, name: &str| {
            match call_dunder_error {
                CallDunderError::MethodNotAvailable => format!("it does not implement `{name}`"),
                CallDunderError::PossiblyUnbound(_) => {
                    format!("the method `{name}` is possibly unbound")
                }
                // TODO: Use more specific error messages for the different error cases.
                //  E.g. hint toward the union variant that doesn't correctly implement enter,
                //  distinguish between a not callable `__enter__` attribute and a wrong signature.
                CallDunderError::CallError(_, _) => {
                    format!("it does not correctly implement `{name}`")
                }
            }
        };

        let format_call_dunder_errors = |error_a: &CallDunderError<'db>,
                                         name_a: &str,
                                         error_b: &CallDunderError<'db>,
                                         name_b: &str| {
            match (error_a, error_b) {
                (CallDunderError::PossiblyUnbound(_), CallDunderError::PossiblyUnbound(_)) => {
                    format!("the methods `{name_a}` and `{name_b}` are possibly unbound")
                }
                (CallDunderError::MethodNotAvailable, CallDunderError::MethodNotAvailable) => {
                    format!("it does not implement `{name_a}` and `{name_b}`")
                }
                (CallDunderError::CallError(_, _), CallDunderError::CallError(_, _)) => {
                    format!("it does not correctly implement `{name_a}` or `{name_b}`")
                }
                (_, _) => format!(
                    "{format_a}, and {format_b}",
                    format_a = format_call_dunder_error(error_a, name_a),
                    format_b = format_call_dunder_error(error_b, name_b)
                ),
            }
        };

        let db = context.db();

        let formatted_errors = match self {
            Self::Exit {
                enter_return_type: _,
                exit_error,
            } => format_call_dunder_error(exit_error, "__exit__"),
            Self::Enter(enter_error) => format_call_dunder_error(enter_error, "__enter__"),
            Self::EnterAndExit {
                enter_error,
                exit_error,
            } => format_call_dunder_errors(enter_error, "__enter__", exit_error, "__exit__"),
        };

        context.report_lint(
            &INVALID_CONTEXT_MANAGER,
            context_expression_node,
            format_args!(
                "Object of type `{context_expression}` cannot be used with `with` because {formatted_errors}",
                context_expression = context_expression_type.display(db)
            ),
        );
    }
}

/// Error returned if a type is not (or may not be) iterable.
#[derive(Debug)]
enum IterationError<'db> {
    /// The object being iterated over has a bound `__iter__` method,
    /// but calling it with the expected arguments results in an error.
    IterCallError(CallErrorKind, Box<Bindings<'db>>),

    /// The object being iterated over has a bound `__iter__` method that can be called
    /// with the expected types, but it returns an object that is not a valid iterator.
    IterReturnsInvalidIterator {
        /// The type of the object returned by the `__iter__` method.
        iterator: Type<'db>,
        /// The error we encountered when we tried to call `__next__` on the type
        /// returned by `__iter__`
        dunder_next_error: CallDunderError<'db>,
    },

    /// The object being iterated over has a bound `__iter__` method that returns a
    /// valid iterator. However, the `__iter__` method is possibly unbound, and there
    /// either isn't a `__getitem__` method to fall back to, or calling the `__getitem__`
    /// method returns some kind of error.
    PossiblyUnboundIterAndGetitemError {
        /// The type of the object returned by the `__next__` method on the iterator.
        /// (The iterator being the type returned by the `__iter__` method on the iterable.)
        dunder_next_return: Type<'db>,
        /// The error we encountered when we tried to call `__getitem__` on the iterable.
        dunder_getitem_error: CallDunderError<'db>,
    },

    /// The object being iterated over doesn't have an `__iter__` method.
    /// It also either doesn't have a `__getitem__` method to fall back to,
    /// or calling the `__getitem__` method returns some kind of error.
    UnboundIterAndGetitemError {
        dunder_getitem_error: CallDunderError<'db>,
    },
}

impl<'db> IterationError<'db> {
    fn fallback_element_type(&self, db: &'db dyn Db) -> Type<'db> {
        self.element_type(db).unwrap_or(Type::unknown())
    }

    /// Returns the element type if it is known, or `None` if the type is never iterable.
    fn element_type(&self, db: &'db dyn Db) -> Option<Type<'db>> {
        match self {
            Self::IterReturnsInvalidIterator {
                dunder_next_error, ..
            } => dunder_next_error.return_type(db),

            Self::IterCallError(_, dunder_iter_bindings) => dunder_iter_bindings
                .return_type(db)
                .try_call_dunder(db, "__next__", CallArgumentTypes::none())
                .map(|dunder_next_outcome| Some(dunder_next_outcome.return_type(db)))
                .unwrap_or_else(|dunder_next_call_error| dunder_next_call_error.return_type(db)),

            Self::PossiblyUnboundIterAndGetitemError {
                dunder_next_return,
                dunder_getitem_error,
            } => match dunder_getitem_error {
                CallDunderError::MethodNotAvailable => Some(*dunder_next_return),
                CallDunderError::PossiblyUnbound(dunder_getitem_outcome) => {
                    Some(UnionType::from_elements(
                        db,
                        [*dunder_next_return, dunder_getitem_outcome.return_type(db)],
                    ))
                }
                CallDunderError::CallError(CallErrorKind::NotCallable, _) => {
                    Some(*dunder_next_return)
                }
                CallDunderError::CallError(_, dunder_getitem_bindings) => {
                    let dunder_getitem_return = dunder_getitem_bindings.return_type(db);
                    let elements = [*dunder_next_return, dunder_getitem_return];
                    Some(UnionType::from_elements(db, elements))
                }
            },

            Self::UnboundIterAndGetitemError {
                dunder_getitem_error,
            } => dunder_getitem_error.return_type(db),
        }
    }

    /// Reports the diagnostic for this error.
    fn report_diagnostic(
        &self,
        context: &InferContext<'db>,
        iterable_type: Type<'db>,
        iterable_node: ast::AnyNodeRef,
    ) {
        let db = context.db();

        let report_not_iterable = |arguments: std::fmt::Arguments| {
            context.report_lint(&NOT_ITERABLE, iterable_node, arguments);
        };

        // TODO: for all of these error variants, the "explanation" for the diagnostic
        // (everything after the "because") should really be presented as a "help:", "note",
        // or similar, rather than as part of the same sentence as the error message.
        match self {
            Self::IterCallError(CallErrorKind::NotCallable, bindings) => report_not_iterable(format_args!(
                "Object of type `{iterable_type}` is not iterable \
                    because its `__iter__` attribute has type `{dunder_iter_type}`, \
                    which is not callable",
                iterable_type = iterable_type.display(db),
                dunder_iter_type = bindings.callable_type().display(db),
            )),
            Self::IterCallError(CallErrorKind::PossiblyNotCallable, bindings) if bindings.is_single() => {
                report_not_iterable(format_args!(
                    "Object of type `{iterable_type}` may not be iterable \
                        because its `__iter__` attribute (with type `{dunder_iter_type}`) \
                        may not be callable",
                    iterable_type = iterable_type.display(db),
                    dunder_iter_type = bindings.callable_type().display(db),
                ));
            }
            Self::IterCallError(CallErrorKind::PossiblyNotCallable, bindings) => {
                report_not_iterable(format_args!(
                    "Object of type `{iterable_type}` may not be iterable \
                        because its `__iter__` attribute (with type `{dunder_iter_type}`) \
                        may not be callable",
                    iterable_type = iterable_type.display(db),
                    dunder_iter_type = bindings.callable_type().display(db),
                ));
            }
            Self::IterCallError(CallErrorKind::BindingError, bindings) if bindings.is_single() => report_not_iterable(format_args!(
                "Object of type `{iterable_type}` is not iterable \
                    because its `__iter__` method has an invalid signature \
                    (expected `def __iter__(self): ...`)",
                iterable_type = iterable_type.display(db),
            )),
            Self::IterCallError(CallErrorKind::BindingError, bindings) => report_not_iterable(format_args!(
                "Object of type `{iterable_type}` may not be iterable \
                    because its `__iter__` method (with type `{dunder_iter_type}`) \
                    may have an invalid signature (expected `def __iter__(self): ...`)",
                iterable_type = iterable_type.display(db),
                dunder_iter_type = bindings.callable_type().display(db),
            )),

            Self::IterReturnsInvalidIterator {
                iterator,
                dunder_next_error
            } => match dunder_next_error {
                CallDunderError::MethodNotAvailable => report_not_iterable(format_args!(
                    "Object of type `{iterable_type}` is not iterable \
                        because its `__iter__` method returns an object of type `{iterator_type}`, \
                        which has no `__next__` method",
                    iterable_type = iterable_type.display(db),
                    iterator_type = iterator.display(db),
                )),
                CallDunderError::PossiblyUnbound(_) => report_not_iterable(format_args!(
                    "Object of type `{iterable_type}` may not be iterable \
                        because its `__iter__` method returns an object of type `{iterator_type}`, \
                        which may not have a `__next__` method",
                    iterable_type = iterable_type.display(db),
                    iterator_type = iterator.display(db),
                )),
                CallDunderError::CallError(CallErrorKind::NotCallable, _) => report_not_iterable(format_args!(
                    "Object of type `{iterable_type}` is not iterable \
                        because its `__iter__` method returns an object of type `{iterator_type}`, \
                        which has a `__next__` attribute that is not callable",
                    iterable_type = iterable_type.display(db),
                    iterator_type = iterator.display(db),
                )),
                CallDunderError::CallError(CallErrorKind::PossiblyNotCallable, _) => report_not_iterable(format_args!(
                    "Object of type `{iterable_type}` may not be iterable \
                        because its `__iter__` method returns an object of type `{iterator_type}`, \
                        which has a `__next__` attribute that may not be callable",
                    iterable_type = iterable_type.display(db),
                    iterator_type = iterator.display(db),
                )),
                CallDunderError::CallError(CallErrorKind::BindingError, bindings) if bindings.is_single() => report_not_iterable(format_args!(
                    "Object of type `{iterable_type}` is not iterable \
                        because its `__iter__` method returns an object of type `{iterator_type}`, \
                        which has an invalid `__next__` method (expected `def __next__(self): ...`)",
                    iterable_type = iterable_type.display(db),
                    iterator_type = iterator.display(db),
                )),
                CallDunderError::CallError(CallErrorKind::BindingError, _) => report_not_iterable(format_args!(
                    "Object of type `{iterable_type}` may not be iterable \
                        because its `__iter__` method returns an object of type `{iterator_type}`, \
                        which may have an invalid `__next__` method (expected `def __next__(self): ...`)",
                    iterable_type = iterable_type.display(db),
                    iterator_type = iterator.display(db),
                )),
            }

            Self::PossiblyUnboundIterAndGetitemError {
                dunder_getitem_error, ..
            } => match dunder_getitem_error {
                CallDunderError::MethodNotAvailable => report_not_iterable(format_args!(
                    "Object of type `{}` may not be iterable \
                        because it may not have an `__iter__` method \
                        and it doesn't have a `__getitem__` method",
                    iterable_type.display(db)
                )),
                CallDunderError::PossiblyUnbound(_) => report_not_iterable(format_args!(
                    "Object of type `{}` may not be iterable \
                        because it may not have an `__iter__` method or a `__getitem__` method",
                    iterable_type.display(db)
                )),
                CallDunderError::CallError(CallErrorKind::NotCallable, bindings) => report_not_iterable(format_args!(
                    "Object of type `{iterable_type}` may not be iterable \
                        because it may not have an `__iter__` method \
                        and its `__getitem__` attribute has type `{dunder_getitem_type}`, \
                        which is not callable",
                    iterable_type = iterable_type.display(db),
                    dunder_getitem_type = bindings.callable_type().display(db),
                )),
                CallDunderError::CallError(CallErrorKind::PossiblyNotCallable, bindings) if bindings.is_single() => report_not_iterable(format_args!(
                    "Object of type `{iterable_type}` may not be iterable \
                        because it may not have an `__iter__` method \
                        and its `__getitem__` attribute may not be callable",
                    iterable_type = iterable_type.display(db),
                )),
                CallDunderError::CallError(CallErrorKind::PossiblyNotCallable, bindings) => {
                    report_not_iterable(format_args!(
                        "Object of type `{iterable_type}` may not be iterable \
                            because it may not have an `__iter__` method \
                            and its `__getitem__` attribute (with type `{dunder_getitem_type}`) \
                            may not be callable",
                        iterable_type = iterable_type.display(db),
                        dunder_getitem_type = bindings.callable_type().display(db),
                    ));
                }
                CallDunderError::CallError(CallErrorKind::BindingError, bindings) if bindings.is_single() => report_not_iterable(format_args!(
                    "Object of type `{iterable_type}` may not be iterable \
                        because it may not have an `__iter__` method \
                        and its `__getitem__` method has an incorrect signature \
                        for the old-style iteration protocol \
                        (expected a signature at least as permissive as \
                        `def __getitem__(self, key: int): ...`)",
                    iterable_type = iterable_type.display(db),
                )),
                CallDunderError::CallError(CallErrorKind::BindingError, bindings) => report_not_iterable(format_args!(
                    "Object of type `{iterable_type}` may not be iterable \
                        because it may not have an `__iter__` method \
                        and its `__getitem__` method (with type `{dunder_getitem_type}`) \
                        may have an incorrect signature for the old-style iteration protocol \
                        (expected a signature at least as permissive as \
                        `def __getitem__(self, key: int): ...`)",
                    iterable_type = iterable_type.display(db),
                    dunder_getitem_type = bindings.callable_type().display(db),
                )),
            }

            Self::UnboundIterAndGetitemError { dunder_getitem_error } => match dunder_getitem_error {
                CallDunderError::MethodNotAvailable => report_not_iterable(format_args!(
                    "Object of type `{}` is not iterable because it doesn't have \
                        an `__iter__` method or a `__getitem__` method",
                    iterable_type.display(db)
                )),
                CallDunderError::PossiblyUnbound(_) => report_not_iterable(format_args!(
                    "Object of type `{}` may not be iterable because it has no `__iter__` method \
                        and it may not have a `__getitem__` method",
                    iterable_type.display(db)
                )),
                CallDunderError::CallError(CallErrorKind::NotCallable, bindings) => report_not_iterable(format_args!(
                    "Object of type `{iterable_type}` is not iterable \
                        because it has no `__iter__` method and \
                        its `__getitem__` attribute has type `{dunder_getitem_type}`, \
                        which is not callable",
                    iterable_type = iterable_type.display(db),
                    dunder_getitem_type = bindings.callable_type().display(db),
                )),
                CallDunderError::CallError(CallErrorKind::PossiblyNotCallable, bindings) if bindings.is_single() => report_not_iterable(format_args!(
                    "Object of type `{iterable_type}` may not be iterable \
                        because it has no `__iter__` method and its `__getitem__` attribute \
                        may not be callable",
                    iterable_type = iterable_type.display(db),
                )),
                CallDunderError::CallError(CallErrorKind::PossiblyNotCallable, bindings) => {
                    report_not_iterable(format_args!(
                        "Object of type `{iterable_type}` may not be iterable \
                            because it has no `__iter__` method and its `__getitem__` attribute \
                            (with type `{dunder_getitem_type}`) may not be callable",
                        iterable_type = iterable_type.display(db),
                        dunder_getitem_type = bindings.callable_type().display(db),
                    ));
                }
                CallDunderError::CallError(CallErrorKind::BindingError, bindings) if bindings.is_single() => report_not_iterable(format_args!(
                    "Object of type `{iterable_type}` is not iterable \
                        because it has no `__iter__` method and \
                        its `__getitem__` method has an incorrect signature \
                        for the old-style iteration protocol \
                        (expected a signature at least as permissive as \
                        `def __getitem__(self, key: int): ...`)",
                    iterable_type = iterable_type.display(db),
                )),
                CallDunderError::CallError(CallErrorKind::BindingError, bindings) => report_not_iterable(format_args!(
                    "Object of type `{iterable_type}` may not be iterable \
                        because it has no `__iter__` method and \
                        its `__getitem__` method (with type `{dunder_getitem_type}`) \
                        may have an incorrect signature for the old-style iteration protocol \
                        (expected a signature at least as permissive as \
                        `def __getitem__(self, key: int): ...`)",
                    iterable_type = iterable_type.display(db),
                    dunder_getitem_type = bindings.callable_type().display(db),
                )),
            }
        }
    }
}

#[derive(Debug, Clone, PartialEq, Eq)]
pub(super) enum BoolError<'db> {
    /// The type has a `__bool__` attribute but it can't be called.
    NotCallable { not_boolable_type: Type<'db> },

    /// The type has a callable `__bool__` attribute, but it isn't callable
    /// with the given arguments.
    IncorrectArguments {
        not_boolable_type: Type<'db>,
        truthiness: Truthiness,
    },

    /// The type has a `__bool__` method, is callable with the given arguments,
    /// but the return type isn't assignable to `bool`.
    IncorrectReturnType {
        not_boolable_type: Type<'db>,
        return_type: Type<'db>,
    },

    /// A union type doesn't implement `__bool__` correctly.
    Union {
        union: UnionType<'db>,
        truthiness: Truthiness,
    },

    /// Any other reason why the type can't be converted to a bool.
    /// E.g. because calling `__bool__` returns in a union type and not all variants support `__bool__` or
    /// because `__bool__` points to a type that has a possibly unbound `__call__` method.
    Other { not_boolable_type: Type<'db> },
}

impl<'db> BoolError<'db> {
    pub(super) fn fallback_truthiness(&self) -> Truthiness {
        match self {
            BoolError::NotCallable { .. }
            | BoolError::IncorrectReturnType { .. }
            | BoolError::Other { .. } => Truthiness::Ambiguous,
            BoolError::IncorrectArguments { truthiness, .. }
            | BoolError::Union { truthiness, .. } => *truthiness,
        }
    }

    fn not_boolable_type(&self) -> Type<'db> {
        match self {
            BoolError::NotCallable {
                not_boolable_type, ..
            }
            | BoolError::IncorrectArguments {
                not_boolable_type, ..
            }
            | BoolError::Other { not_boolable_type }
            | BoolError::IncorrectReturnType {
                not_boolable_type, ..
            } => *not_boolable_type,
            BoolError::Union { union, .. } => Type::Union(*union),
        }
    }

    pub(super) fn report_diagnostic(&self, context: &InferContext, condition: impl Ranged) {
        self.report_diagnostic_impl(context, condition.range());
    }

    fn report_diagnostic_impl(&self, context: &InferContext, condition: TextRange) {
        match self {
            Self::IncorrectArguments {
                not_boolable_type, ..
            } => {
                context.report_lint(
                    &UNSUPPORTED_BOOL_CONVERSION,
                    condition,
                    format_args!(
                        "Boolean conversion is unsupported for type `{}`; it incorrectly implements `__bool__`",
                        not_boolable_type.display(context.db())
                    ),
                );
            }
            Self::IncorrectReturnType {
                not_boolable_type,
                return_type,
            } => {
                context.report_lint(
                    &UNSUPPORTED_BOOL_CONVERSION,
                    condition,
                    format_args!(
                        "Boolean conversion is unsupported for type `{not_boolable}`; the return type of its bool method (`{return_type}`) isn't assignable to `bool",
                        not_boolable = not_boolable_type.display(context.db()),
                        return_type = return_type.display(context.db())
                    ),
                );
            }
            Self::NotCallable { not_boolable_type } => {
                context.report_lint(
                    &UNSUPPORTED_BOOL_CONVERSION,
                    condition,
                    format_args!(
                        "Boolean conversion is unsupported for type `{}`; its `__bool__` method isn't callable",
                        not_boolable_type.display(context.db())
                    ),
                );
            }
            Self::Union { union, .. } => {
                let first_error = union
                    .elements(context.db())
                    .iter()
                    .find_map(|element| element.try_bool(context.db()).err())
                    .unwrap();

                context.report_lint(
                        &UNSUPPORTED_BOOL_CONVERSION,
                        condition,
                        format_args!(
                            "Boolean conversion is unsupported for union `{}` because `{}` doesn't implement `__bool__` correctly",
                            Type::Union(*union).display(context.db()),
                            first_error.not_boolable_type().display(context.db()),
                        ),
                    );
            }

            Self::Other { not_boolable_type } => {
                context.report_lint(
                    &UNSUPPORTED_BOOL_CONVERSION,
                    condition,
                    format_args!(
                        "Boolean conversion is unsupported for type `{}`; it incorrectly implements `__bool__`",
                        not_boolable_type.display(context.db())
                    ),
                );
            }
        }
    }
}

#[derive(Debug, Copy, Clone, PartialEq, Eq)]
pub enum Truthiness {
    /// For an object `x`, `bool(x)` will always return `True`
    AlwaysTrue,
    /// For an object `x`, `bool(x)` will always return `False`
    AlwaysFalse,
    /// For an object `x`, `bool(x)` could return either `True` or `False`
    Ambiguous,
}

impl Truthiness {
    pub(crate) const fn is_ambiguous(self) -> bool {
        matches!(self, Truthiness::Ambiguous)
    }

    pub(crate) const fn is_always_false(self) -> bool {
        matches!(self, Truthiness::AlwaysFalse)
    }

    pub(crate) const fn is_always_true(self) -> bool {
        matches!(self, Truthiness::AlwaysTrue)
    }

    pub(crate) const fn negate(self) -> Self {
        match self {
            Self::AlwaysTrue => Self::AlwaysFalse,
            Self::AlwaysFalse => Self::AlwaysTrue,
            Self::Ambiguous => Self::Ambiguous,
        }
    }

    pub(crate) const fn negate_if(self, condition: bool) -> Self {
        if condition {
            self.negate()
        } else {
            self
        }
    }

    fn into_type(self, db: &dyn Db) -> Type {
        match self {
            Self::AlwaysTrue => Type::BooleanLiteral(true),
            Self::AlwaysFalse => Type::BooleanLiteral(false),
            Self::Ambiguous => KnownClass::Bool.to_instance(db),
        }
    }
}

impl From<bool> for Truthiness {
    fn from(value: bool) -> Self {
        if value {
            Truthiness::AlwaysTrue
        } else {
            Truthiness::AlwaysFalse
        }
    }
}

bitflags! {
    #[derive(Copy, Clone, Debug, Eq, PartialEq, Default, Hash)]
    pub struct FunctionDecorators: u8 {
        /// `@classmethod`
        const CLASSMETHOD = 1 << 0;
        /// `@no_type_check`
        const NO_TYPE_CHECK = 1 << 1;
        /// `@overload`
        const OVERLOAD = 1 << 2;
    }
}

#[salsa::interned(debug)]
pub struct FunctionType<'db> {
    /// name of the function at definition
    #[return_ref]
    pub name: ast::name::Name,

    /// Is this a function that we special-case somehow? If so, which one?
    known: Option<KnownFunction>,

    body_scope: ScopeId<'db>,

    /// A set of special decorators that were applied to this function
    decorators: FunctionDecorators,
}

#[salsa::tracked]
impl<'db> FunctionType<'db> {
    pub(crate) fn has_known_decorator(self, db: &dyn Db, decorator: FunctionDecorators) -> bool {
        self.decorators(db).contains(decorator)
    }

    /// Convert the `FunctionType` into a [`Type::Callable`].
    ///
    /// This powers the `CallableTypeOf` special form from the `knot_extensions` module.
    pub(crate) fn into_callable_type(self, db: &'db dyn Db) -> Type<'db> {
        Type::Callable(CallableType::new(db, self.signature(db).clone()))
    }

    /// Returns the [`FileRange`] of the function's name.
    pub fn focus_range(self, db: &dyn Db) -> FileRange {
        FileRange::new(
            self.body_scope(db).file(db),
            self.body_scope(db).node(db).expect_function().name.range,
        )
    }

    pub fn full_range(self, db: &dyn Db) -> FileRange {
        FileRange::new(
            self.body_scope(db).file(db),
            self.body_scope(db).node(db).expect_function().range,
        )
    }

    pub(crate) fn definition(self, db: &'db dyn Db) -> Definition<'db> {
        let body_scope = self.body_scope(db);
        let index = semantic_index(db, body_scope.file(db));
        index.expect_single_definition(body_scope.node(db).expect_function())
    }

    /// Typed externally-visible signature for this function.
    ///
    /// This is the signature as seen by external callers, possibly modified by decorators and/or
    /// overloaded.
    ///
    /// ## Why is this a salsa query?
    ///
    /// This is a salsa query to short-circuit the invalidation
    /// when the function's AST node changes.
    ///
    /// Were this not a salsa query, then the calling query
    /// would depend on the function's AST and rerun for every change in that file.
    #[salsa::tracked(return_ref)]
    pub(crate) fn signature(self, db: &'db dyn Db) -> Signature<'db> {
        let internal_signature = self.internal_signature(db);

        if self.has_known_decorator(db, FunctionDecorators::OVERLOAD) {
            Signature::todo("return type of overloaded function")
        } else {
            internal_signature
        }
    }

    /// Typed internally-visible signature for this function.
    ///
    /// This represents the annotations on the function itself, unmodified by decorators and
    /// overloads.
    ///
    /// These are the parameter and return types that should be used for type checking the body of
    /// the function.
    ///
    /// Don't call this when checking any other file; only when type-checking the function body
    /// scope.
    fn internal_signature(self, db: &'db dyn Db) -> Signature<'db> {
        let scope = self.body_scope(db);
        let function_stmt_node = scope.node(db).expect_function();
        let definition = self.definition(db);
        Signature::from_function(db, definition, function_stmt_node)
    }

    pub(crate) fn is_known(self, db: &'db dyn Db, known_function: KnownFunction) -> bool {
        self.known(db) == Some(known_function)
    }
}

/// Non-exhaustive enumeration of known functions (e.g. `builtins.reveal_type`, ...) that might
/// have special behavior.
#[derive(Debug, Copy, Clone, PartialEq, Eq, Hash, strum_macros::EnumString)]
#[strum(serialize_all = "snake_case")]
#[cfg_attr(test, derive(strum_macros::EnumIter, strum_macros::IntoStaticStr))]
pub enum KnownFunction {
    /// `builtins.isinstance`
    #[strum(serialize = "isinstance")]
    IsInstance,
    /// `builtins.issubclass`
    #[strum(serialize = "issubclass")]
    IsSubclass,
    /// `builtins.reveal_type`, `typing.reveal_type` or `typing_extensions.reveal_type`
    RevealType,
    /// `builtins.len`
    Len,
    /// `builtins.repr`
    Repr,
    /// `typing(_extensions).final`
    Final,

    /// [`typing(_extensions).no_type_check`](https://typing.readthedocs.io/en/latest/spec/directives.html#no-type-check)
    NoTypeCheck,

    /// `typing(_extensions).assert_type`
    AssertType,
    /// `typing(_extensions).cast`
    Cast,
    /// `typing(_extensions).overload`
    Overload,

    /// `abc.abstractmethod`
    #[strum(serialize = "abstractmethod")]
    AbstractMethod,

    /// `inspect.getattr_static`
    GetattrStatic,

    /// `knot_extensions.static_assert`
    StaticAssert,
    /// `knot_extensions.is_equivalent_to`
    IsEquivalentTo,
    /// `knot_extensions.is_subtype_of`
    IsSubtypeOf,
    /// `knot_extensions.is_assignable_to`
    IsAssignableTo,
    /// `knot_extensions.is_disjoint_from`
    IsDisjointFrom,
    /// `knot_extensions.is_gradual_equivalent_to`
    IsGradualEquivalentTo,
    /// `knot_extensions.is_fully_static`
    IsFullyStatic,
    /// `knot_extensions.is_singleton`
    IsSingleton,
    /// `knot_extensions.is_single_valued`
    IsSingleValued,
}

impl KnownFunction {
    pub fn into_constraint_function(self) -> Option<KnownConstraintFunction> {
        match self {
            Self::IsInstance => Some(KnownConstraintFunction::IsInstance),
            Self::IsSubclass => Some(KnownConstraintFunction::IsSubclass),
            _ => None,
        }
    }

    fn try_from_definition_and_name<'db>(
        db: &'db dyn Db,
        definition: Definition<'db>,
        name: &str,
    ) -> Option<Self> {
        let candidate = Self::from_str(name).ok()?;
        candidate
            .check_module(file_to_module(db, definition.file(db))?.known()?)
            .then_some(candidate)
    }

    /// Return `true` if `self` is defined in `module` at runtime.
    const fn check_module(self, module: KnownModule) -> bool {
        match self {
            Self::IsInstance | Self::IsSubclass | Self::Len | Self::Repr => module.is_builtins(),
            Self::AssertType
            | Self::Cast
            | Self::Overload
            | Self::RevealType
            | Self::Final
            | Self::NoTypeCheck => {
                matches!(module, KnownModule::Typing | KnownModule::TypingExtensions)
            }
            Self::AbstractMethod => {
                matches!(module, KnownModule::Abc)
            }
            Self::GetattrStatic => module.is_inspect(),
            Self::IsAssignableTo
            | Self::IsDisjointFrom
            | Self::IsEquivalentTo
            | Self::IsGradualEquivalentTo
            | Self::IsFullyStatic
            | Self::IsSingleValued
            | Self::IsSingleton
            | Self::IsSubtypeOf
            | Self::StaticAssert => module.is_knot_extensions(),
        }
    }
}

/// This type represents bound method objects that are created when a method is accessed
/// on an instance of a class. For example, the expression `Path("a.txt").touch` creates
/// a bound method object that represents the `Path.touch` method which is bound to the
/// instance `Path("a.txt")`.
#[salsa::tracked(debug)]
pub struct BoundMethodType<'db> {
    /// The function that is being bound. Corresponds to the `__func__` attribute on a
    /// bound method object
    pub(crate) function: FunctionType<'db>,
    /// The instance on which this method has been called. Corresponds to the `__self__`
    /// attribute on a bound method object
    self_instance: Type<'db>,
}

impl<'db> BoundMethodType<'db> {
    pub(crate) fn into_callable_type(self, db: &'db dyn Db) -> Type<'db> {
        Type::Callable(CallableType::new(
            db,
            self.function(db).signature(db).bind_self(),
        ))
    }
}

/// This type represents the set of all callable objects with a certain signature.
/// It can be written in type expressions using `typing.Callable`.
/// `lambda` expressions are inferred directly as `CallableType`s; all function-literal types
/// are subtypes of a `CallableType`.
#[salsa::interned(debug)]
pub struct CallableType<'db> {
    #[return_ref]
    signature: Signature<'db>,
}

impl<'db> CallableType<'db> {
    /// Create a callable type which accepts any parameters and returns an `Unknown` type.
    pub(crate) fn unknown(db: &'db dyn Db) -> Self {
        CallableType::new(
            db,
            Signature::new(Parameters::unknown(), Some(Type::unknown())),
        )
    }

    /// Return a "normalized" version of this `Callable` type.
    ///
    /// See [`Type::normalized`] for more details.
    fn normalized(self, db: &'db dyn Db) -> Self {
        let signature = self.signature(db);
        let parameters = signature
            .parameters()
            .iter()
            .map(|param| param.normalized(db))
            .collect();
        let return_ty = signature
            .return_ty
            .map(|return_ty| return_ty.normalized(db));
        CallableType::new(db, Signature::new(parameters, return_ty))
    }

    /// Returns `true` if this is a fully static callable type.
    ///
    /// A callable type is fully static if all of its parameters and return type are fully static
    /// and if it does not use gradual form (`...`) for its parameters.
    pub(crate) fn is_fully_static(self, db: &'db dyn Db) -> bool {
        let signature = self.signature(db);

        if signature.parameters().is_gradual() {
            return false;
        }

        if signature.parameters().iter().any(|parameter| {
            parameter
                .annotated_type()
                .is_none_or(|annotated_type| !annotated_type.is_fully_static(db))
        }) {
            return false;
        }

        signature
            .return_ty
            .is_some_and(|return_type| return_type.is_fully_static(db))
    }

    /// Return `true` if `self` has exactly the same set of possible static materializations as
    /// `other` (if `self` represents the same set of possible sets of possible runtime objects as
    /// `other`).
    pub(crate) fn is_gradual_equivalent_to(self, db: &'db dyn Db, other: Self) -> bool {
        self.is_equivalent_to_impl(db, other, |self_type, other_type| {
            self_type
                .unwrap_or(Type::unknown())
                .is_gradual_equivalent_to(db, other_type.unwrap_or(Type::unknown()))
        })
    }

    /// Return `true` if `self` represents the exact same set of possible runtime objects as `other`.
    pub(crate) fn is_equivalent_to(self, db: &'db dyn Db, other: Self) -> bool {
        self.is_equivalent_to_impl(db, other, |self_type, other_type| {
            match (self_type, other_type) {
                (Some(self_type), Some(other_type)) => self_type.is_equivalent_to(db, other_type),
                // We need the catch-all case here because it's not guaranteed that this is a fully
                // static type.
                _ => false,
            }
        })
    }

    /// Implementation for the [`is_equivalent_to`] and [`is_gradual_equivalent_to`] for callable
    /// types.
    ///
    /// [`is_equivalent_to`]: Self::is_equivalent_to
    /// [`is_gradual_equivalent_to`]: Self::is_gradual_equivalent_to
    fn is_equivalent_to_impl<F>(self, db: &'db dyn Db, other: Self, check_types: F) -> bool
    where
        F: Fn(Option<Type<'db>>, Option<Type<'db>>) -> bool,
    {
        let self_signature = self.signature(db);
        let other_signature = other.signature(db);

        // N.B. We don't need to explicitly check for the use of gradual form (`...`) in the
        // parameters because it is internally represented by adding `*Any` and `**Any` to the
        // parameter list.
        let self_parameters = self_signature.parameters();
        let other_parameters = other_signature.parameters();

        if self_parameters.len() != other_parameters.len() {
            return false;
        }

        if !check_types(self_signature.return_ty, other_signature.return_ty) {
            return false;
        }

        for (self_parameter, other_parameter) in self_parameters.iter().zip(other_parameters) {
            match (self_parameter.kind(), other_parameter.kind()) {
                (
                    ParameterKind::PositionalOnly {
                        default_type: self_default,
                        ..
                    },
                    ParameterKind::PositionalOnly {
                        default_type: other_default,
                        ..
                    },
                ) if self_default.is_some() == other_default.is_some() => {}

                (
                    ParameterKind::PositionalOrKeyword {
                        name: self_name,
                        default_type: self_default,
                    },
                    ParameterKind::PositionalOrKeyword {
                        name: other_name,
                        default_type: other_default,
                    },
                ) if self_default.is_some() == other_default.is_some()
                    && self_name == other_name => {}

                (ParameterKind::Variadic { .. }, ParameterKind::Variadic { .. }) => {}

                (
                    ParameterKind::KeywordOnly {
                        name: self_name,
                        default_type: self_default,
                    },
                    ParameterKind::KeywordOnly {
                        name: other_name,
                        default_type: other_default,
                    },
                ) if self_default.is_some() == other_default.is_some()
                    && self_name == other_name => {}

                (ParameterKind::KeywordVariadic { .. }, ParameterKind::KeywordVariadic { .. }) => {}

                _ => return false,
            }

            if !check_types(
                self_parameter.annotated_type(),
                other_parameter.annotated_type(),
            ) {
                return false;
            }
        }

        true
    }

    /// Return `true` if `self` is assignable to `other`.
    pub(crate) fn is_assignable_to(self, db: &'db dyn Db, other: Self) -> bool {
        self.is_assignable_to_impl(db, other, |type1, type2| {
            // In the context of a callable type, the `None` variant represents an `Unknown` type.
            type1
                .unwrap_or(Type::unknown())
                .is_assignable_to(db, type2.unwrap_or(Type::unknown()))
        })
    }

    /// Return `true` if `self` is a subtype of `other`.
    ///
    /// # Panics
    ///
    /// Panics if `self` or `other` is not a fully static type.
    pub(crate) fn is_subtype_of(self, db: &'db dyn Db, other: Self) -> bool {
        self.is_assignable_to_impl(db, other, |type1, type2| {
            // SAFETY: Subtype relation is only checked for fully static types.
            type1.unwrap().is_subtype_of(db, type2.unwrap())
        })
    }

    /// Implementation for the [`is_assignable_to`] and [`is_subtype_of`] for callable types.
    ///
    /// [`is_assignable_to`]: Self::is_assignable_to
    /// [`is_subtype_of`]: Self::is_subtype_of
    fn is_assignable_to_impl<F>(self, db: &'db dyn Db, other: Self, check_types: F) -> bool
    where
        F: Fn(Option<Type<'db>>, Option<Type<'db>>) -> bool,
    {
        /// A helper struct to zip two slices of parameters together that provides control over the
        /// two iterators individually. It also keeps track of the current parameter in each
        /// iterator.
        struct ParametersZip<'a, 'db> {
            current_self: Option<&'a Parameter<'db>>,
            current_other: Option<&'a Parameter<'db>>,
            iter_self: Iter<'a, Parameter<'db>>,
            iter_other: Iter<'a, Parameter<'db>>,
        }

        impl<'a, 'db> ParametersZip<'a, 'db> {
            /// Move to the next parameter in both the `self` and `other` parameter iterators,
            /// [`None`] if both iterators are exhausted.
            fn next(&mut self) -> Option<EitherOrBoth<&'a Parameter<'db>, &'a Parameter<'db>>> {
                match (self.next_self(), self.next_other()) {
                    (Some(self_param), Some(other_param)) => {
                        Some(EitherOrBoth::Both(self_param, other_param))
                    }
                    (Some(self_param), None) => Some(EitherOrBoth::Left(self_param)),
                    (None, Some(other_param)) => Some(EitherOrBoth::Right(other_param)),
                    (None, None) => None,
                }
            }

            /// Move to the next parameter in the `self` parameter iterator, [`None`] if the
            /// iterator is exhausted.
            fn next_self(&mut self) -> Option<&'a Parameter<'db>> {
                self.current_self = self.iter_self.next();
                self.current_self
            }

            /// Move to the next parameter in the `other` parameter iterator, [`None`] if the
            /// iterator is exhausted.
            fn next_other(&mut self) -> Option<&'a Parameter<'db>> {
                self.current_other = self.iter_other.next();
                self.current_other
            }

            /// Peek at the next parameter in the `other` parameter iterator without consuming it.
            fn peek_other(&mut self) -> Option<&'a Parameter<'db>> {
                self.iter_other.clone().next()
            }

            /// Consumes the `ParametersZip` and returns a two-element tuple containing the
            /// remaining parameters in the `self` and `other` iterators respectively.
            ///
            /// The returned iterators starts with the current parameter, if any, followed by the
            /// remaining parameters in the respective iterators.
            fn into_remaining(
                self,
            ) -> (
                impl Iterator<Item = &'a Parameter<'db>>,
                impl Iterator<Item = &'a Parameter<'db>>,
            ) {
                (
                    self.current_self.into_iter().chain(self.iter_self),
                    self.current_other.into_iter().chain(self.iter_other),
                )
            }
        }

        let self_signature = self.signature(db);
        let other_signature = other.signature(db);

        // Return types are covariant.
        if !check_types(self_signature.return_ty, other_signature.return_ty) {
            return false;
        }

        if self_signature.parameters().is_gradual() || other_signature.parameters().is_gradual() {
            // If either of the parameter lists contains a gradual form (`...`), then it is
            // assignable / subtype to and from any other callable type.
            return true;
        }

        let mut parameters = ParametersZip {
            current_self: None,
            current_other: None,
            iter_self: self_signature.parameters().iter(),
            iter_other: other_signature.parameters().iter(),
        };

        // Collect all the standard parameters that have only been matched against a variadic
        // parameter which means that the keyword variant is still unmatched.
        let mut other_keywords = Vec::new();

        loop {
            let Some(next_parameter) = parameters.next() else {
                // All parameters have been checked or both the parameter lists were empty. In
                // either case, `self` is a subtype of `other`.
                return true;
            };

            match next_parameter {
                EitherOrBoth::Left(self_parameter) => match self_parameter.kind() {
                    ParameterKind::KeywordOnly { .. } | ParameterKind::KeywordVariadic { .. }
                        if !other_keywords.is_empty() =>
                    {
                        // If there are any unmatched keyword parameters in `other`, they need to
                        // be checked against the keyword-only / keyword-variadic parameters that
                        // will be done after this loop.
                        break;
                    }
                    ParameterKind::PositionalOnly { default_type, .. }
                    | ParameterKind::PositionalOrKeyword { default_type, .. }
                    | ParameterKind::KeywordOnly { default_type, .. } => {
                        // For `self <: other` to be valid, if there are no more parameters in
                        // `other`, then the non-variadic parameters in `self` must have a default
                        // value.
                        if default_type.is_none() {
                            return false;
                        }
                    }
                    ParameterKind::Variadic { .. } | ParameterKind::KeywordVariadic { .. } => {
                        // Variadic parameters don't have any restrictions in this context, so
                        // we'll just continue to the next parameter set.
                    }
                },

                EitherOrBoth::Right(_) => {
                    // If there are more parameters in `other` than in `self`, then `self` is not a
                    // subtype of `other`.
                    return false;
                }

                EitherOrBoth::Both(self_parameter, other_parameter) => {
                    match (self_parameter.kind(), other_parameter.kind()) {
                        (
                            ParameterKind::PositionalOnly {
                                default_type: self_default,
                                ..
                            }
                            | ParameterKind::PositionalOrKeyword {
                                default_type: self_default,
                                ..
                            },
                            ParameterKind::PositionalOnly {
                                default_type: other_default,
                                ..
                            },
                        ) => {
                            if self_default.is_none() && other_default.is_some() {
                                return false;
                            }
                            if !check_types(
                                other_parameter.annotated_type(),
                                self_parameter.annotated_type(),
                            ) {
                                return false;
                            }
                        }

                        (
                            ParameterKind::PositionalOrKeyword {
                                name: self_name,
                                default_type: self_default,
                            },
                            ParameterKind::PositionalOrKeyword {
                                name: other_name,
                                default_type: other_default,
                            },
                        ) => {
                            if self_name != other_name {
                                return false;
                            }
                            // The following checks are the same as positional-only parameters.
                            if self_default.is_none() && other_default.is_some() {
                                return false;
                            }
                            if !check_types(
                                other_parameter.annotated_type(),
                                self_parameter.annotated_type(),
                            ) {
                                return false;
                            }
                        }

                        (
                            ParameterKind::Variadic { .. },
                            ParameterKind::PositionalOnly { .. }
                            | ParameterKind::PositionalOrKeyword { .. },
                        ) => {
                            if !check_types(
                                other_parameter.annotated_type(),
                                self_parameter.annotated_type(),
                            ) {
                                return false;
                            }

                            if matches!(
                                other_parameter.kind(),
                                ParameterKind::PositionalOrKeyword { .. }
                            ) {
                                other_keywords.push(other_parameter);
                            }

                            // We've reached a variadic parameter in `self` which means there can
                            // be no more positional parameters after this in a valid AST. But, the
                            // current parameter in `other` is a positional-only which means there
                            // can be more positional parameters after this which could be either
                            // more positional-only parameters, standard parameters or a variadic
                            // parameter.
                            //
                            // So, any remaining positional parameters in `other` would need to be
                            // checked against the variadic parameter in `self`. This loop does
                            // that by only moving the `other` iterator forward.
                            loop {
                                let Some(other_parameter) = parameters.peek_other() else {
                                    break;
                                };
                                match other_parameter.kind() {
                                    ParameterKind::PositionalOrKeyword { .. } => {
                                        other_keywords.push(other_parameter);
                                    }
                                    ParameterKind::PositionalOnly { .. }
                                    | ParameterKind::Variadic { .. } => {}
                                    _ => {
                                        // Any other parameter kind cannot be checked against a
                                        // variadic parameter and is deferred to the next iteration.
                                        break;
                                    }
                                }
                                if !check_types(
                                    other_parameter.annotated_type(),
                                    self_parameter.annotated_type(),
                                ) {
                                    return false;
                                }
                                parameters.next_other();
                            }
                        }

                        (ParameterKind::Variadic { .. }, ParameterKind::Variadic { .. }) => {
                            if !check_types(
                                other_parameter.annotated_type(),
                                self_parameter.annotated_type(),
                            ) {
                                return false;
                            }
                        }

                        (
                            _,
                            ParameterKind::KeywordOnly { .. }
                            | ParameterKind::KeywordVariadic { .. },
                        ) => {
                            // Keyword parameters are not considered in this loop as the order of
                            // parameters is not important for them and so they are checked by
                            // doing name-based lookups.
                            break;
                        }

                        _ => return false,
                    }
                }
            }
        }

        // At this point, the remaining parameters in `other` are keyword-only or keyword variadic.
        // But, `self` could contain any unmatched positional parameters.
        let (self_parameters, other_parameters) = parameters.into_remaining();

        // Collect all the keyword-only parameters and the unmatched standard parameters.
        let mut self_keywords = HashMap::new();

        // Type of the variadic keyword parameter in `self`.
        //
        // This is a nested option where the outer option represents the presence of a keyword
        // variadic parameter in `self` and the inner option represents the annotated type of the
        // keyword variadic parameter.
        let mut self_keyword_variadic: Option<Option<Type<'db>>> = None;

        for self_parameter in self_parameters {
            match self_parameter.kind() {
                ParameterKind::KeywordOnly { name, .. }
                | ParameterKind::PositionalOrKeyword { name, .. } => {
                    self_keywords.insert(name.clone(), self_parameter);
                }
                ParameterKind::KeywordVariadic { .. } => {
                    self_keyword_variadic = Some(self_parameter.annotated_type());
                }
                ParameterKind::PositionalOnly { .. } => {
                    // These are the unmatched positional-only parameters in `self` from the
                    // previous loop. They cannot be matched against any parameter in `other` which
                    // only contains keyword-only and keyword-variadic parameters so the subtype
                    // relation is invalid.
                    return false;
                }
                ParameterKind::Variadic { .. } => {}
            }
        }

        for other_parameter in other_keywords.into_iter().chain(other_parameters) {
            match other_parameter.kind() {
                ParameterKind::KeywordOnly {
                    name: other_name,
                    default_type: other_default,
                }
                | ParameterKind::PositionalOrKeyword {
                    name: other_name,
                    default_type: other_default,
                } => {
                    if let Some(self_parameter) = self_keywords.remove(other_name) {
                        match self_parameter.kind() {
                            ParameterKind::PositionalOrKeyword {
                                default_type: self_default,
                                ..
                            }
                            | ParameterKind::KeywordOnly {
                                default_type: self_default,
                                ..
                            } => {
                                if self_default.is_none() && other_default.is_some() {
                                    return false;
                                }
                                if !check_types(
                                    other_parameter.annotated_type(),
                                    self_parameter.annotated_type(),
                                ) {
                                    return false;
                                }
                            }
                            _ => unreachable!(
                                "`self_keywords` should only contain keyword-only or standard parameters"
                            ),
                        }
                    } else if let Some(self_keyword_variadic_type) = self_keyword_variadic {
                        if !check_types(
                            other_parameter.annotated_type(),
                            self_keyword_variadic_type,
                        ) {
                            return false;
                        }
                    } else {
                        return false;
                    }
                }
                ParameterKind::KeywordVariadic { .. } => {
                    let Some(self_keyword_variadic_type) = self_keyword_variadic else {
                        // For a `self <: other` relationship, if `other` has a keyword variadic
                        // parameter, `self` must also have a keyword variadic parameter.
                        return false;
                    };
                    if !check_types(other_parameter.annotated_type(), self_keyword_variadic_type) {
                        return false;
                    }
                }
                _ => {
                    // This can only occur in case of a syntax error.
                    return false;
                }
            }
        }

        // If there are still unmatched keyword parameters from `self`, then they should be
        // optional otherwise the subtype relation is invalid.
        for (_, self_parameter) in self_keywords {
            if self_parameter.default_type().is_none() {
                return false;
            }
        }

        true
    }
}

/// Represents a specific instance of `types.MethodWrapperType`
#[derive(Debug, Copy, Clone, Hash, PartialEq, Eq, PartialOrd, Ord, salsa::Update)]
pub enum MethodWrapperKind<'db> {
    /// Method wrapper for `some_function.__get__`
    FunctionTypeDunderGet(FunctionType<'db>),
    /// Method wrapper for `some_property.__get__`
    PropertyDunderGet(PropertyInstanceType<'db>),
    /// Method wrapper for `some_property.__set__`
    PropertyDunderSet(PropertyInstanceType<'db>),
}

/// Represents a specific instance of `types.WrapperDescriptorType`
#[derive(Debug, Copy, Clone, Hash, PartialEq, Eq, PartialOrd, Ord, salsa::Update)]
pub enum WrapperDescriptorKind {
    /// `FunctionType.__get__`
    FunctionTypeDunderGet,
    /// `property.__get__`
    PropertyDunderGet,
    /// `property.__set__`
    PropertyDunderSet,
}

#[salsa::interned(debug)]
pub struct ModuleLiteralType<'db> {
    /// The file in which this module was imported.
    ///
    /// We need this in order to know which submodules should be attached to it as attributes
    /// (because the submodules were also imported in this file).
    pub importing_file: File,

    /// The imported module.
    pub module: Module,
}

impl<'db> ModuleLiteralType<'db> {
    fn static_member(self, db: &'db dyn Db, name: &str) -> Symbol<'db> {
        // `__dict__` is a very special member that is never overridden by module globals;
        // we should always look it up directly as an attribute on `types.ModuleType`,
        // never in the global scope of the module.
        if name == "__dict__" {
            return KnownClass::ModuleType
                .to_instance(db)
                .member(db, "__dict__")
                .symbol;
        }

        // If the file that originally imported the module has also imported a submodule
        // named `name`, then the result is (usually) that submodule, even if the module
        // also defines a (non-module) symbol with that name.
        //
        // Note that technically, either the submodule or the non-module symbol could take
        // priority, depending on the ordering of when the submodule is loaded relative to
        // the parent module's `__init__.py` file being evaluated. That said, we have
        // chosen to always have the submodule take priority. (This matches pyright's
        // current behavior, but is the opposite of mypy's current behavior.)
        if let Some(submodule_name) = ModuleName::new(name) {
            let importing_file = self.importing_file(db);
            let imported_submodules = imported_modules(db, importing_file);
            let mut full_submodule_name = self.module(db).name().clone();
            full_submodule_name.extend(&submodule_name);
            if imported_submodules.contains(&full_submodule_name) {
                if let Some(submodule) = resolve_module(db, &full_submodule_name) {
                    return Symbol::bound(Type::module_literal(db, importing_file, submodule));
                }
            }
        }

        imported_symbol(db, &self.module(db), name).symbol
    }
}

#[salsa::interned(debug)]
pub struct TypeAliasType<'db> {
    #[return_ref]
    pub name: ast::name::Name,

    rhs_scope: ScopeId<'db>,
}

#[salsa::tracked]
impl<'db> TypeAliasType<'db> {
    pub(crate) fn definition(self, db: &'db dyn Db) -> Definition<'db> {
        let scope = self.rhs_scope(db);
        let type_alias_stmt_node = scope.node(db).expect_type_alias();

        semantic_index(db, scope.file(db)).expect_single_definition(type_alias_stmt_node)
    }

    #[salsa::tracked]
    pub(crate) fn value_type(self, db: &'db dyn Db) -> Type<'db> {
        let scope = self.rhs_scope(db);
        let type_alias_stmt_node = scope.node(db).expect_type_alias();
        let definition = self.definition(db);
        definition_expression_type(db, definition, &type_alias_stmt_node.value)
    }
}

/// Either the explicit `metaclass=` keyword of the class, or the inferred metaclass of one of its base classes.
#[derive(Debug, Clone, PartialEq, Eq, salsa::Update)]
pub(super) struct MetaclassCandidate<'db> {
    metaclass: Class<'db>,
    explicit_metaclass_of: Class<'db>,
}

#[salsa::interned(debug)]
pub struct UnionType<'db> {
    /// The union type includes values in any of these types.
    #[return_ref]
    elements_boxed: Box<[Type<'db>]>,
}

impl<'db> UnionType<'db> {
    fn elements(self, db: &'db dyn Db) -> &'db [Type<'db>] {
        self.elements_boxed(db)
    }

    /// Create a union from a list of elements
    /// (which may be eagerly simplified into a different variant of [`Type`] altogether).
    pub fn from_elements<I, T>(db: &'db dyn Db, elements: I) -> Type<'db>
    where
        I: IntoIterator<Item = T>,
        T: Into<Type<'db>>,
    {
        elements
            .into_iter()
            .fold(UnionBuilder::new(db), |builder, element| {
                builder.add(element.into())
            })
            .build()
    }

    /// Apply a transformation function to all elements of the union,
    /// and create a new union from the resulting set of types.
    pub fn map(
        &self,
        db: &'db dyn Db,
        transform_fn: impl FnMut(&Type<'db>) -> Type<'db>,
    ) -> Type<'db> {
        Self::from_elements(db, self.elements(db).iter().map(transform_fn))
    }

    pub(crate) fn filter(
        self,
        db: &'db dyn Db,
        filter_fn: impl FnMut(&&Type<'db>) -> bool,
    ) -> Type<'db> {
        Self::from_elements(db, self.elements(db).iter().filter(filter_fn))
    }

    pub fn iter(&self, db: &'db dyn Db) -> Iter<Type<'db>> {
        self.elements(db).iter()
    }

    pub(crate) fn map_with_boundness(
        self,
        db: &'db dyn Db,
        mut transform_fn: impl FnMut(&Type<'db>) -> Symbol<'db>,
    ) -> Symbol<'db> {
        let mut builder = UnionBuilder::new(db);

        let mut all_unbound = true;
        let mut possibly_unbound = false;
        for ty in self.elements(db) {
            let ty_member = transform_fn(ty);
            match ty_member {
                Symbol::Unbound => {
                    possibly_unbound = true;
                }
                Symbol::Type(ty_member, member_boundness) => {
                    if member_boundness == Boundness::PossiblyUnbound {
                        possibly_unbound = true;
                    }

                    all_unbound = false;
                    builder = builder.add(ty_member);
                }
            }
        }

        if all_unbound {
            Symbol::Unbound
        } else {
            Symbol::Type(
                builder.build(),
                if possibly_unbound {
                    Boundness::PossiblyUnbound
                } else {
                    Boundness::Bound
                },
            )
        }
    }

    pub(crate) fn map_with_boundness_and_qualifiers(
        self,
        db: &'db dyn Db,
        mut transform_fn: impl FnMut(&Type<'db>) -> SymbolAndQualifiers<'db>,
    ) -> SymbolAndQualifiers<'db> {
        let mut builder = UnionBuilder::new(db);
        let mut qualifiers = TypeQualifiers::empty();

        let mut all_unbound = true;
        let mut possibly_unbound = false;
        for ty in self.elements(db) {
            let SymbolAndQualifiers {
                symbol: ty_member,
                qualifiers: new_qualifiers,
            } = transform_fn(ty);
            qualifiers |= new_qualifiers;
            match ty_member {
                Symbol::Unbound => {
                    possibly_unbound = true;
                }
                Symbol::Type(ty_member, member_boundness) => {
                    if member_boundness == Boundness::PossiblyUnbound {
                        possibly_unbound = true;
                    }

                    all_unbound = false;
                    builder = builder.add(ty_member);
                }
            }
        }
        SymbolAndQualifiers {
            symbol: if all_unbound {
                Symbol::Unbound
            } else {
                Symbol::Type(
                    builder.build(),
                    if possibly_unbound {
                        Boundness::PossiblyUnbound
                    } else {
                        Boundness::Bound
                    },
                )
            },
            qualifiers,
        }
    }

    pub(crate) fn is_fully_static(self, db: &'db dyn Db) -> bool {
        self.elements(db).iter().all(|ty| ty.is_fully_static(db))
    }

    /// Create a new union type with the elements normalized.
    ///
    /// See [`Type::normalized`] for more details.
    #[must_use]
    pub(crate) fn normalized(self, db: &'db dyn Db) -> Self {
        let mut new_elements: Vec<Type<'db>> = self
            .elements(db)
            .iter()
            .map(|element| element.normalized(db))
            .collect();
        new_elements.sort_unstable_by(|l, r| union_or_intersection_elements_ordering(db, l, r));
        UnionType::new(db, new_elements.into_boxed_slice())
    }

    /// Return `true` if `self` represents the exact same set of possible runtime objects as `other`
    pub(crate) fn is_equivalent_to(self, db: &'db dyn Db, other: Self) -> bool {
        /// Inlined version of [`UnionType::is_fully_static`] to avoid having to lookup
        /// `self.elements` multiple times in the Salsa db in this single method.
        #[inline]
        fn all_fully_static(db: &dyn Db, elements: &[Type]) -> bool {
            elements.iter().all(|ty| ty.is_fully_static(db))
        }

        let self_elements = self.elements(db);
        let other_elements = other.elements(db);

        if self_elements.len() != other_elements.len() {
            return false;
        }

        if !all_fully_static(db, self_elements) {
            return false;
        }

        if !all_fully_static(db, other_elements) {
            return false;
        }

        if self == other {
            return true;
        }

        let sorted_self = self.normalized(db);

        if sorted_self == other {
            return true;
        }

        sorted_self == other.normalized(db)
    }

    /// Return `true` if `self` has exactly the same set of possible static materializations as `other`
    /// (if `self` represents the same set of possible sets of possible runtime objects as `other`)
    pub(crate) fn is_gradual_equivalent_to(self, db: &'db dyn Db, other: Self) -> bool {
        if self == other {
            return true;
        }

        // TODO: `T | Unknown` should be gradually equivalent to `T | Unknown | Any`,
        // since they have exactly the same set of possible static materializations
        // (they represent the same set of possible sets of possible runtime objects)
        if self.elements(db).len() != other.elements(db).len() {
            return false;
        }

        let sorted_self = self.normalized(db);

        if sorted_self == other {
            return true;
        }

        let sorted_other = other.normalized(db);

        if sorted_self == sorted_other {
            return true;
        }

        sorted_self
            .elements(db)
            .iter()
            .zip(sorted_other.elements(db))
            .all(|(self_ty, other_ty)| self_ty.is_gradual_equivalent_to(db, *other_ty))
    }
}

#[salsa::interned(debug)]
pub struct IntersectionType<'db> {
    /// The intersection type includes only values in all of these types.
    #[return_ref]
    positive: FxOrderSet<Type<'db>>,

    /// The intersection type does not include any value in any of these types.
    ///
    /// Negation types aren't expressible in annotations, and are most likely to arise from type
    /// narrowing along with intersections (e.g. `if not isinstance(...)`), so we represent them
    /// directly in intersections rather than as a separate type.
    #[return_ref]
    negative: FxOrderSet<Type<'db>>,
}

impl<'db> IntersectionType<'db> {
    /// Return a new `IntersectionType` instance with the positive and negative types sorted
    /// according to a canonical ordering, and other normalizations applied to each element as applicable.
    ///
    /// See [`Type::normalized`] for more details.
    #[must_use]
    pub(crate) fn normalized(self, db: &'db dyn Db) -> Self {
        fn normalized_set<'db>(
            db: &'db dyn Db,
            elements: &FxOrderSet<Type<'db>>,
        ) -> FxOrderSet<Type<'db>> {
            let mut elements: FxOrderSet<Type<'db>> =
                elements.iter().map(|ty| ty.normalized(db)).collect();

            elements.sort_unstable_by(|l, r| union_or_intersection_elements_ordering(db, l, r));
            elements
        }

        IntersectionType::new(
            db,
            normalized_set(db, self.positive(db)),
            normalized_set(db, self.negative(db)),
        )
    }

    pub(crate) fn is_fully_static(self, db: &'db dyn Db) -> bool {
        self.positive(db).iter().all(|ty| ty.is_fully_static(db))
            && self.negative(db).iter().all(|ty| ty.is_fully_static(db))
    }

    /// Return `true` if `self` represents exactly the same set of possible runtime objects as `other`
    pub(crate) fn is_equivalent_to(self, db: &'db dyn Db, other: Self) -> bool {
        /// Inlined version of [`IntersectionType::is_fully_static`] to avoid having to lookup
        /// `positive` and `negative` multiple times in the Salsa db in this single method.
        #[inline]
        fn all_fully_static(db: &dyn Db, elements: &FxOrderSet<Type>) -> bool {
            elements.iter().all(|ty| ty.is_fully_static(db))
        }

        let self_positive = self.positive(db);

        if !all_fully_static(db, self_positive) {
            return false;
        }

        let other_positive = other.positive(db);

        if self_positive.len() != other_positive.len() {
            return false;
        }

        if !all_fully_static(db, other_positive) {
            return false;
        }

        let self_negative = self.negative(db);

        if !all_fully_static(db, self_negative) {
            return false;
        }

        let other_negative = other.negative(db);

        if self_negative.len() != other_negative.len() {
            return false;
        }

        if !all_fully_static(db, other_negative) {
            return false;
        }

        if self == other {
            return true;
        }

        let sorted_self = self.normalized(db);

        if sorted_self == other {
            return true;
        }

        sorted_self == other.normalized(db)
    }

    /// Return `true` if `self` has exactly the same set of possible static materializations as `other`
    /// (if `self` represents the same set of possible sets of possible runtime objects as `other`)
    pub(crate) fn is_gradual_equivalent_to(self, db: &'db dyn Db, other: Self) -> bool {
        if self == other {
            return true;
        }

        if self.positive(db).len() != other.positive(db).len()
            || self.negative(db).len() != other.negative(db).len()
        {
            return false;
        }

        let sorted_self = self.normalized(db);

        if sorted_self == other {
            return true;
        }

        let sorted_other = other.normalized(db);

        if sorted_self == sorted_other {
            return true;
        }

        sorted_self
            .positive(db)
            .iter()
            .zip(sorted_other.positive(db))
            .all(|(self_ty, other_ty)| self_ty.is_gradual_equivalent_to(db, *other_ty))
            && sorted_self
                .negative(db)
                .iter()
                .zip(sorted_other.negative(db))
                .all(|(self_ty, other_ty)| self_ty.is_gradual_equivalent_to(db, *other_ty))
    }

    pub(crate) fn map_with_boundness(
        self,
        db: &'db dyn Db,
        mut transform_fn: impl FnMut(&Type<'db>) -> Symbol<'db>,
    ) -> Symbol<'db> {
        if !self.negative(db).is_empty() {
            return Symbol::todo("map_with_boundness: intersections with negative contributions");
        }

        let mut builder = IntersectionBuilder::new(db);

        let mut all_unbound = true;
        let mut any_definitely_bound = false;
        for ty in self.positive(db) {
            let ty_member = transform_fn(ty);
            match ty_member {
                Symbol::Unbound => {}
                Symbol::Type(ty_member, member_boundness) => {
                    all_unbound = false;
                    if member_boundness == Boundness::Bound {
                        any_definitely_bound = true;
                    }

                    builder = builder.add_positive(ty_member);
                }
            }
        }

        if all_unbound {
            Symbol::Unbound
        } else {
            Symbol::Type(
                builder.build(),
                if any_definitely_bound {
                    Boundness::Bound
                } else {
                    Boundness::PossiblyUnbound
                },
            )
        }
    }

    pub(crate) fn map_with_boundness_and_qualifiers(
        self,
        db: &'db dyn Db,
        mut transform_fn: impl FnMut(&Type<'db>) -> SymbolAndQualifiers<'db>,
    ) -> SymbolAndQualifiers<'db> {
        if !self.negative(db).is_empty() {
            return Symbol::todo("map_with_boundness: intersections with negative contributions")
                .into();
        }

        let mut builder = IntersectionBuilder::new(db);
        let mut qualifiers = TypeQualifiers::empty();

        let mut any_unbound = false;
        let mut any_possibly_unbound = false;
        for ty in self.positive(db) {
            let SymbolAndQualifiers {
                symbol: member,
                qualifiers: new_qualifiers,
            } = transform_fn(ty);
            qualifiers |= new_qualifiers;
            match member {
                Symbol::Unbound => {
                    any_unbound = true;
                }
                Symbol::Type(ty_member, member_boundness) => {
                    if member_boundness == Boundness::PossiblyUnbound {
                        any_possibly_unbound = true;
                    }

                    builder = builder.add_positive(ty_member);
                }
            }
        }

        SymbolAndQualifiers {
            symbol: if any_unbound {
                Symbol::Unbound
            } else {
                Symbol::Type(
                    builder.build(),
                    if any_possibly_unbound {
                        Boundness::PossiblyUnbound
                    } else {
                        Boundness::Bound
                    },
                )
            },
            qualifiers,
        }
    }

    pub fn iter_positive(&self, db: &'db dyn Db) -> impl Iterator<Item = Type<'db>> {
        self.positive(db).iter().copied()
    }
}

#[salsa::interned(debug)]
pub struct StringLiteralType<'db> {
    #[return_ref]
    value: Box<str>,
}

impl<'db> StringLiteralType<'db> {
    /// The length of the string, as would be returned by Python's `len()`.
    pub(crate) fn python_len(self, db: &'db dyn Db) -> usize {
        self.value(db).chars().count()
    }

    /// Return an iterator over each character in the string literal.
    /// as would be returned by Python's `iter()`.
    pub(crate) fn iter_each_char(self, db: &'db dyn Db) -> impl Iterator<Item = Self> {
        self.value(db)
            .chars()
            .map(|c| StringLiteralType::new(db, c.to_string().as_str()))
    }
}

#[salsa::interned(debug)]
pub struct BytesLiteralType<'db> {
    #[return_ref]
    value: Box<[u8]>,
}

impl<'db> BytesLiteralType<'db> {
    pub(crate) fn python_len(self, db: &'db dyn Db) -> usize {
        self.value(db).len()
    }
}

#[salsa::interned(debug)]
pub struct SliceLiteralType<'db> {
    start: Option<i32>,
    stop: Option<i32>,
    step: Option<i32>,
}

impl SliceLiteralType<'_> {
    fn as_tuple(self, db: &dyn Db) -> (Option<i32>, Option<i32>, Option<i32>) {
        (self.start(db), self.stop(db), self.step(db))
    }
}
#[salsa::interned(debug)]
pub struct TupleType<'db> {
    #[return_ref]
    elements: Box<[Type<'db>]>,
}

impl<'db> TupleType<'db> {
    pub(crate) fn from_elements<T: Into<Type<'db>>>(
        db: &'db dyn Db,
        types: impl IntoIterator<Item = T>,
    ) -> Type<'db> {
        let mut elements = vec![];

        for ty in types {
            let ty = ty.into();
            if ty.is_never() {
                return Type::Never;
            }
            elements.push(ty);
        }

        Type::Tuple(Self::new(db, elements.into_boxed_slice()))
    }

    /// Return a normalized version of `self`.
    ///
    /// See [`Type::normalized`] for more details.
    #[must_use]
    pub(crate) fn normalized(self, db: &'db dyn Db) -> Self {
        let elements: Box<[Type<'db>]> = self
            .elements(db)
            .iter()
            .map(|ty| ty.normalized(db))
            .collect();
        TupleType::new(db, elements)
    }

    pub(crate) fn is_equivalent_to(self, db: &'db dyn Db, other: Self) -> bool {
        let self_elements = self.elements(db);
        let other_elements = other.elements(db);
        self_elements.len() == other_elements.len()
            && self_elements
                .iter()
                .zip(other_elements)
                .all(|(self_ty, other_ty)| self_ty.is_equivalent_to(db, *other_ty))
    }

    pub(crate) fn is_gradual_equivalent_to(self, db: &'db dyn Db, other: Self) -> bool {
        let self_elements = self.elements(db);
        let other_elements = other.elements(db);
        self_elements.len() == other_elements.len()
            && self_elements
                .iter()
                .zip(other_elements)
                .all(|(self_ty, other_ty)| self_ty.is_gradual_equivalent_to(db, *other_ty))
    }

    pub fn get(&self, db: &'db dyn Db, index: usize) -> Option<Type<'db>> {
        self.elements(db).get(index).copied()
    }

    pub fn len(&self, db: &'db dyn Db) -> usize {
        self.elements(db).len()
    }
}

// Make sure that the `Type` enum does not grow unexpectedly.
#[cfg(not(debug_assertions))]
#[cfg(target_pointer_width = "64")]
static_assertions::assert_eq_size!(Type, [u8; 16]);

#[cfg(test)]
pub(crate) mod tests {
    use super::*;
    use crate::db::tests::{setup_db, TestDbBuilder};
    use crate::symbol::{
        global_symbol, known_module_symbol, typing_extensions_symbol, typing_symbol,
    };
    use ruff_db::files::system_path_to_file;
    use ruff_db::parsed::parsed_module;
    use ruff_db::system::DbWithWritableSystem as _;
    use ruff_db::testing::assert_function_query_was_not_run;
    use ruff_python_ast::PythonVersion;
    use strum::IntoEnumIterator;
    use test_case::test_case;

    /// Explicitly test for Python version <3.13 and >=3.13, to ensure that
    /// the fallback to `typing_extensions` is working correctly.
    /// See [`KnownClass::canonical_module`] for more information.
    #[test_case(PythonVersion::PY312)]
    #[test_case(PythonVersion::PY313)]
    fn no_default_type_is_singleton(python_version: PythonVersion) {
        let db = TestDbBuilder::new()
            .with_python_version(python_version)
            .build()
            .unwrap();

        let no_default = KnownClass::NoDefaultType.to_instance(&db);

        assert!(no_default.is_singleton(&db));
    }

    #[test]
    fn typing_vs_typeshed_no_default() {
        let db = TestDbBuilder::new()
            .with_python_version(PythonVersion::PY313)
            .build()
            .unwrap();

        let typing_no_default = typing_symbol(&db, "NoDefault").symbol.expect_type();
        let typing_extensions_no_default = typing_extensions_symbol(&db, "NoDefault")
            .symbol
            .expect_type();

        assert_eq!(typing_no_default.display(&db).to_string(), "NoDefault");
        assert_eq!(
            typing_extensions_no_default.display(&db).to_string(),
            "NoDefault"
        );
    }

    /// Inferring the result of a call-expression shouldn't need to re-run after
    /// a trivial change to the function's file (e.g. by adding a docstring to the function).
    #[test]
    fn call_type_doesnt_rerun_when_only_callee_changed() -> anyhow::Result<()> {
        let mut db = setup_db();

        db.write_dedented(
            "src/foo.py",
            r#"
            def foo() -> int:
                return 5
        "#,
        )?;
        db.write_dedented(
            "src/bar.py",
            r#"
            from foo import foo

            a = foo()
            "#,
        )?;

        let bar = system_path_to_file(&db, "src/bar.py")?;
        let a = global_symbol(&db, bar, "a").symbol;

        assert_eq!(
            a.expect_type(),
            UnionType::from_elements(&db, [Type::unknown(), KnownClass::Int.to_instance(&db)])
        );

        // Add a docstring to foo to trigger a re-run.
        // The bar-call site of foo should not be re-run because of that
        db.write_dedented(
            "src/foo.py",
            r#"
            def foo() -> int:
                "Computes a value"
                return 5
            "#,
        )?;
        db.clear_salsa_events();

        let a = global_symbol(&db, bar, "a").symbol;

        assert_eq!(
            a.expect_type(),
            UnionType::from_elements(&db, [Type::unknown(), KnownClass::Int.to_instance(&db)])
        );
        let events = db.take_salsa_events();

        let call = &*parsed_module(&db, bar).syntax().body[1]
            .as_assign_stmt()
            .unwrap()
            .value;
        let foo_call = semantic_index(&db, bar).expression(call);

        assert_function_query_was_not_run(&db, infer_expression_types, foo_call, &events);

        Ok(())
    }

    /// All other tests also make sure that `Type::Todo` works as expected. This particular
    /// test makes sure that we handle `Todo` types correctly, even if they originate from
    /// different sources.
    #[test]
    fn todo_types() {
        let db = setup_db();

        let todo1 = todo_type!("1");
        let todo2 = todo_type!("2");

        let int = KnownClass::Int.to_instance(&db);

        assert!(int.is_assignable_to(&db, todo1));

        assert!(todo1.is_assignable_to(&db, int));

        // We lose information when combining several `Todo` types. This is an
        // acknowledged limitation of the current implementation. We can not
        // easily store the meta information of several `Todo`s in a single
        // variant, as `TodoType` needs to implement `Copy`, meaning it can't
        // contain `Vec`/`Box`/etc., and can't be boxed itself.
        //
        // Lifting this restriction would require us to intern `TodoType` in
        // salsa, but that would mean we would have to pass in `db` everywhere.

        // A union of several `Todo` types collapses to a single `Todo` type:
        assert!(UnionType::from_elements(&db, vec![todo1, todo2]).is_todo());

        // And similar for intersection types:
        assert!(IntersectionBuilder::new(&db)
            .add_positive(todo1)
            .add_positive(todo2)
            .build()
            .is_todo());
        assert!(IntersectionBuilder::new(&db)
            .add_positive(todo1)
            .add_negative(todo2)
            .build()
            .is_todo());
    }

    #[test]
    fn known_function_roundtrip_from_str() {
        let db = setup_db();

        for function in KnownFunction::iter() {
            let function_name: &'static str = function.into();

            let module = match function {
                KnownFunction::Len
                | KnownFunction::Repr
                | KnownFunction::IsInstance
                | KnownFunction::IsSubclass => KnownModule::Builtins,

                KnownFunction::AbstractMethod => KnownModule::Abc,

                KnownFunction::GetattrStatic => KnownModule::Inspect,

                KnownFunction::Cast
                | KnownFunction::Final
                | KnownFunction::Overload
                | KnownFunction::RevealType
                | KnownFunction::AssertType
                | KnownFunction::NoTypeCheck => KnownModule::TypingExtensions,

                KnownFunction::IsSingleton
                | KnownFunction::IsSubtypeOf
                | KnownFunction::StaticAssert
                | KnownFunction::IsFullyStatic
                | KnownFunction::IsDisjointFrom
                | KnownFunction::IsSingleValued
                | KnownFunction::IsAssignableTo
                | KnownFunction::IsEquivalentTo
                | KnownFunction::IsGradualEquivalentTo => KnownModule::KnotExtensions,
            };

            let function_definition = known_module_symbol(&db, module, function_name)
                .symbol
                .expect_type()
                .expect_function_literal()
                .definition(&db);

            assert_eq!(
                KnownFunction::try_from_definition_and_name(&db, function_definition, function_name),
                Some(function),
                "The strum `EnumString` implementation appears to be incorrect for `{function_name}`"
            );
        }
    }
}<|MERGE_RESOLUTION|>--- conflicted
+++ resolved
@@ -3157,7 +3157,6 @@
                     Signatures::single(signature)
                 }
 
-<<<<<<< HEAD
                 Some(KnownClass::TypeVar) => {
                     // ```py
                     // class TypeVar:
@@ -3172,34 +3171,10 @@
                     //         default: Any = ...,
                     //     ) -> Self: ...
                     // ```
-=======
-                Some(KnownClass::Property) => {
-                    let getter_signature = Signature::new(
-                        Parameters::new([
-                            Parameter::positional_only(None).with_annotated_type(Type::any())
-                        ]),
-                        Some(Type::any()),
-                    );
-                    let setter_signature = Signature::new(
-                        Parameters::new([
-                            Parameter::positional_only(None).with_annotated_type(Type::any()),
-                            Parameter::positional_only(None).with_annotated_type(Type::any()),
-                        ]),
-                        Some(Type::none(db)),
-                    );
-                    let deleter_signature = Signature::new(
-                        Parameters::new([
-                            Parameter::positional_only(None).with_annotated_type(Type::any())
-                        ]),
-                        Some(Type::any()),
-                    );
-
->>>>>>> 761749cb
                     let signature = CallableSignature::single(
                         self,
                         Signature::new(
                             Parameters::new([
-<<<<<<< HEAD
                                 Parameter::positional_or_keyword(Name::new_static("name"))
                                     .with_annotated_type(Type::LiteralString),
                                 Parameter::variadic(Name::new_static("constraints"))
@@ -3227,7 +3202,36 @@
                                     .with_default_type(Type::BooleanLiteral(false)),
                             ]),
                             Some(KnownClass::TypeVar.to_instance(db)),
-=======
+                        ),
+                    );
+                    Signatures::single(signature)
+                }
+
+                Some(KnownClass::Property) => {
+                    let getter_signature = Signature::new(
+                        Parameters::new([
+                            Parameter::positional_only(None).with_annotated_type(Type::any())
+                        ]),
+                        Some(Type::any()),
+                    );
+                    let setter_signature = Signature::new(
+                        Parameters::new([
+                            Parameter::positional_only(None).with_annotated_type(Type::any()),
+                            Parameter::positional_only(None).with_annotated_type(Type::any()),
+                        ]),
+                        Some(Type::none(db)),
+                    );
+                    let deleter_signature = Signature::new(
+                        Parameters::new([
+                            Parameter::positional_only(None).with_annotated_type(Type::any())
+                        ]),
+                        Some(Type::any()),
+                    );
+
+                    let signature = CallableSignature::single(
+                        self,
+                        Signature::new(
+                            Parameters::new([
                                 Parameter::positional_or_keyword(Name::new_static("fget"))
                                     .with_annotated_type(UnionType::from_elements(
                                         db,
@@ -3266,7 +3270,6 @@
                                     .with_default_type(Type::none(db)),
                             ]),
                             None,
->>>>>>> 761749cb
                         ),
                     );
                     Signatures::single(signature)
