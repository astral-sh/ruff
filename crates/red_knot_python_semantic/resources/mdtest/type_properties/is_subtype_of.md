# Subtype relation

The `is_subtype_of(S, T)` relation below checks if type `S` is a subtype of type `T`.

A fully static type `S` is a subtype of another fully static type `T` iff the set of values
represented by `S` is a subset of the set of values represented by `T`.

See the [typing documentation] for more information.

## Basic builtin types

- `bool` is a subtype of `int`. This is modeled after Python's runtime behavior, where `int` is a
    supertype of `bool` (present in `bool`s bases and MRO).
- `int` is not a subtype of `float`/`complex`, although this is muddied by the
    [special case for float and complex] where annotations of `float` and `complex` are interpreted
    as `int | float` and `int | float | complex`, respectively.

```py
from knot_extensions import is_subtype_of, static_assert, TypeOf

type JustFloat = TypeOf[1.0]
type JustComplex = TypeOf[1j]

static_assert(is_subtype_of(bool, bool))
static_assert(is_subtype_of(bool, int))
static_assert(is_subtype_of(bool, object))

static_assert(is_subtype_of(int, int))
static_assert(is_subtype_of(int, object))

static_assert(is_subtype_of(object, object))

static_assert(not is_subtype_of(int, bool))
static_assert(not is_subtype_of(int, str))
static_assert(not is_subtype_of(object, int))

static_assert(not is_subtype_of(int, JustFloat))
static_assert(not is_subtype_of(int, JustComplex))

static_assert(is_subtype_of(TypeError, Exception))
static_assert(is_subtype_of(FloatingPointError, Exception))
```

## Class hierarchies

```py
from knot_extensions import is_subtype_of, static_assert
from typing_extensions import Never

class A: ...
class B1(A): ...
class B2(A): ...
class C(B1, B2): ...

static_assert(is_subtype_of(B1, A))
static_assert(not is_subtype_of(A, B1))

static_assert(is_subtype_of(B2, A))
static_assert(not is_subtype_of(A, B2))

static_assert(not is_subtype_of(B1, B2))
static_assert(not is_subtype_of(B2, B1))

static_assert(is_subtype_of(C, B1))
static_assert(is_subtype_of(C, B2))
static_assert(not is_subtype_of(B1, C))
static_assert(not is_subtype_of(B2, C))
static_assert(is_subtype_of(C, A))
static_assert(not is_subtype_of(A, C))

static_assert(is_subtype_of(Never, A))
static_assert(is_subtype_of(Never, B1))
static_assert(is_subtype_of(Never, B2))
static_assert(is_subtype_of(Never, C))

static_assert(is_subtype_of(A, object))
static_assert(is_subtype_of(B1, object))
static_assert(is_subtype_of(B2, object))
static_assert(is_subtype_of(C, object))
```

## Literal types

```py
from typing_extensions import Literal, LiteralString
from knot_extensions import is_subtype_of, static_assert, TypeOf

type JustFloat = TypeOf[1.0]

# Boolean literals
static_assert(is_subtype_of(Literal[True], bool))
static_assert(is_subtype_of(Literal[True], int))
static_assert(is_subtype_of(Literal[True], object))

# Integer literals
static_assert(is_subtype_of(Literal[1], int))
static_assert(is_subtype_of(Literal[1], object))

static_assert(not is_subtype_of(Literal[1], bool))

static_assert(not is_subtype_of(Literal[1], JustFloat))

# String literals
static_assert(is_subtype_of(Literal["foo"], LiteralString))
static_assert(is_subtype_of(Literal["foo"], str))
static_assert(is_subtype_of(Literal["foo"], object))

static_assert(is_subtype_of(LiteralString, str))
static_assert(is_subtype_of(LiteralString, object))

# Bytes literals
static_assert(is_subtype_of(Literal[b"foo"], bytes))
static_assert(is_subtype_of(Literal[b"foo"], object))
```

## Tuple types

```py
from knot_extensions import is_subtype_of, static_assert

class A1: ...
class B1(A1): ...
class A2: ...
class B2(A2): ...
class Unrelated: ...

static_assert(is_subtype_of(B1, A1))
static_assert(is_subtype_of(B2, A2))

# Zero-element tuples
static_assert(is_subtype_of(tuple[()], tuple[()]))
static_assert(not is_subtype_of(tuple[()], tuple[Unrelated]))

# One-element tuples
static_assert(is_subtype_of(tuple[B1], tuple[A1]))
static_assert(not is_subtype_of(tuple[B1], tuple[Unrelated]))
static_assert(not is_subtype_of(tuple[B1], tuple[()]))
static_assert(not is_subtype_of(tuple[B1], tuple[A1, Unrelated]))

# Two-element tuples
static_assert(is_subtype_of(tuple[B1, B2], tuple[A1, A2]))
static_assert(not is_subtype_of(tuple[B1, B2], tuple[Unrelated, A2]))
static_assert(not is_subtype_of(tuple[B1, B2], tuple[A1, Unrelated]))
static_assert(not is_subtype_of(tuple[B1, B2], tuple[Unrelated, Unrelated]))
static_assert(not is_subtype_of(tuple[B1, B2], tuple[()]))
static_assert(not is_subtype_of(tuple[B1, B2], tuple[A1]))
static_assert(not is_subtype_of(tuple[B1, B2], tuple[A1, A2, Unrelated]))

static_assert(is_subtype_of(tuple[int], tuple))
```

## Union types

```py
from knot_extensions import is_subtype_of, static_assert
from typing import Literal

class A: ...
class B1(A): ...
class B2(A): ...
class Unrelated1: ...
class Unrelated2: ...

static_assert(is_subtype_of(B1, A))
static_assert(is_subtype_of(B2, A))

# Union on the right hand side
static_assert(is_subtype_of(B1, A | Unrelated1))
static_assert(is_subtype_of(B1, Unrelated1 | A))

static_assert(not is_subtype_of(B1, Unrelated1 | Unrelated2))

# Union on the left hand side
static_assert(is_subtype_of(B1 | B2, A))
static_assert(is_subtype_of(B1 | B2 | A, object))

static_assert(not is_subtype_of(B1 | Unrelated1, A))
static_assert(not is_subtype_of(Unrelated1 | B1, A))

# Union on both sides
static_assert(is_subtype_of(B1 | bool, A | int))
static_assert(is_subtype_of(B1 | bool, int | A))

static_assert(not is_subtype_of(B1 | bool, Unrelated1 | int))
static_assert(not is_subtype_of(B1 | bool, int | Unrelated1))

# Example: Unions of literals
static_assert(is_subtype_of(Literal[1, 2, 3], int))
static_assert(not is_subtype_of(Literal[1, "two", 3], int))
```

## Intersection types

```py
from typing_extensions import Literal, LiteralString
from knot_extensions import Intersection, Not, is_subtype_of, static_assert

class A: ...
class B1(A): ...
class B2(A): ...
class C(B1, B2): ...
class Unrelated: ...

static_assert(is_subtype_of(B1, A))
static_assert(is_subtype_of(B2, A))
static_assert(is_subtype_of(C, A))
static_assert(is_subtype_of(C, B1))
static_assert(is_subtype_of(C, B2))

# For complements, the subtyping relation is reversed:
static_assert(is_subtype_of(Not[A], Not[B1]))
static_assert(is_subtype_of(Not[A], Not[B2]))
static_assert(is_subtype_of(Not[A], Not[C]))
static_assert(is_subtype_of(Not[B1], Not[C]))
static_assert(is_subtype_of(Not[B2], Not[C]))

# The intersection of two types is a subtype of both:
static_assert(is_subtype_of(Intersection[B1, B2], B1))
static_assert(is_subtype_of(Intersection[B1, B2], B2))
# … and of their common supertype:
static_assert(is_subtype_of(Intersection[B1, B2], A))

# A common subtype of two types is a subtype of their intersection:
static_assert(is_subtype_of(C, Intersection[B1, B2]))
# … but not the other way around:
static_assert(not is_subtype_of(Intersection[B1, B2], C))

# "Removing" B1 from A leaves a subtype of A.
static_assert(is_subtype_of(Intersection[A, Not[B1]], A))
static_assert(is_subtype_of(Intersection[A, Not[B1]], Not[B1]))

# B1 and B2 are not disjoint, so this is not true:
static_assert(not is_subtype_of(B2, Intersection[A, Not[B1]]))
# … but for two disjoint subtypes, it is:
static_assert(is_subtype_of(Literal[2], Intersection[int, Not[Literal[1]]]))

# A and Unrelated are not related, so this is not true:
static_assert(not is_subtype_of(Intersection[A, Not[B1]], Not[Unrelated]))
# … but for a disjoint type like `None`, it is:
static_assert(is_subtype_of(Intersection[A, Not[B1]], Not[None]))

# Complements of types are still subtypes of `object`:
static_assert(is_subtype_of(Not[A], object))

# More examples:
static_assert(is_subtype_of(type[str], Not[None]))
static_assert(is_subtype_of(Not[LiteralString], object))

static_assert(not is_subtype_of(Intersection[int, Not[Literal[2]]], Intersection[int, Not[Literal[3]]]))
static_assert(not is_subtype_of(Not[Literal[2]], Not[Literal[3]]))
static_assert(not is_subtype_of(Not[Literal[2]], Not[int]))
static_assert(not is_subtype_of(int, Not[Literal[3]]))
static_assert(not is_subtype_of(Literal[1], Intersection[int, Not[Literal[1]]]))
```

## Special types

### `Never`

`Never` is a subtype of all types.

```py
from typing_extensions import Literal, Never
from knot_extensions import AlwaysTruthy, AlwaysFalsy, is_subtype_of, static_assert

static_assert(is_subtype_of(Never, Never))
static_assert(is_subtype_of(Never, Literal[True]))
static_assert(is_subtype_of(Never, bool))
static_assert(is_subtype_of(Never, int))
static_assert(is_subtype_of(Never, object))

static_assert(is_subtype_of(Never, AlwaysTruthy))
static_assert(is_subtype_of(Never, AlwaysFalsy))
```

### `AlwaysTruthy` and `AlwaysFalsy`

```py
from knot_extensions import AlwaysTruthy, AlwaysFalsy, Intersection, Not, is_subtype_of, static_assert
from typing_extensions import Literal, LiteralString

static_assert(is_subtype_of(Literal[1], AlwaysTruthy))
static_assert(is_subtype_of(Literal[0], AlwaysFalsy))

static_assert(is_subtype_of(AlwaysTruthy, object))
static_assert(is_subtype_of(AlwaysFalsy, object))

static_assert(not is_subtype_of(Literal[1], AlwaysFalsy))
static_assert(not is_subtype_of(Literal[0], AlwaysTruthy))

static_assert(not is_subtype_of(str, AlwaysTruthy))
static_assert(not is_subtype_of(str, AlwaysFalsy))

# TODO: No errors
# error: [static-assert-error]
static_assert(is_subtype_of(bool, Literal[False] | AlwaysTruthy))
# error: [static-assert-error]
static_assert(is_subtype_of(bool, Literal[True] | AlwaysFalsy))
# error: [static-assert-error]
static_assert(is_subtype_of(LiteralString, Literal[""] | AlwaysTruthy))
static_assert(not is_subtype_of(Literal[True] | AlwaysFalsy, Literal[False] | AlwaysTruthy))

# TODO: No errors
# The condition `is_subtype_of(T & U, U)` must still be satisfied after the following transformations:
# `LiteralString & AlwaysTruthy` -> `LiteralString & ~Literal[""]`
# error: [static-assert-error]
static_assert(is_subtype_of(Intersection[LiteralString, Not[Literal[""]]], AlwaysTruthy))
# error: [static-assert-error]
static_assert(is_subtype_of(Intersection[LiteralString, Not[Literal["", "a"]]], AlwaysTruthy))
# `LiteralString & ~AlwaysFalsy` -> `LiteralString & ~Literal[""]`
# error: [static-assert-error]
static_assert(is_subtype_of(Intersection[LiteralString, Not[Literal[""]]], Not[AlwaysFalsy]))
# error: [static-assert-error]
static_assert(is_subtype_of(Intersection[LiteralString, Not[Literal["", "a"]]], Not[AlwaysFalsy]))
```

### Module literals

```py
from types import ModuleType
from knot_extensions import TypeOf, is_subtype_of, static_assert
from typing_extensions import assert_type
import typing

assert_type(typing, TypeOf[typing])

static_assert(is_subtype_of(TypeOf[typing], ModuleType))
```

### Slice literals

```py
from knot_extensions import TypeOf, is_subtype_of, static_assert

static_assert(is_subtype_of(TypeOf[1:2:3], slice))
```

### Special forms

```py
from typing import _SpecialForm, Literal
from knot_extensions import TypeOf, is_subtype_of, static_assert

static_assert(is_subtype_of(TypeOf[Literal], _SpecialForm))
static_assert(is_subtype_of(TypeOf[Literal], object))

static_assert(not is_subtype_of(_SpecialForm, TypeOf[Literal]))
```

## Class literal types and `type[…]`

### Basic

```py
from typing import _SpecialForm
from typing_extensions import Literal, assert_type
from knot_extensions import TypeOf, is_subtype_of, static_assert

class Meta(type): ...
class HasCustomMetaclass(metaclass=Meta): ...

type LiteralBool = TypeOf[bool]
type LiteralInt = TypeOf[int]
type LiteralStr = TypeOf[str]
type LiteralObject = TypeOf[object]

assert_type(bool, LiteralBool)
assert_type(int, LiteralInt)
assert_type(str, LiteralStr)
assert_type(object, LiteralObject)

# bool

static_assert(is_subtype_of(LiteralBool, LiteralBool))
static_assert(is_subtype_of(LiteralBool, type[bool]))
static_assert(is_subtype_of(LiteralBool, type[int]))
static_assert(is_subtype_of(LiteralBool, type[object]))
static_assert(is_subtype_of(LiteralBool, type))
static_assert(is_subtype_of(LiteralBool, object))

static_assert(not is_subtype_of(LiteralBool, LiteralInt))
static_assert(not is_subtype_of(LiteralBool, LiteralObject))
static_assert(not is_subtype_of(LiteralBool, bool))

static_assert(not is_subtype_of(type, type[bool]))

# int

static_assert(is_subtype_of(LiteralInt, LiteralInt))
static_assert(is_subtype_of(LiteralInt, type[int]))
static_assert(is_subtype_of(LiteralInt, type[object]))
static_assert(is_subtype_of(LiteralInt, type))
static_assert(is_subtype_of(LiteralInt, object))

static_assert(not is_subtype_of(LiteralInt, LiteralObject))
static_assert(not is_subtype_of(LiteralInt, int))

static_assert(not is_subtype_of(type, type[int]))

# LiteralString

static_assert(is_subtype_of(LiteralStr, type[str]))
static_assert(is_subtype_of(LiteralStr, type))
static_assert(is_subtype_of(LiteralStr, type[object]))

static_assert(not is_subtype_of(type[str], LiteralStr))

# custom metaclasses

type LiteralHasCustomMetaclass = TypeOf[HasCustomMetaclass]

static_assert(is_subtype_of(LiteralHasCustomMetaclass, Meta))
static_assert(is_subtype_of(Meta, type[object]))
static_assert(is_subtype_of(Meta, type))

static_assert(not is_subtype_of(Meta, type[type]))
```

### Unions of class literals

```py
from typing_extensions import assert_type
from knot_extensions import TypeOf, is_subtype_of, static_assert

class Base: ...
class Derived(Base): ...
class Unrelated: ...

type LiteralBase = TypeOf[Base]
type LiteralDerived = TypeOf[Derived]
type LiteralUnrelated = TypeOf[Unrelated]

assert_type(Base, LiteralBase)
assert_type(Derived, LiteralDerived)
assert_type(Unrelated, LiteralUnrelated)

static_assert(is_subtype_of(LiteralBase, type))
static_assert(is_subtype_of(LiteralBase, object))

static_assert(is_subtype_of(LiteralBase, type[Base]))
static_assert(is_subtype_of(LiteralDerived, type[Base]))
static_assert(is_subtype_of(LiteralDerived, type[Derived]))

static_assert(not is_subtype_of(LiteralBase, type[Derived]))
static_assert(is_subtype_of(type[Derived], type[Base]))

static_assert(is_subtype_of(LiteralBase | LiteralUnrelated, type))
static_assert(is_subtype_of(LiteralBase | LiteralUnrelated, object))
```

## Non-fully-static types

`Any`, `Unknown`, `Todo` and derivatives thereof do not participate in subtyping.

```py
from knot_extensions import Unknown, is_subtype_of, static_assert, Intersection
from typing_extensions import Any

static_assert(not is_subtype_of(Any, Any))
static_assert(not is_subtype_of(Any, int))
static_assert(not is_subtype_of(int, Any))
static_assert(not is_subtype_of(Any, object))
static_assert(not is_subtype_of(object, Any))

static_assert(not is_subtype_of(int, Any | int))
static_assert(not is_subtype_of(Intersection[Any, int], int))
static_assert(not is_subtype_of(tuple[int, int], tuple[int, Any]))

# The same for `Unknown`:
static_assert(not is_subtype_of(Unknown, Unknown))
static_assert(not is_subtype_of(Unknown, int))
static_assert(not is_subtype_of(int, Unknown))
static_assert(not is_subtype_of(Unknown, object))
static_assert(not is_subtype_of(object, Unknown))

static_assert(not is_subtype_of(int, Unknown | int))
static_assert(not is_subtype_of(Intersection[Unknown, int], int))
static_assert(not is_subtype_of(tuple[int, int], tuple[int, Unknown]))
```

## Callable

The general principle is that a callable type is a subtype of another if it's more flexible in what
it accepts and more specific in what it returns.

References:

- <https://typing.python.org/en/latest/spec/callables.html#assignability-rules-for-callables>
- <https://typing.python.org/en/latest/spec/callables.html#assignment>

### Return type

Return types are covariant.

```py
from typing import Callable
from knot_extensions import is_subtype_of, static_assert, TypeOf

static_assert(is_subtype_of(Callable[[], int], Callable[[], float]))
static_assert(not is_subtype_of(Callable[[], float], Callable[[], int]))
```

### Optional return type

```py
from typing import Callable
from knot_extensions import is_subtype_of, static_assert, TypeOf

flag: bool = True

def optional_return_type() -> int | None:
    if flag:
        return 1
    return None

def required_return_type() -> int:
    return 1

static_assert(not is_subtype_of(TypeOf[optional_return_type], TypeOf[required_return_type]))
# TypeOf[some_function] is a singleton function-literal type,  not a general callable type
static_assert(not is_subtype_of(TypeOf[required_return_type], TypeOf[optional_return_type]))
static_assert(is_subtype_of(TypeOf[optional_return_type], Callable[[], int | None]))
```

### Parameter types

Parameter types are contravariant.

#### Positional-only

```py
from typing import Callable
from knot_extensions import CallableTypeFromFunction, is_subtype_of, static_assert, TypeOf

def float_param(a: float, /) -> None: ...
def int_param(a: int, /) -> None: ...

static_assert(is_subtype_of(CallableTypeFromFunction[float_param], CallableTypeFromFunction[int_param]))
static_assert(not is_subtype_of(CallableTypeFromFunction[int_param], CallableTypeFromFunction[float_param]))

static_assert(is_subtype_of(TypeOf[int_param], Callable[[int], None]))
static_assert(is_subtype_of(TypeOf[float_param], Callable[[float], None]))

static_assert(not is_subtype_of(Callable[[int], None], TypeOf[int_param]))
static_assert(not is_subtype_of(Callable[[float], None], TypeOf[float_param]))
```

Parameter name is not required to be the same for positional-only parameters at the same position:

```py
def int_param_different_name(b: int, /) -> None: ...

static_assert(is_subtype_of(CallableTypeFromFunction[int_param], CallableTypeFromFunction[int_param_different_name]))
static_assert(is_subtype_of(CallableTypeFromFunction[int_param_different_name], CallableTypeFromFunction[int_param]))
```

Multiple positional-only parameters are checked in order:

```py
def multi_param1(a: float, b: int, c: str, /) -> None: ...
def multi_param2(b: int, c: bool, a: str, /) -> None: ...

static_assert(is_subtype_of(CallableTypeFromFunction[multi_param1], CallableTypeFromFunction[multi_param2]))
static_assert(not is_subtype_of(CallableTypeFromFunction[multi_param2], CallableTypeFromFunction[multi_param1]))

static_assert(is_subtype_of(TypeOf[multi_param1], Callable[[float, int, str], None]))

static_assert(not is_subtype_of(Callable[[float, int, str], None], TypeOf[multi_param1]))
```

#### Positional-only with default value

If the parameter has a default value, it's treated as optional. This means that the parameter at the
corresponding position in the supertype does not need to have a default value.

```py
from typing import Callable
from knot_extensions import CallableTypeFromFunction, is_subtype_of, static_assert, TypeOf

def float_with_default(a: float = 1, /) -> None: ...
def int_with_default(a: int = 1, /) -> None: ...
def int_without_default(a: int, /) -> None: ...

static_assert(is_subtype_of(CallableTypeFromFunction[float_with_default], CallableTypeFromFunction[int_with_default]))
static_assert(not is_subtype_of(CallableTypeFromFunction[int_with_default], CallableTypeFromFunction[float_with_default]))

static_assert(is_subtype_of(CallableTypeFromFunction[int_with_default], CallableTypeFromFunction[int_without_default]))
static_assert(not is_subtype_of(CallableTypeFromFunction[int_without_default], CallableTypeFromFunction[int_with_default]))

static_assert(is_subtype_of(TypeOf[int_with_default], Callable[[int], None]))
static_assert(is_subtype_of(TypeOf[int_with_default], Callable[[], None]))
static_assert(is_subtype_of(TypeOf[float_with_default], Callable[[float], None]))

static_assert(not is_subtype_of(Callable[[int], None], TypeOf[int_with_default]))
static_assert(not is_subtype_of(Callable[[float], None], TypeOf[float_with_default]))
```

As the parameter itself is optional, it can be omitted in the supertype:

```py
def empty() -> None: ...

static_assert(is_subtype_of(CallableTypeFromFunction[int_with_default], CallableTypeFromFunction[empty]))
static_assert(not is_subtype_of(CallableTypeFromFunction[int_without_default], CallableTypeFromFunction[empty]))
static_assert(not is_subtype_of(CallableTypeFromFunction[empty], CallableTypeFromFunction[int_with_default]))
```

The subtype can include any number of positional-only parameters as long as they have the default
value:

```py
def multi_param(a: float = 1, b: int = 2, c: str = "3", /) -> None: ...

static_assert(is_subtype_of(CallableTypeFromFunction[multi_param], CallableTypeFromFunction[empty]))
static_assert(not is_subtype_of(CallableTypeFromFunction[empty], CallableTypeFromFunction[multi_param]))
```

#### Positional-only with other kinds

If a parameter is declared as positional-only, then the corresponding parameter in the supertype
cannot be any other parameter kind.

```py
from knot_extensions import CallableTypeFromFunction, is_subtype_of, static_assert

def positional_only(a: int, /) -> None: ...
def standard(a: int) -> None: ...
def keyword_only(*, a: int) -> None: ...
def variadic(*a: int) -> None: ...
def keyword_variadic(**a: int) -> None: ...

static_assert(not is_subtype_of(CallableTypeFromFunction[positional_only], CallableTypeFromFunction[standard]))
static_assert(not is_subtype_of(CallableTypeFromFunction[positional_only], CallableTypeFromFunction[keyword_only]))
static_assert(not is_subtype_of(CallableTypeFromFunction[positional_only], CallableTypeFromFunction[variadic]))
static_assert(not is_subtype_of(CallableTypeFromFunction[positional_only], CallableTypeFromFunction[keyword_variadic]))
```

#### Standard

A standard parameter is either a positional or a keyword parameter.

Unlike positional-only parameters, standard parameters should have the same name in the subtype.

```py
from knot_extensions import CallableTypeFromFunction, is_subtype_of, static_assert

def int_param_a(a: int) -> None: ...
def int_param_b(b: int) -> None: ...

static_assert(not is_subtype_of(CallableTypeFromFunction[int_param_a], CallableTypeFromFunction[int_param_b]))
static_assert(not is_subtype_of(CallableTypeFromFunction[int_param_b], CallableTypeFromFunction[int_param_a]))
```

Apart from the name, it behaves the same as positional-only parameters.

```py
def float_param(a: float) -> None: ...
def int_param(a: int) -> None: ...

static_assert(is_subtype_of(CallableTypeFromFunction[float_param], CallableTypeFromFunction[int_param]))
static_assert(not is_subtype_of(CallableTypeFromFunction[int_param], CallableTypeFromFunction[float_param]))
```

With the same rules for default values as well.

```py
def float_with_default(a: float = 1) -> None: ...
def int_with_default(a: int = 1) -> None: ...
def empty() -> None: ...

static_assert(is_subtype_of(CallableTypeFromFunction[float_with_default], CallableTypeFromFunction[int_with_default]))
static_assert(not is_subtype_of(CallableTypeFromFunction[int_with_default], CallableTypeFromFunction[float_with_default]))

static_assert(is_subtype_of(CallableTypeFromFunction[int_with_default], CallableTypeFromFunction[int_param]))
static_assert(not is_subtype_of(CallableTypeFromFunction[int_param], CallableTypeFromFunction[int_with_default]))

static_assert(is_subtype_of(CallableTypeFromFunction[int_with_default], CallableTypeFromFunction[empty]))
static_assert(not is_subtype_of(CallableTypeFromFunction[empty], CallableTypeFromFunction[int_with_default]))
```

Multiple standard parameters are checked in order along with their names:

```py
def multi_param1(a: float, b: int, c: str) -> None: ...
def multi_param2(a: int, b: bool, c: str) -> None: ...

static_assert(is_subtype_of(CallableTypeFromFunction[multi_param1], CallableTypeFromFunction[multi_param2]))
static_assert(not is_subtype_of(CallableTypeFromFunction[multi_param2], CallableTypeFromFunction[multi_param1]))
```

The subtype can include as many standard parameters as long as they have the default value:

```py
def multi_param_default(a: float = 1, b: int = 2, c: str = "s") -> None: ...

static_assert(is_subtype_of(CallableTypeFromFunction[multi_param_default], CallableTypeFromFunction[empty]))
static_assert(not is_subtype_of(CallableTypeFromFunction[empty], CallableTypeFromFunction[multi_param_default]))
```

#### Standard with keyword-only

A keyword-only parameter in the supertype can be substituted with the corresponding standard
parameter in the subtype with the same name. This is because a standard parameter is more flexible
than a keyword-only parameter.

```py
from knot_extensions import CallableTypeFromFunction, is_subtype_of, static_assert

def standard_a(a: int) -> None: ...
def keyword_b(*, b: int) -> None: ...

# The name of the parameters are different
static_assert(not is_subtype_of(CallableTypeFromFunction[standard_a], CallableTypeFromFunction[keyword_b]))

def standard_float(a: float) -> None: ...
def keyword_int(*, a: int) -> None: ...

# Here, the name of the parameters are the same
static_assert(is_subtype_of(CallableTypeFromFunction[standard_float], CallableTypeFromFunction[keyword_int]))

def standard_with_default(a: int = 1) -> None: ...
def keyword_with_default(*, a: int = 1) -> None: ...
def empty() -> None: ...

static_assert(is_subtype_of(CallableTypeFromFunction[standard_with_default], CallableTypeFromFunction[keyword_with_default]))
static_assert(is_subtype_of(CallableTypeFromFunction[standard_with_default], CallableTypeFromFunction[empty]))
```

The position of the keyword-only parameters does not matter:

```py
def multi_standard(a: float, b: int, c: str) -> None: ...
def multi_keyword(*, b: bool, c: str, a: int) -> None: ...

static_assert(is_subtype_of(CallableTypeFromFunction[multi_standard], CallableTypeFromFunction[multi_keyword]))
```

#### Standard with positional-only

A positional-only parameter in the supertype can be substituted with the corresponding standard
parameter in the subtype at the same position. This is because a standard parameter is more flexible
than a positional-only parameter.

```py
from knot_extensions import CallableTypeFromFunction, is_subtype_of, static_assert

def standard_a(a: int) -> None: ...
def positional_b(b: int, /) -> None: ...

# The names are not important in this context
static_assert(is_subtype_of(CallableTypeFromFunction[standard_a], CallableTypeFromFunction[positional_b]))

def standard_float(a: float) -> None: ...
def positional_int(a: int, /) -> None: ...

static_assert(is_subtype_of(CallableTypeFromFunction[standard_float], CallableTypeFromFunction[positional_int]))

def standard_with_default(a: int = 1) -> None: ...
def positional_with_default(a: int = 1, /) -> None: ...
def empty() -> None: ...

static_assert(is_subtype_of(CallableTypeFromFunction[standard_with_default], CallableTypeFromFunction[positional_with_default]))
static_assert(is_subtype_of(CallableTypeFromFunction[standard_with_default], CallableTypeFromFunction[empty]))
```

The position of the positional-only parameters matter:

```py
def multi_standard(a: float, b: int, c: str) -> None: ...
def multi_positional1(b: int, c: bool, a: str, /) -> None: ...

# Here, the type of the parameter `a` makes the subtype relation invalid
def multi_positional2(b: int, a: float, c: str, /) -> None: ...

static_assert(is_subtype_of(CallableTypeFromFunction[multi_standard], CallableTypeFromFunction[multi_positional1]))
static_assert(not is_subtype_of(CallableTypeFromFunction[multi_standard], CallableTypeFromFunction[multi_positional2]))
```

#### Standard with variadic

A variadic or keyword-variadic parameter in the supertype cannot be substituted with a standard
parameter in the subtype.

```py
from knot_extensions import CallableTypeFromFunction, is_subtype_of, static_assert

def standard(a: int) -> None: ...
def variadic(*a: int) -> None: ...
def keyword_variadic(**a: int) -> None: ...

static_assert(not is_subtype_of(CallableTypeFromFunction[standard], CallableTypeFromFunction[variadic]))
static_assert(not is_subtype_of(CallableTypeFromFunction[standard], CallableTypeFromFunction[keyword_variadic]))
```

#### Variadic

The name of the variadic parameter does not need to be the same in the subtype.

```py
from knot_extensions import CallableTypeFromFunction, is_subtype_of, static_assert

def variadic_float(*args2: float) -> None: ...
def variadic_int(*args1: int) -> None: ...

static_assert(is_subtype_of(CallableTypeFromFunction[variadic_float], CallableTypeFromFunction[variadic_int]))
static_assert(not is_subtype_of(CallableTypeFromFunction[variadic_int], CallableTypeFromFunction[variadic_float]))
```

The variadic parameter does not need to be present in the supertype:

```py
def empty() -> None: ...

static_assert(is_subtype_of(CallableTypeFromFunction[variadic_int], CallableTypeFromFunction[empty]))
static_assert(not is_subtype_of(CallableTypeFromFunction[empty], CallableTypeFromFunction[variadic_int]))
```

#### Variadic with positional-only

If the subtype has a variadic parameter then any unmatched positional-only parameter from the
supertype should be checked against the variadic parameter.

```py
from knot_extensions import CallableTypeFromFunction, is_subtype_of, static_assert

def variadic(a: int, /, *args: float) -> None: ...

# Here, the parameter `b` and `c` are unmatched
def positional_only(a: int, b: float, c: int, /) -> None: ...

# Here, the parameter `b` is unmatched and there's also a variadic parameter
def positional_variadic(a: int, b: float, /, *args: int) -> None: ...

static_assert(is_subtype_of(CallableTypeFromFunction[variadic], CallableTypeFromFunction[positional_only]))
static_assert(is_subtype_of(CallableTypeFromFunction[variadic], CallableTypeFromFunction[positional_variadic]))
```

#### Variadic with other kinds

Variadic parameter in a subtype can only be used to match against an unmatched positional-only
parameters from the supertype, not any other parameter kind.

```py
from knot_extensions import CallableTypeFromFunction, is_subtype_of, static_assert

def variadic(*args: int) -> None: ...

# Both positional-only parameters are unmatched so uses the variadic parameter but the other
# parameter `c` remains and cannot be matched.
def standard(a: int, b: float, /, c: int) -> None: ...

# Similarly, for other kinds
def keyword_only(a: int, /, *, b: int) -> None: ...
def keyword_variadic(a: int, /, **kwargs: int) -> None: ...

static_assert(not is_subtype_of(CallableTypeFromFunction[variadic], CallableTypeFromFunction[standard]))
static_assert(not is_subtype_of(CallableTypeFromFunction[variadic], CallableTypeFromFunction[keyword_only]))
static_assert(not is_subtype_of(CallableTypeFromFunction[variadic], CallableTypeFromFunction[keyword_variadic]))
```

#### Keyword-only

For keyword-only parameters, the name should be the same:

```py
from knot_extensions import CallableTypeFromFunction, is_subtype_of, static_assert

def keyword_int(*, a: int) -> None: ...
def keyword_float(*, a: float) -> None: ...
def keyword_b(*, b: int) -> None: ...

static_assert(is_subtype_of(CallableTypeFromFunction[keyword_float], CallableTypeFromFunction[keyword_int]))
static_assert(not is_subtype_of(CallableTypeFromFunction[keyword_int], CallableTypeFromFunction[keyword_float]))
static_assert(not is_subtype_of(CallableTypeFromFunction[keyword_int], CallableTypeFromFunction[keyword_b]))
```

But, the order of the keyword-only parameters is not required to be the same:

```py
def keyword_ab(*, a: float, b: float) -> None: ...
def keyword_ba(*, b: int, a: int) -> None: ...

static_assert(is_subtype_of(CallableTypeFromFunction[keyword_ab], CallableTypeFromFunction[keyword_ba]))
static_assert(not is_subtype_of(CallableTypeFromFunction[keyword_ba], CallableTypeFromFunction[keyword_ab]))
```

#### Keyword-only with default

```py
from knot_extensions import CallableTypeFromFunction, is_subtype_of, static_assert

def float_with_default(*, a: float = 1) -> None: ...
def int_with_default(*, a: int = 1) -> None: ...
def int_keyword(*, a: int) -> None: ...
def empty() -> None: ...

static_assert(is_subtype_of(CallableTypeFromFunction[float_with_default], CallableTypeFromFunction[int_with_default]))
static_assert(not is_subtype_of(CallableTypeFromFunction[int_with_default], CallableTypeFromFunction[float_with_default]))

static_assert(is_subtype_of(CallableTypeFromFunction[int_with_default], CallableTypeFromFunction[int_keyword]))
static_assert(not is_subtype_of(CallableTypeFromFunction[int_keyword], CallableTypeFromFunction[int_with_default]))

static_assert(is_subtype_of(CallableTypeFromFunction[int_with_default], CallableTypeFromFunction[empty]))
static_assert(not is_subtype_of(CallableTypeFromFunction[empty], CallableTypeFromFunction[int_with_default]))
```

Keyword-only parameters with default values can be mixed with the ones without default values in any
order:

```py
# A keyword-only parameter with a default value follows the one without a default value (it's valid)
def mixed(*, b: int = 1, a: int) -> None: ...

static_assert(is_subtype_of(CallableTypeFromFunction[mixed], CallableTypeFromFunction[int_keyword]))
static_assert(not is_subtype_of(CallableTypeFromFunction[int_keyword], CallableTypeFromFunction[mixed]))
```

#### Keyword-only with standard

```py
from knot_extensions import CallableTypeFromFunction, is_subtype_of, static_assert

def keywords1(*, a: int, b: int) -> None: ...
def standard(b: float, a: float) -> None: ...

static_assert(not is_subtype_of(CallableTypeFromFunction[keywords1], CallableTypeFromFunction[standard]))
static_assert(is_subtype_of(CallableTypeFromFunction[standard], CallableTypeFromFunction[keywords1]))
```

The subtype can include additional standard parameters as long as it has the default value:

```py
def standard_with_default(b: float, a: float, c: float = 1) -> None: ...
def standard_without_default(b: float, a: float, c: float) -> None: ...

static_assert(not is_subtype_of(CallableTypeFromFunction[standard_without_default], CallableTypeFromFunction[keywords1]))
static_assert(is_subtype_of(CallableTypeFromFunction[standard_with_default], CallableTypeFromFunction[keywords1]))
```

Here, we mix keyword-only parameters with standard parameters:

```py
def keywords2(*, a: int, c: int, b: int) -> None: ...
def mixed(b: float, a: float, *, c: float) -> None: ...

static_assert(not is_subtype_of(CallableTypeFromFunction[keywords2], CallableTypeFromFunction[mixed]))
static_assert(is_subtype_of(CallableTypeFromFunction[mixed], CallableTypeFromFunction[keywords2]))
```

But, we shouldn't consider any unmatched positional-only parameters:

```py
def mixed_positional(b: float, /, a: float, *, c: float) -> None: ...

static_assert(not is_subtype_of(CallableTypeFromFunction[mixed_positional], CallableTypeFromFunction[keywords2]))
```

But, an unmatched variadic parameter is still valid:

```py
def mixed_variadic(*args: float, a: float, b: float, c: float, **kwargs: float) -> None: ...

static_assert(is_subtype_of(CallableTypeFromFunction[mixed_variadic], CallableTypeFromFunction[keywords2]))
```

#### Keyword-variadic

The name of the keyword-variadic parameter does not need to be the same in the subtype.

```py
from knot_extensions import CallableTypeFromFunction, is_subtype_of, static_assert

def kwargs_float(**kwargs2: float) -> None: ...
def kwargs_int(**kwargs1: int) -> None: ...

static_assert(is_subtype_of(CallableTypeFromFunction[kwargs_float], CallableTypeFromFunction[kwargs_int]))
static_assert(not is_subtype_of(CallableTypeFromFunction[kwargs_int], CallableTypeFromFunction[kwargs_float]))
```

A variadic parameter can be omitted in the subtype:

```py
def empty() -> None: ...

static_assert(is_subtype_of(CallableTypeFromFunction[kwargs_int], CallableTypeFromFunction[empty]))
static_assert(not is_subtype_of(CallableTypeFromFunction[empty], CallableTypeFromFunction[kwargs_int]))
```

#### Keyword-variadic with keyword-only

If the subtype has a keyword-variadic parameter then any unmatched keyword-only parameter from the
supertype should be checked against the keyword-variadic parameter.

```py
from knot_extensions import CallableTypeFromFunction, is_subtype_of, static_assert

def kwargs(**kwargs: float) -> None: ...
def keyword_only(*, a: int, b: float, c: bool) -> None: ...
def keyword_variadic(*, a: int, **kwargs: int) -> None: ...

static_assert(is_subtype_of(CallableTypeFromFunction[kwargs], CallableTypeFromFunction[keyword_only]))
static_assert(is_subtype_of(CallableTypeFromFunction[kwargs], CallableTypeFromFunction[keyword_variadic]))
```

This is valid only for keyword-only parameters, not any other parameter kind:

```py
def mixed1(a: int, *, b: int) -> None: ...

# Same as above but with the default value
def mixed2(a: int = 1, *, b: int) -> None: ...

static_assert(not is_subtype_of(CallableTypeFromFunction[kwargs], CallableTypeFromFunction[mixed1]))
static_assert(not is_subtype_of(CallableTypeFromFunction[kwargs], CallableTypeFromFunction[mixed2]))
```

#### Empty

When the supertype has an empty list of parameters, then the subtype can have any kind of parameters
as long as they contain the default values for non-variadic parameters.

```py
from knot_extensions import CallableTypeFromFunction, is_subtype_of, static_assert

def empty() -> None: ...
def mixed(a: int = 1, /, b: int = 2, *args: int, c: int = 3, **kwargs: int) -> None: ...

static_assert(is_subtype_of(CallableTypeFromFunction[mixed], CallableTypeFromFunction[empty]))
static_assert(not is_subtype_of(CallableTypeFromFunction[empty], CallableTypeFromFunction[mixed]))
```

<<<<<<< HEAD
### Classes with __call__

#### Normal instance method

```py
from typing import Callable
from knot_extensions import TypeOf, is_subtype_of, static_assert, is_assignable_to

class A:
    def __call__(self, a: int) -> int:
        return a

static_assert(is_subtype_of(A, Callable[[int], int]))
static_assert(not is_subtype_of(Callable[[int], int], A))
=======
#### Object

```py
from knot_extensions import CallableTypeFromFunction, is_subtype_of, static_assert, TypeOf
from typing import Callable

def f1(a: int, b: str, /, *c: float, d: int = 1, **e: float) -> None: ...

static_assert(is_subtype_of(CallableTypeFromFunction[f1], object))
static_assert(not is_subtype_of(object, CallableTypeFromFunction[f1]))

def _(
    f3: Callable[[int, str], None],
) -> None:
    static_assert(is_subtype_of(TypeOf[f3], object))
    static_assert(not is_subtype_of(object, TypeOf[f3]))

class C:
    def foo(self) -> None: ...

static_assert(is_subtype_of(TypeOf[C.foo], object))
static_assert(not is_subtype_of(object, TypeOf[C.foo]))
>>>>>>> 3acf4e71
```

[special case for float and complex]: https://typing.readthedocs.io/en/latest/spec/special-types.html#special-cases-for-float-and-complex
[typing documentation]: https://typing.readthedocs.io/en/latest/spec/concepts.html#subtype-supertype-and-type-equivalence<|MERGE_RESOLUTION|>--- conflicted
+++ resolved
@@ -11,9 +11,9 @@
 
 - `bool` is a subtype of `int`. This is modeled after Python's runtime behavior, where `int` is a
     supertype of `bool` (present in `bool`s bases and MRO).
-- `int` is not a subtype of `float`/`complex`, although this is muddied by the
-    [special case for float and complex] where annotations of `float` and `complex` are interpreted
-    as `int | float` and `int | float | complex`, respectively.
+- `int` is not a subtype of `float`/`complex`, although this is muddied by the \[special case for
+    float and complex\] where annotations of `float` and `complex` are interpreted as `int | float`
+    and `int | float | complex`, respectively.
 
 ```py
 from knot_extensions import is_subtype_of, static_assert, TypeOf
@@ -1029,22 +1029,6 @@
 static_assert(not is_subtype_of(CallableTypeFromFunction[empty], CallableTypeFromFunction[mixed]))
 ```
 
-<<<<<<< HEAD
-### Classes with __call__
-
-#### Normal instance method
-
-```py
-from typing import Callable
-from knot_extensions import TypeOf, is_subtype_of, static_assert, is_assignable_to
-
-class A:
-    def __call__(self, a: int) -> int:
-        return a
-
-static_assert(is_subtype_of(A, Callable[[int], int]))
-static_assert(not is_subtype_of(Callable[[int], int], A))
-=======
 #### Object
 
 ```py
@@ -1067,8 +1051,22 @@
 
 static_assert(is_subtype_of(TypeOf[C.foo], object))
 static_assert(not is_subtype_of(object, TypeOf[C.foo]))
->>>>>>> 3acf4e71
-```
-
-[special case for float and complex]: https://typing.readthedocs.io/en/latest/spec/special-types.html#special-cases-for-float-and-complex
+```
+
+### Classes with __call__
+
+#### Normal instance method
+
+```py
+from typing import Callable
+from knot_extensions import TypeOf, is_subtype_of, static_assert, is_assignable_to
+
+class A:
+    def __call__(self, a: int) -> int:
+        return a
+
+static_assert(is_subtype_of(A, Callable[[int], int]))
+static_assert(not is_subtype_of(Callable[[int], int], A))
+```
+
 [typing documentation]: https://typing.readthedocs.io/en/latest/spec/concepts.html#subtype-supertype-and-type-equivalence