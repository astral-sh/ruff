--- conflicted
+++ resolved
@@ -52,24 +52,17 @@
 # revealed: float
 reveal_type(int() / 0)
 
-<<<<<<< HEAD
-f = 1 / False # error: "Cannot divide object of type `Literal[1]` by zero"
-reveal_type(f)  # revealed: float
+# error: "Cannot divide object of type `Literal[1]` by zero"
+# revealed: float
+reveal_type(1 / False)
 True / False # error: [division-by-zero] "Cannot divide object of type `Literal[True]` by zero"
 bool(1) / False # error: [division-by-zero] "Cannot divide object of type `Literal[True]` by zero"
 
-e = 1.0 / 0  # error: "Cannot divide object of type `float` by zero"
-# TODO should be float
-reveal_type(e)  # revealed: @Todo
-=======
 # error: "Cannot divide object of type `float` by zero"
 # revealed: float
 reveal_type(1.0 / 0)
 
-
 class MyInt(int): ...
->>>>>>> fb66f715
-
 
 # No error for a subclass of int
 # revealed: float
