--- conflicted
+++ resolved
@@ -677,16 +677,12 @@
 # error: [unresolved-reference]
 reveal_type(Y)  # revealed: Unknown
 
-# The `*` import should not be considered a redefinition
+# The `*` import is not considered a redefinition
 # of the global variable `Z` in this module, as the symbol in
 # the `a` module is in a branch that is statically known
 # to be dead code given the `python-version` configuration.
-<<<<<<< HEAD
-# Thus the type of `Z` remains `Literal[True]` despite the `*` import
+# Thus this still reveals `Literal[True]`.
 reveal_type(Z)  # revealed: Literal[True]
-=======
-# Thus this should reveal `Literal[True]`.
-reveal_type(Z)  # revealed: Unknown
 ```
 
 ### Multiple `*` imports with always-false visibility constraints
@@ -703,18 +699,12 @@
 
 ```py
 import sys
->>>>>>> f1ba596f
 
 if sys.version_info >= (3, 12):
     Z: str = "foo"
 ```
 
-<<<<<<< HEAD
-    # It's correct that this should not error because this branch is unreachable.
-    reveal_type(AA)  # revealed: Unknown
-=======
-`importer.py`:
->>>>>>> f1ba596f
+`importer.py`:
 
 ```py
 Z = True
@@ -723,8 +713,7 @@
 from exporter import *
 from exporter import *
 
-# TODO: should still be `Literal[True]
-reveal_type(Z)  # revealed: Unknown
+reveal_type(Z)  # revealed: Literal[True]
 ```
 
 ### Ambiguous visibility constraints
@@ -751,7 +740,7 @@
 ```py
 from exporter import *
 
-# TODO: should have a `[possibly-unresolved-reference]` diagnostic
+# error: [possibly-unresolved-reference]
 reveal_type(A)  # revealed: Unknown | Literal[1]
 
 reveal_type(B)  # revealed: Unknown | Literal[2, 3]
@@ -814,50 +803,18 @@
 else:
     from exporter import *
 
-    # TODO: should have an `[unresolved-reference]` diagnostic
+    # error: [unresolved-reference]
     reveal_type(A)  # revealed: Unknown
-
-    # TODO: should have a `[possibly-unresolved-reference]` diagnostic
+    # error: [possibly-unresolved-reference]
     reveal_type(B)  # revealed: bool
 
-# TODO: should have an `[unresolved-reference]` diagnostic
+# error: [unresolved-reference]
 reveal_type(A)  # revealed: Unknown
-
-# TODO: should have a `[possibly-unresolved-reference]` diagnostic
+# error: [possibly-unresolved-reference]
 reveal_type(B)  # revealed: bool
 ```
 
-<<<<<<< HEAD
-`c.py`:
-
-```py
-def coinflip() -> bool:
-    return True
-
-if coinflip():
-    Z: str = "Z"
-```
-
-`d.py`:
-
-```py
-Z = True
-
-from a import *
-from a import *
-from a import *
-
-reveal_type(Z)  # revealed: Literal[True]
-
-from c import *
-
-reveal_type(Z)  # revealed: Literal[True] | str
-```
-
-### Relative `*` imports
-=======
 ## Relative `*` imports
->>>>>>> f1ba596f
 
 Relative `*` imports are also supported by Python:
 
