--- conflicted
+++ resolved
@@ -343,7 +343,6 @@
 reveal_type(Foo(1, 2))  # revealed: Foo
 ```
 
-<<<<<<< HEAD
 ### Incompatible signatures
 
 ```py
@@ -396,7 +395,8 @@
 
 # error: [too-many-positional-arguments] "Too many positional arguments to bound method `__init__`: expected 0, got 1"
 reveal_type(Foo4(42))  # revealed: Foo4
-=======
+```
+
 ### Lookup of `__new__`
 
 The `__new__` method is always invoked on the class itself, never on the metaclass. This is
@@ -420,5 +420,4 @@
 
 # Meta.__lt__ is implicitly called here:
 reveal_type(C < C)  # revealed: Literal[True]
->>>>>>> 650cbdd2
 ```