# Generic functions

```toml
[environment]
python-version = "3.12"
```

## Typevar must be used at least twice

If you're only using a typevar for a single parameter, you don't need the typevar — just use
`object` (or the typevar's upper bound):

```py
# TODO: error, should be (x: object)
def typevar_not_needed[T](x: T) -> None:
    pass

# TODO: error, should be (x: int)
def bounded_typevar_not_needed[T: int](x: T) -> None:
    pass
```

Typevars are only needed if you use them more than once. For instance, to specify that two
parameters must both have the same type:

```py
def two_params[T](x: T, y: T) -> T:
    return x
```

or to specify that a return value is the same as a parameter:

```py
def return_value[T](x: T) -> T:
    return x
```

Each typevar must also appear _somewhere_ in the parameter list:

```py
def absurd[T]() -> T:
    # There's no way to construct a T!
    raise ValueError("absurd")
```

## Inferring generic function parameter types

If the type of a generic function parameter is a typevar, then we can infer what type that typevar
is bound to at each call site.

```py
def f[T](x: T) -> T:
    return x

<<<<<<< HEAD
# TODO: revealed: int or Literal[1]
reveal_type(f(1))  # revealed: T

# TODO: revealed: float
reveal_type(f(1.0))  # revealed: T

# TODO: revealed: bool or Literal[true]
reveal_type(f(True))  # revealed: T

# TODO: revealed: str or Literal["string"]
reveal_type(f("string"))  # revealed: T
=======
reveal_type(f(1))  # revealed: Literal[1]
reveal_type(f(1.0))  # revealed: float
reveal_type(f(True))  # revealed: Literal[True]
reveal_type(f("string"))  # revealed: Literal["string"]
>>>>>>> 787bcd1c
```

## Inferring “deep” generic parameter types

The matching up of call arguments and discovery of constraints on typevars can be a recursive
process for arbitrarily-nested generic types in parameters.

```py
def f[T](x: list[T]) -> T:
    return x[0]

# TODO: revealed: float
reveal_type(f([1.0, 2.0]))  # revealed: Unknown
```

## Typevar constraints

If a type parameter has an upper bound, that upper bound constrains which types can be used for that
typevar. This effectively adds the upper bound as an intersection to every appearance of the typevar
in the function.

```py
def good_param[T: int](x: T) -> None:
    reveal_type(x)  # revealed: T
```

If the function is annotated as returning the typevar, this means that the upper bound is _not_
assignable to that typevar, since return types are contravariant. In `bad`, we can infer that
`x + 1` has type `int`. But `T` might be instantiated with a narrower type than `int`, and so the
return value is not guaranteed to be compatible for all `T: int`.

```py
def good_return[T: int](x: T) -> T:
    return x

def bad_return[T: int](x: T) -> T:
    # error: [invalid-return-type] "Return type does not match returned value: Expected `T`, found `int`"
    return x + 1
```

## All occurrences of the same typevar have the same type

If a typevar appears multiple times in a function signature, all occurrences have the same type.

```py
def different_types[T, S](cond: bool, t: T, s: S) -> T:
    if cond:
        return t
    else:
<<<<<<< HEAD
        # TODO: error: [invalid-return-type] "Object of type `S` is not assignable to return type `T`"
=======
        # error: [invalid-return-type] "Return type does not match returned value: Expected `T`, found `S`"
>>>>>>> 787bcd1c
        return s

def same_types[T](cond: bool, t1: T, t2: T) -> T:
    if cond:
        return t1
    else:
        return t2
```

## All occurrences of the same constrained typevar have the same type

The above is true even when the typevars are constrained. Here, both `int` and `str` have `__add__`
methods that are compatible with the return type, so the `return` expression is always well-typed:

```py
def same_constrained_types[T: (int, str)](t1: T, t2: T) -> T:
    # TODO: no error
    # error: [unsupported-operator] "Operator `+` is unsupported between objects of type `T` and `T`"
    return t1 + t2
```

This is _not_ the same as a union type, because of this additional constraint that the two
occurrences have the same type. In `unions_are_different`, `t1` and `t2` might have different types,
and an `int` and a `str` cannot be added together:

```py
def unions_are_different(t1: int | str, t2: int | str) -> int | str:
    # error: [unsupported-operator] "Operator `+` is unsupported between objects of type `int | str` and `int | str`"
    return t1 + t2
```

## Typevar inference is a unification problem

When inferring typevar assignments in a generic function call, we cannot simply solve constraints
eagerly for each parameter in turn. We must solve a unification problem involving all of the
parameters simultaneously.

```py
def two_params[T](x: T, y: T) -> T:
    return x

<<<<<<< HEAD
# TODO: revealed: str
reveal_type(two_params("a", "b"))  # revealed: T

# TODO: revealed: str | int
reveal_type(two_params("a", 1))  # revealed: T
=======
reveal_type(two_params("a", "b"))  # revealed: Literal["a", "b"]
reveal_type(two_params("a", 1))  # revealed: Literal["a", 1]
>>>>>>> 787bcd1c
```

When one of the parameters is a union, we attempt to find the smallest specialization that satisfies
all of the constraints.

<<<<<<< HEAD
# TODO: revealed: str
reveal_type(param_with_union(1, "a"))  # revealed: T

# TODO: revealed: str
reveal_type(param_with_union("a", "a"))  # revealed: T

# TODO: revealed: int
reveal_type(param_with_union(1, 1))  # revealed: T

# TODO: revealed: str | int
reveal_type(param_with_union("a", 1))  # revealed: T
=======
```py
def union_param[T](x: T | None) -> T:
    if x is None:
        raise ValueError
    return x

reveal_type(union_param("a"))  # revealed: Literal["a"]
reveal_type(union_param(1))  # revealed: Literal[1]
reveal_type(union_param(None))  # revealed: Unknown
```

```py
def union_and_nonunion_params[T](x: T | int, y: T) -> T:
    return y

reveal_type(union_and_nonunion_params(1, "a"))  # revealed: Literal["a"]
reveal_type(union_and_nonunion_params("a", "a"))  # revealed: Literal["a"]
reveal_type(union_and_nonunion_params(1, 1))  # revealed: Literal[1]
reveal_type(union_and_nonunion_params(3, 1))  # revealed: Literal[1]
reveal_type(union_and_nonunion_params("a", 1))  # revealed: Literal["a", 1]
>>>>>>> 787bcd1c
```

```py
def tuple_param[T, S](x: T | S, y: tuple[T, S]) -> tuple[T, S]:
    return y

<<<<<<< HEAD
# TODO: revealed: tuple[str, int]
reveal_type(tuple_param("a", ("a", 1)))  # revealed: tuple[T, S]

# TODO: revealed: tuple[str, int]
reveal_type(tuple_param(1, ("a", 1)))  # revealed: tuple[T, S]
=======
reveal_type(tuple_param("a", ("a", 1)))  # revealed: tuple[Literal["a"], Literal[1]]
reveal_type(tuple_param(1, ("a", 1)))  # revealed: tuple[Literal["a"], Literal[1]]
>>>>>>> 787bcd1c
```

## Inferring nested generic function calls

We can infer type assignments in nested calls to multiple generic functions. If they use the same
type variable, we do not confuse the two; `T@f` and `T@g` have separate types in each example below.

```py
def f[T](x: T) -> tuple[T, int]:
    return (x, 1)

def g[T](x: T) -> T | None:
    return x

<<<<<<< HEAD
# TODO: revealed: tuple[str | None, int]
reveal_type(f(g("a")))  # revealed: tuple[T, int]

# TODO: revealed: tuple[str, int] | None
reveal_type(g(f("a")))  # revealed: T | None
=======
reveal_type(f(g("a")))  # revealed: tuple[Literal["a"] | None, int]
reveal_type(g(f("a")))  # revealed: tuple[Literal["a"], int] | None
>>>>>>> 787bcd1c
```<|MERGE_RESOLUTION|>--- conflicted
+++ resolved
@@ -52,24 +52,10 @@
 def f[T](x: T) -> T:
     return x
 
-<<<<<<< HEAD
-# TODO: revealed: int or Literal[1]
-reveal_type(f(1))  # revealed: T
-
-# TODO: revealed: float
-reveal_type(f(1.0))  # revealed: T
-
-# TODO: revealed: bool or Literal[true]
-reveal_type(f(True))  # revealed: T
-
-# TODO: revealed: str or Literal["string"]
-reveal_type(f("string"))  # revealed: T
-=======
 reveal_type(f(1))  # revealed: Literal[1]
 reveal_type(f(1.0))  # revealed: float
 reveal_type(f(True))  # revealed: Literal[True]
 reveal_type(f("string"))  # revealed: Literal["string"]
->>>>>>> 787bcd1c
 ```
 
 ## Inferring “deep” generic parameter types
@@ -119,11 +105,7 @@
     if cond:
         return t
     else:
-<<<<<<< HEAD
-        # TODO: error: [invalid-return-type] "Object of type `S` is not assignable to return type `T`"
-=======
         # error: [invalid-return-type] "Return type does not match returned value: Expected `T`, found `S`"
->>>>>>> 787bcd1c
         return s
 
 def same_types[T](cond: bool, t1: T, t2: T) -> T:
@@ -165,34 +147,13 @@
 def two_params[T](x: T, y: T) -> T:
     return x
 
-<<<<<<< HEAD
-# TODO: revealed: str
-reveal_type(two_params("a", "b"))  # revealed: T
-
-# TODO: revealed: str | int
-reveal_type(two_params("a", 1))  # revealed: T
-=======
 reveal_type(two_params("a", "b"))  # revealed: Literal["a", "b"]
 reveal_type(two_params("a", 1))  # revealed: Literal["a", 1]
->>>>>>> 787bcd1c
 ```
 
 When one of the parameters is a union, we attempt to find the smallest specialization that satisfies
 all of the constraints.
 
-<<<<<<< HEAD
-# TODO: revealed: str
-reveal_type(param_with_union(1, "a"))  # revealed: T
-
-# TODO: revealed: str
-reveal_type(param_with_union("a", "a"))  # revealed: T
-
-# TODO: revealed: int
-reveal_type(param_with_union(1, 1))  # revealed: T
-
-# TODO: revealed: str | int
-reveal_type(param_with_union("a", 1))  # revealed: T
-=======
 ```py
 def union_param[T](x: T | None) -> T:
     if x is None:
@@ -213,23 +174,14 @@
 reveal_type(union_and_nonunion_params(1, 1))  # revealed: Literal[1]
 reveal_type(union_and_nonunion_params(3, 1))  # revealed: Literal[1]
 reveal_type(union_and_nonunion_params("a", 1))  # revealed: Literal["a", 1]
->>>>>>> 787bcd1c
 ```
 
 ```py
 def tuple_param[T, S](x: T | S, y: tuple[T, S]) -> tuple[T, S]:
     return y
 
-<<<<<<< HEAD
-# TODO: revealed: tuple[str, int]
-reveal_type(tuple_param("a", ("a", 1)))  # revealed: tuple[T, S]
-
-# TODO: revealed: tuple[str, int]
-reveal_type(tuple_param(1, ("a", 1)))  # revealed: tuple[T, S]
-=======
 reveal_type(tuple_param("a", ("a", 1)))  # revealed: tuple[Literal["a"], Literal[1]]
 reveal_type(tuple_param(1, ("a", 1)))  # revealed: tuple[Literal["a"], Literal[1]]
->>>>>>> 787bcd1c
 ```
 
 ## Inferring nested generic function calls
@@ -244,14 +196,6 @@
 def g[T](x: T) -> T | None:
     return x
 
-<<<<<<< HEAD
-# TODO: revealed: tuple[str | None, int]
-reveal_type(f(g("a")))  # revealed: tuple[T, int]
-
-# TODO: revealed: tuple[str, int] | None
-reveal_type(g(f("a")))  # revealed: T | None
-=======
 reveal_type(f(g("a")))  # revealed: tuple[Literal["a"] | None, int]
 reveal_type(g(f("a")))  # revealed: tuple[Literal["a"], int] | None
->>>>>>> 787bcd1c
 ```