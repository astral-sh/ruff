# PEP 695 Generics

[PEP 695] and Python 3.12 introduced new, more ergonomic syntax for type variables.

## Type variables

### Defining PEP 695 type variables

PEP 695 introduces a new syntax for defining type variables. The resulting type variables are
instances of `typing.TypeVar`, just like legacy type variables.

```py
def f[T]():
    reveal_type(type(T))  # revealed: Literal[TypeVar]
    reveal_type(T)  # revealed: T
    reveal_type(T.__name__)  # revealed: Literal["T"]
```

### Cannot have only one constraint

> `TypeVar` supports constraining parametric types to a fixed set of possible types...There should
> be at least two constraints, if any; specifying a single constraint is disallowed.

```py
# error: [invalid-type-variable-constraints] "TypeVar must have at least two constrained types"
def f[T: (int,)]():
    pass
```

## Invalid uses

Note that many of the invalid uses of legacy typevars do not apply to PEP 695 typevars, since the
PEP 695 syntax is only allowed places where typevars are allowed.

## Displaying typevars

We use a suffix when displaying the typevars of a generic function or class. This helps distinguish
different uses of the same typevar.

```py
def f[T](x: T, y: T) -> None:
    # TODO: revealed: T@f
    reveal_type(x)  # revealed: T

class C[T]:
    def m(self, x: T) -> None:
        # TODO: revealed: T@c
        reveal_type(x)  # revealed: T
```

## Fully static typevars

We consider a typevar to be fully static unless it has a non-fully-static bound or constraint. This
is true even though a fully static typevar might be specialized to a gradual form like `Any`. (This
is similar to how you can assign an expression whose type is not fully static to a target whose type
is.)

```py
from knot_extensions import is_fully_static, static_assert
from typing import Any

def unbounded_unconstrained[T](t: list[T]) -> None:
    static_assert(is_fully_static(T))

def bounded[T: int](t: list[T]) -> None:
    static_assert(is_fully_static(T))

def bounded_by_gradual[T: Any](t: list[T]) -> None:
    static_assert(not is_fully_static(T))

def constrained[T: (int, str)](t: list[T]) -> None:
    static_assert(is_fully_static(T))

def constrained_by_gradual[T: (int, Any)](t: list[T]) -> None:
    static_assert(not is_fully_static(T))
```

## Subtyping and assignability

(Note: for simplicity, all of the prose in this section refers to _subtyping_ involving fully static
typevars. Unless otherwise noted, all of the claims also apply to _assignability_ involving gradual
typevars.)

We can make no assumption about what type an unbounded, unconstrained, fully static typevar will be
specialized to. Properties are true of the typevar only if they are true for every valid
specialization. Thus, the typevar is a subtype of itself and of `object`, but not of any other type
(including other typevars).

```py
from knot_extensions import is_assignable_to, is_subtype_of, static_assert

class Super: ...
class Base(Super): ...
class Sub(Base): ...
class Unrelated: ...

def unbounded_unconstrained[T, U](t: list[T], u: list[U]) -> None:
    static_assert(is_assignable_to(T, T))
    static_assert(is_assignable_to(T, object))
<<<<<<< HEAD
    static_assert(is_assignable_to(U, U))
    static_assert(is_assignable_to(U, object))
=======
    static_assert(not is_assignable_to(T, Super))
    static_assert(is_assignable_to(U, U))
    static_assert(is_assignable_to(U, object))
    static_assert(not is_assignable_to(U, Super))
>>>>>>> 64e7e1aa
    static_assert(not is_assignable_to(T, U))
    static_assert(not is_assignable_to(U, T))

    static_assert(is_subtype_of(T, T))
    static_assert(is_subtype_of(T, object))
<<<<<<< HEAD
    static_assert(is_subtype_of(U, U))
    static_assert(is_subtype_of(U, object))
=======
    static_assert(not is_subtype_of(T, Super))
    static_assert(is_subtype_of(U, U))
    static_assert(is_subtype_of(U, object))
    static_assert(not is_subtype_of(U, Super))
>>>>>>> 64e7e1aa
    static_assert(not is_subtype_of(T, U))
    static_assert(not is_subtype_of(U, T))
```

A bounded typevar is assignable to its bound, and a bounded, fully static typevar is a subtype of
its bound. (A typevar with a non-fully-static bound is itself non-fully-static, and therefore does
not participate in subtyping.) A fully static bound is not assignable to, nor a subtype of, the
typevar, since the typevar might be specialized to a smaller type. (This is true even if the bound
is a final class, since the typevar can still be specialized to `Never`.)

```py
from typing import Any
from typing_extensions import final

def bounded[T: Super](t: list[T]) -> None:
    static_assert(is_assignable_to(T, Super))
    static_assert(not is_assignable_to(T, Sub))
    static_assert(not is_assignable_to(Super, T))
    static_assert(not is_assignable_to(Sub, T))

    static_assert(is_subtype_of(T, Super))
    static_assert(not is_subtype_of(T, Sub))
    static_assert(not is_subtype_of(Super, T))
    static_assert(not is_subtype_of(Sub, T))

def bounded_by_gradual[T: Any](t: list[T]) -> None:
    static_assert(is_assignable_to(T, Any))
    static_assert(is_assignable_to(Any, T))
    static_assert(is_assignable_to(T, Super))
    static_assert(not is_assignable_to(Super, T))
    static_assert(is_assignable_to(T, Sub))
    static_assert(not is_assignable_to(Sub, T))

    static_assert(not is_subtype_of(T, Any))
    static_assert(not is_subtype_of(Any, T))
    static_assert(not is_subtype_of(T, Super))
    static_assert(not is_subtype_of(Super, T))
    static_assert(not is_subtype_of(T, Sub))
    static_assert(not is_subtype_of(Sub, T))

@final
class FinalClass: ...

def bounded_final[T: FinalClass](t: list[T]) -> None:
    static_assert(is_assignable_to(T, FinalClass))
    static_assert(not is_assignable_to(FinalClass, T))

    static_assert(is_subtype_of(T, FinalClass))
    static_assert(not is_subtype_of(FinalClass, T))
```

Two distinct fully static typevars are not subtypes of each other, even if they have the same
bounds, since there is (still) no guarantee that they will be specialized to the same type. This is
true even if both typevars are bounded by the same final class, since you can specialize the
typevars to `Never` in addition to that final class.

```py
def two_bounded[T: Super, U: Super](t: list[T], u: list[U]) -> None:
    static_assert(not is_assignable_to(T, U))
    static_assert(not is_assignable_to(U, T))

    static_assert(not is_subtype_of(T, U))
    static_assert(not is_subtype_of(U, T))

def two_final_bounded[T: FinalClass, U: FinalClass](t: list[T], u: list[U]) -> None:
    static_assert(not is_assignable_to(T, U))
    static_assert(not is_assignable_to(U, T))

    static_assert(not is_subtype_of(T, U))
    static_assert(not is_subtype_of(U, T))
```

A constrained fully static typevar is assignable to the union of its constraints, but not to any of
the constraints individually. None of the constraints are subtypes of the typevar, though the
<<<<<<< HEAD
intersection of all of its contraints is a subtype of the typevar. (Though that intersection is
likely to be `Never` in practice.)
=======
intersection of all of its constraints is a subtype of the typevar.
>>>>>>> 64e7e1aa

```py
from knot_extensions import Intersection

def constrained[T: (Base, Unrelated)](t: list[T]) -> None:
    static_assert(not is_assignable_to(T, Super))
    static_assert(not is_assignable_to(T, Base))
    static_assert(not is_assignable_to(T, Sub))
    static_assert(not is_assignable_to(T, Unrelated))
    static_assert(is_assignable_to(T, Super | Unrelated))
    static_assert(is_assignable_to(T, Base | Unrelated))
    static_assert(not is_assignable_to(T, Sub | Unrelated))
    static_assert(not is_assignable_to(Super, T))
    static_assert(not is_assignable_to(Unrelated, T))
    static_assert(not is_assignable_to(Super | Unrelated, T))
    static_assert(is_assignable_to(Intersection[Base, Unrelated], T))

    static_assert(not is_subtype_of(T, Super))
    static_assert(not is_subtype_of(T, Base))
    static_assert(not is_subtype_of(T, Sub))
    static_assert(not is_subtype_of(T, Unrelated))
    static_assert(is_subtype_of(T, Super | Unrelated))
    static_assert(is_subtype_of(T, Base | Unrelated))
    static_assert(not is_subtype_of(T, Sub | Unrelated))
    static_assert(not is_subtype_of(Super, T))
    static_assert(not is_subtype_of(Unrelated, T))
    static_assert(not is_subtype_of(Super | Unrelated, T))
    static_assert(is_subtype_of(Intersection[Base, Unrelated], T))

def constrained_by_gradual[T: (Base, Any)](t: list[T]) -> None:
    static_assert(is_assignable_to(T, Super))
    static_assert(is_assignable_to(T, Base))
    static_assert(not is_assignable_to(T, Sub))
    static_assert(not is_assignable_to(T, Unrelated))
    static_assert(is_assignable_to(T, Any))
    static_assert(is_assignable_to(T, Super | Any))
    static_assert(is_assignable_to(T, Super | Unrelated))
    static_assert(not is_assignable_to(Super, T))
    static_assert(is_assignable_to(Base, T))
    static_assert(not is_assignable_to(Unrelated, T))
    static_assert(is_assignable_to(Any, T))
    static_assert(not is_assignable_to(Super | Any, T))
    static_assert(is_assignable_to(Base | Any, T))
    static_assert(not is_assignable_to(Super | Unrelated, T))
    static_assert(is_assignable_to(Intersection[Base, Unrelated], T))
    static_assert(is_assignable_to(Intersection[Base, Any], T))

    static_assert(not is_subtype_of(T, Super))
    static_assert(not is_subtype_of(T, Base))
    static_assert(not is_subtype_of(T, Sub))
    static_assert(not is_subtype_of(T, Unrelated))
    static_assert(not is_subtype_of(T, Any))
    static_assert(not is_subtype_of(T, Super | Any))
    static_assert(not is_subtype_of(T, Super | Unrelated))
    static_assert(not is_subtype_of(Super, T))
    static_assert(not is_subtype_of(Base, T))
    static_assert(not is_subtype_of(Unrelated, T))
    static_assert(not is_subtype_of(Any, T))
    static_assert(not is_subtype_of(Super | Any, T))
    static_assert(not is_subtype_of(Base | Any, T))
    static_assert(not is_subtype_of(Super | Unrelated, T))
    static_assert(not is_subtype_of(Intersection[Base, Unrelated], T))
    static_assert(not is_subtype_of(Intersection[Base, Any], T))
```

Two distinct fully static typevars are not subtypes of each other, even if they have the same
constraints, and even if any of the constraints are final. There must always be at least two
distinct constraints, meaning that there is (still) no guarantee that they will be specialized to
the same type.

```py
def two_constrained[T: (int, str), U: (int, str)](t: list[T], u: list[U]) -> None:
    static_assert(not is_assignable_to(T, U))
    static_assert(not is_assignable_to(U, T))

    static_assert(not is_subtype_of(T, U))
    static_assert(not is_subtype_of(U, T))

@final
class AnotherFinalClass: ...

def two_final_constrained[T: (FinalClass, AnotherFinalClass), U: (FinalClass, AnotherFinalClass)](t: list[T], u: list[U]) -> None:
    static_assert(not is_assignable_to(T, U))
    static_assert(not is_assignable_to(U, T))

    static_assert(not is_subtype_of(T, U))
    static_assert(not is_subtype_of(U, T))
```

## Singletons and single-valued types

(Note: for simplicity, all of the prose in this section refers to _singleton_ types, but all of the
claims also apply to _single-valued_ types.)

An unbounded, unconstrained typevar is not a singleton, because it can be specialized to a
non-singleton type.

```py
from knot_extensions import is_singleton, is_single_valued, static_assert

def unbounded_unconstrained[T](t: list[T]) -> None:
    static_assert(not is_singleton(T))
    static_assert(not is_single_valued(T))
```

<<<<<<< HEAD
A bounded typevar is not a singleton, since it can still be specialized to `Never`.

```py
def bounded[T: int](t: list[T]) -> None:
=======
A bounded typevar is not a singleton, even if its bound is a singleton, since it can still be
specialized to `Never`.

```py
def bounded[T: None](t: list[T]) -> None:
>>>>>>> 64e7e1aa
    static_assert(not is_singleton(T))
    static_assert(not is_single_valued(T))
```

A constrained typevar is a singleton if all of its constraints are singletons. (Note that you cannot
specialize a constrained typevar to a subtype of a constraint.)

```py
from typing_extensions import Literal

def constrained_non_singletons[T: (int, str)](t: list[T]) -> None:
    static_assert(not is_singleton(T))
    static_assert(not is_single_valued(T))

def constrained_singletons[T: (Literal[True], Literal[False])](t: list[T]) -> None:
    static_assert(is_singleton(T))

def constrained_single_valued[T: (Literal[True], tuple[()])](t: list[T]) -> None:
    static_assert(is_single_valued(T))
```

## Unions involving typevars

The union of an unbounded unconstrained typevar with any other type cannot be simplified, since
there is no guarantee what type the typevar will be specialized to.

```py
from typing import Any

class Super: ...
class Base(Super): ...
class Sub(Base): ...
class Unrelated: ...

def unbounded_unconstrained[T](t: T) -> None:
    def _(x: T | Super) -> None:
        reveal_type(x)  # revealed: T | Super

    def _(x: T | Base) -> None:
        reveal_type(x)  # revealed: T | Base

    def _(x: T | Sub) -> None:
        reveal_type(x)  # revealed: T | Sub

    def _(x: T | Unrelated) -> None:
        reveal_type(x)  # revealed: T | Unrelated

    def _(x: T | Any) -> None:
        reveal_type(x)  # revealed: T | Any
```

The union of a bounded typevar with its bound is that bound. (The typevar is guaranteed to be
specialized to a subtype of the bound.) The union of a bounded typevar with a subtype of its bound
cannot be simplified. (The typevar might be specialized to a different subtype of the bound.)

```py
def bounded[T: Base](t: T) -> None:
    def _(x: T | Super) -> None:
        reveal_type(x)  # revealed: Super

    def _(x: T | Base) -> None:
        reveal_type(x)  # revealed: Base

    def _(x: T | Sub) -> None:
        reveal_type(x)  # revealed: T | Sub

    def _(x: T | Unrelated) -> None:
        reveal_type(x)  # revealed: T | Unrelated

    def _(x: T | Any) -> None:
        reveal_type(x)  # revealed: T | Any
```

The union of a constrained typevar with a type depends on how that type relates to the constraints.
If all of the constraints are a subtype of that type, the union simplifies to that type. Inversely,
if the type is a subtype of every constraint, the union simplifies to the typevar. Otherwise, the
union cannot be simplified.

```py
def constrained[T: (Base, Sub)](t: T) -> None:
    def _(x: T | Super) -> None:
        reveal_type(x)  # revealed: Super

    def _(x: T | Base) -> None:
        reveal_type(x)  # revealed: Base

    def _(x: T | Sub) -> None:
        reveal_type(x)  # revealed: T

    def _(x: T | Unrelated) -> None:
        reveal_type(x)  # revealed: T | Unrelated

    def _(x: T | Any) -> None:
        reveal_type(x)  # revealed: T | Any
```

## Intersections involving typevars

The intersection of an unbounded unconstrained typevar with any other type cannot be simplified,
since there is no guarantee what type the typevar will be specialized to.

```py
from knot_extensions import Intersection
from typing import Any

class Super: ...
class Base(Super): ...
class Sub(Base): ...
class Unrelated: ...

def unbounded_unconstrained[T](t: T) -> None:
    def _(x: Intersection[T, Super]) -> None:
        reveal_type(x)  # revealed: T & Super

    def _(x: Intersection[T, Base]) -> None:
        reveal_type(x)  # revealed: T & Base

    def _(x: Intersection[T, Sub]) -> None:
        reveal_type(x)  # revealed: T & Sub

    def _(x: Intersection[T, Unrelated]) -> None:
        reveal_type(x)  # revealed: T & Unrelated

    def _(x: Intersection[T, Any]) -> None:
        reveal_type(x)  # revealed: T & Any
```

The intersection of a bounded typevar with its bound or a supertype of its bound is the typevar
itself. (The typevar might be specialized to a subtype of the bound.) The intersection of a bounded
typevar with a subtype of its bound cannot be simplified. (The typevar might be specialized to a
different subtype of the bound.) The intersection of a bounded typevar with a type that is disjoint
from its bound is `Never`.

```py
def bounded[T: Base](t: T) -> None:
    def _(x: Intersection[T, Super]) -> None:
        reveal_type(x)  # revealed: T

    def _(x: Intersection[T, Base]) -> None:
        reveal_type(x)  # revealed: T

    def _(x: Intersection[T, Sub]) -> None:
        reveal_type(x)  # revealed: T & Sub

    def _(x: Intersection[T, None]) -> None:
        reveal_type(x)  # revealed: Never

    def _(x: Intersection[T, Any]) -> None:
        reveal_type(x)  # revealed: T & Any
```

Constrained typevars can be modeled using a hypothetical `OneOf` connector, where the typevar must
be specialized to _one_ of its constraints. The typevar is not the _union_ of those constraints,
since that would allow the typevar to take on values from _multiple_ constraints simultaneously. The
`OneOf` connector would not be a “type” according to a strict reading of the typing spec, since it
would not represent a single set of runtime objects; it would instead represent a _set of_ sets of
runtime objects. This is one reason we have not actually added this connector to our data model yet.
<<<<<<< HEAD
Nevertheless, describing constrained typevars this ways helps explain how we simplify intersections
=======
Nevertheless, describing constrained typevars this way helps explain how we simplify intersections
>>>>>>> 64e7e1aa
involving them.

This means that when intersecting a constrained typevar with a type `T`, constraints that are
supertypes of `T` can be simplified to `T`, since intersection distributes over `OneOf`. Moreover,
constraints that are disjoint from `T` are no longer valid specializations of the typevar, since
`Never` is an identity for `OneOf`. After these simplifications, if only one constraint remains, we
can simplify the intersection as a whole to that constraint.

```py
def constrained[T: (Base, Sub, Unrelated)](t: T) -> None:
    def _(x: Intersection[T, Base]) -> None:
        # With OneOf this would be OneOf[Base, Sub]
        reveal_type(x)  # revealed: T & Base

    def _(x: Intersection[T, Unrelated]) -> None:
        reveal_type(x)  # revealed: Unrelated

    def _(x: Intersection[T, Sub]) -> None:
        reveal_type(x)  # revealed: Sub

    def _(x: Intersection[T, None]) -> None:
        reveal_type(x)  # revealed: Never

    def _(x: Intersection[T, Any]) -> None:
        reveal_type(x)  # revealed: T & Any
```

We can simplify the intersection similarly when removing a type from a constrained typevar, since
this is modeled internally as an intersection with a negation.

```py
from knot_extensions import Not

def remove_constraint[T: (int, str, bool)](t: T) -> None:
    def _(x: Intersection[T, Not[int]]) -> None:
        reveal_type(x)  # revealed: str

    def _(x: Intersection[T, Not[str]]) -> None:
<<<<<<< HEAD
=======
        # With OneOf this would be OneOf[int, bool]
>>>>>>> 64e7e1aa
        reveal_type(x)  # revealed: T & ~str

    def _(x: Intersection[T, Not[bool]]) -> None:
        reveal_type(x)  # revealed: T & ~bool

    def _(x: Intersection[T, Not[int], Not[str]]) -> None:
        reveal_type(x)  # revealed: Never

    def _(x: Intersection[T, Not[None]]) -> None:
        reveal_type(x)  # revealed: T

    def _(x: Intersection[T, Not[Any]]) -> None:
        reveal_type(x)  # revealed: T & Any
```

## Narrowing

We can use narrowing expressions to eliminate some of the possibilities of a constrained typevar:

```py
class P: ...
class Q: ...
class R: ...

def f[T: (P, Q)](t: T) -> None:
    if isinstance(t, P):
        reveal_type(t)  # revealed: P
        p: P = t
    else:
        reveal_type(t)  # revealed: Q
        q: Q = t

    if isinstance(t, Q):
        reveal_type(t)  # revealed: Q
        q: Q = t
    else:
        reveal_type(t)  # revealed: P
        p: P = t

def g[T: (P, Q, R)](t: T) -> None:
    if isinstance(t, P):
        reveal_type(t)  # revealed: P
        p: P = t
    elif isinstance(t, Q):
        reveal_type(t)  # revealed: Q & ~P
        q: Q = t
    else:
        reveal_type(t)  # revealed: R
        r: R = t

    if isinstance(t, P):
        reveal_type(t)  # revealed: P
        p: P = t
    elif isinstance(t, Q):
        reveal_type(t)  # revealed: Q & ~P
        q: Q = t
    elif isinstance(t, R):
        reveal_type(t)  # revealed: R & ~P & ~Q
        r: R = t
    else:
        reveal_type(t)  # revealed: Never
```

[pep 695]: https://peps.python.org/pep-0695/<|MERGE_RESOLUTION|>--- conflicted
+++ resolved
@@ -97,29 +97,19 @@
 def unbounded_unconstrained[T, U](t: list[T], u: list[U]) -> None:
     static_assert(is_assignable_to(T, T))
     static_assert(is_assignable_to(T, object))
-<<<<<<< HEAD
-    static_assert(is_assignable_to(U, U))
-    static_assert(is_assignable_to(U, object))
-=======
     static_assert(not is_assignable_to(T, Super))
     static_assert(is_assignable_to(U, U))
     static_assert(is_assignable_to(U, object))
     static_assert(not is_assignable_to(U, Super))
->>>>>>> 64e7e1aa
     static_assert(not is_assignable_to(T, U))
     static_assert(not is_assignable_to(U, T))
 
     static_assert(is_subtype_of(T, T))
     static_assert(is_subtype_of(T, object))
-<<<<<<< HEAD
-    static_assert(is_subtype_of(U, U))
-    static_assert(is_subtype_of(U, object))
-=======
     static_assert(not is_subtype_of(T, Super))
     static_assert(is_subtype_of(U, U))
     static_assert(is_subtype_of(U, object))
     static_assert(not is_subtype_of(U, Super))
->>>>>>> 64e7e1aa
     static_assert(not is_subtype_of(T, U))
     static_assert(not is_subtype_of(U, T))
 ```
@@ -194,12 +184,7 @@
 
 A constrained fully static typevar is assignable to the union of its constraints, but not to any of
 the constraints individually. None of the constraints are subtypes of the typevar, though the
-<<<<<<< HEAD
-intersection of all of its contraints is a subtype of the typevar. (Though that intersection is
-likely to be `Never` in practice.)
-=======
 intersection of all of its constraints is a subtype of the typevar.
->>>>>>> 64e7e1aa
 
 ```py
 from knot_extensions import Intersection
@@ -305,18 +290,11 @@
     static_assert(not is_single_valued(T))
 ```
 
-<<<<<<< HEAD
-A bounded typevar is not a singleton, since it can still be specialized to `Never`.
-
-```py
-def bounded[T: int](t: list[T]) -> None:
-=======
 A bounded typevar is not a singleton, even if its bound is a singleton, since it can still be
 specialized to `Never`.
 
 ```py
 def bounded[T: None](t: list[T]) -> None:
->>>>>>> 64e7e1aa
     static_assert(not is_singleton(T))
     static_assert(not is_single_valued(T))
 ```
@@ -474,11 +452,7 @@
 `OneOf` connector would not be a “type” according to a strict reading of the typing spec, since it
 would not represent a single set of runtime objects; it would instead represent a _set of_ sets of
 runtime objects. This is one reason we have not actually added this connector to our data model yet.
-<<<<<<< HEAD
-Nevertheless, describing constrained typevars this ways helps explain how we simplify intersections
-=======
 Nevertheless, describing constrained typevars this way helps explain how we simplify intersections
->>>>>>> 64e7e1aa
 involving them.
 
 This means that when intersecting a constrained typevar with a type `T`, constraints that are
@@ -517,10 +491,7 @@
         reveal_type(x)  # revealed: str
 
     def _(x: Intersection[T, Not[str]]) -> None:
-<<<<<<< HEAD
-=======
         # With OneOf this would be OneOf[int, bool]
->>>>>>> 64e7e1aa
         reveal_type(x)  # revealed: T & ~str
 
     def _(x: Intersection[T, Not[bool]]) -> None:
