--- conflicted
+++ resolved
@@ -157,21 +157,14 @@
     def __init__(self, x: T) -> None: ...
 
 # TODO: revealed: E[int] or E[Literal[1]]
-<<<<<<< HEAD
 reveal_type(E(1))  # revealed: E[Unknown]
-=======
-# TODO should not emit an error
-# error: [invalid-argument-type] "Object of type `Literal[1]` cannot be assigned to parameter 2 (`x`) of bound method `__init__`; expected type `T`"
-reveal_type(E(1))  # revealed: E
->>>>>>> 8249a724
 ```
 
 The types inferred from a type context and from a constructor parameter must be consistent with each
 other:
 
 ```py
-# TODO: the error should not leak the `T` typevar and should mention `E[int]`
-# error: [invalid-argument-type] "Object of type `Literal["five"]` cannot be assigned to parameter 2 (`x`) of bound method `__init__`; expected type `T`"
+# TODO: error: [invalid-argument-type]
 wrong_innards: E[int] = E("five")
 ```
 
