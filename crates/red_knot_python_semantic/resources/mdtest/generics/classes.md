# Generic classes

## PEP 695 syntax

TODO: Add a `red_knot_extension` function that asserts whether a function or class is generic.

This is a generic class defined using PEP 695 syntax:

```py
class C[T]: ...
```

A class that inherits from a generic class, and fills its type parameters with typevars, is generic:

```py
# TODO: no error
# error: [non-subscriptable]
class D[U](C[U]): ...
```

A class that inherits from a generic class, but fills its type parameters with concrete types, is
_not_ generic:

```py
# TODO: no error
# error: [non-subscriptable]
class E(C[int]): ...
```

A class that inherits from a generic class, and doesn't fill its type parameters at all, implicitly
uses the default value for the typevar. In this case, that default type is `Unknown`, so `F`
inherits from `C[Unknown]` and is not itself generic.

```py
class F(C): ...
```

## Legacy syntax

This is a generic class defined using the legacy syntax:

```py
from typing import Generic, TypeVar

T = TypeVar("T")

# TODO: no error
# error: [invalid-base]
class C(Generic[T]): ...
```

A class that inherits from a generic class, and fills its type parameters with typevars, is generic.

```py
class D(C[T]): ...
```

(Examples `E` and `F` from above do not have analogues in the legacy syntax.)

## Inferring generic class parameters

The type parameter can be specified explicitly:

```py
class C[T]:
    x: T

# TODO: no error
# TODO: revealed: C[int]
# error: [non-subscriptable]
reveal_type(C[int]())  # revealed: C
```

We can infer the type parameter from a type context:

```py
c: C[int] = C()
# TODO: revealed: C[int]
reveal_type(c)  # revealed: C
```

The typevars of a fully specialized generic class should no longer be visible:

```py
# TODO: revealed: int
reveal_type(c.x)  # revealed: T
```

If the type parameter is not specified explicitly, and there are no constraints that let us infer a
specific type, we infer the typevar's default type:

```py
class D[T = int]: ...

# TODO: revealed: D[int]
reveal_type(D())  # revealed: D
```

If a typevar does not provide a default, we use `Unknown`:

```py
# TODO: revealed: C[Unknown]
reveal_type(C())  # revealed: C
```

If the type of a constructor parameter is a class typevar, we can use that to infer the type
parameter:

```py
class E[T]:
    def __init__(self, x: T) -> None: ...

# TODO: revealed: E[int] or E[Literal[1]]
reveal_type(E(1))  # revealed: E
```

The types inferred from a type context and from a constructor parameter must be consistent with each
other:

```py
# TODO: error
wrong_innards: E[int] = E("five")
```

## Generic subclass

When a generic subclass fills its superclass's type parameter with one of its own, the actual types
propagate through:

```py
class Base[T]:
    x: T | None = None

# TODO: no error
# error: [non-subscriptable]
class Sub[U](Base[U]): ...

# TODO: no error
# TODO: revealed: int | None
# error: [non-subscriptable]
reveal_type(Base[int].x)  # revealed: T | None
# TODO: revealed: int | None
# error: [non-subscriptable]
reveal_type(Sub[int].x)  # revealed: T | None
```

## Cyclic class definition

A class can use itself as the type parameter of one of its superclasses. (This is also known as the
[curiously recurring template pattern][crtp] or [F-bounded quantification][f-bound].)

Here, `Sub` is not a generic class, since it fills its superclass's type parameter (with itself).

`stub.pyi`:

```pyi
class Base[T]: ...
# TODO: no error
# error: [non-subscriptable]
class Sub(Base[Sub]): ...

reveal_type(Sub)  # revealed: Literal[Sub]
```

A similar case can work in a non-stub file, if forward references are stringified:

`string_annotation.py`:

```py
class Base[T]: ...

# TODO: no error
# error: [non-subscriptable]
class Sub(Base["Sub"]): ...

reveal_type(Sub)  # revealed: Literal[Sub]
```

In a non-stub file, without stringified forward references, this raises a `NameError`:

`bare_annotation.py`:

```py
class Base[T]: ...

<<<<<<< HEAD
# error: [unresolved-reference]
=======
# TODO: the unresolved-reference error is correct, the non-subscriptable is not
>>>>>>> f5cdf235
# error: [non-subscriptable]
# error: [unresolved-reference]
class Sub(Base[Sub]): ...
```

## Another cyclic case

```pyi
# TODO no error (generics)
# error: [invalid-base]
class Derived[T](list[Derived[T]]): ...
```

[crtp]: https://en.wikipedia.org/wiki/Curiously_recurring_template_pattern
[f-bound]: https://en.wikipedia.org/wiki/Bounded_quantification#F-bounded_quantification<|MERGE_RESOLUTION|>--- conflicted
+++ resolved
@@ -183,11 +183,7 @@
 ```py
 class Base[T]: ...
 
-<<<<<<< HEAD
-# error: [unresolved-reference]
-=======
 # TODO: the unresolved-reference error is correct, the non-subscriptable is not
->>>>>>> f5cdf235
 # error: [non-subscriptable]
 # error: [unresolved-reference]
 class Sub(Base[Sub]): ...
