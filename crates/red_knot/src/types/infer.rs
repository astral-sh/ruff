--- conflicted
+++ resolved
@@ -222,7 +222,7 @@
     use crate::db::tests::TestDb;
     use crate::db::{HasJar, SemanticJar};
     use crate::module::{
-        set_module_search_paths, ModuleName, ModuleSearchPath, ModuleSearchPathKind,
+        resolve_module, set_module_search_paths, ModuleName, ModuleSearchPath, ModuleSearchPathKind,
     };
     use crate::symbols::resolve_global_symbol;
     use crate::types::{infer_symbol_public_type, Type};
@@ -401,7 +401,6 @@
     fn resolve_visible_def() -> anyhow::Result<()> {
         let case = create_test()?;
 
-<<<<<<< HEAD
         write_to_path(&case, "a.py", "y = 1; y = 2; x = y")?;
 
         assert_public_type(&case, "a", "x", "Literal[2]")
@@ -421,25 +420,6 @@
                     y = 3
                 x = y
             ",
-=======
-        let path = case.src.path().join("a.py");
-        std::fs::write(path, "y = 1; y = 2; x = y")?;
-        let file = resolve_module(db, ModuleName::new("a"))?
-            .expect("module should be found")
-            .path(db)?
-            .file();
-        let symbols = symbol_table(db, file)?;
-        let x_sym = symbols
-            .root_symbol_id_by_name("x")
-            .expect("x symbol should be found");
-
-        let ty = infer_symbol_public_type(
-            db,
-            GlobalSymbolId {
-                file_id: file,
-                symbol_id: x_sym,
-            },
->>>>>>> 2c865023
         )?;
 
         assert_public_type(&case, "a", "x", "(Literal[2] | Literal[3])")
