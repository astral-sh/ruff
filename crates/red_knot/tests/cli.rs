--- conflicted
+++ resolved
@@ -1153,19 +1153,8 @@
     success: false
     exit_code: 1
     ----- stdout -----
-<<<<<<< HEAD
-    will color is bright yellow
-    warningwill color is bright white
-    [lint:unresolved-reference] <temp_dir>/test.py:2:7:will color is bright red
-     Name `x` used when not defined
-    will color is bright red
-    errorwill color is bright white
-    [lint:non-subscriptable] <temp_dir>/test.py:3:7:will color is bright red
-     Cannot subscript object of type `Literal[4]` with no `__getitem__` method
-=======
     warning[lint:unresolved-reference] test.py:2:7: Name `x` used when not defined
     error[lint:non-subscriptable] test.py:3:7: Cannot subscript object of type `Literal[4]` with no `__getitem__` method
->>>>>>> 50968247
     Found 2 diagnostics
 
     ----- stderr -----
@@ -1198,14 +1187,7 @@
     success: true
     exit_code: 0
     ----- stdout -----
-<<<<<<< HEAD
-    will color is bright cyan
-    infowill color is bright white
-    [revealed-type] <temp_dir>/test.py:5:1:will color is bright red
-     Revealed type: `Literal["hello"]`
-=======
     info[revealed-type] test.py:5:1: Revealed type: `Literal["hello"]`
->>>>>>> 50968247
     Found 1 diagnostic
 
     ----- stderr -----
