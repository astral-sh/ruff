[package]
name = "ty"
version = "0.0.0"
edition.workspace = true
rust-version.workspace = true
homepage.workspace = true
documentation.workspace = true
# Releases occur in this other repository!
repository = "https://github.com/astral-sh/ty/"
authors.workspace = true
license.workspace = true

# See more keys and their definitions at https://doc.rust-lang.org/cargo/reference/manifest.html

[dependencies]
ruff_db = { workspace = true, features = ["os", "cache"] }
ruff_python_ast = { workspace = true }
ty_python_semantic = { workspace = true }
ty_project = { workspace = true, features = ["zstd"] }
ty_server = { workspace = true }

anyhow = { workspace = true }
argfile = { workspace = true }
<<<<<<< HEAD
clap = { workspace = true, features = ["wrap_help"] }
clap_complete_command = { workspace = true }
=======
clap = { workspace = true, features = ["wrap_help", "string"] }
>>>>>>> a2e9a773
colored = { workspace = true }
countme = { workspace = true, features = ["enable"] }
crossbeam = { workspace = true }
ctrlc = { version = "3.4.4" }
jiff = { workspace = true }
rayon = { workspace = true }
salsa = { workspace = true }
tracing = { workspace = true, features = ["release_max_level_debug"] }
tracing-subscriber = { workspace = true, features = ["env-filter", "fmt"] }
tracing-flame = { workspace = true }
tracing-tree = { workspace = true }
wild = { workspace = true }

[dev-dependencies]
ruff_db = { workspace = true, features = ["testing"] }
ruff_python_trivia = { workspace = true }

insta = { workspace = true, features = ["filters"] }
insta-cmd = { workspace = true }
filetime = { workspace = true }
regex = { workspace = true }
tempfile = { workspace = true }
toml = { workspace = true }

[lints]
workspace = true<|MERGE_RESOLUTION|>--- conflicted
+++ resolved
@@ -21,12 +21,8 @@
 
 anyhow = { workspace = true }
 argfile = { workspace = true }
-<<<<<<< HEAD
-clap = { workspace = true, features = ["wrap_help"] }
+clap = { workspace = true, features = ["wrap_help", "string"] }
 clap_complete_command = { workspace = true }
-=======
-clap = { workspace = true, features = ["wrap_help", "string"] }
->>>>>>> a2e9a773
 colored = { workspace = true }
 countme = { workspace = true, features = ["enable"] }
 crossbeam = { workspace = true }
