--- conflicted
+++ resolved
@@ -12,15 +12,9 @@
     Ok(quote! {
         #[automatically_derived]
         #[expect(deprecated)]
-<<<<<<< HEAD
-        impl crate::ViolationMetadata for #name {
+        impl #impl_generics crate::ViolationMetadata for #name #ty_generics #where_clause {
             fn rule() -> crate::registry::Rule {
                 crate::registry::Rule::#name
-=======
-        impl #impl_generics ruff_diagnostics::ViolationMetadata for #name #ty_generics #where_clause {
-            fn rule_name() -> &'static str {
-                ::ruff_macros::kebab_case!(#name)
->>>>>>> a3ee6bb3
             }
 
             fn explain() -> Option<&'static str> {
