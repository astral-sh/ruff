use std::cmp::Reverse;
use std::collections::HashSet;

use quote::quote;
use syn::spanned::Spanned;
use syn::{Attribute, Data, DataEnum, DeriveInput, Error, Lit, Meta, MetaNameValue};

pub fn derive_impl(input: DeriveInput) -> syn::Result<proc_macro2::TokenStream> {
    let DeriveInput { ident, data: Data::Enum(DataEnum {
        variants, ..
    }), .. } = input else {
        return Err(Error::new(input.ident.span(), "only named fields are supported"));
    };

    let mut parsed = Vec::new();

    let mut common_prefix_match_arms = quote!();
<<<<<<< HEAD
    let mut name_match_arms =
        quote!(Self::Ruff => "Ruff-specific rules",Self::Numpy => "Numpy-specific rules",);
    let mut url_match_arms = quote!(Self::Ruff => None, Self::Numpy => None,);
    let mut into_iter_match_arms = quote!();
=======
    let mut name_match_arms = quote!(Self::Ruff => "Ruff-specific rules",);
    let mut url_match_arms = quote!(Self::Ruff => None,);
>>>>>>> a77b4566

    let mut all_prefixes = HashSet::new();

    for variant in variants {
        let mut first_chars = HashSet::new();
        let prefixes: Result<Vec<_>, _> = variant
            .attrs
            .iter()
            .filter(|attr| attr.path.is_ident("prefix"))
            .map(|attr| {
                let Ok(Meta::NameValue(MetaNameValue{lit: Lit::Str(lit), ..})) = attr.parse_meta() else {
                    return Err(Error::new(attr.span(), r#"expected attribute to be in the form of [#prefix = "..."]"#));
                };
                let str = lit.value();
                match str.chars().next() {
                    None => return Err(Error::new(lit.span(), "expected prefix string to be non-empty")),
                    Some(c) => if !first_chars.insert(c) {
                        return Err(Error::new(lit.span(), format!("this variant already has another prefix starting with the character '{c}'")))
                    }
                }
                if !all_prefixes.insert(str.clone()) {
                    return Err(Error::new(lit.span(), "prefix has already been defined before"));
                }
                Ok(str)
            })
            .collect();
        let prefixes = prefixes?;

        if prefixes.is_empty() {
            return Err(Error::new(
                variant.span(),
                r#"Missing #[prefix = "..."] attribute"#,
            ));
        }

        let Some(doc_attr) = variant.attrs.iter().find(|attr| attr.path.is_ident("doc")) else {
            return Err(Error::new(variant.span(), r#"expected a doc comment"#))
        };

        let variant_ident = variant.ident;

        if variant_ident != "Ruff" && variant_ident != "Numpy" {
            let (name, url) = parse_doc_attr(doc_attr)?;
            name_match_arms.extend(quote! {Self::#variant_ident => #name,});
            url_match_arms.extend(quote! {Self::#variant_ident => Some(#url),});
        }

        for lit in &prefixes {
            parsed.push((
                lit.clone(),
                variant_ident.clone(),
                match prefixes.len() {
                    1 => ParseStrategy::SinglePrefix,
                    _ => ParseStrategy::MultiplePrefixes,
                },
            ));
        }

        if let [prefix] = &prefixes[..] {
            common_prefix_match_arms.extend(quote! { Self::#variant_ident => #prefix, });
        } else {
            // There is more than one prefix. We already previously asserted
            // that prefixes of the same variant don't start with the same character
            // so the common prefix for this variant is the empty string.
            common_prefix_match_arms.extend(quote! { Self::#variant_ident => "", });
        }
    }

    parsed.sort_by_key(|(prefix, ..)| Reverse(prefix.len()));

    let mut if_statements = quote!();

    for (prefix, field, strategy) in parsed {
        let ret_str = match strategy {
            ParseStrategy::SinglePrefix => quote!(rest),
            ParseStrategy::MultiplePrefixes => quote!(code),
        };
        if_statements.extend(quote! {if let Some(rest) = code.strip_prefix(#prefix) {
            return Some((#ident::#field, #ret_str));
        }});
    }

    Ok(quote! {
        impl crate::registry::RuleNamespace for #ident {
            fn parse_code(code: &str) -> Option<(Self, &str)> {
                #if_statements
                None
            }

            fn common_prefix(&self) -> &'static str {
                match self { #common_prefix_match_arms }
            }

            fn name(&self) -> &'static str {
                match self { #name_match_arms }
            }

            fn url(&self) -> Option<&'static str> {
                match self { #url_match_arms }
            }
        }
    })
}

/// Parses an attribute in the form of `#[doc = " [name](https://example.com/)"]`
/// into a tuple of link label and URL.
fn parse_doc_attr(doc_attr: &Attribute) -> syn::Result<(String, String)> {
    let Ok(Meta::NameValue(MetaNameValue{lit: Lit::Str(doc_lit), ..})) = doc_attr.parse_meta() else {
        return Err(Error::new(doc_attr.span(), r#"expected doc attribute to be in the form of #[doc = "..."]"#))
    };
    parse_markdown_link(doc_lit.value().trim())
        .map(|(name, url)| (name.to_string(), url.to_string()))
        .ok_or_else(|| {
            Error::new(
                doc_lit.span(),
                r#"expected doc comment to be in the form of `/// [name](https://example.com/)`"#,
            )
        })
}

fn parse_markdown_link(link: &str) -> Option<(&str, &str)> {
    link.strip_prefix('[')?.strip_suffix(')')?.split_once("](")
}

enum ParseStrategy {
    SinglePrefix,
    MultiplePrefixes,
}<|MERGE_RESOLUTION|>--- conflicted
+++ resolved
@@ -15,15 +15,9 @@
     let mut parsed = Vec::new();
 
     let mut common_prefix_match_arms = quote!();
-<<<<<<< HEAD
     let mut name_match_arms =
-        quote!(Self::Ruff => "Ruff-specific rules",Self::Numpy => "Numpy-specific rules",);
-    let mut url_match_arms = quote!(Self::Ruff => None, Self::Numpy => None,);
-    let mut into_iter_match_arms = quote!();
-=======
-    let mut name_match_arms = quote!(Self::Ruff => "Ruff-specific rules",);
-    let mut url_match_arms = quote!(Self::Ruff => None,);
->>>>>>> a77b4566
+        quote!(Self::Ruff => "Ruff-specific rules", Self::Numpy => "Numpy-specific rules", );
+    let mut url_match_arms = quote!(Self::Ruff => None, Self::Numpy => None, );
 
     let mut all_prefixes = HashSet::new();
 
