--- conflicted
+++ resolved
@@ -1275,16 +1275,13 @@
     /// format for an array of all diagnostics. See <https://jsonlines.org/> for more details.
     #[cfg(feature = "serde")]
     JsonLines,
-<<<<<<< HEAD
-    /// Print diagnostics in the format emitted by Pylint.
-    Pylint,
-=======
     /// Print diagnostics in the JSON format expected by [reviewdog].
     ///
     /// [reviewdog]: https://github.com/reviewdog/reviewdog
     #[cfg(feature = "serde")]
     Rdjson,
->>>>>>> 92a302e2
+    /// Print diagnostics in the format emitted by Pylint.
+    Pylint,
 }
 
 /// A representation of the kinds of messages inside a diagnostic.
