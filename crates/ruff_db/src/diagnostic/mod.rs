use std::{
    fmt::Formatter,
    sync::{Arc, LazyLock},
};

use ruff_diagnostics::Fix;
use ruff_source_file::{LineColumn, SourceCode, SourceFile};

use ruff_annotate_snippets::Level as AnnotateLevel;
use ruff_text_size::{Ranged, TextRange, TextSize};

pub use self::render::{DisplayDiagnostic, DisplayDiagnostics, FileResolver, Input};
use crate::{Db, files::File};

mod render;
mod stylesheet;

/// A collection of information that can be rendered into a diagnostic.
///
/// A diagnostic is a collection of information gathered by a tool intended
/// for presentation to an end user, and which describes a group of related
/// characteristics in the inputs given to the tool. Typically, but not always,
/// a characteristic is a deficiency. An example of a characteristic that is
/// _not_ a deficiency is the `reveal_type` diagnostic for our type checker.
#[derive(Debug, Clone, Eq, PartialEq, get_size2::GetSize)]
pub struct Diagnostic {
    /// The actual diagnostic.
    ///
    /// We box the diagnostic since it is somewhat big.
    inner: Arc<DiagnosticInner>,
}

impl Diagnostic {
    /// Create a new diagnostic with the given identifier, severity and
    /// message.
    ///
    /// The identifier should be something that uniquely identifies the _type_
    /// of diagnostic being reported. It should be usable as a reference point
    /// for humans communicating about diagnostic categories. It will also
    /// appear in the output when this diagnostic is rendered.
    ///
    /// The severity should describe the assumed level of importance to an end
    /// user.
    ///
    /// The message is meant to be read by end users. The primary message
    /// is meant to be a single terse description (usually a short phrase)
    /// describing the group of related characteristics that the diagnostic
    /// describes. Stated differently, if only one thing from a diagnostic can
    /// be shown to an end user in a particular context, it is the primary
    /// message.
    ///
    /// # Types implementing `IntoDiagnosticMessage`
    ///
    /// Callers can pass anything that implements `std::fmt::Display`
    /// directly. If callers want or need to avoid cloning the diagnostic
    /// message, then they can also pass a `DiagnosticMessage` directly.
    pub fn new<'a>(
        id: DiagnosticId,
        severity: Severity,
        message: impl IntoDiagnosticMessage + 'a,
    ) -> Diagnostic {
        let inner = Arc::new(DiagnosticInner {
            id,
            severity,
            message: message.into_diagnostic_message(),
            annotations: vec![],
            subs: vec![],
            fix: None,
            parent: None,
            noqa_offset: None,
            secondary_code: None,
        });
        Diagnostic { inner }
    }

    /// Creates a `Diagnostic` for a syntax error.
    ///
    /// Unlike the more general [`Diagnostic::new`], this requires a [`Span`] and a [`TextRange`]
    /// attached to it.
    ///
    /// This should _probably_ be a method on the syntax errors, but
    /// at time of writing, `ruff_db` depends on `ruff_python_parser` instead of
    /// the other way around. And since we want to do this conversion in a couple
    /// places, it makes sense to centralize it _somewhere_. So it's here for now.
    ///
    /// Note that `message` is stored in the primary annotation, _not_ in the primary diagnostic
    /// message.
    pub fn invalid_syntax(
        span: impl Into<Span>,
        message: impl IntoDiagnosticMessage,
        range: impl Ranged,
    ) -> Diagnostic {
        let mut diag = Diagnostic::new(DiagnosticId::InvalidSyntax, Severity::Error, "");
        let span = span.into().with_range(range.range());
        diag.annotate(Annotation::primary(span).message(message));
        diag
    }

    /// Add an annotation to this diagnostic.
    ///
    /// Annotations for a diagnostic are optional, but if any are added,
    /// callers should strive to make at least one of them primary. That is, it
    /// should be constructed via [`Annotation::primary`]. A diagnostic with no
    /// primary annotations is allowed, but its rendering may be sub-optimal.
    pub fn annotate(&mut self, ann: Annotation) {
        Arc::make_mut(&mut self.inner).annotations.push(ann);
    }

    /// Adds an "info" sub-diagnostic with the given message.
    ///
    /// If callers want to add an "info" sub-diagnostic with annotations, then
    /// create a [`SubDiagnostic`] manually and use [`Diagnostic::sub`] to
    /// attach it to a parent diagnostic.
    ///
    /// An "info" diagnostic is useful when contextualizing or otherwise
    /// helpful information can be added to help end users understand the
    /// main diagnostic message better. For example, if a the main diagnostic
    /// message is about a function call being invalid, a useful "info"
    /// sub-diagnostic could show the function definition (or only the relevant
    /// parts of it).
    ///
    /// # Types implementing `IntoDiagnosticMessage`
    ///
    /// Callers can pass anything that implements `std::fmt::Display`
    /// directly. If callers want or need to avoid cloning the diagnostic
    /// message, then they can also pass a `DiagnosticMessage` directly.
    pub fn info<'a>(&mut self, message: impl IntoDiagnosticMessage + 'a) {
        self.sub(SubDiagnostic::new(Severity::Info, message));
    }

    /// Adds a "sub" diagnostic to this diagnostic.
    ///
    /// This is useful when a sub diagnostic has its own annotations attached
    /// to it. For the simpler case of a sub-diagnostic with only a message,
    /// using a method like [`Diagnostic::info`] may be more convenient.
    pub fn sub(&mut self, sub: SubDiagnostic) {
        Arc::make_mut(&mut self.inner).subs.push(sub);
    }

    /// Return a `std::fmt::Display` implementation that renders this
    /// diagnostic into a human readable format.
    ///
    /// Note that this `Display` impl includes a trailing line terminator, so
    /// callers should prefer using this with `write!` instead of `writeln!`.
    pub fn display<'a>(
        &'a self,
        resolver: &'a dyn FileResolver,
        config: &'a DisplayDiagnosticConfig,
    ) -> DisplayDiagnostic<'a> {
        DisplayDiagnostic::new(resolver, config, self)
    }

    /// Returns the identifier for this diagnostic.
    pub fn id(&self) -> DiagnosticId {
        self.inner.id
    }

    /// Returns the primary message for this diagnostic.
    ///
    /// A diagnostic always has a message, but it may be empty.
    ///
    /// NOTE: At present, this routine will return the first primary
    /// annotation's message as the primary message when the main diagnostic
    /// message is empty. This is meant to facilitate an incremental migration
    /// in ty over to the new diagnostic data model. (The old data model
    /// didn't distinguish between messages on the entire diagnostic and
    /// messages attached to a particular span.)
    pub fn primary_message(&self) -> &str {
        if !self.inner.message.as_str().is_empty() {
            return self.inner.message.as_str();
        }
        // FIXME: As a special case, while we're migrating ty
        // to the new diagnostic data model, we'll look for a primary
        // message from the primary annotation. This is because most
        // ty diagnostics are created with an empty diagnostic
        // message and instead attach the message to the annotation.
        // Fixing this will require touching basically every diagnostic
        // in ty, so we do it this way for now to match the old
        // semantics. ---AG
        self.primary_annotation()
            .and_then(|ann| ann.get_message())
            .unwrap_or_default()
    }

    /// Introspects this diagnostic and returns what kind of "primary" message
    /// it contains for concise formatting.
    ///
    /// When we concisely format diagnostics, we likely want to not only
    /// include the primary diagnostic message but also the message attached
    /// to the primary annotation. In particular, the primary annotation often
    /// contains *essential* information or context for understanding the
    /// diagnostic.
    ///
    /// The reason why we don't just always return both the main diagnostic
    /// message and the primary annotation message is because this was written
    /// in the midst of an incremental migration of ty over to the new
    /// diagnostic data model. At time of writing, diagnostics were still
    /// constructed in the old model where the main diagnostic message and the
    /// primary annotation message were not distinguished from each other. So
    /// for now, we carefully return what kind of messages this diagnostic
    /// contains. In effect, if this diagnostic has a non-empty main message
    /// *and* a non-empty primary annotation message, then the diagnostic is
    /// 100% using the new diagnostic data model and we can format things
    /// appropriately.
    ///
    /// The type returned implements the `std::fmt::Display` trait. In most
    /// cases, just converting it to a string (or printing it) will do what
    /// you want.
    pub fn concise_message(&self) -> ConciseMessage {
        let main = self.inner.message.as_str();
        let annotation = self
            .primary_annotation()
            .and_then(|ann| ann.get_message())
            .unwrap_or_default();
        match (main.is_empty(), annotation.is_empty()) {
            (false, true) => ConciseMessage::MainDiagnostic(main),
            (true, false) => ConciseMessage::PrimaryAnnotation(annotation),
            (false, false) => ConciseMessage::Both { main, annotation },
            (true, true) => ConciseMessage::Empty,
        }
    }

    /// Returns the severity of this diagnostic.
    ///
    /// Note that this may be different than the severity of sub-diagnostics.
    pub fn severity(&self) -> Severity {
        self.inner.severity
    }

    /// Returns a shared borrow of the "primary" annotation of this diagnostic
    /// if one exists.
    ///
    /// When there are multiple primary annotations, then the first one that
    /// was added to this diagnostic is returned.
    pub fn primary_annotation(&self) -> Option<&Annotation> {
        self.inner.annotations.iter().find(|ann| ann.is_primary)
    }

    /// Returns a mutable borrow of the "primary" annotation of this diagnostic
    /// if one exists.
    ///
    /// When there are multiple primary annotations, then the first one that
    /// was added to this diagnostic is returned.
    pub fn primary_annotation_mut(&mut self) -> Option<&mut Annotation> {
        Arc::make_mut(&mut self.inner)
            .annotations
            .iter_mut()
            .find(|ann| ann.is_primary)
    }

    /// Returns the "primary" span of this diagnostic if one exists.
    ///
    /// When there are multiple primary spans, then the first one that was
    /// added to this diagnostic is returned.
    pub fn primary_span(&self) -> Option<Span> {
        self.primary_annotation().map(|ann| ann.span.clone())
    }

    /// Returns a reference to the primary span of this diagnostic.
    pub fn primary_span_ref(&self) -> Option<&Span> {
        self.primary_annotation().map(|ann| &ann.span)
    }

    /// Returns the tags from the primary annotation of this diagnostic if it exists.
    pub fn primary_tags(&self) -> Option<&[DiagnosticTag]> {
        self.primary_annotation().map(|ann| ann.tags.as_slice())
    }

    /// Returns the "primary" span of this diagnostic, panicking if it does not exist.
    ///
    /// This should typically only be used when working with diagnostics in Ruff, where diagnostics
    /// are currently required to have a primary span.
    ///
    /// See [`Diagnostic::primary_span`] for more details.
    pub fn expect_primary_span(&self) -> Span {
        self.primary_span().expect("Expected a primary span")
    }

    /// Returns a key that can be used to sort two diagnostics into the canonical order
    /// in which they should appear when rendered.
    pub fn rendering_sort_key<'a>(&'a self, db: &'a dyn Db) -> impl Ord + 'a {
        RenderingSortKey {
            db,
            diagnostic: self,
        }
    }

    /// Returns all annotations, skipping the first primary annotation.
    pub fn secondary_annotations(&self) -> impl Iterator<Item = &Annotation> {
        let mut seen_primary = false;
        self.inner.annotations.iter().filter(move |ann| {
            if seen_primary {
                true
            } else if ann.is_primary {
                seen_primary = true;
                false
            } else {
                true
            }
        })
    }

    pub fn sub_diagnostics(&self) -> &[SubDiagnostic] {
        &self.inner.subs
    }

    /// Returns the fix for this diagnostic if it exists.
    pub fn fix(&self) -> Option<&Fix> {
        self.inner.fix.as_ref()
    }

    /// Set the fix for this diagnostic.
    pub fn set_fix(&mut self, fix: Fix) {
        Arc::make_mut(&mut self.inner).fix = Some(fix);
    }

    /// Remove the fix for this diagnostic.
    pub fn remove_fix(&mut self) {
        Arc::make_mut(&mut self.inner).fix = None;
    }

    /// Returns `true` if the diagnostic contains a [`Fix`].
    pub fn fixable(&self) -> bool {
        self.fix().is_some()
    }

    /// Returns the offset of the parent statement for this diagnostic if it exists.
    ///
    /// This is primarily used for checking noqa/secondary code suppressions.
    pub fn parent(&self) -> Option<TextSize> {
        self.inner.parent
    }

    /// Set the offset of the diagnostic's parent statement.
    pub fn set_parent(&mut self, parent: TextSize) {
        Arc::make_mut(&mut self.inner).parent = Some(parent);
    }

    /// Returns the remapped offset for a suppression comment if it exists.
    ///
    /// Like [`Diagnostic::parent`], this is used for noqa code suppression comments in Ruff.
    pub fn noqa_offset(&self) -> Option<TextSize> {
        self.inner.noqa_offset
    }

    /// Set the remapped offset for a suppression comment.
    pub fn set_noqa_offset(&mut self, noqa_offset: TextSize) {
        Arc::make_mut(&mut self.inner).noqa_offset = Some(noqa_offset);
    }

    /// Returns the secondary code for the diagnostic if it exists.
    ///
    /// The "primary" code for the diagnostic is its lint name. Diagnostics in ty don't have
    /// secondary codes (yet), but in Ruff the noqa code is used.
    pub fn secondary_code(&self) -> Option<&SecondaryCode> {
        self.inner.secondary_code.as_ref()
    }

    /// Set the secondary code for this diagnostic.
    pub fn set_secondary_code(&mut self, code: SecondaryCode) {
        Arc::make_mut(&mut self.inner).secondary_code = Some(code);
    }

    /// Returns the name used to represent the diagnostic.
    pub fn name(&self) -> &'static str {
        self.id().as_str()
    }

    /// Returns `true` if `self` is a syntax error message.
    pub fn is_invalid_syntax(&self) -> bool {
        self.id().is_invalid_syntax()
    }

    /// Returns the message body to display to the user.
    pub fn body(&self) -> &str {
        self.primary_message()
    }

    /// Returns the fix suggestion for the violation.
    pub fn suggestion(&self) -> Option<&str> {
        self.primary_annotation()?.get_message()
    }

    /// Returns the URL for the rule documentation, if it exists.
    pub fn to_url(&self) -> Option<String> {
<<<<<<< HEAD
        // use this as a proxy for a ruff rule
        if self.secondary_code().is_some() {
=======
        if self.is_invalid_syntax() {
            None
        } else {
>>>>>>> 7533a0bf
            Some(format!(
                "{}/rules/{}",
                env!("CARGO_PKG_HOMEPAGE"),
                self.name()
            ))
        }
        // otherwise, assume it's a ty rule if it's not a syntax error
        else if !self.is_syntax_error() {
            static TY_HOMEPAGE: LazyLock<String> =
                LazyLock::new(|| env!("CARGO_PKG_HOMEPAGE").replace("ruff", "ty"));
            Some(format!(
                "{home}/reference/rules/#{name}",
                home = *TY_HOMEPAGE,
                name = self.name()
            ))
        } else {
            None
        }
    }

    /// Returns the filename for the message.
    ///
    /// Panics if the diagnostic has no primary span, or if its file is not a `SourceFile`.
    pub fn expect_ruff_filename(&self) -> String {
        self.expect_primary_span()
            .expect_ruff_file()
            .name()
            .to_string()
    }

    /// Computes the start source location for the message.
    ///
    /// Panics if the diagnostic has no primary span, if its file is not a `SourceFile`, or if the
    /// span has no range.
    pub fn expect_ruff_start_location(&self) -> LineColumn {
        self.expect_primary_span()
            .expect_ruff_file()
            .to_source_code()
            .line_column(self.expect_range().start())
    }

    /// Computes the end source location for the message.
    ///
    /// Panics if the diagnostic has no primary span, if its file is not a `SourceFile`, or if the
    /// span has no range.
    pub fn expect_ruff_end_location(&self) -> LineColumn {
        self.expect_primary_span()
            .expect_ruff_file()
            .to_source_code()
            .line_column(self.expect_range().end())
    }

    /// Returns the [`SourceFile`] which the message belongs to.
    pub fn ruff_source_file(&self) -> Option<&SourceFile> {
        self.primary_span_ref()?.as_ruff_file()
    }

    /// Returns the [`SourceFile`] which the message belongs to.
    ///
    /// Panics if the diagnostic has no primary span, or if its file is not a `SourceFile`.
    pub fn expect_ruff_source_file(&self) -> SourceFile {
        self.expect_primary_span().expect_ruff_file().clone()
    }

    /// Returns the [`TextRange`] for the diagnostic.
    pub fn range(&self) -> Option<TextRange> {
        self.primary_span()?.range()
    }

    /// Returns the [`TextRange`] for the diagnostic.
    ///
    /// Panics if the diagnostic has no primary span or if the span has no range.
    pub fn expect_range(&self) -> TextRange {
        self.range().expect("Expected a range for the primary span")
    }

    /// Returns the ordering of diagnostics based on the start of their ranges, if they have any.
    ///
    /// Panics if either diagnostic has no primary span, if the span has no range, or if its file is
    /// not a `SourceFile`.
    pub fn ruff_start_ordering(&self, other: &Self) -> std::cmp::Ordering {
        (self.expect_ruff_source_file(), self.expect_range().start()).cmp(&(
            other.expect_ruff_source_file(),
            other.expect_range().start(),
        ))
    }
}

#[derive(Debug, Clone, Eq, PartialEq, get_size2::GetSize)]
struct DiagnosticInner {
    id: DiagnosticId,
    severity: Severity,
    message: DiagnosticMessage,
    annotations: Vec<Annotation>,
    subs: Vec<SubDiagnostic>,
    fix: Option<Fix>,
    parent: Option<TextSize>,
    noqa_offset: Option<TextSize>,
    secondary_code: Option<SecondaryCode>,
}

struct RenderingSortKey<'a> {
    db: &'a dyn Db,
    diagnostic: &'a Diagnostic,
}

impl Ord for RenderingSortKey<'_> {
    // We sort diagnostics in a way that keeps them in source order
    // and grouped by file. After that, we fall back to severity
    // (with fatal messages sorting before info messages) and then
    // finally the diagnostic ID.
    fn cmp(&self, other: &Self) -> std::cmp::Ordering {
        if let (Some(span1), Some(span2)) = (
            self.diagnostic.primary_span(),
            other.diagnostic.primary_span(),
        ) {
            let order = span1.file().path(&self.db).cmp(span2.file().path(&self.db));
            if order.is_ne() {
                return order;
            }

            if let (Some(range1), Some(range2)) = (span1.range(), span2.range()) {
                let order = range1.start().cmp(&range2.start());
                if order.is_ne() {
                    return order;
                }
            }
        }
        // Reverse so that, e.g., Fatal sorts before Info.
        let order = self
            .diagnostic
            .severity()
            .cmp(&other.diagnostic.severity())
            .reverse();
        if order.is_ne() {
            return order;
        }
        self.diagnostic.id().cmp(&other.diagnostic.id())
    }
}

impl PartialOrd for RenderingSortKey<'_> {
    fn partial_cmp(&self, other: &Self) -> Option<std::cmp::Ordering> {
        Some(self.cmp(other))
    }
}

impl PartialEq for RenderingSortKey<'_> {
    fn eq(&self, other: &Self) -> bool {
        self.cmp(other).is_eq()
    }
}

impl Eq for RenderingSortKey<'_> {}

/// A collection of information subservient to a diagnostic.
///
/// A sub-diagnostic is always rendered after the parent diagnostic it is
/// attached to. A parent diagnostic may have many sub-diagnostics, and it is
/// guaranteed that they will not interleave with one another in rendering.
///
/// Currently, the order in which sub-diagnostics are rendered relative to one
/// another (for a single parent diagnostic) is the order in which they were
/// attached to the diagnostic.
#[derive(Debug, Clone, Eq, PartialEq, get_size2::GetSize)]
pub struct SubDiagnostic {
    /// Like with `Diagnostic`, we box the `SubDiagnostic` to make it
    /// pointer-sized.
    inner: Box<SubDiagnosticInner>,
}

impl SubDiagnostic {
    /// Create a new sub-diagnostic with the given severity and message.
    ///
    /// The severity should describe the assumed level of importance to an end
    /// user.
    ///
    /// The message is meant to be read by end users. The primary message
    /// is meant to be a single terse description (usually a short phrase)
    /// describing the group of related characteristics that the sub-diagnostic
    /// describes. Stated differently, if only one thing from a diagnostic can
    /// be shown to an end user in a particular context, it is the primary
    /// message.
    ///
    /// # Types implementing `IntoDiagnosticMessage`
    ///
    /// Callers can pass anything that implements `std::fmt::Display`
    /// directly. If callers want or need to avoid cloning the diagnostic
    /// message, then they can also pass a `DiagnosticMessage` directly.
    pub fn new<'a>(severity: Severity, message: impl IntoDiagnosticMessage + 'a) -> SubDiagnostic {
        let inner = Box::new(SubDiagnosticInner {
            severity,
            message: message.into_diagnostic_message(),
            annotations: vec![],
        });
        SubDiagnostic { inner }
    }

    /// Add an annotation to this sub-diagnostic.
    ///
    /// Annotations for a sub-diagnostic, like for a diagnostic, are optional.
    /// If any are added, callers should strive to make at least one of them
    /// primary. That is, it should be constructed via [`Annotation::primary`].
    /// A diagnostic with no primary annotations is allowed, but its rendering
    /// may be sub-optimal.
    ///
    /// Note that it is expected to be somewhat more common for sub-diagnostics
    /// to have no annotations (e.g., a simple note) than for a diagnostic to
    /// have no annotations.
    pub fn annotate(&mut self, ann: Annotation) {
        self.inner.annotations.push(ann);
    }

    pub fn annotations(&self) -> &[Annotation] {
        &self.inner.annotations
    }

    /// Returns a shared borrow of the "primary" annotation of this diagnostic
    /// if one exists.
    ///
    /// When there are multiple primary annotations, then the first one that
    /// was added to this diagnostic is returned.
    pub fn primary_annotation(&self) -> Option<&Annotation> {
        self.inner.annotations.iter().find(|ann| ann.is_primary)
    }

    /// Introspects this diagnostic and returns what kind of "primary" message
    /// it contains for concise formatting.
    ///
    /// When we concisely format diagnostics, we likely want to not only
    /// include the primary diagnostic message but also the message attached
    /// to the primary annotation. In particular, the primary annotation often
    /// contains *essential* information or context for understanding the
    /// diagnostic.
    ///
    /// The reason why we don't just always return both the main diagnostic
    /// message and the primary annotation message is because this was written
    /// in the midst of an incremental migration of ty over to the new
    /// diagnostic data model. At time of writing, diagnostics were still
    /// constructed in the old model where the main diagnostic message and the
    /// primary annotation message were not distinguished from each other. So
    /// for now, we carefully return what kind of messages this diagnostic
    /// contains. In effect, if this diagnostic has a non-empty main message
    /// *and* a non-empty primary annotation message, then the diagnostic is
    /// 100% using the new diagnostic data model and we can format things
    /// appropriately.
    ///
    /// The type returned implements the `std::fmt::Display` trait. In most
    /// cases, just converting it to a string (or printing it) will do what
    /// you want.
    pub fn concise_message(&self) -> ConciseMessage {
        let main = self.inner.message.as_str();
        let annotation = self
            .primary_annotation()
            .and_then(|ann| ann.get_message())
            .unwrap_or_default();
        match (main.is_empty(), annotation.is_empty()) {
            (false, true) => ConciseMessage::MainDiagnostic(main),
            (true, false) => ConciseMessage::PrimaryAnnotation(annotation),
            (false, false) => ConciseMessage::Both { main, annotation },
            (true, true) => ConciseMessage::Empty,
        }
    }
}

#[derive(Debug, Clone, Eq, PartialEq, get_size2::GetSize)]
struct SubDiagnosticInner {
    severity: Severity,
    message: DiagnosticMessage,
    annotations: Vec<Annotation>,
}

/// A pointer to a subsequence in the end user's input.
///
/// Also known as an annotation, the pointer can optionally contain a short
/// message, typically describing in general terms what is being pointed to.
///
/// An annotation is either primary or secondary, depending on whether it was
/// constructed via [`Annotation::primary`] or [`Annotation::secondary`].
/// Semantically, a primary annotation is meant to point to the "locus" of a
/// diagnostic. Visually, the difference between a primary and a secondary
/// annotation is usually just a different form of highlighting on the
/// corresponding span.
///
/// # Advice
///
/// The span on an annotation should be as _specific_ as possible. For example,
/// if there is a problem with a function call because one of its arguments has
/// an invalid type, then the span should point to the specific argument and
/// not to the entire function call.
///
/// Messages attached to annotations should also be as brief and specific as
/// possible. Long messages could negative impact the quality of rendering.
#[derive(Debug, Clone, Eq, PartialEq, get_size2::GetSize)]
pub struct Annotation {
    /// The span of this annotation, corresponding to some subsequence of the
    /// user's input that we want to highlight.
    span: Span,
    /// An optional message associated with this annotation's span.
    ///
    /// When present, rendering will include this message in the output and
    /// draw a line between the highlighted span and the message.
    message: Option<DiagnosticMessage>,
    /// Whether this annotation is "primary" or not. When it isn't primary, an
    /// annotation is said to be "secondary."
    is_primary: bool,
    /// The diagnostic tags associated with this annotation.
    tags: Vec<DiagnosticTag>,
}

impl Annotation {
    /// Create a "primary" annotation.
    ///
    /// A primary annotation is meant to highlight the "locus" of a diagnostic.
    /// That is, it should point to something in the end user's input that is
    /// the subject or "point" of a diagnostic.
    ///
    /// A diagnostic may have many primary annotations. A diagnostic may not
    /// have any annotations, but if it does, at least one _ought_ to be
    /// primary.
    pub fn primary(span: Span) -> Annotation {
        Annotation {
            span,
            message: None,
            is_primary: true,
            tags: Vec::new(),
        }
    }

    /// Create a "secondary" annotation.
    ///
    /// A secondary annotation is meant to highlight relevant context for a
    /// diagnostic, but not to point to the "locus" of the diagnostic.
    ///
    /// A diagnostic with only secondary annotations is usually not sensible,
    /// but it is allowed and will produce a reasonable rendering.
    pub fn secondary(span: Span) -> Annotation {
        Annotation {
            span,
            message: None,
            is_primary: false,
            tags: Vec::new(),
        }
    }

    /// Attach a message to this annotation.
    ///
    /// An annotation without a message will still have a presence in
    /// rendering. In particular, it will highlight the span association with
    /// this annotation in some way.
    ///
    /// When a message is attached to an annotation, then it will be associated
    /// with the highlighted span in some way during rendering.
    ///
    /// # Types implementing `IntoDiagnosticMessage`
    ///
    /// Callers can pass anything that implements `std::fmt::Display`
    /// directly. If callers want or need to avoid cloning the diagnostic
    /// message, then they can also pass a `DiagnosticMessage` directly.
    pub fn message<'a>(self, message: impl IntoDiagnosticMessage + 'a) -> Annotation {
        let message = Some(message.into_diagnostic_message());
        Annotation { message, ..self }
    }

    /// Sets the message on this annotation.
    ///
    /// If one was already set, then this overwrites it.
    ///
    /// This is useful if one needs to set the message on an annotation,
    /// and all one has is a `&mut Annotation`. For example, via
    /// `Diagnostic::primary_annotation_mut`.
    pub fn set_message<'a>(&mut self, message: impl IntoDiagnosticMessage + 'a) {
        self.message = Some(message.into_diagnostic_message());
    }

    /// Returns the message attached to this annotation, if one exists.
    pub fn get_message(&self) -> Option<&str> {
        self.message.as_ref().map(|m| m.as_str())
    }

    /// Returns the `Span` associated with this annotation.
    pub fn get_span(&self) -> &Span {
        &self.span
    }

    /// Sets the span on this annotation.
    pub fn set_span(&mut self, span: Span) {
        self.span = span;
    }

    /// Returns the tags associated with this annotation.
    pub fn get_tags(&self) -> &[DiagnosticTag] {
        &self.tags
    }

    /// Attaches this tag to this annotation.
    ///
    /// It will not replace any existing tags.
    pub fn tag(mut self, tag: DiagnosticTag) -> Annotation {
        self.tags.push(tag);
        self
    }

    /// Attaches an additional tag to this annotation.
    pub fn push_tag(&mut self, tag: DiagnosticTag) {
        self.tags.push(tag);
    }
}

/// Tags that can be associated with an annotation.
///
/// These tags are used to provide additional information about the annotation.
/// and are passed through to the language server protocol.
#[derive(Debug, Clone, Eq, PartialEq, get_size2::GetSize)]
pub enum DiagnosticTag {
    /// Unused or unnecessary code. Used for unused parameters, unreachable code, etc.
    Unnecessary,
    /// Deprecated or obsolete code.
    Deprecated,
}

/// A string identifier for a lint rule.
///
/// This string is used in command line and configuration interfaces. The name should always
/// be in kebab case, e.g. `no-foo` (all lower case).
///
/// Rules use kebab case, e.g. `no-foo`.
#[derive(Debug, Copy, Clone, PartialOrd, Ord, PartialEq, Eq, Hash, get_size2::GetSize)]
pub struct LintName(&'static str);

impl LintName {
    pub const fn of(name: &'static str) -> Self {
        Self(name)
    }

    pub const fn as_str(&self) -> &'static str {
        self.0
    }
}

impl std::ops::Deref for LintName {
    type Target = str;

    fn deref(&self) -> &Self::Target {
        self.0
    }
}

impl std::fmt::Display for LintName {
    fn fmt(&self, f: &mut Formatter<'_>) -> std::fmt::Result {
        f.write_str(self.0)
    }
}

impl PartialEq<str> for LintName {
    fn eq(&self, other: &str) -> bool {
        self.0 == other
    }
}

impl PartialEq<&str> for LintName {
    fn eq(&self, other: &&str) -> bool {
        self.0 == *other
    }
}

/// Uniquely identifies the kind of a diagnostic.
#[derive(Debug, Copy, Clone, Eq, PartialEq, PartialOrd, Ord, Hash, get_size2::GetSize)]
pub enum DiagnosticId {
    Panic,

    /// Some I/O operation failed
    Io,

    /// Some code contains a syntax error
    InvalidSyntax,

    /// A lint violation.
    ///
    /// Lints can be suppressed and some lints can be enabled or disabled in the configuration.
    Lint(LintName),

    /// A revealed type: Created by `reveal_type(expression)`.
    RevealedType,

    /// No rule with the given name exists.
    UnknownRule,

    /// A glob pattern doesn't follow the expected syntax.
    InvalidGlob,

    /// An `include` glob without any patterns.
    ///
    /// ## Why is this bad?
    /// An `include` glob without any patterns won't match any files. This is probably a mistake and
    /// either the `include` should be removed or a pattern should be added.
    ///
    /// ## Example
    /// ```toml
    /// [src]
    /// include = []
    /// ```
    ///
    /// Use instead:
    ///
    /// ```toml
    /// [src]
    /// include = ["src"]
    /// ```
    ///
    /// or remove the `include` option.
    EmptyInclude,

    /// An override configuration is unnecessary because it applies to all files.
    ///
    /// ## Why is this bad?
    /// An overrides section that applies to all files is probably a mistake and can be rolled-up into the root configuration.
    ///
    /// ## Example
    /// ```toml
    /// [[overrides]]
    /// [overrides.rules]
    /// unused-reference = "ignore"
    /// ```
    ///
    /// Use instead:
    ///
    /// ```toml
    /// [rules]
    /// unused-reference = "ignore"
    /// ```
    ///
    /// or
    ///
    /// ```toml
    /// [[overrides]]
    /// include = ["test"]
    ///
    /// [overrides.rules]
    /// unused-reference = "ignore"
    /// ```
    UnnecessaryOverridesSection,

    /// An `overrides` section in the configuration that doesn't contain any overrides.
    ///
    /// ## Why is this bad?
    /// An `overrides` section without any configuration overrides is probably a mistake.
    /// It is either a leftover after removing overrides, or a user forgot to add any overrides,
    /// or used an incorrect syntax to do so (e.g. used `rules` instead of `overrides.rules`).
    ///
    /// ## Example
    /// ```toml
    /// [[overrides]]
    /// include = ["test"]
    /// # no `[overrides.rules]`
    /// ```
    UselessOverridesSection,

    /// Use of a deprecated setting.
    DeprecatedSetting,
}

impl DiagnosticId {
    /// Creates a new `DiagnosticId` for a lint with the given name.
    pub const fn lint(name: &'static str) -> Self {
        Self::Lint(LintName::of(name))
    }

    /// Returns `true` if this `DiagnosticId` represents a lint.
    pub fn is_lint(&self) -> bool {
        matches!(self, DiagnosticId::Lint(_))
    }

    /// Returns `true` if this `DiagnosticId` represents a lint with the given name.
    pub fn is_lint_named(&self, name: &str) -> bool {
        matches!(self, DiagnosticId::Lint(self_name) if self_name == name)
    }

    pub fn strip_category(code: &str) -> Option<&str> {
        code.split_once(':').map(|(_, rest)| rest)
    }

    /// Returns a concise description of this diagnostic ID.
    ///
    /// Note that this doesn't include the lint's category. It
    /// only includes the lint's name.
    pub fn as_str(&self) -> &'static str {
        match self {
            DiagnosticId::Panic => "panic",
            DiagnosticId::Io => "io",
            DiagnosticId::InvalidSyntax => "invalid-syntax",
            DiagnosticId::Lint(name) => name.as_str(),
            DiagnosticId::RevealedType => "revealed-type",
            DiagnosticId::UnknownRule => "unknown-rule",
            DiagnosticId::InvalidGlob => "invalid-glob",
            DiagnosticId::EmptyInclude => "empty-include",
            DiagnosticId::UnnecessaryOverridesSection => "unnecessary-overrides-section",
            DiagnosticId::UselessOverridesSection => "useless-overrides-section",
            DiagnosticId::DeprecatedSetting => "deprecated-setting",
        }
    }

    pub fn is_invalid_syntax(&self) -> bool {
        matches!(self, Self::InvalidSyntax)
    }
}

impl std::fmt::Display for DiagnosticId {
    fn fmt(&self, f: &mut Formatter<'_>) -> std::fmt::Result {
        write!(f, "{}", self.as_str())
    }
}

/// A unified file representation for both ruff and ty.
///
/// Such a representation is needed for rendering [`Diagnostic`]s that can optionally contain
/// [`Annotation`]s with [`Span`]s that need to refer to the text of a file. However, ty and ruff
/// use very different file types: a `Copy`-able salsa-interned [`File`], and a heavier-weight
/// [`SourceFile`], respectively.
///
/// This enum presents a unified interface to these two types for the sake of creating [`Span`]s and
/// emitting diagnostics from both ty and ruff.
#[derive(Debug, Clone, PartialEq, Eq, get_size2::GetSize)]
pub enum UnifiedFile {
    Ty(File),
    Ruff(SourceFile),
}

impl UnifiedFile {
    pub fn path<'a>(&'a self, resolver: &'a dyn FileResolver) -> &'a str {
        match self {
            UnifiedFile::Ty(file) => resolver.path(*file),
            UnifiedFile::Ruff(file) => file.name(),
        }
    }

    fn diagnostic_source(&self, resolver: &dyn FileResolver) -> DiagnosticSource {
        match self {
            UnifiedFile::Ty(file) => DiagnosticSource::Ty(resolver.input(*file)),
            UnifiedFile::Ruff(file) => DiagnosticSource::Ruff(file.clone()),
        }
    }
}

/// A unified wrapper for types that can be converted to a [`SourceCode`].
///
/// As with [`UnifiedFile`], ruff and ty use slightly different representations for source code.
/// [`DiagnosticSource`] wraps both of these and provides the single
/// [`DiagnosticSource::as_source_code`] method to produce a [`SourceCode`] with the appropriate
/// lifetimes.
///
/// See [`UnifiedFile::diagnostic_source`] for a way to obtain a [`DiagnosticSource`] from a file
/// and [`FileResolver`].
#[derive(Clone, Debug)]
enum DiagnosticSource {
    Ty(Input),
    Ruff(SourceFile),
}

impl DiagnosticSource {
    /// Returns this input as a `SourceCode` for convenient querying.
    fn as_source_code(&self) -> SourceCode {
        match self {
            DiagnosticSource::Ty(input) => SourceCode::new(input.text.as_str(), &input.line_index),
            DiagnosticSource::Ruff(source) => SourceCode::new(source.source_text(), source.index()),
        }
    }
}

/// A span represents the source of a diagnostic.
///
/// It consists of a `File` and an optional range into that file. When the
/// range isn't present, it semantically implies that the diagnostic refers to
/// the entire file. For example, when the file should be executable but isn't.
#[derive(Debug, Clone, PartialEq, Eq, get_size2::GetSize)]
pub struct Span {
    file: UnifiedFile,
    range: Option<TextRange>,
}

impl Span {
    /// Returns the `UnifiedFile` attached to this `Span`.
    pub fn file(&self) -> &UnifiedFile {
        &self.file
    }

    /// Returns the range, if available, attached to this `Span`.
    ///
    /// When there is no range, it is convention to assume that this `Span`
    /// refers to the corresponding `File` as a whole. In some cases, consumers
    /// of this API may use the range `0..0` to represent this case.
    pub fn range(&self) -> Option<TextRange> {
        self.range
    }

    /// Returns a new `Span` with the given `range` attached to it.
    pub fn with_range(self, range: TextRange) -> Span {
        self.with_optional_range(Some(range))
    }

    /// Returns a new `Span` with the given optional `range` attached to it.
    pub fn with_optional_range(self, range: Option<TextRange>) -> Span {
        Span { range, ..self }
    }

    /// Returns the [`File`] attached to this [`Span`].
    ///
    /// Panics if the file is a [`UnifiedFile::Ruff`] instead of a [`UnifiedFile::Ty`].
    pub fn expect_ty_file(&self) -> File {
        match self.file {
            UnifiedFile::Ty(file) => file,
            UnifiedFile::Ruff(_) => panic!("Expected a ty `File`, found a ruff `SourceFile`"),
        }
    }

    /// Returns the [`SourceFile`] attached to this [`Span`].
    ///
    /// Panics if the file is a [`UnifiedFile::Ty`] instead of a [`UnifiedFile::Ruff`].
    pub fn expect_ruff_file(&self) -> &SourceFile {
        self.as_ruff_file()
            .expect("Expected a ruff `SourceFile`, found a ty `File`")
    }

    /// Returns the [`SourceFile`] attached to this [`Span`].
    pub fn as_ruff_file(&self) -> Option<&SourceFile> {
        match &self.file {
            UnifiedFile::Ty(_) => None,
            UnifiedFile::Ruff(file) => Some(file),
        }
    }
}

impl From<File> for Span {
    fn from(file: File) -> Span {
        let file = UnifiedFile::Ty(file);
        Span { file, range: None }
    }
}

impl From<SourceFile> for Span {
    fn from(file: SourceFile) -> Self {
        let file = UnifiedFile::Ruff(file);
        Span { file, range: None }
    }
}

impl From<crate::files::FileRange> for Span {
    fn from(file_range: crate::files::FileRange) -> Span {
        Span::from(file_range.file()).with_range(file_range.range())
    }
}

#[derive(Debug, Clone, Copy, PartialEq, Eq, Ord, PartialOrd, get_size2::GetSize)]
pub enum Severity {
    Info,
    Warning,
    Error,
    Fatal,
}

impl Severity {
    fn to_annotate(self) -> AnnotateLevel {
        match self {
            Severity::Info => AnnotateLevel::Info,
            Severity::Warning => AnnotateLevel::Warning,
            Severity::Error => AnnotateLevel::Error,
            // NOTE: Should we really collapse this to "error"?
            //
            // After collapsing this, the snapshot tests seem to reveal that we
            // don't currently have any *tests* with a `fatal` severity level.
            // And maybe *rendering* this as just an `error` is fine. If we
            // really do need different rendering, then I think we can add a
            // `Level::Fatal`. ---AG
            Severity::Fatal => AnnotateLevel::Error,
        }
    }

    pub const fn is_fatal(self) -> bool {
        matches!(self, Severity::Fatal)
    }
}

/// Configuration for rendering diagnostics.
#[derive(Clone, Debug)]
pub struct DisplayDiagnosticConfig {
    /// The format to use for diagnostic rendering.
    ///
    /// This uses the "full" format by default.
    format: DiagnosticFormat,
    /// Whether to enable colors or not.
    ///
    /// Disabled by default.
    color: bool,
    /// The number of non-empty lines to show around each snippet.
    ///
    /// NOTE: It seems like making this a property of rendering *could*
    /// be wrong. In particular, I have a suspicion that we may want
    /// more granular control over this, perhaps based on the kind of
    /// diagnostic or even the snippet itself. But I chose to put this
    /// here for now as the most "sensible" place for it to live until
    /// we had more concrete use cases. ---AG
    context: usize,
}

impl DisplayDiagnosticConfig {
    /// Whether to enable concise diagnostic output or not.
    pub fn format(self, format: DiagnosticFormat) -> DisplayDiagnosticConfig {
        DisplayDiagnosticConfig { format, ..self }
    }

    /// Whether to enable colors or not.
    pub fn color(self, yes: bool) -> DisplayDiagnosticConfig {
        DisplayDiagnosticConfig { color: yes, ..self }
    }

    /// Set the number of contextual lines to show around each snippet.
    pub fn context(self, lines: usize) -> DisplayDiagnosticConfig {
        DisplayDiagnosticConfig {
            context: lines,
            ..self
        }
    }
}

impl Default for DisplayDiagnosticConfig {
    fn default() -> DisplayDiagnosticConfig {
        DisplayDiagnosticConfig {
            format: DiagnosticFormat::default(),
            color: false,
            context: 2,
        }
    }
}

/// The diagnostic output format.
#[derive(Copy, Clone, Debug, Default, Eq, Hash, PartialEq, PartialOrd, Ord)]
#[cfg_attr(feature = "serde", derive(serde::Deserialize, serde::Serialize))]
#[cfg_attr(feature = "serde", serde(rename_all = "kebab-case"))]
#[cfg_attr(feature = "schemars", derive(schemars::JsonSchema))]
pub enum DiagnosticFormat {
    /// The default full mode will print "pretty" diagnostics.
    ///
    /// That is, color will be used when printing to a `tty`.
    /// Moreover, diagnostic messages may include additional
    /// context and annotations on the input to help understand
    /// the message.
    #[default]
    Full,
    /// Print diagnostics in a concise mode.
    ///
    /// This will guarantee that each diagnostic is printed on
    /// a single line. Only the most important or primary aspects
    /// of the diagnostic are included. Contextual information is
    /// dropped.
    ///
    /// This may use color when printing to a `tty`.
    Concise,
    /// Print diagnostics in the [Azure Pipelines] format.
    ///
    /// [Azure Pipelines]: https://learn.microsoft.com/en-us/azure/devops/pipelines/scripts/logging-commands?view=azure-devops&tabs=bash#logissue-log-an-error-or-warning
    Azure,
    /// Print diagnostics in JSON format.
    ///
    /// Unlike `json-lines`, this prints all of the diagnostics as a JSON array.
    Json,
    /// Print diagnostics in JSON format, one per line.
    ///
    /// This will print each diagnostic as a separate JSON object on its own line. See the `json`
    /// format for an array of all diagnostics. See <https://jsonlines.org/> for more details.
    JsonLines,
}

impl DiagnosticFormat {
    /// Return whether or not the format is targeted at human readers.
    ///
    /// This excludes structured formats like JSON and indicates that summary messages like "All
    /// checks passed!" should be suppressed.
    pub fn is_human_readable(self) -> bool {
        !matches!(self, Self::Azure | Self::Json | Self::JsonLines)
    }
}

/// A representation of the kinds of messages inside a diagnostic.
pub enum ConciseMessage<'a> {
    /// A diagnostic contains a non-empty main message and an empty
    /// primary annotation message.
    ///
    /// This strongly suggests that the diagnostic is using the
    /// "new" data model.
    MainDiagnostic(&'a str),
    /// A diagnostic contains an empty main message and a non-empty
    /// primary annotation message.
    ///
    /// This strongly suggests that the diagnostic is using the
    /// "old" data model.
    PrimaryAnnotation(&'a str),
    /// A diagnostic contains a non-empty main message and a non-empty
    /// primary annotation message.
    ///
    /// This strongly suggests that the diagnostic is using the
    /// "new" data model.
    Both { main: &'a str, annotation: &'a str },
    /// A diagnostic contains an empty main message and an empty
    /// primary annotation message.
    ///
    /// This indicates that the diagnostic is probably using the old
    /// model.
    Empty,
}

impl std::fmt::Display for ConciseMessage<'_> {
    fn fmt(&self, f: &mut std::fmt::Formatter) -> std::fmt::Result {
        match *self {
            ConciseMessage::MainDiagnostic(main) => {
                write!(f, "{main}")
            }
            ConciseMessage::PrimaryAnnotation(annotation) => {
                write!(f, "{annotation}")
            }
            ConciseMessage::Both { main, annotation } => {
                write!(f, "{main}: {annotation}")
            }
            ConciseMessage::Empty => Ok(()),
        }
    }
}

/// A diagnostic message string.
///
/// This is, for all intents and purposes, equivalent to a `Box<str>`.
/// But it does not implement `std::fmt::Display`. Indeed, that it its
/// entire reason for existence. It provides a way to pass a string
/// directly into diagnostic methods that accept messages without copying
/// that string. This works via the `IntoDiagnosticMessage` trait.
///
/// In most cases, callers shouldn't need to use this. Instead, there is
/// a blanket trait implementation for `IntoDiagnosticMessage` for
/// anything that implements `std::fmt::Display`.
#[derive(Clone, Debug, Eq, PartialEq, get_size2::GetSize)]
pub struct DiagnosticMessage(Box<str>);

impl DiagnosticMessage {
    /// Returns this message as a borrowed string.
    pub fn as_str(&self) -> &str {
        &self.0
    }
}

impl From<&str> for DiagnosticMessage {
    fn from(s: &str) -> DiagnosticMessage {
        DiagnosticMessage(s.into())
    }
}

impl From<String> for DiagnosticMessage {
    fn from(s: String) -> DiagnosticMessage {
        DiagnosticMessage(s.into())
    }
}

impl From<Box<str>> for DiagnosticMessage {
    fn from(s: Box<str>) -> DiagnosticMessage {
        DiagnosticMessage(s)
    }
}

impl IntoDiagnosticMessage for DiagnosticMessage {
    fn into_diagnostic_message(self) -> DiagnosticMessage {
        self
    }
}

/// A trait for values that can be converted into a diagnostic message.
///
/// Users of the diagnostic API can largely think of this trait as effectively
/// equivalent to `std::fmt::Display`. Indeed, everything that implements
/// `Display` also implements this trait. That means wherever this trait is
/// accepted, you can use things like `format_args!`.
///
/// The purpose of this trait is to provide a means to give arguments _other_
/// than `std::fmt::Display` trait implementations. Or rather, to permit
/// the diagnostic API to treat them differently. For example, this lets
/// callers wrap a string in a `DiagnosticMessage` and provide it directly
/// to any of the diagnostic APIs that accept a message. This will move the
/// string and avoid any unnecessary copies. (If we instead required only
/// `std::fmt::Display`, then this would potentially result in a copy via the
/// `ToString` trait implementation.)
pub trait IntoDiagnosticMessage {
    fn into_diagnostic_message(self) -> DiagnosticMessage;
}

/// Every `IntoDiagnosticMessage` is accepted, so to is `std::fmt::Display`.
impl<T: std::fmt::Display> IntoDiagnosticMessage for T {
    fn into_diagnostic_message(self) -> DiagnosticMessage {
        DiagnosticMessage::from(self.to_string())
    }
}

/// A secondary identifier for a lint diagnostic.
///
/// For Ruff rules this means the noqa code.
#[derive(Clone, Debug, PartialEq, Eq, PartialOrd, Ord, Default, Hash, get_size2::GetSize)]
#[cfg_attr(feature = "serde", derive(serde::Serialize), serde(transparent))]
pub struct SecondaryCode(String);

impl SecondaryCode {
    pub fn new(code: String) -> Self {
        Self(code)
    }

    pub fn as_str(&self) -> &str {
        &self.0
    }
}

impl std::fmt::Display for SecondaryCode {
    fn fmt(&self, f: &mut std::fmt::Formatter<'_>) -> std::fmt::Result {
        f.write_str(&self.0)
    }
}

impl std::ops::Deref for SecondaryCode {
    type Target = str;

    fn deref(&self) -> &Self::Target {
        &self.0
    }
}

impl PartialEq<&str> for SecondaryCode {
    fn eq(&self, other: &&str) -> bool {
        self.0 == *other
    }
}

impl PartialEq<SecondaryCode> for &str {
    fn eq(&self, other: &SecondaryCode) -> bool {
        other.eq(self)
    }
}

// for `hashbrown::EntryRef`
impl From<&SecondaryCode> for SecondaryCode {
    fn from(value: &SecondaryCode) -> Self {
        value.clone()
    }
}<|MERGE_RESOLUTION|>--- conflicted
+++ resolved
@@ -383,14 +383,8 @@
 
     /// Returns the URL for the rule documentation, if it exists.
     pub fn to_url(&self) -> Option<String> {
-<<<<<<< HEAD
         // use this as a proxy for a ruff rule
         if self.secondary_code().is_some() {
-=======
-        if self.is_invalid_syntax() {
-            None
-        } else {
->>>>>>> 7533a0bf
             Some(format!(
                 "{}/rules/{}",
                 env!("CARGO_PKG_HOMEPAGE"),
@@ -398,7 +392,7 @@
             ))
         }
         // otherwise, assume it's a ty rule if it's not a syntax error
-        else if !self.is_syntax_error() {
+        else if !self.is_invalid_syntax() {
             static TY_HOMEPAGE: LazyLock<String> =
                 LazyLock::new(|| env!("CARGO_PKG_HOMEPAGE").replace("ruff", "ty"));
             Some(format!(
