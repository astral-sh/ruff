--- conflicted
+++ resolved
@@ -8,7 +8,7 @@
 use ruff_text_size::{Ranged, TextRange};
 
 pub use self::render::DisplayDiagnostic;
-use crate::files::File;
+use crate::{files::File, Db};
 
 mod render;
 mod stylesheet;
@@ -232,7 +232,6 @@
         self.primary_annotation().map(|ann| ann.tags.as_slice())
     }
 
-<<<<<<< HEAD
     /// Returns the "primary" span of this diagnostic, panicking if it does not exist.
     ///
     /// This should typically only be used when working with diagnostics in Ruff, where diagnostics
@@ -241,7 +240,8 @@
     /// See [`Diagnostic::primary_span`] for more details.
     pub fn expect_primary_span(&self) -> Span {
         self.primary_span().expect("Expected a primary span")
-=======
+    }
+
     /// Returns a key that can be used to sort two diagnostics into the canonical order
     /// in which they should appear when rendered.
     pub fn rendering_sort_key<'a>(&'a self, db: &'a dyn Db) -> impl Ord + 'a {
@@ -249,7 +249,6 @@
             db,
             diagnostic: self,
         }
->>>>>>> 74fe7982
     }
 }
 
@@ -277,11 +276,7 @@
             self.diagnostic.primary_span(),
             other.diagnostic.primary_span(),
         ) {
-            let order = span1
-                .file()
-                .path(self.db)
-                .as_str()
-                .cmp(span2.file().path(self.db).as_str());
+            let order = span1.file().path(&self.db).cmp(span2.file().path(&self.db));
             if order.is_ne() {
                 return order;
             }
