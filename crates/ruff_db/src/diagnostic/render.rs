--- conflicted
+++ resolved
@@ -95,14 +95,9 @@
                 write_styled(f, &path, &self.stylesheet.emphasis)?;
                 if let Some(range) = span.range() {
                     let input = self.resolver.input(span.file());
-<<<<<<< HEAD
-                    let start = input.as_source_code().source_location(range.start());
-                    let pos = format!(":{line}:{col}", line = start.row, col = start.column);
+                    let start = input.as_source_code().line_column(range.start());
+                    let pos = format!(":{line}:{col}", line = start.line, col = start.column);
                     write_styled(f, &pos, &self.stylesheet.emphasis)?;
-=======
-                    let start = input.as_source_code().line_column(range.start());
-                    write!(f, ":{line}:{col}", line = start.line, col = start.column)?;
->>>>>>> 50968247
                 }
             }
             write!(f, " ")?;
