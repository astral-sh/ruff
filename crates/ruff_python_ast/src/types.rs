--- conflicted
+++ resolved
@@ -80,22 +80,14 @@
 
 pub type CallPath<'a> = smallvec::SmallVec<[&'a str; 8]>;
 
-<<<<<<< HEAD
 #[derive(Debug, Clone, PartialEq, Serialize, Deserialize)]
-=======
-#[derive(Debug, Clone, Serialize, Deserialize)]
->>>>>>> 1d7dc5d1
 pub struct Import {
     pub name: String,
     pub location: Location,
     pub end_location: Location,
 }
 
-<<<<<<< HEAD
 #[derive(Debug, Clone, Default, PartialEq, Serialize, Deserialize)]
-=======
-#[derive(Debug, Clone, Default, Serialize, Deserialize)]
->>>>>>> 1d7dc5d1
 pub struct Imports {
     inner: FxHashMap<PathBuf, Vec<Import>>,
 }
@@ -108,8 +100,6 @@
     pub fn extend(&mut self, other: Self) {
         self.inner.extend(other.inner);
     }
-<<<<<<< HEAD
-=======
 
     pub fn expand_relative(
         modules: &[&str],
@@ -146,5 +136,4 @@
             None => format!("{}.{}", module.as_ref().unwrap_or(&String::new()), name),
         }
     }
->>>>>>> 1d7dc5d1
 }