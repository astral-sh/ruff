use anyhow::Result;
use std::sync::Arc;
use zip::CompressionMethod;

use ruff_db::files::{File, Files};
use ruff_db::system::{OsSystem, System, SystemPathBuf};
use ruff_db::vendored::{VendoredFileSystem, VendoredFileSystemBuilder};
use ruff_db::{Db as SourceDb, Upcast};
use ruff_python_ast::PythonVersion;
use ty_python_semantic::lint::{LintRegistry, RuleSelection};
use ty_python_semantic::{
    Db, Program, ProgramSettings, PythonPath, PythonPlatform, PythonVersionSource,
    PythonVersionWithSource, SearchPathSettings, default_lint_registry,
};

static EMPTY_VENDORED: std::sync::LazyLock<VendoredFileSystem> = std::sync::LazyLock::new(|| {
    let mut builder = VendoredFileSystemBuilder::new(CompressionMethod::Stored);
    builder.add_file("stdlib/VERSIONS", "\n").unwrap();
    builder.finish().unwrap()
});

#[salsa::db]
#[derive(Default, Clone)]
pub struct ModuleDb {
    storage: salsa::Storage<Self>,
    files: Files,
    system: OsSystem,
    rule_selection: Arc<RuleSelection>,
}

impl ModuleDb {
    /// Initialize a [`ModuleDb`] from the given source root.
    pub fn from_src_roots(
        src_roots: Vec<SystemPathBuf>,
        python_version: PythonVersion,
        venv_path: Option<SystemPathBuf>,
    ) -> Result<Self> {
        let mut search_paths = SearchPathSettings::new(src_roots);
        if let Some(venv_path) = venv_path {
            search_paths.python_path = PythonPath::from_cli_flag(venv_path);
        }

        let db = Self::default();
        Program::from_settings(
            &db,
            ProgramSettings {
<<<<<<< HEAD
                python_version: Some(python_version),
=======
                python_version: PythonVersionWithSource {
                    version: python_version,
                    source: PythonVersionSource::default(),
                },
>>>>>>> a5ebb3f3
                python_platform: PythonPlatform::default(),
                search_paths,
            },
        )?;

        Ok(db)
    }
}

impl Upcast<dyn SourceDb> for ModuleDb {
    fn upcast(&self) -> &(dyn SourceDb + 'static) {
        self
    }
    fn upcast_mut(&mut self) -> &mut (dyn SourceDb + 'static) {
        self
    }
}

#[salsa::db]
impl SourceDb for ModuleDb {
    fn vendored(&self) -> &VendoredFileSystem {
        &EMPTY_VENDORED
    }

    fn system(&self) -> &dyn System {
        &self.system
    }

    fn files(&self) -> &Files {
        &self.files
    }

    fn python_version(&self) -> PythonVersion {
        Program::get(self).python_version(self)
    }
}

#[salsa::db]
impl Db for ModuleDb {
    fn is_file_open(&self, file: File) -> bool {
        !file.path(self).is_vendored_path()
    }

    fn rule_selection(&self) -> &RuleSelection {
        &self.rule_selection
    }

    fn lint_registry(&self) -> &LintRegistry {
        default_lint_registry()
    }
}

#[salsa::db]
impl salsa::Database for ModuleDb {}<|MERGE_RESOLUTION|>--- conflicted
+++ resolved
@@ -44,14 +44,10 @@
         Program::from_settings(
             &db,
             ProgramSettings {
-<<<<<<< HEAD
-                python_version: Some(python_version),
-=======
-                python_version: PythonVersionWithSource {
+                python_version: Some(PythonVersionWithSource {
                     version: python_version,
                     source: PythonVersionSource::default(),
-                },
->>>>>>> a5ebb3f3
+                }),
                 python_platform: PythonPlatform::default(),
                 search_paths,
             },
