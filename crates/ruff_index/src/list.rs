--- conflicted
+++ resolved
@@ -733,56 +733,6 @@
         List::new(last)
     }
 
-<<<<<<< HEAD
-    /// Applies a function to each value in a list, returning a new list.
-    #[allow(clippy::needless_pass_by_value)]
-    pub fn map_with<F>(&mut self, list: List<K, V>, mut f: F) -> List<K, V>
-    where
-        K: Clone,
-        F: FnMut(&V) -> V,
-    {
-        self.scratch.clear();
-
-        // Iterate through the list, applying the function to each value.
-        //
-        // We reuse any unaliased cells at the end of the list, since we consume the input and
-        // those cells are not used by any other lists. Once we encounter an aliased cell, we have
-        // to fail through to the lower loop, which creates new cells.
-        let mut curr = list.last;
-        // The start and end of the range of cells that we're able to reuse, if any.
-        let mut unaliased_bounds: Option<(Option<ListCellId>, ListCellId)> = None;
-        while let Some(curr_id) = curr {
-            if self.aliased[curr_id] {
-                // We've reached an aliased cell, so we have to switch over to creating new cells
-                // instead of reusing existing ones.
-                break;
-            }
-
-            let cell = &self.storage.cells[curr_id];
-            let rest = cell.rest;
-            let new_value = f(&cell.value);
-            self.storage.cells[curr_id].value = new_value;
-            if let Some((_, unaliased_end)) = unaliased_bounds.as_mut() {
-                // Connect the previous reused unaliased cell to this one, and update the
-                // unaliased bounds to include this cell.
-                self.storage.cells[*unaliased_end].rest = curr;
-                *unaliased_end = curr_id;
-            } else {
-                // This is the first unaliased cell that we've been able to reuse.
-                unaliased_bounds = Some((curr, curr_id));
-            }
-            curr = rest;
-        }
-
-        // We have to build new cells from this point on. First add the new keys/values to the
-        // scratch accumulator.
-        while let Some(curr_id) = curr {
-            let cell = &self.storage.cells[curr_id];
-            let new_key = cell.key.clone();
-            let new_value = f(&cell.value);
-            self.scratch.push((new_key, new_value));
-            curr = cell.rest;
-=======
     /// Ensures that a list can be mutated in-place, and returns a mutable handle to it. If any
     /// cells need to be cloned, their keys and values are cloned using their [`Clone`] impls.
     pub fn make_mut(&mut self, list: List<K, V>) -> MutableList<K, V>
@@ -834,7 +784,6 @@
             let new_value = clone(&cell.value);
             self.scratch.push((new_key, new_value));
             curr = rest;
->>>>>>> 321d1e35
         }
 
         // Once the iteration loop terminates, we stitch the new entries back together into proper
@@ -846,14 +795,6 @@
 
         // If we were able to reuse any unaliased cells, append them to any new cells we had to
         // create.
-<<<<<<< HEAD
-        if let Some((unaliased_start, unaliased_end)) = unaliased_bounds {
-            self.storage.cells[unaliased_end].rest = last;
-            last = unaliased_start;
-        }
-
-        List::new(last)
-=======
         if let Some(last_unaliased_id) = last_unaliased {
             self.storage.cells[last_unaliased_id].rest = last;
             last = list.last;
@@ -878,7 +819,6 @@
             curr = self.builder.storage.cells[curr_id].rest;
         }
         self
->>>>>>> 321d1e35
     }
 }
 
@@ -1280,11 +1220,7 @@
         #[allow(clippy::items_after_statements)]
         fn map(builder: &mut ListBuilder<u16, u16>, input: &List<u16, u16>) -> List<u16, u16> {
             let input = builder.clone_list(input);
-<<<<<<< HEAD
-            builder.map_with(input, |v| *v * 3)
-=======
             builder.make_mut(input).for_each(|v| *v *= 3).finish()
->>>>>>> 321d1e35
         }
 
         let result = map(&mut builder, &empty);
@@ -1576,11 +1512,7 @@
         let input = builder.list_from_pairs(&pairs);
         let input_copy = builder.clone_list(&input);
         let _ = builder.append_from_pairs(input_copy, &unrelated_pairs);
-<<<<<<< HEAD
-        let result = builder.map_with(input, |a| a * 3);
-=======
         let result = builder.make_mut(input).for_each(|a| *a *= 3).finish();
->>>>>>> 321d1e35
         let expected: BTreeMap<_, _> = pairs.iter().map(|(k, v)| (*k, *v * 3)).collect();
         let actual = builder.iter_reverse(&result).map(|(k, v)| (*k, *v));
         actual.eq(expected.into_iter().rev())
