--- conflicted
+++ resolved
@@ -331,12 +331,12 @@
     return 42
 ";
 
-    let global_options = ClientOptions::default().with_diagnostic_mode(DiagnosticMode::Workspace);
-
     let mut server = TestServerBuilder::new()?
-        .with_workspace(workspace_root, global_options.clone())?
+        .with_workspace(workspace_root, None)?
         .with_file(foo, foo_content)?
-        .with_initialization_options(global_options)
+        .with_initialization_options(
+            ClientOptions::default().with_diagnostic_mode(DiagnosticMode::Workspace),
+        )
         .enable_pull_diagnostics(true)
         .build()?
         .wait_until_workspaces_are_initialized()?;
@@ -678,15 +678,7 @@
     assert_workspace_diagnostics_suspends_for_long_polling(&mut server, &request_id);
 
     // The workspace diagnostic request should now respond with an empty report
-<<<<<<< HEAD
-    let workspace_response = server.await_response::<WorkspaceDiagnosticRequest>(&request_id)?;
-
-    // Complete shutdown sequence
-    server.await_response::<lsp_types::request::Shutdown>(&shutdown_id)?;
-    server.send_notification::<lsp_types::notification::Exit>(());
-=======
     let workspace_response = shutdown_and_await_workspace_diagnostic(server, &request_id)?;
->>>>>>> 17ee2a28
 
     // Verify we got an empty report (default response during shutdown)
     assert_debug_snapshot!(
@@ -929,10 +921,10 @@
     let shutdown_id = server.send_request::<lsp_types::request::Shutdown>(());
 
     // The workspace diagnostic request should now respond with an empty report
-    let workspace_response = server.await_response::<WorkspaceDiagnosticReportResult>(request_id);
+    let workspace_response = server.await_response::<WorkspaceDiagnosticRequest>(request_id);
 
     // Complete shutdown sequence
-    server.await_response::<()>(&shutdown_id)?;
+    server.await_response::<lsp_types::request::Shutdown>(&shutdown_id)?;
     server.send_notification::<lsp_types::notification::Exit>(());
 
     workspace_response
