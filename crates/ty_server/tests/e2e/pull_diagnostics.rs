--- conflicted
+++ resolved
@@ -401,11 +401,7 @@
 
     // First, read the response of the workspace diagnostic request.
     // Note: This response comes after the progress notifications but it simplifies the test to read it first.
-<<<<<<< HEAD
-    let final_response = server.await_response::<WorkspaceDiagnosticRequest>(request_id)?;
-=======
-    let final_response = server.await_response::<WorkspaceDiagnosticReportResult>(&request_id)?;
->>>>>>> f473f6b6
+    let final_response = server.await_response::<WorkspaceDiagnosticRequest>(&request_id)?;
 
     // Process the final report.
     // This should always be a partial report. However, the type definition in the LSP specification
@@ -537,11 +533,7 @@
             },
         });
 
-<<<<<<< HEAD
-    let final_response2 = server.await_response::<WorkspaceDiagnosticRequest>(request2_id)?;
-=======
-    let final_response2 = server.await_response::<WorkspaceDiagnosticReportResult>(&request2_id)?;
->>>>>>> f473f6b6
+    let final_response2 = server.await_response::<WorkspaceDiagnosticRequest>(&request2_id)?;
 
     let mut all_items = Vec::new();
 
@@ -633,11 +625,10 @@
     let shutdown_id = server.send_request::<lsp_types::request::Shutdown>(());
 
     // The workspace diagnostic request should now respond with an empty report
-    let workspace_response =
-        server.await_response::<WorkspaceDiagnosticReportResult>(&request_id)?;
+    let workspace_response = server.await_response::<WorkspaceDiagnosticRequest>(&request_id)?;
 
     // Complete shutdown sequence
-    server.await_response::<()>(&shutdown_id)?;
+    server.await_response::<lsp_types::request::Shutdown>(&shutdown_id)?;
     server.send_notification::<lsp_types::notification::Exit>(());
 
     // Verify we got an empty report (default response during shutdown)
@@ -692,8 +683,7 @@
     );
 
     // The workspace diagnostic request should now complete with the new diagnostic
-    let workspace_response =
-        server.await_response::<WorkspaceDiagnosticReportResult>(&request_id)?;
+    let workspace_response = server.await_response::<WorkspaceDiagnosticRequest>(&request_id)?;
 
     // Verify we got a report with one file containing the new diagnostic
     assert_debug_snapshot!(
@@ -735,7 +725,7 @@
     server.cancel(&request_id);
 
     // The workspace diagnostic request should now respond with a cancellation response (Err).
-    let result = server.await_response::<WorkspaceDiagnosticReportResult>(&request_id);
+    let result = server.await_response::<WorkspaceDiagnosticRequest>(&request_id);
     assert_debug_snapshot!(
         "workspace_diagnostic_long_polling_cancellation_result",
         result
@@ -793,7 +783,7 @@
     );
 
     // First request should complete with diagnostics
-    let first_response = server.await_response::<WorkspaceDiagnosticReportResult>(&request_id_1)?;
+    let first_response = server.await_response::<WorkspaceDiagnosticRequest>(&request_id_1)?;
 
     // Extract result IDs from the first response for the second request
     let previous_result_ids = extract_result_ids_from_response(&first_response);
@@ -826,8 +816,7 @@
     );
 
     // Second request should complete with the fix (no diagnostics)
-    let second_response =
-        server.await_response::<WorkspaceDiagnosticReportResult>(&request_id_2)?;
+    let second_response = server.await_response::<WorkspaceDiagnosticRequest>(&request_id_2)?;
 
     // Snapshot both responses to verify the full cycle
     assert_debug_snapshot!(
@@ -848,12 +837,12 @@
     file_path: &SystemPath,
     file_content: &str,
 ) -> Result<TestServer> {
-    let global_options = ClientOptions::default().with_diagnostic_mode(DiagnosticMode::Workspace);
-
     TestServerBuilder::new()?
-        .with_workspace(workspace_root, global_options.clone())?
+        .with_workspace(workspace_root, None)?
         .with_file(file_path, file_content)?
-        .with_initialization_options(global_options)
+        .with_initialization_options(
+            ClientOptions::default().with_diagnostic_mode(DiagnosticMode::Workspace),
+        )
         .enable_pull_diagnostics(true)
         .build()?
         .wait_until_workspaces_are_initialized()
@@ -880,7 +869,7 @@
     server: &mut TestServer,
     request_id: &lsp_server::RequestId,
 ) {
-    match server.await_response::<WorkspaceDiagnosticReportResult>(request_id) {
+    match server.await_response::<WorkspaceDiagnosticRequest>(request_id) {
         Ok(_) => {
             panic!("Expected workspace diagnostic request to suspend for long-polling.");
         }
