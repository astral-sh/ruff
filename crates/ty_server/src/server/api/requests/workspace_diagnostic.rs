use lsp_types::request::WorkspaceDiagnosticRequest;
use lsp_types::{
    FullDocumentDiagnosticReport, UnchangedDocumentDiagnosticReport, Url,
    WorkspaceDiagnosticParams, WorkspaceDiagnosticReport, WorkspaceDiagnosticReportResult,
    WorkspaceDocumentDiagnosticReport, WorkspaceFullDocumentDiagnosticReport,
    WorkspaceUnchangedDocumentDiagnosticReport,
};
use ruff_db::files::File;
use std::collections::BTreeMap;
use std::sync::atomic::{AtomicUsize, Ordering};
use ty_project::ProgressReporter;

use crate::server::Result;
use crate::server::api::diagnostics::{Diagnostics, to_lsp_diagnostic};
use crate::server::api::traits::{
    BackgroundRequestHandler, RequestHandler, RetriableRequestHandler,
};
use crate::server::lazy_work_done_progress::LazyWorkDoneProgress;
use crate::session::SessionSnapshot;
use crate::session::client::Client;
use crate::system::file_to_url;

pub(crate) struct WorkspaceDiagnosticRequestHandler;

impl RequestHandler for WorkspaceDiagnosticRequestHandler {
    type RequestType = WorkspaceDiagnosticRequest;
}

impl BackgroundRequestHandler for WorkspaceDiagnosticRequestHandler {
    fn run(
        snapshot: SessionSnapshot,
        client: &Client,
        params: WorkspaceDiagnosticParams,
    ) -> Result<WorkspaceDiagnosticReportResult> {
<<<<<<< HEAD
        if !snapshot.global_settings().diagnostic_mode().is_workspace() {
            // VS Code sends us the workspace diagnostic request every 2 seconds, so these logs can
            // be quite verbose.
            tracing::trace!("Workspace diagnostics is disabled; returning empty report");
=======
        let index = snapshot.index();

        if !index.global_settings().diagnostic_mode().is_workspace() {
            tracing::debug!("Workspace diagnostics is disabled; returning empty report");
>>>>>>> 70d4b271
            return Ok(WorkspaceDiagnosticReportResult::Report(
                WorkspaceDiagnosticReport { items: vec![] },
            ));
        }

        // Create a map of previous result IDs for efficient lookup
        let mut previous_results: BTreeMap<_, _> = params
            .previous_result_ids
            .into_iter()
            .map(|prev| (prev.uri, prev.value))
            .collect();

        // Use the work done progress token from the client request, if provided
        // Note: neither VS Code nor Zed currently support this,
        // see https://github.com/microsoft/vscode-languageserver-node/issues/528
        // That's why we fall back to server-initiated progress if no token is provided.
        let work_done_progress = LazyWorkDoneProgress::new(
            client,
            params.work_done_progress_params.work_done_token,
            "Checking",
            snapshot.resolved_client_capabilities(),
        );

        // Collect all diagnostics from all projects with their database references
        let mut items = Vec::new();
        let index = snapshot.index();

        for db in snapshot.projects() {
            let diagnostics = db.check_with_reporter(
                &mut WorkspaceDiagnosticsProgressReporter::new(work_done_progress.clone()),
            );

            // Group diagnostics by URL
            let mut diagnostics_by_url: BTreeMap<Url, Vec<_>> = BTreeMap::default();

            for diagnostic in diagnostics {
                if let Some(span) = diagnostic.primary_span() {
                    let file = span.expect_ty_file();
                    let Some(url) = file_to_url(db, file) else {
                        tracing::debug!("Failed to convert file to URL at {}", file.path(db));
                        continue;
                    };
                    diagnostics_by_url.entry(url).or_default().push(diagnostic);
                }
            }

            items.reserve(diagnostics_by_url.len());

            // Convert to workspace diagnostic report format
            for (url, file_diagnostics) in diagnostics_by_url {
                let version = index
                    .key_from_url(url.clone())
                    .ok()
                    .and_then(|key| index.make_document_ref(key).ok())
                    .map(|doc| i64::from(doc.version()));
                let result_id = Diagnostics::result_id_from_hash(&file_diagnostics);

                // Check if this file's diagnostics have changed since the previous request
                if let Some(previous_result_id) = previous_results.remove(&url) {
                    if previous_result_id == result_id {
                        // Diagnostics haven't changed, return unchanged report
                        items.push(WorkspaceDocumentDiagnosticReport::Unchanged(
                            WorkspaceUnchangedDocumentDiagnosticReport {
                                uri: url,
                                version,
                                unchanged_document_diagnostic_report:
                                    UnchangedDocumentDiagnosticReport { result_id },
                            },
                        ));
                        continue;
                    }
                }

                // Convert diagnostics to LSP format
                let lsp_diagnostics = file_diagnostics
                    .into_iter()
                    .map(|diagnostic| {
                        to_lsp_diagnostic(db, &diagnostic, snapshot.position_encoding())
                    })
                    .collect::<Vec<_>>();

                // Diagnostics have changed or this is the first request, return full report
                items.push(WorkspaceDocumentDiagnosticReport::Full(
                    WorkspaceFullDocumentDiagnosticReport {
                        uri: url,
                        version,
                        full_document_diagnostic_report: FullDocumentDiagnosticReport {
                            result_id: Some(result_id),
                            items: lsp_diagnostics,
                        },
                    },
                ));
            }
        }

        // Handle files that had diagnostics in previous request but no longer have any
        // Any remaining entries in previous_results are files that were fixed
        for (previous_url, _previous_result_id) in previous_results {
            // This file had diagnostics before but doesn't now, so we need to report it as having no diagnostics
            let version = index
                .key_from_url(previous_url.clone())
                .ok()
                .and_then(|key| index.make_document_ref(key).ok())
                .map(|doc| i64::from(doc.version()));

            items.push(WorkspaceDocumentDiagnosticReport::Full(
                WorkspaceFullDocumentDiagnosticReport {
                    uri: previous_url,
                    version,
                    full_document_diagnostic_report: FullDocumentDiagnosticReport {
                        result_id: None, // No result ID needed for empty diagnostics
                        items: vec![],   // No diagnostics
                    },
                },
            ));
        }

        Ok(WorkspaceDiagnosticReportResult::Report(
            WorkspaceDiagnosticReport { items },
        ))
    }
}

impl RetriableRequestHandler for WorkspaceDiagnosticRequestHandler {
    fn salsa_cancellation_error() -> lsp_server::ResponseError {
        lsp_server::ResponseError {
            code: lsp_server::ErrorCode::ServerCancelled as i32,
            message: "server cancelled the request".to_owned(),
            data: serde_json::to_value(lsp_types::DiagnosticServerCancellationData {
                retrigger_request: true,
            })
            .ok(),
        }
    }
}

struct WorkspaceDiagnosticsProgressReporter {
    total_files: usize,
    checked_files: AtomicUsize,
    work_done: LazyWorkDoneProgress,
}

impl WorkspaceDiagnosticsProgressReporter {
    fn new(work_done: LazyWorkDoneProgress) -> Self {
        Self {
            total_files: 0,
            checked_files: AtomicUsize::new(0),
            work_done,
        }
    }

    fn report_progress(&self) {
        let checked = self.checked_files.load(Ordering::Relaxed);
        let total = self.total_files;

        #[allow(clippy::cast_possible_truncation)]
        let percentage = if total > 0 {
            Some((checked * 100 / total) as u32)
        } else {
            None
        };

        self.work_done
            .report_progress(format!("{checked}/{total} files"), percentage);

        if checked == total {
            self.work_done
                .set_finish_message(format!("Checked {total} files"));
        }
    }
}

impl ProgressReporter for WorkspaceDiagnosticsProgressReporter {
    fn set_files(&mut self, files: usize) {
        self.total_files += files;
        self.report_progress();
    }

    fn report_file(&self, _file: &File) {
        let checked = self.checked_files.fetch_add(1, Ordering::Relaxed) + 1;

        if checked % 10 == 0 || checked == self.total_files {
            // Report progress every 10 files or when all files are checked
            self.report_progress();
        }
    }
}<|MERGE_RESOLUTION|>--- conflicted
+++ resolved
@@ -32,17 +32,8 @@
         client: &Client,
         params: WorkspaceDiagnosticParams,
     ) -> Result<WorkspaceDiagnosticReportResult> {
-<<<<<<< HEAD
         if !snapshot.global_settings().diagnostic_mode().is_workspace() {
-            // VS Code sends us the workspace diagnostic request every 2 seconds, so these logs can
-            // be quite verbose.
-            tracing::trace!("Workspace diagnostics is disabled; returning empty report");
-=======
-        let index = snapshot.index();
-
-        if !index.global_settings().diagnostic_mode().is_workspace() {
             tracing::debug!("Workspace diagnostics is disabled; returning empty report");
->>>>>>> 70d4b271
             return Ok(WorkspaceDiagnosticReportResult::Report(
                 WorkspaceDiagnosticReport { items: vec![] },
             ));
