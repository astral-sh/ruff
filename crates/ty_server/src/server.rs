--- conflicted
+++ resolved
@@ -34,10 +34,7 @@
 
 pub struct Server {
     connection: Connection,
-<<<<<<< HEAD
     resolved_client_capabilities: ResolvedClientCapabilities,
-=======
->>>>>>> 808c94d5
     worker_threads: NonZeroUsize,
     main_loop_receiver: MainLoopReceiver,
     main_loop_sender: MainLoopSender,
@@ -63,7 +60,7 @@
         let (initialization_options, deserialization_error) =
             InitializationOptions::from_value(initialization_options);
 
-        if initialize_logging {
+        if !in_test {
             crate::logging::init_logging(
                 initialization_options.log_level.unwrap_or_default(),
                 initialization_options.log_file.as_deref(),
@@ -103,36 +100,8 @@
         let (main_loop_sender, main_loop_receiver) = crossbeam::channel::bounded(32);
         let client = Client::new(main_loop_sender.clone(), connection.sender.clone());
 
-<<<<<<< HEAD
         // Get workspace URLs without settings - settings will come from workspace/configuration
         let workspace_urls = workspace_folders
-=======
-        if !in_test {
-            crate::logging::init_logging(
-                global_options.tracing.log_level.unwrap_or_default(),
-                global_options.tracing.log_file.as_deref(),
-            );
-        }
-
-        tracing::debug!("Version: {version}");
-
-        let mut workspace_for_url = |url: Url| {
-            let Some(workspace_settings) = workspace_options.as_mut() else {
-                return (url, ClientOptions::default());
-            };
-            let settings = workspace_settings.remove(&url).unwrap_or_else(|| {
-                tracing::warn!(
-                    "No workspace options found for {}, using default options",
-                    url
-                );
-                ClientOptions::default()
-            });
-            (url, settings)
-        };
-
-        let workspaces = init_params
-            .workspace_folders
->>>>>>> 808c94d5
             .filter(|folders| !folders.is_empty())
             .map(|folders| {
                 folders
@@ -189,10 +158,7 @@
                 native_system,
                 in_test,
             )?,
-<<<<<<< HEAD
             resolved_client_capabilities,
-=======
->>>>>>> 808c94d5
         })
     }
 
