//! Data model, state management, and configuration resolution.

use anyhow::{Context, anyhow};
use index::DocumentQueryError;
use lsp_server::Message;
use lsp_types::notification::{Exit, Notification};
use lsp_types::request::{
    DocumentDiagnosticRequest, RegisterCapability, Request, Shutdown, UnregisterCapability,
};
use lsp_types::{
    DiagnosticRegistrationOptions, DiagnosticServerCapabilities, Registration, RegistrationParams,
    TextDocumentContentChangeEvent, Unregistration, UnregistrationParams, Url,
};
use options::{Combine, GlobalOptions};
use ruff_db::Db;
use ruff_db::files::File;
use ruff_db::system::{System, SystemPath, SystemPathBuf};
use settings::GlobalSettings;
use std::collections::{BTreeMap, VecDeque};
use std::ops::{Deref, DerefMut};
use std::panic::RefUnwindSafe;
use std::sync::Arc;
use ty_project::metadata::Options;
use ty_project::watch::ChangeEvent;
use ty_project::{ChangeResult, CheckMode, Db as _, ProjectDatabase, ProjectMetadata};

pub(crate) use self::index::DocumentQuery;
pub(crate) use self::options::InitializationOptions;
pub use self::options::{ClientOptions, DiagnosticMode};
pub(crate) use self::settings::WorkspaceSettings;
use crate::capabilities::{ResolvedClientCapabilities, server_diagnostic_options};
use crate::document::{DocumentKey, DocumentVersion, NotebookDocument};
use crate::server::publish_settings_diagnostics;
use crate::session::client::Client;
use crate::session::request_queue::RequestQueue;
use crate::system::{AnySystemPath, LSPSystem};
use crate::{PositionEncoding, TextDocument};
use index::Index;

pub(crate) mod client;
pub(crate) mod index;
mod options;
mod request_queue;
mod settings;

/// The global state for the LSP
pub(crate) struct Session {
    /// A native system to use with the [`LSPSystem`].
    native_system: Arc<dyn System + 'static + Send + Sync + RefUnwindSafe>,

    /// Used to retrieve information about open documents and settings.
    ///
    /// This will be [`None`] when a mutable reference is held to the index via [`index_mut`]
    /// to prevent the index from being accessed while it is being modified. It will be restored
    /// when the mutable reference ([`MutIndexGuard`]) is dropped.
    ///
    /// [`index_mut`]: Session::index_mut
    index: Option<Arc<Index>>,

    /// Maps workspace folders to their respective workspace.
    workspaces: Workspaces,

    /// The projects across all workspaces.
    projects: BTreeMap<SystemPathBuf, ProjectState>,

    /// The project to use for files outside any workspace. For example, if the user
    /// opens the project `<home>/my_project` in VS code but they then opens a Python file from their Desktop.
    /// This file isn't part of the active workspace, nor is it part of any project. But we still want
    /// to provide some basic functionality like navigation, completions, syntax highlighting, etc.
    /// That's what we use the default project for.
    default_project: DefaultProject,

    initialization_options: InitializationOptions,

    global_settings: Arc<GlobalSettings>,

    /// The global position encoding, negotiated during LSP initialization.
    position_encoding: PositionEncoding,

    /// Tracks what LSP features the client supports and doesn't support.
    resolved_client_capabilities: ResolvedClientCapabilities,

    /// Tracks the pending requests between client and server.
    request_queue: RequestQueue,

    /// Has the client requested the server to shutdown.
    shutdown_requested: bool,

<<<<<<< HEAD
    /// Whether the server has dynamically registered the diagnostic capability with the client.
    diagnostic_capability_registered: bool,
=======
    /// Is the connected client a `TestServer` instance.
    in_test: bool,
>>>>>>> 808c94d5

    deferred_messages: VecDeque<Message>,
}

/// LSP State for a Project
pub(crate) struct ProjectState {
    /// Files that we have outstanding otherwise-untracked pushed diagnostics for.
    ///
    /// In `CheckMode::OpenFiles` we still read some files that the client hasn't
    /// told us to open. Notably settings files like `pyproject.toml`. In this
    /// mode the client will never pull diagnostics for that file, and because
    /// the file isn't formally "open" we also don't have a reliable signal to
    /// refresh diagnostics for it either.
    ///
    /// However diagnostics for those files include things like "you typo'd your
    /// configuration for the LSP itself", so it's really important that we tell
    /// the user about them! So we remember which ones we have emitted diagnostics
    /// for so that we can clear the diagnostics for all of them before we go
    /// to update any of them.
    pub(crate) untracked_files_with_pushed_diagnostics: Vec<Url>,

    // Note: This field should be last to ensure the `db` gets dropped last.
    // The db drop order matters because we call `Arc::into_inner` on some Arc's
    // and we use Salsa's cancellation to guarantee that there's only a single reference to the `Arc`.
    // However, this requires that the db drops last.
    // This shouldn't matter here because the db's stored in the session are the
    // only reference we want to hold on, but better be safe than sorry ;).
    pub(crate) db: ProjectDatabase,
}

impl Session {
    pub(crate) fn new(
        resolved_client_capabilities: ResolvedClientCapabilities,
        position_encoding: PositionEncoding,
        workspace_urls: Vec<Url>,
        initialization_options: InitializationOptions,
        native_system: Arc<dyn System + 'static + Send + Sync + RefUnwindSafe>,
        in_test: bool,
    ) -> crate::Result<Self> {
        let index = Arc::new(Index::new());

        let mut workspaces = Workspaces::default();
        // Register workspaces with default settings - they'll be initialized with real settings
        // when workspace/configuration response is received
        for url in workspace_urls {
            workspaces.register(url)?;
        }

        Ok(Self {
            native_system,
            position_encoding,
            workspaces,
            deferred_messages: VecDeque::new(),
            index: Some(index),
            default_project: DefaultProject::new(),
            initialization_options,
            global_settings: Arc::new(GlobalSettings::default()),
            projects: BTreeMap::new(),
            resolved_client_capabilities,
            request_queue: RequestQueue::new(),
            shutdown_requested: false,
<<<<<<< HEAD
            diagnostic_capability_registered: false,
=======
            in_test,
>>>>>>> 808c94d5
        })
    }

    pub(crate) fn request_queue(&self) -> &RequestQueue {
        &self.request_queue
    }

    pub(crate) fn request_queue_mut(&mut self) -> &mut RequestQueue {
        &mut self.request_queue
    }

    pub(crate) fn initialization_options(&self) -> &InitializationOptions {
        &self.initialization_options
    }

    pub(crate) fn is_shutdown_requested(&self) -> bool {
        self.shutdown_requested
    }

    pub(crate) fn set_shutdown_requested(&mut self, requested: bool) {
        self.shutdown_requested = requested;
    }

    /// The LSP specification doesn't allow configuration requests during initialization,
    /// but we need access to the configuration to resolve the settings in turn to create the
    /// project databases. This will become more important in the future when we support
    /// persistent caching. It's then crucial that we have the correct settings to select the
    /// right cache.
    ///
    /// We work around this by queueing up all messages that arrive between the `initialized` notification
    /// and the completion of workspace initialization (which waits for the client's configuration response).
    ///
    /// This queuing is only necessary when registering *new* workspaces. Changes to configurations
    /// don't need to go through the same process because we can update the existing
    /// database in place.
    ///
    /// See <https://github.com/Microsoft/language-server-protocol/issues/567#issuecomment-2085131917>
    pub(crate) fn should_defer_message(&mut self, message: Message) -> Option<Message> {
        if self.workspaces.all_initialized() {
            Some(message)
        } else {
            match &message {
                Message::Request(request) => {
                    if request.method == Shutdown::METHOD {
                        return Some(message);
                    }
                    tracing::debug!(
                        "Deferring `{}` request until all workspaces are initialized",
                        request.method
                    );
                }
                Message::Response(_) => {
                    // We still want to get client responses even during workspace initialization.
                    return Some(message);
                }
                Message::Notification(notification) => {
                    if notification.method == Exit::METHOD {
                        return Some(message);
                    }
                    tracing::debug!(
                        "Deferring `{}` notification until all workspaces are initialized",
                        notification.method
                    );
                }
            }

            self.deferred_messages.push_back(message);
            None
        }
    }

    pub(crate) fn workspaces(&self) -> &Workspaces {
        &self.workspaces
    }

    /// Returns a reference to the project's [`ProjectDatabase`] in which the given `path` belongs.
    ///
    /// If the path is a system path, it will return the project database that is closest to the
    /// given path, or the default project if no project is found for the path.
    ///
    /// If the path is a virtual path, it will return the first project database in the session.
    pub(crate) fn project_db(&self, path: &AnySystemPath) -> &ProjectDatabase {
        &self.project_state(path).db
    }

    /// Returns a mutable reference to the project's [`ProjectDatabase`] in which the given `path`
    /// belongs.
    ///
    /// Refer to [`project_db`] for more details on how the project is selected.
    ///
    /// [`project_db`]: Session::project_db
    pub(crate) fn project_db_mut(&mut self, path: &AnySystemPath) -> &mut ProjectDatabase {
        &mut self.project_state_mut(path).db
    }

    /// Returns a reference to the project's [`ProjectDatabase`] corresponding to the given path, if
    /// any.
    pub(crate) fn project_db_for_path(
        &self,
        path: impl AsRef<SystemPath>,
    ) -> Option<&ProjectDatabase> {
        self.project_state_for_path(path).map(|state| &state.db)
    }

    /// Returns a reference to the project's [`ProjectState`] in which the given `path` belongs.
    ///
    /// If the path is a system path, it will return the project database that is closest to the
    /// given path, or the default project if no project is found for the path.
    ///
    /// If the path is a virtual path, it will return the first project database in the session.
    pub(crate) fn project_state(&self, path: &AnySystemPath) -> &ProjectState {
        match path {
            AnySystemPath::System(system_path) => {
                self.project_state_for_path(system_path).unwrap_or_else(|| {
                    self.default_project
                        .get(self.index.as_ref(), &self.native_system)
                })
            }
            AnySystemPath::SystemVirtual(_virtual_path) => {
                // TODO: Currently, ty only supports single workspace but we need to figure out
                // which project should this virtual path belong to when there are multiple
                // projects: https://github.com/astral-sh/ty/issues/794
                self.projects
                    .iter()
                    .next()
                    .map(|(_, project)| project)
                    .unwrap()
            }
        }
    }

    /// Returns a mutable reference to the project's [`ProjectState`] in which the given `path`
    /// belongs.
    ///
    /// Refer to [`project_db`] for more details on how the project is selected.
    ///
    /// [`project_db`]: Session::project_db
    pub(crate) fn project_state_mut(&mut self, path: &AnySystemPath) -> &mut ProjectState {
        match path {
            AnySystemPath::System(system_path) => self
                .projects
                .range_mut(..=system_path.to_path_buf())
                .next_back()
                .map(|(_, project)| project)
                .unwrap_or_else(|| {
                    self.default_project
                        .get_mut(self.index.as_ref(), &self.native_system)
                }),
            AnySystemPath::SystemVirtual(_virtual_path) => {
                // TODO: Currently, ty only supports single workspace but we need to figure out
                // which project should this virtual path belong to when there are multiple
                // projects: https://github.com/astral-sh/ty/issues/794
                self.projects
                    .iter_mut()
                    .next()
                    .map(|(_, project)| project)
                    .unwrap()
            }
        }
    }

    /// Returns a reference to the project's [`ProjectState`] corresponding to the given path, if
    /// any.
    pub(crate) fn project_state_for_path(
        &self,
        path: impl AsRef<SystemPath>,
    ) -> Option<&ProjectState> {
        self.projects
            .range(..=path.as_ref().to_path_buf())
            .next_back()
            .map(|(_, project)| project)
    }

    pub(crate) fn apply_changes(
        &mut self,
        path: &AnySystemPath,
        changes: Vec<ChangeEvent>,
    ) -> ChangeResult {
        let overrides = path.as_system().and_then(|root| {
            self.workspaces()
                .for_path(root)?
                .settings()
                .project_options_overrides()
                .cloned()
        });

        self.project_db_mut(path)
            .apply_changes(changes, overrides.as_ref())
    }

    /// Returns a mutable iterator over all project databases that have been initialized to this point.
    ///
    /// This iterator will only yield the default project database if it has been used.
    fn projects_mut(&mut self) -> impl Iterator<Item = &'_ mut ProjectDatabase> + '_ {
        self.project_states_mut().map(|project| &mut project.db)
    }

    /// Returns a mutable iterator over all projects that have been initialized to this point.
    ///
    /// This iterator will only yield the default project if it has been used.
    pub(crate) fn project_states_mut(&mut self) -> impl Iterator<Item = &'_ mut ProjectState> + '_ {
        let default_project = self.default_project.try_get_mut();
        self.projects.values_mut().chain(default_project)
    }

    /// Returns the [`DocumentKey`] for the given URL.
    ///
    /// Refer to [`Index::key_from_url`] for more details.
    pub(crate) fn key_from_url(&self, url: Url) -> Result<DocumentKey, Url> {
        self.index().key_from_url(url)
    }

    pub(crate) fn initialize_workspaces(
        &mut self,
        workspace_settings: Vec<(Url, ClientOptions)>,
        client: &Client,
    ) {
        assert!(!self.workspaces.all_initialized());

        // These are the options combined from all the global options received by the server for
        // each workspace via the workspace configuration request.
        let mut combined_global_options: Option<GlobalOptions> = None;

        for (url, options) in workspace_settings {
            tracing::debug!("Initializing workspace `{url}`");

            // Combine the global options specified during initialization with the
            // workspace-specific options to create the final workspace options.
            let ClientOptions { global, workspace } = self
                .initialization_options
                .options
                .clone()
                .combine(options.clone());

            combined_global_options = if let Some(global_options) = combined_global_options.take() {
                Some(global_options.combine(global))
            } else {
                Some(global)
            };

            let workspace_settings = workspace.into_settings();
            let Some((root, workspace)) = self.workspaces.initialize(&url, workspace_settings)
            else {
                continue;
            };

            // For now, create one project database per workspace.
            // In the future, index the workspace directories to find all projects
            // and create a project database for each.
            let system = LSPSystem::new(
                self.index.as_ref().unwrap().clone(),
                self.native_system.clone(),
            );

            let project = ProjectMetadata::discover(&root, &system)
                .context("Failed to discover project configuration")
                .and_then(|mut metadata| {
                    metadata
                        .apply_configuration_files(&system)
                        .context("Failed to apply configuration files")?;

                    if let Some(overrides) = workspace.settings.project_options_overrides() {
                        metadata.apply_overrides(overrides);
                    }

                    ProjectDatabase::new(metadata, system.clone())
                });

            let (root, db) = match project {
                Ok(db) => (root, db),
                Err(err) => {
                    tracing::error!(
                        "Failed to create project for `{root}`: {err:#}. \
                        Falling back to default settings"
                    );

                    client.show_error_message(format!(
                        "Failed to load project rooted at {root}. \
                        Please refer to the logs for more details.",
                    ));

                    let db_with_default_settings =
                        ProjectMetadata::from_options(Options::default(), root, None)
                            .context("Failed to convert default options to metadata")
                            .and_then(|metadata| ProjectDatabase::new(metadata, system))
                            .expect("Default configuration to be valid");
                    let default_root = db_with_default_settings
                        .project()
                        .root(&db_with_default_settings)
                        .to_path_buf();

                    (default_root, db_with_default_settings)
                }
            };

            // Carry forward diagnostic state if any exists
            let previous = self.projects.remove(&root);
            let untracked = previous
                .map(|state| state.untracked_files_with_pushed_diagnostics)
                .unwrap_or_default();
            self.projects.insert(
                root.clone(),
                ProjectState {
                    db,
                    untracked_files_with_pushed_diagnostics: untracked,
                },
            );

            publish_settings_diagnostics(self, client, root);
        }

        if let Some(global_options) = combined_global_options.take() {
            let global_settings = global_options.into_settings();
            if global_settings.diagnostic_mode().is_workspace() {
                for project in self.projects.values_mut() {
                    if project.db.check_mode() != CheckMode::AllFiles {
                        project.db.set_check_mode(CheckMode::AllFiles);
                    }
                }
            }
            self.global_settings = Arc::new(global_settings);
        }

        self.register_diagnostic_capability(client);

        assert!(
            self.workspaces.all_initialized(),
            "All workspaces should be initialized after calling `initialize_workspaces`"
        );
    }

    pub(crate) fn take_deferred_messages(&mut self) -> Option<Message> {
        if self.workspaces.all_initialized() {
            self.deferred_messages.pop_front()
        } else {
            None
        }
    }

    /// Sends a registration notification to the client to enable / disable workspace diagnostics
    /// as per the `diagnostic_mode`.
    ///
    /// This method is a no-op if the client doesn't support dynamic registration of diagnostic
    /// capabilities.
    fn register_diagnostic_capability(&mut self, client: &Client) {
        static DIAGNOSTIC_REGISTRATION_ID: &str = "ty/textDocument/diagnostic";

        if !self
            .resolved_client_capabilities
            .supports_diagnostic_dynamic_registration()
        {
            return;
        }

        let diagnostic_mode = self.global_settings.diagnostic_mode;

        if self.diagnostic_capability_registered {
            client.send_request::<UnregisterCapability>(
                self,
                UnregistrationParams {
                    unregisterations: vec![Unregistration {
                        id: DIAGNOSTIC_REGISTRATION_ID.into(),
                        method: DocumentDiagnosticRequest::METHOD.into(),
                    }],
                },
                |_: &Client, ()| {
                    tracing::debug!("Unregistered diagnostic capability");
                },
            );
        }

        let registration = Registration {
            id: DIAGNOSTIC_REGISTRATION_ID.into(),
            method: DocumentDiagnosticRequest::METHOD.into(),
            register_options: Some(
                serde_json::to_value(DiagnosticServerCapabilities::RegistrationOptions(
                    DiagnosticRegistrationOptions {
                        diagnostic_options: server_diagnostic_options(
                            diagnostic_mode.is_workspace(),
                        ),
                        ..Default::default()
                    },
                ))
                .unwrap(),
            ),
        };

        client.send_request::<RegisterCapability>(
            self,
            RegistrationParams {
                registrations: vec![registration],
            },
            move |_: &Client, ()| {
                tracing::debug!(
                    "Registered diagnostic capability in {diagnostic_mode:?} diagnostic mode"
                );
            },
        );

        self.diagnostic_capability_registered = true;
    }

    /// Creates a document snapshot with the URL referencing the document to snapshot.
    pub(crate) fn take_document_snapshot(&self, url: Url) -> DocumentSnapshot {
        let key = self
            .key_from_url(url)
            .map_err(DocumentQueryError::InvalidUrl);
        DocumentSnapshot {
            resolved_client_capabilities: self.resolved_client_capabilities,
            workspace_settings: key
                .as_ref()
                .ok()
                .and_then(|key| self.workspaces.settings_for_path(key.path().as_system()?))
                .unwrap_or_else(|| Arc::new(WorkspaceSettings::default())),
            position_encoding: self.position_encoding,
            document_query_result: key.and_then(|key| self.index().make_document_ref(key)),
        }
    }

    /// Creates a snapshot of the current state of the [`Session`].
    pub(crate) fn take_session_snapshot(&self) -> SessionSnapshot {
        SessionSnapshot {
            projects: self
                .projects
                .values()
                .map(|project| &project.db)
                .cloned()
                .collect(),
            index: self.index.clone().unwrap(),
            global_settings: self.global_settings.clone(),
            position_encoding: self.position_encoding,
            in_test: self.in_test,
            resolved_client_capabilities: self.resolved_client_capabilities,
        }
    }

    /// Iterates over the document keys for all open text documents.
    pub(super) fn text_document_keys(&self) -> impl Iterator<Item = DocumentKey> + '_ {
        self.index()
            .text_document_paths()
            .map(|path| DocumentKey::Text(path.clone()))
    }

    /// Registers a notebook document at the provided `path`.
    /// If a document is already open here, it will be overwritten.
    pub(crate) fn open_notebook_document(
        &mut self,
        path: &AnySystemPath,
        document: NotebookDocument,
    ) {
        self.index_mut().open_notebook_document(path, document);
    }

    /// Registers a text document at the provided `path`.
    /// If a document is already open here, it will be overwritten.
    pub(crate) fn open_text_document(&mut self, path: &AnySystemPath, document: TextDocument) {
        self.index_mut().open_text_document(path, document);
    }

    /// Updates a text document at the associated `key`.
    ///
    /// The document key must point to a text document, or this will throw an error.
    pub(crate) fn update_text_document(
        &mut self,
        key: &DocumentKey,
        content_changes: Vec<TextDocumentContentChangeEvent>,
        new_version: DocumentVersion,
    ) -> crate::Result<()> {
        let position_encoding = self.position_encoding;
        self.index_mut()
            .update_text_document(key, content_changes, new_version, position_encoding)
    }

    /// De-registers a document, specified by its key.
    /// Calling this multiple times for the same document is a logic error.
    pub(crate) fn close_document(&mut self, key: &DocumentKey) -> crate::Result<()> {
        self.index_mut().close_document(key)?;
        Ok(())
    }

    /// Returns a reference to the index.
    ///
    /// # Panics
    ///
    /// Panics if there's a mutable reference to the index via [`index_mut`].
    ///
    /// [`index_mut`]: Session::index_mut
    fn index(&self) -> &Index {
        self.index.as_ref().unwrap()
    }

    /// Returns a mutable reference to the index.
    ///
    /// This method drops all references to the index and returns a guard that will restore the
    /// references when dropped. This guard holds the only reference to the index and allows
    /// modifying it.
    fn index_mut(&mut self) -> MutIndexGuard {
        let index = self.index.take().unwrap();

        for db in self.projects_mut() {
            // Remove the `index` from each database. This drops the count of `Arc<Index>` down to 1
            db.system_mut()
                .as_any_mut()
                .downcast_mut::<LSPSystem>()
                .unwrap()
                .take_index();
        }

        // There should now be exactly one reference to index which is self.index.
        let index = Arc::into_inner(index).unwrap();

        MutIndexGuard {
            session: self,
            index: Some(index),
        }
    }

    pub(crate) fn client_capabilities(&self) -> ResolvedClientCapabilities {
        self.resolved_client_capabilities
    }

    pub(crate) fn global_settings(&self) -> &GlobalSettings {
        &self.global_settings
    }

    pub(crate) fn position_encoding(&self) -> PositionEncoding {
        self.position_encoding
    }
}

/// A guard that holds the only reference to the index and allows modifying it.
///
/// When dropped, this guard restores all references to the index.
struct MutIndexGuard<'a> {
    session: &'a mut Session,
    index: Option<Index>,
}

impl Deref for MutIndexGuard<'_> {
    type Target = Index;

    fn deref(&self) -> &Self::Target {
        self.index.as_ref().unwrap()
    }
}

impl DerefMut for MutIndexGuard<'_> {
    fn deref_mut(&mut self) -> &mut Self::Target {
        self.index.as_mut().unwrap()
    }
}

impl Drop for MutIndexGuard<'_> {
    fn drop(&mut self) {
        if let Some(index) = self.index.take() {
            let index = Arc::new(index);
            for db in self.session.projects_mut() {
                db.system_mut()
                    .as_any_mut()
                    .downcast_mut::<LSPSystem>()
                    .unwrap()
                    .set_index(index.clone());
            }

            self.session.index = Some(index);
        }
    }
}

/// An immutable snapshot of [`Session`] that references a specific document.
#[derive(Debug)]
pub(crate) struct DocumentSnapshot {
    resolved_client_capabilities: ResolvedClientCapabilities,
    workspace_settings: Arc<WorkspaceSettings>,
    position_encoding: PositionEncoding,
    document_query_result: Result<DocumentQuery, DocumentQueryError>,
}

impl DocumentSnapshot {
    /// Returns the resolved client capabilities that were captured during initialization.
    pub(crate) fn resolved_client_capabilities(&self) -> ResolvedClientCapabilities {
        self.resolved_client_capabilities
    }

    /// Returns the position encoding that was negotiated during initialization.
    pub(crate) fn encoding(&self) -> PositionEncoding {
        self.position_encoding
    }

    /// Returns the client settings for the workspace that this document belongs to.
    pub(crate) fn workspace_settings(&self) -> &WorkspaceSettings {
        &self.workspace_settings
    }

    /// Returns the result of the document query for this snapshot.
    pub(crate) fn document(&self) -> Result<&DocumentQuery, &DocumentQueryError> {
        self.document_query_result.as_ref()
    }

    pub(crate) fn file(&self, db: &dyn Db) -> Option<File> {
        let document = match self.document() {
            Ok(document) => document,
            Err(err) => {
                tracing::debug!("Failed to resolve file: {}", err);
                return None;
            }
        };
        let file = document.file(db);
        if file.is_none() {
            tracing::debug!(
                "Failed to resolve file: file not found for path `{}`",
                document.file_path()
            );
        }
        file
    }
}

/// An immutable snapshot of the current state of [`Session`].
pub(crate) struct SessionSnapshot {
    index: Arc<Index>,
    global_settings: Arc<GlobalSettings>,
    position_encoding: PositionEncoding,
    resolved_client_capabilities: ResolvedClientCapabilities,
    in_test: bool,

    /// IMPORTANT: It's important that the databases come last, or at least,
    /// after any `Arc` that we try to extract or mutate in-place using `Arc::into_inner`
    /// and that relies on Salsa's cancellation to guarantee that there's now only a
    /// single reference to it (e.g. see [`Session::index_mut`]).
    ///
    /// Making this field come last guarantees that the db's `Drop` handler is
    /// dropped after all other fields, which ensures that
    /// Salsa's cancellation blocks until all fields are dropped (and not only
    /// waits for the db to be dropped while we still hold on to the `Index`).
    projects: Vec<ProjectDatabase>,
}

impl SessionSnapshot {
    pub(crate) fn projects(&self) -> &[ProjectDatabase] {
        &self.projects
    }

    pub(crate) fn index(&self) -> &Index {
        &self.index
    }

    pub(crate) fn global_settings(&self) -> &GlobalSettings {
        &self.global_settings
    }

    pub(crate) fn position_encoding(&self) -> PositionEncoding {
        self.position_encoding
    }

    pub(crate) fn resolved_client_capabilities(&self) -> ResolvedClientCapabilities {
        self.resolved_client_capabilities
    }

    pub(crate) const fn in_test(&self) -> bool {
        self.in_test
    }
}

#[derive(Debug, Default)]
pub(crate) struct Workspaces {
    workspaces: BTreeMap<SystemPathBuf, Workspace>,
    uninitialized: usize,
}

impl Workspaces {
    /// Registers a new workspace with the given URL and default settings for the workspace.
    ///
    /// It's the caller's responsibility to later call [`initialize`] with the resolved settings
    /// for this workspace. Registering and initializing a workspace is a two-step process because
    /// the workspace are announced to the server during the `initialize` request, but the
    /// resolved settings are only available after the client has responded to the `workspace/configuration`
    /// request.
    ///
    /// [`initialize`]: Workspaces::initialize
    pub(crate) fn register(&mut self, url: Url) -> anyhow::Result<()> {
        let path = url
            .to_file_path()
            .map_err(|()| anyhow!("Workspace URL is not a file or directory: {url:?}"))?;

        // Realistically I don't think this can fail because we got the path from a Url
        let system_path = SystemPathBuf::from_path_buf(path)
            .map_err(|_| anyhow!("Workspace URL is not valid UTF8"))?;

        self.workspaces.insert(
            system_path,
            Workspace {
                url,
                settings: Arc::new(WorkspaceSettings::default()),
            },
        );

        self.uninitialized += 1;

        Ok(())
    }

    /// Initializes the workspace with the resolved client settings for the workspace.
    ///
    /// ## Returns
    ///
    /// `None` if URL doesn't map to a valid path or if the workspace is not registered.
    pub(crate) fn initialize(
        &mut self,
        url: &Url,
        settings: WorkspaceSettings,
    ) -> Option<(SystemPathBuf, &mut Workspace)> {
        let path = url.to_file_path().ok()?;

        // Realistically I don't think this can fail because we got the path from a Url
        let system_path = SystemPathBuf::from_path_buf(path).ok()?;

        if let Some(workspace) = self.workspaces.get_mut(&system_path) {
            workspace.settings = Arc::new(settings);
            self.uninitialized -= 1;
            Some((system_path, workspace))
        } else {
            None
        }
    }

    /// Returns a reference to the workspace for the given path, [`None`] if there's no workspace
    /// registered for the path.
    pub(crate) fn for_path(&self, path: impl AsRef<SystemPath>) -> Option<&Workspace> {
        self.workspaces
            .range(..=path.as_ref().to_path_buf())
            .next_back()
            .map(|(_, db)| db)
    }

    /// Returns the client settings for the workspace at the given path, [`None`] if there's no
    /// workspace registered for the path.
    pub(crate) fn settings_for_path(
        &self,
        path: impl AsRef<SystemPath>,
    ) -> Option<Arc<WorkspaceSettings>> {
        self.for_path(path).map(Workspace::settings_arc)
    }

    pub(crate) fn urls(&self) -> impl Iterator<Item = &Url> + '_ {
        self.workspaces.values().map(Workspace::url)
    }

    /// Returns `true` if all workspaces have been [initialized].
    ///
    /// [initialized]: Workspaces::initialize
    pub(crate) fn all_initialized(&self) -> bool {
        self.uninitialized == 0
    }
}

impl<'a> IntoIterator for &'a Workspaces {
    type Item = (&'a SystemPathBuf, &'a Workspace);
    type IntoIter = std::collections::btree_map::Iter<'a, SystemPathBuf, Workspace>;

    fn into_iter(self) -> Self::IntoIter {
        self.workspaces.iter()
    }
}

#[derive(Debug)]
pub(crate) struct Workspace {
    /// The workspace root URL as sent by the client during initialization.
    url: Url,
    settings: Arc<WorkspaceSettings>,
}

impl Workspace {
    pub(crate) fn url(&self) -> &Url {
        &self.url
    }

    pub(crate) fn settings(&self) -> &WorkspaceSettings {
        &self.settings
    }

    pub(crate) fn settings_arc(&self) -> Arc<WorkspaceSettings> {
        self.settings.clone()
    }
}

/// Thin wrapper around the default project database that ensures it only gets initialized
/// when it's first accessed.
///
/// There are a few advantages to this:
///
/// 1. Salsa has a fast-path for query lookups for the first created database.
///    We really want that to be the actual project database and not our fallback database.
/// 2. The logs when the server starts can be confusing if it once shows it uses Python X (for the default db)
///    but then has another log that it uses Python Y (for the actual project db).
struct DefaultProject(std::sync::OnceLock<ProjectState>);

impl DefaultProject {
    pub(crate) fn new() -> Self {
        DefaultProject(std::sync::OnceLock::new())
    }

    pub(crate) fn get(
        &self,
        index: Option<&Arc<Index>>,
        fallback_system: &Arc<dyn System + 'static + Send + Sync + RefUnwindSafe>,
    ) -> &ProjectState {
        self.0.get_or_init(|| {
            tracing::info!("Initializing the default project");

            let index = index.unwrap();
            let system = LSPSystem::new(index.clone(), fallback_system.clone());
            let metadata = ProjectMetadata::from_options(
                Options::default(),
                system.current_directory().to_path_buf(),
                None,
            )
            .unwrap();

            ProjectState {
                db: ProjectDatabase::new(metadata, system).unwrap(),
                untracked_files_with_pushed_diagnostics: Vec::new(),
            }
        })
    }

    pub(crate) fn get_mut(
        &mut self,
        index: Option<&Arc<Index>>,
        fallback_system: &Arc<dyn System + 'static + Send + Sync + RefUnwindSafe>,
    ) -> &mut ProjectState {
        let _ = self.get(index, fallback_system);

        // SAFETY: The `OnceLock` is guaranteed to be initialized at this point because
        // we called `get` above, which initializes it if it wasn't already.
        self.0.get_mut().unwrap()
    }

    pub(crate) fn try_get_mut(&mut self) -> Option<&mut ProjectState> {
        self.0.get_mut()
    }
}<|MERGE_RESOLUTION|>--- conflicted
+++ resolved
@@ -86,13 +86,11 @@
     /// Has the client requested the server to shutdown.
     shutdown_requested: bool,
 
-<<<<<<< HEAD
     /// Whether the server has dynamically registered the diagnostic capability with the client.
     diagnostic_capability_registered: bool,
-=======
+
     /// Is the connected client a `TestServer` instance.
     in_test: bool,
->>>>>>> 808c94d5
 
     deferred_messages: VecDeque<Message>,
 }
@@ -154,11 +152,8 @@
             resolved_client_capabilities,
             request_queue: RequestQueue::new(),
             shutdown_requested: false,
-<<<<<<< HEAD
             diagnostic_capability_registered: false,
-=======
             in_test,
->>>>>>> 808c94d5
         })
     }
 
