--- conflicted
+++ resolved
@@ -19,11 +19,8 @@
 
 anyhow = { workspace = true }
 bitflags = { workspace = true }
-<<<<<<< HEAD
 drop_bomb = { workspace = true }
-=======
 bstr = { workspace = true }
->>>>>>> 8ec56277
 is-macro = { workspace = true }
 itertools = { workspace = true }
 lalrpop-util = { workspace = true, default-features = false }
