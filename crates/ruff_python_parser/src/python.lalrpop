--- conflicted
+++ resolved
@@ -1595,22 +1595,14 @@
 FStringExpr: StringType = {
     <location:@L> FStringStart <values:FStringMiddlePattern*> FStringEnd <end_location:@R> => {
         StringType::FString(ast::ExprFString {
-<<<<<<< HEAD
             values,
-=======
-            values: values.into_iter().flatten().collect(),
->>>>>>> 89934439
             implicit_concatenated: false,
             range: (location..end_location).into()
         })
     }
 };
 
-<<<<<<< HEAD
 FStringMiddlePattern: ast::Expr = {
-=======
-FStringMiddlePattern: Option<ast::Expr> = {
->>>>>>> 89934439
     FStringReplacementField,
     <start_location:@L> <fstring_middle:fstring_middle> =>? {
         let (source, is_raw) = fstring_middle;
@@ -1618,19 +1610,14 @@
     }
 };
 
-<<<<<<< HEAD
 FStringReplacementField: ast::Expr = {
     <location:@L> "{" <value:TestListOrYieldExpr> <debug:"="?> <conversion:FStringConversion?> <format_spec:FStringFormatSpecSuffix?> "}" <end_location:@R> =>? {
         if value.expr.is_lambda_expr() && !value.is_parenthesized() {
             return Err(LexicalError {
                 error: LexicalErrorType::FStringError(FStringErrorType::LambdaWithoutParentheses),
                 location: value.start(),
-            })?; 
-        }
-=======
-FStringReplacementField: Option<ast::Expr> = {
-    <location:@L> "{" <value:TestListOrYieldExpr> <debug:"="?> <conversion:FStringConversion?> <format_spec:FStringFormatSpecSuffix?> "}" <end_location:@R> => {
->>>>>>> 89934439
+            })?;
+        }
         let debug_text = debug.map(|_| {
             let start_offset = location + "{".text_len();
             let end_offset = if let Some((conversion_start, _)) = conversion {
@@ -1646,11 +1633,7 @@
                 trailing: source_code[TextRange::new(value.range().end(), end_offset)].to_string(),
             }
         });
-<<<<<<< HEAD
         Ok(
-=======
-        Some(
->>>>>>> 89934439
             ast::ExprFormattedValue {
                 value: Box::new(value.into()),
                 debug_text,
@@ -1672,11 +1655,7 @@
 FStringFormatSpec: ast::Expr = {
     <location:@L> <values:FStringMiddlePattern*> <end_location:@R> => {
         ast::ExprFString {
-<<<<<<< HEAD
             values,
-=======
-            values: values.into_iter().flatten().collect(),
->>>>>>> 89934439
             implicit_concatenated: false,
             range: (location..end_location).into()
         }.into()
