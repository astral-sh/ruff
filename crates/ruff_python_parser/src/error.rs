use std::fmt::{self, Display};

use ruff_python_ast::PythonVersion;
use ruff_text_size::TextRange;

use crate::TokenKind;

/// Represents represent errors that occur during parsing and are
/// returned by the `parse_*` functions.
#[derive(Debug, PartialEq, Clone)]
pub struct ParseError {
    pub error: ParseErrorType,
    pub location: TextRange,
}

impl std::ops::Deref for ParseError {
    type Target = ParseErrorType;

    fn deref(&self) -> &Self::Target {
        &self.error
    }
}

impl std::error::Error for ParseError {
    fn source(&self) -> Option<&(dyn std::error::Error + 'static)> {
        Some(&self.error)
    }
}

impl fmt::Display for ParseError {
    fn fmt(&self, f: &mut std::fmt::Formatter) -> std::fmt::Result {
        write!(f, "{} at byte range {:?}", &self.error, self.location)
    }
}

impl From<LexicalError> for ParseError {
    fn from(error: LexicalError) -> Self {
        ParseError {
            location: error.location(),
            error: ParseErrorType::Lexical(error.into_error()),
        }
    }
}

impl ParseError {
    pub fn error(self) -> ParseErrorType {
        self.error
    }
}

/// Represents the different types of errors that can occur during parsing of an f-string.
#[derive(Debug, Clone, PartialEq)]
pub enum FStringErrorType {
    /// Expected a right brace after an opened left brace.
    UnclosedLbrace,
    /// An invalid conversion flag was encountered.
    InvalidConversionFlag,
    /// A single right brace was encountered.
    SingleRbrace,
    /// Unterminated string.
    UnterminatedString,
    /// Unterminated triple-quoted string.
    UnterminatedTripleQuotedString,
    /// A lambda expression without parentheses was encountered.
    LambdaWithoutParentheses,
}

impl std::fmt::Display for FStringErrorType {
    fn fmt(&self, f: &mut std::fmt::Formatter) -> std::fmt::Result {
        use FStringErrorType::{
            InvalidConversionFlag, LambdaWithoutParentheses, SingleRbrace, UnclosedLbrace,
            UnterminatedString, UnterminatedTripleQuotedString,
        };
        match self {
            UnclosedLbrace => write!(f, "expecting '}}'"),
            InvalidConversionFlag => write!(f, "invalid conversion character"),
            SingleRbrace => write!(f, "single '}}' is not allowed"),
            UnterminatedString => write!(f, "unterminated string"),
            UnterminatedTripleQuotedString => write!(f, "unterminated triple-quoted string"),
            LambdaWithoutParentheses => {
                write!(f, "lambda expressions are not allowed without parentheses")
            }
        }
    }
}

/// Represents the different types of errors that can occur during parsing.
#[derive(Debug, PartialEq, Clone)]
pub enum ParseErrorType {
    /// An unexpected error occurred.
    OtherError(String),

    /// An empty slice was found during parsing, e.g `data[]`.
    EmptySlice,
    /// An empty global names list was found during parsing.
    EmptyGlobalNames,
    /// An empty nonlocal names list was found during parsing.
    EmptyNonlocalNames,
    /// An empty delete targets list was found during parsing.
    EmptyDeleteTargets,
    /// An empty import names list was found during parsing.
    EmptyImportNames,
    /// An empty type parameter list was found during parsing.
    EmptyTypeParams,

    /// An unparenthesized named expression was found where it is not allowed.
    UnparenthesizedNamedExpression,
    /// An unparenthesized tuple expression was found where it is not allowed.
    UnparenthesizedTupleExpression,
    /// An unparenthesized generator expression was found where it is not allowed.
    UnparenthesizedGeneratorExpression,

    /// An invalid usage of a lambda expression was found.
    InvalidLambdaExpressionUsage,
    /// An invalid usage of a yield expression was found.
    InvalidYieldExpressionUsage,
    /// An invalid usage of a starred expression was found.
    InvalidStarredExpressionUsage,
    /// A star pattern was found outside a sequence pattern.
    InvalidStarPatternUsage,

    /// A parameter was found after a vararg.
    ParamAfterVarKeywordParam,
    /// A non-default parameter follows a default parameter.
    NonDefaultParamAfterDefaultParam,
    /// A default value was found for a `*` or `**` parameter.
    VarParameterWithDefault,

    /// A duplicate parameter was found in a function definition or lambda expression.
    DuplicateParameter(String),
    /// A keyword argument was repeated.
    DuplicateKeywordArgumentError(String),

    /// An invalid expression was found in the assignment target.
    InvalidAssignmentTarget,
    /// An invalid expression was found in the named assignment target.
    InvalidNamedAssignmentTarget,
    /// An invalid expression was found in the annotated assignment target.
    InvalidAnnotatedAssignmentTarget,
    /// An invalid expression was found in the augmented assignment target.
    InvalidAugmentedAssignmentTarget,
    /// An invalid expression was found in the delete target.
    InvalidDeleteTarget,

    /// A positional argument was found after a keyword argument.
    PositionalAfterKeywordArgument,
    /// A positional argument was found after a keyword argument unpacking.
    PositionalAfterKeywordUnpacking,
    /// An iterable argument unpacking was found after keyword argument unpacking.
    InvalidArgumentUnpackingOrder,
    /// An invalid usage of iterable unpacking in a comprehension was found.
    IterableUnpackingInComprehension,

    /// Multiple simple statements were found in the same line without a `;` separating them.
    SimpleStatementsOnSameLine,
    /// A simple statement and a compound statement was found in the same line.
    SimpleAndCompoundStatementOnSameLine,

    /// Expected one or more keyword parameter after `*` separator.
    ExpectedKeywordParam,
    /// Expected a real number for a complex literal pattern.
    ExpectedRealNumber,
    /// Expected an imaginary number for a complex literal pattern.
    ExpectedImaginaryNumber,
    /// Expected an expression at the current parser location.
    ExpectedExpression,
    /// The parser expected a specific token that was not found.
    ExpectedToken {
        expected: TokenKind,
        found: TokenKind,
    },

    /// An unexpected indentation was found during parsing.
    UnexpectedIndentation,
    /// The statement being parsed cannot be `async`.
    UnexpectedTokenAfterAsync(TokenKind),
    /// Ipython escape command was found
    UnexpectedIpythonEscapeCommand,
    /// An unexpected token was found at the end of an expression parsing
    UnexpectedExpressionToken,

    /// An f-string error containing the [`FStringErrorType`].
    FStringError(FStringErrorType),
    /// Parser encountered an error during lexing.
    Lexical(LexicalErrorType),
}

impl std::error::Error for ParseErrorType {}

impl std::fmt::Display for ParseErrorType {
    fn fmt(&self, f: &mut std::fmt::Formatter) -> std::fmt::Result {
        match self {
            ParseErrorType::OtherError(msg) => write!(f, "{msg}"),
            ParseErrorType::ExpectedToken { found, expected } => {
                write!(f, "Expected {expected}, found {found}",)
            }
            ParseErrorType::Lexical(ref lex_error) => write!(f, "{lex_error}"),
            ParseErrorType::SimpleStatementsOnSameLine => {
                f.write_str("Simple statements must be separated by newlines or semicolons")
            }
            ParseErrorType::SimpleAndCompoundStatementOnSameLine => f.write_str(
                "Compound statements are not allowed on the same line as simple statements",
            ),
            ParseErrorType::UnexpectedTokenAfterAsync(kind) => {
                write!(
                    f,
                    "Expected 'def', 'with' or 'for' to follow 'async', found {kind}",
                )
            }
            ParseErrorType::InvalidArgumentUnpackingOrder => {
                f.write_str("Iterable argument unpacking cannot follow keyword argument unpacking")
            }
            ParseErrorType::IterableUnpackingInComprehension => {
                f.write_str("Iterable unpacking cannot be used in a comprehension")
            }
            ParseErrorType::UnparenthesizedNamedExpression => {
                f.write_str("Unparenthesized named expression cannot be used here")
            }
            ParseErrorType::UnparenthesizedTupleExpression => {
                f.write_str("Unparenthesized tuple expression cannot be used here")
            }
            ParseErrorType::UnparenthesizedGeneratorExpression => {
                f.write_str("Unparenthesized generator expression cannot be used here")
            }
            ParseErrorType::InvalidYieldExpressionUsage => {
                f.write_str("Yield expression cannot be used here")
            }
            ParseErrorType::InvalidLambdaExpressionUsage => {
                f.write_str("Lambda expression cannot be used here")
            }
            ParseErrorType::InvalidStarredExpressionUsage => {
                f.write_str("Starred expression cannot be used here")
            }
            ParseErrorType::PositionalAfterKeywordArgument => {
                f.write_str("Positional argument cannot follow keyword argument")
            }
            ParseErrorType::PositionalAfterKeywordUnpacking => {
                f.write_str("Positional argument cannot follow keyword argument unpacking")
            }
            ParseErrorType::EmptySlice => f.write_str("Expected index or slice expression"),
            ParseErrorType::EmptyGlobalNames => {
                f.write_str("Global statement must have at least one name")
            }
            ParseErrorType::EmptyNonlocalNames => {
                f.write_str("Nonlocal statement must have at least one name")
            }
            ParseErrorType::EmptyDeleteTargets => {
                f.write_str("Delete statement must have at least one target")
            }
            ParseErrorType::EmptyImportNames => {
                f.write_str("Expected one or more symbol names after import")
            }
            ParseErrorType::EmptyTypeParams => f.write_str("Type parameter list cannot be empty"),
            ParseErrorType::ParamAfterVarKeywordParam => {
                f.write_str("Parameter cannot follow var-keyword parameter")
            }
            ParseErrorType::NonDefaultParamAfterDefaultParam => {
                f.write_str("Parameter without a default cannot follow a parameter with a default")
            }
            ParseErrorType::ExpectedKeywordParam => {
                f.write_str("Expected one or more keyword parameter after '*' separator")
            }
            ParseErrorType::VarParameterWithDefault => {
                f.write_str("Parameter with '*' or '**' cannot have default value")
            }
            ParseErrorType::InvalidStarPatternUsage => {
                f.write_str("Star pattern cannot be used here")
            }
            ParseErrorType::ExpectedRealNumber => {
                f.write_str("Expected a real number in complex literal pattern")
            }
            ParseErrorType::ExpectedImaginaryNumber => {
                f.write_str("Expected an imaginary number in complex literal pattern")
            }
            ParseErrorType::ExpectedExpression => f.write_str("Expected an expression"),
            ParseErrorType::UnexpectedIndentation => f.write_str("Unexpected indentation"),
            ParseErrorType::InvalidAssignmentTarget => f.write_str("Invalid assignment target"),
            ParseErrorType::InvalidAnnotatedAssignmentTarget => {
                f.write_str("Invalid annotated assignment target")
            }
            ParseErrorType::InvalidNamedAssignmentTarget => {
                f.write_str("Assignment expression target must be an identifier")
            }
            ParseErrorType::InvalidAugmentedAssignmentTarget => {
                f.write_str("Invalid augmented assignment target")
            }
            ParseErrorType::InvalidDeleteTarget => f.write_str("Invalid delete target"),
            ParseErrorType::DuplicateParameter(arg_name) => {
                write!(f, "Duplicate parameter {arg_name:?}")
            }
            ParseErrorType::DuplicateKeywordArgumentError(arg_name) => {
                write!(f, "Duplicate keyword argument {arg_name:?}")
            }
            ParseErrorType::UnexpectedIpythonEscapeCommand => {
                f.write_str("IPython escape commands are only allowed in `Mode::Ipython`")
            }
            ParseErrorType::FStringError(ref fstring_error) => {
                write!(f, "f-string: {fstring_error}")
            }
            ParseErrorType::UnexpectedExpressionToken => {
                write!(f, "Unexpected token at the end of an expression")
            }
        }
    }
}

/// Represents an error that occur during lexing and are
/// returned by the `parse_*` functions in the iterator in the
/// [lexer] implementation.
///
/// [lexer]: crate::lexer
#[derive(Debug, Clone, PartialEq)]
pub struct LexicalError {
    /// The type of error that occurred.
    error: LexicalErrorType,
    /// The location of the error.
    location: TextRange,
}

impl LexicalError {
    /// Creates a new `LexicalError` with the given error type and location.
    pub fn new(error: LexicalErrorType, location: TextRange) -> Self {
        Self { error, location }
    }

    pub fn error(&self) -> &LexicalErrorType {
        &self.error
    }

    pub fn into_error(self) -> LexicalErrorType {
        self.error
    }

    pub fn location(&self) -> TextRange {
        self.location
    }
}

impl std::ops::Deref for LexicalError {
    type Target = LexicalErrorType;

    fn deref(&self) -> &Self::Target {
        self.error()
    }
}

impl std::error::Error for LexicalError {
    fn source(&self) -> Option<&(dyn std::error::Error + 'static)> {
        Some(self.error())
    }
}

impl std::fmt::Display for LexicalError {
    fn fmt(&self, f: &mut std::fmt::Formatter) -> std::fmt::Result {
        write!(
            f,
            "{} at byte offset {}",
            self.error(),
            u32::from(self.location().start())
        )
    }
}

/// Represents the different types of errors that can occur during lexing.
#[derive(Debug, Clone, PartialEq)]
pub enum LexicalErrorType {
    // TODO: Can probably be removed, the places it is used seem to be able
    // to use the `UnicodeError` variant instead.
    #[doc(hidden)]
    StringError,
    /// A string literal without the closing quote.
    UnclosedStringError,
    /// Decoding of a unicode escape sequence in a string literal failed.
    UnicodeError,
    /// Missing the `{` for unicode escape sequence.
    MissingUnicodeLbrace,
    /// Missing the `}` for unicode escape sequence.
    MissingUnicodeRbrace,
    /// The indentation is not consistent.
    IndentationError,
    /// An unrecognized token was encountered.
    UnrecognizedToken { tok: char },
    /// An f-string error containing the [`FStringErrorType`].
    FStringError(FStringErrorType),
    /// Invalid character encountered in a byte literal.
    InvalidByteLiteral,
    /// An unexpected character was encountered after a line continuation.
    LineContinuationError,
    /// An unexpected end of file was encountered.
    Eof,
    /// An unexpected error occurred.
    OtherError(Box<str>),
}

impl std::error::Error for LexicalErrorType {}

impl std::fmt::Display for LexicalErrorType {
    fn fmt(&self, f: &mut std::fmt::Formatter) -> std::fmt::Result {
        match self {
            LexicalErrorType::StringError => write!(f, "Got unexpected string"),
            LexicalErrorType::FStringError(error) => write!(f, "f-string: {error}"),
            LexicalErrorType::InvalidByteLiteral => {
                write!(f, "bytes can only contain ASCII literal characters")
            }
            LexicalErrorType::UnicodeError => write!(f, "Got unexpected unicode"),
            LexicalErrorType::IndentationError => {
                write!(f, "unindent does not match any outer indentation level")
            }
            LexicalErrorType::UnrecognizedToken { tok } => {
                write!(f, "Got unexpected token {tok}")
            }
            LexicalErrorType::LineContinuationError => {
                write!(f, "Expected a newline after line continuation character")
            }
            LexicalErrorType::Eof => write!(f, "unexpected EOF while parsing"),
            LexicalErrorType::OtherError(msg) => write!(f, "{msg}"),
            LexicalErrorType::UnclosedStringError => {
                write!(f, "missing closing quote in string literal")
            }
            LexicalErrorType::MissingUnicodeLbrace => {
                write!(f, "Missing `{{` in Unicode escape sequence")
            }
            LexicalErrorType::MissingUnicodeRbrace => {
                write!(f, "Missing `}}` in Unicode escape sequence")
            }
        }
    }
}

/// Represents a version-related syntax error detected during parsing.
///
/// An example of a version-related error is the use of a `match` statement before Python 3.10, when
/// it was first introduced. See [`UnsupportedSyntaxErrorKind`] for other kinds of errors.
#[derive(Debug, PartialEq, Clone)]
pub struct UnsupportedSyntaxError {
    pub kind: UnsupportedSyntaxErrorKind,
    pub range: TextRange,
    /// The target [`PythonVersion`] for which this error was detected.
    ///
    /// This is different from the version reported by the
    /// [`minimum_version`](UnsupportedSyntaxErrorKind::minimum_version) method, which is the
    /// earliest allowed version for this piece of syntax. The `target_version` is primarily used
    /// for user-facing error messages.
    pub target_version: PythonVersion,
}

#[derive(Debug, PartialEq, Clone, Copy)]
pub enum UnsupportedSyntaxErrorKind {
    Match,
    Walrus,
    ExceptStar,
<<<<<<< HEAD
    TypeStmt,
=======
    TypeParamDefault,
>>>>>>> e7b93f93
}

impl Display for UnsupportedSyntaxError {
    fn fmt(&self, f: &mut fmt::Formatter<'_>) -> fmt::Result {
        let kind = match self.kind {
<<<<<<< HEAD
            UnsupportedSyntaxErrorKind::Match => "`match` statement",
            UnsupportedSyntaxErrorKind::Walrus => "named assignment expression (`:=`)",
            UnsupportedSyntaxErrorKind::ExceptStar => "`except*`",
            UnsupportedSyntaxErrorKind::TypeStmt => "`type` statement",
=======
            UnsupportedSyntaxErrorKind::Match => "Cannot use `match` statement",
            UnsupportedSyntaxErrorKind::Walrus => "Cannot use named assignment expression (`:=`)",
            UnsupportedSyntaxErrorKind::ExceptStar => "Cannot use `except*`",
            UnsupportedSyntaxErrorKind::TypeParamDefault => {
                "Cannot set default type for a type parameter"
            }
>>>>>>> e7b93f93
        };
        write!(
            f,
            "{kind} on Python {} (syntax was added in Python {})",
            self.target_version,
            self.kind.minimum_version(),
        )
    }
}

impl UnsupportedSyntaxErrorKind {
    /// The earliest allowed version for the syntax associated with this error.
    pub const fn minimum_version(&self) -> PythonVersion {
        match self {
            UnsupportedSyntaxErrorKind::Match => PythonVersion::PY310,
            UnsupportedSyntaxErrorKind::Walrus => PythonVersion::PY38,
            UnsupportedSyntaxErrorKind::ExceptStar => PythonVersion::PY311,
<<<<<<< HEAD
            UnsupportedSyntaxErrorKind::TypeStmt => PythonVersion::PY312,
=======
            UnsupportedSyntaxErrorKind::TypeParamDefault => PythonVersion::PY313,
>>>>>>> e7b93f93
        }
    }
}

#[cfg(target_pointer_width = "64")]
mod sizes {
    use crate::error::{LexicalError, LexicalErrorType};
    use static_assertions::assert_eq_size;

    assert_eq_size!(LexicalErrorType, [u8; 24]);
    assert_eq_size!(LexicalError, [u8; 32]);
}<|MERGE_RESOLUTION|>--- conflicted
+++ resolved
@@ -449,29 +449,20 @@
     Match,
     Walrus,
     ExceptStar,
-<<<<<<< HEAD
     TypeStmt,
-=======
     TypeParamDefault,
->>>>>>> e7b93f93
 }
 
 impl Display for UnsupportedSyntaxError {
     fn fmt(&self, f: &mut fmt::Formatter<'_>) -> fmt::Result {
         let kind = match self.kind {
-<<<<<<< HEAD
             UnsupportedSyntaxErrorKind::Match => "`match` statement",
             UnsupportedSyntaxErrorKind::Walrus => "named assignment expression (`:=`)",
             UnsupportedSyntaxErrorKind::ExceptStar => "`except*`",
             UnsupportedSyntaxErrorKind::TypeStmt => "`type` statement",
-=======
-            UnsupportedSyntaxErrorKind::Match => "Cannot use `match` statement",
-            UnsupportedSyntaxErrorKind::Walrus => "Cannot use named assignment expression (`:=`)",
-            UnsupportedSyntaxErrorKind::ExceptStar => "Cannot use `except*`",
             UnsupportedSyntaxErrorKind::TypeParamDefault => {
                 "Cannot set default type for a type parameter"
             }
->>>>>>> e7b93f93
         };
         write!(
             f,
@@ -489,11 +480,8 @@
             UnsupportedSyntaxErrorKind::Match => PythonVersion::PY310,
             UnsupportedSyntaxErrorKind::Walrus => PythonVersion::PY38,
             UnsupportedSyntaxErrorKind::ExceptStar => PythonVersion::PY311,
-<<<<<<< HEAD
             UnsupportedSyntaxErrorKind::TypeStmt => PythonVersion::PY312,
-=======
             UnsupportedSyntaxErrorKind::TypeParamDefault => PythonVersion::PY313,
->>>>>>> e7b93f93
         }
     }
 }
