use std::fmt::{self, Display};

use ruff_python_ast::PythonVersion;
use ruff_text_size::{Ranged, TextRange};

use crate::TokenKind;

/// Represents represent errors that occur during parsing and are
/// returned by the `parse_*` functions.
#[derive(Debug, PartialEq, Clone)]
pub struct ParseError {
    pub error: ParseErrorType,
    pub location: TextRange,
}

impl std::ops::Deref for ParseError {
    type Target = ParseErrorType;

    fn deref(&self) -> &Self::Target {
        &self.error
    }
}

impl std::error::Error for ParseError {
    fn source(&self) -> Option<&(dyn std::error::Error + 'static)> {
        Some(&self.error)
    }
}

impl fmt::Display for ParseError {
    fn fmt(&self, f: &mut std::fmt::Formatter) -> std::fmt::Result {
        write!(f, "{} at byte range {:?}", &self.error, self.location)
    }
}

impl From<LexicalError> for ParseError {
    fn from(error: LexicalError) -> Self {
        ParseError {
            location: error.location(),
            error: ParseErrorType::Lexical(error.into_error()),
        }
    }
}

impl ParseError {
    pub fn error(self) -> ParseErrorType {
        self.error
    }
}

/// Represents the different types of errors that can occur during parsing of an f-string.
#[derive(Debug, Clone, PartialEq)]
pub enum FStringErrorType {
    /// Expected a right brace after an opened left brace.
    UnclosedLbrace,
    /// An invalid conversion flag was encountered.
    InvalidConversionFlag,
    /// A single right brace was encountered.
    SingleRbrace,
    /// Unterminated string.
    UnterminatedString,
    /// Unterminated triple-quoted string.
    UnterminatedTripleQuotedString,
    /// A lambda expression without parentheses was encountered.
    LambdaWithoutParentheses,
}

impl std::fmt::Display for FStringErrorType {
    fn fmt(&self, f: &mut std::fmt::Formatter) -> std::fmt::Result {
        use FStringErrorType::{
            InvalidConversionFlag, LambdaWithoutParentheses, SingleRbrace, UnclosedLbrace,
            UnterminatedString, UnterminatedTripleQuotedString,
        };
        match self {
            UnclosedLbrace => write!(f, "expecting '}}'"),
            InvalidConversionFlag => write!(f, "invalid conversion character"),
            SingleRbrace => write!(f, "single '}}' is not allowed"),
            UnterminatedString => write!(f, "unterminated string"),
            UnterminatedTripleQuotedString => write!(f, "unterminated triple-quoted string"),
            LambdaWithoutParentheses => {
                write!(f, "lambda expressions are not allowed without parentheses")
            }
        }
    }
}

/// Represents the different types of errors that can occur during parsing.
#[derive(Debug, PartialEq, Clone)]
pub enum ParseErrorType {
    /// An unexpected error occurred.
    OtherError(String),

    /// An empty slice was found during parsing, e.g `data[]`.
    EmptySlice,
    /// An empty global names list was found during parsing.
    EmptyGlobalNames,
    /// An empty nonlocal names list was found during parsing.
    EmptyNonlocalNames,
    /// An empty delete targets list was found during parsing.
    EmptyDeleteTargets,
    /// An empty import names list was found during parsing.
    EmptyImportNames,
    /// An empty type parameter list was found during parsing.
    EmptyTypeParams,

    /// An unparenthesized named expression was found where it is not allowed.
    UnparenthesizedNamedExpression,
    /// An unparenthesized tuple expression was found where it is not allowed.
    UnparenthesizedTupleExpression,
    /// An unparenthesized generator expression was found where it is not allowed.
    UnparenthesizedGeneratorExpression,

    /// An invalid usage of a lambda expression was found.
    InvalidLambdaExpressionUsage,
    /// An invalid usage of a yield expression was found.
    InvalidYieldExpressionUsage,
    /// An invalid usage of a starred expression was found.
    InvalidStarredExpressionUsage,
    /// A star pattern was found outside a sequence pattern.
    InvalidStarPatternUsage,

    /// A parameter was found after a vararg.
    ParamAfterVarKeywordParam,
    /// A non-default parameter follows a default parameter.
    NonDefaultParamAfterDefaultParam,
    /// A default value was found for a `*` or `**` parameter.
    VarParameterWithDefault,

    /// A duplicate parameter was found in a function definition or lambda expression.
    DuplicateParameter(String),
    /// A keyword argument was repeated.
    DuplicateKeywordArgumentError(String),

    /// An invalid expression was found in the assignment target.
    InvalidAssignmentTarget,
    /// An invalid expression was found in the named assignment target.
    InvalidNamedAssignmentTarget,
    /// An invalid expression was found in the annotated assignment target.
    InvalidAnnotatedAssignmentTarget,
    /// An invalid expression was found in the augmented assignment target.
    InvalidAugmentedAssignmentTarget,
    /// An invalid expression was found in the delete target.
    InvalidDeleteTarget,

    /// A positional argument was found after a keyword argument.
    PositionalAfterKeywordArgument,
    /// A positional argument was found after a keyword argument unpacking.
    PositionalAfterKeywordUnpacking,
    /// An iterable argument unpacking was found after keyword argument unpacking.
    InvalidArgumentUnpackingOrder,
    /// An invalid usage of iterable unpacking in a comprehension was found.
    IterableUnpackingInComprehension,

    /// Multiple simple statements were found in the same line without a `;` separating them.
    SimpleStatementsOnSameLine,
    /// A simple statement and a compound statement was found in the same line.
    SimpleAndCompoundStatementOnSameLine,

    /// Expected one or more keyword parameter after `*` separator.
    ExpectedKeywordParam,
    /// Expected a real number for a complex literal pattern.
    ExpectedRealNumber,
    /// Expected an imaginary number for a complex literal pattern.
    ExpectedImaginaryNumber,
    /// Expected an expression at the current parser location.
    ExpectedExpression,
    /// The parser expected a specific token that was not found.
    ExpectedToken {
        expected: TokenKind,
        found: TokenKind,
    },

    /// An unexpected indentation was found during parsing.
    UnexpectedIndentation,
    /// The statement being parsed cannot be `async`.
    UnexpectedTokenAfterAsync(TokenKind),
    /// Ipython escape command was found
    UnexpectedIpythonEscapeCommand,
    /// An unexpected token was found at the end of an expression parsing
    UnexpectedExpressionToken,

    /// An f-string error containing the [`FStringErrorType`].
    FStringError(FStringErrorType),
    /// Parser encountered an error during lexing.
    Lexical(LexicalErrorType),
}

impl std::error::Error for ParseErrorType {}

impl std::fmt::Display for ParseErrorType {
    fn fmt(&self, f: &mut std::fmt::Formatter) -> std::fmt::Result {
        match self {
            ParseErrorType::OtherError(msg) => write!(f, "{msg}"),
            ParseErrorType::ExpectedToken { found, expected } => {
                write!(f, "Expected {expected}, found {found}",)
            }
            ParseErrorType::Lexical(ref lex_error) => write!(f, "{lex_error}"),
            ParseErrorType::SimpleStatementsOnSameLine => {
                f.write_str("Simple statements must be separated by newlines or semicolons")
            }
            ParseErrorType::SimpleAndCompoundStatementOnSameLine => f.write_str(
                "Compound statements are not allowed on the same line as simple statements",
            ),
            ParseErrorType::UnexpectedTokenAfterAsync(kind) => {
                write!(
                    f,
                    "Expected 'def', 'with' or 'for' to follow 'async', found {kind}",
                )
            }
            ParseErrorType::InvalidArgumentUnpackingOrder => {
                f.write_str("Iterable argument unpacking cannot follow keyword argument unpacking")
            }
            ParseErrorType::IterableUnpackingInComprehension => {
                f.write_str("Iterable unpacking cannot be used in a comprehension")
            }
            ParseErrorType::UnparenthesizedNamedExpression => {
                f.write_str("Unparenthesized named expression cannot be used here")
            }
            ParseErrorType::UnparenthesizedTupleExpression => {
                f.write_str("Unparenthesized tuple expression cannot be used here")
            }
            ParseErrorType::UnparenthesizedGeneratorExpression => {
                f.write_str("Unparenthesized generator expression cannot be used here")
            }
            ParseErrorType::InvalidYieldExpressionUsage => {
                f.write_str("Yield expression cannot be used here")
            }
            ParseErrorType::InvalidLambdaExpressionUsage => {
                f.write_str("Lambda expression cannot be used here")
            }
            ParseErrorType::InvalidStarredExpressionUsage => {
                f.write_str("Starred expression cannot be used here")
            }
            ParseErrorType::PositionalAfterKeywordArgument => {
                f.write_str("Positional argument cannot follow keyword argument")
            }
            ParseErrorType::PositionalAfterKeywordUnpacking => {
                f.write_str("Positional argument cannot follow keyword argument unpacking")
            }
            ParseErrorType::EmptySlice => f.write_str("Expected index or slice expression"),
            ParseErrorType::EmptyGlobalNames => {
                f.write_str("Global statement must have at least one name")
            }
            ParseErrorType::EmptyNonlocalNames => {
                f.write_str("Nonlocal statement must have at least one name")
            }
            ParseErrorType::EmptyDeleteTargets => {
                f.write_str("Delete statement must have at least one target")
            }
            ParseErrorType::EmptyImportNames => {
                f.write_str("Expected one or more symbol names after import")
            }
            ParseErrorType::EmptyTypeParams => f.write_str("Type parameter list cannot be empty"),
            ParseErrorType::ParamAfterVarKeywordParam => {
                f.write_str("Parameter cannot follow var-keyword parameter")
            }
            ParseErrorType::NonDefaultParamAfterDefaultParam => {
                f.write_str("Parameter without a default cannot follow a parameter with a default")
            }
            ParseErrorType::ExpectedKeywordParam => {
                f.write_str("Expected one or more keyword parameter after '*' separator")
            }
            ParseErrorType::VarParameterWithDefault => {
                f.write_str("Parameter with '*' or '**' cannot have default value")
            }
            ParseErrorType::InvalidStarPatternUsage => {
                f.write_str("Star pattern cannot be used here")
            }
            ParseErrorType::ExpectedRealNumber => {
                f.write_str("Expected a real number in complex literal pattern")
            }
            ParseErrorType::ExpectedImaginaryNumber => {
                f.write_str("Expected an imaginary number in complex literal pattern")
            }
            ParseErrorType::ExpectedExpression => f.write_str("Expected an expression"),
            ParseErrorType::UnexpectedIndentation => f.write_str("Unexpected indentation"),
            ParseErrorType::InvalidAssignmentTarget => f.write_str("Invalid assignment target"),
            ParseErrorType::InvalidAnnotatedAssignmentTarget => {
                f.write_str("Invalid annotated assignment target")
            }
            ParseErrorType::InvalidNamedAssignmentTarget => {
                f.write_str("Assignment expression target must be an identifier")
            }
            ParseErrorType::InvalidAugmentedAssignmentTarget => {
                f.write_str("Invalid augmented assignment target")
            }
            ParseErrorType::InvalidDeleteTarget => f.write_str("Invalid delete target"),
            ParseErrorType::DuplicateParameter(arg_name) => {
                write!(f, "Duplicate parameter {arg_name:?}")
            }
            ParseErrorType::DuplicateKeywordArgumentError(arg_name) => {
                write!(f, "Duplicate keyword argument {arg_name:?}")
            }
            ParseErrorType::UnexpectedIpythonEscapeCommand => {
                f.write_str("IPython escape commands are only allowed in `Mode::Ipython`")
            }
            ParseErrorType::FStringError(ref fstring_error) => {
                write!(f, "f-string: {fstring_error}")
            }
            ParseErrorType::UnexpectedExpressionToken => {
                write!(f, "Unexpected token at the end of an expression")
            }
        }
    }
}

/// Represents an error that occur during lexing and are
/// returned by the `parse_*` functions in the iterator in the
/// [lexer] implementation.
///
/// [lexer]: crate::lexer
#[derive(Debug, Clone, PartialEq)]
pub struct LexicalError {
    /// The type of error that occurred.
    error: LexicalErrorType,
    /// The location of the error.
    location: TextRange,
}

impl LexicalError {
    /// Creates a new `LexicalError` with the given error type and location.
    pub fn new(error: LexicalErrorType, location: TextRange) -> Self {
        Self { error, location }
    }

    pub fn error(&self) -> &LexicalErrorType {
        &self.error
    }

    pub fn into_error(self) -> LexicalErrorType {
        self.error
    }

    pub fn location(&self) -> TextRange {
        self.location
    }
}

impl std::ops::Deref for LexicalError {
    type Target = LexicalErrorType;

    fn deref(&self) -> &Self::Target {
        self.error()
    }
}

impl std::error::Error for LexicalError {
    fn source(&self) -> Option<&(dyn std::error::Error + 'static)> {
        Some(self.error())
    }
}

impl std::fmt::Display for LexicalError {
    fn fmt(&self, f: &mut std::fmt::Formatter) -> std::fmt::Result {
        write!(
            f,
            "{} at byte offset {}",
            self.error(),
            u32::from(self.location().start())
        )
    }
}

/// Represents the different types of errors that can occur during lexing.
#[derive(Debug, Clone, PartialEq)]
pub enum LexicalErrorType {
    // TODO: Can probably be removed, the places it is used seem to be able
    // to use the `UnicodeError` variant instead.
    #[doc(hidden)]
    StringError,
    /// A string literal without the closing quote.
    UnclosedStringError,
    /// Decoding of a unicode escape sequence in a string literal failed.
    UnicodeError,
    /// Missing the `{` for unicode escape sequence.
    MissingUnicodeLbrace,
    /// Missing the `}` for unicode escape sequence.
    MissingUnicodeRbrace,
    /// The indentation is not consistent.
    IndentationError,
    /// An unrecognized token was encountered.
    UnrecognizedToken { tok: char },
    /// An f-string error containing the [`FStringErrorType`].
    FStringError(FStringErrorType),
    /// Invalid character encountered in a byte literal.
    InvalidByteLiteral,
    /// An unexpected character was encountered after a line continuation.
    LineContinuationError,
    /// An unexpected end of file was encountered.
    Eof,
    /// An unexpected error occurred.
    OtherError(Box<str>),
}

impl std::error::Error for LexicalErrorType {}

impl std::fmt::Display for LexicalErrorType {
    fn fmt(&self, f: &mut std::fmt::Formatter) -> std::fmt::Result {
        match self {
            LexicalErrorType::StringError => write!(f, "Got unexpected string"),
            LexicalErrorType::FStringError(error) => write!(f, "f-string: {error}"),
            LexicalErrorType::InvalidByteLiteral => {
                write!(f, "bytes can only contain ASCII literal characters")
            }
            LexicalErrorType::UnicodeError => write!(f, "Got unexpected unicode"),
            LexicalErrorType::IndentationError => {
                write!(f, "unindent does not match any outer indentation level")
            }
            LexicalErrorType::UnrecognizedToken { tok } => {
                write!(f, "Got unexpected token {tok}")
            }
            LexicalErrorType::LineContinuationError => {
                write!(f, "Expected a newline after line continuation character")
            }
            LexicalErrorType::Eof => write!(f, "unexpected EOF while parsing"),
            LexicalErrorType::OtherError(msg) => write!(f, "{msg}"),
            LexicalErrorType::UnclosedStringError => {
                write!(f, "missing closing quote in string literal")
            }
            LexicalErrorType::MissingUnicodeLbrace => {
                write!(f, "Missing `{{` in Unicode escape sequence")
            }
            LexicalErrorType::MissingUnicodeRbrace => {
                write!(f, "Missing `}}` in Unicode escape sequence")
            }
        }
    }
}

/// Represents a version-related syntax error detected during parsing.
///
/// An example of a version-related error is the use of a `match` statement before Python 3.10, when
/// it was first introduced. See [`UnsupportedSyntaxErrorKind`] for other kinds of errors.
#[derive(Debug, PartialEq, Clone)]
pub struct UnsupportedSyntaxError {
    pub kind: UnsupportedSyntaxErrorKind,
    pub range: TextRange,
    /// The target [`PythonVersion`] for which this error was detected.
    pub target_version: PythonVersion,
}

impl Ranged for UnsupportedSyntaxError {
    fn range(&self) -> TextRange {
        self.range
    }
}

/// The type of tuple unpacking for [`UnsupportedSyntaxErrorKind::StarTuple`].
#[derive(Debug, PartialEq, Eq, Hash, Clone, Copy)]
pub enum StarTupleKind {
    Return,
    Yield,
}

/// The type of PEP 701 f-string error for [`UnsupportedSyntaxErrorKind::Pep701FString`].
#[derive(Debug, PartialEq, Eq, Hash, Clone, Copy)]
pub enum FStringKind {
    Backslash,
    Comment,
    NestedQuote,
}

#[derive(Debug, PartialEq, Eq, Hash, Clone, Copy)]
pub enum UnparenthesizedNamedExprKind {
    SequenceIndex,
    SetLiteral,
    SetComprehension,
}

#[derive(Debug, PartialEq, Eq, Hash, Clone, Copy)]
pub enum UnsupportedSyntaxErrorKind {
    Match,
    Walrus,
    ExceptStar,
    /// Represents the use of an unparenthesized named expression (`:=`) in a set literal, set
    /// comprehension, or sequence index before Python 3.10.
    ///
    /// ## Examples
    ///
    /// These are allowed on Python 3.10:
    ///
    /// ```python
    /// {x := 1, 2, 3}                 # set literal
    /// {last := x for x in range(3)}  # set comprehension
    /// lst[x := 1]                    # sequence index
    /// ```
    ///
    /// But on Python 3.9 the named expression needs to be parenthesized:
    ///
    /// ```python
    /// {(x := 1), 2, 3}                 # set literal
    /// {(last := x) for x in range(3)}  # set comprehension
    /// lst[(x := 1)]                    # sequence index
    /// ```
    ///
    /// However, unparenthesized named expressions are never allowed in slices:
    ///
    /// ```python
    /// lst[x:=1:-1]      # syntax error
    /// lst[1:x:=1]       # syntax error
    /// lst[1:3:x:=1]     # syntax error
    ///
    /// lst[(x:=1):-1]    # ok
    /// lst[1:(x:=1)]     # ok
    /// lst[1:3:(x:=1)]   # ok
    /// ```
    ///
    /// ## References
    ///
    /// - [Python 3.10 Other Language Changes](https://docs.python.org/3/whatsnew/3.10.html#other-language-changes)
    UnparenthesizedNamedExpr(UnparenthesizedNamedExprKind),

    /// Represents the use of a parenthesized keyword argument name after Python 3.8.
    ///
    /// ## Example
    ///
    /// From [BPO 34641] it sounds like this was only accidentally supported and was removed when
    /// noticed. Code like this used to be valid:
    ///
    /// ```python
    /// f((a)=1)
    /// ```
    ///
    /// After Python 3.8, you have to omit the parentheses around `a`:
    ///
    /// ```python
    /// f(a=1)
    /// ```
    ///
    /// [BPO 34641]: https://github.com/python/cpython/issues/78822
    ParenthesizedKeywordArgumentName,

    /// Represents the use of unparenthesized tuple unpacking in a `return` statement or `yield`
    /// expression before Python 3.8.
    ///
    /// ## Examples
    ///
    /// Before Python 3.8, this syntax was allowed:
    ///
    /// ```python
    /// rest = (4, 5, 6)
    ///
    /// def f():
    ///     t = 1, 2, 3, *rest
    ///     return t
    ///
    /// def g():
    ///     t = 1, 2, 3, *rest
    ///     yield t
    /// ```
    ///
    /// But this was not:
    ///
    /// ```python
    /// rest = (4, 5, 6)
    ///
    /// def f():
    ///     return 1, 2, 3, *rest
    ///
    /// def g():
    ///     yield 1, 2, 3, *rest
    /// ```
    ///
    /// Instead, parentheses were required in the `return` and `yield` cases:
    ///
    /// ```python
    /// rest = (4, 5, 6)
    ///
    /// def f():
    ///     return (1, 2, 3, *rest)
    ///
    /// def g():
    ///     yield (1, 2, 3, *rest)
    /// ```
    ///
    /// This was reported in [BPO 32117] and updated in Python 3.8 to allow the unparenthesized
    /// form.
    ///
    /// [BPO 32117]: https://github.com/python/cpython/issues/76298
    StarTuple(StarTupleKind),

    /// Represents the use of a "relaxed" [PEP 614] decorator before Python 3.9.
    ///
    /// ## Examples
    ///
    /// Prior to Python 3.9, decorators were defined to be [`dotted_name`]s, optionally followed by
    /// an argument list. For example:
    ///
    /// ```python
    /// @buttons.clicked.connect
    /// def foo(): ...
    ///
    /// @buttons.clicked.connect(1, 2, 3)
    /// def foo(): ...
    /// ```
    ///
    /// As pointed out in the PEP, this prevented reasonable extensions like subscripts:
    ///
    /// ```python
    /// buttons = [QPushButton(f'Button {i}') for i in range(10)]
    ///
    /// @buttons[0].clicked.connect
    /// def spam(): ...
    /// ```
    ///
    /// Python 3.9 removed these restrictions and expanded the [decorator grammar] to include any
    /// assignment expression and include cases like the example above.
    ///
    /// [PEP 614]: https://peps.python.org/pep-0614/
    /// [`dotted_name`]: https://docs.python.org/3.8/reference/compound_stmts.html#grammar-token-dotted-name
    /// [decorator grammar]: https://docs.python.org/3/reference/compound_stmts.html#grammar-token-python-grammar-decorator
    RelaxedDecorator(RelaxedDecoratorError),

    /// Represents the use of a [PEP 570] positional-only parameter before Python 3.8.
    ///
    /// ## Examples
    ///
    /// Python 3.8 added the `/` syntax for marking preceding parameters as positional-only:
    ///
    /// ```python
    /// def foo(a, b, /, c): ...
    /// ```
    ///
    /// This means `a` and `b` in this case can only be provided by position, not by name. In other
    /// words, this code results in a `TypeError` at runtime:
    ///
    /// ```pycon
    /// >>> def foo(a, b, /, c): ...
    /// ...
    /// >>> foo(a=1, b=2, c=3)
    /// Traceback (most recent call last):
    ///   File "<python-input-3>", line 1, in <module>
    ///     foo(a=1, b=2, c=3)
    ///     ~~~^^^^^^^^^^^^^^^
    /// TypeError: foo() got some positional-only arguments passed as keyword arguments: 'a, b'
    /// ```
    ///
    /// [PEP 570]: https://peps.python.org/pep-0570/
    PositionalOnlyParameter,

    /// Represents the use of a [type parameter list] before Python 3.12.
    ///
    /// ## Examples
    ///
    /// Before Python 3.12, generic parameters had to be declared separately using a class like
    /// [`typing.TypeVar`], which could then be used in a function or class definition:
    ///
    /// ```python
    /// from typing import Generic, TypeVar
    ///
    /// T = TypeVar("T")
    ///
    /// def f(t: T): ...
    /// class C(Generic[T]): ...
    /// ```
    ///
    /// [PEP 695], included in Python 3.12, introduced the new type parameter syntax, which allows
    /// these to be written more compactly and without a separate type variable:
    ///
    /// ```python
    /// def f[T](t: T): ...
    /// class C[T]: ...
    /// ```
    ///
    /// [type parameter list]: https://docs.python.org/3/reference/compound_stmts.html#type-parameter-lists
    /// [PEP 695]: https://peps.python.org/pep-0695/
    /// [`typing.TypeVar`]: https://docs.python.org/3/library/typing.html#typevar
    TypeParameterList,
    TypeAliasStatement,
    TypeParamDefault,

<<<<<<< HEAD
    /// Represents the use of a [PEP 701] f-string before Python 3.12.
    ///
    /// ## Examples
    ///
    /// As described in the PEP, each of these cases were invalid before Python 3.12:
    ///
    /// ```python
    /// # nested quotes
    /// f'Magic wand: { bag['wand'] }'
    ///
    /// # escape characters
    /// f"{'\n'.join(a)}"
    ///
    /// # comments
    /// f'''A complex trick: {
    ///     bag['bag']  # recursive bags!
    /// }'''
    ///
    /// # arbitrary nesting
    /// f"{f"{f"{f"{f"{f"{1+1}"}"}"}"}"}"
    /// ```
    ///
    /// These restrictions were lifted in Python 3.12, meaning that all of these examples are now
    /// valid.
    ///
    /// [PEP 701]: https://peps.python.org/pep-0701/
    Pep701FString(FStringKind),
=======
    /// Represents the use of a parenthesized `with` item before Python 3.9.
    ///
    /// ## Examples
    ///
    /// As described in [BPO 12782], `with` uses like this were not allowed on Python 3.8:
    ///
    /// ```python
    /// with (open("a_really_long_foo") as foo,
    ///       open("a_really_long_bar") as bar):
    ///     pass
    /// ```
    ///
    /// because parentheses were not allowed within the `with` statement itself (see [this comment]
    /// in particular). However, parenthesized expressions were still allowed, including the cases
    /// below, so the issue can be pretty subtle and relates specifically to parenthesized items
    /// with `as` bindings.
    ///
    /// ```python
    /// with (foo, bar): ...  # okay
    /// with (
    ///   open('foo.txt')) as foo: ...  # also okay
    /// with (
    ///   foo,
    ///   bar,
    ///   baz,
    /// ): ...  # also okay, just a tuple
    /// with (
    ///   foo,
    ///   bar,
    ///   baz,
    /// ) as tup: ...  # also okay, binding the tuple
    /// ```
    ///
    /// This restriction was lifted in 3.9 but formally included in the [release notes] for 3.10.
    ///
    /// [BPO 12782]: https://github.com/python/cpython/issues/56991
    /// [this comment]: https://github.com/python/cpython/issues/56991#issuecomment-1093555141
    /// [release notes]: https://docs.python.org/3/whatsnew/3.10.html#summary-release-highlights
    ParenthesizedContextManager,
>>>>>>> 75a562d3

    /// Represents the use of a [PEP 646] star expression in an index.
    ///
    /// ## Examples
    ///
    /// Before Python 3.11, star expressions were not allowed in index/subscript operations (within
    /// square brackets). This restriction was lifted in [PEP 646] to allow for star-unpacking of
    /// `typing.TypeVarTuple`s, also added in Python 3.11. As such, this is the primary motivating
    /// example from the PEP:
    ///
    /// ```python
    /// from typing import TypeVar, TypeVarTuple
    ///
    /// DType = TypeVar('DType')
    /// Shape = TypeVarTuple('Shape')
    ///
    /// class Array(Generic[DType, *Shape]): ...
    /// ```
    ///
    /// But it applies to simple indexing as well:
    ///
    /// ```python
    /// vector[*x]
    /// array[a, *b]
    /// ```
    ///
    /// [PEP 646]: https://peps.python.org/pep-0646/#change-1-star-expressions-in-indexes
    StarExpressionInIndex,

    /// Represents the use of a [PEP 646] star annotations in a function definition.
    ///
    /// ## Examples
    ///
    /// Before Python 3.11, star annotations were not allowed in function definitions. This
    /// restriction was lifted in [PEP 646] to allow type annotations for `typing.TypeVarTuple`,
    /// also added in Python 3.11:
    ///
    /// ```python
    /// from typing import TypeVarTuple
    ///
    /// Ts = TypeVarTuple('Ts')
    ///
    /// def foo(*args: *Ts): ...
    /// ```
    ///
    /// Unlike [`UnsupportedSyntaxErrorKind::StarExpressionInIndex`], this does not include any
    /// other annotation positions:
    ///
    /// ```python
    /// x: *Ts                # Syntax error
    /// def foo(x: *Ts): ...  # Syntax error
    /// ```
    ///
    /// [PEP 646]: https://peps.python.org/pep-0646/#change-2-args-as-a-typevartuple
    StarAnnotation,

    /// Represents the use of tuple unpacking in a `for` statement iterator clause before Python
    /// 3.9.
    ///
    /// ## Examples
    ///
    /// Like [`UnsupportedSyntaxErrorKind::StarTuple`] in `return` and `yield` statements, prior to
    /// Python 3.9, tuple unpacking in the iterator clause of a `for` statement required
    /// parentheses:
    ///
    /// ```python
    /// # valid on Python 3.8 and earlier
    /// for i in (*a, *b): ...
    /// ```
    ///
    /// Omitting the parentheses was invalid:
    ///
    /// ```python
    /// for i in *a, *b: ...  # SyntaxError
    /// ```
    ///
    /// This was changed as part of the [PEG parser rewrite] included in Python 3.9 but not
    /// documented directly until the [Python 3.11 release].
    ///
    /// [PEG parser rewrite]: https://peps.python.org/pep-0617/
    /// [Python 3.11 release]: https://docs.python.org/3/whatsnew/3.11.html#other-language-changes
    UnparenthesizedUnpackInFor,
}

impl Display for UnsupportedSyntaxError {
    fn fmt(&self, f: &mut fmt::Formatter<'_>) -> fmt::Result {
        let kind = match self.kind {
            UnsupportedSyntaxErrorKind::Match => "Cannot use `match` statement",
            UnsupportedSyntaxErrorKind::Walrus => "Cannot use named assignment expression (`:=`)",
            UnsupportedSyntaxErrorKind::ExceptStar => "Cannot use `except*`",
            UnsupportedSyntaxErrorKind::UnparenthesizedNamedExpr(
                UnparenthesizedNamedExprKind::SequenceIndex,
            ) => "Cannot use unparenthesized assignment expression in a sequence index",
            UnsupportedSyntaxErrorKind::UnparenthesizedNamedExpr(
                UnparenthesizedNamedExprKind::SetLiteral,
            ) => "Cannot use unparenthesized assignment expression as an element in a set literal",
            UnsupportedSyntaxErrorKind::UnparenthesizedNamedExpr(
                UnparenthesizedNamedExprKind::SetComprehension,
            ) => "Cannot use unparenthesized assignment expression as an element in a set comprehension",
            UnsupportedSyntaxErrorKind::ParenthesizedKeywordArgumentName => {
                "Cannot use parenthesized keyword argument name"
            }
            UnsupportedSyntaxErrorKind::StarTuple(StarTupleKind::Return) => {
                "Cannot use iterable unpacking in return statements"
            }
            UnsupportedSyntaxErrorKind::StarTuple(StarTupleKind::Yield) => {
                "Cannot use iterable unpacking in yield expressions"
            }
            UnsupportedSyntaxErrorKind::RelaxedDecorator(relaxed_decorator_error) => {
                return match relaxed_decorator_error {
                    RelaxedDecoratorError::CallExpression => {
                        write!(
                            f,
                            "Cannot use a call expression in a decorator on Python {} \
                            unless it is the top-level expression or it occurs \
                            in the argument list of a top-level call expression \
                            (relaxed decorator syntax was {changed})",
                            self.target_version,
                            changed = self.kind.changed_version(),
                        )
                    }
                    RelaxedDecoratorError::Other(description) => write!(
                        f,
                        "Cannot use {description} outside function call arguments in a decorator on Python {} \
                        (syntax was {changed})",
                        self.target_version,
                        changed = self.kind.changed_version(),
                    ),
                }
            }
            UnsupportedSyntaxErrorKind::PositionalOnlyParameter => {
                "Cannot use positional-only parameter separator"
            }
            UnsupportedSyntaxErrorKind::TypeParameterList => "Cannot use type parameter lists",
            UnsupportedSyntaxErrorKind::TypeAliasStatement => "Cannot use `type` alias statement",
            UnsupportedSyntaxErrorKind::TypeParamDefault => {
                "Cannot set default type for a type parameter"
            }
<<<<<<< HEAD
            UnsupportedSyntaxErrorKind::Pep701FString(FStringKind::Backslash) => {
                "Cannot use an escape sequence (backslash) in f-strings"
            }
            UnsupportedSyntaxErrorKind::Pep701FString(FStringKind::Comment) => {
                "Cannot use comments in f-strings"
            }
            UnsupportedSyntaxErrorKind::Pep701FString(FStringKind::NestedQuote) => {
                "Cannot reuse outer quote character in f-strings"
=======
            UnsupportedSyntaxErrorKind::ParenthesizedContextManager => {
                "Cannot use parentheses within a `with` statement"
>>>>>>> 75a562d3
            }
            UnsupportedSyntaxErrorKind::StarExpressionInIndex => {
                "Cannot use star expression in index"
            }
            UnsupportedSyntaxErrorKind::StarAnnotation => "Cannot use star annotation",
            UnsupportedSyntaxErrorKind::UnparenthesizedUnpackInFor => {
                "Cannot use iterable unpacking in `for` statements"
            }
        };

        write!(
            f,
            "{kind} on Python {} (syntax was {changed})",
            self.target_version,
            changed = self.kind.changed_version(),
        )
    }
}

#[derive(Debug, Clone, Copy, PartialEq, Eq, Hash)]
pub enum RelaxedDecoratorError {
    CallExpression,
    Other(&'static str),
}

/// Represents the kind of change in Python syntax between versions.
enum Change {
    Added(PythonVersion),
    Removed(PythonVersion),
}

impl Display for Change {
    fn fmt(&self, f: &mut fmt::Formatter<'_>) -> fmt::Result {
        match self {
            Change::Added(version) => write!(f, "added in Python {version}"),
            Change::Removed(version) => write!(f, "removed in Python {version}"),
        }
    }
}

impl UnsupportedSyntaxErrorKind {
    /// Returns the Python version when the syntax associated with this error was changed, and the
    /// type of [`Change`] (added or removed).
    const fn changed_version(self) -> Change {
        match self {
            UnsupportedSyntaxErrorKind::Match => Change::Added(PythonVersion::PY310),
            UnsupportedSyntaxErrorKind::Walrus => Change::Added(PythonVersion::PY38),
            UnsupportedSyntaxErrorKind::ExceptStar => Change::Added(PythonVersion::PY311),
            UnsupportedSyntaxErrorKind::UnparenthesizedNamedExpr(_) => {
                Change::Added(PythonVersion::PY39)
            }
            UnsupportedSyntaxErrorKind::StarTuple(_) => Change::Added(PythonVersion::PY38),
            UnsupportedSyntaxErrorKind::RelaxedDecorator { .. } => {
                Change::Added(PythonVersion::PY39)
            }
            UnsupportedSyntaxErrorKind::PositionalOnlyParameter => {
                Change::Added(PythonVersion::PY38)
            }
            UnsupportedSyntaxErrorKind::ParenthesizedKeywordArgumentName => {
                Change::Removed(PythonVersion::PY38)
            }
            UnsupportedSyntaxErrorKind::TypeParameterList => Change::Added(PythonVersion::PY312),
            UnsupportedSyntaxErrorKind::TypeAliasStatement => Change::Added(PythonVersion::PY312),
            UnsupportedSyntaxErrorKind::TypeParamDefault => Change::Added(PythonVersion::PY313),
<<<<<<< HEAD
            UnsupportedSyntaxErrorKind::Pep701FString(_) => Change::Added(PythonVersion::PY312),
=======
            UnsupportedSyntaxErrorKind::ParenthesizedContextManager => {
                Change::Added(PythonVersion::PY39)
            }
>>>>>>> 75a562d3
            UnsupportedSyntaxErrorKind::StarExpressionInIndex => {
                Change::Added(PythonVersion::PY311)
            }
            UnsupportedSyntaxErrorKind::StarAnnotation => Change::Added(PythonVersion::PY311),
            UnsupportedSyntaxErrorKind::UnparenthesizedUnpackInFor => {
                Change::Added(PythonVersion::PY39)
            }
        }
    }

    /// Returns whether or not this kind of syntax is unsupported on `target_version`.
    pub(crate) fn is_unsupported(self, target_version: PythonVersion) -> bool {
        match self.changed_version() {
            Change::Added(version) => target_version < version,
            Change::Removed(version) => target_version >= version,
        }
    }

    /// Returns `true` if this kind of syntax is supported on `target_version`.
    pub(crate) fn is_supported(self, target_version: PythonVersion) -> bool {
        !self.is_unsupported(target_version)
    }
}

#[cfg(target_pointer_width = "64")]
mod sizes {
    use crate::error::{LexicalError, LexicalErrorType};
    use static_assertions::assert_eq_size;

    assert_eq_size!(LexicalErrorType, [u8; 24]);
    assert_eq_size!(LexicalError, [u8; 32]);
}<|MERGE_RESOLUTION|>--- conflicted
+++ resolved
@@ -669,7 +669,6 @@
     TypeAliasStatement,
     TypeParamDefault,
 
-<<<<<<< HEAD
     /// Represents the use of a [PEP 701] f-string before Python 3.12.
     ///
     /// ## Examples
@@ -697,7 +696,7 @@
     ///
     /// [PEP 701]: https://peps.python.org/pep-0701/
     Pep701FString(FStringKind),
-=======
+
     /// Represents the use of a parenthesized `with` item before Python 3.9.
     ///
     /// ## Examples
@@ -737,7 +736,6 @@
     /// [this comment]: https://github.com/python/cpython/issues/56991#issuecomment-1093555141
     /// [release notes]: https://docs.python.org/3/whatsnew/3.10.html#summary-release-highlights
     ParenthesizedContextManager,
->>>>>>> 75a562d3
 
     /// Represents the use of a [PEP 646] star expression in an index.
     ///
@@ -876,7 +874,6 @@
             UnsupportedSyntaxErrorKind::TypeParamDefault => {
                 "Cannot set default type for a type parameter"
             }
-<<<<<<< HEAD
             UnsupportedSyntaxErrorKind::Pep701FString(FStringKind::Backslash) => {
                 "Cannot use an escape sequence (backslash) in f-strings"
             }
@@ -885,10 +882,9 @@
             }
             UnsupportedSyntaxErrorKind::Pep701FString(FStringKind::NestedQuote) => {
                 "Cannot reuse outer quote character in f-strings"
-=======
+            }
             UnsupportedSyntaxErrorKind::ParenthesizedContextManager => {
                 "Cannot use parentheses within a `with` statement"
->>>>>>> 75a562d3
             }
             UnsupportedSyntaxErrorKind::StarExpressionInIndex => {
                 "Cannot use star expression in index"
@@ -953,13 +949,10 @@
             UnsupportedSyntaxErrorKind::TypeParameterList => Change::Added(PythonVersion::PY312),
             UnsupportedSyntaxErrorKind::TypeAliasStatement => Change::Added(PythonVersion::PY312),
             UnsupportedSyntaxErrorKind::TypeParamDefault => Change::Added(PythonVersion::PY313),
-<<<<<<< HEAD
             UnsupportedSyntaxErrorKind::Pep701FString(_) => Change::Added(PythonVersion::PY312),
-=======
             UnsupportedSyntaxErrorKind::ParenthesizedContextManager => {
                 Change::Added(PythonVersion::PY39)
             }
->>>>>>> 75a562d3
             UnsupportedSyntaxErrorKind::StarExpressionInIndex => {
                 Change::Added(PythonVersion::PY311)
             }
