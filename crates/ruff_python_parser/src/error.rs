use std::fmt::{self, Display};

use ruff_python_ast::PythonVersion;
use ruff_text_size::TextRange;

use crate::TokenKind;

/// Represents represent errors that occur during parsing and are
/// returned by the `parse_*` functions.
#[derive(Debug, PartialEq, Clone)]
pub struct ParseError {
    pub error: ParseErrorType,
    pub location: TextRange,
}

impl std::ops::Deref for ParseError {
    type Target = ParseErrorType;

    fn deref(&self) -> &Self::Target {
        &self.error
    }
}

impl std::error::Error for ParseError {
    fn source(&self) -> Option<&(dyn std::error::Error + 'static)> {
        Some(&self.error)
    }
}

impl fmt::Display for ParseError {
    fn fmt(&self, f: &mut std::fmt::Formatter) -> std::fmt::Result {
        write!(f, "{} at byte range {:?}", &self.error, self.location)
    }
}

impl From<LexicalError> for ParseError {
    fn from(error: LexicalError) -> Self {
        ParseError {
            location: error.location(),
            error: ParseErrorType::Lexical(error.into_error()),
        }
    }
}

impl ParseError {
    pub fn error(self) -> ParseErrorType {
        self.error
    }
}

/// Represents the different types of errors that can occur during parsing of an f-string.
#[derive(Debug, Clone, PartialEq)]
pub enum FStringErrorType {
    /// Expected a right brace after an opened left brace.
    UnclosedLbrace,
    /// An invalid conversion flag was encountered.
    InvalidConversionFlag,
    /// A single right brace was encountered.
    SingleRbrace,
    /// Unterminated string.
    UnterminatedString,
    /// Unterminated triple-quoted string.
    UnterminatedTripleQuotedString,
    /// A lambda expression without parentheses was encountered.
    LambdaWithoutParentheses,
}

impl std::fmt::Display for FStringErrorType {
    fn fmt(&self, f: &mut std::fmt::Formatter) -> std::fmt::Result {
        use FStringErrorType::{
            InvalidConversionFlag, LambdaWithoutParentheses, SingleRbrace, UnclosedLbrace,
            UnterminatedString, UnterminatedTripleQuotedString,
        };
        match self {
            UnclosedLbrace => write!(f, "expecting '}}'"),
            InvalidConversionFlag => write!(f, "invalid conversion character"),
            SingleRbrace => write!(f, "single '}}' is not allowed"),
            UnterminatedString => write!(f, "unterminated string"),
            UnterminatedTripleQuotedString => write!(f, "unterminated triple-quoted string"),
            LambdaWithoutParentheses => {
                write!(f, "lambda expressions are not allowed without parentheses")
            }
        }
    }
}

/// Represents the different types of errors that can occur during parsing.
#[derive(Debug, PartialEq, Clone)]
pub enum ParseErrorType {
    /// An unexpected error occurred.
    OtherError(String),

    /// An empty slice was found during parsing, e.g `data[]`.
    EmptySlice,
    /// An empty global names list was found during parsing.
    EmptyGlobalNames,
    /// An empty nonlocal names list was found during parsing.
    EmptyNonlocalNames,
    /// An empty delete targets list was found during parsing.
    EmptyDeleteTargets,
    /// An empty import names list was found during parsing.
    EmptyImportNames,
    /// An empty type parameter list was found during parsing.
    EmptyTypeParams,

    /// An unparenthesized named expression was found where it is not allowed.
    UnparenthesizedNamedExpression,
    /// An unparenthesized tuple expression was found where it is not allowed.
    UnparenthesizedTupleExpression,
    /// An unparenthesized generator expression was found where it is not allowed.
    UnparenthesizedGeneratorExpression,

    /// An invalid usage of a lambda expression was found.
    InvalidLambdaExpressionUsage,
    /// An invalid usage of a yield expression was found.
    InvalidYieldExpressionUsage,
    /// An invalid usage of a starred expression was found.
    InvalidStarredExpressionUsage,
    /// A star pattern was found outside a sequence pattern.
    InvalidStarPatternUsage,

    /// A parameter was found after a vararg.
    ParamAfterVarKeywordParam,
    /// A non-default parameter follows a default parameter.
    NonDefaultParamAfterDefaultParam,
    /// A default value was found for a `*` or `**` parameter.
    VarParameterWithDefault,

    /// A duplicate parameter was found in a function definition or lambda expression.
    DuplicateParameter(String),
    /// A keyword argument was repeated.
    DuplicateKeywordArgumentError(String),

    /// An invalid expression was found in the assignment target.
    InvalidAssignmentTarget,
    /// An invalid expression was found in the named assignment target.
    InvalidNamedAssignmentTarget,
    /// An invalid expression was found in the annotated assignment target.
    InvalidAnnotatedAssignmentTarget,
    /// An invalid expression was found in the augmented assignment target.
    InvalidAugmentedAssignmentTarget,
    /// An invalid expression was found in the delete target.
    InvalidDeleteTarget,

    /// A positional argument was found after a keyword argument.
    PositionalAfterKeywordArgument,
    /// A positional argument was found after a keyword argument unpacking.
    PositionalAfterKeywordUnpacking,
    /// An iterable argument unpacking was found after keyword argument unpacking.
    InvalidArgumentUnpackingOrder,
    /// An invalid usage of iterable unpacking in a comprehension was found.
    IterableUnpackingInComprehension,

    /// Multiple simple statements were found in the same line without a `;` separating them.
    SimpleStatementsOnSameLine,
    /// A simple statement and a compound statement was found in the same line.
    SimpleAndCompoundStatementOnSameLine,

    /// Expected one or more keyword parameter after `*` separator.
    ExpectedKeywordParam,
    /// Expected a real number for a complex literal pattern.
    ExpectedRealNumber,
    /// Expected an imaginary number for a complex literal pattern.
    ExpectedImaginaryNumber,
    /// Expected an expression at the current parser location.
    ExpectedExpression,
    /// The parser expected a specific token that was not found.
    ExpectedToken {
        expected: TokenKind,
        found: TokenKind,
    },

    /// An unexpected indentation was found during parsing.
    UnexpectedIndentation,
    /// The statement being parsed cannot be `async`.
    UnexpectedTokenAfterAsync(TokenKind),
    /// Ipython escape command was found
    UnexpectedIpythonEscapeCommand,
    /// An unexpected token was found at the end of an expression parsing
    UnexpectedExpressionToken,

    /// An f-string error containing the [`FStringErrorType`].
    FStringError(FStringErrorType),
    /// Parser encountered an error during lexing.
    Lexical(LexicalErrorType),
}

impl std::error::Error for ParseErrorType {}

impl std::fmt::Display for ParseErrorType {
    fn fmt(&self, f: &mut std::fmt::Formatter) -> std::fmt::Result {
        match self {
            ParseErrorType::OtherError(msg) => write!(f, "{msg}"),
            ParseErrorType::ExpectedToken { found, expected } => {
                write!(f, "Expected {expected}, found {found}",)
            }
            ParseErrorType::Lexical(ref lex_error) => write!(f, "{lex_error}"),
            ParseErrorType::SimpleStatementsOnSameLine => {
                f.write_str("Simple statements must be separated by newlines or semicolons")
            }
            ParseErrorType::SimpleAndCompoundStatementOnSameLine => f.write_str(
                "Compound statements are not allowed on the same line as simple statements",
            ),
            ParseErrorType::UnexpectedTokenAfterAsync(kind) => {
                write!(
                    f,
                    "Expected 'def', 'with' or 'for' to follow 'async', found {kind}",
                )
            }
            ParseErrorType::InvalidArgumentUnpackingOrder => {
                f.write_str("Iterable argument unpacking cannot follow keyword argument unpacking")
            }
            ParseErrorType::IterableUnpackingInComprehension => {
                f.write_str("Iterable unpacking cannot be used in a comprehension")
            }
            ParseErrorType::UnparenthesizedNamedExpression => {
                f.write_str("Unparenthesized named expression cannot be used here")
            }
            ParseErrorType::UnparenthesizedTupleExpression => {
                f.write_str("Unparenthesized tuple expression cannot be used here")
            }
            ParseErrorType::UnparenthesizedGeneratorExpression => {
                f.write_str("Unparenthesized generator expression cannot be used here")
            }
            ParseErrorType::InvalidYieldExpressionUsage => {
                f.write_str("Yield expression cannot be used here")
            }
            ParseErrorType::InvalidLambdaExpressionUsage => {
                f.write_str("Lambda expression cannot be used here")
            }
            ParseErrorType::InvalidStarredExpressionUsage => {
                f.write_str("Starred expression cannot be used here")
            }
            ParseErrorType::PositionalAfterKeywordArgument => {
                f.write_str("Positional argument cannot follow keyword argument")
            }
            ParseErrorType::PositionalAfterKeywordUnpacking => {
                f.write_str("Positional argument cannot follow keyword argument unpacking")
            }
            ParseErrorType::EmptySlice => f.write_str("Expected index or slice expression"),
            ParseErrorType::EmptyGlobalNames => {
                f.write_str("Global statement must have at least one name")
            }
            ParseErrorType::EmptyNonlocalNames => {
                f.write_str("Nonlocal statement must have at least one name")
            }
            ParseErrorType::EmptyDeleteTargets => {
                f.write_str("Delete statement must have at least one target")
            }
            ParseErrorType::EmptyImportNames => {
                f.write_str("Expected one or more symbol names after import")
            }
            ParseErrorType::EmptyTypeParams => f.write_str("Type parameter list cannot be empty"),
            ParseErrorType::ParamAfterVarKeywordParam => {
                f.write_str("Parameter cannot follow var-keyword parameter")
            }
            ParseErrorType::NonDefaultParamAfterDefaultParam => {
                f.write_str("Parameter without a default cannot follow a parameter with a default")
            }
            ParseErrorType::ExpectedKeywordParam => {
                f.write_str("Expected one or more keyword parameter after '*' separator")
            }
            ParseErrorType::VarParameterWithDefault => {
                f.write_str("Parameter with '*' or '**' cannot have default value")
            }
            ParseErrorType::InvalidStarPatternUsage => {
                f.write_str("Star pattern cannot be used here")
            }
            ParseErrorType::ExpectedRealNumber => {
                f.write_str("Expected a real number in complex literal pattern")
            }
            ParseErrorType::ExpectedImaginaryNumber => {
                f.write_str("Expected an imaginary number in complex literal pattern")
            }
            ParseErrorType::ExpectedExpression => f.write_str("Expected an expression"),
            ParseErrorType::UnexpectedIndentation => f.write_str("Unexpected indentation"),
            ParseErrorType::InvalidAssignmentTarget => f.write_str("Invalid assignment target"),
            ParseErrorType::InvalidAnnotatedAssignmentTarget => {
                f.write_str("Invalid annotated assignment target")
            }
            ParseErrorType::InvalidNamedAssignmentTarget => {
                f.write_str("Assignment expression target must be an identifier")
            }
            ParseErrorType::InvalidAugmentedAssignmentTarget => {
                f.write_str("Invalid augmented assignment target")
            }
            ParseErrorType::InvalidDeleteTarget => f.write_str("Invalid delete target"),
            ParseErrorType::DuplicateParameter(arg_name) => {
                write!(f, "Duplicate parameter {arg_name:?}")
            }
            ParseErrorType::DuplicateKeywordArgumentError(arg_name) => {
                write!(f, "Duplicate keyword argument {arg_name:?}")
            }
            ParseErrorType::UnexpectedIpythonEscapeCommand => {
                f.write_str("IPython escape commands are only allowed in `Mode::Ipython`")
            }
            ParseErrorType::FStringError(ref fstring_error) => {
                write!(f, "f-string: {fstring_error}")
            }
            ParseErrorType::UnexpectedExpressionToken => {
                write!(f, "Unexpected token at the end of an expression")
            }
        }
    }
}

/// Represents an error that occur during lexing and are
/// returned by the `parse_*` functions in the iterator in the
/// [lexer] implementation.
///
/// [lexer]: crate::lexer
#[derive(Debug, Clone, PartialEq)]
pub struct LexicalError {
    /// The type of error that occurred.
    error: LexicalErrorType,
    /// The location of the error.
    location: TextRange,
}

impl LexicalError {
    /// Creates a new `LexicalError` with the given error type and location.
    pub fn new(error: LexicalErrorType, location: TextRange) -> Self {
        Self { error, location }
    }

    pub fn error(&self) -> &LexicalErrorType {
        &self.error
    }

    pub fn into_error(self) -> LexicalErrorType {
        self.error
    }

    pub fn location(&self) -> TextRange {
        self.location
    }
}

impl std::ops::Deref for LexicalError {
    type Target = LexicalErrorType;

    fn deref(&self) -> &Self::Target {
        self.error()
    }
}

impl std::error::Error for LexicalError {
    fn source(&self) -> Option<&(dyn std::error::Error + 'static)> {
        Some(self.error())
    }
}

impl std::fmt::Display for LexicalError {
    fn fmt(&self, f: &mut std::fmt::Formatter) -> std::fmt::Result {
        write!(
            f,
            "{} at byte offset {}",
            self.error(),
            u32::from(self.location().start())
        )
    }
}

/// Represents the different types of errors that can occur during lexing.
#[derive(Debug, Clone, PartialEq)]
pub enum LexicalErrorType {
    // TODO: Can probably be removed, the places it is used seem to be able
    // to use the `UnicodeError` variant instead.
    #[doc(hidden)]
    StringError,
    /// A string literal without the closing quote.
    UnclosedStringError,
    /// Decoding of a unicode escape sequence in a string literal failed.
    UnicodeError,
    /// Missing the `{` for unicode escape sequence.
    MissingUnicodeLbrace,
    /// Missing the `}` for unicode escape sequence.
    MissingUnicodeRbrace,
    /// The indentation is not consistent.
    IndentationError,
    /// An unrecognized token was encountered.
    UnrecognizedToken { tok: char },
    /// An f-string error containing the [`FStringErrorType`].
    FStringError(FStringErrorType),
    /// Invalid character encountered in a byte literal.
    InvalidByteLiteral,
    /// An unexpected character was encountered after a line continuation.
    LineContinuationError,
    /// An unexpected end of file was encountered.
    Eof,
    /// An unexpected error occurred.
    OtherError(Box<str>),
}

impl std::error::Error for LexicalErrorType {}

impl std::fmt::Display for LexicalErrorType {
    fn fmt(&self, f: &mut std::fmt::Formatter) -> std::fmt::Result {
        match self {
            LexicalErrorType::StringError => write!(f, "Got unexpected string"),
            LexicalErrorType::FStringError(error) => write!(f, "f-string: {error}"),
            LexicalErrorType::InvalidByteLiteral => {
                write!(f, "bytes can only contain ASCII literal characters")
            }
            LexicalErrorType::UnicodeError => write!(f, "Got unexpected unicode"),
            LexicalErrorType::IndentationError => {
                write!(f, "unindent does not match any outer indentation level")
            }
            LexicalErrorType::UnrecognizedToken { tok } => {
                write!(f, "Got unexpected token {tok}")
            }
            LexicalErrorType::LineContinuationError => {
                write!(f, "Expected a newline after line continuation character")
            }
            LexicalErrorType::Eof => write!(f, "unexpected EOF while parsing"),
            LexicalErrorType::OtherError(msg) => write!(f, "{msg}"),
            LexicalErrorType::UnclosedStringError => {
                write!(f, "missing closing quote in string literal")
            }
            LexicalErrorType::MissingUnicodeLbrace => {
                write!(f, "Missing `{{` in Unicode escape sequence")
            }
            LexicalErrorType::MissingUnicodeRbrace => {
                write!(f, "Missing `}}` in Unicode escape sequence")
            }
        }
    }
}

/// Represents a version-related syntax error detected during parsing.
///
/// An example of a version-related error is the use of a `match` statement before Python 3.10, when
/// it was first introduced. See [`UnsupportedSyntaxErrorKind`] for other kinds of errors.
#[derive(Debug, PartialEq, Clone)]
pub struct UnsupportedSyntaxError {
    pub kind: UnsupportedSyntaxErrorKind,
    pub range: TextRange,
    /// The target [`PythonVersion`] for which this error was detected.
    ///
    /// This is different from the version reported by the
    /// [`minimum_version`](UnsupportedSyntaxErrorKind::minimum_version) method, which is the
    /// earliest allowed version for this piece of syntax. The `target_version` is primarily used
    /// for user-facing error messages.
    pub target_version: PythonVersion,
}

#[derive(Debug, PartialEq, Clone, Copy)]
pub enum UnsupportedSyntaxErrorKind {
    Match,
    Walrus,
    ExceptStar,
<<<<<<< HEAD
    /// Represents the use of a "relaxed" [PEP 614] decorator before Python 3.9.
    ///
    /// ## Examples
    ///
    /// Prior to Python 3.9, decorators were defined to be [`dotted_name`]s, optionally followed by
    /// an argument list. For example:
    ///
    /// ```python
    /// @buttons.clicked.connect
    /// def foo(): ...
    ///
    /// @buttons.clicked.connect(1, 2, 3)
    /// def foo(): ...
    /// ```
    ///
    /// As pointed out in the PEP, this prevented reasonable extensions like subscripts:
    ///
    /// ```python
    /// buttons = [QPushButton(f'Button {i}') for i in range(10)]
    ///
    /// @buttons[0].clicked.connect
    /// def spam(): ...
    /// ```
    ///
    /// Python 3.9 removed these restrictions and expanded the [decorator grammar] to include any
    /// assignment expression and include cases like the example above.
    ///
    /// [PEP 614]: https://peps.python.org/pep-0614/
    /// [`dotted_name`]: https://docs.python.org/3.8/reference/compound_stmts.html#grammar-token-dotted-name
    /// [decorator grammar]: https://docs.python.org/3/reference/compound_stmts.html#grammar-token-python-grammar-decorator
    RelaxedDecorator,
=======
    /// Represents the use of a [PEP 570] positional-only parameter before Python 3.8.
    ///
    /// ## Examples
    ///
    /// Python 3.8 added the `/` syntax for marking preceding parameters as positional-only:
    ///
    /// ```python
    /// def foo(a, b, /, c): ...
    /// ```
    ///
    /// This means `a` and `b` in this case can only be provided by position, not by name. In other
    /// words, this code results in a `TypeError` at runtime:
    ///
    /// ```pycon
    /// >>> def foo(a, b, /, c): ...
    /// ...
    /// >>> foo(a=1, b=2, c=3)
    /// Traceback (most recent call last):
    ///   File "<python-input-3>", line 1, in <module>
    ///     foo(a=1, b=2, c=3)
    ///     ~~~^^^^^^^^^^^^^^^
    /// TypeError: foo() got some positional-only arguments passed as keyword arguments: 'a, b'
    /// ```
    ///
    /// [PEP 570]: https://peps.python.org/pep-0570/
    PositionalOnlyParameter,
    /// Represents the use of a [type parameter list] before Python 3.12.
    ///
    /// ## Examples
    ///
    /// Before Python 3.12, generic parameters had to be declared separately using a class like
    /// [`typing.TypeVar`], which could then be used in a function or class definition:
    ///
    /// ```python
    /// from typing import Generic, TypeVar
    ///
    /// T = TypeVar("T")
    ///
    /// def f(t: T): ...
    /// class C(Generic[T]): ...
    /// ```
    ///
    /// [PEP 695], included in Python 3.12, introduced the new type parameter syntax, which allows
    /// these to be written more compactly and without a separate type variable:
    ///
    /// ```python
    /// def f[T](t: T): ...
    /// class C[T]: ...
    /// ```
    ///
    /// [type parameter list]: https://docs.python.org/3/reference/compound_stmts.html#type-parameter-lists
    /// [PEP 695]: https://peps.python.org/pep-0695/
    /// [`typing.TypeVar`]: https://docs.python.org/3/library/typing.html#typevar
    TypeParameterList,
    TypeAliasStatement,
    TypeParamDefault,
>>>>>>> d0623888
}

impl Display for UnsupportedSyntaxError {
    fn fmt(&self, f: &mut fmt::Formatter<'_>) -> fmt::Result {
        let kind = match self.kind {
<<<<<<< HEAD
            UnsupportedSyntaxErrorKind::Match => "`match` statement",
            UnsupportedSyntaxErrorKind::Walrus => "named assignment expression (`:=`)",
            UnsupportedSyntaxErrorKind::ExceptStar => "`except*`",
            UnsupportedSyntaxErrorKind::RelaxedDecorator => "named expression in decorator",
=======
            UnsupportedSyntaxErrorKind::Match => "Cannot use `match` statement",
            UnsupportedSyntaxErrorKind::Walrus => "Cannot use named assignment expression (`:=`)",
            UnsupportedSyntaxErrorKind::ExceptStar => "Cannot use `except*`",
            UnsupportedSyntaxErrorKind::PositionalOnlyParameter => {
                "Cannot use positional-only parameter separator"
            }
            UnsupportedSyntaxErrorKind::TypeParameterList => "Cannot use type parameter lists",
            UnsupportedSyntaxErrorKind::TypeAliasStatement => "Cannot use `type` alias statement",
            UnsupportedSyntaxErrorKind::TypeParamDefault => {
                "Cannot set default type for a type parameter"
            }
>>>>>>> d0623888
        };
        write!(
            f,
            "{kind} on Python {} (syntax was added in Python {})",
            self.target_version,
            self.kind.minimum_version(),
        )
    }
}

impl UnsupportedSyntaxErrorKind {
    /// The earliest allowed version for the syntax associated with this error.
    pub const fn minimum_version(&self) -> PythonVersion {
        match self {
            UnsupportedSyntaxErrorKind::Match => PythonVersion::PY310,
            UnsupportedSyntaxErrorKind::Walrus => PythonVersion::PY38,
            UnsupportedSyntaxErrorKind::ExceptStar => PythonVersion::PY311,
<<<<<<< HEAD
            UnsupportedSyntaxErrorKind::RelaxedDecorator => PythonVersion::PY39,
=======
            UnsupportedSyntaxErrorKind::PositionalOnlyParameter => PythonVersion::PY38,
            UnsupportedSyntaxErrorKind::TypeParameterList => PythonVersion::PY312,
            UnsupportedSyntaxErrorKind::TypeAliasStatement => PythonVersion::PY312,
            UnsupportedSyntaxErrorKind::TypeParamDefault => PythonVersion::PY313,
>>>>>>> d0623888
        }
    }
}

#[cfg(target_pointer_width = "64")]
mod sizes {
    use crate::error::{LexicalError, LexicalErrorType};
    use static_assertions::assert_eq_size;

    assert_eq_size!(LexicalErrorType, [u8; 24]);
    assert_eq_size!(LexicalError, [u8; 32]);
}<|MERGE_RESOLUTION|>--- conflicted
+++ resolved
@@ -449,7 +449,6 @@
     Match,
     Walrus,
     ExceptStar,
-<<<<<<< HEAD
     /// Represents the use of a "relaxed" [PEP 614] decorator before Python 3.9.
     ///
     /// ## Examples
@@ -481,7 +480,6 @@
     /// [`dotted_name`]: https://docs.python.org/3.8/reference/compound_stmts.html#grammar-token-dotted-name
     /// [decorator grammar]: https://docs.python.org/3/reference/compound_stmts.html#grammar-token-python-grammar-decorator
     RelaxedDecorator,
-=======
     /// Represents the use of a [PEP 570] positional-only parameter before Python 3.8.
     ///
     /// ## Examples
@@ -538,21 +536,17 @@
     TypeParameterList,
     TypeAliasStatement,
     TypeParamDefault,
->>>>>>> d0623888
 }
 
 impl Display for UnsupportedSyntaxError {
     fn fmt(&self, f: &mut fmt::Formatter<'_>) -> fmt::Result {
         let kind = match self.kind {
-<<<<<<< HEAD
-            UnsupportedSyntaxErrorKind::Match => "`match` statement",
-            UnsupportedSyntaxErrorKind::Walrus => "named assignment expression (`:=`)",
-            UnsupportedSyntaxErrorKind::ExceptStar => "`except*`",
-            UnsupportedSyntaxErrorKind::RelaxedDecorator => "named expression in decorator",
-=======
             UnsupportedSyntaxErrorKind::Match => "Cannot use `match` statement",
             UnsupportedSyntaxErrorKind::Walrus => "Cannot use named assignment expression (`:=`)",
             UnsupportedSyntaxErrorKind::ExceptStar => "Cannot use `except*`",
+            UnsupportedSyntaxErrorKind::RelaxedDecorator => {
+                "Cannot use named expression in decorator"
+            }
             UnsupportedSyntaxErrorKind::PositionalOnlyParameter => {
                 "Cannot use positional-only parameter separator"
             }
@@ -561,7 +555,6 @@
             UnsupportedSyntaxErrorKind::TypeParamDefault => {
                 "Cannot set default type for a type parameter"
             }
->>>>>>> d0623888
         };
         write!(
             f,
@@ -579,14 +572,11 @@
             UnsupportedSyntaxErrorKind::Match => PythonVersion::PY310,
             UnsupportedSyntaxErrorKind::Walrus => PythonVersion::PY38,
             UnsupportedSyntaxErrorKind::ExceptStar => PythonVersion::PY311,
-<<<<<<< HEAD
             UnsupportedSyntaxErrorKind::RelaxedDecorator => PythonVersion::PY39,
-=======
             UnsupportedSyntaxErrorKind::PositionalOnlyParameter => PythonVersion::PY38,
             UnsupportedSyntaxErrorKind::TypeParameterList => PythonVersion::PY312,
             UnsupportedSyntaxErrorKind::TypeAliasStatement => PythonVersion::PY312,
             UnsupportedSyntaxErrorKind::TypeParamDefault => PythonVersion::PY313,
->>>>>>> d0623888
         }
     }
 }
