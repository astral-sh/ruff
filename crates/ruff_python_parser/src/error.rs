--- conflicted
+++ resolved
@@ -452,19 +452,15 @@
     Yield,
 }
 
-<<<<<<< HEAD
 /// The type of PEP 701 f-string error for [`UnsupportedSyntaxErrorKind::Pep701FString`].
-#[derive(Debug, PartialEq, Clone, Copy)]
+#[derive(Debug, PartialEq, Eq, Hash, Clone, Copy)]
 pub enum FStringKind {
     Backslash,
     Comment,
     NestedQuote,
 }
 
-#[derive(Debug, PartialEq, Clone, Copy)]
-=======
 #[derive(Debug, PartialEq, Eq, Hash, Clone, Copy)]
->>>>>>> 6d6e524b
 pub enum UnsupportedSyntaxErrorKind {
     Match,
     Walrus,
