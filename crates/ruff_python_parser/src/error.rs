use std::fmt::{self, Display};

use ruff_python_ast::PythonVersion;
use ruff_text_size::TextRange;

use crate::TokenKind;

/// Represents represent errors that occur during parsing and are
/// returned by the `parse_*` functions.
#[derive(Debug, PartialEq, Clone)]
pub struct ParseError {
    pub error: ParseErrorType,
    pub location: TextRange,
}

impl std::ops::Deref for ParseError {
    type Target = ParseErrorType;

    fn deref(&self) -> &Self::Target {
        &self.error
    }
}

impl std::error::Error for ParseError {
    fn source(&self) -> Option<&(dyn std::error::Error + 'static)> {
        Some(&self.error)
    }
}

impl fmt::Display for ParseError {
    fn fmt(&self, f: &mut std::fmt::Formatter) -> std::fmt::Result {
        write!(f, "{} at byte range {:?}", &self.error, self.location)
    }
}

impl From<LexicalError> for ParseError {
    fn from(error: LexicalError) -> Self {
        ParseError {
            location: error.location(),
            error: ParseErrorType::Lexical(error.into_error()),
        }
    }
}

impl ParseError {
    pub fn error(self) -> ParseErrorType {
        self.error
    }
}

/// Represents the different types of errors that can occur during parsing of an f-string.
#[derive(Debug, Clone, PartialEq)]
pub enum FStringErrorType {
    /// Expected a right brace after an opened left brace.
    UnclosedLbrace,
    /// An invalid conversion flag was encountered.
    InvalidConversionFlag,
    /// A single right brace was encountered.
    SingleRbrace,
    /// Unterminated string.
    UnterminatedString,
    /// Unterminated triple-quoted string.
    UnterminatedTripleQuotedString,
    /// A lambda expression without parentheses was encountered.
    LambdaWithoutParentheses,
}

impl std::fmt::Display for FStringErrorType {
    fn fmt(&self, f: &mut std::fmt::Formatter) -> std::fmt::Result {
        use FStringErrorType::{
            InvalidConversionFlag, LambdaWithoutParentheses, SingleRbrace, UnclosedLbrace,
            UnterminatedString, UnterminatedTripleQuotedString,
        };
        match self {
            UnclosedLbrace => write!(f, "expecting '}}'"),
            InvalidConversionFlag => write!(f, "invalid conversion character"),
            SingleRbrace => write!(f, "single '}}' is not allowed"),
            UnterminatedString => write!(f, "unterminated string"),
            UnterminatedTripleQuotedString => write!(f, "unterminated triple-quoted string"),
            LambdaWithoutParentheses => {
                write!(f, "lambda expressions are not allowed without parentheses")
            }
        }
    }
}

/// Represents the different types of errors that can occur during parsing.
#[derive(Debug, PartialEq, Clone)]
pub enum ParseErrorType {
    /// An unexpected error occurred.
    OtherError(String),

    /// An empty slice was found during parsing, e.g `data[]`.
    EmptySlice,
    /// An empty global names list was found during parsing.
    EmptyGlobalNames,
    /// An empty nonlocal names list was found during parsing.
    EmptyNonlocalNames,
    /// An empty delete targets list was found during parsing.
    EmptyDeleteTargets,
    /// An empty import names list was found during parsing.
    EmptyImportNames,
    /// An empty type parameter list was found during parsing.
    EmptyTypeParams,

    /// An unparenthesized named expression was found where it is not allowed.
    UnparenthesizedNamedExpression,
    /// An unparenthesized tuple expression was found where it is not allowed.
    UnparenthesizedTupleExpression,
    /// An unparenthesized generator expression was found where it is not allowed.
    UnparenthesizedGeneratorExpression,

    /// An invalid usage of a lambda expression was found.
    InvalidLambdaExpressionUsage,
    /// An invalid usage of a yield expression was found.
    InvalidYieldExpressionUsage,
    /// An invalid usage of a starred expression was found.
    InvalidStarredExpressionUsage,
    /// A star pattern was found outside a sequence pattern.
    InvalidStarPatternUsage,

    /// A parameter was found after a vararg.
    ParamAfterVarKeywordParam,
    /// A non-default parameter follows a default parameter.
    NonDefaultParamAfterDefaultParam,
    /// A default value was found for a `*` or `**` parameter.
    VarParameterWithDefault,

    /// A duplicate parameter was found in a function definition or lambda expression.
    DuplicateParameter(String),
    /// A keyword argument was repeated.
    DuplicateKeywordArgumentError(String),

    /// An invalid expression was found in the assignment target.
    InvalidAssignmentTarget,
    /// An invalid expression was found in the named assignment target.
    InvalidNamedAssignmentTarget,
    /// An invalid expression was found in the annotated assignment target.
    InvalidAnnotatedAssignmentTarget,
    /// An invalid expression was found in the augmented assignment target.
    InvalidAugmentedAssignmentTarget,
    /// An invalid expression was found in the delete target.
    InvalidDeleteTarget,

    /// A positional argument was found after a keyword argument.
    PositionalAfterKeywordArgument,
    /// A positional argument was found after a keyword argument unpacking.
    PositionalAfterKeywordUnpacking,
    /// An iterable argument unpacking was found after keyword argument unpacking.
    InvalidArgumentUnpackingOrder,
    /// An invalid usage of iterable unpacking in a comprehension was found.
    IterableUnpackingInComprehension,

    /// Multiple simple statements were found in the same line without a `;` separating them.
    SimpleStatementsOnSameLine,
    /// A simple statement and a compound statement was found in the same line.
    SimpleAndCompoundStatementOnSameLine,

    /// Expected one or more keyword parameter after `*` separator.
    ExpectedKeywordParam,
    /// Expected a real number for a complex literal pattern.
    ExpectedRealNumber,
    /// Expected an imaginary number for a complex literal pattern.
    ExpectedImaginaryNumber,
    /// Expected an expression at the current parser location.
    ExpectedExpression,
    /// The parser expected a specific token that was not found.
    ExpectedToken {
        expected: TokenKind,
        found: TokenKind,
    },

    /// An unexpected indentation was found during parsing.
    UnexpectedIndentation,
    /// The statement being parsed cannot be `async`.
    UnexpectedTokenAfterAsync(TokenKind),
    /// Ipython escape command was found
    UnexpectedIpythonEscapeCommand,
    /// An unexpected token was found at the end of an expression parsing
    UnexpectedExpressionToken,

    /// An f-string error containing the [`FStringErrorType`].
    FStringError(FStringErrorType),
    /// Parser encountered an error during lexing.
    Lexical(LexicalErrorType),
}

impl std::error::Error for ParseErrorType {}

impl std::fmt::Display for ParseErrorType {
    fn fmt(&self, f: &mut std::fmt::Formatter) -> std::fmt::Result {
        match self {
            ParseErrorType::OtherError(msg) => write!(f, "{msg}"),
            ParseErrorType::ExpectedToken { found, expected } => {
                write!(f, "Expected {expected}, found {found}",)
            }
            ParseErrorType::Lexical(ref lex_error) => write!(f, "{lex_error}"),
            ParseErrorType::SimpleStatementsOnSameLine => {
                f.write_str("Simple statements must be separated by newlines or semicolons")
            }
            ParseErrorType::SimpleAndCompoundStatementOnSameLine => f.write_str(
                "Compound statements are not allowed on the same line as simple statements",
            ),
            ParseErrorType::UnexpectedTokenAfterAsync(kind) => {
                write!(
                    f,
                    "Expected 'def', 'with' or 'for' to follow 'async', found {kind}",
                )
            }
            ParseErrorType::InvalidArgumentUnpackingOrder => {
                f.write_str("Iterable argument unpacking cannot follow keyword argument unpacking")
            }
            ParseErrorType::IterableUnpackingInComprehension => {
                f.write_str("Iterable unpacking cannot be used in a comprehension")
            }
            ParseErrorType::UnparenthesizedNamedExpression => {
                f.write_str("Unparenthesized named expression cannot be used here")
            }
            ParseErrorType::UnparenthesizedTupleExpression => {
                f.write_str("Unparenthesized tuple expression cannot be used here")
            }
            ParseErrorType::UnparenthesizedGeneratorExpression => {
                f.write_str("Unparenthesized generator expression cannot be used here")
            }
            ParseErrorType::InvalidYieldExpressionUsage => {
                f.write_str("Yield expression cannot be used here")
            }
            ParseErrorType::InvalidLambdaExpressionUsage => {
                f.write_str("Lambda expression cannot be used here")
            }
            ParseErrorType::InvalidStarredExpressionUsage => {
                f.write_str("Starred expression cannot be used here")
            }
            ParseErrorType::PositionalAfterKeywordArgument => {
                f.write_str("Positional argument cannot follow keyword argument")
            }
            ParseErrorType::PositionalAfterKeywordUnpacking => {
                f.write_str("Positional argument cannot follow keyword argument unpacking")
            }
            ParseErrorType::EmptySlice => f.write_str("Expected index or slice expression"),
            ParseErrorType::EmptyGlobalNames => {
                f.write_str("Global statement must have at least one name")
            }
            ParseErrorType::EmptyNonlocalNames => {
                f.write_str("Nonlocal statement must have at least one name")
            }
            ParseErrorType::EmptyDeleteTargets => {
                f.write_str("Delete statement must have at least one target")
            }
            ParseErrorType::EmptyImportNames => {
                f.write_str("Expected one or more symbol names after import")
            }
            ParseErrorType::EmptyTypeParams => f.write_str("Type parameter list cannot be empty"),
            ParseErrorType::ParamAfterVarKeywordParam => {
                f.write_str("Parameter cannot follow var-keyword parameter")
            }
            ParseErrorType::NonDefaultParamAfterDefaultParam => {
                f.write_str("Parameter without a default cannot follow a parameter with a default")
            }
            ParseErrorType::ExpectedKeywordParam => {
                f.write_str("Expected one or more keyword parameter after '*' separator")
            }
            ParseErrorType::VarParameterWithDefault => {
                f.write_str("Parameter with '*' or '**' cannot have default value")
            }
            ParseErrorType::InvalidStarPatternUsage => {
                f.write_str("Star pattern cannot be used here")
            }
            ParseErrorType::ExpectedRealNumber => {
                f.write_str("Expected a real number in complex literal pattern")
            }
            ParseErrorType::ExpectedImaginaryNumber => {
                f.write_str("Expected an imaginary number in complex literal pattern")
            }
            ParseErrorType::ExpectedExpression => f.write_str("Expected an expression"),
            ParseErrorType::UnexpectedIndentation => f.write_str("Unexpected indentation"),
            ParseErrorType::InvalidAssignmentTarget => f.write_str("Invalid assignment target"),
            ParseErrorType::InvalidAnnotatedAssignmentTarget => {
                f.write_str("Invalid annotated assignment target")
            }
            ParseErrorType::InvalidNamedAssignmentTarget => {
                f.write_str("Assignment expression target must be an identifier")
            }
            ParseErrorType::InvalidAugmentedAssignmentTarget => {
                f.write_str("Invalid augmented assignment target")
            }
            ParseErrorType::InvalidDeleteTarget => f.write_str("Invalid delete target"),
            ParseErrorType::DuplicateParameter(arg_name) => {
                write!(f, "Duplicate parameter {arg_name:?}")
            }
            ParseErrorType::DuplicateKeywordArgumentError(arg_name) => {
                write!(f, "Duplicate keyword argument {arg_name:?}")
            }
            ParseErrorType::UnexpectedIpythonEscapeCommand => {
                f.write_str("IPython escape commands are only allowed in `Mode::Ipython`")
            }
            ParseErrorType::FStringError(ref fstring_error) => {
                write!(f, "f-string: {fstring_error}")
            }
            ParseErrorType::UnexpectedExpressionToken => {
                write!(f, "Unexpected token at the end of an expression")
            }
        }
    }
}

/// Represents an error that occur during lexing and are
/// returned by the `parse_*` functions in the iterator in the
/// [lexer] implementation.
///
/// [lexer]: crate::lexer
#[derive(Debug, Clone, PartialEq)]
pub struct LexicalError {
    /// The type of error that occurred.
    error: LexicalErrorType,
    /// The location of the error.
    location: TextRange,
}

impl LexicalError {
    /// Creates a new `LexicalError` with the given error type and location.
    pub fn new(error: LexicalErrorType, location: TextRange) -> Self {
        Self { error, location }
    }

    pub fn error(&self) -> &LexicalErrorType {
        &self.error
    }

    pub fn into_error(self) -> LexicalErrorType {
        self.error
    }

    pub fn location(&self) -> TextRange {
        self.location
    }
}

impl std::ops::Deref for LexicalError {
    type Target = LexicalErrorType;

    fn deref(&self) -> &Self::Target {
        self.error()
    }
}

impl std::error::Error for LexicalError {
    fn source(&self) -> Option<&(dyn std::error::Error + 'static)> {
        Some(self.error())
    }
}

impl std::fmt::Display for LexicalError {
    fn fmt(&self, f: &mut std::fmt::Formatter) -> std::fmt::Result {
        write!(
            f,
            "{} at byte offset {}",
            self.error(),
            u32::from(self.location().start())
        )
    }
}

/// Represents the different types of errors that can occur during lexing.
#[derive(Debug, Clone, PartialEq)]
pub enum LexicalErrorType {
    // TODO: Can probably be removed, the places it is used seem to be able
    // to use the `UnicodeError` variant instead.
    #[doc(hidden)]
    StringError,
    /// A string literal without the closing quote.
    UnclosedStringError,
    /// Decoding of a unicode escape sequence in a string literal failed.
    UnicodeError,
    /// Missing the `{` for unicode escape sequence.
    MissingUnicodeLbrace,
    /// Missing the `}` for unicode escape sequence.
    MissingUnicodeRbrace,
    /// The indentation is not consistent.
    IndentationError,
    /// An unrecognized token was encountered.
    UnrecognizedToken { tok: char },
    /// An f-string error containing the [`FStringErrorType`].
    FStringError(FStringErrorType),
    /// Invalid character encountered in a byte literal.
    InvalidByteLiteral,
    /// An unexpected character was encountered after a line continuation.
    LineContinuationError,
    /// An unexpected end of file was encountered.
    Eof,
    /// An unexpected error occurred.
    OtherError(Box<str>),
}

impl std::error::Error for LexicalErrorType {}

impl std::fmt::Display for LexicalErrorType {
    fn fmt(&self, f: &mut std::fmt::Formatter) -> std::fmt::Result {
        match self {
            LexicalErrorType::StringError => write!(f, "Got unexpected string"),
            LexicalErrorType::FStringError(error) => write!(f, "f-string: {error}"),
            LexicalErrorType::InvalidByteLiteral => {
                write!(f, "bytes can only contain ASCII literal characters")
            }
            LexicalErrorType::UnicodeError => write!(f, "Got unexpected unicode"),
            LexicalErrorType::IndentationError => {
                write!(f, "unindent does not match any outer indentation level")
            }
            LexicalErrorType::UnrecognizedToken { tok } => {
                write!(f, "Got unexpected token {tok}")
            }
            LexicalErrorType::LineContinuationError => {
                write!(f, "Expected a newline after line continuation character")
            }
            LexicalErrorType::Eof => write!(f, "unexpected EOF while parsing"),
            LexicalErrorType::OtherError(msg) => write!(f, "{msg}"),
            LexicalErrorType::UnclosedStringError => {
                write!(f, "missing closing quote in string literal")
            }
            LexicalErrorType::MissingUnicodeLbrace => {
                write!(f, "Missing `{{` in Unicode escape sequence")
            }
            LexicalErrorType::MissingUnicodeRbrace => {
                write!(f, "Missing `}}` in Unicode escape sequence")
            }
        }
    }
}

/// Represents a version-related syntax error detected during parsing.
///
/// An example of a version-related error is the use of a `match` statement before Python 3.10, when
/// it was first introduced. See [`UnsupportedSyntaxErrorKind`] for other kinds of errors.
#[derive(Debug, PartialEq, Clone)]
pub struct UnsupportedSyntaxError {
    pub kind: UnsupportedSyntaxErrorKind,
    pub range: TextRange,
    /// The target [`PythonVersion`] for which this error was detected.
    ///
    /// This is different from the version reported by the
    /// [`minimum_version`](UnsupportedSyntaxErrorKind::minimum_version) method, which is the
    /// earliest allowed version for this piece of syntax. The `target_version` is primarily used
    /// for user-facing error messages.
    pub target_version: PythonVersion,
}

#[derive(Debug, PartialEq, Clone, Copy)]
pub enum UnsupportedSyntaxErrorKind {
    Match,
    Walrus,
    ExceptStar,
<<<<<<< HEAD
    /// Represents the use of a [type parameter list] before Python 3.12.
    ///
    /// ## Examples
    ///
    /// Before Python 3.12, generic parameters had to be declared separately using a class like
    /// [`typing.TypeVar`], which could then be used in a function or class definition:
    ///
    /// ```python
    /// from typing import Generic, TypeVar
    ///
    /// T = TypeVar("T")
    ///
    /// def f(t: T): ...
    /// class C(Generic[T]): ...
    /// ```
    ///
    /// [PEP 695], included in Python 3.12, introduced the new type parameter syntax, which allows
    /// these to be written more compactly and without a separate type variable:
    ///
    /// ```python
    /// def f[T](t: T): ...
    /// class C[T]: ...
    /// ```
    ///
    /// [type parameter list]:
    /// https://docs.python.org/3/reference/compound_stmts.html#type-parameter-lists
    /// [PEP 695]: https://peps.python.org/pep-0695/
    /// [`typing.TypeVar`]: https://docs.python.org/3/library/typing.html#typevar
    TypeParameterList,
=======
    TypeAliasStatement,
    TypeParamDefault,
>>>>>>> 32c66ec4
}

impl Display for UnsupportedSyntaxError {
    fn fmt(&self, f: &mut fmt::Formatter<'_>) -> fmt::Result {
        let kind = match self.kind {
<<<<<<< HEAD
            UnsupportedSyntaxErrorKind::Match => "`match` statement",
            UnsupportedSyntaxErrorKind::Walrus => "named assignment expression (`:=`)",
            UnsupportedSyntaxErrorKind::ExceptStar => "`except*`",
            UnsupportedSyntaxErrorKind::TypeParameterList => "type parameter lists",
=======
            UnsupportedSyntaxErrorKind::Match => "Cannot use `match` statement",
            UnsupportedSyntaxErrorKind::Walrus => "Cannot use named assignment expression (`:=`)",
            UnsupportedSyntaxErrorKind::ExceptStar => "Cannot use `except*`",
            UnsupportedSyntaxErrorKind::TypeAliasStatement => "Cannot use `type` alias statement",
            UnsupportedSyntaxErrorKind::TypeParamDefault => {
                "Cannot set default type for a type parameter"
            }
>>>>>>> 32c66ec4
        };
        write!(
            f,
            "{kind} on Python {} (syntax was added in Python {})",
            self.target_version,
            self.kind.minimum_version(),
        )
    }
}

impl UnsupportedSyntaxErrorKind {
    /// The earliest allowed version for the syntax associated with this error.
    pub const fn minimum_version(&self) -> PythonVersion {
        match self {
            UnsupportedSyntaxErrorKind::Match => PythonVersion::PY310,
            UnsupportedSyntaxErrorKind::Walrus => PythonVersion::PY38,
            UnsupportedSyntaxErrorKind::ExceptStar => PythonVersion::PY311,
<<<<<<< HEAD
            UnsupportedSyntaxErrorKind::TypeParameterList => PythonVersion::PY312,
=======
            UnsupportedSyntaxErrorKind::TypeAliasStatement => PythonVersion::PY312,
            UnsupportedSyntaxErrorKind::TypeParamDefault => PythonVersion::PY313,
>>>>>>> 32c66ec4
        }
    }
}

#[cfg(target_pointer_width = "64")]
mod sizes {
    use crate::error::{LexicalError, LexicalErrorType};
    use static_assertions::assert_eq_size;

    assert_eq_size!(LexicalErrorType, [u8; 24]);
    assert_eq_size!(LexicalError, [u8; 32]);
}<|MERGE_RESOLUTION|>--- conflicted
+++ resolved
@@ -449,7 +449,6 @@
     Match,
     Walrus,
     ExceptStar,
-<<<<<<< HEAD
     /// Represents the use of a [type parameter list] before Python 3.12.
     ///
     /// ## Examples
@@ -479,29 +478,21 @@
     /// [PEP 695]: https://peps.python.org/pep-0695/
     /// [`typing.TypeVar`]: https://docs.python.org/3/library/typing.html#typevar
     TypeParameterList,
-=======
     TypeAliasStatement,
     TypeParamDefault,
->>>>>>> 32c66ec4
 }
 
 impl Display for UnsupportedSyntaxError {
     fn fmt(&self, f: &mut fmt::Formatter<'_>) -> fmt::Result {
         let kind = match self.kind {
-<<<<<<< HEAD
-            UnsupportedSyntaxErrorKind::Match => "`match` statement",
-            UnsupportedSyntaxErrorKind::Walrus => "named assignment expression (`:=`)",
-            UnsupportedSyntaxErrorKind::ExceptStar => "`except*`",
-            UnsupportedSyntaxErrorKind::TypeParameterList => "type parameter lists",
-=======
             UnsupportedSyntaxErrorKind::Match => "Cannot use `match` statement",
             UnsupportedSyntaxErrorKind::Walrus => "Cannot use named assignment expression (`:=`)",
             UnsupportedSyntaxErrorKind::ExceptStar => "Cannot use `except*`",
+            UnsupportedSyntaxErrorKind::TypeParameterList => "Cannot use type parameter lists",
             UnsupportedSyntaxErrorKind::TypeAliasStatement => "Cannot use `type` alias statement",
             UnsupportedSyntaxErrorKind::TypeParamDefault => {
                 "Cannot set default type for a type parameter"
             }
->>>>>>> 32c66ec4
         };
         write!(
             f,
@@ -519,12 +510,9 @@
             UnsupportedSyntaxErrorKind::Match => PythonVersion::PY310,
             UnsupportedSyntaxErrorKind::Walrus => PythonVersion::PY38,
             UnsupportedSyntaxErrorKind::ExceptStar => PythonVersion::PY311,
-<<<<<<< HEAD
             UnsupportedSyntaxErrorKind::TypeParameterList => PythonVersion::PY312,
-=======
             UnsupportedSyntaxErrorKind::TypeAliasStatement => PythonVersion::PY312,
             UnsupportedSyntaxErrorKind::TypeParamDefault => PythonVersion::PY313,
->>>>>>> 32c66ec4
         }
     }
 }
