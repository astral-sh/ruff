--- conflicted
+++ resolved
@@ -456,7 +456,6 @@
     Match,
     Walrus,
     ExceptStar,
-<<<<<<< HEAD
     /// Represents the use of unparenthesized tuple unpacking in a `return` statement or `yield`
     /// expression before Python 3.8.
     ///
@@ -505,7 +504,6 @@
     ///
     /// [BPO 32117]: https://github.com/python/cpython/issues/76298
     StarTuple(StarTupleKind),
-=======
     /// Represents the use of a "relaxed" [PEP 614] decorator before Python 3.9.
     ///
     /// ## Examples
@@ -537,7 +535,6 @@
     /// [`dotted_name`]: https://docs.python.org/3.8/reference/compound_stmts.html#grammar-token-dotted-name
     /// [decorator grammar]: https://docs.python.org/3/reference/compound_stmts.html#grammar-token-python-grammar-decorator
     RelaxedDecorator,
->>>>>>> 114abc7c
     /// Represents the use of a [PEP 570] positional-only parameter before Python 3.8.
     ///
     /// ## Examples
@@ -602,16 +599,13 @@
             UnsupportedSyntaxErrorKind::Match => "Cannot use `match` statement",
             UnsupportedSyntaxErrorKind::Walrus => "Cannot use named assignment expression (`:=`)",
             UnsupportedSyntaxErrorKind::ExceptStar => "Cannot use `except*`",
-<<<<<<< HEAD
             UnsupportedSyntaxErrorKind::StarTuple(StarTupleKind::Return) => {
                 "Cannot use iterable unpacking in return statements"
             }
             UnsupportedSyntaxErrorKind::StarTuple(StarTupleKind::Yield) => {
                 "Cannot use iterable unpacking in yield expressions"
             }
-=======
             UnsupportedSyntaxErrorKind::RelaxedDecorator => "Unsupported expression in decorators",
->>>>>>> 114abc7c
             UnsupportedSyntaxErrorKind::PositionalOnlyParameter => {
                 "Cannot use positional-only parameter separator"
             }
@@ -637,11 +631,8 @@
             UnsupportedSyntaxErrorKind::Match => PythonVersion::PY310,
             UnsupportedSyntaxErrorKind::Walrus => PythonVersion::PY38,
             UnsupportedSyntaxErrorKind::ExceptStar => PythonVersion::PY311,
-<<<<<<< HEAD
             UnsupportedSyntaxErrorKind::StarTuple(_) => PythonVersion::PY38,
-=======
             UnsupportedSyntaxErrorKind::RelaxedDecorator => PythonVersion::PY39,
->>>>>>> 114abc7c
             UnsupportedSyntaxErrorKind::PositionalOnlyParameter => PythonVersion::PY38,
             UnsupportedSyntaxErrorKind::TypeParameterList => PythonVersion::PY312,
             UnsupportedSyntaxErrorKind::TypeAliasStatement => PythonVersion::PY312,
