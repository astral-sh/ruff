--- conflicted
+++ resolved
@@ -1148,13 +1148,11 @@
             }
             SemanticSyntaxErrorKind::BreakOutsideLoop => f.write_str("`break` outside loop"),
             SemanticSyntaxErrorKind::ContinueOutsideLoop => f.write_str("`continue` outside loop"),
-<<<<<<< HEAD
             SemanticSyntaxErrorKind::GlobalParameter(name) => {
                 write!(f, "name `{name}` is parameter and global")
-=======
+            }
             SemanticSyntaxErrorKind::DifferentMatchPatternBindings => {
                 write!(f, "alternative patterns bind different names")
->>>>>>> e1cada1e
             }
         }
     }
@@ -1536,14 +1534,13 @@
     /// Represents the use of a `continue` statement outside of a loop.
     ContinueOutsideLoop,
 
-<<<<<<< HEAD
     /// Represents a function parameter that is also declared as `global`.
     ///
     /// Declaring a parameter as `global` is invalid, since parameters are already
     /// bound in the local scope of the function. Using `global` on them introduces
     /// ambiguity and will result in a `SyntaxError`.
     GlobalParameter(String),
-=======
+
     /// Represents the use of alternative patterns in a `match` statement that bind different names.
     ///
     /// Python requires all alternatives in an OR pattern (`|`) to bind the same set of names.
@@ -1557,7 +1554,6 @@
     ///         ...
     /// ```
     DifferentMatchPatternBindings,
->>>>>>> e1cada1e
 }
 
 #[derive(Debug, Clone, Copy, PartialEq, Eq, Hash, get_size2::GetSize)]
