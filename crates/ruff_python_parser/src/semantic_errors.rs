//! [`SemanticSyntaxChecker`] for AST-based syntax errors.
//!
//! This checker is not responsible for traversing the AST itself. Instead, its
//! [`SemanticSyntaxChecker::visit_stmt`] and [`SemanticSyntaxChecker::visit_expr`] methods should
//! be called in a parent `Visitor`'s `visit_stmt` and `visit_expr` methods, respectively.

use std::fmt::Display;

use ruff_python_ast::{
    self as ast,
    visitor::{walk_expr, Visitor},
<<<<<<< HEAD
    Expr, Pattern, PythonVersion, Stmt, StmtExpr, StmtImportFrom,
=======
    Expr, IrrefutablePatternKind, PythonVersion, Stmt, StmtExpr, StmtImportFrom,
>>>>>>> 5697d21f
};
use ruff_text_size::{Ranged, TextRange};
use rustc_hash::FxHashSet;

#[derive(Debug)]
pub struct SemanticSyntaxChecker {
    /// The checker has traversed past the `__future__` import boundary.
    ///
    /// For example, the checker could be visiting `x` in:
    ///
    /// ```python
    /// from __future__ import annotations
    ///
    /// import os
    ///
    /// x: int = 1
    /// ```
    ///
    /// Python considers it a syntax error to import from `__future__` after any other
    /// non-`__future__`-importing statements.
    seen_futures_boundary: bool,
}

impl SemanticSyntaxChecker {
    pub fn new() -> Self {
        Self {
            seen_futures_boundary: false,
        }
    }
}

impl SemanticSyntaxChecker {
    fn add_error<Ctx: SemanticSyntaxContext>(
        context: &Ctx,
        kind: SemanticSyntaxErrorKind,
        range: TextRange,
    ) {
        context.report_semantic_error(SemanticSyntaxError {
            kind,
            range,
            python_version: context.python_version(),
        });
    }

    fn check_stmt<Ctx: SemanticSyntaxContext>(&mut self, stmt: &ast::Stmt, ctx: &Ctx) {
        match stmt {
            Stmt::ImportFrom(StmtImportFrom { range, module, .. }) => {
                if self.seen_futures_boundary && matches!(module.as_deref(), Some("__future__")) {
                    Self::add_error(ctx, SemanticSyntaxErrorKind::LateFutureImport, *range);
                }
            }
            Stmt::Match(match_stmt) => {
                Self::irrefutable_match_case(match_stmt, ctx);
            }
            Stmt::FunctionDef(ast::StmtFunctionDef { type_params, .. })
            | Stmt::ClassDef(ast::StmtClassDef { type_params, .. })
            | Stmt::TypeAlias(ast::StmtTypeAlias { type_params, .. }) => {
                if let Some(type_params) = type_params {
                    Self::duplicate_type_parameter_name(type_params, ctx);
                }
            }
            _ => {}
        }
<<<<<<< HEAD

        Self::duplicate_type_parameter_name(stmt, ctx);
        Self::multiple_case_assignment(stmt, ctx);
=======
>>>>>>> 5697d21f
    }

    fn duplicate_type_parameter_name<Ctx: SemanticSyntaxContext>(
        type_params: &ast::TypeParams,
        ctx: &Ctx,
    ) {
        if type_params.len() < 2 {
            return;
        }

        for (i, type_param) in type_params.iter().enumerate() {
            if type_params
                .iter()
                .take(i)
                .any(|t| t.name().id == type_param.name().id)
            {
                // test_ok non_duplicate_type_parameter_names
                // type Alias[T] = list[T]
                // def f[T](t: T): ...
                // class C[T]: ...
                // class C[T, U, V]: ...
                // type Alias[T, U: str, V: (str, bytes), *Ts, **P, D = default] = ...

                // test_err duplicate_type_parameter_names
                // type Alias[T, T] = ...
                // def f[T, T](t: T): ...
                // class C[T, T]: ...
                // type Alias[T, U: str, V: (str, bytes), *Ts, **P, T = default] = ...
                // def f[T, T, T](): ...  # two errors
                // def f[T, *T](): ...    # star is still duplicate
                // def f[T, **T](): ...   # as is double star
                Self::add_error(
                    ctx,
                    SemanticSyntaxErrorKind::DuplicateTypeParameter,
                    type_param.range(),
                );
            }
        }
    }

<<<<<<< HEAD
    fn multiple_case_assignment<Ctx: SemanticSyntaxContext>(stmt: &Stmt, ctx: &Ctx) {
        let Stmt::Match(ast::StmtMatch { cases, .. }) = stmt else {
            return;
        };

        for case in cases {
            let mut visitor = MultipleCaseAssignmentVisitor {
                names: FxHashSet::default(),
                ctx,
            };
            visitor.visit_pattern(&case.pattern);
=======
    fn irrefutable_match_case<Ctx: SemanticSyntaxContext>(stmt: &ast::StmtMatch, ctx: &Ctx) {
        // test_ok irrefutable_case_pattern_at_end
        // match x:
        //     case 2: ...
        //     case var: ...
        // match x:
        //     case 2: ...
        //     case _: ...
        // match x:
        //     case var if True: ...  # don't try to refute a guarded pattern
        //     case 2: ...

        // test_err irrefutable_case_pattern
        // match x:
        //     case var: ...  # capture pattern
        //     case 2: ...
        // match x:
        //     case _: ...
        //     case 2: ...    # wildcard pattern
        // match x:
        //     case var1 as var2: ...  # as pattern with irrefutable left-hand side
        //     case 2: ...
        // match x:
        //     case enum.variant | var: ...  # or pattern with irrefutable part
        //     case 2: ...
        for case in stmt
            .cases
            .iter()
            .rev()
            .skip(1)
            .filter_map(|case| match case.guard {
                Some(_) => None,
                None => case.pattern.irrefutable_pattern(),
            })
        {
            Self::add_error(
                ctx,
                SemanticSyntaxErrorKind::IrrefutableCasePattern(case.kind),
                case.range,
            );
>>>>>>> 5697d21f
        }
    }

    pub fn visit_stmt<Ctx: SemanticSyntaxContext>(&mut self, stmt: &ast::Stmt, ctx: &Ctx) {
        // update internal state
        match stmt {
            Stmt::Expr(StmtExpr { value, .. })
                if !ctx.seen_docstring_boundary() && value.is_string_literal_expr() => {}
            Stmt::ImportFrom(StmtImportFrom { module, .. }) => {
                // Allow __future__ imports until we see a non-__future__ import.
                if !matches!(module.as_deref(), Some("__future__")) {
                    self.seen_futures_boundary = true;
                }
            }
            _ => {
                self.seen_futures_boundary = true;
            }
        }

        // check for errors
        self.check_stmt(stmt, ctx);
    }

    pub fn visit_expr<Ctx: SemanticSyntaxContext>(&mut self, expr: &Expr, ctx: &Ctx) {
        match expr {
            Expr::ListComp(ast::ExprListComp {
                elt, generators, ..
            })
            | Expr::SetComp(ast::ExprSetComp {
                elt, generators, ..
            })
            | Expr::Generator(ast::ExprGenerator {
                elt, generators, ..
            }) => Self::check_generator_expr(elt, generators, ctx),
            Expr::DictComp(ast::ExprDictComp {
                key,
                value,
                generators,
                ..
            }) => {
                Self::check_generator_expr(key, generators, ctx);
                Self::check_generator_expr(value, generators, ctx);
            }
            _ => {}
        }
    }

    /// Add a [`SyntaxErrorKind::ReboundComprehensionVariable`] if `expr` rebinds an iteration
    /// variable in `generators`.
    fn check_generator_expr<Ctx: SemanticSyntaxContext>(
        expr: &Expr,
        comprehensions: &[ast::Comprehension],
        ctx: &Ctx,
    ) {
        let rebound_variables = {
            let mut visitor = ReboundComprehensionVisitor {
                comprehensions,
                rebound_variables: Vec::new(),
            };
            visitor.visit_expr(expr);
            visitor.rebound_variables
        };

        // TODO(brent) with multiple diagnostic ranges, we could mark both the named expr (current)
        // and the name expr being rebound
        for range in rebound_variables {
            // test_err rebound_comprehension_variable
            // [(a := 0) for a in range(0)]
            // {(a := 0) for a in range(0)}
            // {(a := 0): val for a in range(0)}
            // {key: (a := 0) for a in range(0)}
            // ((a := 0) for a in range(0))
            // [[(a := 0)] for a in range(0)]
            // [(a := 0) for b in range (0) for a in range(0)]
            // [(a := 0) for a in range (0) for b in range(0)]
            // [((a := 0), (b := 1)) for a in range (0) for b in range(0)]

            // test_ok non_rebound_comprehension_variable
            // [a := 0 for x in range(0)]
            Self::add_error(
                ctx,
                SemanticSyntaxErrorKind::ReboundComprehensionVariable,
                range,
            );
        }
    }
}

impl Default for SemanticSyntaxChecker {
    fn default() -> Self {
        Self::new()
    }
}

#[derive(Debug, Clone, PartialEq, Eq, Hash)]
pub struct SemanticSyntaxError {
    pub kind: SemanticSyntaxErrorKind,
    pub range: TextRange,
    pub python_version: PythonVersion,
}

impl Display for SemanticSyntaxError {
    fn fmt(&self, f: &mut std::fmt::Formatter<'_>) -> std::fmt::Result {
        match &self.kind {
            SemanticSyntaxErrorKind::LateFutureImport => {
                f.write_str("__future__ imports must be at the top of the file")
            }
            SemanticSyntaxErrorKind::ReboundComprehensionVariable => {
                f.write_str("assignment expression cannot rebind comprehension variable")
            }
            SemanticSyntaxErrorKind::DuplicateTypeParameter => {
                f.write_str("duplicate type parameter")
            }
<<<<<<< HEAD
            SemanticSyntaxErrorKind::MultipleCaseAssignment(name) => {
                write!(f, "multiple assignments to name `{name}` in pattern")
            }
=======
            SemanticSyntaxErrorKind::IrrefutableCasePattern(kind) => match kind {
                // These error messages are taken from CPython's syntax errors
                IrrefutablePatternKind::Name(name) => {
                    write!(
                        f,
                        "name capture `{name}` makes remaining patterns unreachable"
                    )
                }
                IrrefutablePatternKind::Wildcard => {
                    f.write_str("wildcard makes remaining patterns unreachable")
                }
            },
>>>>>>> 5697d21f
        }
    }
}

#[derive(Debug, Clone, PartialEq, Eq, Hash)]
pub enum SemanticSyntaxErrorKind {
    /// Represents the use of a `__future__` import after the beginning of a file.
    ///
    /// ## Examples
    ///
    /// ```python
    /// from pathlib import Path
    ///
    /// from __future__ import annotations
    /// ```
    ///
    /// This corresponds to the [`late-future-import`] (`F404`) rule in ruff.
    ///
    /// [`late-future-import`]: https://docs.astral.sh/ruff/rules/late-future-import/
    LateFutureImport,

    /// Represents the rebinding of the iteration variable of a list, set, or dict comprehension or
    /// a generator expression.
    ///
    /// ## Examples
    ///
    /// ```python
    /// [(a := 0) for a in range(0)]
    /// {(a := 0) for a in range(0)}
    /// {(a := 0): val for a in range(0)}
    /// {key: (a := 0) for a in range(0)}
    /// ((a := 0) for a in range(0))
    /// ```
    ReboundComprehensionVariable,

    /// Represents a duplicate type parameter name in a function definition, class definition, or
    /// type alias statement.
    ///
    /// ## Examples
    ///
    /// ```python
    /// type Alias[T, T] = ...
    /// def f[T, T](t: T): ...
    /// class C[T, T]: ...
    /// ```
    DuplicateTypeParameter,

<<<<<<< HEAD
    /// Represents a duplicate binding in a `case` pattern of a `match` statement.
=======
    /// Represents an irrefutable `case` pattern before the last `case` in a `match` statement.
    ///
    /// According to the [Python reference], "a match statement may have at most one irrefutable
    /// case block, and it must be last."
>>>>>>> 5697d21f
    ///
    /// ## Examples
    ///
    /// ```python
    /// match x:
<<<<<<< HEAD
    ///     case [x, y, x]: ...
    ///     case x as x: ...
    ///     case Class(x=1, x=2): ...
    /// ```
    MultipleCaseAssignment(ast::name::Name),
=======
    ///     case value: ...  # irrefutable capture pattern
    ///     case other: ...
    ///
    /// match x:
    ///     case _: ...      # irrefutable wildcard pattern
    ///     case other: ...
    /// ```
    ///
    /// [Python reference]: https://docs.python.org/3/reference/compound_stmts.html#irrefutable-case-blocks
    IrrefutableCasePattern(IrrefutablePatternKind),
>>>>>>> 5697d21f
}

/// Searches for the first named expression (`x := y`) rebinding one of the `iteration_variables` in
/// a comprehension or generator expression.
struct ReboundComprehensionVisitor<'a> {
    comprehensions: &'a [ast::Comprehension],
    rebound_variables: Vec<TextRange>,
}

impl Visitor<'_> for ReboundComprehensionVisitor<'_> {
    fn visit_expr(&mut self, expr: &Expr) {
        if let Expr::Named(ast::ExprNamed { target, .. }) = expr {
            if let Expr::Name(ast::ExprName { id, range, .. }) = &**target {
                if self.comprehensions.iter().any(|comp| {
                    comp.target
                        .as_name_expr()
                        .is_some_and(|name| name.id == *id)
                }) {
                    self.rebound_variables.push(*range);
                }
            };
        }
        walk_expr(self, expr);
    }
}

struct MultipleCaseAssignmentVisitor<'a, Ctx> {
    names: FxHashSet<&'a ast::name::Name>,
    ctx: &'a Ctx,
}

impl<'a, Ctx: SemanticSyntaxContext> MultipleCaseAssignmentVisitor<'a, Ctx> {
    fn visit_pattern(&mut self, pattern: &'a Pattern) {
        // test_err multiple_assignment_in_case_pattern
        // match 2:
        //     case x as x: ...  # MatchAs
        //     case [y, z, y]: ...  # MatchSequence
        //     case [y, z, *y]: ...  # MatchSequence
        //     case [y, y, y]: ...  # MatchSequence multiple
        //     case {1: x, 2: x}: ...  # MatchMapping duplicate pattern
        //     case {1: x, **x}: ...  # MatchMapping duplicate in **rest
        //     case Class(x, x): ...  # MatchClass positional
        //     case Class(x=1, x=2): ...  # MatchClass keyword
        //     case [x] | {1: x} | Class(x=1, x=2): ...  # MatchOr
        match pattern {
            Pattern::MatchValue(_) | Pattern::MatchSingleton(_) => {}
            Pattern::MatchStar(ast::PatternMatchStar { name, .. }) => {
                if let Some(name) = name {
                    self.insert(name);
                }
            }
            Pattern::MatchSequence(ast::PatternMatchSequence { patterns, .. }) => {
                for pattern in patterns {
                    self.visit_pattern(pattern);
                }
            }
            Pattern::MatchMapping(ast::PatternMatchMapping { patterns, rest, .. }) => {
                for pattern in patterns {
                    self.visit_pattern(pattern);
                }
                if let Some(rest) = rest {
                    self.insert(rest);
                }
            }
            Pattern::MatchClass(ast::PatternMatchClass { arguments, .. }) => {
                for pattern in &arguments.patterns {
                    self.visit_pattern(pattern);
                }
                for keyword in &arguments.keywords {
                    self.insert(&keyword.attr);
                    self.visit_pattern(&keyword.pattern);
                }
            }
            Pattern::MatchAs(ast::PatternMatchAs { pattern, name, .. }) => {
                if let Some(pattern) = pattern {
                    self.visit_pattern(pattern);
                }
                if let Some(name) = name {
                    self.insert(name);
                }
            }
            Pattern::MatchOr(ast::PatternMatchOr { patterns, .. }) => {
                // each of these patterns should be visited separately because patterns can only be
                // duplicated within a single arm of the or pattern. For example, the case below is
                // a valid pattern.

                // test_ok multiple_assignment_in_case_pattern
                // match 2:
                //     case Class(x) | [x] | x: ...
                for pattern in patterns {
                    let mut visitor = Self {
                        names: FxHashSet::default(),
                        ctx: self.ctx,
                    };
                    visitor.visit_pattern(pattern);
                }
            }
        }
    }

    /// Add an identifier to the set of visited names in `self` and emit a [`SemanticSyntaxError`]
    /// if `ident` has already been seen.
    fn insert(&mut self, ident: &'a ast::Identifier) {
        if !self.names.insert(&ident.id) {
            SemanticSyntaxChecker::add_error(
                self.ctx,
                SemanticSyntaxErrorKind::MultipleCaseAssignment(ident.id.clone()),
                ident.range(),
            );
        }
    }
}

pub trait SemanticSyntaxContext {
    /// Returns `true` if a module's docstring boundary has been passed.
    fn seen_docstring_boundary(&self) -> bool;

    /// The target Python version for detecting backwards-incompatible syntax changes.
    fn python_version(&self) -> PythonVersion;

    fn report_semantic_error(&self, error: SemanticSyntaxError);
}

#[derive(Default)]
pub struct SemanticSyntaxCheckerVisitor<Ctx> {
    checker: SemanticSyntaxChecker,
    context: Ctx,
}

impl<Ctx> SemanticSyntaxCheckerVisitor<Ctx> {
    pub fn new(context: Ctx) -> Self {
        Self {
            checker: SemanticSyntaxChecker::new(),
            context,
        }
    }

    pub fn into_context(self) -> Ctx {
        self.context
    }
}

impl<Ctx> Visitor<'_> for SemanticSyntaxCheckerVisitor<Ctx>
where
    Ctx: SemanticSyntaxContext,
{
    fn visit_stmt(&mut self, stmt: &'_ Stmt) {
        self.checker.visit_stmt(stmt, &self.context);
        ruff_python_ast::visitor::walk_stmt(self, stmt);
    }

    fn visit_expr(&mut self, expr: &'_ Expr) {
        self.checker.visit_expr(expr, &self.context);
        ruff_python_ast::visitor::walk_expr(self, expr);
    }
}<|MERGE_RESOLUTION|>--- conflicted
+++ resolved
@@ -9,11 +9,7 @@
 use ruff_python_ast::{
     self as ast,
     visitor::{walk_expr, Visitor},
-<<<<<<< HEAD
-    Expr, Pattern, PythonVersion, Stmt, StmtExpr, StmtImportFrom,
-=======
-    Expr, IrrefutablePatternKind, PythonVersion, Stmt, StmtExpr, StmtImportFrom,
->>>>>>> 5697d21f
+    Expr, Pattern,IrrefutablePatternKind, PythonVersion, Stmt, StmtExpr, StmtImportFrom,
 };
 use ruff_text_size::{Ranged, TextRange};
 use rustc_hash::FxHashSet;
@@ -77,12 +73,8 @@
             }
             _ => {}
         }
-<<<<<<< HEAD
-
-        Self::duplicate_type_parameter_name(stmt, ctx);
+
         Self::multiple_case_assignment(stmt, ctx);
-=======
->>>>>>> 5697d21f
     }
 
     fn duplicate_type_parameter_name<Ctx: SemanticSyntaxContext>(
@@ -123,7 +115,6 @@
         }
     }
 
-<<<<<<< HEAD
     fn multiple_case_assignment<Ctx: SemanticSyntaxContext>(stmt: &Stmt, ctx: &Ctx) {
         let Stmt::Match(ast::StmtMatch { cases, .. }) = stmt else {
             return;
@@ -135,7 +126,9 @@
                 ctx,
             };
             visitor.visit_pattern(&case.pattern);
-=======
+        }
+    }
+
     fn irrefutable_match_case<Ctx: SemanticSyntaxContext>(stmt: &ast::StmtMatch, ctx: &Ctx) {
         // test_ok irrefutable_case_pattern_at_end
         // match x:
@@ -176,7 +169,6 @@
                 SemanticSyntaxErrorKind::IrrefutableCasePattern(case.kind),
                 case.range,
             );
->>>>>>> 5697d21f
         }
     }
 
@@ -290,11 +282,9 @@
             SemanticSyntaxErrorKind::DuplicateTypeParameter => {
                 f.write_str("duplicate type parameter")
             }
-<<<<<<< HEAD
             SemanticSyntaxErrorKind::MultipleCaseAssignment(name) => {
                 write!(f, "multiple assignments to name `{name}` in pattern")
             }
-=======
             SemanticSyntaxErrorKind::IrrefutableCasePattern(kind) => match kind {
                 // These error messages are taken from CPython's syntax errors
                 IrrefutablePatternKind::Name(name) => {
@@ -307,7 +297,6 @@
                     f.write_str("wildcard makes remaining patterns unreachable")
                 }
             },
->>>>>>> 5697d21f
         }
     }
 }
@@ -355,26 +344,27 @@
     /// ```
     DuplicateTypeParameter,
 
-<<<<<<< HEAD
     /// Represents a duplicate binding in a `case` pattern of a `match` statement.
-=======
-    /// Represents an irrefutable `case` pattern before the last `case` in a `match` statement.
-    ///
-    /// According to the [Python reference], "a match statement may have at most one irrefutable
-    /// case block, and it must be last."
->>>>>>> 5697d21f
     ///
     /// ## Examples
     ///
     /// ```python
     /// match x:
-<<<<<<< HEAD
     ///     case [x, y, x]: ...
     ///     case x as x: ...
     ///     case Class(x=1, x=2): ...
     /// ```
     MultipleCaseAssignment(ast::name::Name),
-=======
+
+    /// Represents an irrefutable `case` pattern before the last `case` in a `match` statement.
+    ///
+    /// According to the [Python reference], "a match statement may have at most one irrefutable
+    /// case block, and it must be last."
+    ///
+    /// ## Examples
+    ///
+    /// ```python
+    /// match x:
     ///     case value: ...  # irrefutable capture pattern
     ///     case other: ...
     ///
@@ -385,7 +375,6 @@
     ///
     /// [Python reference]: https://docs.python.org/3/reference/compound_stmts.html#irrefutable-case-blocks
     IrrefutableCasePattern(IrrefutablePatternKind),
->>>>>>> 5697d21f
 }
 
 /// Searches for the first named expression (`x := y`) rebinding one of the `iteration_variables` in
@@ -421,7 +410,6 @@
     fn visit_pattern(&mut self, pattern: &'a Pattern) {
         // test_err multiple_assignment_in_case_pattern
         // match 2:
-        //     case x as x: ...  # MatchAs
         //     case [y, z, y]: ...  # MatchSequence
         //     case [y, z, *y]: ...  # MatchSequence
         //     case [y, y, y]: ...  # MatchSequence multiple
@@ -430,6 +418,7 @@
         //     case Class(x, x): ...  # MatchClass positional
         //     case Class(x=1, x=2): ...  # MatchClass keyword
         //     case [x] | {1: x} | Class(x=1, x=2): ...  # MatchOr
+        //     case x as x: ...  # MatchAs
         match pattern {
             Pattern::MatchValue(_) | Pattern::MatchSingleton(_) => {}
             Pattern::MatchStar(ast::PatternMatchStar { name, .. }) => {
