--- conflicted
+++ resolved
@@ -453,18 +453,15 @@
                     f.write_str("wildcard makes remaining patterns unreachable")
                 }
             },
-<<<<<<< HEAD
             SemanticSyntaxErrorKind::SingleStarredAssignment => {
                 f.write_str("starred assignment target must be in a list or tuple")
             }
-=======
             SemanticSyntaxErrorKind::WriteToDebug(kind) => match kind {
                 WriteToDebugKind::Store => f.write_str("cannot assign to `__debug__`"),
                 WriteToDebugKind::Delete(python_version) => {
                     write!(f, "cannot delete `__debug__` on Python {python_version} (syntax was removed in 3.9)")
                 }
             },
->>>>>>> a0819f0c
         }
     }
 }
@@ -544,30 +541,30 @@
     /// [Python reference]: https://docs.python.org/3/reference/compound_stmts.html#irrefutable-case-blocks
     IrrefutableCasePattern(IrrefutablePatternKind),
 
-<<<<<<< HEAD
     /// Represents a single starred assignment target outside of a tuple or list.
-=======
+    ///
+    /// ## Examples
+    ///
+    /// ```python
+    /// *a = (1,)  # SyntaxError
+    /// ```
+    ///
+    /// A starred assignment target can only occur within a tuple or list:
+    ///
+    /// ```python
+    /// b, *a = 1, 2, 3
+    /// (*a,) = 1, 2, 3
+    /// [*a] = 1, 2, 3
+    /// ```
+    SingleStarredAssignment,
+
     /// Represents a write to `__debug__`. This includes simple assignments and deletions as well
     /// other kinds of statements that can introduce bindings, such as type parameters in functions,
     /// classes, and aliases, `match` arms, and imports, among others.
->>>>>>> a0819f0c
     ///
     /// ## Examples
     ///
     /// ```python
-<<<<<<< HEAD
-    /// *a = (1,)  # SyntaxError
-    /// ```
-    ///
-    /// A starred assignment target can only occur within a tuple or list:
-    ///
-    /// ```python
-    /// b, *a = 1, 2, 3
-    /// (*a,) = 1, 2, 3
-    /// [*a] = 1, 2, 3
-    /// ```
-    SingleStarredAssignment,
-=======
     /// del __debug__
     /// __debug__ = False
     /// def f(__debug__): ...
@@ -584,7 +581,6 @@
 pub enum WriteToDebugKind {
     Store,
     Delete(PythonVersion),
->>>>>>> a0819f0c
 }
 
 /// Searches for the first named expression (`x := y`) rebinding one of the `iteration_variables` in
