//! [`SemanticSyntaxChecker`] for AST-based syntax errors.
//!
//! This checker is not responsible for traversing the AST itself. Instead, its
//! [`SemanticSyntaxChecker::visit_stmt`] and [`SemanticSyntaxChecker::visit_expr`] methods should
//! be called in a parent `Visitor`'s `visit_stmt` and `visit_expr` methods, respectively.
use std::fmt::Display;

use ruff_python_ast::{
    self as ast,
    comparable::ComparableExpr,
    visitor::{walk_expr, Visitor},
    Expr, ExprContext, IrrefutablePatternKind, Pattern, PythonVersion, Stmt, StmtExpr,
    StmtImportFrom,
};
use ruff_text_size::{Ranged, TextRange, TextSize};
use rustc_hash::FxHashSet;

#[derive(Debug, Default)]
pub struct SemanticSyntaxChecker {
    source_type: PySourceType,

    /// The checker has traversed past the `__future__` import boundary.
    ///
    /// For example, the checker could be visiting `x` in:
    ///
    /// ```python
    /// from __future__ import annotations
    ///
    /// import os
    ///
    /// x: int = 1
    /// ```
    ///
    /// Python considers it a syntax error to import from `__future__` after any other
    /// non-`__future__`-importing statements.
    seen_futures_boundary: bool,
<<<<<<< HEAD

    /// The checker is currently in an `async` context: either the body of an `async` function or an
    /// `async` comprehension.
    ///
    /// Note that this should be updated *after* checking the current statement or expression
    /// because the parent context is what matters.
    in_async_context: bool,

    /// The checker is currently inside of a function scope.
    in_function_scope: bool,
}

impl SemanticSyntaxChecker {
    pub fn new(source_type: PySourceType) -> Self {
        Self {
            source_type,
            seen_futures_boundary: false,
            in_async_context: source_type.is_ipynb(),
            in_function_scope: false,
        }
=======
}

impl SemanticSyntaxChecker {
    pub fn new() -> Self {
        Self::default()
>>>>>>> ffef71d1
    }
}

impl SemanticSyntaxChecker {
    fn add_error<Ctx: SemanticSyntaxContext>(
        context: &Ctx,
        kind: SemanticSyntaxErrorKind,
        range: TextRange,
    ) {
        context.report_semantic_error(SemanticSyntaxError {
            kind,
            range,
            python_version: context.python_version(),
        });
    }

    fn check_stmt<Ctx: SemanticSyntaxContext>(&mut self, stmt: &ast::Stmt, ctx: &Ctx) {
        match stmt {
            Stmt::ImportFrom(StmtImportFrom { range, module, .. }) => {
                if self.seen_futures_boundary && matches!(module.as_deref(), Some("__future__")) {
                    Self::add_error(ctx, SemanticSyntaxErrorKind::LateFutureImport, *range);
                }
            }
            Stmt::Match(match_stmt) => {
                Self::irrefutable_match_case(match_stmt, ctx);
                for case in &match_stmt.cases {
                    let mut visitor = MatchPatternVisitor {
                        names: FxHashSet::default(),
                        ctx,
                    };
                    visitor.visit_pattern(&case.pattern);
                }
            }
            Stmt::FunctionDef(ast::StmtFunctionDef { type_params, .. })
            | Stmt::ClassDef(ast::StmtClassDef { type_params, .. })
            | Stmt::TypeAlias(ast::StmtTypeAlias { type_params, .. }) => {
                if let Some(type_params) = type_params {
                    Self::duplicate_type_parameter_name(type_params, ctx);
                }
            }
            Stmt::Assign(ast::StmtAssign { targets, .. }) => {
                if let [Expr::Starred(ast::ExprStarred { range, .. })] = targets.as_slice() {
                    // test_ok single_starred_assignment_target
                    // (*a,) = (1,)
                    // *a, = (1,)
                    // [*a] = (1,)

                    // test_err single_starred_assignment_target
                    // *a = (1,)
                    Self::add_error(
                        ctx,
                        SemanticSyntaxErrorKind::SingleStarredAssignment,
                        *range,
                    );
                }
            }
            Stmt::Return(ast::StmtReturn { value, range }) => {
                if let Some(value) = value {
                    // test_err single_star_return
                    // def f(): return *x
                    Self::invalid_star_expression(value, ctx);
                }
                if !self.in_function_scope {
                    // test_ok return_inside_function
                    // def f(): return 1
                    // def f(): return

                    // test_err return_outside_function
                    // return 1
                    // return
                    Self::add_error(ctx, SemanticSyntaxErrorKind::ReturnOutsideFunction, *range);
                }
            }
            Stmt::For(ast::StmtFor { target, iter, .. }) => {
                // test_err single_star_for
                // for _ in *x: ...
                // for *x in xs: ...
                Self::invalid_star_expression(target, ctx);
                Self::invalid_star_expression(iter, ctx);
            }
            _ => {}
        }

        Self::debug_shadowing(stmt, ctx);
        Self::check_annotation(stmt, ctx);
    }

    fn check_annotation<Ctx: SemanticSyntaxContext>(stmt: &ast::Stmt, ctx: &Ctx) {
        match stmt {
            Stmt::AnnAssign(ast::StmtAnnAssign { annotation, .. }) => {
                if ctx.python_version() > PythonVersion::PY313 {
                    // test_ok valid_annotation_py313
                    // # parse_options: {"target-version": "3.13"}
                    // a: (x := 1)
                    // def outer():
                    //     b: (yield 1)
                    //     c: (yield from 1)
                    // async def outer():
                    //     d: (await 1)

                    // test_err invalid_annotation_py314
                    // # parse_options: {"target-version": "3.14"}
                    // a: (x := 1)
                    // def outer():
                    //     b: (yield 1)
                    //     c: (yield from 1)
                    // async def outer():
                    //     d: (await 1)
                    let mut visitor = InvalidExpressionVisitor {
                        position: InvalidExpressionPosition::TypeAnnotation,
                        ctx,
                    };
                    visitor.visit_expr(annotation);
                }
            }
            Stmt::FunctionDef(ast::StmtFunctionDef {
                type_params,
                parameters,
                returns,
                ..
            }) => {
                // test_ok valid_annotation_function_py313
                // # parse_options: {"target-version": "3.13"}
                // def f() -> (y := 3): ...
                // def g(arg: (x := 1)): ...
                // def outer():
                //     def i(x: (yield 1)): ...
                //     def k() -> (yield 1): ...
                //     def m(x: (yield from 1)): ...
                //     def o() -> (yield from 1): ...
                // async def outer():
                //     def f() -> (await 1): ...
                //     def g(arg: (await 1)): ...

                // test_err invalid_annotation_function_py314
                // # parse_options: {"target-version": "3.14"}
                // def f() -> (y := 3): ...
                // def g(arg: (x := 1)): ...
                // def outer():
                //     def i(x: (yield 1)): ...
                //     def k() -> (yield 1): ...
                //     def m(x: (yield from 1)): ...
                //     def o() -> (yield from 1): ...
                // async def outer():
                //     def f() -> (await 1): ...
                //     def g(arg: (await 1)): ...

                // test_err invalid_annotation_function
                // def d[T]() -> (await 1): ...
                // def e[T](arg: (await 1)): ...
                // def f[T]() -> (y := 3): ...
                // def g[T](arg: (x := 1)): ...
                // def h[T](x: (yield 1)): ...
                // def j[T]() -> (yield 1): ...
                // def l[T](x: (yield from 1)): ...
                // def n[T]() -> (yield from 1): ...
                // def p[T: (yield 1)](): ...      # yield in TypeVar bound
                // def q[T = (yield 1)](): ...     # yield in TypeVar default
                // def r[*Ts = (yield 1)](): ...   # yield in TypeVarTuple default
                // def s[**Ts = (yield 1)](): ...  # yield in ParamSpec default
                // def t[T: (x := 1)](): ...       # named expr in TypeVar bound
                // def u[T = (x := 1)](): ...      # named expr in TypeVar default
                // def v[*Ts = (x := 1)](): ...    # named expr in TypeVarTuple default
                // def w[**Ts = (x := 1)](): ...   # named expr in ParamSpec default
                // def t[T: (await 1)](): ...       # await in TypeVar bound
                // def u[T = (await 1)](): ...      # await in TypeVar default
                // def v[*Ts = (await 1)](): ...    # await in TypeVarTuple default
                // def w[**Ts = (await 1)](): ...   # await in ParamSpec default
                let mut visitor = InvalidExpressionVisitor {
                    position: InvalidExpressionPosition::TypeAnnotation,
                    ctx,
                };
                if let Some(type_params) = type_params {
                    visitor.visit_type_params(type_params);
                }
                // the __future__ annotation error takes precedence over the generic error
                if ctx.future_annotations_or_stub() || ctx.python_version() > PythonVersion::PY313 {
                    visitor.position = InvalidExpressionPosition::TypeAnnotation;
                } else if type_params.is_some() {
                    visitor.position = InvalidExpressionPosition::GenericDefinition;
                } else {
                    return;
                }
                for param in parameters
                    .iter()
                    .filter_map(ast::AnyParameterRef::annotation)
                {
                    visitor.visit_expr(param);
                }
                if let Some(returns) = returns {
                    visitor.visit_expr(returns);
                }
            }
            Stmt::ClassDef(ast::StmtClassDef {
                type_params: Some(type_params),
                arguments,
                ..
            }) => {
                // test_ok valid_annotation_class
                // class F(y := list): ...
                // def f():
                //     class G((yield 1)): ...
                //     class H((yield from 1)): ...
                // async def f():
                //     class G((await 1)): ...

                // test_err invalid_annotation_class
                // class F[T](y := list): ...
                // class I[T]((yield 1)): ...
                // class J[T]((yield from 1)): ...
                // class K[T: (yield 1)]: ...      # yield in TypeVar
                // class L[T: (x := 1)]: ...       # named expr in TypeVar
                // class M[T]((await 1)): ...
                // class N[T: (await 1)]: ...
                let mut visitor = InvalidExpressionVisitor {
                    position: InvalidExpressionPosition::TypeAnnotation,
                    ctx,
                };
                visitor.visit_type_params(type_params);
                if let Some(arguments) = arguments {
                    visitor.position = InvalidExpressionPosition::GenericDefinition;
                    visitor.visit_arguments(arguments);
                }
            }
            Stmt::TypeAlias(ast::StmtTypeAlias {
                type_params, value, ..
            }) => {
                // test_err invalid_annotation_type_alias
                // type X[T: (yield 1)] = int      # TypeVar bound
                // type X[T = (yield 1)] = int     # TypeVar default
                // type X[*Ts = (yield 1)] = int   # TypeVarTuple default
                // type X[**Ts = (yield 1)] = int  # ParamSpec default
                // type Y = (yield 1)              # yield in value
                // type Y = (x := 1)               # named expr in value
                // type Y[T: (await 1)] = int      # await in bound
                // type Y = (await 1)              # await in value
                let mut visitor = InvalidExpressionVisitor {
                    position: InvalidExpressionPosition::TypeAlias,
                    ctx,
                };
                visitor.visit_expr(value);
                if let Some(type_params) = type_params {
                    visitor.visit_type_params(type_params);
                }
            }
            _ => {}
        }
    }

    /// Emit a [`SemanticSyntaxErrorKind::InvalidStarExpression`] if `expr` is starred.
    fn invalid_star_expression<Ctx: SemanticSyntaxContext>(expr: &Expr, ctx: &Ctx) {
        // test_ok single_star_in_tuple
        // def f(): yield (*x,)
        // def f(): return (*x,)
        // for _ in (*x,): ...
        // for (*x,) in xs: ...
        if expr.is_starred_expr() {
            Self::add_error(
                ctx,
                SemanticSyntaxErrorKind::InvalidStarExpression,
                expr.range(),
            );
        }
    }

    /// Check for [`SemanticSyntaxErrorKind::WriteToDebug`] in `stmt`.
    fn debug_shadowing<Ctx: SemanticSyntaxContext>(stmt: &ast::Stmt, ctx: &Ctx) {
        match stmt {
            Stmt::FunctionDef(ast::StmtFunctionDef {
                name,
                type_params,
                parameters,
                ..
            }) => {
                // test_err debug_shadow_function
                // def __debug__(): ...  # function name
                // def f[__debug__](): ...  # type parameter name
                // def f(__debug__): ...  # parameter name
                Self::check_identifier(name, ctx);
                if let Some(type_params) = type_params {
                    for type_param in type_params.iter() {
                        Self::check_identifier(type_param.name(), ctx);
                    }
                }
                for parameter in parameters {
                    Self::check_identifier(parameter.name(), ctx);
                }
            }
            Stmt::ClassDef(ast::StmtClassDef {
                name, type_params, ..
            }) => {
                // test_err debug_shadow_class
                // class __debug__: ...  # class name
                // class C[__debug__]: ...  # type parameter name
                Self::check_identifier(name, ctx);
                if let Some(type_params) = type_params {
                    for type_param in type_params.iter() {
                        Self::check_identifier(type_param.name(), ctx);
                    }
                }
            }
            Stmt::TypeAlias(ast::StmtTypeAlias {
                type_params: Some(type_params),
                ..
            }) => {
                // test_err debug_shadow_type_alias
                // type __debug__ = list[int]  # visited as an Expr but still flagged
                // type Debug[__debug__] = str
                for type_param in type_params.iter() {
                    Self::check_identifier(type_param.name(), ctx);
                }
            }
            Stmt::Import(ast::StmtImport { names, .. })
            | Stmt::ImportFrom(ast::StmtImportFrom { names, .. }) => {
                // test_err debug_shadow_import
                // import __debug__
                // import debug as __debug__
                // from x import __debug__
                // from x import debug as __debug__

                // test_ok debug_rename_import
                // import __debug__ as debug
                // from __debug__ import Some
                // from x import __debug__ as debug
                for name in names {
                    match &name.asname {
                        Some(asname) => Self::check_identifier(asname, ctx),
                        None => Self::check_identifier(&name.name, ctx),
                    }
                }
            }
            Stmt::Try(ast::StmtTry { handlers, .. }) => {
                // test_err debug_shadow_try
                // try: ...
                // except Exception as __debug__: ...
                for handler in handlers
                    .iter()
                    .filter_map(ast::ExceptHandler::as_except_handler)
                {
                    if let Some(name) = &handler.name {
                        Self::check_identifier(name, ctx);
                    }
                }
            }
            // test_err debug_shadow_with
            // with open("foo.txt") as __debug__: ...
            _ => {}
        }
    }

    /// Check if `ident` is equal to `__debug__` and emit a
    /// [`SemanticSyntaxErrorKind::WriteToDebug`] if so.
    fn check_identifier<Ctx: SemanticSyntaxContext>(ident: &ast::Identifier, ctx: &Ctx) {
        if ident.id == "__debug__" {
            Self::add_error(
                ctx,
                SemanticSyntaxErrorKind::WriteToDebug(WriteToDebugKind::Store),
                ident.range,
            );
        }
    }

    fn duplicate_type_parameter_name<Ctx: SemanticSyntaxContext>(
        type_params: &ast::TypeParams,
        ctx: &Ctx,
    ) {
        if type_params.len() < 2 {
            return;
        }

        for (i, type_param) in type_params.iter().enumerate() {
            if type_params
                .iter()
                .take(i)
                .any(|t| t.name().id == type_param.name().id)
            {
                // test_ok non_duplicate_type_parameter_names
                // type Alias[T] = list[T]
                // def f[T](t: T): ...
                // class C[T]: ...
                // class C[T, U, V]: ...
                // type Alias[T, U: str, V: (str, bytes), *Ts, **P, D = default] = ...

                // test_err duplicate_type_parameter_names
                // type Alias[T, T] = ...
                // def f[T, T](t: T): ...
                // class C[T, T]: ...
                // type Alias[T, U: str, V: (str, bytes), *Ts, **P, T = default] = ...
                // def f[T, T, T](): ...  # two errors
                // def f[T, *T](): ...    # star is still duplicate
                // def f[T, **T](): ...   # as is double star
                Self::add_error(
                    ctx,
                    SemanticSyntaxErrorKind::DuplicateTypeParameter,
                    type_param.range(),
                );
            }
        }
    }

    fn irrefutable_match_case<Ctx: SemanticSyntaxContext>(stmt: &ast::StmtMatch, ctx: &Ctx) {
        // test_ok irrefutable_case_pattern_at_end
        // match x:
        //     case 2: ...
        //     case var: ...
        // match x:
        //     case 2: ...
        //     case _: ...
        // match x:
        //     case var if True: ...  # don't try to refute a guarded pattern
        //     case 2: ...

        // test_err irrefutable_case_pattern
        // match x:
        //     case var: ...  # capture pattern
        //     case 2: ...
        // match x:
        //     case _: ...
        //     case 2: ...    # wildcard pattern
        // match x:
        //     case var1 as var2: ...  # as pattern with irrefutable left-hand side
        //     case 2: ...
        // match x:
        //     case enum.variant | var: ...  # or pattern with irrefutable part
        //     case 2: ...
        for case in stmt
            .cases
            .iter()
            .rev()
            .skip(1)
            .filter_map(|case| match case.guard {
                Some(_) => None,
                None => case.pattern.irrefutable_pattern(),
            })
        {
            Self::add_error(
                ctx,
                SemanticSyntaxErrorKind::IrrefutableCasePattern(case.kind),
                case.range,
            );
        }
    }

    /// Check `stmt` for semantic syntax errors and update the checker's internal state.
    ///
    /// Note that this method should only be called when traversing `stmt` *and* its children. For
    /// example, if traversal of function bodies needs to be deferred, avoid calling `visit_stmt` on
    /// the function itself until the deferred body is visited too. Failing to defer `visit_stmt` in
    /// this case will break any internal state that depends on function scopes, such as `async`
    /// context detection.
    pub fn visit_stmt<Ctx: SemanticSyntaxContext>(&mut self, stmt: &ast::Stmt, ctx: &Ctx) {
        // check for errors
        self.check_stmt(stmt, ctx);

        // update internal state
        match stmt {
            Stmt::Expr(StmtExpr { value, .. })
                if !ctx.seen_docstring_boundary() && value.is_string_literal_expr() => {}
            Stmt::ImportFrom(StmtImportFrom { module, .. }) => {
                // Allow __future__ imports until we see a non-__future__ import.
                if !matches!(module.as_deref(), Some("__future__")) {
                    self.seen_futures_boundary = true;
                }
            }
            Stmt::FunctionDef(_) => {
                self.seen_futures_boundary = true;
                self.in_function_scope = true;
            }
            _ => {
                self.seen_futures_boundary = true;
            }
        }
    }

    /// Check `expr` for semantic syntax errors and update the checker's internal state.
<<<<<<< HEAD
    ///
    /// This should be followed by a call to [`SemanticSyntaxChecker::exit_expr`] to reset any state
    /// specific to scopes introduced by `expr`, such as whether the body of a comprehension is
    /// async.
    #[must_use]
    pub fn enter_expr<Ctx: SemanticSyntaxContext>(&mut self, expr: &Expr, ctx: &Ctx) -> Checkpoint {
        self.check_expr(expr, ctx);
        let checkpoint = self.checkpoint();
        match expr {
            Expr::ListComp(ast::ExprListComp { generators, .. })
            | Expr::SetComp(ast::ExprSetComp { generators, .. })
            | Expr::DictComp(ast::ExprDictComp { generators, .. }) => {
                self.in_async_context = generators.iter().any(|g| g.is_async);
            }
            Expr::Lambda(_) => {
                self.in_function_scope = true;
            }
            _ => {}
        }

        checkpoint
    }

    pub fn exit_expr(&mut self, checkpoint: Checkpoint) {
        self.restore_checkpoint(checkpoint);
    }

    fn check_expr<Ctx: SemanticSyntaxContext>(&mut self, expr: &Expr, ctx: &Ctx) {
=======
    pub fn visit_expr<Ctx: SemanticSyntaxContext>(&mut self, expr: &Expr, ctx: &Ctx) {
>>>>>>> ffef71d1
        match expr {
            Expr::ListComp(ast::ExprListComp {
                elt, generators, ..
            })
            | Expr::SetComp(ast::ExprSetComp {
                elt, generators, ..
            }) => {
                Self::check_generator_expr(elt, generators, ctx);
                Self::async_comprehension_outside_async_function(ctx, generators);
            }
            Expr::Generator(ast::ExprGenerator {
                elt, generators, ..
            }) => {
                Self::check_generator_expr(elt, generators, ctx);
            }
            Expr::DictComp(ast::ExprDictComp {
                key,
                value,
                generators,
                ..
            }) => {
                Self::check_generator_expr(key, generators, ctx);
                Self::check_generator_expr(value, generators, ctx);
                Self::async_comprehension_outside_async_function(ctx, generators);
            }
            Expr::Name(ast::ExprName {
                range,
                id,
                ctx: expr_ctx,
            }) => {
                // test_err write_to_debug_expr
                // del __debug__
                // del x, y, __debug__, z
                // __debug__ = 1
                // x, y, __debug__, z = 1, 2, 3, 4

                // test_err del_debug_py39
                // # parse_options: {"target-version": "3.9"}
                // del __debug__

                // test_ok del_debug_py38
                // # parse_options: {"target-version": "3.8"}
                // del __debug__

                // test_ok read_from_debug
                // if __debug__: ...
                // x = __debug__
                if id == "__debug__" {
                    match expr_ctx {
                        ExprContext::Store => Self::add_error(
                            ctx,
                            SemanticSyntaxErrorKind::WriteToDebug(WriteToDebugKind::Store),
                            *range,
                        ),
                        ExprContext::Del => {
                            let version = ctx.python_version();
                            if version >= PythonVersion::PY39 {
                                Self::add_error(
                                    ctx,
                                    SemanticSyntaxErrorKind::WriteToDebug(
                                        WriteToDebugKind::Delete(version),
                                    ),
                                    *range,
                                );
                            }
                        }
                        _ => {}
                    }
                }

                // PLE0118
                if let Some(stmt) = ctx.global(id) {
                    let start = stmt.start();
                    if expr.start() < start {
                        Self::add_error(
                            ctx,
                            SemanticSyntaxErrorKind::LoadBeforeGlobalDeclaration {
                                name: id.to_string(),
                                start,
                            },
                            expr.range(),
                        );
                    }
                }
            }
<<<<<<< HEAD
            Expr::Yield(ast::ExprYield {
                value: Some(value), ..
            }) => {
                // test_err single_star_yield
                // def f(): yield *x
                Self::invalid_star_expression(value, ctx);
                self.yield_outside_function(ctx, expr, YieldOutsideFunctionKind::Yield);
            }
            Expr::YieldFrom(_) => {
                self.yield_outside_function(ctx, expr, YieldOutsideFunctionKind::YieldFrom);
            }
            Expr::Await(_) => {
                self.yield_outside_function(ctx, expr, YieldOutsideFunctionKind::Await);
=======
            Expr::Yield(ast::ExprYield { value, .. }) => {
                if let Some(value) = value {
                    // test_err single_star_yield
                    // def f(): yield *x
                    Self::invalid_star_expression(value, ctx);
                }
                Self::yield_outside_function(ctx, expr, YieldOutsideFunctionKind::Yield);
            }
            Expr::YieldFrom(_) => {
                Self::yield_outside_function(ctx, expr, YieldOutsideFunctionKind::YieldFrom);
            }
            Expr::Await(_) => {
                Self::yield_outside_function(ctx, expr, YieldOutsideFunctionKind::Await);
>>>>>>> ffef71d1
            }
            _ => {}
        }
    }

    /// F704
    fn yield_outside_function<Ctx: SemanticSyntaxContext>(
<<<<<<< HEAD
        &self,
=======
>>>>>>> ffef71d1
        ctx: &Ctx,
        expr: &Expr,
        kind: YieldOutsideFunctionKind,
    ) {
<<<<<<< HEAD
        if self.in_function_scope {
            return;
        }
        if self.source_type.is_ipynb() && matches!(kind, YieldOutsideFunctionKind::Await) {
            return;
        }
        // test_err yield_outside_function
        // yield 1
        // yield from 1
        // await 1

        // test_ok yield_inside_function
        // def f():
        //     yield 1
        //     yield from 1
        //     await 1
=======
        // We are intentionally not inspecting the async status of the scope for now to mimic F704.
        // await-outside-async is PLE1142 instead, so we'll end up emitting both syntax errors for
        // cases that trigger F704
        if kind.is_await() {
            if ctx.in_await_allowed_context() {
                return;
            }
            // `await` is allowed at the top level of a Jupyter notebook.
            // See: https://ipython.readthedocs.io/en/stable/interactive/autoawait.html.
            if ctx.in_module_scope() && ctx.in_notebook() {
                return;
            }
        } else if ctx.in_function_scope() {
            return;
        }

>>>>>>> ffef71d1
        Self::add_error(
            ctx,
            SemanticSyntaxErrorKind::YieldOutsideFunction(kind),
            expr.range(),
        );
    }

    /// Add a [`SyntaxErrorKind::ReboundComprehensionVariable`] if `expr` rebinds an iteration
    /// variable in `generators`.
    fn check_generator_expr<Ctx: SemanticSyntaxContext>(
        expr: &Expr,
        comprehensions: &[ast::Comprehension],
        ctx: &Ctx,
    ) {
        let rebound_variables = {
            let mut visitor = ReboundComprehensionVisitor {
                comprehensions,
                rebound_variables: Vec::new(),
            };
            visitor.visit_expr(expr);
            visitor.rebound_variables
        };

        // TODO(brent) with multiple diagnostic ranges, we could mark both the named expr (current)
        // and the name expr being rebound
        for range in rebound_variables {
            // test_err rebound_comprehension_variable
            // [(a := 0) for a in range(0)]
            // {(a := 0) for a in range(0)}
            // {(a := 0): val for a in range(0)}
            // {key: (a := 0) for a in range(0)}
            // ((a := 0) for a in range(0))
            // [[(a := 0)] for a in range(0)]
            // [(a := 0) for b in range (0) for a in range(0)]
            // [(a := 0) for a in range (0) for b in range(0)]
            // [((a := 0), (b := 1)) for a in range (0) for b in range(0)]

            // test_ok non_rebound_comprehension_variable
            // [a := 0 for x in range(0)]
            Self::add_error(
                ctx,
                SemanticSyntaxErrorKind::ReboundComprehensionVariable,
                range,
            );
        }
    }

    fn async_comprehension_outside_async_function<Ctx: SemanticSyntaxContext>(
        ctx: &Ctx,
        generators: &[ast::Comprehension],
    ) {
        let python_version = ctx.python_version();
        if python_version >= PythonVersion::PY311 {
            return;
        }
        // async allowed at notebook top-level
        if ctx.in_notebook() && ctx.in_module_scope() {
            return;
        }
        if ctx.in_async_context() && !ctx.in_sync_comprehension() {
            return;
        }
        for generator in generators.iter().filter(|gen| gen.is_async) {
            // test_ok nested_async_comprehension_py311
            // # parse_options: {"target-version": "3.11"}
            // async def f(): return [[x async for x in foo(n)] for n in range(3)]    # list
            // async def g(): return [{x: 1 async for x in foo(n)} for n in range(3)] # dict
            // async def h(): return [{x async for x in foo(n)} for n in range(3)]    # set

            // test_ok nested_async_comprehension_py310
            // # parse_options: {"target-version": "3.10"}
            // async def f():
            //     [_ for n in range(3)]
            //     [_ async for n in range(3)]
            // async def f():
            //     def g(): ...
            //     [_ async for n in range(3)]

            // test_ok all_async_comprehension_py310
            // # parse_options: {"target-version": "3.10"}
            // async def test(): return [[x async for x in elements(n)] async for n in range(3)]

            // test_err nested_async_comprehension_py310
            // # parse_options: {"target-version": "3.10"}
            // async def f(): return [[x async for x in foo(n)] for n in range(3)]    # list
            // async def g(): return [{x: 1 async for x in foo(n)} for n in range(3)] # dict
            // async def h(): return [{x async for x in foo(n)} for n in range(3)]    # set
            // async def i(): return [([y async for y in range(1)], [z for z in range(2)]) for x in range(5)]
            // async def j(): return [([y for y in range(1)], [z async for z in range(2)]) for x in range(5)]
            Self::add_error(
                ctx,
                SemanticSyntaxErrorKind::AsyncComprehensionOutsideAsyncFunction(python_version),
                generator.range,
            );
        }
    }
}

#[derive(Debug, Clone, PartialEq, Eq, Hash)]
pub struct SemanticSyntaxError {
    pub kind: SemanticSyntaxErrorKind,
    pub range: TextRange,
    pub python_version: PythonVersion,
}

impl Display for SemanticSyntaxError {
    fn fmt(&self, f: &mut std::fmt::Formatter<'_>) -> std::fmt::Result {
        match &self.kind {
            SemanticSyntaxErrorKind::LateFutureImport => {
                f.write_str("__future__ imports must be at the top of the file")
            }
            SemanticSyntaxErrorKind::ReboundComprehensionVariable => {
                f.write_str("assignment expression cannot rebind comprehension variable")
            }
            SemanticSyntaxErrorKind::DuplicateTypeParameter => {
                f.write_str("duplicate type parameter")
            }
            SemanticSyntaxErrorKind::MultipleCaseAssignment(name) => {
                write!(f, "multiple assignments to name `{name}` in pattern")
            }
            SemanticSyntaxErrorKind::IrrefutableCasePattern(kind) => match kind {
                // These error messages are taken from CPython's syntax errors
                IrrefutablePatternKind::Name(name) => {
                    write!(
                        f,
                        "name capture `{name}` makes remaining patterns unreachable"
                    )
                }
                IrrefutablePatternKind::Wildcard => {
                    f.write_str("wildcard makes remaining patterns unreachable")
                }
            },
            SemanticSyntaxErrorKind::SingleStarredAssignment => {
                f.write_str("starred assignment target must be in a list or tuple")
            }
            SemanticSyntaxErrorKind::WriteToDebug(kind) => match kind {
                WriteToDebugKind::Store => f.write_str("cannot assign to `__debug__`"),
                WriteToDebugKind::Delete(python_version) => {
                    write!(f, "cannot delete `__debug__` on Python {python_version} (syntax was removed in 3.9)")
                }
            },
            SemanticSyntaxErrorKind::InvalidExpression(kind, position) => {
                write!(f, "{kind} cannot be used within a {position}")
            }
            SemanticSyntaxErrorKind::DuplicateMatchKey(key) => {
                write!(
                    f,
                    "mapping pattern checks duplicate key `{}`",
                    EscapeDefault(key)
                )
            }
            SemanticSyntaxErrorKind::DuplicateMatchClassAttribute(name) => {
                write!(f, "attribute name `{name}` repeated in class pattern",)
            }
            SemanticSyntaxErrorKind::LoadBeforeGlobalDeclaration { name, start: _ } => {
                write!(f, "name `{name}` is used prior to global declaration")
            }
            SemanticSyntaxErrorKind::InvalidStarExpression => {
                f.write_str("can't use starred expression here")
            }
            SemanticSyntaxErrorKind::AsyncComprehensionOutsideAsyncFunction(python_version) => {
                write!(
                    f,
                    "cannot use an asynchronous comprehension outside of an asynchronous \
                                function on Python {python_version} (syntax was added in 3.11)",
                )
            }
            SemanticSyntaxErrorKind::YieldOutsideFunction(kind) => {
                write!(f, "`{kind}` statement outside of a function")
            }
<<<<<<< HEAD
            SemanticSyntaxErrorKind::ReturnOutsideFunction => {
                f.write_str("`return` statement outside of a function")
            }
=======
>>>>>>> ffef71d1
        }
    }
}

#[derive(Debug, Clone, PartialEq, Eq, Hash)]
pub enum SemanticSyntaxErrorKind {
    /// Represents the use of a `__future__` import after the beginning of a file.
    ///
    /// ## Examples
    ///
    /// ```python
    /// from pathlib import Path
    ///
    /// from __future__ import annotations
    /// ```
    ///
    /// This corresponds to the [`late-future-import`] (`F404`) rule in ruff.
    ///
    /// [`late-future-import`]: https://docs.astral.sh/ruff/rules/late-future-import/
    LateFutureImport,

    /// Represents the rebinding of the iteration variable of a list, set, or dict comprehension or
    /// a generator expression.
    ///
    /// ## Examples
    ///
    /// ```python
    /// [(a := 0) for a in range(0)]
    /// {(a := 0) for a in range(0)}
    /// {(a := 0): val for a in range(0)}
    /// {key: (a := 0) for a in range(0)}
    /// ((a := 0) for a in range(0))
    /// ```
    ReboundComprehensionVariable,

    /// Represents a duplicate type parameter name in a function definition, class definition, or
    /// type alias statement.
    ///
    /// ## Examples
    ///
    /// ```python
    /// type Alias[T, T] = ...
    /// def f[T, T](t: T): ...
    /// class C[T, T]: ...
    /// ```
    DuplicateTypeParameter,

    /// Represents a duplicate binding in a `case` pattern of a `match` statement.
    ///
    /// ## Examples
    ///
    /// ```python
    /// match x:
    ///     case [x, y, x]: ...
    ///     case x as x: ...
    ///     case Class(x=1, x=2): ...
    /// ```
    MultipleCaseAssignment(ast::name::Name),

    /// Represents an irrefutable `case` pattern before the last `case` in a `match` statement.
    ///
    /// According to the [Python reference], "a match statement may have at most one irrefutable
    /// case block, and it must be last."
    ///
    /// ## Examples
    ///
    /// ```python
    /// match x:
    ///     case value: ...  # irrefutable capture pattern
    ///     case other: ...
    ///
    /// match x:
    ///     case _: ...      # irrefutable wildcard pattern
    ///     case other: ...
    /// ```
    ///
    /// [Python reference]: https://docs.python.org/3/reference/compound_stmts.html#irrefutable-case-blocks
    IrrefutableCasePattern(IrrefutablePatternKind),

    /// Represents a single starred assignment target outside of a tuple or list.
    ///
    /// ## Examples
    ///
    /// ```python
    /// *a = (1,)  # SyntaxError
    /// ```
    ///
    /// A starred assignment target can only occur within a tuple or list:
    ///
    /// ```python
    /// b, *a = 1, 2, 3
    /// (*a,) = 1, 2, 3
    /// [*a] = 1, 2, 3
    /// ```
    SingleStarredAssignment,

    /// Represents a write to `__debug__`. This includes simple assignments and deletions as well
    /// other kinds of statements that can introduce bindings, such as type parameters in functions,
    /// classes, and aliases, `match` arms, and imports, among others.
    ///
    /// ## Examples
    ///
    /// ```python
    /// del __debug__
    /// __debug__ = False
    /// def f(__debug__): ...
    /// class C[__debug__]: ...
    /// ```
    ///
    /// See [BPO 45000] for more information.
    ///
    /// [BPO 45000]: https://github.com/python/cpython/issues/89163
    WriteToDebug(WriteToDebugKind),

    /// Represents the use of an invalid expression kind in one of several locations.
    ///
    /// The kinds include `yield` and `yield from` expressions and named expressions, and locations
    /// include type parameter bounds and defaults, type annotations, type aliases, and base class
    /// lists.
    ///
    /// ## Examples
    ///
    /// ```python
    /// type X[T: (yield 1)] = int
    /// type Y = (yield 1)
    /// def f[T](x: int) -> (y := 3): return x
    /// ```
    InvalidExpression(InvalidExpressionKind, InvalidExpressionPosition),

    /// Represents a duplicate key in a `match` mapping pattern.
    ///
    /// The [CPython grammar] allows keys in mapping patterns to be literals or attribute accesses:
    ///
    /// ```text
    /// key_value_pattern:
    ///     | (literal_expr | attr) ':' pattern
    /// ```
    ///
    /// But only literals are checked for duplicates:
    ///
    /// ```pycon
    /// >>> match x:
    /// ...     case {"x": 1, "x": 2}: ...
    /// ...
    ///   File "<python-input-160>", line 2
    ///     case {"x": 1, "x": 2}: ...
    ///          ^^^^^^^^^^^^^^^^
    /// SyntaxError: mapping pattern checks duplicate key ('x')
    /// >>> match x:
    /// ...     case {x.a: 1, x.a: 2}: ...
    /// ...
    /// >>>
    /// ```
    ///
    /// ## Examples
    ///
    /// ```python
    /// match x:
    ///     case {"x": 1, "x": 2}: ...
    /// ```
    ///
    /// [CPython grammar]: https://docs.python.org/3/reference/grammar.html
    DuplicateMatchKey(String),

    /// Represents a duplicate attribute name in a `match` class pattern.
    ///
    /// ## Examples
    ///
    /// ```python
    /// match x:
    ///     case Class(x=1, x=2): ...
    /// ```
    DuplicateMatchClassAttribute(ast::name::Name),

    /// Represents the use of a `global` variable before its `global` declaration.
    ///
    /// ## Examples
    ///
    /// ```python
    /// counter = 1
    /// def increment():
    ///     print(f"Adding 1 to {counter}")
    ///     global counter
    ///     counter += 1
    /// ```
    ///
    /// ## Known Issues
    ///
    /// Note that the order in which the parts of a `try` statement are visited was changed in 3.13,
    /// as tracked in Python issue [#111123]. For example, this code was valid on Python 3.12:
    ///
    /// ```python
    /// a = 10
    /// def g():
    ///     try:
    ///         1 / 0
    ///     except:
    ///         a = 1
    ///     else:
    ///         global a
    /// ```
    ///
    /// While this more intuitive behavior aligned with the textual order was a syntax error:
    ///
    /// ```python
    /// a = 10
    /// def f():
    ///     try:
    ///         pass
    ///     except:
    ///         global a
    ///     else:
    ///         a = 1  # SyntaxError: name 'a' is assigned to before global declaration
    /// ```
    ///
    /// This was reversed in version 3.13 to make the second case valid and the first case a syntax
    /// error. We intentionally enforce the 3.13 ordering, regardless of the Python version, which
    /// will lead to both false positives and false negatives on 3.12 code that takes advantage of
    /// the old behavior. However, as mentioned in the Python issue, we expect code relying on this
    /// to be very rare and not worth the additional complexity to detect.
    ///
    /// [#111123]: https://github.com/python/cpython/issues/111123
    LoadBeforeGlobalDeclaration { name: String, start: TextSize },

    /// Represents the use of a starred expression in an invalid location, such as a `return` or
    /// `yield` statement.
    ///
    /// ## Examples
    ///
    /// ```python
    /// def f(): return *x
    /// def f(): yield *x
    /// for _ in *x: ...
    /// for *x in xs: ...
    /// ```
    InvalidStarExpression,

    /// Represents the use of an asynchronous comprehension inside of a synchronous comprehension
    /// before Python 3.11.
    ///
    /// ## Examples
    ///
    /// Before Python 3.11, code like this produces a syntax error because of the implicit function
    /// scope introduced by the outer comprehension:
    ///
    /// ```python
    /// async def elements(n): yield n
    ///
    /// async def test(): return { n: [x async for x in elements(n)] for n in range(3)}
    /// ```
    ///
    /// This was discussed in [BPO 33346] and fixed in Python 3.11.
    ///
    /// [BPO 33346]: https://github.com/python/cpython/issues/77527
    AsyncComprehensionOutsideAsyncFunction(PythonVersion),

    /// Represents the use of `yield`, `yield from`, or `await` outside of a function scope.
<<<<<<< HEAD
    YieldOutsideFunction(YieldOutsideFunctionKind),

    /// Represents the use of `return` outside of a function scope.
    ReturnOutsideFunction,
=======
    ///
    ///
    /// ## Examples
    ///
    /// `yield` and `yield from` are only allowed if the immediately-enclosing scope is a function
    /// or lambda and not allowed otherwise:
    ///
    /// ```python
    /// yield 1  # error
    ///
    /// def f():
    ///     [(yield 1) for x in y]  # error
    /// ```
    ///
    /// `await` is additionally allowed in comprehensions, if the comprehension itself is in a
    /// function scope:
    ///
    /// ```python
    /// await 1  # error
    ///
    /// async def f():
    ///     await 1  # okay
    ///     [await 1 for x in y]  # also okay
    /// ```
    ///
    /// This last case _is_ an error, but it has to do with the lambda not being an async function.
    /// For the sake of this error kind, this is okay.
    ///
    /// ## References
    ///
    /// See [PEP 255] for details on `yield`, [PEP 380] for the extension to `yield from`, [PEP 492]
    /// for async-await syntax, and [PEP 530] for async comprehensions.
    ///
    /// [PEP 255]: https://peps.python.org/pep-0255/
    /// [PEP 380]: https://peps.python.org/pep-0380/
    /// [PEP 492]: https://peps.python.org/pep-0492/
    /// [PEP 530]: https://peps.python.org/pep-0530/
    YieldOutsideFunction(YieldOutsideFunctionKind),
>>>>>>> ffef71d1
}

#[derive(Debug, Clone, Copy, PartialEq, Eq, Hash)]
pub enum YieldOutsideFunctionKind {
    Yield,
    YieldFrom,
    Await,
}

<<<<<<< HEAD
=======
impl YieldOutsideFunctionKind {
    pub fn is_await(&self) -> bool {
        matches!(self, Self::Await)
    }
}

>>>>>>> ffef71d1
impl Display for YieldOutsideFunctionKind {
    fn fmt(&self, f: &mut std::fmt::Formatter<'_>) -> std::fmt::Result {
        f.write_str(match self {
            YieldOutsideFunctionKind::Yield => "yield",
            YieldOutsideFunctionKind::YieldFrom => "yield from",
            YieldOutsideFunctionKind::Await => "await",
        })
    }
}

#[derive(Debug, Clone, Copy, PartialEq, Eq, Hash)]
pub enum InvalidExpressionPosition {
    TypeVarBound,
    TypeVarDefault,
    TypeVarTupleDefault,
    ParamSpecDefault,
    TypeAnnotation,
    GenericDefinition,
    TypeAlias,
}

impl Display for InvalidExpressionPosition {
    fn fmt(&self, f: &mut std::fmt::Formatter<'_>) -> std::fmt::Result {
        f.write_str(match self {
            InvalidExpressionPosition::TypeVarBound => "TypeVar bound",
            InvalidExpressionPosition::TypeVarDefault => "TypeVar default",
            InvalidExpressionPosition::TypeVarTupleDefault => "TypeVarTuple default",
            InvalidExpressionPosition::ParamSpecDefault => "ParamSpec default",
            InvalidExpressionPosition::TypeAnnotation => "type annotation",
            InvalidExpressionPosition::GenericDefinition => "generic definition",
            InvalidExpressionPosition::TypeAlias => "type alias",
        })
    }
}

#[derive(Debug, Clone, PartialEq, Eq, Hash)]
pub enum InvalidExpressionKind {
    Yield,
    NamedExpr,
    Await,
}

impl Display for InvalidExpressionKind {
    fn fmt(&self, f: &mut std::fmt::Formatter<'_>) -> std::fmt::Result {
        f.write_str(match self {
            InvalidExpressionKind::Yield => "yield expression",
            InvalidExpressionKind::NamedExpr => "named expression",
            InvalidExpressionKind::Await => "await expression",
        })
    }
}

#[derive(Debug, Clone, PartialEq, Eq, Hash)]
pub enum WriteToDebugKind {
    Store,
    Delete(PythonVersion),
}

/// Searches for the first named expression (`x := y`) rebinding one of the `iteration_variables` in
/// a comprehension or generator expression.
struct ReboundComprehensionVisitor<'a> {
    comprehensions: &'a [ast::Comprehension],
    rebound_variables: Vec<TextRange>,
}

impl Visitor<'_> for ReboundComprehensionVisitor<'_> {
    fn visit_expr(&mut self, expr: &Expr) {
        if let Expr::Named(ast::ExprNamed { target, .. }) = expr {
            if let Expr::Name(ast::ExprName { id, range, .. }) = &**target {
                if self.comprehensions.iter().any(|comp| {
                    comp.target
                        .as_name_expr()
                        .is_some_and(|name| name.id == *id)
                }) {
                    self.rebound_variables.push(*range);
                }
            }
        }
        walk_expr(self, expr);
    }
}

struct MatchPatternVisitor<'a, Ctx> {
    names: FxHashSet<&'a ast::name::Name>,
    ctx: &'a Ctx,
}

impl<'a, Ctx: SemanticSyntaxContext> MatchPatternVisitor<'a, Ctx> {
    fn visit_pattern(&mut self, pattern: &'a Pattern) {
        // test_ok class_keyword_in_case_pattern
        // match 2:
        //     case Class(x=x): ...

        // test_err multiple_assignment_in_case_pattern
        // match 2:
        //     case [y, z, y]: ...  # MatchSequence
        //     case [y, z, *y]: ...  # MatchSequence
        //     case [y, y, y]: ...  # MatchSequence multiple
        //     case {1: x, 2: x}: ...  # MatchMapping duplicate pattern
        //     case {1: x, **x}: ...  # MatchMapping duplicate in **rest
        //     case Class(x, x): ...  # MatchClass positional
        //     case Class(y=x, z=x): ...  # MatchClass keyword
        //     case [x] | {1: x} | Class(y=x, z=x): ...  # MatchOr
        //     case x as x: ...  # MatchAs
        match pattern {
            Pattern::MatchValue(_) | Pattern::MatchSingleton(_) => {}
            Pattern::MatchStar(ast::PatternMatchStar { name, .. }) => {
                if let Some(name) = name {
                    self.insert(name);
                }
            }
            Pattern::MatchSequence(ast::PatternMatchSequence { patterns, .. }) => {
                for pattern in patterns {
                    self.visit_pattern(pattern);
                }
            }
            Pattern::MatchMapping(ast::PatternMatchMapping {
                keys,
                patterns,
                rest,
                ..
            }) => {
                for pattern in patterns {
                    self.visit_pattern(pattern);
                }
                if let Some(rest) = rest {
                    self.insert(rest);
                }

                let mut seen = FxHashSet::default();
                for key in keys
                    .iter()
                    // complex numbers (`1 + 2j`) are allowed as keys but are not literals
                    // because they are represented as a `BinOp::Add` between a real number and
                    // an imaginary number
                    .filter(|key| key.is_literal_expr() || key.is_bin_op_expr())
                {
                    if !seen.insert(ComparableExpr::from(key)) {
                        let key_range = key.range();
                        let duplicate_key = self.ctx.source()[key_range].to_string();
                        // test_ok duplicate_match_key_attr
                        // match x:
                        //     case {x.a: 1, x.a: 2}: ...

                        // test_err duplicate_match_key
                        // match x:
                        //     case {"x": 1, "x": 2}: ...
                        //     case {b"x": 1, b"x": 2}: ...
                        //     case {0: 1, 0: 2}: ...
                        //     case {1.0: 1, 1.0: 2}: ...
                        //     case {1.0 + 2j: 1, 1.0 + 2j: 2}: ...
                        //     case {True: 1, True: 2}: ...
                        //     case {None: 1, None: 2}: ...
                        //     case {
                        //     """x
                        //     y
                        //     z
                        //     """: 1,
                        //     """x
                        //     y
                        //     z
                        //     """: 2}: ...
                        //     case {"x": 1, "x": 2, "x": 3}: ...
                        //     case {0: 1, "x": 1, 0: 2, "x": 2}: ...
                        //     case [{"x": 1, "x": 2}]: ...
                        //     case Foo(x=1, y={"x": 1, "x": 2}): ...
                        //     case [Foo(x=1), Foo(x=1, y={"x": 1, "x": 2})]: ...
                        SemanticSyntaxChecker::add_error(
                            self.ctx,
                            SemanticSyntaxErrorKind::DuplicateMatchKey(duplicate_key),
                            key_range,
                        );
                    }
                }
            }
            Pattern::MatchClass(ast::PatternMatchClass { arguments, .. }) => {
                for pattern in &arguments.patterns {
                    self.visit_pattern(pattern);
                }
                let mut seen = FxHashSet::default();
                for keyword in &arguments.keywords {
                    if !seen.insert(&keyword.attr.id) {
                        // test_err duplicate_match_class_attr
                        // match x:
                        //     case Class(x=1, x=2): ...
                        //     case [Class(x=1, x=2)]: ...
                        //     case {"x": x, "y": Foo(x=1, x=2)}: ...
                        //     case [{}, {"x": x, "y": Foo(x=1, x=2)}]: ...
                        //     case Class(x=1, d={"x": 1, "x": 2}, other=Class(x=1, x=2)): ...
                        SemanticSyntaxChecker::add_error(
                            self.ctx,
                            SemanticSyntaxErrorKind::DuplicateMatchClassAttribute(
                                keyword.attr.id.clone(),
                            ),
                            keyword.attr.range,
                        );
                    }
                    self.visit_pattern(&keyword.pattern);
                }
            }
            Pattern::MatchAs(ast::PatternMatchAs { pattern, name, .. }) => {
                if let Some(pattern) = pattern {
                    self.visit_pattern(pattern);
                }
                if let Some(name) = name {
                    self.insert(name);
                }
            }
            Pattern::MatchOr(ast::PatternMatchOr { patterns, .. }) => {
                // each of these patterns should be visited separately because patterns can only be
                // duplicated within a single arm of the or pattern. For example, the case below is
                // a valid pattern.

                // test_ok multiple_assignment_in_case_pattern
                // match 2:
                //     case Class(x) | [x] | x: ...
                for pattern in patterns {
                    let mut visitor = Self {
                        names: FxHashSet::default(),
                        ctx: self.ctx,
                    };
                    visitor.visit_pattern(pattern);
                }
            }
        }
    }

    /// Add an identifier to the set of visited names in `self` and emit a [`SemanticSyntaxError`]
    /// if `ident` has already been seen.
    fn insert(&mut self, ident: &'a ast::Identifier) {
        if !self.names.insert(&ident.id) {
            SemanticSyntaxChecker::add_error(
                self.ctx,
                SemanticSyntaxErrorKind::MultipleCaseAssignment(ident.id.clone()),
                ident.range(),
            );
        }
        // test_err debug_shadow_match
        // match x:
        //     case __debug__: ...
        SemanticSyntaxChecker::check_identifier(ident, self.ctx);
    }
}

struct InvalidExpressionVisitor<'a, Ctx> {
    /// Context used for emitting errors.
    ctx: &'a Ctx,

    position: InvalidExpressionPosition,
}

impl<Ctx> Visitor<'_> for InvalidExpressionVisitor<'_, Ctx>
where
    Ctx: SemanticSyntaxContext,
{
    fn visit_expr(&mut self, expr: &Expr) {
        match expr {
            Expr::Named(ast::ExprNamed { range, .. }) => {
                SemanticSyntaxChecker::add_error(
                    self.ctx,
                    SemanticSyntaxErrorKind::InvalidExpression(
                        InvalidExpressionKind::NamedExpr,
                        self.position,
                    ),
                    *range,
                );
            }
            Expr::Yield(ast::ExprYield { range, .. })
            | Expr::YieldFrom(ast::ExprYieldFrom { range, .. }) => {
                SemanticSyntaxChecker::add_error(
                    self.ctx,
                    SemanticSyntaxErrorKind::InvalidExpression(
                        InvalidExpressionKind::Yield,
                        self.position,
                    ),
                    *range,
                );
            }
            Expr::Await(ast::ExprAwait { range, .. }) => {
                SemanticSyntaxChecker::add_error(
                    self.ctx,
                    SemanticSyntaxErrorKind::InvalidExpression(
                        InvalidExpressionKind::Await,
                        self.position,
                    ),
                    *range,
                );
            }
            _ => {}
        }
        ast::visitor::walk_expr(self, expr);
    }

    fn visit_type_param(&mut self, type_param: &ast::TypeParam) {
        match type_param {
            ast::TypeParam::TypeVar(ast::TypeParamTypeVar { bound, default, .. }) => {
                if let Some(expr) = bound {
                    self.position = InvalidExpressionPosition::TypeVarBound;
                    self.visit_expr(expr);
                }
                if let Some(expr) = default {
                    self.position = InvalidExpressionPosition::TypeVarDefault;
                    self.visit_expr(expr);
                }
            }
            ast::TypeParam::TypeVarTuple(ast::TypeParamTypeVarTuple { default, .. }) => {
                if let Some(expr) = default {
                    self.position = InvalidExpressionPosition::TypeVarTupleDefault;
                    self.visit_expr(expr);
                }
            }
            ast::TypeParam::ParamSpec(ast::TypeParamParamSpec { default, .. }) => {
                if let Some(expr) = default {
                    self.position = InvalidExpressionPosition::ParamSpecDefault;
                    self.visit_expr(expr);
                }
            }
        }
    }
}

/// Information needed from a parent visitor to emit semantic syntax errors.
///
/// Note that the `in_*_scope` methods should refer to the immediately-enclosing scope. For example,
/// `in_function_scope` should return true for this case:
///
/// ```python
/// def f():
///     x  # here
/// ```
///
/// but not for this case:
///
/// ```python
/// def f():
///     class C:
///         x  # here
/// ```
///
/// In contrast, the `in_*_context` methods should traverse parent scopes. For example,
/// `in_function_context` should return true for this case:
///
/// ```python
/// def f():
///     [x  # here
///         for x in range(3)]
/// ```
///
/// but not here:
///
/// ```python
/// def f():
///     class C:
///         x  # here, classes break function scopes
/// ```
pub trait SemanticSyntaxContext {
    /// Returns `true` if a module's docstring boundary has been passed.
    fn seen_docstring_boundary(&self) -> bool;

    /// Returns `true` if `__future__`-style type annotations are enabled.
    fn future_annotations_or_stub(&self) -> bool;

    /// The target Python version for detecting backwards-incompatible syntax changes.
    fn python_version(&self) -> PythonVersion;

    /// Returns the source text under analysis.
    fn source(&self) -> &str;

    /// Return the [`TextRange`] at which a name is declared as `global` in the current scope.
    fn global(&self, name: &str) -> Option<TextRange>;

    /// Returns `true` if the visitor is currently in an async context, i.e. an async function.
    fn in_async_context(&self) -> bool;

    /// Returns `true` if the visitor is currently in a context where the `await` keyword is
    /// allowed.
    ///
    /// Note that this is method is primarily used to report `YieldOutsideFunction` errors for
    /// `await` outside function scopes, irrespective of their async status. As such, this differs
    /// from `in_async_context` in two ways:
    ///
    /// 1. `await` is allowed in a lambda, despite it not being async
    /// 2. `await` is allowed in any function, regardless of its async status
    ///
    /// In short, only nested class definitions should cause this method to return `false`, for
    /// example:
    ///
    /// ```python
    /// def f():
    ///     await 1  # okay, in a function
    ///     class C:
    ///         await 1  # error
    /// ```
    ///
    /// See the trait-level documentation for more details.
    fn in_await_allowed_context(&self) -> bool;

    /// Returns `true` if the visitor is currently inside of a synchronous comprehension.
    ///
    /// This method is necessary because `in_async_context` only checks for the nearest, enclosing
    /// function to determine the (a)sync context. Instead, this method will search all enclosing
    /// scopes until it finds a sync comprehension. As a result, the two methods will typically be
    /// used together.
    fn in_sync_comprehension(&self) -> bool;

    /// Returns `true` if the visitor is at the top-level module scope.
    fn in_module_scope(&self) -> bool;

    /// Returns `true` if the visitor is in a function scope.
    fn in_function_scope(&self) -> bool;

    /// Returns `true` if the source file is a Jupyter notebook.
    fn in_notebook(&self) -> bool;

    fn report_semantic_error(&self, error: SemanticSyntaxError);
}

/// Modified version of [`std::str::EscapeDefault`] that does not escape single or double quotes.
struct EscapeDefault<'a>(&'a str);

impl Display for EscapeDefault<'_> {
    fn fmt(&self, f: &mut std::fmt::Formatter<'_>) -> std::fmt::Result {
        use std::fmt::Write;

        for c in self.0.chars() {
            match c {
                '\'' | '\"' => f.write_char(c)?,
                _ => write!(f, "{}", c.escape_default())?,
            }
        }
        Ok(())
    }
}<|MERGE_RESOLUTION|>--- conflicted
+++ resolved
@@ -17,8 +17,6 @@
 
 #[derive(Debug, Default)]
 pub struct SemanticSyntaxChecker {
-    source_type: PySourceType,
-
     /// The checker has traversed past the `__future__` import boundary.
     ///
     /// For example, the checker could be visiting `x` in:
@@ -34,34 +32,11 @@
     /// Python considers it a syntax error to import from `__future__` after any other
     /// non-`__future__`-importing statements.
     seen_futures_boundary: bool,
-<<<<<<< HEAD
-
-    /// The checker is currently in an `async` context: either the body of an `async` function or an
-    /// `async` comprehension.
-    ///
-    /// Note that this should be updated *after* checking the current statement or expression
-    /// because the parent context is what matters.
-    in_async_context: bool,
-
-    /// The checker is currently inside of a function scope.
-    in_function_scope: bool,
-}
-
-impl SemanticSyntaxChecker {
-    pub fn new(source_type: PySourceType) -> Self {
-        Self {
-            source_type,
-            seen_futures_boundary: false,
-            in_async_context: source_type.is_ipynb(),
-            in_function_scope: false,
-        }
-=======
 }
 
 impl SemanticSyntaxChecker {
     pub fn new() -> Self {
         Self::default()
->>>>>>> ffef71d1
     }
 }
 
@@ -124,7 +99,7 @@
                     // def f(): return *x
                     Self::invalid_star_expression(value, ctx);
                 }
-                if !self.in_function_scope {
+                if !ctx.in_function_scope() {
                     // test_ok return_inside_function
                     // def f(): return 1
                     // def f(): return
@@ -528,7 +503,6 @@
             }
             Stmt::FunctionDef(_) => {
                 self.seen_futures_boundary = true;
-                self.in_function_scope = true;
             }
             _ => {
                 self.seen_futures_boundary = true;
@@ -537,38 +511,7 @@
     }
 
     /// Check `expr` for semantic syntax errors and update the checker's internal state.
-<<<<<<< HEAD
-    ///
-    /// This should be followed by a call to [`SemanticSyntaxChecker::exit_expr`] to reset any state
-    /// specific to scopes introduced by `expr`, such as whether the body of a comprehension is
-    /// async.
-    #[must_use]
-    pub fn enter_expr<Ctx: SemanticSyntaxContext>(&mut self, expr: &Expr, ctx: &Ctx) -> Checkpoint {
-        self.check_expr(expr, ctx);
-        let checkpoint = self.checkpoint();
-        match expr {
-            Expr::ListComp(ast::ExprListComp { generators, .. })
-            | Expr::SetComp(ast::ExprSetComp { generators, .. })
-            | Expr::DictComp(ast::ExprDictComp { generators, .. }) => {
-                self.in_async_context = generators.iter().any(|g| g.is_async);
-            }
-            Expr::Lambda(_) => {
-                self.in_function_scope = true;
-            }
-            _ => {}
-        }
-
-        checkpoint
-    }
-
-    pub fn exit_expr(&mut self, checkpoint: Checkpoint) {
-        self.restore_checkpoint(checkpoint);
-    }
-
-    fn check_expr<Ctx: SemanticSyntaxContext>(&mut self, expr: &Expr, ctx: &Ctx) {
-=======
     pub fn visit_expr<Ctx: SemanticSyntaxContext>(&mut self, expr: &Expr, ctx: &Ctx) {
->>>>>>> ffef71d1
         match expr {
             Expr::ListComp(ast::ExprListComp {
                 elt, generators, ..
@@ -654,21 +597,6 @@
                     }
                 }
             }
-<<<<<<< HEAD
-            Expr::Yield(ast::ExprYield {
-                value: Some(value), ..
-            }) => {
-                // test_err single_star_yield
-                // def f(): yield *x
-                Self::invalid_star_expression(value, ctx);
-                self.yield_outside_function(ctx, expr, YieldOutsideFunctionKind::Yield);
-            }
-            Expr::YieldFrom(_) => {
-                self.yield_outside_function(ctx, expr, YieldOutsideFunctionKind::YieldFrom);
-            }
-            Expr::Await(_) => {
-                self.yield_outside_function(ctx, expr, YieldOutsideFunctionKind::Await);
-=======
             Expr::Yield(ast::ExprYield { value, .. }) => {
                 if let Some(value) = value {
                     // test_err single_star_yield
@@ -682,7 +610,6 @@
             }
             Expr::Await(_) => {
                 Self::yield_outside_function(ctx, expr, YieldOutsideFunctionKind::Await);
->>>>>>> ffef71d1
             }
             _ => {}
         }
@@ -690,32 +617,10 @@
 
     /// F704
     fn yield_outside_function<Ctx: SemanticSyntaxContext>(
-<<<<<<< HEAD
-        &self,
-=======
->>>>>>> ffef71d1
         ctx: &Ctx,
         expr: &Expr,
         kind: YieldOutsideFunctionKind,
     ) {
-<<<<<<< HEAD
-        if self.in_function_scope {
-            return;
-        }
-        if self.source_type.is_ipynb() && matches!(kind, YieldOutsideFunctionKind::Await) {
-            return;
-        }
-        // test_err yield_outside_function
-        // yield 1
-        // yield from 1
-        // await 1
-
-        // test_ok yield_inside_function
-        // def f():
-        //     yield 1
-        //     yield from 1
-        //     await 1
-=======
         // We are intentionally not inspecting the async status of the scope for now to mimic F704.
         // await-outside-async is PLE1142 instead, so we'll end up emitting both syntax errors for
         // cases that trigger F704
@@ -732,7 +637,6 @@
             return;
         }
 
->>>>>>> ffef71d1
         Self::add_error(
             ctx,
             SemanticSyntaxErrorKind::YieldOutsideFunction(kind),
@@ -903,12 +807,9 @@
             SemanticSyntaxErrorKind::YieldOutsideFunction(kind) => {
                 write!(f, "`{kind}` statement outside of a function")
             }
-<<<<<<< HEAD
             SemanticSyntaxErrorKind::ReturnOutsideFunction => {
                 f.write_str("`return` statement outside of a function")
             }
-=======
->>>>>>> ffef71d1
         }
     }
 }
@@ -1166,12 +1067,6 @@
     AsyncComprehensionOutsideAsyncFunction(PythonVersion),
 
     /// Represents the use of `yield`, `yield from`, or `await` outside of a function scope.
-<<<<<<< HEAD
-    YieldOutsideFunction(YieldOutsideFunctionKind),
-
-    /// Represents the use of `return` outside of a function scope.
-    ReturnOutsideFunction,
-=======
     ///
     ///
     /// ## Examples
@@ -1210,7 +1105,9 @@
     /// [PEP 492]: https://peps.python.org/pep-0492/
     /// [PEP 530]: https://peps.python.org/pep-0530/
     YieldOutsideFunction(YieldOutsideFunctionKind),
->>>>>>> ffef71d1
+
+    /// Represents the use of `return` outside of a function scope.
+    ReturnOutsideFunction,
 }
 
 #[derive(Debug, Clone, Copy, PartialEq, Eq, Hash)]
@@ -1220,15 +1117,12 @@
     Await,
 }
 
-<<<<<<< HEAD
-=======
 impl YieldOutsideFunctionKind {
     pub fn is_await(&self) -> bool {
         matches!(self, Self::Await)
     }
 }
 
->>>>>>> ffef71d1
 impl Display for YieldOutsideFunctionKind {
     fn fmt(&self, f: &mut std::fmt::Formatter<'_>) -> std::fmt::Result {
         f.write_str(match self {
