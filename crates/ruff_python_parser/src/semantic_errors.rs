//! [`SemanticSyntaxChecker`] for AST-based syntax errors.
//!
//! This checker is not responsible for traversing the AST itself. Instead, its
//! [`SemanticSyntaxChecker::visit_stmt`] and [`SemanticSyntaxChecker::visit_expr`] methods should
//! be called in a parent `Visitor`'s `visit_stmt` and `visit_expr` methods, respectively.

use ruff_python_ast::{
    self as ast, Expr, ExprContext, IrrefutablePatternKind, Pattern, PythonVersion, Stmt, StmtExpr,
    StmtFunctionDef, StmtImportFrom,
    comparable::ComparableExpr,
    helpers,
    visitor::{Visitor, walk_expr, walk_stmt},
};
use ruff_text_size::{Ranged, TextRange, TextSize};
use rustc_hash::{FxBuildHasher, FxHashSet};
use std::fmt::Display;

#[derive(Debug, Default)]
pub struct SemanticSyntaxChecker {
    /// The checker has traversed past the `__future__` import boundary.
    ///
    /// For example, the checker could be visiting `x` in:
    ///
    /// ```python
    /// from __future__ import annotations
    ///
    /// import os
    ///
    /// x: int = 1
    /// ```
    ///
    /// Python considers it a syntax error to import from `__future__` after any other
    /// non-`__future__`-importing statements.
    seen_futures_boundary: bool,

    /// The checker has traversed past the module docstring boundary (i.e. seen any statement in the
    /// module).
    seen_module_docstring_boundary: bool,
}

impl SemanticSyntaxChecker {
    pub fn new() -> Self {
        Self::default()
    }
}

impl SemanticSyntaxChecker {
    fn add_error<Ctx: SemanticSyntaxContext>(
        context: &Ctx,
        kind: SemanticSyntaxErrorKind,
        range: TextRange,
    ) {
        context.report_semantic_error(SemanticSyntaxError {
            kind,
            range,
            python_version: context.python_version(),
        });
    }

    fn check_stmt<Ctx: SemanticSyntaxContext>(&mut self, stmt: &ast::Stmt, ctx: &Ctx) {
        match stmt {
            Stmt::ImportFrom(StmtImportFrom {
                range,
                module,
                level,
                names,
                ..
            }) => {
                if matches!(module.as_deref(), Some("__future__")) {
                    for name in names {
                        if !is_known_future_feature(&name.name) {
                            // test_ok valid_future_feature
                            // from __future__ import annotations

                            // test_err invalid_future_feature
                            // from __future__ import invalid_feature
                            // from __future__ import annotations, invalid_feature
                            // from __future__ import invalid_feature_1, invalid_feature_2
                            Self::add_error(
                                ctx,
                                SemanticSyntaxErrorKind::FutureFeatureNotDefined(
                                    name.name.to_string(),
                                ),
                                name.range,
                            );
                        }
                    }
                    if self.seen_futures_boundary {
                        Self::add_error(ctx, SemanticSyntaxErrorKind::LateFutureImport, *range);
                    }
                }
                for alias in names {
                    if alias.name.as_str() == "*" && !ctx.in_module_scope() {
                        // test_err import_from_star
                        // def f1():
                        //     from module import *
                        // class C:
                        //     from module import *
                        // def f2():
                        //     from ..module import *
                        // def f3():
                        //     from module import *, *

                        // test_ok import_from_star
                        // from module import *
                        Self::add_error(
                            ctx,
                            SemanticSyntaxErrorKind::NonModuleImportStar(
                                helpers::format_import_from(*level, module.as_deref()).to_string(),
                            ),
                            *range,
                        );
                        break;
                    }
                }
            }
            Stmt::Match(match_stmt) => {
                Self::irrefutable_match_case(match_stmt, ctx);
                for case in &match_stmt.cases {
                    let mut visitor = MatchPatternVisitor {
                        names: FxHashSet::default(),
                        ctx,
                    };
                    visitor.visit_pattern(&case.pattern);
                }
            }
            Stmt::FunctionDef(ast::StmtFunctionDef {
                type_params,
                parameters,
                ..
            }) => {
                if let Some(type_params) = type_params {
                    Self::duplicate_type_parameter_name(type_params, ctx);
                }
                Self::duplicate_parameter_name(parameters, ctx);
            }
            Stmt::Global(ast::StmtGlobal { names, .. }) => {
                for name in names {
                    if ctx.is_bound_parameter(name) {
                        Self::add_error(
                            ctx,
                            SemanticSyntaxErrorKind::GlobalParameter(name.to_string()),
                            name.range,
                        );
                    }
                }
            }
            Stmt::ClassDef(ast::StmtClassDef {
                type_params: Some(type_params),
                ..
            })
            | Stmt::TypeAlias(ast::StmtTypeAlias {
                type_params: Some(type_params),
                ..
            }) => {
                Self::duplicate_type_parameter_name(type_params, ctx);
                Self::type_parameter_default_order(type_params, ctx);
            }
            Stmt::Assign(ast::StmtAssign { targets, value, .. }) => {
                if let [Expr::Starred(ast::ExprStarred { range, .. })] = targets.as_slice() {
                    // test_ok single_starred_assignment_target
                    // (*a,) = (1,)
                    // *a, = (1,)
                    // [*a] = (1,)

                    // test_err single_starred_assignment_target
                    // *a = (1,)
                    Self::add_error(
                        ctx,
                        SemanticSyntaxErrorKind::SingleStarredAssignment,
                        *range,
                    );
                }

                // test_ok assign_stmt_starred_expr_value
                // _ = 4
                // _ = [4]
                // _ = (*[1],)
                // _ = *[1],

                // test_err assign_stmt_starred_expr_value
                // _ = *[42]
                // _ = *{42}
                // _ = *list()
                // _ = *(p + q)
                Self::invalid_star_expression(value, ctx);
            }
            Stmt::Return(ast::StmtReturn {
                value,
                range,
                node_index: _,
            }) => {
                if let Some(value) = value {
                    // test_err single_star_return
                    // def f(): return *x
                    Self::invalid_star_expression(value, ctx);
                }
                if !ctx.in_function_scope() {
                    Self::add_error(ctx, SemanticSyntaxErrorKind::ReturnOutsideFunction, *range);
                }
            }
            Stmt::For(ast::StmtFor {
                target,
                iter,
                is_async,
                ..
            }) => {
                // test_err single_star_for
                // for _ in *x: ...
                // for *x in xs: ...
                Self::invalid_star_expression(target, ctx);
                Self::invalid_star_expression(iter, ctx);
                if *is_async {
                    Self::await_outside_async_function(
                        ctx,
                        stmt,
                        AwaitOutsideAsyncFunctionKind::AsyncFor,
                    );
                }
            }
            Stmt::With(ast::StmtWith { is_async: true, .. }) => {
                Self::await_outside_async_function(
                    ctx,
                    stmt,
                    AwaitOutsideAsyncFunctionKind::AsyncWith,
                );
            }
            Stmt::Nonlocal(ast::StmtNonlocal { names, range, .. }) => {
                // test_ok nonlocal_declaration_at_module_level
                // def _():
                //     nonlocal x

                // test_err nonlocal_declaration_at_module_level
                // nonlocal x
                // nonlocal x, y
                if ctx.in_module_scope() {
                    Self::add_error(
                        ctx,
                        SemanticSyntaxErrorKind::NonlocalDeclarationAtModuleLevel,
                        *range,
                    );
                }

                if !ctx.in_module_scope() {
                    for name in names {
                        if !ctx.has_nonlocal_binding(name) {
                            Self::add_error(
                                ctx,
                                SemanticSyntaxErrorKind::NonlocalWithoutBinding(name.to_string()),
                                name.range,
                            );
                        }
                    }
                }
            }
            Stmt::Break(ast::StmtBreak { range, .. }) => {
                if !ctx.in_loop_context() {
                    Self::add_error(ctx, SemanticSyntaxErrorKind::BreakOutsideLoop, *range);
                }
            }
            Stmt::Continue(ast::StmtContinue { range, .. }) => {
                if !ctx.in_loop_context() {
                    Self::add_error(ctx, SemanticSyntaxErrorKind::ContinueOutsideLoop, *range);
                }
            }
            _ => {}
        }

        Self::debug_shadowing(stmt, ctx);
        Self::check_annotation(stmt, ctx);
    }

    fn check_annotation<Ctx: SemanticSyntaxContext>(stmt: &ast::Stmt, ctx: &Ctx) {
        match stmt {
            Stmt::AnnAssign(ast::StmtAnnAssign { annotation, .. }) => {
                if ctx.python_version() > PythonVersion::PY313 {
                    // test_ok valid_annotation_py313
                    // # parse_options: {"target-version": "3.13"}
                    // a: (x := 1)
                    // def outer():
                    //     b: (yield 1)
                    //     c: (yield from 1)
                    // async def outer():
                    //     d: (await 1)

                    // test_err invalid_annotation_py314
                    // # parse_options: {"target-version": "3.14"}
                    // a: (x := 1)
                    // def outer():
                    //     b: (yield 1)
                    //     c: (yield from 1)
                    // async def outer():
                    //     d: (await 1)
                    let mut visitor = InvalidExpressionVisitor {
                        position: InvalidExpressionPosition::TypeAnnotation,
                        ctx,
                    };
                    visitor.visit_expr(annotation);
                }
            }
            Stmt::FunctionDef(ast::StmtFunctionDef {
                type_params,
                parameters,
                returns,
                ..
            }) => {
                // test_ok valid_annotation_function_py313
                // # parse_options: {"target-version": "3.13"}
                // def f() -> (y := 3): ...
                // def g(arg: (x := 1)): ...
                // def outer():
                //     def i(x: (yield 1)): ...
                //     def k() -> (yield 1): ...
                //     def m(x: (yield from 1)): ...
                //     def o() -> (yield from 1): ...
                // async def outer():
                //     def f() -> (await 1): ...
                //     def g(arg: (await 1)): ...

                // test_err invalid_annotation_function_py314
                // # parse_options: {"target-version": "3.14"}
                // def f() -> (y := 3): ...
                // def g(arg: (x := 1)): ...
                // def outer():
                //     def i(x: (yield 1)): ...
                //     def k() -> (yield 1): ...
                //     def m(x: (yield from 1)): ...
                //     def o() -> (yield from 1): ...
                // async def outer():
                //     def f() -> (await 1): ...
                //     def g(arg: (await 1)): ...

                // test_err invalid_annotation_function
                // def d[T]() -> (await 1): ...
                // def e[T](arg: (await 1)): ...
                // def f[T]() -> (y := 3): ...
                // def g[T](arg: (x := 1)): ...
                // def h[T](x: (yield 1)): ...
                // def j[T]() -> (yield 1): ...
                // def l[T](x: (yield from 1)): ...
                // def n[T]() -> (yield from 1): ...
                // def p[T: (yield 1)](): ...      # yield in TypeVar bound
                // def q[T = (yield 1)](): ...     # yield in TypeVar default
                // def r[*Ts = (yield 1)](): ...   # yield in TypeVarTuple default
                // def s[**Ts = (yield 1)](): ...  # yield in ParamSpec default
                // def t[T: (x := 1)](): ...       # named expr in TypeVar bound
                // def u[T = (x := 1)](): ...      # named expr in TypeVar default
                // def v[*Ts = (x := 1)](): ...    # named expr in TypeVarTuple default
                // def w[**Ts = (x := 1)](): ...   # named expr in ParamSpec default
                // def t[T: (await 1)](): ...       # await in TypeVar bound
                // def u[T = (await 1)](): ...      # await in TypeVar default
                // def v[*Ts = (await 1)](): ...    # await in TypeVarTuple default
                // def w[**Ts = (await 1)](): ...   # await in ParamSpec default
                let mut visitor = InvalidExpressionVisitor {
                    position: InvalidExpressionPosition::TypeAnnotation,
                    ctx,
                };
                if let Some(type_params) = type_params {
                    visitor.visit_type_params(type_params);
                }
                // the __future__ annotation error takes precedence over the generic error
                if ctx.future_annotations_or_stub() || ctx.python_version() > PythonVersion::PY313 {
                    visitor.position = InvalidExpressionPosition::TypeAnnotation;
                } else if type_params.is_some() {
                    visitor.position = InvalidExpressionPosition::GenericDefinition;
                } else {
                    return;
                }
                for param in parameters
                    .iter()
                    .filter_map(ast::AnyParameterRef::annotation)
                {
                    visitor.visit_expr(param);
                }
                if let Some(returns) = returns {
                    visitor.visit_expr(returns);
                }
            }
            Stmt::ClassDef(ast::StmtClassDef {
                type_params: Some(type_params),
                arguments,
                ..
            }) => {
                // test_ok valid_annotation_class
                // class F(y := list): ...
                // def f():
                //     class G((yield 1)): ...
                //     class H((yield from 1)): ...
                // async def f():
                //     class G((await 1)): ...

                // test_err invalid_annotation_class
                // class F[T](y := list): ...
                // class I[T]((yield 1)): ...
                // class J[T]((yield from 1)): ...
                // class K[T: (yield 1)]: ...      # yield in TypeVar
                // class L[T: (x := 1)]: ...       # named expr in TypeVar
                // class M[T]((await 1)): ...
                // class N[T: (await 1)]: ...
                let mut visitor = InvalidExpressionVisitor {
                    position: InvalidExpressionPosition::TypeAnnotation,
                    ctx,
                };
                visitor.visit_type_params(type_params);
                if let Some(arguments) = arguments {
                    visitor.position = InvalidExpressionPosition::GenericDefinition;
                    visitor.visit_arguments(arguments);
                }
            }
            Stmt::TypeAlias(ast::StmtTypeAlias {
                type_params, value, ..
            }) => {
                // test_err invalid_annotation_type_alias
                // type X[T: (yield 1)] = int      # TypeVar bound
                // type X[T = (yield 1)] = int     # TypeVar default
                // type X[*Ts = (yield 1)] = int   # TypeVarTuple default
                // type X[**Ts = (yield 1)] = int  # ParamSpec default
                // type Y = (yield 1)              # yield in value
                // type Y = (x := 1)               # named expr in value
                // type Y[T: (await 1)] = int      # await in bound
                // type Y = (await 1)              # await in value
                let mut visitor = InvalidExpressionVisitor {
                    position: InvalidExpressionPosition::TypeAlias,
                    ctx,
                };
                visitor.visit_expr(value);
                if let Some(type_params) = type_params {
                    visitor.visit_type_params(type_params);
                }
            }
            _ => {}
        }
    }

    /// Emit a [`SemanticSyntaxErrorKind::InvalidStarExpression`] if `expr` is starred.
    fn invalid_star_expression<Ctx: SemanticSyntaxContext>(expr: &Expr, ctx: &Ctx) {
        // test_ok single_star_in_tuple
        // def f(): yield (*x,)
        // def f(): return (*x,)
        // for _ in (*x,): ...
        // for (*x,) in xs: ...
        if expr.is_starred_expr() {
            Self::add_error(
                ctx,
                SemanticSyntaxErrorKind::InvalidStarExpression,
                expr.range(),
            );
        }
    }

    fn multiple_star_expression<Ctx: SemanticSyntaxContext>(
        ctx: &Ctx,
        expr_ctx: ExprContext,
        elts: &[Expr],
        range: TextRange,
    ) {
        if expr_ctx.is_store() {
            let mut has_starred = false;
            for elt in elts {
                if elt.is_starred_expr() {
                    if has_starred {
                        // test_err multiple_starred_assignment_target
                        // (*a, *b) = (1, 2)
                        // [*a, *b] = (1, 2)
                        // (*a, *b, c) = (1, 2, 3)
                        // [*a, *b, c] = (1, 2, 3)
                        // (*a, *b, (*c, *d)) = (1, 2)

                        // test_ok multiple_starred_assignment_target
                        // (*a, b) = (1, 2)
                        // (*_, normed), *_ = [(1,), 2]
                        Self::add_error(
                            ctx,
                            SemanticSyntaxErrorKind::MultipleStarredExpressions,
                            range,
                        );
                        return;
                    }
                    has_starred = true;
                }
            }
        }
    }

    /// Check for [`SemanticSyntaxErrorKind::WriteToDebug`] in `stmt`.
    fn debug_shadowing<Ctx: SemanticSyntaxContext>(stmt: &ast::Stmt, ctx: &Ctx) {
        match stmt {
            Stmt::FunctionDef(ast::StmtFunctionDef {
                name,
                type_params,
                parameters,
                ..
            }) => {
                // test_err debug_shadow_function
                // def __debug__(): ...  # function name
                // def f[__debug__](): ...  # type parameter name
                // def f(__debug__): ...  # parameter name
                Self::check_identifier(name, ctx);
                if let Some(type_params) = type_params {
                    for type_param in type_params.iter() {
                        Self::check_identifier(type_param.name(), ctx);
                    }
                }
                for parameter in parameters {
                    Self::check_identifier(parameter.name(), ctx);
                }
            }
            Stmt::ClassDef(ast::StmtClassDef {
                name, type_params, ..
            }) => {
                // test_err debug_shadow_class
                // class __debug__: ...  # class name
                // class C[__debug__]: ...  # type parameter name
                Self::check_identifier(name, ctx);
                if let Some(type_params) = type_params {
                    for type_param in type_params.iter() {
                        Self::check_identifier(type_param.name(), ctx);
                    }
                }
            }
            Stmt::TypeAlias(ast::StmtTypeAlias {
                type_params: Some(type_params),
                ..
            }) => {
                // test_err debug_shadow_type_alias
                // type __debug__ = list[int]  # visited as an Expr but still flagged
                // type Debug[__debug__] = str
                for type_param in type_params.iter() {
                    Self::check_identifier(type_param.name(), ctx);
                }
            }
            Stmt::Import(ast::StmtImport { names, .. })
            | Stmt::ImportFrom(ast::StmtImportFrom { names, .. }) => {
                // test_err debug_shadow_import
                // import __debug__
                // import debug as __debug__
                // from x import __debug__
                // from x import debug as __debug__

                // test_ok debug_rename_import
                // import __debug__ as debug
                // from __debug__ import Some
                // from x import __debug__ as debug
                for name in names {
                    match &name.asname {
                        Some(asname) => Self::check_identifier(asname, ctx),
                        None => Self::check_identifier(&name.name, ctx),
                    }
                }
            }
            Stmt::Try(ast::StmtTry { handlers, .. }) => {
                // test_err debug_shadow_try
                // try: ...
                // except Exception as __debug__: ...
                for handler in handlers
                    .iter()
                    .filter_map(ast::ExceptHandler::as_except_handler)
                {
                    if let Some(name) = &handler.name {
                        Self::check_identifier(name, ctx);
                    }
                }
            }
            // test_err debug_shadow_with
            // with open("foo.txt") as __debug__: ...
            _ => {}
        }
    }

    /// Check if `ident` is equal to `__debug__` and emit a
    /// [`SemanticSyntaxErrorKind::WriteToDebug`] if so.
    fn check_identifier<Ctx: SemanticSyntaxContext>(ident: &ast::Identifier, ctx: &Ctx) {
        if ident.id == "__debug__" {
            Self::add_error(
                ctx,
                SemanticSyntaxErrorKind::WriteToDebug(WriteToDebugKind::Store),
                ident.range,
            );
        }
    }

    fn duplicate_type_parameter_name<Ctx: SemanticSyntaxContext>(
        type_params: &ast::TypeParams,
        ctx: &Ctx,
    ) {
        if type_params.len() < 2 {
            return;
        }

        for (i, type_param) in type_params.iter().enumerate() {
            if type_params
                .iter()
                .take(i)
                .any(|t| t.name().id == type_param.name().id)
            {
                // test_ok non_duplicate_type_parameter_names
                // type Alias[T] = list[T]
                // def f[T](t: T): ...
                // class C[T]: ...
                // class C[T, U, V]: ...
                // type Alias[T, U: str, V: (str, bytes), *Ts, **P, D = default] = ...

                // test_err duplicate_type_parameter_names
                // type Alias[T, T] = ...
                // def f[T, T](t: T): ...
                // class C[T, T]: ...
                // type Alias[T, U: str, V: (str, bytes), *Ts, **P, T = default] = ...
                // def f[T, T, T](): ...  # two errors
                // def f[T, *T](): ...    # star is still duplicate
                // def f[T, **T](): ...   # as is double star
                Self::add_error(
                    ctx,
                    SemanticSyntaxErrorKind::DuplicateTypeParameter,
                    type_param.range(),
                );
            }
        }
    }

    fn type_parameter_default_order<Ctx: SemanticSyntaxContext>(
        type_params: &ast::TypeParams,
        ctx: &Ctx,
    ) {
        let mut seen_default = false;
        for type_param in type_params.iter() {
            let has_default = match type_param {
                ast::TypeParam::TypeVar(ast::TypeParamTypeVar { default, .. })
                | ast::TypeParam::TypeVarTuple(ast::TypeParamTypeVarTuple { default, .. })
                | ast::TypeParam::ParamSpec(ast::TypeParamParamSpec { default, .. }) => {
                    default.is_some()
                }
            };

            if seen_default && !has_default {
                // test_err type_parameter_default_order
                // class C[T = int, U]: ...
                // class C[T1, T2 = int, T3, T4]: ...
                // type Alias[T = int, U] = ...
                Self::add_error(
                    ctx,
                    SemanticSyntaxErrorKind::TypeParameterDefaultOrder(
                        type_param.name().id.to_string(),
                    ),
                    type_param.range(),
                );
            }
            if has_default {
                seen_default = true;
            }
        }
    }

    fn duplicate_parameter_name<Ctx: SemanticSyntaxContext>(
        parameters: &ast::Parameters,
        ctx: &Ctx,
    ) {
        if parameters.len() < 2 {
            return;
        }

        let mut all_arg_names =
            FxHashSet::with_capacity_and_hasher(parameters.len(), FxBuildHasher);

        for parameter in parameters {
            let range = parameter.name().range();
            let param_name = parameter.name().as_str();
            if !all_arg_names.insert(param_name) {
                // test_err params_duplicate_names
                // def foo(a, a=10, *a, a, a: str, **a): ...
                Self::add_error(
                    ctx,
                    SemanticSyntaxErrorKind::DuplicateParameter(param_name.to_string()),
                    range,
                );
            }
        }
    }

    fn irrefutable_match_case<Ctx: SemanticSyntaxContext>(stmt: &ast::StmtMatch, ctx: &Ctx) {
        // test_ok irrefutable_case_pattern_at_end
        // match x:
        //     case 2: ...
        //     case var: ...
        // match x:
        //     case 2: ...
        //     case _: ...
        // match x:
        //     case var if True: ...  # don't try to refute a guarded pattern
        //     case 2: ...

        // test_err irrefutable_case_pattern
        // match x:
        //     case var: ...  # capture pattern
        //     case 2: ...
        // match x:
        //     case _: ...
        //     case 2: ...    # wildcard pattern
        // match x:
        //     case var1 as var2: ...  # as pattern with irrefutable left-hand side
        //     case 2: ...
        // match x:
        //     case enum.variant | var: ...  # or pattern with irrefutable part
        //     case 2: ...
        for case in stmt
            .cases
            .iter()
            .rev()
            .skip(1)
            .filter_map(|case| match case.guard {
                Some(_) => None,
                None => case.pattern.irrefutable_pattern(),
            })
        {
            Self::add_error(
                ctx,
                SemanticSyntaxErrorKind::IrrefutableCasePattern(case.kind),
                case.range,
            );
        }
    }

    /// Check `stmt` for semantic syntax errors and update the checker's internal state.
    ///
    /// Note that this method should only be called when traversing `stmt` *and* its children. For
    /// example, if traversal of function bodies needs to be deferred, avoid calling `visit_stmt` on
    /// the function itself until the deferred body is visited too. Failing to defer `visit_stmt` in
    /// this case will break any internal state that depends on function scopes, such as `async`
    /// context detection.
    pub fn visit_stmt<Ctx: SemanticSyntaxContext>(&mut self, stmt: &ast::Stmt, ctx: &Ctx) {
        // check for errors
        self.check_stmt(stmt, ctx);

        // update internal state
        match stmt {
            Stmt::Expr(StmtExpr { value, .. })
                if !self.seen_module_docstring_boundary && value.is_string_literal_expr() => {}
            Stmt::ImportFrom(StmtImportFrom { module, .. }) => {
                // Allow __future__ imports until we see a non-__future__ import.
                if !matches!(module.as_deref(), Some("__future__")) {
                    self.seen_futures_boundary = true;
                }
            }
            Stmt::FunctionDef(StmtFunctionDef { is_async, body, .. }) => {
                if *is_async {
                    let mut visitor = ReturnVisitor::default();
                    visitor.visit_body(body);

                    if visitor.has_yield {
                        if let Some(return_range) = visitor.return_range {
                            Self::add_error(
                                ctx,
                                SemanticSyntaxErrorKind::ReturnInGenerator,
                                return_range,
                            );
                        }
                    }
                }
                self.seen_futures_boundary = true;
            }
            _ => {
                self.seen_futures_boundary = true;
            }
        }

        self.seen_module_docstring_boundary = true;
    }

    /// Check `expr` for semantic syntax errors and update the checker's internal state.
    pub fn visit_expr<Ctx: SemanticSyntaxContext>(&mut self, expr: &Expr, ctx: &Ctx) {
        match expr {
            Expr::ListComp(ast::ExprListComp {
                elt, generators, ..
            })
            | Expr::SetComp(ast::ExprSetComp {
                elt, generators, ..
            }) => {
                Self::check_generator_expr(elt, generators, ctx);
                Self::async_comprehension_in_sync_comprehension(ctx, generators);
                for generator in generators.iter().filter(|g| g.is_async) {
                    Self::await_outside_async_function(
                        ctx,
                        generator,
                        AwaitOutsideAsyncFunctionKind::AsyncComprehension,
                    );
                }
            }
            Expr::DictComp(ast::ExprDictComp {
                key,
                value,
                generators,
                ..
            }) => {
                Self::check_generator_expr(key, generators, ctx);
                Self::check_generator_expr(value, generators, ctx);
                Self::async_comprehension_in_sync_comprehension(ctx, generators);
                for generator in generators.iter().filter(|g| g.is_async) {
                    Self::await_outside_async_function(
                        ctx,
                        generator,
                        AwaitOutsideAsyncFunctionKind::AsyncComprehension,
                    );
                }
            }
            Expr::Generator(ast::ExprGenerator {
                elt, generators, ..
            }) => {
                Self::check_generator_expr(elt, generators, ctx);
                // Note that `await_outside_async_function` is not called here because generators
                // are evaluated lazily. See the note in the function for more details.
            }
            Expr::Name(ast::ExprName {
                range,
                id,
                ctx: expr_ctx,
                node_index: _,
            }) => {
                // test_err write_to_debug_expr
                // del __debug__
                // del x, y, __debug__, z
                // __debug__ = 1
                // x, y, __debug__, z = 1, 2, 3, 4

                // test_err del_debug_py39
                // # parse_options: {"target-version": "3.9"}
                // del __debug__

                // test_ok del_debug_py38
                // # parse_options: {"target-version": "3.8"}
                // del __debug__

                // test_ok read_from_debug
                // if __debug__: ...
                // x = __debug__
                if id == "__debug__" {
                    match expr_ctx {
                        ExprContext::Store => Self::add_error(
                            ctx,
                            SemanticSyntaxErrorKind::WriteToDebug(WriteToDebugKind::Store),
                            *range,
                        ),
                        ExprContext::Del => {
                            let version = ctx.python_version();
                            if version >= PythonVersion::PY39 {
                                Self::add_error(
                                    ctx,
                                    SemanticSyntaxErrorKind::WriteToDebug(
                                        WriteToDebugKind::Delete(version),
                                    ),
                                    *range,
                                );
                            }
                        }
                        _ => {}
                    }
                }

                // PLE0118
                if let Some(stmt) = ctx.global(id) {
                    let start = stmt.start();
                    if expr.start() < start {
                        Self::add_error(
                            ctx,
                            SemanticSyntaxErrorKind::LoadBeforeGlobalDeclaration {
                                name: id.to_string(),
                                start,
                            },
                            expr.range(),
                        );
                    }
                }
            }
            Expr::Yield(ast::ExprYield { value, .. }) => {
                if let Some(value) = value {
                    // test_err single_star_yield
                    // def f(): yield *x
                    Self::invalid_star_expression(value, ctx);
                }
                Self::yield_outside_function(ctx, expr, YieldOutsideFunctionKind::Yield);
            }
            Expr::YieldFrom(_) => {
                Self::yield_outside_function(ctx, expr, YieldOutsideFunctionKind::YieldFrom);
                if ctx.in_function_scope() && ctx.in_async_context() {
                    // test_err yield_from_in_async_function
                    // async def f(): yield from x

                    Self::add_error(
                        ctx,
                        SemanticSyntaxErrorKind::YieldFromInAsyncFunction,
                        expr.range(),
                    );
                }
            }
            Expr::Await(_) => {
                Self::yield_outside_function(ctx, expr, YieldOutsideFunctionKind::Await);
                Self::await_outside_async_function(ctx, expr, AwaitOutsideAsyncFunctionKind::Await);
            }
            Expr::Tuple(ast::ExprTuple {
                elts,
                ctx: expr_ctx,
                range,
                ..
            })
            | Expr::List(ast::ExprList {
                elts,
                ctx: expr_ctx,
                range,
                ..
            }) => {
                Self::multiple_star_expression(ctx, *expr_ctx, elts, *range);
            }
            Expr::Lambda(ast::ExprLambda {
                parameters: Some(parameters),
                ..
            }) => {
                Self::duplicate_parameter_name(parameters, ctx);
            }
            _ => {}
        }
    }

    /// PLE1142
    fn await_outside_async_function<Ctx: SemanticSyntaxContext, Node: Ranged>(
        ctx: &Ctx,
        node: Node,
        kind: AwaitOutsideAsyncFunctionKind,
    ) {
        if ctx.in_async_context() {
            return;
        }
        // `await` is allowed at the top level of a Jupyter notebook.
        // See: https://ipython.readthedocs.io/en/stable/interactive/autoawait.html.
        if ctx.in_module_scope() && ctx.in_notebook() {
            return;
        }
        // Generators are evaluated lazily, so you can use `await` in them. For example:
        //
        // ```python
        // # This is valid
        // def f():
        //     (await x for x in y)
        //     (x async for x in y)
        //
        // # This is invalid
        // def f():
        //     (x for x in await y)
        //     [await x for x in y]
        // ```
        //
        // This check is required in addition to avoiding calling this function in `visit_expr`
        // because the generator scope applies to nested parts of the `Expr::Generator` that are
        // visited separately.
        if ctx.in_generator_context() {
            return;
        }
        Self::add_error(
            ctx,
            SemanticSyntaxErrorKind::AwaitOutsideAsyncFunction(kind),
            node.range(),
        );
    }

    /// F704
    fn yield_outside_function<Ctx: SemanticSyntaxContext>(
        ctx: &Ctx,
        expr: &Expr,
        kind: YieldOutsideFunctionKind,
    ) {
        // We are intentionally not inspecting the async status of the scope for now to mimic F704.
        // await-outside-async is PLE1142 instead, so we'll end up emitting both syntax errors for
        // cases that trigger F704

        if ctx.in_function_scope() {
            return;
        }

        if kind.is_await() {
            // `await` is allowed at the top level of a Jupyter notebook.
            // See: https://ipython.readthedocs.io/en/stable/interactive/autoawait.html.
            if ctx.in_module_scope() && ctx.in_notebook() {
                return;
            }
            if ctx.in_await_allowed_context() {
                return;
            }
        } else if ctx.in_yield_allowed_context() {
            return;
        }

        Self::add_error(
            ctx,
            SemanticSyntaxErrorKind::YieldOutsideFunction(kind),
            expr.range(),
        );
    }

    /// Add a [`SyntaxErrorKind::ReboundComprehensionVariable`] if `expr` rebinds an iteration
    /// variable in `generators`.
    fn check_generator_expr<Ctx: SemanticSyntaxContext>(
        expr: &Expr,
        comprehensions: &[ast::Comprehension],
        ctx: &Ctx,
    ) {
        let rebound_variables = {
            let mut visitor = ReboundComprehensionVisitor {
                comprehensions,
                rebound_variables: Vec::new(),
            };
            visitor.visit_expr(expr);
            visitor.rebound_variables
        };

        // TODO(brent) with multiple diagnostic ranges, we could mark both the named expr (current)
        // and the name expr being rebound
        for range in rebound_variables {
            // test_err rebound_comprehension_variable
            // [(a := 0) for a in range(0)]
            // {(a := 0) for a in range(0)}
            // {(a := 0): val for a in range(0)}
            // {key: (a := 0) for a in range(0)}
            // ((a := 0) for a in range(0))
            // [[(a := 0)] for a in range(0)]
            // [(a := 0) for b in range (0) for a in range(0)]
            // [(a := 0) for a in range (0) for b in range(0)]
            // [((a := 0), (b := 1)) for a in range (0) for b in range(0)]

            // test_ok non_rebound_comprehension_variable
            // [a := 0 for x in range(0)]
            Self::add_error(
                ctx,
                SemanticSyntaxErrorKind::ReboundComprehensionVariable,
                range,
            );
        }
    }

    fn async_comprehension_in_sync_comprehension<Ctx: SemanticSyntaxContext>(
        ctx: &Ctx,
        generators: &[ast::Comprehension],
    ) {
        let python_version = ctx.python_version();
        if python_version >= PythonVersion::PY311 {
            return;
        }
        // async allowed at notebook top-level
        if ctx.in_notebook() && ctx.in_module_scope() {
            return;
        }
        if !ctx.in_sync_comprehension() {
            return;
        }
        for generator in generators.iter().filter(|generator| generator.is_async) {
            // test_ok nested_async_comprehension_py311
            // # parse_options: {"target-version": "3.11"}
            // async def f(): return [[x async for x in foo(n)] for n in range(3)]    # list
            // async def g(): return [{x: 1 async for x in foo(n)} for n in range(3)] # dict
            // async def h(): return [{x async for x in foo(n)} for n in range(3)]    # set

            // test_ok nested_async_comprehension_py310
            // # parse_options: {"target-version": "3.10"}
            // async def f():
            //     [_ for n in range(3)]
            //     [_ async for n in range(3)]
            // async def f():
            //     def g(): ...
            //     [_ async for n in range(3)]

            // test_ok all_async_comprehension_py310
            // # parse_options: {"target-version": "3.10"}
            // async def test(): return [[x async for x in elements(n)] async for n in range(3)]

            // test_err nested_async_comprehension_py310
            // # parse_options: {"target-version": "3.10"}
            // async def f(): return [[x async for x in foo(n)] for n in range(3)]    # list
            // async def g(): return [{x: 1 async for x in foo(n)} for n in range(3)] # dict
            // async def h(): return [{x async for x in foo(n)} for n in range(3)]    # set
            // async def i(): return [([y async for y in range(1)], [z for z in range(2)]) for x in range(5)]
            // async def j(): return [([y for y in range(1)], [z async for z in range(2)]) for x in range(5)]
            Self::add_error(
                ctx,
                SemanticSyntaxErrorKind::AsyncComprehensionInSyncComprehension(python_version),
                generator.range,
            );
        }
    }
}

fn is_known_future_feature(name: &str) -> bool {
    matches!(
        name,
        "nested_scopes"
            | "generators"
            | "division"
            | "absolute_import"
            | "with_statement"
            | "print_function"
            | "unicode_literals"
            | "barry_as_FLUFL"
            | "generator_stop"
            | "annotations"
    )
}

#[derive(Debug, Clone, PartialEq, Eq, Hash, get_size2::GetSize)]
pub struct SemanticSyntaxError {
    pub kind: SemanticSyntaxErrorKind,
    pub range: TextRange,
    pub python_version: PythonVersion,
}

impl Display for SemanticSyntaxError {
    fn fmt(&self, f: &mut std::fmt::Formatter<'_>) -> std::fmt::Result {
        match &self.kind {
            SemanticSyntaxErrorKind::LateFutureImport => {
                f.write_str("__future__ imports must be at the top of the file")
            }
            SemanticSyntaxErrorKind::ReboundComprehensionVariable => {
                f.write_str("assignment expression cannot rebind comprehension variable")
            }
            SemanticSyntaxErrorKind::DuplicateTypeParameter => {
                f.write_str("duplicate type parameter")
            }
            SemanticSyntaxErrorKind::TypeParameterDefaultOrder(name) => {
                write!(
                    f,
                    "non default type parameter `{name}` follows default type parameter"
                )
            }
            SemanticSyntaxErrorKind::MultipleCaseAssignment(name) => {
                write!(f, "multiple assignments to name `{name}` in pattern")
            }
            SemanticSyntaxErrorKind::IrrefutableCasePattern(kind) => match kind {
                // These error messages are taken from CPython's syntax errors
                IrrefutablePatternKind::Name(name) => {
                    write!(
                        f,
                        "name capture `{name}` makes remaining patterns unreachable"
                    )
                }
                IrrefutablePatternKind::Wildcard => {
                    f.write_str("wildcard makes remaining patterns unreachable")
                }
            },
            SemanticSyntaxErrorKind::SingleStarredAssignment => {
                f.write_str("starred assignment target must be in a list or tuple")
            }
            SemanticSyntaxErrorKind::WriteToDebug(kind) => match kind {
                WriteToDebugKind::Store => f.write_str("cannot assign to `__debug__`"),
                WriteToDebugKind::Delete(python_version) => {
                    write!(
                        f,
                        "cannot delete `__debug__` on Python {python_version} (syntax was removed in 3.9)"
                    )
                }
            },
            SemanticSyntaxErrorKind::InvalidExpression(kind, position) => {
                write!(f, "{kind} cannot be used within a {position}")
            }
            SemanticSyntaxErrorKind::DuplicateMatchKey(key) => {
                write!(
                    f,
                    "mapping pattern checks duplicate key `{}`",
                    EscapeDefault(key)
                )
            }
            SemanticSyntaxErrorKind::DuplicateMatchClassAttribute(name) => {
                write!(f, "attribute name `{name}` repeated in class pattern",)
            }
            SemanticSyntaxErrorKind::LoadBeforeGlobalDeclaration { name, start: _ } => {
                write!(f, "name `{name}` is used prior to global declaration")
            }
            SemanticSyntaxErrorKind::LoadBeforeNonlocalDeclaration { name, start: _ } => {
                write!(f, "name `{name}` is used prior to nonlocal declaration")
            }
            SemanticSyntaxErrorKind::InvalidStarExpression => {
                f.write_str("Starred expression cannot be used here")
            }
            SemanticSyntaxErrorKind::AsyncComprehensionInSyncComprehension(python_version) => {
                write!(
                    f,
                    "cannot use an asynchronous comprehension inside of a synchronous comprehension \
                        on Python {python_version} (syntax was added in 3.11)",
                )
            }
            SemanticSyntaxErrorKind::YieldOutsideFunction(kind) => {
                write!(f, "`{kind}` statement outside of a function")
            }
            SemanticSyntaxErrorKind::ReturnOutsideFunction => {
                f.write_str("`return` statement outside of a function")
            }
            SemanticSyntaxErrorKind::AwaitOutsideAsyncFunction(kind) => {
                write!(f, "{kind} outside of an asynchronous function")
            }
            SemanticSyntaxErrorKind::DuplicateParameter(name) => {
                write!(f, r#"Duplicate parameter "{name}""#)
            }
            SemanticSyntaxErrorKind::NonlocalDeclarationAtModuleLevel => {
                write!(f, "nonlocal declaration not allowed at module level")
            }
            SemanticSyntaxErrorKind::NonlocalAndGlobal(name) => {
                write!(f, "name `{name}` is nonlocal and global")
            }
            SemanticSyntaxErrorKind::AnnotatedGlobal(name) => {
                write!(f, "annotated name `{name}` can't be global")
            }
            SemanticSyntaxErrorKind::AnnotatedNonlocal(name) => {
                write!(f, "annotated name `{name}` can't be nonlocal")
            }
            SemanticSyntaxErrorKind::YieldFromInAsyncFunction => {
                f.write_str("`yield from` statement in async function; use `async for` instead")
            }
            SemanticSyntaxErrorKind::NonModuleImportStar(name) => {
                write!(f, "`from {name} import *` only allowed at module level")
            }
            SemanticSyntaxErrorKind::MultipleStarredExpressions => {
                write!(f, "Two starred expressions in assignment")
            }
            SemanticSyntaxErrorKind::FutureFeatureNotDefined(name) => {
                write!(f, "Future feature `{name}` is not defined")
            }
            SemanticSyntaxErrorKind::BreakOutsideLoop => f.write_str("`break` outside loop"),
            SemanticSyntaxErrorKind::ContinueOutsideLoop => f.write_str("`continue` outside loop"),
            SemanticSyntaxErrorKind::GlobalParameter(name) => {
                write!(f, "name `{name}` is parameter and global")
            }
            SemanticSyntaxErrorKind::DifferentMatchPatternBindings => {
                write!(f, "alternative patterns bind different names")
            }
            SemanticSyntaxErrorKind::NonlocalWithoutBinding(name) => {
                write!(f, "no binding for nonlocal `{name}` found")
            }
            SemanticSyntaxErrorKind::ReturnInGenerator => {
                write!(f, "`return` with value in async generator")
            }
        }
    }
}

impl Ranged for SemanticSyntaxError {
    fn range(&self) -> TextRange {
        self.range
    }
}

#[derive(Debug, Clone, PartialEq, Eq, Hash, get_size2::GetSize)]
pub enum SemanticSyntaxErrorKind {
    /// Represents the use of a `__future__` import after the beginning of a file.
    ///
    /// ## Examples
    ///
    /// ```python
    /// from pathlib import Path
    ///
    /// from __future__ import annotations
    /// ```
    ///
    /// This corresponds to the [`late-future-import`] (`F404`) rule in ruff.
    ///
    /// [`late-future-import`]: https://docs.astral.sh/ruff/rules/late-future-import/
    LateFutureImport,

    /// Represents the rebinding of the iteration variable of a list, set, or dict comprehension or
    /// a generator expression.
    ///
    /// ## Examples
    ///
    /// ```python
    /// [(a := 0) for a in range(0)]
    /// {(a := 0) for a in range(0)}
    /// {(a := 0): val for a in range(0)}
    /// {key: (a := 0) for a in range(0)}
    /// ((a := 0) for a in range(0))
    /// ```
    ReboundComprehensionVariable,

    /// Represents a duplicate type parameter name in a function definition, class definition, or
    /// type alias statement.
    ///
    /// ## Examples
    ///
    /// ```python
    /// type Alias[T, T] = ...
    /// def f[T, T](t: T): ...
    /// class C[T, T]: ...
    /// ```
    DuplicateTypeParameter,

    /// Represents a duplicate binding in a `case` pattern of a `match` statement.
    ///
    /// ## Examples
    ///
    /// ```python
    /// match x:
    ///     case [x, y, x]: ...
    ///     case x as x: ...
    ///     case Class(x=1, x=2): ...
    /// ```
    MultipleCaseAssignment(ast::name::Name),

    /// Represents an irrefutable `case` pattern before the last `case` in a `match` statement.
    ///
    /// According to the [Python reference], "a match statement may have at most one irrefutable
    /// case block, and it must be last."
    ///
    /// ## Examples
    ///
    /// ```python
    /// match x:
    ///     case value: ...  # irrefutable capture pattern
    ///     case other: ...
    ///
    /// match x:
    ///     case _: ...      # irrefutable wildcard pattern
    ///     case other: ...
    /// ```
    ///
    /// [Python reference]: https://docs.python.org/3/reference/compound_stmts.html#irrefutable-case-blocks
    IrrefutableCasePattern(IrrefutablePatternKind),

    /// Represents a single starred assignment target outside of a tuple or list.
    ///
    /// ## Examples
    ///
    /// ```python
    /// *a = (1,)  # SyntaxError
    /// ```
    ///
    /// A starred assignment target can only occur within a tuple or list:
    ///
    /// ```python
    /// b, *a = 1, 2, 3
    /// (*a,) = 1, 2, 3
    /// [*a] = 1, 2, 3
    /// ```
    SingleStarredAssignment,

    /// Represents a write to `__debug__`. This includes simple assignments and deletions as well
    /// other kinds of statements that can introduce bindings, such as type parameters in functions,
    /// classes, and aliases, `match` arms, and imports, among others.
    ///
    /// ## Examples
    ///
    /// ```python
    /// del __debug__
    /// __debug__ = False
    /// def f(__debug__): ...
    /// class C[__debug__]: ...
    /// ```
    ///
    /// See [BPO 45000] for more information.
    ///
    /// [BPO 45000]: https://github.com/python/cpython/issues/89163
    WriteToDebug(WriteToDebugKind),

    /// Represents the use of an invalid expression kind in one of several locations.
    ///
    /// The kinds include `yield` and `yield from` expressions and named expressions, and locations
    /// include type parameter bounds and defaults, type annotations, type aliases, and base class
    /// lists.
    ///
    /// ## Examples
    ///
    /// ```python
    /// type X[T: (yield 1)] = int
    /// type Y = (yield 1)
    /// def f[T](x: int) -> (y := 3): return x
    /// ```
    InvalidExpression(InvalidExpressionKind, InvalidExpressionPosition),

    /// Represents a duplicate key in a `match` mapping pattern.
    ///
    /// The [CPython grammar] allows keys in mapping patterns to be literals or attribute accesses:
    ///
    /// ```text
    /// key_value_pattern:
    ///     | (literal_expr | attr) ':' pattern
    /// ```
    ///
    /// But only literals are checked for duplicates:
    ///
    /// ```pycon
    /// >>> match x:
    /// ...     case {"x": 1, "x": 2}: ...
    /// ...
    ///   File "<python-input-160>", line 2
    ///     case {"x": 1, "x": 2}: ...
    ///          ^^^^^^^^^^^^^^^^
    /// SyntaxError: mapping pattern checks duplicate key ('x')
    /// >>> match x:
    /// ...     case {x.a: 1, x.a: 2}: ...
    /// ...
    /// >>>
    /// ```
    ///
    /// ## Examples
    ///
    /// ```python
    /// match x:
    ///     case {"x": 1, "x": 2}: ...
    /// ```
    ///
    /// [CPython grammar]: https://docs.python.org/3/reference/grammar.html
    DuplicateMatchKey(String),

    /// Represents a duplicate attribute name in a `match` class pattern.
    ///
    /// ## Examples
    ///
    /// ```python
    /// match x:
    ///     case Class(x=1, x=2): ...
    /// ```
    DuplicateMatchClassAttribute(ast::name::Name),

    /// Represents the use of a `global` variable before its `global` declaration.
    ///
    /// ## Examples
    ///
    /// ```python
    /// counter = 1
    /// def increment():
    ///     print(f"Adding 1 to {counter}")
    ///     global counter
    ///     counter += 1
    /// ```
    ///
    /// ## Known Issues
    ///
    /// Note that the order in which the parts of a `try` statement are visited was changed in 3.13,
    /// as tracked in Python issue [#111123]. For example, this code was valid on Python 3.12:
    ///
    /// ```python
    /// a = 10
    /// def g():
    ///     try:
    ///         1 / 0
    ///     except:
    ///         a = 1
    ///     else:
    ///         global a
    /// ```
    ///
    /// While this more intuitive behavior aligned with the textual order was a syntax error:
    ///
    /// ```python
    /// a = 10
    /// def f():
    ///     try:
    ///         pass
    ///     except:
    ///         global a
    ///     else:
    ///         a = 1  # SyntaxError: name 'a' is assigned to before global declaration
    /// ```
    ///
    /// This was reversed in version 3.13 to make the second case valid and the first case a syntax
    /// error. We intentionally enforce the 3.13 ordering, regardless of the Python version, which
    /// will lead to both false positives and false negatives on 3.12 code that takes advantage of
    /// the old behavior. However, as mentioned in the Python issue, we expect code relying on this
    /// to be very rare and not worth the additional complexity to detect.
    ///
    /// [#111123]: https://github.com/python/cpython/issues/111123
    LoadBeforeGlobalDeclaration { name: String, start: TextSize },

    /// Represents the use of a `nonlocal` variable before its `nonlocal` declaration.
    ///
    /// ## Examples
    ///
    /// ```python
    /// def f():
    ///     counter = 0
    ///     def increment():
    ///         print(f"Adding 1 to {counter}")
    ///         nonlocal counter  # SyntaxError: name 'counter' is used prior to nonlocal declaration
    ///         counter += 1
    /// ```
    ///
    /// ## Known Issues
    ///
    /// See [`LoadBeforeGlobalDeclaration`][Self::LoadBeforeGlobalDeclaration].
    LoadBeforeNonlocalDeclaration { name: String, start: TextSize },

    /// Represents the use of a starred expression in an invalid location, such as a `return` or
    /// `yield` statement.
    ///
    /// ## Examples
    ///
    /// ```python
    /// def f(): return *x
    /// def f(): yield *x
    /// for _ in *x: ...
    /// for *x in xs: ...
    /// ```
    InvalidStarExpression,

    /// Represents the use of an asynchronous comprehension inside of a synchronous comprehension
    /// before Python 3.11.
    ///
    /// ## Examples
    ///
    /// Before Python 3.11, code like this produces a syntax error because of the implicit function
    /// scope introduced by the outer comprehension:
    ///
    /// ```python
    /// async def elements(n): yield n
    ///
    /// async def test(): return { n: [x async for x in elements(n)] for n in range(3)}
    /// ```
    ///
    /// This was discussed in [BPO 33346] and fixed in Python 3.11.
    ///
    /// [BPO 33346]: https://github.com/python/cpython/issues/77527
    AsyncComprehensionInSyncComprehension(PythonVersion),

    /// Represents the use of `yield`, `yield from`, or `await` outside of a function scope.
    ///
    ///
    /// ## Examples
    ///
    /// `yield` and `yield from` are only allowed if the immediately-enclosing scope is a function
    /// or lambda and not allowed otherwise:
    ///
    /// ```python
    /// yield 1  # error
    ///
    /// def f():
    ///     [(yield 1) for x in y]  # error
    /// ```
    ///
    /// `await` is additionally allowed in comprehensions, if the comprehension itself is in a
    /// function scope:
    ///
    /// ```python
    /// await 1  # error
    ///
    /// async def f():
    ///     await 1  # okay
    ///     [await 1 for x in y]  # also okay
    /// ```
    ///
    /// This last case _is_ an error, but it has to do with the lambda not being an async function.
    /// For the sake of this error kind, this is okay.
    ///
    /// ## References
    ///
    /// See [PEP 255] for details on `yield`, [PEP 380] for the extension to `yield from`, [PEP 492]
    /// for async-await syntax, and [PEP 530] for async comprehensions.
    ///
    /// [PEP 255]: https://peps.python.org/pep-0255/
    /// [PEP 380]: https://peps.python.org/pep-0380/
    /// [PEP 492]: https://peps.python.org/pep-0492/
    /// [PEP 530]: https://peps.python.org/pep-0530/
    YieldOutsideFunction(YieldOutsideFunctionKind),

    /// Represents the use of `return` outside of a function scope.
    ReturnOutsideFunction,

    /// Represents the use of `await`, `async for`, or `async with` outside of an asynchronous
    /// function.
    ///
    /// ## Examples
    ///
    /// ```python
    /// def f():
    ///     await 1                # error
    ///     async for x in y: ...  # error
    ///     async with x: ...      # error
    /// ```
    AwaitOutsideAsyncFunction(AwaitOutsideAsyncFunctionKind),

    /// Represents a duplicate parameter name in a function or lambda expression.
    ///
    /// ## Examples
    ///
    /// ```python
    /// def f(x, x): ...
    /// lambda x, x: ...
    /// ```
    DuplicateParameter(String),

    /// Represents a nonlocal declaration at module level
    NonlocalDeclarationAtModuleLevel,

    /// Represents the same variable declared as both nonlocal and global
    NonlocalAndGlobal(String),

    /// Represents a type annotation on a variable that's been declared global
    AnnotatedGlobal(String),

    /// Represents a type annotation on a variable that's been declared nonlocal
    AnnotatedNonlocal(String),

    /// Represents the use of `yield from` inside an asynchronous function.
    YieldFromInAsyncFunction,

    /// Represents the use of `from <module> import *` outside module scope.
    NonModuleImportStar(String),

    /// Represents the use of more than one starred expression in an assignment.
    ///
    /// Python only allows a single starred target when unpacking values on the
    /// left-hand side of an assignment. Using multiple starred expressions makes
    /// the statement invalid and results in a `SyntaxError`.
    MultipleStarredExpressions,

    /// Represents the use of a `__future__` feature that is not defined.
    FutureFeatureNotDefined(String),

    /// Represents the use of a `break` statement outside of a loop.
    BreakOutsideLoop,

    /// Represents the use of a `continue` statement outside of a loop.
    ContinueOutsideLoop,

    /// Represents a function parameter that is also declared as `global`.
    ///
    /// Declaring a parameter as `global` is invalid, since parameters are already
    /// bound in the local scope of the function. Using `global` on them introduces
    /// ambiguity and will result in a `SyntaxError`.
    GlobalParameter(String),

    /// Represents the use of alternative patterns in a `match` statement that bind different names.
    ///
    /// Python requires all alternatives in an OR pattern (`|`) to bind the same set of names.
    /// Using different names results in a `SyntaxError`.
    ///
    /// ## Example:
    ///
    /// ```python
    /// match 5:
    ///     case [x] | [y]:  # error
    ///         ...
    /// ```
    DifferentMatchPatternBindings,

    /// Represents a nonlocal statement for a name that has no binding in an enclosing scope.
    NonlocalWithoutBinding(String),

<<<<<<< HEAD
    /// Represents a `return` statement with a value in an asynchronous generator.
    ReturnInGenerator,
=======
    /// Represents a default type parameter followed by a non-default type parameter.
    TypeParameterDefaultOrder(String),
>>>>>>> 45842cc0
}

#[derive(Debug, Clone, Copy, PartialEq, Eq, Hash, get_size2::GetSize)]
pub enum AwaitOutsideAsyncFunctionKind {
    Await,
    AsyncFor,
    AsyncWith,
    AsyncComprehension,
}

impl Display for AwaitOutsideAsyncFunctionKind {
    fn fmt(&self, f: &mut std::fmt::Formatter<'_>) -> std::fmt::Result {
        f.write_str(match self {
            AwaitOutsideAsyncFunctionKind::Await => "`await`",
            AwaitOutsideAsyncFunctionKind::AsyncFor => "`async for`",
            AwaitOutsideAsyncFunctionKind::AsyncWith => "`async with`",
            AwaitOutsideAsyncFunctionKind::AsyncComprehension => "asynchronous comprehension",
        })
    }
}

#[derive(Debug, Clone, Copy, PartialEq, Eq, Hash, get_size2::GetSize)]
pub enum YieldOutsideFunctionKind {
    Yield,
    YieldFrom,
    Await,
}

impl YieldOutsideFunctionKind {
    pub fn is_await(&self) -> bool {
        matches!(self, Self::Await)
    }
}

impl Display for YieldOutsideFunctionKind {
    fn fmt(&self, f: &mut std::fmt::Formatter<'_>) -> std::fmt::Result {
        f.write_str(match self {
            YieldOutsideFunctionKind::Yield => "yield",
            YieldOutsideFunctionKind::YieldFrom => "yield from",
            YieldOutsideFunctionKind::Await => "await",
        })
    }
}

#[derive(Debug, Clone, Copy, PartialEq, Eq, Hash, get_size2::GetSize)]
pub enum InvalidExpressionPosition {
    TypeVarBound,
    TypeVarDefault,
    TypeVarTupleDefault,
    ParamSpecDefault,
    TypeAnnotation,
    GenericDefinition,
    TypeAlias,
}

impl Display for InvalidExpressionPosition {
    fn fmt(&self, f: &mut std::fmt::Formatter<'_>) -> std::fmt::Result {
        f.write_str(match self {
            InvalidExpressionPosition::TypeVarBound => "TypeVar bound",
            InvalidExpressionPosition::TypeVarDefault => "TypeVar default",
            InvalidExpressionPosition::TypeVarTupleDefault => "TypeVarTuple default",
            InvalidExpressionPosition::ParamSpecDefault => "ParamSpec default",
            InvalidExpressionPosition::TypeAnnotation => "type annotation",
            InvalidExpressionPosition::GenericDefinition => "generic definition",
            InvalidExpressionPosition::TypeAlias => "type alias",
        })
    }
}

#[derive(Debug, Clone, PartialEq, Eq, Hash, get_size2::GetSize)]
pub enum InvalidExpressionKind {
    Yield,
    NamedExpr,
    Await,
}

impl Display for InvalidExpressionKind {
    fn fmt(&self, f: &mut std::fmt::Formatter<'_>) -> std::fmt::Result {
        f.write_str(match self {
            InvalidExpressionKind::Yield => "yield expression",
            InvalidExpressionKind::NamedExpr => "named expression",
            InvalidExpressionKind::Await => "await expression",
        })
    }
}

#[derive(Debug, Clone, PartialEq, Eq, Hash, get_size2::GetSize)]
pub enum WriteToDebugKind {
    Store,
    Delete(PythonVersion),
}

/// Searches for the first named expression (`x := y`) rebinding one of the `iteration_variables` in
/// a comprehension or generator expression.
struct ReboundComprehensionVisitor<'a> {
    comprehensions: &'a [ast::Comprehension],
    rebound_variables: Vec<TextRange>,
}

impl Visitor<'_> for ReboundComprehensionVisitor<'_> {
    fn visit_expr(&mut self, expr: &Expr) {
        if let Expr::Named(ast::ExprNamed { target, .. }) = expr {
            if let Expr::Name(ast::ExprName { id, range, .. }) = &**target {
                if self.comprehensions.iter().any(|comp| {
                    comp.target
                        .as_name_expr()
                        .is_some_and(|name| name.id == *id)
                }) {
                    self.rebound_variables.push(*range);
                }
            }
        }
        walk_expr(self, expr);
    }
}

#[derive(Default)]
struct ReturnVisitor {
    return_range: Option<TextRange>,
    has_yield: bool,
}

impl Visitor<'_> for ReturnVisitor {
    fn visit_stmt(&mut self, stmt: &Stmt) {
        match stmt {
            // Do not recurse into nested functions; they're evaluated separately.
            Stmt::FunctionDef(_) | Stmt::ClassDef(_) => {}
            Stmt::Return(ast::StmtReturn {
                value: Some(_),
                range,
                ..
            }) => {
                self.return_range = Some(*range);
                walk_stmt(self, stmt);
            }
            _ => walk_stmt(self, stmt),
        }
    }

    fn visit_expr(&mut self, expr: &Expr) {
        match expr {
            Expr::Lambda(_) => {}
            Expr::Yield(_) | Expr::YieldFrom(_) => {
                self.has_yield = true;
            }
            _ => walk_expr(self, expr),
        }
    }
}

struct MatchPatternVisitor<'a, Ctx> {
    names: FxHashSet<&'a ast::name::Name>,
    ctx: &'a Ctx,
}

impl<'a, Ctx: SemanticSyntaxContext> MatchPatternVisitor<'a, Ctx> {
    fn visit_pattern(&mut self, pattern: &'a Pattern) {
        // test_ok class_keyword_in_case_pattern
        // match 2:
        //     case Class(x=x): ...

        // test_err multiple_assignment_in_case_pattern
        // match 2:
        //     case [y, z, y]: ...  # MatchSequence
        //     case [y, z, *y]: ...  # MatchSequence
        //     case [y, y, y]: ...  # MatchSequence multiple
        //     case {1: x, 2: x}: ...  # MatchMapping duplicate pattern
        //     case {1: x, **x}: ...  # MatchMapping duplicate in **rest
        //     case Class(x, x): ...  # MatchClass positional
        //     case Class(y=x, z=x): ...  # MatchClass keyword
        //     case [x] | {1: x} | Class(y=x, z=x): ...  # MatchOr
        //     case x as x: ...  # MatchAs
        match pattern {
            Pattern::MatchValue(_) | Pattern::MatchSingleton(_) => {}
            Pattern::MatchStar(ast::PatternMatchStar { name, .. }) => {
                if let Some(name) = name {
                    self.insert(name);
                }
            }
            Pattern::MatchSequence(ast::PatternMatchSequence { patterns, .. }) => {
                for pattern in patterns {
                    self.visit_pattern(pattern);
                }
            }
            Pattern::MatchMapping(ast::PatternMatchMapping {
                keys,
                patterns,
                rest,
                ..
            }) => {
                for pattern in patterns {
                    self.visit_pattern(pattern);
                }
                if let Some(rest) = rest {
                    self.insert(rest);
                }

                let mut seen = FxHashSet::default();
                for key in keys
                    .iter()
                    // complex numbers (`1 + 2j`) are allowed as keys but are not literals
                    // because they are represented as a `BinOp::Add` between a real number and
                    // an imaginary number
                    .filter(|key| key.is_literal_expr() || key.is_bin_op_expr())
                {
                    if !seen.insert(ComparableExpr::from(key)) {
                        let key_range = key.range();
                        let duplicate_key = self.ctx.source()[key_range].to_string();
                        // test_ok duplicate_match_key_attr
                        // match x:
                        //     case {x.a: 1, x.a: 2}: ...

                        // test_err duplicate_match_key
                        // match x:
                        //     case {"x": 1, "x": 2}: ...
                        //     case {b"x": 1, b"x": 2}: ...
                        //     case {0: 1, 0: 2}: ...
                        //     case {1.0: 1, 1.0: 2}: ...
                        //     case {1.0 + 2j: 1, 1.0 + 2j: 2}: ...
                        //     case {True: 1, True: 2}: ...
                        //     case {None: 1, None: 2}: ...
                        //     case {
                        //     """x
                        //     y
                        //     z
                        //     """: 1,
                        //     """x
                        //     y
                        //     z
                        //     """: 2}: ...
                        //     case {"x": 1, "x": 2, "x": 3}: ...
                        //     case {0: 1, "x": 1, 0: 2, "x": 2}: ...
                        //     case [{"x": 1, "x": 2}]: ...
                        //     case Foo(x=1, y={"x": 1, "x": 2}): ...
                        //     case [Foo(x=1), Foo(x=1, y={"x": 1, "x": 2})]: ...
                        SemanticSyntaxChecker::add_error(
                            self.ctx,
                            SemanticSyntaxErrorKind::DuplicateMatchKey(duplicate_key),
                            key_range,
                        );
                    }
                }
            }
            Pattern::MatchClass(ast::PatternMatchClass { arguments, .. }) => {
                for pattern in &arguments.patterns {
                    self.visit_pattern(pattern);
                }
                let mut seen = FxHashSet::default();
                for keyword in &arguments.keywords {
                    if !seen.insert(&keyword.attr.id) {
                        // test_err duplicate_match_class_attr
                        // match x:
                        //     case Class(x=1, x=2): ...
                        //     case [Class(x=1, x=2)]: ...
                        //     case {"x": x, "y": Foo(x=1, x=2)}: ...
                        //     case [{}, {"x": x, "y": Foo(x=1, x=2)}]: ...
                        //     case Class(x=1, d={"x": 1, "x": 2}, other=Class(x=1, x=2)): ...
                        SemanticSyntaxChecker::add_error(
                            self.ctx,
                            SemanticSyntaxErrorKind::DuplicateMatchClassAttribute(
                                keyword.attr.id.clone(),
                            ),
                            keyword.attr.range,
                        );
                    }
                    self.visit_pattern(&keyword.pattern);
                }
            }
            Pattern::MatchAs(ast::PatternMatchAs { pattern, name, .. }) => {
                if let Some(pattern) = pattern {
                    self.visit_pattern(pattern);
                }
                if let Some(name) = name {
                    self.insert(name);
                }
            }
            Pattern::MatchOr(ast::PatternMatchOr {
                patterns, range, ..
            }) => {
                // each of these patterns should be visited separately because patterns can only be
                // duplicated within a single arm of the or pattern. For example, the case below is
                // a valid pattern.

                // test_ok multiple_assignment_in_case_pattern
                // match 2:
                //     case Class(x) | [x] | x: ...

                let mut previous_names: Option<FxHashSet<&ast::name::Name>> = None;
                for pattern in patterns {
                    let mut visitor = Self {
                        names: FxHashSet::default(),
                        ctx: self.ctx,
                    };
                    visitor.visit_pattern(pattern);
                    let Some(prev) = &previous_names else {
                        previous_names = Some(visitor.names);
                        continue;
                    };
                    if prev.symmetric_difference(&visitor.names).next().is_some() {
                        // test_err different_match_pattern_bindings
                        // match x:
                        //     case [a] | [b]: ...
                        //     case [a] | []: ...
                        //     case (x, y) | (x,): ...
                        //     case [a, _] | [a, b]: ...
                        //     case (x, (y | z)): ...
                        //     case [a] | [b] | [c]: ...
                        //     case [] | [a]: ...
                        //     case [a] | [C(x)]: ...
                        //     case [[a] | [b]]: ...
                        //     case [C(a)] | [C(b)]: ...
                        //     case [C(D(a))] | [C(D(b))]: ...
                        //     case [(a, b)] | [(c, d)]: ...

                        // test_ok different_match_pattern_bindings
                        // match x:
                        //     case [a] | [a]: ...
                        //     case (x, y) | (x, y): ...
                        //     case (x, (y | y)): ...
                        //     case [a, _] | [a, _]: ...
                        //     case [a] | [C(a)]: ...

                        // test_ok nested_alternative_patterns
                        // match ruff:
                        //     case {"lint": {"select": x} | {"extend-select": x}} | {"select": x}:
                        //         ...
                        // match 42:
                        //     case [[x] | [x]] | x: ...
                        // match 42:
                        //     case [[x | x] | [x]] | x: ...
                        // match 42:
                        //     case ast.Subscript(n, ast.Constant() | ast.Slice()) | ast.Attribute(n): ...
                        SemanticSyntaxChecker::add_error(
                            self.ctx,
                            SemanticSyntaxErrorKind::DifferentMatchPatternBindings,
                            *range,
                        );
                        break;
                    }
                    self.names.extend(visitor.names);
                }
            }
        }
    }

    /// Add an identifier to the set of visited names in `self` and emit a [`SemanticSyntaxError`]
    /// if `ident` has already been seen.
    fn insert(&mut self, ident: &'a ast::Identifier) {
        if !self.names.insert(&ident.id) {
            SemanticSyntaxChecker::add_error(
                self.ctx,
                SemanticSyntaxErrorKind::MultipleCaseAssignment(ident.id.clone()),
                ident.range(),
            );
        }
        // test_err debug_shadow_match
        // match x:
        //     case __debug__: ...
        SemanticSyntaxChecker::check_identifier(ident, self.ctx);
    }
}

struct InvalidExpressionVisitor<'a, Ctx> {
    /// Context used for emitting errors.
    ctx: &'a Ctx,

    position: InvalidExpressionPosition,
}

impl<Ctx> Visitor<'_> for InvalidExpressionVisitor<'_, Ctx>
where
    Ctx: SemanticSyntaxContext,
{
    fn visit_expr(&mut self, expr: &Expr) {
        match expr {
            Expr::Named(ast::ExprNamed { range, .. }) => {
                SemanticSyntaxChecker::add_error(
                    self.ctx,
                    SemanticSyntaxErrorKind::InvalidExpression(
                        InvalidExpressionKind::NamedExpr,
                        self.position,
                    ),
                    *range,
                );
            }
            Expr::Yield(ast::ExprYield { range, .. })
            | Expr::YieldFrom(ast::ExprYieldFrom { range, .. }) => {
                SemanticSyntaxChecker::add_error(
                    self.ctx,
                    SemanticSyntaxErrorKind::InvalidExpression(
                        InvalidExpressionKind::Yield,
                        self.position,
                    ),
                    *range,
                );
            }
            Expr::Await(ast::ExprAwait { range, .. }) => {
                SemanticSyntaxChecker::add_error(
                    self.ctx,
                    SemanticSyntaxErrorKind::InvalidExpression(
                        InvalidExpressionKind::Await,
                        self.position,
                    ),
                    *range,
                );
            }
            _ => {}
        }
        ast::visitor::walk_expr(self, expr);
    }

    fn visit_type_param(&mut self, type_param: &ast::TypeParam) {
        match type_param {
            ast::TypeParam::TypeVar(ast::TypeParamTypeVar { bound, default, .. }) => {
                if let Some(expr) = bound {
                    self.position = InvalidExpressionPosition::TypeVarBound;
                    self.visit_expr(expr);
                }
                if let Some(expr) = default {
                    self.position = InvalidExpressionPosition::TypeVarDefault;
                    self.visit_expr(expr);
                }
            }
            ast::TypeParam::TypeVarTuple(ast::TypeParamTypeVarTuple { default, .. }) => {
                if let Some(expr) = default {
                    self.position = InvalidExpressionPosition::TypeVarTupleDefault;
                    self.visit_expr(expr);
                }
            }
            ast::TypeParam::ParamSpec(ast::TypeParamParamSpec { default, .. }) => {
                if let Some(expr) = default {
                    self.position = InvalidExpressionPosition::ParamSpecDefault;
                    self.visit_expr(expr);
                }
            }
        }
    }
}

/// Information needed from a parent visitor to emit semantic syntax errors.
///
/// Note that the `in_*_scope` methods should refer to the immediately-enclosing scope. For example,
/// `in_function_scope` should return true for this case:
///
/// ```python
/// def f():
///     x  # here
/// ```
///
/// but not for this case:
///
/// ```python
/// def f():
///     class C:
///         x  # here
/// ```
///
/// In contrast, the `in_*_context` methods should traverse parent scopes. For example,
/// `in_function_context` should return true for this case:
///
/// ```python
/// def f():
///     [x  # here
///         for x in range(3)]
/// ```
///
/// but not here:
///
/// ```python
/// def f():
///     class C:
///         x  # here, classes break function scopes
/// ```
pub trait SemanticSyntaxContext {
    /// Returns `true` if `__future__`-style type annotations are enabled.
    fn future_annotations_or_stub(&self) -> bool;

    /// The target Python version for detecting backwards-incompatible syntax changes.
    fn python_version(&self) -> PythonVersion;

    /// Returns the source text under analysis.
    fn source(&self) -> &str;

    /// Return the [`TextRange`] at which a name is declared as `global` in the current scope.
    fn global(&self, name: &str) -> Option<TextRange>;

    /// Returns `true` if `name` has a binding in an enclosing scope.
    fn has_nonlocal_binding(&self, name: &str) -> bool;

    /// Returns `true` if the visitor is currently in an async context, i.e. an async function.
    fn in_async_context(&self) -> bool;

    /// Returns `true` if the visitor is currently in a context where the `await` keyword is
    /// allowed.
    ///
    /// Note that this is method is primarily used to report `YieldOutsideFunction` errors for
    /// `await` outside function scopes, irrespective of their async status. As such, this differs
    /// from `in_async_context` in two ways:
    ///
    /// 1. `await` is allowed in a lambda, despite it not being async
    /// 2. `await` is allowed in any function, regardless of its async status
    ///
    /// In short, only nested class definitions should cause this method to return `false`, for
    /// example:
    ///
    /// ```python
    /// def f():
    ///     await 1  # okay, in a function
    ///     class C:
    ///         await 1  # error
    /// ```
    ///
    /// See the trait-level documentation for more details.
    fn in_await_allowed_context(&self) -> bool;

    /// Returns `true` if the visitor is currently in a context where `yield` and `yield from`
    /// expressions are allowed.
    ///
    /// Yield expressions are allowed only in:
    /// 1. Function definitions
    /// 2. Lambda expressions
    ///
    /// Unlike `await`, yield is not allowed in:
    /// - Comprehensions (list, set, dict)
    /// - Generator expressions
    /// - Class definitions
    ///
    /// This method should traverse parent scopes to check if the closest relevant scope
    /// is a function or lambda, and that no disallowed context (class, comprehension, generator)
    /// intervenes. For example:
    ///
    /// ```python
    /// def f():
    ///     yield 1  # okay, in a function
    ///     lambda: (yield 1)  # okay, in a lambda
    ///
    ///     [(yield 1) for x in range(3)]  # error, in a comprehension
    ///     ((yield 1) for x in range(3))  # error, in a generator expression
    ///     class C:
    ///         yield 1  # error, in a class within a function
    /// ```
    ///
    fn in_yield_allowed_context(&self) -> bool;

    /// Returns `true` if the visitor is currently inside of a synchronous comprehension.
    ///
    /// This method is necessary because `in_async_context` only checks for the nearest, enclosing
    /// function to determine the (a)sync context. Instead, this method will search all enclosing
    /// scopes until it finds a sync comprehension. As a result, the two methods will typically be
    /// used together.
    fn in_sync_comprehension(&self) -> bool;

    /// Returns `true` if the visitor is at the top-level module scope.
    fn in_module_scope(&self) -> bool;

    /// Returns `true` if the visitor is in a function scope.
    fn in_function_scope(&self) -> bool;

    /// Returns `true` if the visitor is within a generator scope.
    ///
    /// Note that this refers to an `Expr::Generator` precisely, not to comprehensions more
    /// generally.
    fn in_generator_context(&self) -> bool;

    /// Returns `true` if the source file is a Jupyter notebook.
    fn in_notebook(&self) -> bool;

    fn report_semantic_error(&self, error: SemanticSyntaxError);

    /// Returns `true` if the visitor is inside a `for` or `while` loop.
    fn in_loop_context(&self) -> bool;

    /// Returns `true` if `name` is a bound parameter in the current function or lambda scope.
    fn is_bound_parameter(&self, name: &str) -> bool;
}

/// Modified version of [`std::str::EscapeDefault`] that does not escape single or double quotes.
struct EscapeDefault<'a>(&'a str);

impl Display for EscapeDefault<'_> {
    fn fmt(&self, f: &mut std::fmt::Formatter<'_>) -> std::fmt::Result {
        use std::fmt::Write;

        for c in self.0.chars() {
            match c {
                '\'' | '\"' => f.write_char(c)?,
                _ => write!(f, "{}", c.escape_default())?,
            }
        }
        Ok(())
    }
}<|MERGE_RESOLUTION|>--- conflicted
+++ resolved
@@ -1635,13 +1635,11 @@
     /// Represents a nonlocal statement for a name that has no binding in an enclosing scope.
     NonlocalWithoutBinding(String),
 
-<<<<<<< HEAD
+    /// Represents a default type parameter followed by a non-default type parameter.
+    TypeParameterDefaultOrder(String),
+
     /// Represents a `return` statement with a value in an asynchronous generator.
     ReturnInGenerator,
-=======
-    /// Represents a default type parameter followed by a non-default type parameter.
-    TypeParameterDefaultOrder(String),
->>>>>>> 45842cc0
 }
 
 #[derive(Debug, Clone, Copy, PartialEq, Eq, Hash, get_size2::GetSize)]
