--- conflicted
+++ resolved
@@ -202,13 +202,9 @@
         Tok::Type => "type",
         _ => unreachable!("other tokens never reach here"),
     };
-<<<<<<< HEAD
-    Tok::Name { name: name.into() }
-=======
     Tok::Name {
         name: name.to_string().into_boxed_str(),
     }
->>>>>>> 8ec56277
 }
 
 #[derive(Debug, Clone, Copy, PartialEq, Eq)]
