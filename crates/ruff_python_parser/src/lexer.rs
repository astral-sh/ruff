--- conflicted
+++ resolved
@@ -284,17 +284,10 @@
         let value = match Int::from_str_radix(number.as_str(), radix.as_u32(), token) {
             Ok(int) => int,
             Err(err) => {
-<<<<<<< HEAD
-                return Err(LexicalError {
-                    error: LexicalErrorType::OtherError(format!("{err:?}")),
-                    location: self.token_range(),
-                });
-=======
                 return Err(LexicalError::new(
                     LexicalErrorType::OtherError(format!("{err:?}").into_boxed_str()),
-                    self.token_range().start(),
+                    self.token_range(),
                 ));
->>>>>>> 8ec56277
             }
         };
         Ok(Tok::Int { value })
@@ -316,17 +309,10 @@
             number.push('.');
 
             if self.cursor.eat_char('_') {
-<<<<<<< HEAD
-                return Err(LexicalError {
-                    error: LexicalErrorType::OtherError("Invalid float number".to_owned()),
-                    location: TextRange::new(self.offset() - TextSize::new(1), self.offset()),
-                });
-=======
                 return Err(LexicalError::new(
                     LexicalErrorType::OtherError("Invalid Syntax".to_string().into_boxed_str()),
-                    self.offset() - TextSize::new(1),
+                    TextRange::new(self.offset() - TextSize::new(1), self.offset()),
                 ));
->>>>>>> 8ec56277
             }
 
             self.radix_run(&mut number, Radix::Decimal);
@@ -354,19 +340,13 @@
 
         if is_float {
             // Improvement: Use `Cow` instead of pushing to value text
-<<<<<<< HEAD
-            let value = f64::from_str(number.as_str()).map_err(|_| LexicalError {
-                error: LexicalErrorType::OtherError("Invalid decimal literal".to_owned()),
-                location: self.token_range(),
-=======
             let value = f64::from_str(number.as_str()).map_err(|_| {
                 LexicalError::new(
                     LexicalErrorType::OtherError(
                         "Invalid decimal literal".to_string().into_boxed_str(),
                     ),
-                    self.token_start(),
+                    self.token_range(),
                 )
->>>>>>> 8ec56277
             })?;
 
             // Parse trailing 'j':
@@ -388,36 +368,22 @@
                     Ok(value) => {
                         if start_is_zero && value.as_u8() != Some(0) {
                             // Leading zeros in decimal integer literals are not permitted.
-<<<<<<< HEAD
-                            return Err(LexicalError {
-                                error: LexicalErrorType::OtherError(
-                                    "Invalid decimal integer literal".to_owned(),
-                                ),
-                                location: self.token_range(),
-                            });
-=======
                             return Err(LexicalError::new(
                                 LexicalErrorType::OtherError(
-                                    "Invalid Token".to_string().into_boxed_str(),
+                                    "Invalid decimal integer literal"
+                                        .to_string()
+                                        .into_boxed_str(),
                                 ),
-                                self.token_range().start(),
+                                self.token_range(),
                             ));
->>>>>>> 8ec56277
                         }
                         value
                     }
                     Err(err) => {
-<<<<<<< HEAD
-                        return Err(LexicalError {
-                            error: LexicalErrorType::OtherError(format!("{err:?}")),
-                            location: self.token_range(),
-                        })
-=======
                         return Err(LexicalError::new(
                             LexicalErrorType::OtherError(format!("{err:?}").into_boxed_str()),
-                            self.token_range().start(),
+                            self.token_range(),
                         ))
->>>>>>> 8ec56277
                     }
                 };
                 Ok(Tok::Int { value })
@@ -629,17 +595,10 @@
                     } else {
                         FStringErrorType::UnterminatedString
                     };
-<<<<<<< HEAD
-                    return Err(LexicalError {
-                        error: LexicalErrorType::FStringError(error),
-                        location: self.token_range(),
-                    });
-=======
                     return Err(LexicalError::new(
                         LexicalErrorType::FStringError(error),
-                        self.offset(),
+                        self.token_range(),
                     ));
->>>>>>> 8ec56277
                 }
                 '\n' | '\r' if !fstring.is_triple_quoted() => {
                     // If we encounter a newline while we're in a format spec, then
@@ -649,17 +608,10 @@
                     if in_format_spec {
                         break;
                     }
-<<<<<<< HEAD
-                    return Err(LexicalError {
-                        error: LexicalErrorType::FStringError(FStringErrorType::UnterminatedString),
-                        location: self.token_range(),
-                    });
-=======
                     return Err(LexicalError::new(
                         LexicalErrorType::FStringError(FStringErrorType::UnterminatedString),
-                        self.offset(),
+                        self.token_range(),
                     ));
->>>>>>> 8ec56277
                 }
                 '\\' => {
                     self.cursor.bump(); // '\'
@@ -761,33 +713,18 @@
                         // When we are in an f-string, check whether the initial quote
                         // matches with f-strings quotes and if it is, then this must be a
                         // missing '}' token so raise the proper error.
-<<<<<<< HEAD
-                        if fstring.quote_char() == quote && !fstring.is_triple_quoted() {
-                            return Err(LexicalError {
-                                error: LexicalErrorType::FStringError(
-                                    FStringErrorType::UnclosedLbrace,
-                                ),
-                                location: self.token_range(),
-                            });
-                        }
-                    }
-                    return Err(LexicalError {
-                        error: LexicalErrorType::UnclosedStringError,
-                        location: self.token_range(),
-                    });
-=======
                         if fstring.quote_char() == quote
                             && fstring.is_triple_quoted() == triple_quoted
                         {
                             return Err(LexicalError::new(
                                 LexicalErrorType::FStringError(FStringErrorType::UnclosedLbrace),
-                                self.cursor.text_len(),
+                                self.token_range(),
                             ));
                         }
                     }
                     return Err(LexicalError::new(
-                        LexicalErrorType::Eof,
-                        self.cursor.text_len(),
+                        LexicalErrorType::UnclosedStringError,
+                        self.token_range(),
                     ));
                 };
 
@@ -805,7 +742,6 @@
                 // If the character is escaped, continue scanning.
                 if num_backslashes % 2 == 1 {
                     continue;
->>>>>>> 8ec56277
                 }
 
                 // Otherwise, if it's followed by two more quotes, then we're done.
@@ -829,29 +765,15 @@
                         if fstring.quote_char() == quote
                             && fstring.is_triple_quoted() == triple_quoted
                         {
-<<<<<<< HEAD
-                            return Err(LexicalError {
-                                error: LexicalErrorType::FStringError(
-                                    FStringErrorType::UnclosedLbrace,
-                                ),
-                                location: self.token_range(),
-                            });
-                        }
-                    }
-                    return Err(LexicalError {
-                        error: LexicalErrorType::UnclosedStringError,
-                        location: self.token_range(),
-                    });
-=======
                             return Err(LexicalError::new(
                                 LexicalErrorType::FStringError(FStringErrorType::UnclosedLbrace),
-                                self.offset(),
+                                self.token_range(),
                             ));
                         }
                     }
                     return Err(LexicalError::new(
                         LexicalErrorType::StringError,
-                        self.offset(),
+                        self.token_range(),
                     ));
                 };
 
@@ -886,24 +808,19 @@
                                     LexicalErrorType::FStringError(
                                         FStringErrorType::UnclosedLbrace,
                                     ),
-                                    self.offset() - TextSize::new(1),
+                                    self.token_range(),
                                 ));
                             }
                         }
                         return Err(LexicalError::new(
-                            LexicalErrorType::OtherError(
-                                "EOL while scanning string literal"
-                                    .to_string()
-                                    .into_boxed_str(),
-                            ),
-                            self.offset() - TextSize::new(1),
+                            LexicalErrorType::UnclosedStringError,
+                            self.token_range(),
                         ));
                     }
                     Some(ch) if ch == quote => {
                         break self.offset() - TextSize::new(1);
                     }
                     _ => unreachable!("memchr2 returned an index that is not a quote or a newline"),
->>>>>>> 8ec56277
                 }
             }
         };
@@ -979,17 +896,10 @@
 
                 Ok((identifier, self.token_range()))
             } else {
-<<<<<<< HEAD
-                Err(LexicalError {
-                    error: LexicalErrorType::UnrecognizedToken { tok: c },
-                    location: self.token_range(),
-                })
-=======
                 Err(LexicalError::new(
                     LexicalErrorType::UnrecognizedToken { tok: c },
-                    self.token_start(),
+                    self.token_range(),
                 ))
->>>>>>> 8ec56277
             }
         } else {
             // Reached the end of the file. Emit a trailing newline token if not at the beginning of a logical line,
@@ -1012,24 +922,12 @@
                     if self.cursor.eat_char('\r') {
                         self.cursor.eat_char('\n');
                     } else if self.cursor.is_eof() {
-<<<<<<< HEAD
-                        return Err(LexicalError {
-                            error: LexicalErrorType::Eof,
-                            location: self.token_range(),
-                        });
-                    } else if !self.cursor.eat_char('\n') {
-                        return Err(LexicalError {
-                            error: LexicalErrorType::LineContinuationError,
-                            location: self.token_range(),
-                        });
-=======
-                        return Err(LexicalError::new(LexicalErrorType::Eof, self.token_start()));
+                        return Err(LexicalError::new(LexicalErrorType::Eof, self.token_range()));
                     } else if !self.cursor.eat_char('\n') {
                         return Err(LexicalError::new(
                             LexicalErrorType::LineContinuationError,
-                            self.token_start(),
+                            self.token_range(),
                         ));
->>>>>>> 8ec56277
                     }
                 }
                 // Form feed
@@ -1062,24 +960,12 @@
                     if self.cursor.eat_char('\r') {
                         self.cursor.eat_char('\n');
                     } else if self.cursor.is_eof() {
-<<<<<<< HEAD
-                        return Err(LexicalError {
-                            error: LexicalErrorType::Eof,
-                            location: self.token_range(),
-                        });
-                    } else if !self.cursor.eat_char('\n') {
-                        return Err(LexicalError {
-                            error: LexicalErrorType::LineContinuationError,
-                            location: self.token_range(),
-                        });
-=======
-                        return Err(LexicalError::new(LexicalErrorType::Eof, self.token_start()));
+                        return Err(LexicalError::new(LexicalErrorType::Eof, self.token_range()));
                     } else if !self.cursor.eat_char('\n') {
                         return Err(LexicalError::new(
                             LexicalErrorType::LineContinuationError,
-                            self.token_start(),
+                            self.token_range(),
                         ));
->>>>>>> 8ec56277
                     }
                     indentation = Indentation::root();
                 }
@@ -1130,17 +1016,10 @@
                 Some((Tok::Indent, self.token_range()))
             }
             Err(_) => {
-<<<<<<< HEAD
-                return Err(LexicalError {
-                    error: LexicalErrorType::IndentationError,
-                    location: self.token_range(),
-                });
-=======
                 return Err(LexicalError::new(
                     LexicalErrorType::IndentationError,
-                    self.offset(),
+                    self.token_range(),
                 ));
->>>>>>> 8ec56277
             }
         };
 
@@ -1153,14 +1032,7 @@
         if self.nesting > 0 {
             // Reset the nesting to avoid going into infinite loop.
             self.nesting = 0;
-<<<<<<< HEAD
-            return Err(LexicalError {
-                error: LexicalErrorType::Eof,
-                location: self.token_range(),
-            });
-=======
-            return Err(LexicalError::new(LexicalErrorType::Eof, self.offset()));
->>>>>>> 8ec56277
+            return Err(LexicalError::new(LexicalErrorType::Eof, self.token_range()));
         }
 
         // Next, insert a trailing newline, if required.
@@ -1325,17 +1197,10 @@
             '}' => {
                 if let Some(fstring) = self.fstrings.current_mut() {
                     if fstring.nesting() == self.nesting {
-<<<<<<< HEAD
-                        return Err(LexicalError {
-                            error: LexicalErrorType::FStringError(FStringErrorType::SingleRbrace),
-                            location: self.token_range(),
-                        });
-=======
                         return Err(LexicalError::new(
                             LexicalErrorType::FStringError(FStringErrorType::SingleRbrace),
-                            self.token_start(),
+                            self.token_range(),
                         ));
->>>>>>> 8ec56277
                     }
                     fstring.try_end_format_spec(self.nesting);
                 }
@@ -1426,17 +1291,10 @@
             _ => {
                 self.state = State::Other;
 
-<<<<<<< HEAD
-                return Err(LexicalError {
-                    error: LexicalErrorType::UnrecognizedToken { tok: c },
-                    location: self.token_range(),
-                });
-=======
                 return Err(LexicalError::new(
                     LexicalErrorType::UnrecognizedToken { tok: c },
-                    self.token_start(),
+                    self.token_range(),
                 ));
->>>>>>> 8ec56277
             }
         };
 
@@ -1499,11 +1357,7 @@
     /// The type of error that occurred.
     error: LexicalErrorType,
     /// The location of the error.
-<<<<<<< HEAD
-    pub location: TextRange,
-=======
-    location: TextSize,
->>>>>>> 8ec56277
+    location: TextRange,
 }
 
 impl LexicalError {
@@ -1520,7 +1374,7 @@
         self.error
     }
 
-    pub fn location(&self) -> TextSize {
+    pub fn location(&self) -> TextRange {
         self.location
     }
 }
@@ -1544,13 +1398,8 @@
         write!(
             f,
             "{} at byte offset {}",
-<<<<<<< HEAD
-            &self.error,
-            u32::from(self.location.start())
-=======
             self.error(),
-            u32::from(self.location())
->>>>>>> 8ec56277
+            u32::from(self.location().start())
         )
     }
 }
