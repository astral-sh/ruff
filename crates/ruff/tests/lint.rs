//! Tests the interaction of the `lint` configuration section

#![cfg(not(target_family = "wasm"))]

use regex::escape;
use std::process::Command;
use std::str;
use std::{fs, path::Path};

use anyhow::Result;
use assert_fs::fixture::{ChildPath, FileTouch, PathChild};
use insta_cmd::{assert_cmd_snapshot, get_cargo_bin};
use tempfile::TempDir;

const BIN_NAME: &str = "ruff";
const STDIN_BASE_OPTIONS: &[&str] = &["check", "--no-cache", "--output-format", "concise"];

fn tempdir_filter(path: impl AsRef<Path>) -> String {
    format!(r"{}\\?/?", escape(path.as_ref().to_str().unwrap()))
}

#[test]
fn top_level_options() -> Result<()> {
    let tempdir = TempDir::new()?;
    let ruff_toml = tempdir.path().join("ruff.toml");
    fs::write(
        &ruff_toml,
        r#"
extend-select = ["B", "Q"]

[flake8-quotes]
inline-quotes = "single"
"#,
    )?;

    insta::with_settings!({
        filters => vec![(tempdir_filter(&tempdir).as_str(), "[TMP]/")]
    }, {
        assert_cmd_snapshot!(Command::new(get_cargo_bin(BIN_NAME))
            .args(STDIN_BASE_OPTIONS)
            .arg("--config")
            .arg(&ruff_toml)
            .args(["--stdin-filename", "test.py"])
            .arg("-")
            .pass_stdin(r#"a = "abcba".strip("aba")"#), @r"
        success: false
        exit_code: 1
        ----- stdout -----
        test.py:1:5: Q000 [*] Double quotes found but single quotes preferred
        test.py:1:5: B005 Using `.strip()` with multi-character strings is misleading
        test.py:1:19: Q000 [*] Double quotes found but single quotes preferred
        Found 3 errors.
        [*] 2 fixable with the `--fix` option.

        ----- stderr -----
        warning: The top-level linter settings are deprecated in favour of their counterparts in the `lint` section. Please update the following options in `[TMP]/ruff.toml`:
          - 'extend-select' -> 'lint.extend-select'
          - 'flake8-quotes' -> 'lint.flake8-quotes'
        ");
    });

    Ok(())
}

#[test]
fn lint_options() -> Result<()> {
    let tempdir = TempDir::new()?;
    let ruff_toml = tempdir.path().join("ruff.toml");
    fs::write(
        &ruff_toml,
        r#"
[lint]
extend-select = ["B", "Q"]

[lint.flake8-quotes]
inline-quotes = "single"
"#,
    )?;

    insta::with_settings!({
        filters => vec![(tempdir_filter(&tempdir).as_str(), "[TMP]/")]
    }, {
    assert_cmd_snapshot!(Command::new(get_cargo_bin(BIN_NAME))
        .args(STDIN_BASE_OPTIONS)
        .arg("--config")
        .arg(&ruff_toml)
        .arg("-")
        .pass_stdin(r#"a = "abcba".strip("aba")"#), @r"
    success: false
    exit_code: 1
    ----- stdout -----
    -:1:5: Q000 [*] Double quotes found but single quotes preferred
    -:1:5: B005 Using `.strip()` with multi-character strings is misleading
    -:1:19: Q000 [*] Double quotes found but single quotes preferred
    Found 3 errors.
    [*] 2 fixable with the `--fix` option.

    ----- stderr -----
    ");
    });

    Ok(())
}

/// Tests that configurations from the top-level and `lint` section are merged together.
#[test]
fn mixed_levels() -> Result<()> {
    let tempdir = TempDir::new()?;
    let ruff_toml = tempdir.path().join("ruff.toml");
    fs::write(
        &ruff_toml,
        r#"
extend-select = ["B", "Q"]

[lint.flake8-quotes]
inline-quotes = "single"
"#,
    )?;

    insta::with_settings!({
        filters => vec![(tempdir_filter(&tempdir).as_str(), "[TMP]/")]
    }, {
    assert_cmd_snapshot!(Command::new(get_cargo_bin(BIN_NAME))
        .args(STDIN_BASE_OPTIONS)
        .arg("--config")
        .arg(&ruff_toml)
        .arg("-")
        .pass_stdin(r#"a = "abcba".strip("aba")"#), @r"
    success: false
    exit_code: 1
    ----- stdout -----
    -:1:5: Q000 [*] Double quotes found but single quotes preferred
    -:1:5: B005 Using `.strip()` with multi-character strings is misleading
    -:1:19: Q000 [*] Double quotes found but single quotes preferred
    Found 3 errors.
    [*] 2 fixable with the `--fix` option.

    ----- stderr -----
    warning: The top-level linter settings are deprecated in favour of their counterparts in the `lint` section. Please update the following options in `[TMP]/ruff.toml`:
      - 'extend-select' -> 'lint.extend-select'
    ");
    });

    Ok(())
}

/// Tests that options in the `lint` section have higher precedence than top-level options (because they are more specific).
#[test]
fn precedence() -> Result<()> {
    let tempdir = TempDir::new()?;
    let ruff_toml = tempdir.path().join("ruff.toml");
    fs::write(
        &ruff_toml,
        r#"
[lint]
extend-select = ["B", "Q"]

[flake8-quotes]
inline-quotes = "double"

[lint.flake8-quotes]
inline-quotes = "single"
"#,
    )?;

    insta::with_settings!({
        filters => vec![(tempdir_filter(&tempdir).as_str(), "[TMP]/")]
    }, {
    assert_cmd_snapshot!(Command::new(get_cargo_bin(BIN_NAME))
        .args(STDIN_BASE_OPTIONS)
        .arg("--config")
        .arg(&ruff_toml)
        .arg("-")
        .pass_stdin(r#"a = "abcba".strip("aba")"#), @r"
    success: false
    exit_code: 1
    ----- stdout -----
    -:1:5: Q000 [*] Double quotes found but single quotes preferred
    -:1:5: B005 Using `.strip()` with multi-character strings is misleading
    -:1:19: Q000 [*] Double quotes found but single quotes preferred
    Found 3 errors.
    [*] 2 fixable with the `--fix` option.

    ----- stderr -----
    warning: The top-level linter settings are deprecated in favour of their counterparts in the `lint` section. Please update the following options in `[TMP]/ruff.toml`:
      - 'flake8-quotes' -> 'lint.flake8-quotes'
    ");
    });

    Ok(())
}

#[test]
fn exclude() -> Result<()> {
    let tempdir = TempDir::new()?;
    let ruff_toml = tempdir.path().join("ruff.toml");
    fs::write(
        &ruff_toml,
        r#"
extend-select = ["B", "Q"]
extend-exclude = ["out"]

[lint]
exclude = ["test.py", "generated.py"]

[lint.flake8-quotes]
inline-quotes = "single"
"#,
    )?;

    fs::write(
        tempdir.path().join("main.py"),
        r#"
from test import say_hy

if __name__ == "__main__":
    say_hy("dear Ruff contributor")
"#,
    )?;

    // Excluded file but passed to the CLI directly, should be linted
    let test_path = tempdir.path().join("test.py");
    fs::write(
        &test_path,
        r#"
def say_hy(name: str):
        print(f"Hy {name}")"#,
    )?;

    fs::write(
        tempdir.path().join("generated.py"),
        r#"NUMBERS = [
     0,  1,  2,  3,  4,  5,  6,  7,  8,  9,
    10, 11, 12, 13, 14, 15, 16, 17, 18, 19
]
OTHER = "OTHER"
"#,
    )?;

    let out_dir = tempdir.path().join("out");
    fs::create_dir(&out_dir)?;

    fs::write(out_dir.join("a.py"), r#"a = "a""#)?;

    insta::with_settings!({
        filters => vec![(tempdir_filter(&tempdir).as_str(), "[TMP]/")]
    }, {
    assert_cmd_snapshot!(Command::new(get_cargo_bin(BIN_NAME))
        .current_dir(tempdir.path())
        .args(STDIN_BASE_OPTIONS)
        .args(["--config", &ruff_toml.file_name().unwrap().to_string_lossy()])
        // Explicitly pass test.py, should be linted regardless of it being excluded by lint.exclude
        .arg(test_path.file_name().unwrap())
        // Lint all other files in the directory, should respect the `exclude` and `lint.exclude` options
        .arg("."), @r"
    success: false
    exit_code: 1
    ----- stdout -----
    main.py:4:16: Q000 [*] Double quotes found but single quotes preferred
    main.py:5:12: Q000 [*] Double quotes found but single quotes preferred
    test.py:3:15: Q000 [*] Double quotes found but single quotes preferred
    Found 3 errors.
    [*] 3 fixable with the `--fix` option.

    ----- stderr -----
    warning: The top-level linter settings are deprecated in favour of their counterparts in the `lint` section. Please update the following options in `ruff.toml`:
      - 'extend-select' -> 'lint.extend-select'
    ");
    });

    Ok(())
}

#[test]
fn exclude_stdin() -> Result<()> {
    let tempdir = TempDir::new()?;
    let ruff_toml = tempdir.path().join("ruff.toml");
    fs::write(
        &ruff_toml,
        r#"
extend-select = ["B", "Q"]

[lint]
exclude = ["generated.py"]

[lint.flake8-quotes]
inline-quotes = "single"
"#,
    )?;

    insta::with_settings!({
        filters => vec![(tempdir_filter(&tempdir).as_str(), "[TMP]/")]
    }, {
    assert_cmd_snapshot!(Command::new(get_cargo_bin(BIN_NAME))
        .current_dir(tempdir.path())
        .args(STDIN_BASE_OPTIONS)
        .args(["--config", &ruff_toml.file_name().unwrap().to_string_lossy()])
        .args(["--stdin-filename", "generated.py"])
        .arg("-")
        .pass_stdin(r#"
from test import say_hy

if __name__ == "__main__":
    say_hy("dear Ruff contributor")
"#), @r"
    success: false
    exit_code: 1
    ----- stdout -----
    generated.py:4:16: Q000 [*] Double quotes found but single quotes preferred
    generated.py:5:12: Q000 [*] Double quotes found but single quotes preferred
    Found 2 errors.
    [*] 2 fixable with the `--fix` option.

    ----- stderr -----
    warning: The top-level linter settings are deprecated in favour of their counterparts in the `lint` section. Please update the following options in `ruff.toml`:
      - 'extend-select' -> 'lint.extend-select'
    ");
    });

    Ok(())
}

#[test]
fn line_too_long_width_override() -> Result<()> {
    let tempdir = TempDir::new()?;
    let ruff_toml = tempdir.path().join("ruff.toml");
    fs::write(
        &ruff_toml,
        r#"
line-length = 80
select = ["E501"]

[pycodestyle]
max-line-length = 100
"#,
    )?;

    insta::with_settings!({
        filters => vec![(tempdir_filter(&tempdir).as_str(), "[TMP]/")]
    }, {
    assert_cmd_snapshot!(Command::new(get_cargo_bin(BIN_NAME))
        .args(STDIN_BASE_OPTIONS)
        .arg("--config")
        .arg(&ruff_toml)
        .args(["--stdin-filename", "test.py"])
        .arg("-")
        .pass_stdin(r#"
# longer than 80, but less than 100
_ = "---------------------------------------------------------------------------亜亜亜亜亜亜"
# longer than 100
_ = "---------------------------------------------------------------------------亜亜亜亜亜亜亜亜亜亜亜亜亜亜"
"#), @r"
    success: false
    exit_code: 1
    ----- stdout -----
    test.py:5:91: E501 Line too long (109 > 100)
    Found 1 error.

    ----- stderr -----
    warning: The top-level linter settings are deprecated in favour of their counterparts in the `lint` section. Please update the following options in `[TMP]/ruff.toml`:
      - 'select' -> 'lint.select'
      - 'pycodestyle' -> 'lint.pycodestyle'
    ");
    });

    Ok(())
}

#[test]
fn per_file_ignores_stdin() -> Result<()> {
    let tempdir = TempDir::new()?;
    let ruff_toml = tempdir.path().join("ruff.toml");
    fs::write(
        &ruff_toml,
        r#"
extend-select = ["B", "Q"]

[lint.flake8-quotes]
inline-quotes = "single"
"#,
    )?;

    insta::with_settings!({
        filters => vec![(tempdir_filter(&tempdir).as_str(), "[TMP]/")]
    }, {
    assert_cmd_snapshot!(Command::new(get_cargo_bin(BIN_NAME))
        .current_dir(tempdir.path())
        .args(STDIN_BASE_OPTIONS)
        .args(["--config", &ruff_toml.file_name().unwrap().to_string_lossy()])
        .args(["--stdin-filename", "generated.py"])
        .args(["--per-file-ignores", "generated.py:Q"])
        .arg("-")
        .pass_stdin(r#"
import os

from test import say_hy

if __name__ == "__main__":
    say_hy("dear Ruff contributor")
"#), @r"
    success: false
    exit_code: 1
    ----- stdout -----
    generated.py:2:8: F401 [*] `os` imported but unused
    Found 1 error.
    [*] 1 fixable with the `--fix` option.

    ----- stderr -----
    warning: The top-level linter settings are deprecated in favour of their counterparts in the `lint` section. Please update the following options in `ruff.toml`:
      - 'extend-select' -> 'lint.extend-select'
    ");
    });

    Ok(())
}

#[test]
fn extend_per_file_ignores_stdin() -> Result<()> {
    let tempdir = TempDir::new()?;
    let ruff_toml = tempdir.path().join("ruff.toml");
    fs::write(
        &ruff_toml,
        r#"
extend-select = ["B", "Q"]

[lint.flake8-quotes]
inline-quotes = "single"
"#,
    )?;

    insta::with_settings!({
        filters => vec![(tempdir_filter(&tempdir).as_str(), "[TMP]/")]
    }, {
    assert_cmd_snapshot!(Command::new(get_cargo_bin(BIN_NAME))
        .current_dir(tempdir.path())
        .args(STDIN_BASE_OPTIONS)
        .args(["--config", &ruff_toml.file_name().unwrap().to_string_lossy()])
        .args(["--stdin-filename", "generated.py"])
        .args(["--extend-per-file-ignores", "generated.py:Q"])
        .arg("-")
        .pass_stdin(r#"
import os

from test import say_hy

if __name__ == "__main__":
    say_hy("dear Ruff contributor")
"#), @r"
    success: false
    exit_code: 1
    ----- stdout -----
    generated.py:2:8: F401 [*] `os` imported but unused
    Found 1 error.
    [*] 1 fixable with the `--fix` option.

    ----- stderr -----
    warning: The top-level linter settings are deprecated in favour of their counterparts in the `lint` section. Please update the following options in `ruff.toml`:
      - 'extend-select' -> 'lint.extend-select'
    ");
    });

    Ok(())
}

/// Regression test for [#8858](https://github.com/astral-sh/ruff/issues/8858)
#[test]
fn parent_configuration_override() -> Result<()> {
    let tempdir = TempDir::new()?;
    let root_ruff = tempdir.path().join("ruff.toml");
    fs::write(
        root_ruff,
        r#"
[lint]
select = ["ALL"]
"#,
    )?;

    let sub_dir = tempdir.path().join("subdirectory");
    fs::create_dir(&sub_dir)?;

    let subdirectory_ruff = sub_dir.join("ruff.toml");
    fs::write(
        subdirectory_ruff,
        r#"
[lint]
ignore = ["D203", "D212"]
"#,
    )?;

    insta::with_settings!({
        filters => vec![(tempdir_filter(&tempdir).as_str(), "[TMP]/")]
    }, {
    assert_cmd_snapshot!(Command::new(get_cargo_bin(BIN_NAME))
        .current_dir(sub_dir)
        .args(STDIN_BASE_OPTIONS)
        , @r"
    success: true
    exit_code: 0
    ----- stdout -----
    All checks passed!

    ----- stderr -----
    warning: No Python files found under the given path(s)
    ");
    });

    Ok(())
}

#[test]
fn nonexistent_config_file() {
    assert_cmd_snapshot!(Command::new(get_cargo_bin(BIN_NAME))
        .args(STDIN_BASE_OPTIONS)
        .args(["--config", "foo.toml", "."]), @r"
    success: false
    exit_code: 2
    ----- stdout -----

    ----- stderr -----
    error: invalid value 'foo.toml' for '--config <CONFIG_OPTION>'

      tip: A `--config` flag must either be a path to a `.toml` configuration file
           or a TOML `<KEY> = <VALUE>` pair overriding a specific configuration
           option

    It looks like you were trying to pass a path to a configuration file.
    The path `foo.toml` does not point to a configuration file

    For more information, try '--help'.
    ");
}

#[test]
fn config_override_rejected_if_invalid_toml() {
    assert_cmd_snapshot!(Command::new(get_cargo_bin(BIN_NAME))
        .args(STDIN_BASE_OPTIONS)
        .args(["--config", "foo = bar", "."]), @r#"
    success: false
    exit_code: 2
    ----- stdout -----

    ----- stderr -----
    error: invalid value 'foo = bar' for '--config <CONFIG_OPTION>'

      tip: A `--config` flag must either be a path to a `.toml` configuration file
           or a TOML `<KEY> = <VALUE>` pair overriding a specific configuration
           option

    The supplied argument is not valid TOML:

    TOML parse error at line 1, column 7
      |
    1 | foo = bar
      |       ^
    invalid string
    expected `"`, `'`

    For more information, try '--help'.
    "#);
}

#[test]
fn too_many_config_files() -> Result<()> {
    let tempdir = TempDir::new()?;
    let ruff_dot_toml = tempdir.path().join("ruff.toml");
    let ruff2_dot_toml = tempdir.path().join("ruff2.toml");
    fs::File::create(&ruff_dot_toml)?;
    fs::File::create(&ruff2_dot_toml)?;
    insta::with_settings!({
        filters => vec![(tempdir_filter(&tempdir).as_str(), "[TMP]/")]
    }, {
    assert_cmd_snapshot!(Command::new(get_cargo_bin(BIN_NAME))
        .args(STDIN_BASE_OPTIONS)
        .arg("--config")
        .arg(&ruff_dot_toml)
        .arg("--config")
        .arg(&ruff2_dot_toml)
        .arg("."), @r"
    success: false
    exit_code: 2
    ----- stdout -----

    ----- stderr -----
    ruff failed
      Cause: You cannot specify more than one configuration file on the command line.

      tip: remove either `--config=[TMP]/ruff.toml` or `--config=[TMP]/ruff2.toml`.
           For more information, try `--help`.
    ");
    });
    Ok(())
}

#[test]
fn extend_passed_via_config_argument() {
    assert_cmd_snapshot!(Command::new(get_cargo_bin(BIN_NAME))
        .args(STDIN_BASE_OPTIONS)
        .args(["--config", "extend = 'foo.toml'", "."]), @r"
    success: false
    exit_code: 2
    ----- stdout -----

    ----- stderr -----
    error: invalid value 'extend = 'foo.toml'' for '--config <CONFIG_OPTION>'

      tip: Cannot include `extend` in a --config flag value

    For more information, try '--help'.
    ");
}

#[test]
fn nonexistent_extend_file() -> Result<()> {
    let tempdir = TempDir::new()?;
    let project_dir = tempdir.path().canonicalize()?;
    fs::write(
        project_dir.join("ruff.toml"),
        r#"
extend = "ruff2.toml"
"#,
    )?;

    fs::write(
        project_dir.join("ruff2.toml"),
        r#"
extend = "ruff3.toml"
"#,
    )?;

    insta::with_settings!({
        filters => vec![
            (tempdir_filter(&project_dir).as_str(), "[TMP]/"),
            ("The system cannot find the file specified.", "No such file or directory")
        ]
    }, {
        assert_cmd_snapshot!(Command::new(get_cargo_bin(BIN_NAME))
        .args(["check"]).current_dir(project_dir), @r"
        success: false
        exit_code: 2
        ----- stdout -----

        ----- stderr -----
        ruff failed
          Cause: Failed to load extended configuration `[TMP]/ruff3.toml` (`[TMP]/ruff.toml` extends `[TMP]/ruff2.toml` extends `[TMP]/ruff3.toml`)
          Cause: Failed to read [TMP]/ruff3.toml
          Cause: No such file or directory (os error 2)
        ");
    });

    Ok(())
}

#[test]
fn circular_extend() -> Result<()> {
    let tempdir = TempDir::new()?;
    let project_path = tempdir.path().canonicalize()?;

    fs::write(
        project_path.join("ruff.toml"),
        r#"
extend = "ruff2.toml"
"#,
    )?;
    fs::write(
        project_path.join("ruff2.toml"),
        r#"
extend = "ruff3.toml"
"#,
    )?;
    fs::write(
        project_path.join("ruff3.toml"),
        r#"
extend = "ruff.toml"
"#,
    )?;

    insta::with_settings!({
        filters => vec![(tempdir_filter(&project_path).as_str(), "[TMP]/")]
    }, {
    assert_cmd_snapshot!(
        Command::new(get_cargo_bin(BIN_NAME))
            .args(["check"])
            .current_dir(project_path),
        @r"
    success: false
    exit_code: 2
    ----- stdout -----

    ----- stderr -----
    ruff failed
      Cause: Circular configuration detected: `[TMP]/ruff.toml` extends `[TMP]/ruff2.toml` extends `[TMP]/ruff3.toml` extends `[TMP]/ruff.toml`
    ");
    });

    Ok(())
}

#[test]
fn parse_error_extends() -> Result<()> {
    let tempdir = TempDir::new()?;
    let project_path = tempdir.path().canonicalize()?;

    fs::write(
        project_path.join("ruff.toml"),
        r#"
extend = "ruff2.toml"
"#,
    )?;
    fs::write(
        project_path.join("ruff2.toml"),
        r#"
[lint]
select = [E501]
"#,
    )?;

    insta::with_settings!({
        filters => vec![(tempdir_filter(&project_path).as_str(), "[TMP]/")]
    }, {
    assert_cmd_snapshot!(
        Command::new(get_cargo_bin(BIN_NAME))
            .args(["check"])
            .current_dir(project_path),
        @r"
    success: false
    exit_code: 2
    ----- stdout -----

    ----- stderr -----
    ruff failed
      Cause: Failed to load extended configuration `[TMP]/ruff2.toml` (`[TMP]/ruff.toml` extends `[TMP]/ruff2.toml`)
      Cause: Failed to parse [TMP]/ruff2.toml
      Cause: TOML parse error at line 3, column 11
      |
    3 | select = [E501]
      |           ^
    invalid array
    expected `]`
    ");
    });

    Ok(())
}

#[test]
fn config_file_and_isolated() -> Result<()> {
    let tempdir = TempDir::new()?;
    let ruff_dot_toml = tempdir.path().join("ruff.toml");
    fs::File::create(&ruff_dot_toml)?;
    insta::with_settings!({
        filters => vec![(tempdir_filter(&tempdir).as_str(), "[TMP]/")]
    }, {
    assert_cmd_snapshot!(Command::new(get_cargo_bin(BIN_NAME))
        .args(STDIN_BASE_OPTIONS)
        .arg("--config")
        .arg(&ruff_dot_toml)
        .arg("--isolated")
        .arg("."), @r"
    success: false
    exit_code: 2
    ----- stdout -----

    ----- stderr -----
    ruff failed
      Cause: The argument `--config=[TMP]/ruff.toml` cannot be used with `--isolated`

      tip: You cannot specify a configuration file and also specify `--isolated`,
           as `--isolated` causes ruff to ignore all configuration files.
           For more information, try `--help`.
    ");
    });
    Ok(())
}

#[test]
fn config_override_via_cli() -> Result<()> {
    let tempdir = TempDir::new()?;
    let ruff_toml = tempdir.path().join("ruff.toml");
    fs::write(
        &ruff_toml,
        r#"
line-length = 100

[lint]
select = ["I"]

[lint.isort]
combine-as-imports = true
        "#,
    )?;
    let fixture = r#"
from foo import (
    aaaaaaaaaaaaaaaaaaa,
    bbbbbbbbbbb as bbbbbbbbbbbbbbbb,
    cccccccccccccccc,
    ddddddddddd as ddddddddddddd,
    eeeeeeeeeeeeeee,
    ffffffffffff as ffffffffffffff,
    ggggggggggggg,
    hhhhhhh as hhhhhhhhhhh,
    iiiiiiiiiiiiii,
    jjjjjjjjjjjjj as jjjjjj,
)

x = "longer_than_90_charactersssssssssssssssssssssssssssssssssssssssssssssssssssssssssssssssssss"
"#;
    assert_cmd_snapshot!(Command::new(get_cargo_bin(BIN_NAME))
        .args(STDIN_BASE_OPTIONS)
        .arg("--config")
        .arg(&ruff_toml)
        .args(["--config", "line-length=90"])
        .args(["--config", "lint.extend-select=['E501', 'F841']"])
        .args(["--config", "lint.isort.combine-as-imports = false"])
        .arg("-")
        .pass_stdin(fixture), @r"
    success: false
    exit_code: 1
    ----- stdout -----
    -:2:1: I001 [*] Import block is un-sorted or un-formatted
    -:15:91: E501 Line too long (97 > 90)
    Found 2 errors.
    [*] 1 fixable with the `--fix` option.

    ----- stderr -----
    ");
    Ok(())
}

#[test]
fn valid_toml_but_nonexistent_option_provided_via_config_argument() {
    assert_cmd_snapshot!(Command::new(get_cargo_bin(BIN_NAME))
        .args(STDIN_BASE_OPTIONS)
        .args([".", "--config", "extend-select=['F481']"]),  // No such code as F481!
        @r"
    success: false
    exit_code: 2
    ----- stdout -----

    ----- stderr -----
    error: invalid value 'extend-select=['F481']' for '--config <CONFIG_OPTION>'

      tip: A `--config` flag must either be a path to a `.toml` configuration file
           or a TOML `<KEY> = <VALUE>` pair overriding a specific configuration
           option

    Could not parse the supplied argument as a `ruff.toml` configuration option:

    Unknown rule selector: `F481`

    For more information, try '--help'.
    ");
}

#[test]
fn each_toml_option_requires_a_new_flag_1() {
    assert_cmd_snapshot!(Command::new(get_cargo_bin(BIN_NAME))
        .args(STDIN_BASE_OPTIONS)
        // commas can't be used to delimit different config overrides;
        // you need a new --config flag for each override
        .args([".", "--config", "extend-select=['F841'], line-length=90"]),
        @r"
    success: false
    exit_code: 2
    ----- stdout -----

    ----- stderr -----
    error: invalid value 'extend-select=['F841'], line-length=90' for '--config <CONFIG_OPTION>'

      tip: A `--config` flag must either be a path to a `.toml` configuration file
           or a TOML `<KEY> = <VALUE>` pair overriding a specific configuration
           option

    The supplied argument is not valid TOML:

    TOML parse error at line 1, column 23
      |
    1 | extend-select=['F841'], line-length=90
      |                       ^
    expected newline, `#`

    For more information, try '--help'.
    ");
}

#[test]
fn each_toml_option_requires_a_new_flag_2() {
    assert_cmd_snapshot!(Command::new(get_cargo_bin(BIN_NAME))
        .args(STDIN_BASE_OPTIONS)
        // spaces *also* can't be used to delimit different config overrides;
        // you need a new --config flag for each override
        .args([".", "--config", "extend-select=['F841'] line-length=90"]),
        @r"
    success: false
    exit_code: 2
    ----- stdout -----

    ----- stderr -----
    error: invalid value 'extend-select=['F841'] line-length=90' for '--config <CONFIG_OPTION>'

      tip: A `--config` flag must either be a path to a `.toml` configuration file
           or a TOML `<KEY> = <VALUE>` pair overriding a specific configuration
           option

    The supplied argument is not valid TOML:

    TOML parse error at line 1, column 24
      |
    1 | extend-select=['F841'] line-length=90
      |                        ^
    expected newline, `#`

    For more information, try '--help'.
    ");
}

#[test]
fn value_given_to_table_key_is_not_inline_table_1() {
    // https://github.com/astral-sh/ruff/issues/13995
    assert_cmd_snapshot!(Command::new(get_cargo_bin(BIN_NAME))
        .args(STDIN_BASE_OPTIONS)
        .args([".", "--config", r#"lint.flake8-pytest-style="csv""#]),
        @r#"
    success: false
    exit_code: 2
    ----- stdout -----

    ----- stderr -----
    error: invalid value 'lint.flake8-pytest-style="csv"' for '--config <CONFIG_OPTION>'

      tip: A `--config` flag must either be a path to a `.toml` configuration file
           or a TOML `<KEY> = <VALUE>` pair overriding a specific configuration
           option

    `lint.flake8-pytest-style` is a table of configuration options.
    Did you want to override one of the table's subkeys?

    Possible choices:

    - `lint.flake8-pytest-style.fixture-parentheses`
    - `lint.flake8-pytest-style.parametrize-names-type`
    - `lint.flake8-pytest-style.parametrize-values-type`
    - `lint.flake8-pytest-style.parametrize-values-row-type`
    - `lint.flake8-pytest-style.raises-require-match-for`
    - `lint.flake8-pytest-style.raises-extend-require-match-for`
    - `lint.flake8-pytest-style.mark-parentheses`
    - `lint.flake8-pytest-style.warns-require-match-for`
    - `lint.flake8-pytest-style.warns-extend-require-match-for`

    For more information, try '--help'.
    "#);
}

#[test]
fn value_given_to_table_key_is_not_inline_table_2() {
    // https://github.com/astral-sh/ruff/issues/13995
    assert_cmd_snapshot!(Command::new(get_cargo_bin(BIN_NAME))
        .args(STDIN_BASE_OPTIONS)
        .args([".", "--config", r#"lint=123"#]),
        @r"
    success: false
    exit_code: 2
    ----- stdout -----

    ----- stderr -----
    error: invalid value 'lint=123' for '--config <CONFIG_OPTION>'

      tip: A `--config` flag must either be a path to a `.toml` configuration file
           or a TOML `<KEY> = <VALUE>` pair overriding a specific configuration
           option

    `lint` is a table of configuration options.
    Did you want to override one of the table's subkeys?

    Possible choices:

    - `lint.allowed-confusables`
    - `lint.dummy-variable-rgx`
    - `lint.extend-ignore`
    - `lint.extend-select`
    - `lint.extend-fixable`
    - `lint.external`
    - `lint.fixable`
    - `lint.ignore`
    - `lint.extend-safe-fixes`
    - `lint.extend-unsafe-fixes`
    - `lint.ignore-init-module-imports`
    - `lint.logger-objects`
    - `lint.select`
    - `lint.explicit-preview-rules`
    - `lint.task-tags`
    - `lint.typing-modules`
    - `lint.unfixable`
    - `lint.per-file-ignores`
    - `lint.extend-per-file-ignores`
    - `lint.exclude`
    - `lint.preview`

    For more information, try '--help'.
    ");
}

#[test]
fn config_doubly_overridden_via_cli() -> Result<()> {
    let tempdir = TempDir::new()?;
    let ruff_toml = tempdir.path().join("ruff.toml");
    fs::write(
        &ruff_toml,
        r#"
line-length = 100

[lint]
select=["E501"]
"#,
    )?;
    let fixture = "x = 'longer_than_90_charactersssssssssssssssssssssssssssssssssssssssssssssssssssssssssssssssssss'";
    assert_cmd_snapshot!(Command::new(get_cargo_bin(BIN_NAME))
        .args(STDIN_BASE_OPTIONS)
        // The --line-length flag takes priority over both the config file
        // and the `--config="line-length=110"` flag,
        // despite them both being specified after this flag on the command line:
        .args(["--line-length", "90"])
        .arg("--config")
        .arg(&ruff_toml)
        .args(["--config", "line-length=110"])
        .arg("-")
        .pass_stdin(fixture), @r"
    success: false
    exit_code: 1
    ----- stdout -----
    -:1:91: E501 Line too long (97 > 90)
    Found 1 error.

    ----- stderr -----
    ");
    Ok(())
}

#[test]
fn complex_config_setting_overridden_via_cli() -> Result<()> {
    let tempdir = TempDir::new()?;
    let ruff_toml = tempdir.path().join("ruff.toml");
    fs::write(&ruff_toml, "lint.select = ['N801']")?;
    let fixture = "class violates_n801: pass";
    assert_cmd_snapshot!(Command::new(get_cargo_bin(BIN_NAME))
        .args(STDIN_BASE_OPTIONS)
        .arg("--config")
        .arg(&ruff_toml)
        .args(["--config", "lint.per-file-ignores = {'generated.py' = ['N801']}"])
        .args(["--stdin-filename", "generated.py"])
        .arg("-")
        .pass_stdin(fixture), @r"
    success: true
    exit_code: 0
    ----- stdout -----
    All checks passed!

    ----- stderr -----
    ");
    Ok(())
}

#[test]
fn deprecated_config_option_overridden_via_cli() {
    assert_cmd_snapshot!(Command::new(get_cargo_bin(BIN_NAME))
        .args(STDIN_BASE_OPTIONS)
        .args(["--config", "select=['N801']", "-"])
        .pass_stdin("class lowercase: ..."),
        @r"
    success: false
    exit_code: 1
    ----- stdout -----
    -:1:7: N801 Class name `lowercase` should use CapWords convention
    Found 1 error.

    ----- stderr -----
    warning: The top-level linter settings are deprecated in favour of their counterparts in the `lint` section. Please update the following options in your `--config` CLI arguments:
      - 'select' -> 'lint.select'
    ");
}

#[test]
fn extension() -> Result<()> {
    let tempdir = TempDir::new()?;

    let ruff_toml = tempdir.path().join("ruff.toml");
    fs::write(
        &ruff_toml,
        r#"
include = ["*.ipy"]
"#,
    )?;

    fs::write(
        tempdir.path().join("main.ipy"),
        r#"
{
 "cells": [
  {
   "cell_type": "code",
   "execution_count": null,
   "id": "ad6f36d9-4b7d-4562-8d00-f15a0f1fbb6d",
   "metadata": {},
   "outputs": [],
   "source": [
    "import os"
   ]
  }
 ],
 "metadata": {
  "kernelspec": {
   "display_name": "Python 3 (ipykernel)",
   "language": "python",
   "name": "python3"
  },
  "language_info": {
   "codemirror_mode": {
    "name": "ipython",
    "version": 3
   },
   "file_extension": ".py",
   "mimetype": "text/x-python",
   "name": "python",
   "nbconvert_exporter": "python",
   "pygments_lexer": "ipython3",
   "version": "3.12.0"
  }
 },
 "nbformat": 4,
 "nbformat_minor": 5
}
"#,
    )?;

    insta::with_settings!({
        filters => vec![(tempdir_filter(&tempdir).as_str(), "[TMP]/")]
    }, {
    assert_cmd_snapshot!(Command::new(get_cargo_bin(BIN_NAME))
        .current_dir(tempdir.path())
        .args(STDIN_BASE_OPTIONS)
        .args(["--config", &ruff_toml.file_name().unwrap().to_string_lossy()])
        .args(["--extension", "ipy:ipynb"])
        .arg("."), @r"
    success: false
    exit_code: 1
    ----- stdout -----
    main.ipy:cell 1:1:8: F401 [*] `os` imported but unused
    Found 1 error.
    [*] 1 fixable with the `--fix` option.

    ----- stderr -----
    ");
    });

    Ok(())
}

#[test]
fn warn_invalid_noqa_with_no_diagnostics() {
    assert_cmd_snapshot!(Command::new(get_cargo_bin(BIN_NAME))
        .args(STDIN_BASE_OPTIONS)
        .args(["--isolated"])
        .arg("--select")
        .arg("F401")
        .arg("-")
        .pass_stdin(
            r#"
# ruff: noqa: AAA101
print("Hello world!")
"#
        ));
}

#[test]
fn file_noqa_external() -> Result<()> {
    let tempdir = TempDir::new()?;
    let ruff_toml = tempdir.path().join("ruff.toml");
    fs::write(
        &ruff_toml,
        r#"
[lint]
external = ["AAA"]
"#,
    )?;

    insta::with_settings!({
        filters => vec![(tempdir_filter(&tempdir).as_str(), "[TMP]/")]
    }, {
    assert_cmd_snapshot!(Command::new(get_cargo_bin(BIN_NAME))
        .args(STDIN_BASE_OPTIONS)
        .arg("--config")
        .arg(&ruff_toml)
        .arg("-")
        .pass_stdin(r#"
# flake8: noqa: AAA101, BBB102
import os
"#), @r"
    success: false
    exit_code: 1
    ----- stdout -----
    -:3:8: F401 [*] `os` imported but unused
    Found 1 error.
    [*] 1 fixable with the `--fix` option.

    ----- stderr -----
    warning: Invalid rule code provided to `# ruff: noqa` at -:2: BBB102
    ");
    });

    Ok(())
}

#[test]
fn required_version_exact_mismatch() -> Result<()> {
    let version = env!("CARGO_PKG_VERSION");

    let tempdir = TempDir::new()?;
    let ruff_toml = tempdir.path().join("ruff.toml");
    fs::write(
        &ruff_toml,
        r#"
required-version = "0.1.0"
"#,
    )?;

    insta::with_settings!({
        filters => vec![(tempdir_filter(&tempdir).as_str(), "[TMP]/"), (version, "[VERSION]")]
    }, {
    assert_cmd_snapshot!(Command::new(get_cargo_bin(BIN_NAME))
        .args(STDIN_BASE_OPTIONS)
        .arg("--config")
        .arg(&ruff_toml)
        .arg("-")
        .pass_stdin(r#"
import os
"#), @r"
    success: false
    exit_code: 2
    ----- stdout -----

    ----- stderr -----
    ruff failed
      Cause: Required version `==0.1.0` does not match the running version `[VERSION]`
    ");
    });

    Ok(())
}

#[test]
fn required_version_exact_match() -> Result<()> {
    let version = env!("CARGO_PKG_VERSION");

    let tempdir = TempDir::new()?;
    let ruff_toml = tempdir.path().join("ruff.toml");
    fs::write(
        &ruff_toml,
        format!(
            r#"
required-version = "{version}"
"#
        ),
    )?;

    insta::with_settings!({
        filters => vec![(tempdir_filter(&tempdir).as_str(), "[TMP]/"), (version, "[VERSION]")]
    }, {
    assert_cmd_snapshot!(Command::new(get_cargo_bin(BIN_NAME))
        .args(STDIN_BASE_OPTIONS)
        .arg("--config")
        .arg(&ruff_toml)
        .arg("-")
        .pass_stdin(r#"
import os
"#), @r"
    success: false
    exit_code: 1
    ----- stdout -----
    -:2:8: F401 [*] `os` imported but unused
    Found 1 error.
    [*] 1 fixable with the `--fix` option.

    ----- stderr -----
    ");
    });

    Ok(())
}

#[test]
fn required_version_bound_mismatch() -> Result<()> {
    let version = env!("CARGO_PKG_VERSION");

    let tempdir = TempDir::new()?;
    let ruff_toml = tempdir.path().join("ruff.toml");
    fs::write(
        &ruff_toml,
        format!(
            r#"
required-version = ">{version}"
"#
        ),
    )?;

    insta::with_settings!({
        filters => vec![(tempdir_filter(&tempdir).as_str(), "[TMP]/"), (version, "[VERSION]")]
    }, {
    assert_cmd_snapshot!(Command::new(get_cargo_bin(BIN_NAME))
        .args(STDIN_BASE_OPTIONS)
        .arg("--config")
        .arg(&ruff_toml)
        .arg("-")
        .pass_stdin(r#"
import os
"#), @r"
    success: false
    exit_code: 2
    ----- stdout -----

    ----- stderr -----
    ruff failed
      Cause: Required version `>[VERSION]` does not match the running version `[VERSION]`
    ");
    });

    Ok(())
}

#[test]
fn required_version_bound_match() -> Result<()> {
    let version = env!("CARGO_PKG_VERSION");

    let tempdir = TempDir::new()?;
    let ruff_toml = tempdir.path().join("ruff.toml");
    fs::write(
        &ruff_toml,
        r#"
required-version = ">=0.1.0"
"#,
    )?;

    insta::with_settings!({
        filters => vec![(tempdir_filter(&tempdir).as_str(), "[TMP]/"), (version, "[VERSION]")]
    }, {
    assert_cmd_snapshot!(Command::new(get_cargo_bin(BIN_NAME))
        .args(STDIN_BASE_OPTIONS)
        .arg("--config")
        .arg(&ruff_toml)
        .arg("-")
        .pass_stdin(r#"
import os
"#), @r"
    success: false
    exit_code: 1
    ----- stdout -----
    -:2:8: F401 [*] `os` imported but unused
    Found 1 error.
    [*] 1 fixable with the `--fix` option.

    ----- stderr -----
    ");
    });

    Ok(())
}

/// Expand environment variables in `--config` paths provided via the CLI.
#[test]
fn config_expand() -> Result<()> {
    let tempdir = TempDir::new()?;
    let ruff_toml = tempdir.path().join("ruff.toml");
    fs::write(
        ruff_toml,
        r#"
[lint]
select = ["F"]
ignore = ["F841"]
"#,
    )?;

    assert_cmd_snapshot!(Command::new(get_cargo_bin(BIN_NAME))
        .args(STDIN_BASE_OPTIONS)
        .arg("--config")
        .arg("${NAME}.toml")
        .env("NAME", "ruff")
        .arg("-")
        .current_dir(tempdir.path())
        .pass_stdin(r#"
import os

def func():
    x = 1
"#), @r"
    success: false
    exit_code: 1
    ----- stdout -----
    -:2:8: F401 [*] `os` imported but unused
    Found 1 error.
    [*] 1 fixable with the `--fix` option.

    ----- stderr -----
    ");

    Ok(())
}

/// Per-file selects via ! negation in per-file-ignores
#[test]
fn negated_per_file_ignores() -> Result<()> {
    let tempdir = TempDir::new()?;
    let ruff_toml = tempdir.path().join("ruff.toml");
    fs::write(
        &ruff_toml,
        r#"
[lint.per-file-ignores]
"!selected.py" = ["RUF"]
"#,
    )?;
    let selected = tempdir.path().join("selected.py");
    fs::write(selected, "")?;
    let ignored = tempdir.path().join("ignored.py");
    fs::write(ignored, "")?;

    assert_cmd_snapshot!(Command::new(get_cargo_bin(BIN_NAME))
        .args(STDIN_BASE_OPTIONS)
        .arg("--config")
        .arg(&ruff_toml)
        .arg("--select")
        .arg("RUF901")
        .current_dir(&tempdir)
        , @r"
    success: false
    exit_code: 1
    ----- stdout -----
    selected.py:1:1: RUF901 [*] Hey this is a stable test rule with a safe fix.
    Found 1 error.
    [*] 1 fixable with the `--fix` option.

    ----- stderr -----
    ");
    Ok(())
}

#[test]
fn negated_per_file_ignores_absolute() -> Result<()> {
    let tempdir = TempDir::new()?;
    let ruff_toml = tempdir.path().join("ruff.toml");
    fs::write(
        &ruff_toml,
        r#"
[lint.per-file-ignores]
"!src/**.py" = ["RUF"]
"#,
    )?;
    let src_dir = tempdir.path().join("src");
    fs::create_dir(&src_dir)?;
    let selected = src_dir.join("selected.py");
    fs::write(selected, "")?;
    let ignored = tempdir.path().join("ignored.py");
    fs::write(ignored, "")?;

    insta::with_settings!({filters => vec![(r"\\", "/")]}, {
        assert_cmd_snapshot!(Command::new(get_cargo_bin(BIN_NAME))
            .args(STDIN_BASE_OPTIONS)
            .arg("--config")
            .arg(&ruff_toml)
            .arg("--select")
            .arg("RUF901")
            .current_dir(&tempdir)
            , @r"
        success: false
        exit_code: 1
        ----- stdout -----
        src/selected.py:1:1: RUF901 [*] Hey this is a stable test rule with a safe fix.
        Found 1 error.
        [*] 1 fixable with the `--fix` option.

        ----- stderr -----
        ");
    });
    Ok(())
}

/// patterns are additive, can't use negative patterns to "un-ignore"
#[test]
fn negated_per_file_ignores_overlap() -> Result<()> {
    let tempdir = TempDir::new()?;
    let ruff_toml = tempdir.path().join("ruff.toml");
    fs::write(
        &ruff_toml,
        r#"
[lint.per-file-ignores]
"*.py" = ["RUF"]
"!foo.py" = ["RUF"]
"#,
    )?;
    let foo_file = tempdir.path().join("foo.py");
    fs::write(foo_file, "")?;
    let bar_file = tempdir.path().join("bar.py");
    fs::write(bar_file, "")?;

    assert_cmd_snapshot!(Command::new(get_cargo_bin(BIN_NAME))
        .args(STDIN_BASE_OPTIONS)
        .arg("--config")
        .arg(&ruff_toml)
        .arg("--select")
        .arg("RUF901")
        .current_dir(&tempdir)
        , @r"
    success: true
    exit_code: 0
    ----- stdout -----
    All checks passed!

    ----- stderr -----
    ");
    Ok(())
}

#[test]
fn unused_interaction() -> Result<()> {
    let tempdir = TempDir::new()?;
    let ruff_toml = tempdir.path().join("ruff.toml");
    fs::write(
        &ruff_toml,
        r#"
[lint]
select = ["F"]
"#,
    )?;

    insta::with_settings!({
        filters => vec![(tempdir_filter(&tempdir).as_str(), "[TMP]/")]
    }, {
        assert_cmd_snapshot!(Command::new(get_cargo_bin(BIN_NAME))
            .args(STDIN_BASE_OPTIONS)
            .arg("--config")
            .arg(&ruff_toml)
            .args(["--stdin-filename", "test.py"])
            .arg("--fix")
            .arg("-")
            .pass_stdin(r#"
import os  # F401

def function():
    import os  # F811
    print(os.name)
"#), @r"
        success: true
        exit_code: 0
        ----- stdout -----

        import os  # F401

        def function():
            print(os.name)

        ----- stderr -----
        Found 1 error (1 fixed, 0 remaining).
        ");
    });

    Ok(())
}

#[test]
fn add_noqa() -> Result<()> {
    let tempdir = TempDir::new()?;
    let ruff_toml = tempdir.path().join("ruff.toml");
    fs::write(
        &ruff_toml,
        r#"
[lint]
select = ["RUF015"]
"#,
    )?;

    let test_path = tempdir.path().join("noqa.py");

    fs::write(
        &test_path,
        r#"
def first_square():
    return [x * x for x in range(20)][0]
"#,
    )?;

    insta::with_settings!({
        filters => vec![(tempdir_filter(&tempdir).as_str(), "[TMP]/")]
    }, {
    assert_cmd_snapshot!(Command::new(get_cargo_bin(BIN_NAME))
        .current_dir(tempdir.path())
        .args(STDIN_BASE_OPTIONS)
        .args(["--config", &ruff_toml.file_name().unwrap().to_string_lossy()])
        .arg(&test_path)
        .args(["--add-noqa"])
        .arg("-")
        .pass_stdin(r#"

"#), @r"
    success: true
    exit_code: 0
    ----- stdout -----

    ----- stderr -----
    Added 1 noqa directive.
    ");
    });

    let test_code = std::fs::read_to_string(&test_path).expect("should read test file");

    insta::assert_snapshot!(test_code, @r"
    def first_square():
        return [x * x for x in range(20)][0]  # noqa: RUF015
    ");

    Ok(())
}

#[test]
fn add_noqa_multiple_codes() -> Result<()> {
    let tempdir = TempDir::new()?;
    let ruff_toml = tempdir.path().join("ruff.toml");
    fs::write(
        &ruff_toml,
        r#"
[lint]
select = ["ANN001", "ANN201", "ARG001", "D103"]
"#,
    )?;

    let test_path = tempdir.path().join("noqa.py");

    fs::write(
        &test_path,
        r#"
def unused(x):
    pass
"#,
    )?;

    insta::with_settings!({
        filters => vec![(tempdir_filter(&tempdir).as_str(), "[TMP]/")]
    }, {
    assert_cmd_snapshot!(Command::new(get_cargo_bin(BIN_NAME))
        .current_dir(tempdir.path())
        .args(STDIN_BASE_OPTIONS)
        .args(["--config", &ruff_toml.file_name().unwrap().to_string_lossy()])
        .arg(&test_path)
        .arg("--preview")
        .args(["--add-noqa"])
        .arg("-")
        .pass_stdin(r#"

"#), @r"
    success: true
    exit_code: 0
    ----- stdout -----

    ----- stderr -----
    Added 1 noqa directive.
    ");
    });

    let test_code = std::fs::read_to_string(&test_path).expect("should read test file");

    insta::assert_snapshot!(test_code, @r"
    def unused(x):  # noqa: ANN001, ANN201, D103
        pass
    ");

    Ok(())
}

#[test]
fn add_noqa_multiline_diagnostic() -> Result<()> {
    let tempdir = TempDir::new()?;
    let ruff_toml = tempdir.path().join("ruff.toml");
    fs::write(
        &ruff_toml,
        r#"
[lint]
select = ["I"]
"#,
    )?;

    let test_path = tempdir.path().join("noqa.py");

    fs::write(
        &test_path,
        r#"
import z
import c
import a
"#,
    )?;

    insta::with_settings!({
        filters => vec![(tempdir_filter(&tempdir).as_str(), "[TMP]/")]
    }, {
    assert_cmd_snapshot!(Command::new(get_cargo_bin(BIN_NAME))
        .current_dir(tempdir.path())
        .args(STDIN_BASE_OPTIONS)
        .args(["--config", &ruff_toml.file_name().unwrap().to_string_lossy()])
        .arg(&test_path)
        .args(["--add-noqa"])
        .arg("-")
        .pass_stdin(r#"

"#), @r"
    success: true
    exit_code: 0
    ----- stdout -----

    ----- stderr -----
    Added 1 noqa directive.
    ");
    });

    let test_code = std::fs::read_to_string(&test_path).expect("should read test file");

    insta::assert_snapshot!(test_code, @r"
    import z  # noqa: I001
    import c
    import a
    ");

    Ok(())
}

#[test]
fn add_noqa_existing_noqa() -> Result<()> {
    let tempdir = TempDir::new()?;
    let ruff_toml = tempdir.path().join("ruff.toml");
    fs::write(
        &ruff_toml,
        r#"
[lint]
select = ["ANN001", "ANN201", "ARG001", "D103"]
"#,
    )?;

    let test_path = tempdir.path().join("noqa.py");

    fs::write(
        &test_path,
        r#"
def unused(x):  # noqa: ANN001, ARG001, D103
    pass
"#,
    )?;

    insta::with_settings!({
        filters => vec![(tempdir_filter(&tempdir).as_str(), "[TMP]/")]
    }, {
    assert_cmd_snapshot!(Command::new(get_cargo_bin(BIN_NAME))
        .current_dir(tempdir.path())
        .args(STDIN_BASE_OPTIONS)
        .args(["--config", &ruff_toml.file_name().unwrap().to_string_lossy()])
        .arg(&test_path)
        .arg("--preview")
        .args(["--add-noqa"])
        .arg("-")
        .pass_stdin(r#"

"#), @r"
    success: true
    exit_code: 0
    ----- stdout -----

    ----- stderr -----
    Added 1 noqa directive.
    ");
    });

    let test_code = std::fs::read_to_string(&test_path).expect("should read test file");

    insta::assert_snapshot!(test_code, @r"
    def unused(x):  # noqa: ANN001, ANN201, ARG001, D103
        pass
    ");

    Ok(())
}

#[test]
fn add_noqa_multiline_comment() -> Result<()> {
    let tempdir = TempDir::new()?;
    let ruff_toml = tempdir.path().join("ruff.toml");
    fs::write(
        &ruff_toml,
        r#"
[lint]
select = ["UP031"]
"#,
    )?;

    let test_path = tempdir.path().join("noqa.py");

    fs::write(
        &test_path,
        r#"
print(
    """First line
    second line
    third line
      %s"""
    % name
)
"#,
    )?;

    insta::with_settings!({
        filters => vec![(tempdir_filter(&tempdir).as_str(), "[TMP]/")]
    }, {
    assert_cmd_snapshot!(Command::new(get_cargo_bin(BIN_NAME))
        .current_dir(tempdir.path())
        .args(STDIN_BASE_OPTIONS)
        .args(["--config", &ruff_toml.file_name().unwrap().to_string_lossy()])
        .arg(&test_path)
        .arg("--preview")
        .args(["--add-noqa"])
        .arg("-")
        .pass_stdin(r#"

"#), @r"
    success: true
    exit_code: 0
    ----- stdout -----

    ----- stderr -----
    Added 1 noqa directive.
    ");
    });

    let test_code = std::fs::read_to_string(&test_path).expect("should read test file");

    insta::assert_snapshot!(test_code, @r#"
    print(
        """First line
        second line
        third line
          %s"""  # noqa: UP031
        % name
    )
    "#);

    Ok(())
}

#[test]
fn add_noqa_exclude() -> Result<()> {
    let tempdir = TempDir::new()?;
    let ruff_toml = tempdir.path().join("ruff.toml");
    fs::write(
        &ruff_toml,
        r#"
[lint]
exclude = ["excluded.py"]
select = ["RUF015"]
"#,
    )?;

    let test_path = tempdir.path().join("noqa.py");

    fs::write(
        &test_path,
        r#"
def first_square():
    return [x * x for x in range(20)][0]
"#,
    )?;

    let exclude_path = tempdir.path().join("excluded.py");

    fs::write(
        &exclude_path,
        r#"
def first_square():
    return [x * x for x in range(20)][0]
"#,
    )?;

    insta::with_settings!({
        filters => vec![(tempdir_filter(&tempdir).as_str(), "[TMP]/")]
    }, {
        assert_cmd_snapshot!(Command::new(get_cargo_bin(BIN_NAME))
            .current_dir(tempdir.path())
            .args(STDIN_BASE_OPTIONS)
            .args(["--add-noqa"]), @r"
        success: true
        exit_code: 0
        ----- stdout -----

        ----- stderr -----
        Added 1 noqa directive.
        ");
    });

    Ok(())
}

/// Infer `3.11` from `requires-python` in `pyproject.toml`.
#[test]
fn requires_python() -> Result<()> {
    let tempdir = TempDir::new()?;
    let ruff_toml = tempdir.path().join("pyproject.toml");
    fs::write(
        &ruff_toml,
        r#"[project]
requires-python = ">= 3.11"

[tool.ruff.lint]
select = ["UP006"]
"#,
    )?;

    insta::with_settings!({
        filters => vec![(tempdir_filter(&tempdir).as_str(), "[TMP]/")]
    }, {
        assert_cmd_snapshot!(Command::new(get_cargo_bin(BIN_NAME))
            .args(STDIN_BASE_OPTIONS)
            .arg("--config")
            .arg(&ruff_toml)
            .args(["--stdin-filename", "test.py"])
            .arg("-")
            .pass_stdin(r#"from typing import List; foo: List[int]"#), @r"
        success: false
        exit_code: 1
        ----- stdout -----
        test.py:1:31: UP006 [*] Use `list` instead of `List` for type annotation
        Found 1 error.
        [*] 1 fixable with the `--fix` option.

        ----- stderr -----
        ");
    });

    let pyproject_toml = tempdir.path().join("pyproject.toml");
    fs::write(
        &pyproject_toml,
        r#"[project]
requires-python = ">= 3.8"

[tool.ruff.lint]
select = ["UP006"]
"#,
    )?;

    insta::with_settings!({
        filters => vec![(tempdir_filter(&tempdir).as_str(), "[TMP]/")]
    }, {
        assert_cmd_snapshot!(Command::new(get_cargo_bin(BIN_NAME))
            .args(STDIN_BASE_OPTIONS)
            .arg("--config")
            .arg(&pyproject_toml)
            .args(["--stdin-filename", "test.py"])
            .arg("-")
            .pass_stdin(r#"from typing import List; foo: List[int]"#), @r"
        success: true
        exit_code: 0
        ----- stdout -----
        All checks passed!

        ----- stderr -----
        ");
    });

    Ok(())
}

/// Infer `3.11` from `requires-python` in `pyproject.toml`.
#[test]
fn requires_python_patch() -> Result<()> {
    let tempdir = TempDir::new()?;
    let pyproject_toml = tempdir.path().join("pyproject.toml");
    fs::write(
        &pyproject_toml,
        r#"[project]
requires-python = ">= 3.11.4"

[tool.ruff.lint]
select = ["UP006"]
"#,
    )?;

    insta::with_settings!({
        filters => vec![(tempdir_filter(&tempdir).as_str(), "[TMP]/")]
    }, {
        assert_cmd_snapshot!(Command::new(get_cargo_bin(BIN_NAME))
            .args(STDIN_BASE_OPTIONS)
            .arg("--config")
            .arg(&pyproject_toml)
            .args(["--stdin-filename", "test.py"])
            .arg("-")
            .pass_stdin(r#"from typing import List; foo: List[int]"#), @r"
        success: false
        exit_code: 1
        ----- stdout -----
        test.py:1:31: UP006 [*] Use `list` instead of `List` for type annotation
        Found 1 error.
        [*] 1 fixable with the `--fix` option.

        ----- stderr -----
        ");
    });

    Ok(())
}

/// Infer `3.11` from `requires-python` in `pyproject.toml`.
#[test]
fn requires_python_equals() -> Result<()> {
    let tempdir = TempDir::new()?;
    let pyproject_toml = tempdir.path().join("pyproject.toml");
    fs::write(
        &pyproject_toml,
        r#"[project]
requires-python = "== 3.11"

[tool.ruff.lint]
select = ["UP006"]
"#,
    )?;

    insta::with_settings!({
        filters => vec![(tempdir_filter(&tempdir).as_str(), "[TMP]/")]
    }, {
        assert_cmd_snapshot!(Command::new(get_cargo_bin(BIN_NAME))
            .args(STDIN_BASE_OPTIONS)
            .arg("--config")
            .arg(&pyproject_toml)
            .args(["--stdin-filename", "test.py"])
            .arg("-")
            .pass_stdin(r#"from typing import List; foo: List[int]"#), @r"
        success: false
        exit_code: 1
        ----- stdout -----
        test.py:1:31: UP006 [*] Use `list` instead of `List` for type annotation
        Found 1 error.
        [*] 1 fixable with the `--fix` option.

        ----- stderr -----
        ");
    });

    Ok(())
}

/// Infer `3.11` from `requires-python` in `pyproject.toml`.
#[test]
fn requires_python_equals_patch() -> Result<()> {
    let tempdir = TempDir::new()?;
    let pyproject_toml = tempdir.path().join("pyproject.toml");
    fs::write(
        &pyproject_toml,
        r#"[project]
requires-python = "== 3.11.4"

[tool.ruff.lint]
select = ["UP006"]
"#,
    )?;

    insta::with_settings!({
        filters => vec![(tempdir_filter(&tempdir).as_str(), "[TMP]/")]
    }, {
        assert_cmd_snapshot!(Command::new(get_cargo_bin(BIN_NAME))
            .args(STDIN_BASE_OPTIONS)
            .arg("--config")
            .arg(&pyproject_toml)
            .args(["--stdin-filename", "test.py"])
            .arg("-")
            .pass_stdin(r#"from typing import List; foo: List[int]"#), @r"
        success: false
        exit_code: 1
        ----- stdout -----
        test.py:1:31: UP006 [*] Use `list` instead of `List` for type annotation
        Found 1 error.
        [*] 1 fixable with the `--fix` option.

        ----- stderr -----
        ");
    });

    Ok(())
}

#[test]
fn checks_notebooks_in_stable() -> anyhow::Result<()> {
    let tempdir = TempDir::new()?;
    std::fs::write(
        tempdir.path().join("main.ipynb"),
        r#"
{
 "cells": [
  {
   "cell_type": "code",
   "execution_count": null,
   "id": "ad6f36d9-4b7d-4562-8d00-f15a0f1fbb6d",
   "metadata": {},
   "outputs": [],
   "source": [
    "import random"
   ]
  }
 ],
 "metadata": {
  "kernelspec": {
   "display_name": "Python 3 (ipykernel)",
   "language": "python",
   "name": "python3"
  },
  "language_info": {
   "codemirror_mode": {
    "name": "ipython",
    "version": 3
   },
   "file_extension": ".py",
   "mimetype": "text/x-python",
   "name": "python",
   "nbconvert_exporter": "python",
   "pygments_lexer": "ipython3",
   "version": "3.12.0"
  }
 },
 "nbformat": 4,
 "nbformat_minor": 5
}
"#,
    )?;

    assert_cmd_snapshot!(Command::new(get_cargo_bin(BIN_NAME))
        .args(STDIN_BASE_OPTIONS)
        .arg("--select")
        .arg("F401")
        .current_dir(&tempdir)
        , @r"
    success: false
    exit_code: 1
    ----- stdout -----
    main.ipynb:cell 1:1:8: F401 [*] `random` imported but unused
    Found 1 error.
    [*] 1 fixable with the `--fix` option.

    ----- stderr -----
    ");
    Ok(())
}

/// Verify that implicit namespace packages are detected even when they are nested.
///
/// See: <https://github.com/astral-sh/ruff/issues/13519>
#[test]
fn nested_implicit_namespace_package() -> Result<()> {
    let tempdir = TempDir::new()?;
    let root = ChildPath::new(tempdir.path());

    root.child("foo").child("__init__.py").touch()?;
    root.child("foo")
        .child("bar")
        .child("baz")
        .child("__init__.py")
        .touch()?;
    root.child("foo")
        .child("bar")
        .child("baz")
        .child("bop.py")
        .touch()?;

    assert_cmd_snapshot!(Command::new(get_cargo_bin(BIN_NAME))
        .args(STDIN_BASE_OPTIONS)
        .arg("--select")
        .arg("INP")
        .current_dir(&tempdir)
        , @r"
    success: true
    exit_code: 0
    ----- stdout -----
    All checks passed!

    ----- stderr -----
    ");

    insta::with_settings!({filters => vec![(r"\\", "/")]}, {
        assert_cmd_snapshot!(Command::new(get_cargo_bin(BIN_NAME))
            .args(STDIN_BASE_OPTIONS)
            .arg("--select")
            .arg("INP")
            .arg("--preview")
            .current_dir(&tempdir)
            , @r"
        success: false
        exit_code: 1
        ----- stdout -----
        foo/bar/baz/__init__.py:1:1: INP001 File `foo/bar/baz/__init__.py` declares a package, but is nested under an implicit namespace package. Add an `__init__.py` to `foo/bar`.
        Found 1 error.

        ----- stderr -----
        ");
    });

    Ok(())
}

#[test]
fn flake8_import_convention_invalid_aliases_config_alias_name() -> Result<()> {
    let tempdir = TempDir::new()?;
    let ruff_toml = tempdir.path().join("ruff.toml");
    fs::write(
        &ruff_toml,
        r#"
[lint.flake8-import-conventions.aliases]
"module.name" = "invalid.alias"
"#,
    )?;

    insta::with_settings!({
        filters => vec![(tempdir_filter(&tempdir).as_str(), "[TMP]/")]
    }, {
        assert_cmd_snapshot!(Command::new(get_cargo_bin(BIN_NAME))
            .args(STDIN_BASE_OPTIONS)
            .arg("--config")
            .arg(&ruff_toml)
    , @r#"
        success: false
        exit_code: 2
        ----- stdout -----

        ----- stderr -----
        ruff failed
          Cause: Failed to load configuration `[TMP]/ruff.toml`
          Cause: Failed to parse [TMP]/ruff.toml
          Cause: TOML parse error at line 3, column 17
          |
        3 | "module.name" = "invalid.alias"
          |                 ^^^^^^^^^^^^^^^
        invalid value: string "invalid.alias", expected a Python identifier
        "#);});
    Ok(())
}

#[test]
fn flake8_import_convention_invalid_aliases_config_extend_alias_name() -> Result<()> {
    let tempdir = TempDir::new()?;
    let ruff_toml = tempdir.path().join("ruff.toml");
    fs::write(
        &ruff_toml,
        r#"
[lint.flake8-import-conventions.extend-aliases]
"module.name" = "__debug__"
"#,
    )?;

    insta::with_settings!({
        filters => vec![(tempdir_filter(&tempdir).as_str(), "[TMP]/")]
    }, {
        assert_cmd_snapshot!(Command::new(get_cargo_bin(BIN_NAME))
            .args(STDIN_BASE_OPTIONS)
            .arg("--config")
            .arg(&ruff_toml)
    , @r#"
        success: false
        exit_code: 2
        ----- stdout -----

        ----- stderr -----
        ruff failed
          Cause: Failed to load configuration `[TMP]/ruff.toml`
          Cause: Failed to parse [TMP]/ruff.toml
          Cause: TOML parse error at line 3, column 17
          |
        3 | "module.name" = "__debug__"
          |                 ^^^^^^^^^^^
        invalid value: string "__debug__", expected an assignable Python identifier
        "#);});
    Ok(())
}

#[test]
fn flake8_import_convention_invalid_aliases_config_module_name() -> Result<()> {
    let tempdir = TempDir::new()?;
    let ruff_toml = tempdir.path().join("ruff.toml");
    fs::write(
        &ruff_toml,
        r#"
[lint.flake8-import-conventions.aliases]
"module..invalid" = "alias"
"#,
    )?;

    insta::with_settings!({
        filters => vec![(tempdir_filter(&tempdir).as_str(), "[TMP]/")]
    }, {
        assert_cmd_snapshot!(Command::new(get_cargo_bin(BIN_NAME))
            .args(STDIN_BASE_OPTIONS)
            .arg("--config")
            .arg(&ruff_toml)
    , @r#"
        success: false
        exit_code: 2
        ----- stdout -----

        ----- stderr -----
        ruff failed
          Cause: Failed to load configuration `[TMP]/ruff.toml`
          Cause: Failed to parse [TMP]/ruff.toml
          Cause: TOML parse error at line 3, column 1
          |
        3 | "module..invalid" = "alias"
          | ^^^^^^^^^^^^^^^^^
        invalid value: string "module..invalid", expected a sequence of Python identifiers delimited by periods
        "#);});
    Ok(())
}

#[test]
fn flake8_import_convention_unused_aliased_import() {
    assert_cmd_snapshot!(Command::new(get_cargo_bin(BIN_NAME))
        .args(STDIN_BASE_OPTIONS)
        .arg("--config")
        .arg(r#"lint.isort.required-imports = ["import pandas"]"#)
        .args(["--select", "I002,ICN001,F401"])
        .args(["--stdin-filename", "test.py"])
        .arg("--unsafe-fixes")
        .arg("--fix")
        .arg("-")
        .pass_stdin("1"));
}

#[test]
fn flake8_import_convention_unused_aliased_import_no_conflict() {
    assert_cmd_snapshot!(Command::new(get_cargo_bin(BIN_NAME))
        .args(STDIN_BASE_OPTIONS)
        .arg("--config")
        .arg(r#"lint.isort.required-imports = ["import pandas as pd"]"#)
        .args(["--select", "I002,ICN001,F401"])
        .args(["--stdin-filename", "test.py"])
        .arg("--unsafe-fixes")
        .arg("--fix")
        .arg("-")
        .pass_stdin("1"));
}

/// Test that private, old-style `TypeVar` generics
/// 1. Get replaced with PEP 695 type parameters (UP046, UP047)
/// 2. Get renamed to remove leading underscores (UP049)
/// 3. Emit a warning that the standalone type variable is now unused (PYI018)
/// 4. Remove the now-unused `Generic` import
#[test]
fn pep695_generic_rename() {
    assert_cmd_snapshot!(Command::new(get_cargo_bin(BIN_NAME))
        .args(STDIN_BASE_OPTIONS)
        .args(["--select", "F401,PYI018,UP046,UP047,UP049"])
        .args(["--stdin-filename", "test.py"])
        .arg("--unsafe-fixes")
        .arg("--fix")
        .arg("--preview")
        .arg("--target-version=py312")
        .arg("-")
        .pass_stdin(
            r#"
from typing import Generic, TypeVar
_T = TypeVar("_T")

class OldStyle(Generic[_T]):
    var: _T

def func(t: _T) -> _T:
    x: _T
    return x
"#
        ),
        @r"
    success: true
    exit_code: 0
    ----- stdout -----


    class OldStyle[T]:
        var: T

    def func[T](t: T) -> T:
        x: T
        return x

    ----- stderr -----
    Found 7 errors (7 fixed, 0 remaining).
    "
    );
}

/// Test that we do not rename two different type parameters to the same name
/// in one execution of Ruff (autofixing this to `class Foo[T, T]: ...` would
/// introduce invalid syntax)
#[test]
fn type_parameter_rename_isolation() {
    assert_cmd_snapshot!(Command::new(get_cargo_bin(BIN_NAME))
        .args(STDIN_BASE_OPTIONS)
        .args(["--select", "UP049"])
        .args(["--stdin-filename", "test.py"])
        .arg("--unsafe-fixes")
        .arg("--fix")
        .arg("--preview")
        .arg("--target-version=py312")
        .arg("-")
        .pass_stdin(
            r#"
class Foo[_T, __T]:
    pass
"#
        ),
        @r"
    success: false
    exit_code: 1
    ----- stdout -----

    class Foo[T, __T]:
        pass

    ----- stderr -----
    test.py:2:14: UP049 Generic class uses private type parameters
    Found 2 errors (1 fixed, 1 remaining).
    "
    );
}

/// construct a directory tree with this structure:
/// .
/// ├── abc
/// │   └── __init__.py
/// ├── collections
/// │   ├── __init__.py
/// │   ├── abc
/// │   │   └── __init__.py
/// │   └── foobar
/// │       └── __init__.py
/// ├── foobar
/// │   ├── __init__.py
/// │   ├── abc
/// │   │   └── __init__.py
/// │   └── collections
/// │       ├── __init__.py
/// │       ├── abc
/// │       │   └── __init__.py
/// │       └── foobar
/// │           └── __init__.py
/// ├── ruff.toml
/// └── urlparse
///     └── __init__.py
fn create_a005_module_structure(tempdir: &TempDir) -> Result<()> {
    fn create_module(path: &Path) -> Result<()> {
        fs::create_dir(path)?;
        fs::File::create(path.join("__init__.py"))?;
        Ok(())
    }

    let foobar = tempdir.path().join("foobar");
    create_module(&foobar)?;
    for base in [&tempdir.path().into(), &foobar] {
        for dir in ["abc", "collections"] {
            create_module(&base.join(dir))?;
        }
        create_module(&base.join("collections").join("abc"))?;
        create_module(&base.join("collections").join("foobar"))?;
    }
    create_module(&tempdir.path().join("urlparse"))?;
    // also create a ruff.toml to mark the project root
    fs::File::create(tempdir.path().join("ruff.toml"))?;

    Ok(())
}

/// Test A005 with `builtins-strict-checking = true`
#[test]
fn a005_module_shadowing_strict() -> Result<()> {
    let tempdir = TempDir::new()?;
    create_a005_module_structure(&tempdir)?;

    insta::with_settings!({
        filters => vec![(r"\\", "/")]
    }, {
        assert_cmd_snapshot!(Command::new(get_cargo_bin(BIN_NAME))
            .args(STDIN_BASE_OPTIONS)
            .arg("--config")
            .arg(r#"lint.flake8-builtins.builtins-strict-checking = true"#)
            .args(["--select", "A005"])
            .current_dir(tempdir.path()),
            @r"
        success: false
        exit_code: 1
        ----- stdout -----
        abc/__init__.py:1:1: A005 Module `abc` shadows a Python standard-library module
        collections/__init__.py:1:1: A005 Module `collections` shadows a Python standard-library module
        collections/abc/__init__.py:1:1: A005 Module `abc` shadows a Python standard-library module
        foobar/abc/__init__.py:1:1: A005 Module `abc` shadows a Python standard-library module
        foobar/collections/__init__.py:1:1: A005 Module `collections` shadows a Python standard-library module
        foobar/collections/abc/__init__.py:1:1: A005 Module `abc` shadows a Python standard-library module
        Found 6 errors.

        ----- stderr -----
        ");
    });

    Ok(())
}

/// Test A005 with `builtins-strict-checking = false`
#[test]
fn a005_module_shadowing_non_strict() -> Result<()> {
    let tempdir = TempDir::new()?;
    create_a005_module_structure(&tempdir)?;

    insta::with_settings!({
        filters => vec![(r"\\", "/")]
    }, {
        assert_cmd_snapshot!(Command::new(get_cargo_bin(BIN_NAME))
            .args(STDIN_BASE_OPTIONS)
            .arg("--config")
            .arg(r#"lint.flake8-builtins.builtins-strict-checking = false"#)
            .args(["--select", "A005"])
            .current_dir(tempdir.path()),
            @r"
        success: false
        exit_code: 1
        ----- stdout -----
        abc/__init__.py:1:1: A005 Module `abc` shadows a Python standard-library module
        collections/__init__.py:1:1: A005 Module `collections` shadows a Python standard-library module
        Found 2 errors.

        ----- stderr -----
        ");

    });

    Ok(())
}

/// Test A005 with `builtins-strict-checking` unset
/// TODO(brent) This should currently match the strict version, but after the next minor
/// release it will match the non-strict version directly above
#[test]
fn a005_module_shadowing_strict_default() -> Result<()> {
    let tempdir = TempDir::new()?;
    create_a005_module_structure(&tempdir)?;

    insta::with_settings!({
        filters => vec![(r"\\", "/")]
    }, {
        assert_cmd_snapshot!(Command::new(get_cargo_bin(BIN_NAME))
            .args(STDIN_BASE_OPTIONS)
            .args(["--select", "A005"])
            .current_dir(tempdir.path()),
            @r"
        success: false
        exit_code: 1
        ----- stdout -----
        abc/__init__.py:1:1: A005 Module `abc` shadows a Python standard-library module
        collections/__init__.py:1:1: A005 Module `collections` shadows a Python standard-library module
        collections/abc/__init__.py:1:1: A005 Module `abc` shadows a Python standard-library module
        foobar/abc/__init__.py:1:1: A005 Module `abc` shadows a Python standard-library module
        foobar/collections/__init__.py:1:1: A005 Module `collections` shadows a Python standard-library module
        foobar/collections/abc/__init__.py:1:1: A005 Module `abc` shadows a Python standard-library module
        Found 6 errors.

        ----- stderr -----
        ");
    });
    Ok(())
}

/// Test that the linter respects per-file-target-version.
#[test]
fn per_file_target_version_linter() {
    // without per-file-target-version, there should be one UP046 error
    assert_cmd_snapshot!(Command::new(get_cargo_bin(BIN_NAME))
        .args(STDIN_BASE_OPTIONS)
        .args(["--target-version", "py312"])
        .args(["--select", "UP046"]) // only triggers on 3.12+
        .args(["--stdin-filename", "test.py"])
        .arg("--preview")
        .arg("-")
        .pass_stdin(r#"
from typing import Generic, TypeVar

T = TypeVar("T")

class A(Generic[T]):
    var: T
"#),
        @r"
    success: false
    exit_code: 1
    ----- stdout -----
    test.py:6:9: UP046 Generic class `A` uses `Generic` subclass instead of type parameters
    Found 1 error.
    No fixes available (1 hidden fix can be enabled with the `--unsafe-fixes` option).

    ----- stderr -----
    "
    );

    // with per-file-target-version, there should be no errors because the new generic syntax is
    // unavailable
    assert_cmd_snapshot!(Command::new(get_cargo_bin(BIN_NAME))
        .args(STDIN_BASE_OPTIONS)
        .args(["--target-version", "py312"])
        .args(["--config", r#"per-file-target-version = {"test.py" = "py311"}"#])
        .args(["--select", "UP046"]) // only triggers on 3.12+
        .args(["--stdin-filename", "test.py"])
        .arg("--preview")
        .arg("-")
        .pass_stdin(r#"
from typing import Generic, TypeVar

T = TypeVar("T")

class A(Generic[T]):
    var: T
"#),
        @r"
    success: true
    exit_code: 0
    ----- stdout -----
    All checks passed!

    ----- stderr -----
    "
    );
}

#[test]
fn match_before_py310() {
    // ok on 3.10
    assert_cmd_snapshot!(Command::new(get_cargo_bin(BIN_NAME))
        .args(STDIN_BASE_OPTIONS)
        .args(["--stdin-filename", "test.py"])
        .arg("--target-version=py310")
        .arg("-")
        .pass_stdin(
            r#"
match 2:
    case 1:
        print("it's one")
"#
        ),
        @r"
    success: true
    exit_code: 0
    ----- stdout -----
    All checks passed!

    ----- stderr -----
    "
    );

    // ok on 3.9 without preview
    assert_cmd_snapshot!(Command::new(get_cargo_bin(BIN_NAME))
        .args(STDIN_BASE_OPTIONS)
        .args(["--stdin-filename", "test.py"])
        .arg("--target-version=py39")
        .arg("-")
        .pass_stdin(
            r#"
match 2:
    case 1:
        print("it's one")
"#
        ),
        @r"
    success: true
    exit_code: 0
    ----- stdout -----
    All checks passed!

    ----- stderr -----
    "
    );

    // syntax error on 3.9 with preview
    assert_cmd_snapshot!(Command::new(get_cargo_bin(BIN_NAME))
        .args(STDIN_BASE_OPTIONS)
        .args(["--stdin-filename", "test.py"])
        .arg("--target-version=py39")
        .arg("--preview")
        .arg("-")
        .pass_stdin(
            r#"
match 2:
    case 1:
        print("it's one")
"#
        ),
        @r"
    success: false
    exit_code: 1
    ----- stdout -----
    test.py:2:1: SyntaxError: Cannot use `match` statement on Python 3.9 (syntax was added in Python 3.10)
    Found 1 error.

    ----- stderr -----
    "
    );
}

<<<<<<< HEAD
/// Regression test for <https://github.com/astral-sh/ruff/issues/9381> with very helpful
/// reproduction repo here: <https://github.com/lucasfijen/example_ruff_glob_bug>
#[test]
fn cookiecutter_globbing() -> Result<()> {
    // This is a simplified directory structure from the repo linked above. The essence of the
    // problem is this `{{cookiecutter.repo_name}}` directory containing a config file with a glob.
    // The absolute path of the glob contains the glob metacharacters `{{` and `}}` even though the
    // user's glob does not.
    let tempdir = TempDir::new()?;
    let cookiecutter = tempdir.path().join("{{cookiecutter.repo_name}}");
    let cookiecutter_toml = cookiecutter.join("pyproject.toml");
    let tests = cookiecutter.join("tests");
    fs::create_dir_all(&tests)?;
    fs::write(
        &cookiecutter_toml,
        r#"tool.ruff.lint.per-file-ignores = { "tests/*" = ["F811"] }"#,
    )?;
    // F811 example from the docs to ensure the glob still works
    let maintest = tests.join("maintest.py");
    fs::write(maintest, "import foo\nimport bar\nimport foo")?;

    insta::with_settings!({filters => vec![(r"\\", "/")]}, {
        assert_cmd_snapshot!(Command::new(get_cargo_bin(BIN_NAME))
                .args(STDIN_BASE_OPTIONS)
                .arg("--select=F811")
                .current_dir(tempdir.path()), @r"
			success: true
			exit_code: 0
			----- stdout -----
			All checks passed!

			----- stderr -----
			");
    });

    // after removing the config file with the ignore, F811 applies, so the glob worked above
    fs::remove_file(cookiecutter_toml)?;

    insta::with_settings!({filters => vec![(r"\\", "/")]}, {
        assert_cmd_snapshot!(Command::new(get_cargo_bin(BIN_NAME))
                .args(STDIN_BASE_OPTIONS)
                .arg("--select=F811")
                .current_dir(tempdir.path()), @r"
			success: false
			exit_code: 1
			----- stdout -----
			{{cookiecutter.repo_name}}/tests/maintest.py:3:8: F811 [*] Redefinition of unused `foo` from line 1
			Found 1 error.
			[*] 1 fixable with the `--fix` option.

			----- stderr -----
		");
    });

    Ok(())
}

/// Like the test above but exercises the non-absolute path case in `PerFile::new`
#[test]
fn cookiecutter_globbing_no_project_root() -> Result<()> {
    let tempdir = TempDir::new()?;
    let tempdir = tempdir.path().join("{{cookiecutter.repo_name}}");
    fs::create_dir(&tempdir)?;

    insta::with_settings!({filters => vec![(r"\\", "/")]}, {
        assert_cmd_snapshot!(Command::new(get_cargo_bin(BIN_NAME))
            .current_dir(&tempdir)
            .args(STDIN_BASE_OPTIONS)
            .args(["--extend-per-file-ignores", "generated.py:Q"]), @r"
		success: true
		exit_code: 0
		----- stdout -----
		All checks passed!

		----- stderr -----
		warning: No Python files found under the given path(s)
		");
    });
=======
/// Regression test for <https://github.com/astral-sh/ruff/issues/16417>
#[test]
fn cache_syntax_errors() -> Result<()> {
    let tempdir = TempDir::new()?;
    fs::write(tempdir.path().join("main.py"), "match 2:\n    case 1: ...")?;

    let mut cmd = Command::new(get_cargo_bin(BIN_NAME));
    // inline STDIN_BASE_OPTIONS to remove --no-cache
    cmd.args(["check", "--output-format", "concise"])
        .arg("--target-version=py39")
        .arg("--preview")
        .arg("--quiet") // suppress `debug build without --no-cache` warnings
        .current_dir(&tempdir);

    assert_cmd_snapshot!(
        cmd,
        @r"
    success: false
    exit_code: 1
    ----- stdout -----
    main.py:1:1: SyntaxError: Cannot use `match` statement on Python 3.9 (syntax was added in Python 3.10)

    ----- stderr -----
    "
    );

    // this should *not* be cached, like normal parse errors
    assert_cmd_snapshot!(
        cmd,
        @r"
    success: false
    exit_code: 1
    ----- stdout -----
    main.py:1:1: SyntaxError: Cannot use `match` statement on Python 3.9 (syntax was added in Python 3.10)

    ----- stderr -----
    "
    );
>>>>>>> fdf09152

    Ok(())
}<|MERGE_RESOLUTION|>--- conflicted
+++ resolved
@@ -2702,7 +2702,48 @@
     );
 }
 
-<<<<<<< HEAD
+/// Regression test for <https://github.com/astral-sh/ruff/issues/16417>
+#[test]
+fn cache_syntax_errors() -> Result<()> {
+    let tempdir = TempDir::new()?;
+    fs::write(tempdir.path().join("main.py"), "match 2:\n    case 1: ...")?;
+
+    let mut cmd = Command::new(get_cargo_bin(BIN_NAME));
+    // inline STDIN_BASE_OPTIONS to remove --no-cache
+    cmd.args(["check", "--output-format", "concise"])
+        .arg("--target-version=py39")
+        .arg("--preview")
+        .arg("--quiet") // suppress `debug build without --no-cache` warnings
+        .current_dir(&tempdir);
+
+    assert_cmd_snapshot!(
+        cmd,
+        @r"
+    success: false
+    exit_code: 1
+    ----- stdout -----
+    main.py:1:1: SyntaxError: Cannot use `match` statement on Python 3.9 (syntax was added in Python 3.10)
+
+    ----- stderr -----
+    "
+    );
+
+    // this should *not* be cached, like normal parse errors
+    assert_cmd_snapshot!(
+        cmd,
+        @r"
+    success: false
+    exit_code: 1
+    ----- stdout -----
+    main.py:1:1: SyntaxError: Cannot use `match` statement on Python 3.9 (syntax was added in Python 3.10)
+
+    ----- stderr -----
+    "
+    );
+
+    Ok(())
+}
+
 /// Regression test for <https://github.com/astral-sh/ruff/issues/9381> with very helpful
 /// reproduction repo here: <https://github.com/lucasfijen/example_ruff_glob_bug>
 #[test]
@@ -2781,46 +2822,6 @@
 		warning: No Python files found under the given path(s)
 		");
     });
-=======
-/// Regression test for <https://github.com/astral-sh/ruff/issues/16417>
-#[test]
-fn cache_syntax_errors() -> Result<()> {
-    let tempdir = TempDir::new()?;
-    fs::write(tempdir.path().join("main.py"), "match 2:\n    case 1: ...")?;
-
-    let mut cmd = Command::new(get_cargo_bin(BIN_NAME));
-    // inline STDIN_BASE_OPTIONS to remove --no-cache
-    cmd.args(["check", "--output-format", "concise"])
-        .arg("--target-version=py39")
-        .arg("--preview")
-        .arg("--quiet") // suppress `debug build without --no-cache` warnings
-        .current_dir(&tempdir);
-
-    assert_cmd_snapshot!(
-        cmd,
-        @r"
-    success: false
-    exit_code: 1
-    ----- stdout -----
-    main.py:1:1: SyntaxError: Cannot use `match` statement on Python 3.9 (syntax was added in Python 3.10)
-
-    ----- stderr -----
-    "
-    );
-
-    // this should *not* be cached, like normal parse errors
-    assert_cmd_snapshot!(
-        cmd,
-        @r"
-    success: false
-    exit_code: 1
-    ----- stdout -----
-    main.py:1:1: SyntaxError: Cannot use `match` statement on Python 3.9 (syntax was added in Python 3.10)
-
-    ----- stderr -----
-    "
-    );
->>>>>>> fdf09152
 
     Ok(())
 }