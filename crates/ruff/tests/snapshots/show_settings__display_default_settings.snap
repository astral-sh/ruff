--- conflicted
+++ resolved
@@ -5,11 +5,7 @@
   args:
     - check
     - "--show-settings"
-<<<<<<< HEAD
     - unformatted.py
-=======
-    - test.py
->>>>>>> 4df0796d
 ---
 success: true
 exit_code: 0
