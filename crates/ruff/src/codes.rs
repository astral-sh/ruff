--- conflicted
+++ resolved
@@ -758,11 +758,8 @@
         (Flake8UsePathlib, "203") => (RuleGroup::Unspecified, rules::flake8_use_pathlib::rules::OsPathGetatime),
         (Flake8UsePathlib, "204") => (RuleGroup::Unspecified, rules::flake8_use_pathlib::rules::OsPathGetmtime),
         (Flake8UsePathlib, "205") => (RuleGroup::Unspecified, rules::flake8_use_pathlib::rules::OsPathGetctime),
-<<<<<<< HEAD
+        (Flake8UsePathlib, "206") => (RuleGroup::Unspecified, rules::flake8_use_pathlib::rules::OsSepSplit),
         (Flake8UsePathlib, "207") => (RuleGroup::Unspecified, rules::flake8_use_pathlib::rules::Glob),
-=======
-        (Flake8UsePathlib, "206") => (RuleGroup::Unspecified, rules::flake8_use_pathlib::rules::OsSepSplit),
->>>>>>> 242df67c
 
         // flake8-logging-format
         (Flake8LoggingFormat, "001") => (RuleGroup::Unspecified, rules::flake8_logging_format::violations::LoggingStringFormat),
