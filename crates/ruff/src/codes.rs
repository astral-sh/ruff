/// In this module we generate [`Rule`], an enum of all rules, and [`RuleCodePrefix`], an enum of
/// all rules categories. A rule category is something like pyflakes or flake8-todos. Each rule
/// category contains all rules and their common prefixes, i.e. everything you can specify in
/// `--select`. For pylint this is e.g. C0414 and E0118 but also C and E01.
use std::fmt::Formatter;

use strum_macros::{AsRefStr, EnumIter};

use ruff_diagnostics::Violation;

use crate::registry::{AsRule, Linter};
use crate::rules;

#[derive(PartialEq, Eq, PartialOrd, Ord)]
pub struct NoqaCode(&'static str, &'static str);

impl NoqaCode {
    /// Return the prefix for the [`NoqaCode`], e.g., `SIM` for `SIM101`.
    pub fn prefix(&self) -> &str {
        self.0
    }

    /// Return the suffix for the [`NoqaCode`], e.g., `101` for `SIM101`.
    pub fn suffix(&self) -> &str {
        self.1
    }
}

impl std::fmt::Debug for NoqaCode {
    fn fmt(&self, f: &mut Formatter<'_>) -> std::fmt::Result {
        std::fmt::Display::fmt(self, f)
    }
}

impl std::fmt::Display for NoqaCode {
    fn fmt(&self, f: &mut Formatter<'_>) -> Result<(), std::fmt::Error> {
        write!(f, "{}{}", self.0, self.1)
    }
}

impl PartialEq<&str> for NoqaCode {
    fn eq(&self, other: &&str) -> bool {
        match other.strip_prefix(self.0) {
            Some(suffix) => suffix == self.1,
            None => false,
        }
    }
}

#[derive(Debug, Copy, Clone)]
pub enum RuleGroup {
    /// The rule has not been assigned to any specific group.
    Unspecified,
    /// The rule is still under development, and must be enabled explicitly.
    Nursery,
}

#[ruff_macros::map_codes]
pub fn code_to_rule(linter: Linter, code: &str) -> Option<(RuleGroup, Rule)> {
    #[allow(clippy::enum_glob_use)]
    use Linter::*;

    #[rustfmt::skip]
    Some(match (linter, code) {
        // pycodestyle errors
        (Pycodestyle, "E101") => (RuleGroup::Unspecified, rules::pycodestyle::rules::MixedSpacesAndTabs),
        (Pycodestyle, "E111") => (RuleGroup::Nursery, rules::pycodestyle::rules::logical_lines::IndentationWithInvalidMultiple),
        (Pycodestyle, "E112") => (RuleGroup::Nursery, rules::pycodestyle::rules::logical_lines::NoIndentedBlock),
        (Pycodestyle, "E113") => (RuleGroup::Nursery, rules::pycodestyle::rules::logical_lines::UnexpectedIndentation),
        (Pycodestyle, "E114") => (RuleGroup::Nursery, rules::pycodestyle::rules::logical_lines::IndentationWithInvalidMultipleComment),
        (Pycodestyle, "E115") => (RuleGroup::Nursery, rules::pycodestyle::rules::logical_lines::NoIndentedBlockComment),
        (Pycodestyle, "E116") => (RuleGroup::Nursery, rules::pycodestyle::rules::logical_lines::UnexpectedIndentationComment),
        (Pycodestyle, "E117") => (RuleGroup::Nursery, rules::pycodestyle::rules::logical_lines::OverIndented),
        (Pycodestyle, "E201") => (RuleGroup::Nursery, rules::pycodestyle::rules::logical_lines::WhitespaceAfterOpenBracket),
        (Pycodestyle, "E202") => (RuleGroup::Nursery, rules::pycodestyle::rules::logical_lines::WhitespaceBeforeCloseBracket),
        (Pycodestyle, "E203") => (RuleGroup::Nursery, rules::pycodestyle::rules::logical_lines::WhitespaceBeforePunctuation),
        (Pycodestyle, "E211") => (RuleGroup::Nursery, rules::pycodestyle::rules::logical_lines::WhitespaceBeforeParameters),
        (Pycodestyle, "E221") => (RuleGroup::Nursery, rules::pycodestyle::rules::logical_lines::MultipleSpacesBeforeOperator),
        (Pycodestyle, "E222") => (RuleGroup::Nursery, rules::pycodestyle::rules::logical_lines::MultipleSpacesAfterOperator),
        (Pycodestyle, "E223") => (RuleGroup::Nursery, rules::pycodestyle::rules::logical_lines::TabBeforeOperator),
        (Pycodestyle, "E224") => (RuleGroup::Nursery, rules::pycodestyle::rules::logical_lines::TabAfterOperator),
        (Pycodestyle, "E225") => (RuleGroup::Nursery, rules::pycodestyle::rules::logical_lines::MissingWhitespaceAroundOperator),
        (Pycodestyle, "E226") => (RuleGroup::Nursery, rules::pycodestyle::rules::logical_lines::MissingWhitespaceAroundArithmeticOperator),
        (Pycodestyle, "E227") => (RuleGroup::Nursery, rules::pycodestyle::rules::logical_lines::MissingWhitespaceAroundBitwiseOrShiftOperator),
        (Pycodestyle, "E228") => (RuleGroup::Nursery, rules::pycodestyle::rules::logical_lines::MissingWhitespaceAroundModuloOperator),
        (Pycodestyle, "E231") => (RuleGroup::Nursery, rules::pycodestyle::rules::logical_lines::MissingWhitespace),
        (Pycodestyle, "E241") => (RuleGroup::Nursery, rules::pycodestyle::rules::logical_lines::MultipleSpacesAfterComma),
        (Pycodestyle, "E242") => (RuleGroup::Nursery, rules::pycodestyle::rules::logical_lines::TabAfterComma),
        (Pycodestyle, "E251") => (RuleGroup::Nursery, rules::pycodestyle::rules::logical_lines::UnexpectedSpacesAroundKeywordParameterEquals),
        (Pycodestyle, "E252") => (RuleGroup::Nursery, rules::pycodestyle::rules::logical_lines::MissingWhitespaceAroundParameterEquals),
        (Pycodestyle, "E261") => (RuleGroup::Nursery, rules::pycodestyle::rules::logical_lines::TooFewSpacesBeforeInlineComment),
        (Pycodestyle, "E262") => (RuleGroup::Nursery, rules::pycodestyle::rules::logical_lines::NoSpaceAfterInlineComment),
        (Pycodestyle, "E265") => (RuleGroup::Nursery, rules::pycodestyle::rules::logical_lines::NoSpaceAfterBlockComment),
        (Pycodestyle, "E266") => (RuleGroup::Nursery, rules::pycodestyle::rules::logical_lines::MultipleLeadingHashesForBlockComment),
        (Pycodestyle, "E271") => (RuleGroup::Nursery, rules::pycodestyle::rules::logical_lines::MultipleSpacesAfterKeyword),
        (Pycodestyle, "E272") => (RuleGroup::Nursery, rules::pycodestyle::rules::logical_lines::MultipleSpacesBeforeKeyword),
        (Pycodestyle, "E273") => (RuleGroup::Nursery, rules::pycodestyle::rules::logical_lines::TabAfterKeyword),
        (Pycodestyle, "E274") => (RuleGroup::Nursery, rules::pycodestyle::rules::logical_lines::TabBeforeKeyword),
        (Pycodestyle, "E275") => (RuleGroup::Nursery, rules::pycodestyle::rules::logical_lines::MissingWhitespaceAfterKeyword),
        (Pycodestyle, "E401") => (RuleGroup::Unspecified, rules::pycodestyle::rules::MultipleImportsOnOneLine),
        (Pycodestyle, "E402") => (RuleGroup::Unspecified, rules::pycodestyle::rules::ModuleImportNotAtTopOfFile),
        (Pycodestyle, "E501") => (RuleGroup::Unspecified, rules::pycodestyle::rules::LineTooLong),
        (Pycodestyle, "E701") => (RuleGroup::Unspecified, rules::pycodestyle::rules::MultipleStatementsOnOneLineColon),
        (Pycodestyle, "E702") => (RuleGroup::Unspecified, rules::pycodestyle::rules::MultipleStatementsOnOneLineSemicolon),
        (Pycodestyle, "E703") => (RuleGroup::Unspecified, rules::pycodestyle::rules::UselessSemicolon),
        (Pycodestyle, "E711") => (RuleGroup::Unspecified, rules::pycodestyle::rules::NoneComparison),
        (Pycodestyle, "E712") => (RuleGroup::Unspecified, rules::pycodestyle::rules::TrueFalseComparison),
        (Pycodestyle, "E713") => (RuleGroup::Unspecified, rules::pycodestyle::rules::NotInTest),
        (Pycodestyle, "E714") => (RuleGroup::Unspecified, rules::pycodestyle::rules::NotIsTest),
        (Pycodestyle, "E721") => (RuleGroup::Unspecified, rules::pycodestyle::rules::TypeComparison),
        (Pycodestyle, "E722") => (RuleGroup::Unspecified, rules::pycodestyle::rules::BareExcept),
        (Pycodestyle, "E731") => (RuleGroup::Unspecified, rules::pycodestyle::rules::LambdaAssignment),
        (Pycodestyle, "E741") => (RuleGroup::Unspecified, rules::pycodestyle::rules::AmbiguousVariableName),
        (Pycodestyle, "E742") => (RuleGroup::Unspecified, rules::pycodestyle::rules::AmbiguousClassName),
        (Pycodestyle, "E743") => (RuleGroup::Unspecified, rules::pycodestyle::rules::AmbiguousFunctionName),
        (Pycodestyle, "E902") => (RuleGroup::Unspecified, rules::pycodestyle::rules::IOError),
        (Pycodestyle, "E999") => (RuleGroup::Unspecified, rules::pycodestyle::rules::SyntaxError),

        // pycodestyle warnings
        (Pycodestyle, "W191") => (RuleGroup::Unspecified, rules::pycodestyle::rules::TabIndentation),
        (Pycodestyle, "W291") => (RuleGroup::Unspecified, rules::pycodestyle::rules::TrailingWhitespace),
        (Pycodestyle, "W292") => (RuleGroup::Unspecified, rules::pycodestyle::rules::MissingNewlineAtEndOfFile),
        (Pycodestyle, "W293") => (RuleGroup::Unspecified, rules::pycodestyle::rules::BlankLineWithWhitespace),
        (Pycodestyle, "W505") => (RuleGroup::Unspecified, rules::pycodestyle::rules::DocLineTooLong),
        (Pycodestyle, "W605") => (RuleGroup::Unspecified, rules::pycodestyle::rules::InvalidEscapeSequence),

        // pyflakes
        (Pyflakes, "401") => (RuleGroup::Unspecified, rules::pyflakes::rules::UnusedImport),
        (Pyflakes, "402") => (RuleGroup::Unspecified, rules::pyflakes::rules::ImportShadowedByLoopVar),
        (Pyflakes, "403") => (RuleGroup::Unspecified, rules::pyflakes::rules::UndefinedLocalWithImportStar),
        (Pyflakes, "404") => (RuleGroup::Unspecified, rules::pyflakes::rules::LateFutureImport),
        (Pyflakes, "405") => (RuleGroup::Unspecified, rules::pyflakes::rules::UndefinedLocalWithImportStarUsage),
        (Pyflakes, "406") => (RuleGroup::Unspecified, rules::pyflakes::rules::UndefinedLocalWithNestedImportStarUsage),
        (Pyflakes, "407") => (RuleGroup::Unspecified, rules::pyflakes::rules::FutureFeatureNotDefined),
        (Pyflakes, "501") => (RuleGroup::Unspecified, rules::pyflakes::rules::PercentFormatInvalidFormat),
        (Pyflakes, "502") => (RuleGroup::Unspecified, rules::pyflakes::rules::PercentFormatExpectedMapping),
        (Pyflakes, "503") => (RuleGroup::Unspecified, rules::pyflakes::rules::PercentFormatExpectedSequence),
        (Pyflakes, "504") => (RuleGroup::Unspecified, rules::pyflakes::rules::PercentFormatExtraNamedArguments),
        (Pyflakes, "505") => (RuleGroup::Unspecified, rules::pyflakes::rules::PercentFormatMissingArgument),
        (Pyflakes, "506") => (RuleGroup::Unspecified, rules::pyflakes::rules::PercentFormatMixedPositionalAndNamed),
        (Pyflakes, "507") => (RuleGroup::Unspecified, rules::pyflakes::rules::PercentFormatPositionalCountMismatch),
        (Pyflakes, "508") => (RuleGroup::Unspecified, rules::pyflakes::rules::PercentFormatStarRequiresSequence),
        (Pyflakes, "509") => (RuleGroup::Unspecified, rules::pyflakes::rules::PercentFormatUnsupportedFormatCharacter),
        (Pyflakes, "521") => (RuleGroup::Unspecified, rules::pyflakes::rules::StringDotFormatInvalidFormat),
        (Pyflakes, "522") => (RuleGroup::Unspecified, rules::pyflakes::rules::StringDotFormatExtraNamedArguments),
        (Pyflakes, "523") => (RuleGroup::Unspecified, rules::pyflakes::rules::StringDotFormatExtraPositionalArguments),
        (Pyflakes, "524") => (RuleGroup::Unspecified, rules::pyflakes::rules::StringDotFormatMissingArguments),
        (Pyflakes, "525") => (RuleGroup::Unspecified, rules::pyflakes::rules::StringDotFormatMixingAutomatic),
        (Pyflakes, "541") => (RuleGroup::Unspecified, rules::pyflakes::rules::FStringMissingPlaceholders),
        (Pyflakes, "601") => (RuleGroup::Unspecified, rules::pyflakes::rules::MultiValueRepeatedKeyLiteral),
        (Pyflakes, "602") => (RuleGroup::Unspecified, rules::pyflakes::rules::MultiValueRepeatedKeyVariable),
        (Pyflakes, "621") => (RuleGroup::Unspecified, rules::pyflakes::rules::ExpressionsInStarAssignment),
        (Pyflakes, "622") => (RuleGroup::Unspecified, rules::pyflakes::rules::MultipleStarredExpressions),
        (Pyflakes, "631") => (RuleGroup::Unspecified, rules::pyflakes::rules::AssertTuple),
        (Pyflakes, "632") => (RuleGroup::Unspecified, rules::pyflakes::rules::IsLiteral),
        (Pyflakes, "633") => (RuleGroup::Unspecified, rules::pyflakes::rules::InvalidPrintSyntax),
        (Pyflakes, "634") => (RuleGroup::Unspecified, rules::pyflakes::rules::IfTuple),
        (Pyflakes, "701") => (RuleGroup::Unspecified, rules::pyflakes::rules::BreakOutsideLoop),
        (Pyflakes, "702") => (RuleGroup::Unspecified, rules::pyflakes::rules::ContinueOutsideLoop),
        (Pyflakes, "704") => (RuleGroup::Unspecified, rules::pyflakes::rules::YieldOutsideFunction),
        (Pyflakes, "706") => (RuleGroup::Unspecified, rules::pyflakes::rules::ReturnOutsideFunction),
        (Pyflakes, "707") => (RuleGroup::Unspecified, rules::pyflakes::rules::DefaultExceptNotLast),
        (Pyflakes, "722") => (RuleGroup::Unspecified, rules::pyflakes::rules::ForwardAnnotationSyntaxError),
        (Pyflakes, "811") => (RuleGroup::Unspecified, rules::pyflakes::rules::RedefinedWhileUnused),
        (Pyflakes, "821") => (RuleGroup::Unspecified, rules::pyflakes::rules::UndefinedName),
        (Pyflakes, "822") => (RuleGroup::Unspecified, rules::pyflakes::rules::UndefinedExport),
        (Pyflakes, "823") => (RuleGroup::Unspecified, rules::pyflakes::rules::UndefinedLocal),
        (Pyflakes, "841") => (RuleGroup::Unspecified, rules::pyflakes::rules::UnusedVariable),
        (Pyflakes, "842") => (RuleGroup::Unspecified, rules::pyflakes::rules::UnusedAnnotation),
        (Pyflakes, "901") => (RuleGroup::Unspecified, rules::pyflakes::rules::RaiseNotImplemented),

        // pylint
        (Pylint, "C0105") => (RuleGroup::Unspecified, rules::pylint::rules::TypeNameIncorrectVariance),
        (Pylint, "C0131") => (RuleGroup::Unspecified, rules::pylint::rules::TypeBivariance),
        (Pylint, "C0132") => (RuleGroup::Unspecified, rules::pylint::rules::TypeParamNameMismatch),
        (Pylint, "C0205") => (RuleGroup::Unspecified, rules::pylint::rules::SingleStringSlots),
        (Pylint, "C0208") => (RuleGroup::Unspecified, rules::pylint::rules::IterationOverSet),
        (Pylint, "C0414") => (RuleGroup::Unspecified, rules::pylint::rules::UselessImportAlias),
        (Pylint, "C1901") => (RuleGroup::Nursery, rules::pylint::rules::CompareToEmptyString),
        (Pylint, "C3002") => (RuleGroup::Unspecified, rules::pylint::rules::UnnecessaryDirectLambdaCall),
        (Pylint, "E0100") => (RuleGroup::Unspecified, rules::pylint::rules::YieldInInit),
        (Pylint, "E0101") => (RuleGroup::Unspecified, rules::pylint::rules::ReturnInInit),
        (Pylint, "E0116") => (RuleGroup::Unspecified, rules::pylint::rules::ContinueInFinally),
        (Pylint, "E0117") => (RuleGroup::Unspecified, rules::pylint::rules::NonlocalWithoutBinding),
        (Pylint, "E0118") => (RuleGroup::Unspecified, rules::pylint::rules::LoadBeforeGlobalDeclaration),
        (Pylint, "E0241") => (RuleGroup::Unspecified, rules::pylint::rules::DuplicateBases),
        (Pylint, "E0302") => (RuleGroup::Unspecified, rules::pylint::rules::UnexpectedSpecialMethodSignature),
        (Pylint, "E0307") => (RuleGroup::Unspecified, rules::pylint::rules::InvalidStrReturnType),
        (Pylint, "E0604") => (RuleGroup::Unspecified, rules::pylint::rules::InvalidAllObject),
        (Pylint, "E0605") => (RuleGroup::Unspecified, rules::pylint::rules::InvalidAllFormat),
        (Pylint, "E1142") => (RuleGroup::Unspecified, rules::pylint::rules::AwaitOutsideAsync),
        (Pylint, "E1205") => (RuleGroup::Unspecified, rules::pylint::rules::LoggingTooManyArgs),
        (Pylint, "E1206") => (RuleGroup::Unspecified, rules::pylint::rules::LoggingTooFewArgs),
        (Pylint, "E1300") => (RuleGroup::Unspecified, rules::pylint::rules::BadStringFormatCharacter),
        (Pylint, "E1307") => (RuleGroup::Unspecified, rules::pylint::rules::BadStringFormatType),
        (Pylint, "E1310") => (RuleGroup::Unspecified, rules::pylint::rules::BadStrStripCall),
        (Pylint, "E1507") => (RuleGroup::Unspecified, rules::pylint::rules::InvalidEnvvarValue),
        (Pylint, "E1700") => (RuleGroup::Unspecified, rules::pylint::rules::YieldFromInAsyncFunction),
        (Pylint, "E2502") => (RuleGroup::Unspecified, rules::pylint::rules::BidirectionalUnicode),
        (Pylint, "E2510") => (RuleGroup::Unspecified, rules::pylint::rules::InvalidCharacterBackspace),
        (Pylint, "E2512") => (RuleGroup::Unspecified, rules::pylint::rules::InvalidCharacterSub),
        (Pylint, "E2513") => (RuleGroup::Unspecified, rules::pylint::rules::InvalidCharacterEsc),
        (Pylint, "E2514") => (RuleGroup::Unspecified, rules::pylint::rules::InvalidCharacterNul),
        (Pylint, "E2515") => (RuleGroup::Unspecified, rules::pylint::rules::InvalidCharacterZeroWidthSpace),
        (Pylint, "R0124") => (RuleGroup::Unspecified, rules::pylint::rules::ComparisonWithItself),
        (Pylint, "R0133") => (RuleGroup::Unspecified, rules::pylint::rules::ComparisonOfConstant),
        (Pylint, "R0206") => (RuleGroup::Unspecified, rules::pylint::rules::PropertyWithParameters),
        (Pylint, "R0402") => (RuleGroup::Unspecified, rules::pylint::rules::ManualFromImport),
        (Pylint, "R0911") => (RuleGroup::Unspecified, rules::pylint::rules::TooManyReturnStatements),
        (Pylint, "R0912") => (RuleGroup::Unspecified, rules::pylint::rules::TooManyBranches),
        (Pylint, "R0913") => (RuleGroup::Unspecified, rules::pylint::rules::TooManyArguments),
        (Pylint, "R0915") => (RuleGroup::Unspecified, rules::pylint::rules::TooManyStatements),
        (Pylint, "R1701") => (RuleGroup::Unspecified, rules::pylint::rules::RepeatedIsinstanceCalls),
        (Pylint, "R1711") => (RuleGroup::Unspecified, rules::pylint::rules::UselessReturn),
        (Pylint, "R1714") => (RuleGroup::Unspecified, rules::pylint::rules::RepeatedEqualityComparisonTarget),
        (Pylint, "R1722") => (RuleGroup::Unspecified, rules::pylint::rules::SysExitAlias),
        (Pylint, "R2004") => (RuleGroup::Unspecified, rules::pylint::rules::MagicValueComparison),
        (Pylint, "R5501") => (RuleGroup::Unspecified, rules::pylint::rules::CollapsibleElseIf),
        (Pylint, "R6301") => (RuleGroup::Nursery, rules::pylint::rules::NoSelfUse),
        (Pylint, "W0120") => (RuleGroup::Unspecified, rules::pylint::rules::UselessElseOnLoop),
        (Pylint, "W0127") => (RuleGroup::Unspecified, rules::pylint::rules::SelfAssigningVariable),
        (Pylint, "W0129") => (RuleGroup::Unspecified, rules::pylint::rules::AssertOnStringLiteral),
        (Pylint, "W0131") => (RuleGroup::Unspecified, rules::pylint::rules::NamedExprWithoutContext),
        (Pylint, "W0406") => (RuleGroup::Unspecified, rules::pylint::rules::ImportSelf),
        (Pylint, "W0602") => (RuleGroup::Unspecified, rules::pylint::rules::GlobalVariableNotAssigned),
        (Pylint, "W0603") => (RuleGroup::Unspecified, rules::pylint::rules::GlobalStatement),
        (Pylint, "W0711") => (RuleGroup::Unspecified, rules::pylint::rules::BinaryOpException),
        (Pylint, "W1508") => (RuleGroup::Unspecified, rules::pylint::rules::InvalidEnvvarDefault),
        (Pylint, "W1509") => (RuleGroup::Unspecified, rules::pylint::rules::SubprocessPopenPreexecFn),
        (Pylint, "W1510") => (RuleGroup::Unspecified, rules::pylint::rules::SubprocessRunWithoutCheck),
        (Pylint, "W1641") => (RuleGroup::Nursery, rules::pylint::rules::EqWithoutHash),
        (Pylint, "W2901") => (RuleGroup::Unspecified, rules::pylint::rules::RedefinedLoopName),
        (Pylint, "W3201") => (RuleGroup::Nursery, rules::pylint::rules::BadDunderMethodName),
        (Pylint, "W3301") => (RuleGroup::Unspecified, rules::pylint::rules::NestedMinMax),

        // flake8-async
        (Flake8Async, "100") => (RuleGroup::Unspecified, rules::flake8_async::rules::BlockingHttpCallInAsyncFunction),
        (Flake8Async, "101") => (RuleGroup::Unspecified, rules::flake8_async::rules::OpenSleepOrSubprocessInAsyncFunction),
        (Flake8Async, "102") => (RuleGroup::Unspecified, rules::flake8_async::rules::BlockingOsCallInAsyncFunction),

        // flake8-builtins
        (Flake8Builtins, "001") => (RuleGroup::Unspecified, rules::flake8_builtins::rules::BuiltinVariableShadowing),
        (Flake8Builtins, "002") => (RuleGroup::Unspecified, rules::flake8_builtins::rules::BuiltinArgumentShadowing),
        (Flake8Builtins, "003") => (RuleGroup::Unspecified, rules::flake8_builtins::rules::BuiltinAttributeShadowing),

        // flake8-bugbear
        (Flake8Bugbear, "002") => (RuleGroup::Unspecified, rules::flake8_bugbear::rules::UnaryPrefixIncrementDecrement),
        (Flake8Bugbear, "003") => (RuleGroup::Unspecified, rules::flake8_bugbear::rules::AssignmentToOsEnviron),
        (Flake8Bugbear, "004") => (RuleGroup::Unspecified, rules::flake8_bugbear::rules::UnreliableCallableCheck),
        (Flake8Bugbear, "005") => (RuleGroup::Unspecified, rules::flake8_bugbear::rules::StripWithMultiCharacters),
        (Flake8Bugbear, "006") => (RuleGroup::Unspecified, rules::flake8_bugbear::rules::MutableArgumentDefault),
        (Flake8Bugbear, "007") => (RuleGroup::Unspecified, rules::flake8_bugbear::rules::UnusedLoopControlVariable),
        (Flake8Bugbear, "008") => (RuleGroup::Unspecified, rules::flake8_bugbear::rules::FunctionCallInDefaultArgument),
        (Flake8Bugbear, "009") => (RuleGroup::Unspecified, rules::flake8_bugbear::rules::GetAttrWithConstant),
        (Flake8Bugbear, "010") => (RuleGroup::Unspecified, rules::flake8_bugbear::rules::SetAttrWithConstant),
        (Flake8Bugbear, "011") => (RuleGroup::Unspecified, rules::flake8_bugbear::rules::AssertFalse),
        (Flake8Bugbear, "012") => (RuleGroup::Unspecified, rules::flake8_bugbear::rules::JumpStatementInFinally),
        (Flake8Bugbear, "013") => (RuleGroup::Unspecified, rules::flake8_bugbear::rules::RedundantTupleInExceptionHandler),
        (Flake8Bugbear, "014") => (RuleGroup::Unspecified, rules::flake8_bugbear::rules::DuplicateHandlerException),
        (Flake8Bugbear, "015") => (RuleGroup::Unspecified, rules::flake8_bugbear::rules::UselessComparison),
        (Flake8Bugbear, "016") => (RuleGroup::Unspecified, rules::flake8_bugbear::rules::RaiseLiteral),
        (Flake8Bugbear, "017") => (RuleGroup::Unspecified, rules::flake8_bugbear::rules::AssertRaisesException),
        (Flake8Bugbear, "018") => (RuleGroup::Unspecified, rules::flake8_bugbear::rules::UselessExpression),
        (Flake8Bugbear, "019") => (RuleGroup::Unspecified, rules::flake8_bugbear::rules::CachedInstanceMethod),
        (Flake8Bugbear, "020") => (RuleGroup::Unspecified, rules::flake8_bugbear::rules::LoopVariableOverridesIterator),
        (Flake8Bugbear, "021") => (RuleGroup::Unspecified, rules::flake8_bugbear::rules::FStringDocstring),
        (Flake8Bugbear, "022") => (RuleGroup::Unspecified, rules::flake8_bugbear::rules::UselessContextlibSuppress),
        (Flake8Bugbear, "023") => (RuleGroup::Unspecified, rules::flake8_bugbear::rules::FunctionUsesLoopVariable),
        (Flake8Bugbear, "024") => (RuleGroup::Unspecified, rules::flake8_bugbear::rules::AbstractBaseClassWithoutAbstractMethod),
        (Flake8Bugbear, "025") => (RuleGroup::Unspecified, rules::flake8_bugbear::rules::DuplicateTryBlockException),
        (Flake8Bugbear, "026") => (RuleGroup::Unspecified, rules::flake8_bugbear::rules::StarArgUnpackingAfterKeywordArg),
        (Flake8Bugbear, "027") => (RuleGroup::Unspecified, rules::flake8_bugbear::rules::EmptyMethodWithoutAbstractDecorator),
        (Flake8Bugbear, "028") => (RuleGroup::Unspecified, rules::flake8_bugbear::rules::NoExplicitStacklevel),
        (Flake8Bugbear, "029") => (RuleGroup::Unspecified, rules::flake8_bugbear::rules::ExceptWithEmptyTuple),
        (Flake8Bugbear, "030") => (RuleGroup::Unspecified, rules::flake8_bugbear::rules::ExceptWithNonExceptionClasses),
        (Flake8Bugbear, "031") => (RuleGroup::Unspecified, rules::flake8_bugbear::rules::ReuseOfGroupbyGenerator),
        (Flake8Bugbear, "032") => (RuleGroup::Unspecified, rules::flake8_bugbear::rules::UnintentionalTypeAnnotation),
        (Flake8Bugbear, "033") => (RuleGroup::Unspecified, rules::flake8_bugbear::rules::DuplicateValue),
        (Flake8Bugbear, "034") => (RuleGroup::Unspecified, rules::flake8_bugbear::rules::ReSubPositionalArgs),
        (Flake8Bugbear, "904") => (RuleGroup::Unspecified, rules::flake8_bugbear::rules::RaiseWithoutFromInsideExcept),
        (Flake8Bugbear, "905") => (RuleGroup::Unspecified, rules::flake8_bugbear::rules::ZipWithoutExplicitStrict),

        // flake8-blind-except
        (Flake8BlindExcept, "001") => (RuleGroup::Unspecified, rules::flake8_blind_except::rules::BlindExcept),

        // flake8-comprehensions
        (Flake8Comprehensions, "00") => (RuleGroup::Unspecified, rules::flake8_comprehensions::rules::UnnecessaryGeneratorList),
        (Flake8Comprehensions, "01") => (RuleGroup::Unspecified, rules::flake8_comprehensions::rules::UnnecessaryGeneratorSet),
        (Flake8Comprehensions, "02") => (RuleGroup::Unspecified, rules::flake8_comprehensions::rules::UnnecessaryGeneratorDict),
        (Flake8Comprehensions, "03") => (RuleGroup::Unspecified, rules::flake8_comprehensions::rules::UnnecessaryListComprehensionSet),
        (Flake8Comprehensions, "04") => (RuleGroup::Unspecified, rules::flake8_comprehensions::rules::UnnecessaryListComprehensionDict),
        (Flake8Comprehensions, "05") => (RuleGroup::Unspecified, rules::flake8_comprehensions::rules::UnnecessaryLiteralSet),
        (Flake8Comprehensions, "06") => (RuleGroup::Unspecified, rules::flake8_comprehensions::rules::UnnecessaryLiteralDict),
        (Flake8Comprehensions, "08") => (RuleGroup::Unspecified, rules::flake8_comprehensions::rules::UnnecessaryCollectionCall),
        (Flake8Comprehensions, "09") => (RuleGroup::Unspecified, rules::flake8_comprehensions::rules::UnnecessaryLiteralWithinTupleCall),
        (Flake8Comprehensions, "10") => (RuleGroup::Unspecified, rules::flake8_comprehensions::rules::UnnecessaryLiteralWithinListCall),
        (Flake8Comprehensions, "11") => (RuleGroup::Unspecified, rules::flake8_comprehensions::rules::UnnecessaryListCall),
        (Flake8Comprehensions, "13") => (RuleGroup::Unspecified, rules::flake8_comprehensions::rules::UnnecessaryCallAroundSorted),
        (Flake8Comprehensions, "14") => (RuleGroup::Unspecified, rules::flake8_comprehensions::rules::UnnecessaryDoubleCastOrProcess),
        (Flake8Comprehensions, "15") => (RuleGroup::Unspecified, rules::flake8_comprehensions::rules::UnnecessarySubscriptReversal),
        (Flake8Comprehensions, "16") => (RuleGroup::Unspecified, rules::flake8_comprehensions::rules::UnnecessaryComprehension),
        (Flake8Comprehensions, "17") => (RuleGroup::Unspecified, rules::flake8_comprehensions::rules::UnnecessaryMap),
        (Flake8Comprehensions, "18") => (RuleGroup::Unspecified, rules::flake8_comprehensions::rules::UnnecessaryLiteralWithinDictCall),
        (Flake8Comprehensions, "19") => (RuleGroup::Unspecified, rules::flake8_comprehensions::rules::UnnecessaryComprehensionAnyAll),

        // flake8-debugger
        (Flake8Debugger, "0") => (RuleGroup::Unspecified, rules::flake8_debugger::rules::Debugger),

        // mccabe
        (McCabe, "1") => (RuleGroup::Unspecified, rules::mccabe::rules::ComplexStructure),

        // flake8-tidy-imports
        (Flake8TidyImports, "251") => (RuleGroup::Unspecified, rules::flake8_tidy_imports::rules::BannedApi),
        (Flake8TidyImports, "252") => (RuleGroup::Unspecified, rules::flake8_tidy_imports::rules::RelativeImports),
        (Flake8TidyImports, "253") => (RuleGroup::Unspecified, rules::flake8_tidy_imports::rules::BannedModuleLevelImports),

        // flake8-return
        (Flake8Return, "501") => (RuleGroup::Unspecified, rules::flake8_return::rules::UnnecessaryReturnNone),
        (Flake8Return, "502") => (RuleGroup::Unspecified, rules::flake8_return::rules::ImplicitReturnValue),
        (Flake8Return, "503") => (RuleGroup::Unspecified, rules::flake8_return::rules::ImplicitReturn),
        (Flake8Return, "504") => (RuleGroup::Unspecified, rules::flake8_return::rules::UnnecessaryAssign),
        (Flake8Return, "505") => (RuleGroup::Unspecified, rules::flake8_return::rules::SuperfluousElseReturn),
        (Flake8Return, "506") => (RuleGroup::Unspecified, rules::flake8_return::rules::SuperfluousElseRaise),
        (Flake8Return, "507") => (RuleGroup::Unspecified, rules::flake8_return::rules::SuperfluousElseContinue),
        (Flake8Return, "508") => (RuleGroup::Unspecified, rules::flake8_return::rules::SuperfluousElseBreak),

        // flake8-gettext
        (Flake8GetText, "001") => (RuleGroup::Unspecified, rules::flake8_gettext::rules::FStringInGetTextFuncCall),
        (Flake8GetText, "002") => (RuleGroup::Unspecified, rules::flake8_gettext::rules::FormatInGetTextFuncCall),
        (Flake8GetText, "003") => (RuleGroup::Unspecified, rules::flake8_gettext::rules::PrintfInGetTextFuncCall),

        // flake8-implicit-str-concat
        (Flake8ImplicitStrConcat, "001") => (RuleGroup::Unspecified, rules::flake8_implicit_str_concat::rules::SingleLineImplicitStringConcatenation),
        (Flake8ImplicitStrConcat, "002") => (RuleGroup::Unspecified, rules::flake8_implicit_str_concat::rules::MultiLineImplicitStringConcatenation),
        (Flake8ImplicitStrConcat, "003") => (RuleGroup::Unspecified, rules::flake8_implicit_str_concat::rules::ExplicitStringConcatenation),

        // flake8-print
        (Flake8Print, "1") => (RuleGroup::Unspecified, rules::flake8_print::rules::Print),
        (Flake8Print, "3") => (RuleGroup::Unspecified, rules::flake8_print::rules::PPrint),

        // flake8-quotes
        (Flake8Quotes, "000") => (RuleGroup::Unspecified, rules::flake8_quotes::rules::BadQuotesInlineString),
        (Flake8Quotes, "001") => (RuleGroup::Unspecified, rules::flake8_quotes::rules::BadQuotesMultilineString),
        (Flake8Quotes, "002") => (RuleGroup::Unspecified, rules::flake8_quotes::rules::BadQuotesDocstring),
        (Flake8Quotes, "003") => (RuleGroup::Unspecified, rules::flake8_quotes::rules::AvoidableEscapedQuote),

        // flake8-annotations
        (Flake8Annotations, "001") => (RuleGroup::Unspecified, rules::flake8_annotations::rules::MissingTypeFunctionArgument),
        (Flake8Annotations, "002") => (RuleGroup::Unspecified, rules::flake8_annotations::rules::MissingTypeArgs),
        (Flake8Annotations, "003") => (RuleGroup::Unspecified, rules::flake8_annotations::rules::MissingTypeKwargs),
        (Flake8Annotations, "101") => (RuleGroup::Unspecified, rules::flake8_annotations::rules::MissingTypeSelf),
        (Flake8Annotations, "102") => (RuleGroup::Unspecified, rules::flake8_annotations::rules::MissingTypeCls),
        (Flake8Annotations, "201") => (RuleGroup::Unspecified, rules::flake8_annotations::rules::MissingReturnTypeUndocumentedPublicFunction),
        (Flake8Annotations, "202") => (RuleGroup::Unspecified, rules::flake8_annotations::rules::MissingReturnTypePrivateFunction),
        (Flake8Annotations, "204") => (RuleGroup::Unspecified, rules::flake8_annotations::rules::MissingReturnTypeSpecialMethod),
        (Flake8Annotations, "205") => (RuleGroup::Unspecified, rules::flake8_annotations::rules::MissingReturnTypeStaticMethod),
        (Flake8Annotations, "206") => (RuleGroup::Unspecified, rules::flake8_annotations::rules::MissingReturnTypeClassMethod),
        (Flake8Annotations, "401") => (RuleGroup::Unspecified, rules::flake8_annotations::rules::AnyType),

        // flake8-future-annotations
        (Flake8FutureAnnotations, "100") => (RuleGroup::Unspecified, rules::flake8_future_annotations::rules::FutureRewritableTypeAnnotation),
        (Flake8FutureAnnotations, "102") => (RuleGroup::Unspecified, rules::flake8_future_annotations::rules::FutureRequiredTypeAnnotation),

        // flake8-2020
        (Flake82020, "101") => (RuleGroup::Unspecified, rules::flake8_2020::rules::SysVersionSlice3),
        (Flake82020, "102") => (RuleGroup::Unspecified, rules::flake8_2020::rules::SysVersion2),
        (Flake82020, "103") => (RuleGroup::Unspecified, rules::flake8_2020::rules::SysVersionCmpStr3),
        (Flake82020, "201") => (RuleGroup::Unspecified, rules::flake8_2020::rules::SysVersionInfo0Eq3),
        (Flake82020, "202") => (RuleGroup::Unspecified, rules::flake8_2020::rules::SixPY3),
        (Flake82020, "203") => (RuleGroup::Unspecified, rules::flake8_2020::rules::SysVersionInfo1CmpInt),
        (Flake82020, "204") => (RuleGroup::Unspecified, rules::flake8_2020::rules::SysVersionInfoMinorCmpInt),
        (Flake82020, "301") => (RuleGroup::Unspecified, rules::flake8_2020::rules::SysVersion0),
        (Flake82020, "302") => (RuleGroup::Unspecified, rules::flake8_2020::rules::SysVersionCmpStr10),
        (Flake82020, "303") => (RuleGroup::Unspecified, rules::flake8_2020::rules::SysVersionSlice1),

        // flake8-simplify
        (Flake8Simplify, "101") => (RuleGroup::Unspecified, rules::flake8_simplify::rules::DuplicateIsinstanceCall),
        (Flake8Simplify, "102") => (RuleGroup::Unspecified, rules::flake8_simplify::rules::CollapsibleIf),
        (Flake8Simplify, "103") => (RuleGroup::Unspecified, rules::flake8_simplify::rules::NeedlessBool),
        (Flake8Simplify, "105") => (RuleGroup::Unspecified, rules::flake8_simplify::rules::SuppressibleException),
        (Flake8Simplify, "107") => (RuleGroup::Unspecified, rules::flake8_simplify::rules::ReturnInTryExceptFinally),
        (Flake8Simplify, "108") => (RuleGroup::Unspecified, rules::flake8_simplify::rules::IfElseBlockInsteadOfIfExp),
        (Flake8Simplify, "109") => (RuleGroup::Unspecified, rules::flake8_simplify::rules::CompareWithTuple),
        (Flake8Simplify, "110") => (RuleGroup::Unspecified, rules::flake8_simplify::rules::ReimplementedBuiltin),
        (Flake8Simplify, "112") => (RuleGroup::Unspecified, rules::flake8_simplify::rules::UncapitalizedEnvironmentVariables),
        (Flake8Simplify, "114") => (RuleGroup::Unspecified, rules::flake8_simplify::rules::IfWithSameArms),
        (Flake8Simplify, "115") => (RuleGroup::Unspecified, rules::flake8_simplify::rules::OpenFileWithContextHandler),
        (Flake8Simplify, "116") => (RuleGroup::Unspecified, rules::flake8_simplify::rules::IfElseBlockInsteadOfDictLookup),
        (Flake8Simplify, "117") => (RuleGroup::Unspecified, rules::flake8_simplify::rules::MultipleWithStatements),
        (Flake8Simplify, "118") => (RuleGroup::Unspecified, rules::flake8_simplify::rules::InDictKeys),
        (Flake8Simplify, "201") => (RuleGroup::Unspecified, rules::flake8_simplify::rules::NegateEqualOp),
        (Flake8Simplify, "202") => (RuleGroup::Unspecified, rules::flake8_simplify::rules::NegateNotEqualOp),
        (Flake8Simplify, "208") => (RuleGroup::Unspecified, rules::flake8_simplify::rules::DoubleNegation),
        (Flake8Simplify, "210") => (RuleGroup::Unspecified, rules::flake8_simplify::rules::IfExprWithTrueFalse),
        (Flake8Simplify, "211") => (RuleGroup::Unspecified, rules::flake8_simplify::rules::IfExprWithFalseTrue),
        (Flake8Simplify, "212") => (RuleGroup::Unspecified, rules::flake8_simplify::rules::IfExprWithTwistedArms),
        (Flake8Simplify, "220") => (RuleGroup::Unspecified, rules::flake8_simplify::rules::ExprAndNotExpr),
        (Flake8Simplify, "221") => (RuleGroup::Unspecified, rules::flake8_simplify::rules::ExprOrNotExpr),
        (Flake8Simplify, "222") => (RuleGroup::Unspecified, rules::flake8_simplify::rules::ExprOrTrue),
        (Flake8Simplify, "223") => (RuleGroup::Unspecified, rules::flake8_simplify::rules::ExprAndFalse),
        (Flake8Simplify, "300") => (RuleGroup::Unspecified, rules::flake8_simplify::rules::YodaConditions),
        (Flake8Simplify, "401") => (RuleGroup::Unspecified, rules::flake8_simplify::rules::IfElseBlockInsteadOfDictGet),
        (Flake8Simplify, "910") => (RuleGroup::Unspecified, rules::flake8_simplify::rules::DictGetWithNoneDefault),

        // flake8-copyright
        (Flake8Copyright, "001") => (RuleGroup::Nursery, rules::flake8_copyright::rules::MissingCopyrightNotice),

        // pyupgrade
        (Pyupgrade, "001") => (RuleGroup::Unspecified, rules::pyupgrade::rules::UselessMetaclassType),
        (Pyupgrade, "003") => (RuleGroup::Unspecified, rules::pyupgrade::rules::TypeOfPrimitive),
        (Pyupgrade, "004") => (RuleGroup::Unspecified, rules::pyupgrade::rules::UselessObjectInheritance),
        (Pyupgrade, "005") => (RuleGroup::Unspecified, rules::pyupgrade::rules::DeprecatedUnittestAlias),
        (Pyupgrade, "006") => (RuleGroup::Unspecified, rules::pyupgrade::rules::NonPEP585Annotation),
        (Pyupgrade, "007") => (RuleGroup::Unspecified, rules::pyupgrade::rules::NonPEP604Annotation),
        (Pyupgrade, "008") => (RuleGroup::Unspecified, rules::pyupgrade::rules::SuperCallWithParameters),
        (Pyupgrade, "009") => (RuleGroup::Unspecified, rules::pyupgrade::rules::UTF8EncodingDeclaration),
        (Pyupgrade, "010") => (RuleGroup::Unspecified, rules::pyupgrade::rules::UnnecessaryFutureImport),
        (Pyupgrade, "011") => (RuleGroup::Unspecified, rules::pyupgrade::rules::LRUCacheWithoutParameters),
        (Pyupgrade, "012") => (RuleGroup::Unspecified, rules::pyupgrade::rules::UnnecessaryEncodeUTF8),
        (Pyupgrade, "013") => (RuleGroup::Unspecified, rules::pyupgrade::rules::ConvertTypedDictFunctionalToClass),
        (Pyupgrade, "014") => (RuleGroup::Unspecified, rules::pyupgrade::rules::ConvertNamedTupleFunctionalToClass),
        (Pyupgrade, "015") => (RuleGroup::Unspecified, rules::pyupgrade::rules::RedundantOpenModes),
        (Pyupgrade, "017") => (RuleGroup::Unspecified, rules::pyupgrade::rules::DatetimeTimezoneUTC),
        (Pyupgrade, "018") => (RuleGroup::Unspecified, rules::pyupgrade::rules::NativeLiterals),
        (Pyupgrade, "019") => (RuleGroup::Unspecified, rules::pyupgrade::rules::TypingTextStrAlias),
        (Pyupgrade, "020") => (RuleGroup::Unspecified, rules::pyupgrade::rules::OpenAlias),
        (Pyupgrade, "021") => (RuleGroup::Unspecified, rules::pyupgrade::rules::ReplaceUniversalNewlines),
        (Pyupgrade, "022") => (RuleGroup::Unspecified, rules::pyupgrade::rules::ReplaceStdoutStderr),
        (Pyupgrade, "023") => (RuleGroup::Unspecified, rules::pyupgrade::rules::DeprecatedCElementTree),
        (Pyupgrade, "024") => (RuleGroup::Unspecified, rules::pyupgrade::rules::OSErrorAlias),
        (Pyupgrade, "025") => (RuleGroup::Unspecified, rules::pyupgrade::rules::UnicodeKindPrefix),
        (Pyupgrade, "026") => (RuleGroup::Unspecified, rules::pyupgrade::rules::DeprecatedMockImport),
        (Pyupgrade, "027") => (RuleGroup::Unspecified, rules::pyupgrade::rules::UnpackedListComprehension),
        (Pyupgrade, "028") => (RuleGroup::Unspecified, rules::pyupgrade::rules::YieldInForLoop),
        (Pyupgrade, "029") => (RuleGroup::Unspecified, rules::pyupgrade::rules::UnnecessaryBuiltinImport),
        (Pyupgrade, "030") => (RuleGroup::Unspecified, rules::pyupgrade::rules::FormatLiterals),
        (Pyupgrade, "031") => (RuleGroup::Unspecified, rules::pyupgrade::rules::PrintfStringFormatting),
        (Pyupgrade, "032") => (RuleGroup::Unspecified, rules::pyupgrade::rules::FString),
        (Pyupgrade, "033") => (RuleGroup::Unspecified, rules::pyupgrade::rules::LRUCacheWithMaxsizeNone),
        (Pyupgrade, "034") => (RuleGroup::Unspecified, rules::pyupgrade::rules::ExtraneousParentheses),
        (Pyupgrade, "035") => (RuleGroup::Unspecified, rules::pyupgrade::rules::DeprecatedImport),
        (Pyupgrade, "036") => (RuleGroup::Unspecified, rules::pyupgrade::rules::OutdatedVersionBlock),
        (Pyupgrade, "037") => (RuleGroup::Unspecified, rules::pyupgrade::rules::QuotedAnnotation),
        (Pyupgrade, "038") => (RuleGroup::Unspecified, rules::pyupgrade::rules::NonPEP604Isinstance),
        (Pyupgrade, "039") => (RuleGroup::Unspecified, rules::pyupgrade::rules::UnnecessaryClassParentheses),
        (Pyupgrade, "040") => (RuleGroup::Unspecified, rules::pyupgrade::rules::NonPEP695TypeAlias),

        // pydocstyle
        (Pydocstyle, "100") => (RuleGroup::Unspecified, rules::pydocstyle::rules::UndocumentedPublicModule),
        (Pydocstyle, "101") => (RuleGroup::Unspecified, rules::pydocstyle::rules::UndocumentedPublicClass),
        (Pydocstyle, "102") => (RuleGroup::Unspecified, rules::pydocstyle::rules::UndocumentedPublicMethod),
        (Pydocstyle, "103") => (RuleGroup::Unspecified, rules::pydocstyle::rules::UndocumentedPublicFunction),
        (Pydocstyle, "104") => (RuleGroup::Unspecified, rules::pydocstyle::rules::UndocumentedPublicPackage),
        (Pydocstyle, "105") => (RuleGroup::Unspecified, rules::pydocstyle::rules::UndocumentedMagicMethod),
        (Pydocstyle, "106") => (RuleGroup::Unspecified, rules::pydocstyle::rules::UndocumentedPublicNestedClass),
        (Pydocstyle, "107") => (RuleGroup::Unspecified, rules::pydocstyle::rules::UndocumentedPublicInit),
        (Pydocstyle, "200") => (RuleGroup::Unspecified, rules::pydocstyle::rules::FitsOnOneLine),
        (Pydocstyle, "201") => (RuleGroup::Unspecified, rules::pydocstyle::rules::NoBlankLineBeforeFunction),
        (Pydocstyle, "202") => (RuleGroup::Unspecified, rules::pydocstyle::rules::NoBlankLineAfterFunction),
        (Pydocstyle, "203") => (RuleGroup::Unspecified, rules::pydocstyle::rules::OneBlankLineBeforeClass),
        (Pydocstyle, "204") => (RuleGroup::Unspecified, rules::pydocstyle::rules::OneBlankLineAfterClass),
        (Pydocstyle, "205") => (RuleGroup::Unspecified, rules::pydocstyle::rules::BlankLineAfterSummary),
        (Pydocstyle, "206") => (RuleGroup::Unspecified, rules::pydocstyle::rules::IndentWithSpaces),
        (Pydocstyle, "207") => (RuleGroup::Unspecified, rules::pydocstyle::rules::UnderIndentation),
        (Pydocstyle, "208") => (RuleGroup::Unspecified, rules::pydocstyle::rules::OverIndentation),
        (Pydocstyle, "209") => (RuleGroup::Unspecified, rules::pydocstyle::rules::NewLineAfterLastParagraph),
        (Pydocstyle, "210") => (RuleGroup::Unspecified, rules::pydocstyle::rules::SurroundingWhitespace),
        (Pydocstyle, "211") => (RuleGroup::Unspecified, rules::pydocstyle::rules::BlankLineBeforeClass),
        (Pydocstyle, "212") => (RuleGroup::Unspecified, rules::pydocstyle::rules::MultiLineSummaryFirstLine),
        (Pydocstyle, "213") => (RuleGroup::Unspecified, rules::pydocstyle::rules::MultiLineSummarySecondLine),
        (Pydocstyle, "214") => (RuleGroup::Unspecified, rules::pydocstyle::rules::SectionNotOverIndented),
        (Pydocstyle, "215") => (RuleGroup::Unspecified, rules::pydocstyle::rules::SectionUnderlineNotOverIndented),
        (Pydocstyle, "300") => (RuleGroup::Unspecified, rules::pydocstyle::rules::TripleSingleQuotes),
        (Pydocstyle, "301") => (RuleGroup::Unspecified, rules::pydocstyle::rules::EscapeSequenceInDocstring),
        (Pydocstyle, "400") => (RuleGroup::Unspecified, rules::pydocstyle::rules::EndsInPeriod),
        (Pydocstyle, "401") => (RuleGroup::Unspecified, rules::pydocstyle::rules::NonImperativeMood),
        (Pydocstyle, "402") => (RuleGroup::Unspecified, rules::pydocstyle::rules::NoSignature),
        (Pydocstyle, "403") => (RuleGroup::Unspecified, rules::pydocstyle::rules::FirstLineCapitalized),
        (Pydocstyle, "404") => (RuleGroup::Unspecified, rules::pydocstyle::rules::DocstringStartsWithThis),
        (Pydocstyle, "405") => (RuleGroup::Unspecified, rules::pydocstyle::rules::CapitalizeSectionName),
        (Pydocstyle, "406") => (RuleGroup::Unspecified, rules::pydocstyle::rules::NewLineAfterSectionName),
        (Pydocstyle, "407") => (RuleGroup::Unspecified, rules::pydocstyle::rules::DashedUnderlineAfterSection),
        (Pydocstyle, "408") => (RuleGroup::Unspecified, rules::pydocstyle::rules::SectionUnderlineAfterName),
        (Pydocstyle, "409") => (RuleGroup::Unspecified, rules::pydocstyle::rules::SectionUnderlineMatchesSectionLength),
        (Pydocstyle, "410") => (RuleGroup::Unspecified, rules::pydocstyle::rules::NoBlankLineAfterSection),
        (Pydocstyle, "411") => (RuleGroup::Unspecified, rules::pydocstyle::rules::NoBlankLineBeforeSection),
        (Pydocstyle, "412") => (RuleGroup::Unspecified, rules::pydocstyle::rules::BlankLinesBetweenHeaderAndContent),
        (Pydocstyle, "413") => (RuleGroup::Unspecified, rules::pydocstyle::rules::BlankLineAfterLastSection),
        (Pydocstyle, "414") => (RuleGroup::Unspecified, rules::pydocstyle::rules::EmptyDocstringSection),
        (Pydocstyle, "415") => (RuleGroup::Unspecified, rules::pydocstyle::rules::EndsInPunctuation),
        (Pydocstyle, "416") => (RuleGroup::Unspecified, rules::pydocstyle::rules::SectionNameEndsInColon),
        (Pydocstyle, "417") => (RuleGroup::Unspecified, rules::pydocstyle::rules::UndocumentedParam),
        (Pydocstyle, "418") => (RuleGroup::Unspecified, rules::pydocstyle::rules::OverloadWithDocstring),
        (Pydocstyle, "419") => (RuleGroup::Unspecified, rules::pydocstyle::rules::EmptyDocstring),

        // pep8-naming
        (PEP8Naming, "801") => (RuleGroup::Unspecified, rules::pep8_naming::rules::InvalidClassName),
        (PEP8Naming, "802") => (RuleGroup::Unspecified, rules::pep8_naming::rules::InvalidFunctionName),
        (PEP8Naming, "803") => (RuleGroup::Unspecified, rules::pep8_naming::rules::InvalidArgumentName),
        (PEP8Naming, "804") => (RuleGroup::Unspecified, rules::pep8_naming::rules::InvalidFirstArgumentNameForClassMethod),
        (PEP8Naming, "805") => (RuleGroup::Unspecified, rules::pep8_naming::rules::InvalidFirstArgumentNameForMethod),
        (PEP8Naming, "806") => (RuleGroup::Unspecified, rules::pep8_naming::rules::NonLowercaseVariableInFunction),
        (PEP8Naming, "807") => (RuleGroup::Unspecified, rules::pep8_naming::rules::DunderFunctionName),
        (PEP8Naming, "811") => (RuleGroup::Unspecified, rules::pep8_naming::rules::ConstantImportedAsNonConstant),
        (PEP8Naming, "812") => (RuleGroup::Unspecified, rules::pep8_naming::rules::LowercaseImportedAsNonLowercase),
        (PEP8Naming, "813") => (RuleGroup::Unspecified, rules::pep8_naming::rules::CamelcaseImportedAsLowercase),
        (PEP8Naming, "814") => (RuleGroup::Unspecified, rules::pep8_naming::rules::CamelcaseImportedAsConstant),
        (PEP8Naming, "815") => (RuleGroup::Unspecified, rules::pep8_naming::rules::MixedCaseVariableInClassScope),
        (PEP8Naming, "816") => (RuleGroup::Unspecified, rules::pep8_naming::rules::MixedCaseVariableInGlobalScope),
        (PEP8Naming, "817") => (RuleGroup::Unspecified, rules::pep8_naming::rules::CamelcaseImportedAsAcronym),
        (PEP8Naming, "818") => (RuleGroup::Unspecified, rules::pep8_naming::rules::ErrorSuffixOnExceptionName),
        (PEP8Naming, "999") => (RuleGroup::Unspecified, rules::pep8_naming::rules::InvalidModuleName),

        // isort
        (Isort, "001") => (RuleGroup::Unspecified, rules::isort::rules::UnsortedImports),
        (Isort, "002") => (RuleGroup::Unspecified, rules::isort::rules::MissingRequiredImport),

        // eradicate
        (Eradicate, "001") => (RuleGroup::Unspecified, rules::eradicate::rules::CommentedOutCode),

        // flake8-bandit
        (Flake8Bandit, "101") => (RuleGroup::Unspecified, rules::flake8_bandit::rules::Assert),
        (Flake8Bandit, "102") => (RuleGroup::Unspecified, rules::flake8_bandit::rules::ExecBuiltin),
        (Flake8Bandit, "103") => (RuleGroup::Unspecified, rules::flake8_bandit::rules::BadFilePermissions),
        (Flake8Bandit, "104") => (RuleGroup::Unspecified, rules::flake8_bandit::rules::HardcodedBindAllInterfaces),
        (Flake8Bandit, "105") => (RuleGroup::Unspecified, rules::flake8_bandit::rules::HardcodedPasswordString),
        (Flake8Bandit, "106") => (RuleGroup::Unspecified, rules::flake8_bandit::rules::HardcodedPasswordFuncArg),
        (Flake8Bandit, "107") => (RuleGroup::Unspecified, rules::flake8_bandit::rules::HardcodedPasswordDefault),
        (Flake8Bandit, "108") => (RuleGroup::Unspecified, rules::flake8_bandit::rules::HardcodedTempFile),
        (Flake8Bandit, "110") => (RuleGroup::Unspecified, rules::flake8_bandit::rules::TryExceptPass),
        (Flake8Bandit, "112") => (RuleGroup::Unspecified, rules::flake8_bandit::rules::TryExceptContinue),
        (Flake8Bandit, "113") => (RuleGroup::Unspecified, rules::flake8_bandit::rules::RequestWithoutTimeout),
        (Flake8Bandit, "301") => (RuleGroup::Unspecified, rules::flake8_bandit::rules::SuspiciousPickleUsage),
        (Flake8Bandit, "302") => (RuleGroup::Unspecified, rules::flake8_bandit::rules::SuspiciousMarshalUsage),
        (Flake8Bandit, "303") => (RuleGroup::Unspecified, rules::flake8_bandit::rules::SuspiciousInsecureHashUsage),
        (Flake8Bandit, "304") => (RuleGroup::Unspecified, rules::flake8_bandit::rules::SuspiciousInsecureCipherUsage),
        (Flake8Bandit, "305") => (RuleGroup::Unspecified, rules::flake8_bandit::rules::SuspiciousInsecureCipherModeUsage),
        (Flake8Bandit, "306") => (RuleGroup::Unspecified, rules::flake8_bandit::rules::SuspiciousMktempUsage),
        (Flake8Bandit, "307") => (RuleGroup::Unspecified, rules::flake8_bandit::rules::SuspiciousEvalUsage),
        (Flake8Bandit, "308") => (RuleGroup::Unspecified, rules::flake8_bandit::rules::SuspiciousMarkSafeUsage),
        (Flake8Bandit, "310") => (RuleGroup::Unspecified, rules::flake8_bandit::rules::SuspiciousURLOpenUsage),
        (Flake8Bandit, "311") => (RuleGroup::Unspecified, rules::flake8_bandit::rules::SuspiciousNonCryptographicRandomUsage),
        (Flake8Bandit, "312") => (RuleGroup::Unspecified, rules::flake8_bandit::rules::SuspiciousTelnetUsage),
        (Flake8Bandit, "313") => (RuleGroup::Unspecified, rules::flake8_bandit::rules::SuspiciousXMLCElementTreeUsage),
        (Flake8Bandit, "314") => (RuleGroup::Unspecified, rules::flake8_bandit::rules::SuspiciousXMLElementTreeUsage),
        (Flake8Bandit, "315") => (RuleGroup::Unspecified, rules::flake8_bandit::rules::SuspiciousXMLExpatReaderUsage),
        (Flake8Bandit, "316") => (RuleGroup::Unspecified, rules::flake8_bandit::rules::SuspiciousXMLExpatBuilderUsage),
        (Flake8Bandit, "317") => (RuleGroup::Unspecified, rules::flake8_bandit::rules::SuspiciousXMLSaxUsage),
        (Flake8Bandit, "318") => (RuleGroup::Unspecified, rules::flake8_bandit::rules::SuspiciousXMLMiniDOMUsage),
        (Flake8Bandit, "319") => (RuleGroup::Unspecified, rules::flake8_bandit::rules::SuspiciousXMLPullDOMUsage),
        (Flake8Bandit, "320") => (RuleGroup::Unspecified, rules::flake8_bandit::rules::SuspiciousXMLETreeUsage),
        (Flake8Bandit, "321") => (RuleGroup::Unspecified, rules::flake8_bandit::rules::SuspiciousFTPLibUsage),
        (Flake8Bandit, "323") => (RuleGroup::Unspecified, rules::flake8_bandit::rules::SuspiciousUnverifiedContextUsage),
        (Flake8Bandit, "324") => (RuleGroup::Unspecified, rules::flake8_bandit::rules::HashlibInsecureHashFunction),
        (Flake8Bandit, "501") => (RuleGroup::Unspecified, rules::flake8_bandit::rules::RequestWithNoCertValidation),
        (Flake8Bandit, "506") => (RuleGroup::Unspecified, rules::flake8_bandit::rules::UnsafeYAMLLoad),
        (Flake8Bandit, "508") => (RuleGroup::Unspecified, rules::flake8_bandit::rules::SnmpInsecureVersion),
        (Flake8Bandit, "509") => (RuleGroup::Unspecified, rules::flake8_bandit::rules::SnmpWeakCryptography),
        (Flake8Bandit, "601") => (RuleGroup::Unspecified, rules::flake8_bandit::rules::ParamikoCall),
        (Flake8Bandit, "602") => (RuleGroup::Unspecified, rules::flake8_bandit::rules::SubprocessPopenWithShellEqualsTrue),
        (Flake8Bandit, "603") => (RuleGroup::Unspecified, rules::flake8_bandit::rules::SubprocessWithoutShellEqualsTrue),
        (Flake8Bandit, "604") => (RuleGroup::Unspecified, rules::flake8_bandit::rules::CallWithShellEqualsTrue),
        (Flake8Bandit, "605") => (RuleGroup::Unspecified, rules::flake8_bandit::rules::StartProcessWithAShell),
        (Flake8Bandit, "606") => (RuleGroup::Unspecified, rules::flake8_bandit::rules::StartProcessWithNoShell),
        (Flake8Bandit, "607") => (RuleGroup::Unspecified, rules::flake8_bandit::rules::StartProcessWithPartialPath),
        (Flake8Bandit, "608") => (RuleGroup::Unspecified, rules::flake8_bandit::rules::HardcodedSQLExpression),
        (Flake8Bandit, "609") => (RuleGroup::Unspecified, rules::flake8_bandit::rules::UnixCommandWildcardInjection),
        (Flake8Bandit, "612") => (RuleGroup::Unspecified, rules::flake8_bandit::rules::LoggingConfigInsecureListen),
        (Flake8Bandit, "701") => (RuleGroup::Unspecified, rules::flake8_bandit::rules::Jinja2AutoescapeFalse),

        // flake8-boolean-trap
        (Flake8BooleanTrap, "001") => (RuleGroup::Unspecified, rules::flake8_boolean_trap::rules::BooleanTypeHintPositionalArgument),
        (Flake8BooleanTrap, "002") => (RuleGroup::Unspecified, rules::flake8_boolean_trap::rules::BooleanDefaultValuePositionalArgument),
        (Flake8BooleanTrap, "003") => (RuleGroup::Unspecified, rules::flake8_boolean_trap::rules::BooleanPositionalValueInCall),

        // flake8-unused-arguments
        (Flake8UnusedArguments, "001") => (RuleGroup::Unspecified, rules::flake8_unused_arguments::rules::UnusedFunctionArgument),
        (Flake8UnusedArguments, "002") => (RuleGroup::Unspecified, rules::flake8_unused_arguments::rules::UnusedMethodArgument),
        (Flake8UnusedArguments, "003") => (RuleGroup::Unspecified, rules::flake8_unused_arguments::rules::UnusedClassMethodArgument),
        (Flake8UnusedArguments, "004") => (RuleGroup::Unspecified, rules::flake8_unused_arguments::rules::UnusedStaticMethodArgument),
        (Flake8UnusedArguments, "005") => (RuleGroup::Unspecified, rules::flake8_unused_arguments::rules::UnusedLambdaArgument),

        // flake8-import-conventions
        (Flake8ImportConventions, "001") => (RuleGroup::Unspecified, rules::flake8_import_conventions::rules::UnconventionalImportAlias),
        (Flake8ImportConventions, "002") => (RuleGroup::Unspecified, rules::flake8_import_conventions::rules::BannedImportAlias),
        (Flake8ImportConventions, "003") => (RuleGroup::Unspecified, rules::flake8_import_conventions::rules::BannedImportFrom),

        // flake8-datetimez
        (Flake8Datetimez, "001") => (RuleGroup::Unspecified, rules::flake8_datetimez::rules::CallDatetimeWithoutTzinfo),
        (Flake8Datetimez, "002") => (RuleGroup::Unspecified, rules::flake8_datetimez::rules::CallDatetimeToday),
        (Flake8Datetimez, "003") => (RuleGroup::Unspecified, rules::flake8_datetimez::rules::CallDatetimeUtcnow),
        (Flake8Datetimez, "004") => (RuleGroup::Unspecified, rules::flake8_datetimez::rules::CallDatetimeUtcfromtimestamp),
        (Flake8Datetimez, "005") => (RuleGroup::Unspecified, rules::flake8_datetimez::rules::CallDatetimeNowWithoutTzinfo),
        (Flake8Datetimez, "006") => (RuleGroup::Unspecified, rules::flake8_datetimez::rules::CallDatetimeFromtimestamp),
        (Flake8Datetimez, "007") => (RuleGroup::Unspecified, rules::flake8_datetimez::rules::CallDatetimeStrptimeWithoutZone),
        (Flake8Datetimez, "011") => (RuleGroup::Unspecified, rules::flake8_datetimez::rules::CallDateToday),
        (Flake8Datetimez, "012") => (RuleGroup::Unspecified, rules::flake8_datetimez::rules::CallDateFromtimestamp),

        // pygrep-hooks
        (PygrepHooks, "001") => (RuleGroup::Unspecified, rules::pygrep_hooks::rules::Eval),
        (PygrepHooks, "002") => (RuleGroup::Unspecified, rules::pygrep_hooks::rules::DeprecatedLogWarn),
        (PygrepHooks, "003") => (RuleGroup::Unspecified, rules::pygrep_hooks::rules::BlanketTypeIgnore),
        (PygrepHooks, "004") => (RuleGroup::Unspecified, rules::pygrep_hooks::rules::BlanketNOQA),
        (PygrepHooks, "005") => (RuleGroup::Unspecified, rules::pygrep_hooks::rules::InvalidMockAccess),

        // pandas-vet
        (PandasVet, "002") => (RuleGroup::Unspecified, rules::pandas_vet::rules::PandasUseOfInplaceArgument),
        (PandasVet, "003") => (RuleGroup::Unspecified, rules::pandas_vet::rules::PandasUseOfDotIsNull),
        (PandasVet, "004") => (RuleGroup::Unspecified, rules::pandas_vet::rules::PandasUseOfDotNotNull),
        (PandasVet, "007") => (RuleGroup::Unspecified, rules::pandas_vet::rules::PandasUseOfDotIx),
        (PandasVet, "008") => (RuleGroup::Unspecified, rules::pandas_vet::rules::PandasUseOfDotAt),
        (PandasVet, "009") => (RuleGroup::Unspecified, rules::pandas_vet::rules::PandasUseOfDotIat),
        (PandasVet, "010") => (RuleGroup::Unspecified, rules::pandas_vet::rules::PandasUseOfDotPivotOrUnstack),
        (PandasVet, "011") => (RuleGroup::Unspecified, rules::pandas_vet::rules::PandasUseOfDotValues),
        (PandasVet, "012") => (RuleGroup::Unspecified, rules::pandas_vet::rules::PandasUseOfDotReadTable),
        (PandasVet, "013") => (RuleGroup::Unspecified, rules::pandas_vet::rules::PandasUseOfDotStack),
        (PandasVet, "015") => (RuleGroup::Unspecified, rules::pandas_vet::rules::PandasUseOfPdMerge),
        (PandasVet, "101") => (RuleGroup::Unspecified, rules::pandas_vet::rules::PandasNuniqueConstantSeriesCheck),
        (PandasVet, "901") => (RuleGroup::Unspecified, rules::pandas_vet::rules::PandasDfVariableName),

        // flake8-errmsg
        (Flake8ErrMsg, "101") => (RuleGroup::Unspecified, rules::flake8_errmsg::rules::RawStringInException),
        (Flake8ErrMsg, "102") => (RuleGroup::Unspecified, rules::flake8_errmsg::rules::FStringInException),
        (Flake8ErrMsg, "103") => (RuleGroup::Unspecified, rules::flake8_errmsg::rules::DotFormatInException),

        // flake8-pyi
        (Flake8Pyi, "001") => (RuleGroup::Unspecified, rules::flake8_pyi::rules::UnprefixedTypeParam),
        (Flake8Pyi, "002") => (RuleGroup::Unspecified, rules::flake8_pyi::rules::ComplexIfStatementInStub),
        (Flake8Pyi, "003") => (RuleGroup::Unspecified, rules::flake8_pyi::rules::UnrecognizedVersionInfoCheck),
        (Flake8Pyi, "004") => (RuleGroup::Unspecified, rules::flake8_pyi::rules::PatchVersionComparison),
        (Flake8Pyi, "005") => (RuleGroup::Unspecified, rules::flake8_pyi::rules::WrongTupleLengthVersionComparison),
        (Flake8Pyi, "006") => (RuleGroup::Unspecified, rules::flake8_pyi::rules::BadVersionInfoComparison),
        (Flake8Pyi, "007") => (RuleGroup::Unspecified, rules::flake8_pyi::rules::UnrecognizedPlatformCheck),
        (Flake8Pyi, "008") => (RuleGroup::Unspecified, rules::flake8_pyi::rules::UnrecognizedPlatformName),
        (Flake8Pyi, "009") => (RuleGroup::Unspecified, rules::flake8_pyi::rules::PassStatementStubBody),
        (Flake8Pyi, "010") => (RuleGroup::Unspecified, rules::flake8_pyi::rules::NonEmptyStubBody),
        (Flake8Pyi, "011") => (RuleGroup::Unspecified, rules::flake8_pyi::rules::TypedArgumentDefaultInStub),
        (Flake8Pyi, "012") => (RuleGroup::Unspecified, rules::flake8_pyi::rules::PassInClassBody),
        (Flake8Pyi, "013") => (RuleGroup::Unspecified, rules::flake8_pyi::rules::EllipsisInNonEmptyClassBody),
        (Flake8Pyi, "014") => (RuleGroup::Unspecified, rules::flake8_pyi::rules::ArgumentDefaultInStub),
        (Flake8Pyi, "015") => (RuleGroup::Unspecified, rules::flake8_pyi::rules::AssignmentDefaultInStub),
        (Flake8Pyi, "016") => (RuleGroup::Unspecified, rules::flake8_pyi::rules::DuplicateUnionMember),
        (Flake8Pyi, "017") => (RuleGroup::Unspecified, rules::flake8_pyi::rules::ComplexAssignmentInStub),
        (Flake8Pyi, "018") => (RuleGroup::Unspecified, rules::flake8_pyi::rules::UnusedPrivateTypeVar),
        (Flake8Pyi, "019") => (RuleGroup::Unspecified, rules::flake8_pyi::rules::CustomTypeVarReturnType),
        (Flake8Pyi, "020") => (RuleGroup::Unspecified, rules::flake8_pyi::rules::QuotedAnnotationInStub),
        (Flake8Pyi, "021") => (RuleGroup::Unspecified, rules::flake8_pyi::rules::DocstringInStub),
        (Flake8Pyi, "024") => (RuleGroup::Unspecified, rules::flake8_pyi::rules::CollectionsNamedTuple),
        (Flake8Pyi, "025") => (RuleGroup::Unspecified, rules::flake8_pyi::rules::UnaliasedCollectionsAbcSetImport),
        (Flake8Pyi, "026") => (RuleGroup::Unspecified, rules::flake8_pyi::rules::TypeAliasWithoutAnnotation),
        (Flake8Pyi, "029") => (RuleGroup::Unspecified, rules::flake8_pyi::rules::StrOrReprDefinedInStub),
        (Flake8Pyi, "030") => (RuleGroup::Unspecified, rules::flake8_pyi::rules::UnnecessaryLiteralUnion),
        (Flake8Pyi, "032") => (RuleGroup::Unspecified, rules::flake8_pyi::rules::AnyEqNeAnnotation),
        (Flake8Pyi, "033") => (RuleGroup::Unspecified, rules::flake8_pyi::rules::TypeCommentInStub),
        (Flake8Pyi, "034") => (RuleGroup::Unspecified, rules::flake8_pyi::rules::NonSelfReturnType),
        (Flake8Pyi, "035") => (RuleGroup::Unspecified, rules::flake8_pyi::rules::UnassignedSpecialVariableInStub),
        (Flake8Pyi, "036") => (RuleGroup::Unspecified, rules::flake8_pyi::rules::BadExitAnnotation),
        (Flake8Pyi, "041") => (RuleGroup::Unspecified, rules::flake8_pyi::rules::RedundantNumericUnion),
        (Flake8Pyi, "042") => (RuleGroup::Unspecified, rules::flake8_pyi::rules::SnakeCaseTypeAlias),
        (Flake8Pyi, "043") => (RuleGroup::Unspecified, rules::flake8_pyi::rules::TSuffixedTypeAlias),
        (Flake8Pyi, "044") => (RuleGroup::Unspecified, rules::flake8_pyi::rules::FutureAnnotationsInStub),
        (Flake8Pyi, "045") => (RuleGroup::Unspecified, rules::flake8_pyi::rules::IterMethodReturnIterable),
        (Flake8Pyi, "046") => (RuleGroup::Unspecified, rules::flake8_pyi::rules::UnusedPrivateProtocol),
        (Flake8Pyi, "047") => (RuleGroup::Unspecified, rules::flake8_pyi::rules::UnusedPrivateTypeAlias),
        (Flake8Pyi, "048") => (RuleGroup::Unspecified, rules::flake8_pyi::rules::StubBodyMultipleStatements),
        (Flake8Pyi, "049") => (RuleGroup::Unspecified, rules::flake8_pyi::rules::UnusedPrivateTypedDict),
        (Flake8Pyi, "050") => (RuleGroup::Unspecified, rules::flake8_pyi::rules::NoReturnArgumentAnnotationInStub),
        (Flake8Pyi, "051") => (RuleGroup::Unspecified, rules::flake8_pyi::rules::RedundantLiteralUnion),
        (Flake8Pyi, "052") => (RuleGroup::Unspecified, rules::flake8_pyi::rules::UnannotatedAssignmentInStub),
        (Flake8Pyi, "054") => (RuleGroup::Unspecified, rules::flake8_pyi::rules::NumericLiteralTooLong),
        (Flake8Pyi, "053") => (RuleGroup::Unspecified, rules::flake8_pyi::rules::StringOrBytesTooLong),
        (Flake8Pyi, "055") => (RuleGroup::Unspecified, rules::flake8_pyi::rules::UnnecessaryTypeUnion),
        (Flake8Pyi, "056") => (RuleGroup::Unspecified, rules::flake8_pyi::rules::UnsupportedMethodCallOnAll),

        // flake8-pytest-style
        (Flake8PytestStyle, "001") => (RuleGroup::Unspecified, rules::flake8_pytest_style::rules::PytestFixtureIncorrectParenthesesStyle),
        (Flake8PytestStyle, "002") => (RuleGroup::Unspecified, rules::flake8_pytest_style::rules::PytestFixturePositionalArgs),
        (Flake8PytestStyle, "003") => (RuleGroup::Unspecified, rules::flake8_pytest_style::rules::PytestExtraneousScopeFunction),
        (Flake8PytestStyle, "004") => (RuleGroup::Unspecified, rules::flake8_pytest_style::rules::PytestMissingFixtureNameUnderscore),
        (Flake8PytestStyle, "005") => (RuleGroup::Unspecified, rules::flake8_pytest_style::rules::PytestIncorrectFixtureNameUnderscore),
        (Flake8PytestStyle, "006") => (RuleGroup::Unspecified, rules::flake8_pytest_style::rules::PytestParametrizeNamesWrongType),
        (Flake8PytestStyle, "007") => (RuleGroup::Unspecified, rules::flake8_pytest_style::rules::PytestParametrizeValuesWrongType),
        (Flake8PytestStyle, "008") => (RuleGroup::Unspecified, rules::flake8_pytest_style::rules::PytestPatchWithLambda),
        (Flake8PytestStyle, "009") => (RuleGroup::Unspecified, rules::flake8_pytest_style::rules::PytestUnittestAssertion),
        (Flake8PytestStyle, "010") => (RuleGroup::Unspecified, rules::flake8_pytest_style::rules::PytestRaisesWithoutException),
        (Flake8PytestStyle, "011") => (RuleGroup::Unspecified, rules::flake8_pytest_style::rules::PytestRaisesTooBroad),
        (Flake8PytestStyle, "012") => (RuleGroup::Unspecified, rules::flake8_pytest_style::rules::PytestRaisesWithMultipleStatements),
        (Flake8PytestStyle, "013") => (RuleGroup::Unspecified, rules::flake8_pytest_style::rules::PytestIncorrectPytestImport),
        (Flake8PytestStyle, "014") => (RuleGroup::Unspecified, rules::flake8_pytest_style::rules::PytestDuplicateParametrizeTestCases),
        (Flake8PytestStyle, "015") => (RuleGroup::Unspecified, rules::flake8_pytest_style::rules::PytestAssertAlwaysFalse),
        (Flake8PytestStyle, "016") => (RuleGroup::Unspecified, rules::flake8_pytest_style::rules::PytestFailWithoutMessage),
        (Flake8PytestStyle, "017") => (RuleGroup::Unspecified, rules::flake8_pytest_style::rules::PytestAssertInExcept),
        (Flake8PytestStyle, "018") => (RuleGroup::Unspecified, rules::flake8_pytest_style::rules::PytestCompositeAssertion),
        (Flake8PytestStyle, "019") => (RuleGroup::Unspecified, rules::flake8_pytest_style::rules::PytestFixtureParamWithoutValue),
        (Flake8PytestStyle, "020") => (RuleGroup::Unspecified, rules::flake8_pytest_style::rules::PytestDeprecatedYieldFixture),
        (Flake8PytestStyle, "021") => (RuleGroup::Unspecified, rules::flake8_pytest_style::rules::PytestFixtureFinalizerCallback),
        (Flake8PytestStyle, "022") => (RuleGroup::Unspecified, rules::flake8_pytest_style::rules::PytestUselessYieldFixture),
        (Flake8PytestStyle, "023") => (RuleGroup::Unspecified, rules::flake8_pytest_style::rules::PytestIncorrectMarkParenthesesStyle),
        (Flake8PytestStyle, "024") => (RuleGroup::Unspecified, rules::flake8_pytest_style::rules::PytestUnnecessaryAsyncioMarkOnFixture),
        (Flake8PytestStyle, "025") => (RuleGroup::Unspecified, rules::flake8_pytest_style::rules::PytestErroneousUseFixturesOnFixture),
        (Flake8PytestStyle, "026") => (RuleGroup::Unspecified, rules::flake8_pytest_style::rules::PytestUseFixturesWithoutParameters),
        (Flake8PytestStyle, "027") => (RuleGroup::Unspecified, rules::flake8_pytest_style::rules::PytestUnittestRaisesAssertion),

        // flake8-pie
        (Flake8Pie, "790") => (RuleGroup::Unspecified, rules::flake8_pie::rules::UnnecessaryPass),
        (Flake8Pie, "794") => (RuleGroup::Unspecified, rules::flake8_pie::rules::DuplicateClassFieldDefinition),
        (Flake8Pie, "796") => (RuleGroup::Unspecified, rules::flake8_pie::rules::NonUniqueEnums),
        (Flake8Pie, "800") => (RuleGroup::Unspecified, rules::flake8_pie::rules::UnnecessarySpread),
        (Flake8Pie, "804") => (RuleGroup::Unspecified, rules::flake8_pie::rules::UnnecessaryDictKwargs),
        (Flake8Pie, "807") => (RuleGroup::Unspecified, rules::flake8_pie::rules::ReimplementedListBuiltin),
        (Flake8Pie, "808") => (RuleGroup::Unspecified, rules::flake8_pie::rules::UnnecessaryRangeStart),
        (Flake8Pie, "810") => (RuleGroup::Unspecified, rules::flake8_pie::rules::MultipleStartsEndsWith),

        // flake8-commas
        (Flake8Commas, "812") => (RuleGroup::Unspecified, rules::flake8_commas::rules::MissingTrailingComma),
        (Flake8Commas, "818") => (RuleGroup::Unspecified, rules::flake8_commas::rules::TrailingCommaOnBareTuple),
        (Flake8Commas, "819") => (RuleGroup::Unspecified, rules::flake8_commas::rules::ProhibitedTrailingComma),

        // flake8-no-pep420
        (Flake8NoPep420, "001") => (RuleGroup::Unspecified, rules::flake8_no_pep420::rules::ImplicitNamespacePackage),

        // flake8-executable
        (Flake8Executable, "001") => (RuleGroup::Unspecified, rules::flake8_executable::rules::ShebangNotExecutable),
        (Flake8Executable, "002") => (RuleGroup::Unspecified, rules::flake8_executable::rules::ShebangMissingExecutableFile),
        (Flake8Executable, "003") => (RuleGroup::Unspecified, rules::flake8_executable::rules::ShebangMissingPython),
        (Flake8Executable, "004") => (RuleGroup::Unspecified, rules::flake8_executable::rules::ShebangLeadingWhitespace),
        (Flake8Executable, "005") => (RuleGroup::Unspecified, rules::flake8_executable::rules::ShebangNotFirstLine),

        // flake8-type-checking
        (Flake8TypeChecking, "001") => (RuleGroup::Unspecified, rules::flake8_type_checking::rules::TypingOnlyFirstPartyImport),
        (Flake8TypeChecking, "002") => (RuleGroup::Unspecified, rules::flake8_type_checking::rules::TypingOnlyThirdPartyImport),
        (Flake8TypeChecking, "003") => (RuleGroup::Unspecified, rules::flake8_type_checking::rules::TypingOnlyStandardLibraryImport),
        (Flake8TypeChecking, "004") => (RuleGroup::Unspecified, rules::flake8_type_checking::rules::RuntimeImportInTypeCheckingBlock),
        (Flake8TypeChecking, "005") => (RuleGroup::Unspecified, rules::flake8_type_checking::rules::EmptyTypeCheckingBlock),

        // tryceratops
        (Tryceratops, "002") => (RuleGroup::Unspecified, rules::tryceratops::rules::RaiseVanillaClass),
        (Tryceratops, "003") => (RuleGroup::Unspecified, rules::tryceratops::rules::RaiseVanillaArgs),
        (Tryceratops, "004") => (RuleGroup::Unspecified, rules::tryceratops::rules::TypeCheckWithoutTypeError),
        (Tryceratops, "200") => (RuleGroup::Unspecified, rules::tryceratops::rules::ReraiseNoCause),
        (Tryceratops, "201") => (RuleGroup::Unspecified, rules::tryceratops::rules::VerboseRaise),
        (Tryceratops, "300") => (RuleGroup::Unspecified, rules::tryceratops::rules::TryConsiderElse),
        (Tryceratops, "301") => (RuleGroup::Unspecified, rules::tryceratops::rules::RaiseWithinTry),
        (Tryceratops, "302") => (RuleGroup::Unspecified, rules::tryceratops::rules::UselessTryExcept),
        (Tryceratops, "400") => (RuleGroup::Unspecified, rules::tryceratops::rules::ErrorInsteadOfException),
        (Tryceratops, "401") => (RuleGroup::Unspecified, rules::tryceratops::rules::VerboseLogMessage),

        // flake8-use-pathlib
        (Flake8UsePathlib, "100") => (RuleGroup::Unspecified, rules::flake8_use_pathlib::violations::OsPathAbspath),
        (Flake8UsePathlib, "101") => (RuleGroup::Unspecified, rules::flake8_use_pathlib::violations::OsChmod),
        (Flake8UsePathlib, "102") => (RuleGroup::Unspecified, rules::flake8_use_pathlib::violations::OsMkdir),
        (Flake8UsePathlib, "103") => (RuleGroup::Unspecified, rules::flake8_use_pathlib::violations::OsMakedirs),
        (Flake8UsePathlib, "104") => (RuleGroup::Unspecified, rules::flake8_use_pathlib::violations::OsRename),
        (Flake8UsePathlib, "105") => (RuleGroup::Unspecified, rules::flake8_use_pathlib::violations::OsReplace),
        (Flake8UsePathlib, "106") => (RuleGroup::Unspecified, rules::flake8_use_pathlib::violations::OsRmdir),
        (Flake8UsePathlib, "107") => (RuleGroup::Unspecified, rules::flake8_use_pathlib::violations::OsRemove),
        (Flake8UsePathlib, "108") => (RuleGroup::Unspecified, rules::flake8_use_pathlib::violations::OsUnlink),
        (Flake8UsePathlib, "109") => (RuleGroup::Unspecified, rules::flake8_use_pathlib::violations::OsGetcwd),
        (Flake8UsePathlib, "110") => (RuleGroup::Unspecified, rules::flake8_use_pathlib::violations::OsPathExists),
        (Flake8UsePathlib, "111") => (RuleGroup::Unspecified, rules::flake8_use_pathlib::violations::OsPathExpanduser),
        (Flake8UsePathlib, "112") => (RuleGroup::Unspecified, rules::flake8_use_pathlib::violations::OsPathIsdir),
        (Flake8UsePathlib, "113") => (RuleGroup::Unspecified, rules::flake8_use_pathlib::violations::OsPathIsfile),
        (Flake8UsePathlib, "114") => (RuleGroup::Unspecified, rules::flake8_use_pathlib::violations::OsPathIslink),
        (Flake8UsePathlib, "115") => (RuleGroup::Unspecified, rules::flake8_use_pathlib::violations::OsReadlink),
        (Flake8UsePathlib, "116") => (RuleGroup::Unspecified, rules::flake8_use_pathlib::violations::OsStat),
        (Flake8UsePathlib, "117") => (RuleGroup::Unspecified, rules::flake8_use_pathlib::violations::OsPathIsabs),
        (Flake8UsePathlib, "118") => (RuleGroup::Unspecified, rules::flake8_use_pathlib::violations::OsPathJoin),
        (Flake8UsePathlib, "119") => (RuleGroup::Unspecified, rules::flake8_use_pathlib::violations::OsPathBasename),
        (Flake8UsePathlib, "120") => (RuleGroup::Unspecified, rules::flake8_use_pathlib::violations::OsPathDirname),
        (Flake8UsePathlib, "121") => (RuleGroup::Unspecified, rules::flake8_use_pathlib::violations::OsPathSamefile),
        (Flake8UsePathlib, "122") => (RuleGroup::Unspecified, rules::flake8_use_pathlib::violations::OsPathSplitext),
        (Flake8UsePathlib, "123") => (RuleGroup::Unspecified, rules::flake8_use_pathlib::violations::BuiltinOpen),
        (Flake8UsePathlib, "124") => (RuleGroup::Unspecified, rules::flake8_use_pathlib::violations::PyPath),
        (Flake8UsePathlib, "201") => (RuleGroup::Unspecified, rules::flake8_use_pathlib::rules::PathConstructorCurrentDirectory),
        (Flake8UsePathlib, "202") => (RuleGroup::Unspecified, rules::flake8_use_pathlib::rules::OsPathGetsize),
        (Flake8UsePathlib, "202") => (RuleGroup::Unspecified, rules::flake8_use_pathlib::rules::OsPathGetsize),
        (Flake8UsePathlib, "203") => (RuleGroup::Unspecified, rules::flake8_use_pathlib::rules::OsPathGetatime),
        (Flake8UsePathlib, "204") => (RuleGroup::Unspecified, rules::flake8_use_pathlib::rules::OsPathGetmtime),
        (Flake8UsePathlib, "205") => (RuleGroup::Unspecified, rules::flake8_use_pathlib::rules::OsPathGetctime),
        (Flake8UsePathlib, "206") => (RuleGroup::Unspecified, rules::flake8_use_pathlib::rules::OsSepSplit),
        (Flake8UsePathlib, "207") => (RuleGroup::Unspecified, rules::flake8_use_pathlib::rules::Glob),

        // flake8-logging-format
        (Flake8LoggingFormat, "001") => (RuleGroup::Unspecified, rules::flake8_logging_format::violations::LoggingStringFormat),
        (Flake8LoggingFormat, "002") => (RuleGroup::Unspecified, rules::flake8_logging_format::violations::LoggingPercentFormat),
        (Flake8LoggingFormat, "003") => (RuleGroup::Unspecified, rules::flake8_logging_format::violations::LoggingStringConcat),
        (Flake8LoggingFormat, "004") => (RuleGroup::Unspecified, rules::flake8_logging_format::violations::LoggingFString),
        (Flake8LoggingFormat, "010") => (RuleGroup::Unspecified, rules::flake8_logging_format::violations::LoggingWarn),
        (Flake8LoggingFormat, "101") => (RuleGroup::Unspecified, rules::flake8_logging_format::violations::LoggingExtraAttrClash),
        (Flake8LoggingFormat, "201") => (RuleGroup::Unspecified, rules::flake8_logging_format::violations::LoggingExcInfo),
        (Flake8LoggingFormat, "202") => (RuleGroup::Unspecified, rules::flake8_logging_format::violations::LoggingRedundantExcInfo),

        // flake8-raise
        (Flake8Raise, "102") => (RuleGroup::Unspecified, rules::flake8_raise::rules::UnnecessaryParenOnRaiseException),

        // flake8-self
        (Flake8Self, "001") => (RuleGroup::Unspecified, rules::flake8_self::rules::PrivateMemberAccess),

        // numpy
        (Numpy, "001") => (RuleGroup::Unspecified, rules::numpy::rules::NumpyDeprecatedTypeAlias),
        (Numpy, "002") => (RuleGroup::Unspecified, rules::numpy::rules::NumpyLegacyRandom),
        (Numpy, "003") => (RuleGroup::Unspecified, rules::numpy::rules::NumpyDeprecatedFunction),

        // ruff
        (Ruff, "001") => (RuleGroup::Unspecified, rules::ruff::rules::AmbiguousUnicodeCharacterString),
        (Ruff, "002") => (RuleGroup::Unspecified, rules::ruff::rules::AmbiguousUnicodeCharacterDocstring),
        (Ruff, "003") => (RuleGroup::Unspecified, rules::ruff::rules::AmbiguousUnicodeCharacterComment),
        (Ruff, "005") => (RuleGroup::Unspecified, rules::ruff::rules::CollectionLiteralConcatenation),
        (Ruff, "006") => (RuleGroup::Unspecified, rules::ruff::rules::AsyncioDanglingTask),
        (Ruff, "007") => (RuleGroup::Unspecified, rules::ruff::rules::PairwiseOverZipped),
        (Ruff, "008") => (RuleGroup::Unspecified, rules::ruff::rules::MutableDataclassDefault),
        (Ruff, "009") => (RuleGroup::Unspecified, rules::ruff::rules::FunctionCallInDataclassDefaultArgument),
        (Ruff, "010") => (RuleGroup::Unspecified, rules::ruff::rules::ExplicitFStringTypeConversion),
        (Ruff, "011") => (RuleGroup::Unspecified, rules::ruff::rules::StaticKeyDictComprehension),
        (Ruff, "012") => (RuleGroup::Unspecified, rules::ruff::rules::MutableClassDefault),
        (Ruff, "013") => (RuleGroup::Unspecified, rules::ruff::rules::ImplicitOptional),
        #[cfg(feature = "unreachable-code")] // When removing this feature gate, also update rules_selector.rs
        (Ruff, "014") => (RuleGroup::Nursery, rules::ruff::rules::UnreachableCode),
        (Ruff, "015") => (RuleGroup::Unspecified, rules::ruff::rules::UnnecessaryIterableAllocationForFirstElement),
        (Ruff, "016") => (RuleGroup::Unspecified, rules::ruff::rules::InvalidIndexType),
        (Ruff, "017") => (RuleGroup::Nursery, rules::ruff::rules::QuadraticListSummation),
        (Ruff, "100") => (RuleGroup::Unspecified, rules::ruff::rules::UnusedNOQA),
        (Ruff, "200") => (RuleGroup::Unspecified, rules::ruff::rules::InvalidPyprojectToml),

        // flake8-django
        (Flake8Django, "001") => (RuleGroup::Unspecified, rules::flake8_django::rules::DjangoNullableModelStringField),
        (Flake8Django, "003") => (RuleGroup::Unspecified, rules::flake8_django::rules::DjangoLocalsInRenderFunction),
        (Flake8Django, "006") => (RuleGroup::Unspecified, rules::flake8_django::rules::DjangoExcludeWithModelForm),
        (Flake8Django, "007") => (RuleGroup::Unspecified, rules::flake8_django::rules::DjangoAllWithModelForm),
        (Flake8Django, "008") => (RuleGroup::Unspecified, rules::flake8_django::rules::DjangoModelWithoutDunderStr),
        (Flake8Django, "012") => (RuleGroup::Unspecified, rules::flake8_django::rules::DjangoUnorderedBodyContentInModel),
        (Flake8Django, "013") => (RuleGroup::Unspecified, rules::flake8_django::rules::DjangoNonLeadingReceiverDecorator),

        // flynt
        // Reserved: (Flynt, "001") => (RuleGroup::Unspecified, Rule: :StringConcatenationToFString),
        (Flynt, "002") => (RuleGroup::Unspecified, rules::flynt::rules::StaticJoinToFString),

        // flake8-todos
        (Flake8Todos, "001") => (RuleGroup::Unspecified, rules::flake8_todos::rules::InvalidTodoTag),
        (Flake8Todos, "002") => (RuleGroup::Unspecified, rules::flake8_todos::rules::MissingTodoAuthor),
        (Flake8Todos, "003") => (RuleGroup::Unspecified, rules::flake8_todos::rules::MissingTodoLink),
        (Flake8Todos, "004") => (RuleGroup::Unspecified, rules::flake8_todos::rules::MissingTodoColon),
        (Flake8Todos, "005") => (RuleGroup::Unspecified, rules::flake8_todos::rules::MissingTodoDescription),
        (Flake8Todos, "006") => (RuleGroup::Unspecified, rules::flake8_todos::rules::InvalidTodoCapitalization),
        (Flake8Todos, "007") => (RuleGroup::Unspecified, rules::flake8_todos::rules::MissingSpaceAfterTodoColon),

        // airflow
        (Airflow, "001") => (RuleGroup::Unspecified, rules::airflow::rules::AirflowVariableNameTaskIdMismatch),

        // perflint
        (Perflint, "101") => (RuleGroup::Unspecified, rules::perflint::rules::UnnecessaryListCast),
        (Perflint, "102") => (RuleGroup::Unspecified, rules::perflint::rules::IncorrectDictIterator),
        (Perflint, "203") => (RuleGroup::Unspecified, rules::perflint::rules::TryExceptInLoop),
        (Perflint, "401") => (RuleGroup::Unspecified, rules::perflint::rules::ManualListComprehension),
        (Perflint, "402") => (RuleGroup::Unspecified, rules::perflint::rules::ManualListCopy),

        // flake8-fixme
        (Flake8Fixme, "001") => (RuleGroup::Unspecified, rules::flake8_fixme::rules::LineContainsFixme),
        (Flake8Fixme, "002") => (RuleGroup::Unspecified, rules::flake8_fixme::rules::LineContainsTodo),
        (Flake8Fixme, "003") => (RuleGroup::Unspecified, rules::flake8_fixme::rules::LineContainsXxx),
        (Flake8Fixme, "004") => (RuleGroup::Unspecified, rules::flake8_fixme::rules::LineContainsHack),

        // flake8-slots
        (Flake8Slots, "000") => (RuleGroup::Unspecified, rules::flake8_slots::rules::NoSlotsInStrSubclass),
        (Flake8Slots, "001") => (RuleGroup::Unspecified, rules::flake8_slots::rules::NoSlotsInTupleSubclass),
        (Flake8Slots, "002") => (RuleGroup::Unspecified, rules::flake8_slots::rules::NoSlotsInNamedtupleSubclass),

        // refurb
<<<<<<< HEAD
        (Refurb, "113") => (RuleGroup::Unspecified, rules::refurb::rules::RepeatedAppend),
        (Refurb, "131") => (RuleGroup::Unspecified, rules::refurb::rules::DeleteFullSlice),
=======
        (Refurb, "113") => (RuleGroup::Nursery, rules::refurb::rules::RepeatedAppend),
>>>>>>> 26d53c56

        _ => return None,
    })
}<|MERGE_RESOLUTION|>--- conflicted
+++ resolved
@@ -866,13 +866,7 @@
         (Flake8Slots, "002") => (RuleGroup::Unspecified, rules::flake8_slots::rules::NoSlotsInNamedtupleSubclass),
 
         // refurb
-<<<<<<< HEAD
-        (Refurb, "113") => (RuleGroup::Unspecified, rules::refurb::rules::RepeatedAppend),
-        (Refurb, "131") => (RuleGroup::Unspecified, rules::refurb::rules::DeleteFullSlice),
-=======
         (Refurb, "113") => (RuleGroup::Nursery, rules::refurb::rules::RepeatedAppend),
->>>>>>> 26d53c56
-
-        _ => return None,
+        (Refurb, "131") => (RuleGroup::Nursery, rules::refurb::rules::DeleteFullSlice),
     })
 }