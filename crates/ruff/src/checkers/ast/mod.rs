//! [`Checker`] for AST-based lint rules.
//!
//! The [`Checker`] is responsible for traversing over the AST, building up the [`SemanticModel`],
//! and running any enabled [`Rule`]s at the appropriate place and time.
//!
//! The [`Checker`] is structured as a single pass over the AST that proceeds in "evaluation" order.
//! That is: the [`Checker`] typically iterates over nodes in the order in which they're evaluated
//! by the Python interpreter. This includes, e.g., deferring function body traversal until after
//! parent scopes have been fully traversed. Individual rules may also perform internal traversals
//! of the AST.
//!
//! While the [`Checker`] is typically passed by mutable reference to the individual lint rule
//! implementations, most of its constituent components are intended to be treated immutably, with
//! the exception of the [`Diagnostic`] vector, which is intended to be mutated by the individual
//! lint rules. In the future, this should be formalized in the API.
//!
//! The individual [`Visitor`] implementations within the [`Checker`] typically proceed in four
//! steps:
//!
//! 1. Analysis: Run any relevant lint rules on the current node.
//! 2. Binding: Bind any names introduced by the current node.
//! 3. Recursion: Recurse into the children of the current node.
//! 4. Clean-up: Perform any necessary clean-up after the current node has been fully traversed.
//!
//! The first step represents the lint-rule analysis phase, while the remaining steps together
//! compose the semantic analysis phase. In the future, these phases may be separated into distinct
//! passes over the AST.

use std::path::Path;

use itertools::Itertools;
use log::error;
use ruff_text_size::{TextRange, TextSize};
use rustpython_parser::ast::{
    self, Arg, ArgWithDefault, Arguments, Comprehension, Constant, ElifElseClause, ExceptHandler,
    Expr, ExprContext, Keyword, Pattern, Ranged, Stmt, Suite, UnaryOp,
};

use ruff_diagnostics::{Diagnostic, IsolationLevel};
use ruff_python_ast::all::{extract_all_names, DunderAllFlags};
use ruff_python_ast::helpers::{extract_handled_exceptions, to_module_path};
use ruff_python_ast::identifier::Identifier;
use ruff_python_ast::source_code::{Generator, Indexer, Locator, Quote, Stylist};
use ruff_python_ast::str::trailing_quote;
use ruff_python_ast::typing::{parse_type_annotation, AnnotationKind};
use ruff_python_ast::visitor::{walk_except_handler, walk_pattern, Visitor};
use ruff_python_ast::{helpers, str, visitor};
use ruff_python_semantic::analyze::{typing, visibility};
use ruff_python_semantic::{
    BindingFlags, BindingId, BindingKind, Exceptions, Export, FromImport, Globals, Import, Module,
    ModuleKind, ScopeId, ScopeKind, SemanticModel, SemanticModelFlags, StarImport, SubmoduleImport,
};
use ruff_python_stdlib::builtins::{BUILTINS, MAGIC_GLOBALS};
use ruff_python_stdlib::path::is_python_stub_file;

use crate::checkers::ast::deferred::Deferred;
use crate::docstrings::extraction::ExtractionTarget;
use crate::importer::Importer;
use crate::noqa::NoqaMapping;
use crate::registry::Rule;
use crate::rules::{flake8_pyi, flake8_type_checking, pyflakes, pyupgrade};
use crate::settings::{flags, Settings};
use crate::{docstrings, noqa};

mod analyze;
mod deferred;

pub(crate) struct Checker<'a> {
    /// The [`Path`] to the file under analysis.
    path: &'a Path,
    /// The [`Path`] to the package containing the current file.
    package: Option<&'a Path>,
    /// The module representation of the current file (e.g., `foo.bar`).
    module_path: Option<&'a [String]>,
    /// Whether the current file is a stub (`.pyi`) file.
    is_stub: bool,
    /// The [`flags::Noqa`] for the current analysis (i.e., whether to respect suppression
    /// comments).
    noqa: flags::Noqa,
    /// The [`NoqaMapping`] for the current analysis (i.e., the mapping from line number to
    /// suppression commented line number).
    noqa_line_for: &'a NoqaMapping,
    /// The [`Settings`] for the current analysis, including the enabled rules.
    pub(crate) settings: &'a Settings,
    /// The [`Locator`] for the current file, which enables extraction of source code from byte
    /// offsets.
    locator: &'a Locator<'a>,
    /// The [`Stylist`] for the current file, which detects the current line ending, quote, and
    /// indentation style.
    stylist: &'a Stylist<'a>,
    /// The [`Indexer`] for the current file, which contains the offsets of all comments and more.
    indexer: &'a Indexer,
    /// The [`Importer`] for the current file, which enables importing of other modules.
    importer: Importer<'a>,
    /// The [`SemanticModel`], built up over the course of the AST traversal.
    semantic: SemanticModel<'a>,
    /// A set of deferred nodes to be processed after the current traversal (e.g., function bodies).
    deferred: Deferred<'a>,
    /// The cumulative set of diagnostics computed across all lint rules.
    pub(crate) diagnostics: Vec<Diagnostic>,
    /// The list of names already seen by flake8-bugbear diagnostics, to avoid duplicate violations..
    pub(crate) flake8_bugbear_seen: Vec<TextRange>,
}

impl<'a> Checker<'a> {
    #[allow(clippy::too_many_arguments)]
    pub(crate) fn new(
        settings: &'a Settings,
        noqa_line_for: &'a NoqaMapping,
        noqa: flags::Noqa,
        path: &'a Path,
        package: Option<&'a Path>,
        module: Module<'a>,
        locator: &'a Locator,
        stylist: &'a Stylist,
        indexer: &'a Indexer,
        importer: Importer<'a>,
    ) -> Checker<'a> {
        Checker {
            settings,
            noqa_line_for,
            noqa,
            path,
            package,
            module_path: module.path(),
            is_stub: is_python_stub_file(path),
            locator,
            stylist,
            indexer,
            importer,
            semantic: SemanticModel::new(&settings.typing_modules, path, module),
            deferred: Deferred::default(),
            diagnostics: Vec::default(),
            flake8_bugbear_seen: Vec::default(),
        }
    }
}

impl<'a> Checker<'a> {
    /// Return `true` if a patch should be generated for a given [`Rule`].
    pub(crate) fn patch(&self, code: Rule) -> bool {
        self.settings.rules.should_fix(code)
    }

    /// Return `true` if a [`Rule`] is disabled by a `noqa` directive.
    pub(crate) fn rule_is_ignored(&self, code: Rule, offset: TextSize) -> bool {
        // TODO(charlie): `noqa` directives are mostly enforced in `check_lines.rs`.
        // However, in rare cases, we need to check them here. For example, when
        // removing unused imports, we create a single fix that's applied to all
        // unused members on a single import. We need to pre-emptively omit any
        // members from the fix that will eventually be excluded by a `noqa`.
        // Unfortunately, we _do_ want to register a `Diagnostic` for each
        // eventually-ignored import, so that our `noqa` counts are accurate.
        if !self.noqa.to_bool() {
            return false;
        }
        noqa::rule_is_ignored(code, offset, self.noqa_line_for, self.locator)
    }

    /// Create a [`Generator`] to generate source code based on the current AST state.
    pub(crate) fn generator(&self) -> Generator {
        Generator::new(
            self.stylist.indentation(),
            self.f_string_quote_style().unwrap_or(self.stylist.quote()),
            self.stylist.line_ending(),
        )
    }

    /// Returns the appropriate quoting for f-string by reversing the one used outside of
    /// the f-string.
    ///
    /// If the current expression in the context is not an f-string, returns ``None``.
    pub(crate) fn f_string_quote_style(&self) -> Option<Quote> {
        let model = &self.semantic;
        if !model.in_f_string() {
            return None;
        }

        // Find the quote character used to start the containing f-string.
        let expr = model.expr()?;
        let string_range = self.indexer.f_string_range(expr.start())?;
        let trailing_quote = trailing_quote(self.locator.slice(string_range))?;

        // Invert the quote character, if it's a single quote.
        match *trailing_quote {
            "'" => Some(Quote::Double),
            "\"" => Some(Quote::Single),
            _ => None,
        }
    }

    /// Returns the [`IsolationLevel`] for fixes in the current context.
    ///
    /// The primary use-case for fix isolation is to ensure that we don't delete all statements
    /// in a given indented block, which would cause a syntax error. We therefore need to ensure
    /// that we delete at most one statement per indented block per fixer pass. Fix isolation should
    /// thus be applied whenever we delete a statement, but can otherwise be omitted.
    pub(crate) fn isolation(&self, parent: Option<&Stmt>) -> IsolationLevel {
        parent
            .and_then(|stmt| self.semantic.stmts.node_id(stmt))
            .map_or(IsolationLevel::default(), |node_id| {
                IsolationLevel::Group(node_id.into())
            })
    }

    /// The [`Locator`] for the current file, which enables extraction of source code from byte
    /// offsets.
    pub(crate) const fn locator(&self) -> &'a Locator<'a> {
        self.locator
    }

    /// The [`Stylist`] for the current file, which detects the current line ending, quote, and
    /// indentation style.
    pub(crate) const fn stylist(&self) -> &'a Stylist<'a> {
        self.stylist
    }

    /// The [`Indexer`] for the current file, which contains the offsets of all comments and more.
    pub(crate) const fn indexer(&self) -> &'a Indexer {
        self.indexer
    }

    /// The [`Importer`] for the current file, which enables importing of other modules.
    pub(crate) const fn importer(&self) -> &Importer<'a> {
        &self.importer
    }

    /// The [`SemanticModel`], built up over the course of the AST traversal.
    pub(crate) const fn semantic(&self) -> &SemanticModel<'a> {
        &self.semantic
    }

    /// The [`Path`] to the file under analysis.
    pub(crate) const fn path(&self) -> &'a Path {
        self.path
    }

    /// The [`Path`] to the package containing the current file.
    pub(crate) const fn package(&self) -> Option<&'a Path> {
        self.package
    }

    /// Returns whether the given rule should be checked.
    #[inline]
    pub(crate) const fn enabled(&self, rule: Rule) -> bool {
        self.settings.rules.enabled(rule)
    }

    /// Returns whether any of the given rules should be checked.
    #[inline]
    pub(crate) const fn any_enabled(&self, rules: &[Rule]) -> bool {
        self.settings.rules.any_enabled(rules)
    }
}

impl<'a, 'b> Visitor<'b> for Checker<'a>
where
    'b: 'a,
{
    fn visit_stmt(&mut self, stmt: &'b Stmt) {
        // Step 0: Pre-processing
        self.semantic.push_stmt(stmt);

        // Track whether we've seen docstrings, non-imports, etc.
        match stmt {
            Stmt::ImportFrom(ast::StmtImportFrom { module, names, .. }) => {
                // Allow __future__ imports until we see a non-__future__ import.
                if let Some("__future__") = module.as_deref() {
                    if names
                        .iter()
                        .any(|alias| alias.name.as_str() == "annotations")
                    {
                        self.semantic.flags |= SemanticModelFlags::FUTURE_ANNOTATIONS;
                    }
                } else {
                    self.semantic.flags |= SemanticModelFlags::FUTURES_BOUNDARY;
                }
            }
            Stmt::Import(_) => {
                self.semantic.flags |= SemanticModelFlags::FUTURES_BOUNDARY;
            }
            _ => {
                self.semantic.flags |= SemanticModelFlags::FUTURES_BOUNDARY;
                if !self.semantic.seen_import_boundary()
                    && !helpers::is_assignment_to_a_dunder(stmt)
                    && !helpers::in_nested_block(self.semantic.parents())
                {
                    self.semantic.flags |= SemanticModelFlags::IMPORT_BOUNDARY;
                }
            }
        }

        // Track each top-level import, to guide import insertions.
        if matches!(stmt, Stmt::Import(_) | Stmt::ImportFrom(_)) {
            if self.semantic.at_top_level() {
                self.importer.visit_import(stmt);
            }
        }

        // Store the flags prior to any further descent, so that we can restore them after visiting
        // the node.
        let flags_snapshot = self.semantic.flags;

        // Step 1: Analysis
        analyze::statement(stmt, self);

        // Step 2: Binding
        match stmt {
            Stmt::AugAssign(ast::StmtAugAssign {
                target,
                op: _,
                value: _,
                range: _,
            }) => {
                self.handle_node_load(target);
            }
            Stmt::Import(ast::StmtImport { names, range: _ }) => {
                for alias in names {
                    if alias.name.contains('.') && alias.asname.is_none() {
                        // Given `import foo.bar`, `name` would be "foo", and `qualified_name` would be
                        // "foo.bar".
                        let name = alias.name.split('.').next().unwrap();
                        let qualified_name = &alias.name;
                        self.add_binding(
                            name,
                            alias.identifier(),
                            BindingKind::SubmoduleImport(SubmoduleImport { qualified_name }),
                            BindingFlags::EXTERNAL,
                        );
                    } else {
                        let mut flags = BindingFlags::EXTERNAL;
                        if alias.asname.is_some() {
                            flags |= BindingFlags::ALIAS;
                        }
                        if alias
                            .asname
                            .as_ref()
                            .map_or(false, |asname| asname.as_str() == alias.name.as_str())
                        {
                            flags |= BindingFlags::EXPLICIT_EXPORT;
                        }

                        let name = alias.asname.as_ref().unwrap_or(&alias.name);
                        let qualified_name = &alias.name;
                        self.add_binding(
                            name,
                            alias.identifier(),
                            BindingKind::Import(Import { qualified_name }),
                            flags,
                        );
                    }
                }
            }
            Stmt::ImportFrom(ast::StmtImportFrom {
                names,
                module,
                level,
                range: _,
            }) => {
                let module = module.as_deref();
                let level = level.map(|level| level.to_u32());
                for alias in names {
                    if let Some("__future__") = module {
                        let name = alias.asname.as_ref().unwrap_or(&alias.name);
                        self.add_binding(
                            name,
                            alias.identifier(),
                            BindingKind::FutureImport,
                            BindingFlags::empty(),
                        );
                    } else if &alias.name == "*" {
                        self.semantic
                            .scope_mut()
                            .add_star_import(StarImport { level, module });
                    } else {
                        let mut flags = BindingFlags::EXTERNAL;
                        if alias.asname.is_some() {
                            flags |= BindingFlags::ALIAS;
                        }
                        if alias
                            .asname
                            .as_ref()
                            .map_or(false, |asname| asname.as_str() == alias.name.as_str())
                        {
                            flags |= BindingFlags::EXPLICIT_EXPORT;
                        }

                        // Given `from foo import bar`, `name` would be "bar" and `qualified_name` would
                        // be "foo.bar". Given `from foo import bar as baz`, `name` would be "baz"
                        // and `qualified_name` would be "foo.bar".
                        let name = alias.asname.as_ref().unwrap_or(&alias.name);
                        let qualified_name =
                            helpers::format_import_from_member(level, module, &alias.name);
                        self.add_binding(
                            name,
                            alias.identifier(),
                            BindingKind::FromImport(FromImport { qualified_name }),
                            flags,
                        );
                    }
                }
            }
            Stmt::Global(ast::StmtGlobal { names, range: _ }) => {
                if !self.semantic.scope_id.is_global() {
                    for name in names {
                        if let Some(binding_id) = self.semantic.global_scope().get(name) {
                            // Mark the binding in the global scope as "rebound" in the current scope.
                            self.semantic
                                .add_rebinding_scope(binding_id, self.semantic.scope_id);
                        }

                        // Add a binding to the current scope.
                        let binding_id = self.semantic.push_binding(
                            name.range(),
                            BindingKind::Global,
                            BindingFlags::GLOBAL,
                        );
                        let scope = self.semantic.scope_mut();
                        scope.add(name, binding_id);
                    }
                }
            }
            Stmt::Nonlocal(ast::StmtNonlocal { names, range: _ }) => {
                if !self.semantic.scope_id.is_global() {
                    for name in names {
                        if let Some((scope_id, binding_id)) = self.semantic.nonlocal(name) {
                            // Mark the binding as "used".
                            self.semantic.add_local_reference(binding_id, name.range());

                            // Mark the binding in the enclosing scope as "rebound" in the current
                            // scope.
                            self.semantic
                                .add_rebinding_scope(binding_id, self.semantic.scope_id);

                            // Add a binding to the current scope.
                            let binding_id = self.semantic.push_binding(
                                name.range(),
                                BindingKind::Nonlocal(scope_id),
                                BindingFlags::NONLOCAL,
                            );
                            let scope = self.semantic.scope_mut();
                            scope.add(name, binding_id);
                        }
                    }
                }
            }
            _ => {}
        }

        // Step 3: Traversal
        match stmt {
            Stmt::FunctionDef(ast::StmtFunctionDef {
                body,
                args,
                decorator_list,
                returns,
                ..
            })
            | Stmt::AsyncFunctionDef(ast::StmtAsyncFunctionDef {
                body,
                args,
                decorator_list,
                returns,
                ..
            }) => {
                // Visit the decorators and arguments, but avoid the body, which will be
                // deferred.
                for decorator in decorator_list {
                    self.visit_decorator(decorator);
                }

                // Function annotations are always evaluated at runtime, unless future annotations
                // are enabled.
                let runtime_annotation = !self.semantic.future_annotations();

                for arg_with_default in args
                    .posonlyargs
                    .iter()
                    .chain(&args.args)
                    .chain(&args.kwonlyargs)
                {
                    if let Some(expr) = &arg_with_default.def.annotation {
                        if runtime_annotation {
                            self.visit_runtime_annotation(expr);
                        } else {
                            self.visit_annotation(expr);
                        };
                    }
                    if let Some(expr) = &arg_with_default.default {
                        self.visit_expr(expr);
                    }
                }
                if let Some(arg) = &args.vararg {
                    if let Some(expr) = &arg.annotation {
                        if runtime_annotation {
                            self.visit_runtime_annotation(expr);
                        } else {
                            self.visit_annotation(expr);
                        };
                    }
                }
                if let Some(arg) = &args.kwarg {
                    if let Some(expr) = &arg.annotation {
                        if runtime_annotation {
                            self.visit_runtime_annotation(expr);
                        } else {
                            self.visit_annotation(expr);
                        };
                    }
                }
                for expr in returns {
                    if runtime_annotation {
                        self.visit_runtime_annotation(expr);
                    } else {
                        self.visit_annotation(expr);
                    };
                }

                let definition = docstrings::extraction::extract_definition(
                    ExtractionTarget::Function,
                    stmt,
                    self.semantic.definition_id,
                    &self.semantic.definitions,
                );
                self.semantic.push_definition(definition);

                self.semantic.push_scope(match &stmt {
                    Stmt::FunctionDef(stmt) => ScopeKind::Function(stmt),
                    Stmt::AsyncFunctionDef(stmt) => ScopeKind::AsyncFunction(stmt),
                    _ => unreachable!("Expected Stmt::FunctionDef | Stmt::AsyncFunctionDef"),
                });

                self.deferred.functions.push(self.semantic.snapshot());

                // Extract any global bindings from the function body.
                if let Some(globals) = Globals::from_body(body) {
                    self.semantic.set_globals(globals);
                }
            }
            Stmt::ClassDef(
                class_def @ ast::StmtClassDef {
                    body,
                    bases,
                    keywords,
                    decorator_list,
                    ..
                },
            ) => {
                for expr in bases {
                    self.visit_expr(expr);
                }
                for keyword in keywords {
                    self.visit_keyword(keyword);
                }
<<<<<<< HEAD
                if self.enabled(Rule::LRUCacheWithMaxsizeNone) {
                    if self.settings.target_version >= PythonVersion::Py39 {
                        pyupgrade::rules::lru_cache_with_maxsize_none(self, decorator_list);
                    }
                }
                if self.enabled(Rule::CachedInstanceMethod) {
                    flake8_bugbear::rules::cached_instance_method(self, decorator_list);
                }
                if self.any_enabled(&[
                    Rule::UnnecessaryReturnNone,
                    Rule::ImplicitReturnValue,
                    Rule::ImplicitReturn,
                    Rule::UnnecessaryAssign,
                    Rule::SuperfluousElseReturn,
                    Rule::SuperfluousElseRaise,
                    Rule::SuperfluousElseContinue,
                    Rule::SuperfluousElseBreak,
                ]) {
                    flake8_return::rules::function(self, body, returns.as_ref().map(AsRef::as_ref));
                }
                if self.enabled(Rule::UselessReturn) {
                    pylint::rules::useless_return(
                        self,
                        stmt,
                        body,
                        returns.as_ref().map(AsRef::as_ref),
                    );
                }
                if self.enabled(Rule::ComplexStructure) {
                    if let Some(diagnostic) = mccabe::rules::function_is_too_complex(
                        stmt,
                        name,
                        body,
                        self.settings.mccabe.max_complexity,
                    ) {
                        self.diagnostics.push(diagnostic);
                    }
                }
                if self.enabled(Rule::HardcodedPasswordDefault) {
                    flake8_bandit::rules::hardcoded_password_default(self, args);
                }
                if self.enabled(Rule::PropertyWithParameters) {
                    pylint::rules::property_with_parameters(self, stmt, decorator_list, args);
                }
                if self.enabled(Rule::TooManyArguments) {
                    pylint::rules::too_many_arguments(self, args, stmt);
                }
                if self.enabled(Rule::TooManyReturnStatements) {
                    if let Some(diagnostic) = pylint::rules::too_many_return_statements(
                        stmt,
                        body,
                        self.settings.pylint.max_returns,
                    ) {
                        self.diagnostics.push(diagnostic);
                    }
                }
                if self.enabled(Rule::TooManyBranches) {
                    if let Some(diagnostic) = pylint::rules::too_many_branches(
                        stmt,
                        body,
                        self.settings.pylint.max_branches,
                    ) {
                        self.diagnostics.push(diagnostic);
                    }
                }
                if self.enabled(Rule::TooManyStatements) {
                    if let Some(diagnostic) = pylint::rules::too_many_statements(
                        stmt,
                        body,
                        self.settings.pylint.max_statements,
                    ) {
                        self.diagnostics.push(diagnostic);
                    }
                }
                if self.any_enabled(&[
                    Rule::PytestFixtureIncorrectParenthesesStyle,
                    Rule::PytestFixturePositionalArgs,
                    Rule::PytestExtraneousScopeFunction,
                    Rule::PytestMissingFixtureNameUnderscore,
                    Rule::PytestIncorrectFixtureNameUnderscore,
                    Rule::PytestFixtureParamWithoutValue,
                    Rule::PytestDeprecatedYieldFixture,
                    Rule::PytestFixtureFinalizerCallback,
                    Rule::PytestUselessYieldFixture,
                    Rule::PytestUnnecessaryAsyncioMarkOnFixture,
                    Rule::PytestErroneousUseFixturesOnFixture,
                ]) {
                    flake8_pytest_style::rules::fixture(
                        self,
                        stmt,
                        name,
                        args,
                        decorator_list,
                        body,
                    );
                }
                if self.any_enabled(&[
                    Rule::PytestParametrizeNamesWrongType,
                    Rule::PytestParametrizeValuesWrongType,
                ]) {
                    flake8_pytest_style::rules::parametrize(self, decorator_list);
                }
                if self.any_enabled(&[
                    Rule::PytestIncorrectMarkParenthesesStyle,
                    Rule::PytestUseFixturesWithoutParameters,
                ]) {
                    flake8_pytest_style::rules::marks(self, decorator_list);
                }
                if self.enabled(Rule::BooleanPositionalArgInFunctionDefinition) {
                    flake8_boolean_trap::rules::check_positional_boolean_in_def(
                        self,
                        name,
                        decorator_list,
                        args,
                    );
                }
                if self.enabled(Rule::BooleanDefaultValueInFunctionDefinition) {
                    flake8_boolean_trap::rules::check_boolean_default_value_in_function_definition(
                        self,
                        name,
                        decorator_list,
                        args,
                    );
                }
                if self.enabled(Rule::UnexpectedSpecialMethodSignature) {
                    pylint::rules::unexpected_special_method_signature(
                        self,
                        stmt,
                        name,
                        decorator_list,
                        args,
                    );
                }
                if self.enabled(Rule::FStringDocstring) {
                    flake8_bugbear::rules::f_string_docstring(self, body);
                }
                if self.enabled(Rule::YieldInForLoop) {
                    pyupgrade::rules::yield_in_for_loop(self, stmt);
                }
                if let ScopeKind::Class(class_def) = self.semantic.scope().kind {
                    if self.enabled(Rule::BuiltinAttributeShadowing) {
                        flake8_builtins::rules::builtin_attribute_shadowing(
                            self,
                            class_def,
                            name,
                            name.range(),
                        );
                    }
                } else {
                    if self.enabled(Rule::BuiltinVariableShadowing) {
                        flake8_builtins::rules::builtin_variable_shadowing(
                            self,
                            name,
                            name.range(),
                        );
                    }
                }
                #[cfg(feature = "unreachable-code")]
                if self.enabled(Rule::UnreachableCode) {
                    self.diagnostics
                        .extend(ruff::rules::unreachable::in_function(name, body));
                }
            }
            Stmt::Return(_) => {
                if self.enabled(Rule::ReturnOutsideFunction) {
                    pyflakes::rules::return_outside_function(self, stmt);
                }
                if self.enabled(Rule::ReturnInInit) {
                    pylint::rules::return_in_init(self, stmt);
                }
            }
            Stmt::ClassDef(
                class_def @ ast::StmtClassDef {
                    name,
                    bases,
                    keywords,
                    type_params: _,
                    decorator_list,
                    body,
                    range: _,
                },
            ) => {
                if self.enabled(Rule::DjangoNullableModelStringField) {
                    flake8_django::rules::nullable_model_string_field(self, body);
                }
                if self.enabled(Rule::DjangoExcludeWithModelForm) {
                    if let Some(diagnostic) =
                        flake8_django::rules::exclude_with_model_form(self, bases, body)
                    {
                        self.diagnostics.push(diagnostic);
                    }
                }
                if self.enabled(Rule::DjangoAllWithModelForm) {
                    if let Some(diagnostic) =
                        flake8_django::rules::all_with_model_form(self, bases, body)
                    {
                        self.diagnostics.push(diagnostic);
                    }
                }
                if self.enabled(Rule::DjangoUnorderedBodyContentInModel) {
                    flake8_django::rules::unordered_body_content_in_model(self, bases, body);
                }
                if !self.is_stub {
                    if self.enabled(Rule::DjangoModelWithoutDunderStr) {
                        flake8_django::rules::model_without_dunder_str(self, class_def);
                    }
                }
                if self.enabled(Rule::GlobalStatement) {
                    pylint::rules::global_statement(self, name);
                }
                if self.enabled(Rule::UselessObjectInheritance) {
                    pyupgrade::rules::useless_object_inheritance(self, class_def);
                }
                if self.enabled(Rule::UnnecessaryClassParentheses) {
                    pyupgrade::rules::unnecessary_class_parentheses(self, class_def);
                }
                if self.enabled(Rule::AmbiguousClassName) {
                    if let Some(diagnostic) = pycodestyle::rules::ambiguous_class_name(name) {
                        self.diagnostics.push(diagnostic);
                    }
                }
                if self.enabled(Rule::InvalidClassName) {
                    if let Some(diagnostic) = pep8_naming::rules::invalid_class_name(
                        stmt,
                        name,
                        &self.settings.pep8_naming.ignore_names,
                    ) {
                        self.diagnostics.push(diagnostic);
                    }
                }
                if self.enabled(Rule::ErrorSuffixOnExceptionName) {
                    if let Some(diagnostic) = pep8_naming::rules::error_suffix_on_exception_name(
                        stmt,
                        bases,
                        name,
                        &self.settings.pep8_naming.ignore_names,
                    ) {
                        self.diagnostics.push(diagnostic);
                    }
                }
                if !self.is_stub {
                    if self.any_enabled(&[
                        Rule::AbstractBaseClassWithoutAbstractMethod,
                        Rule::EmptyMethodWithoutAbstractDecorator,
                    ]) {
                        flake8_bugbear::rules::abstract_base_class(
                            self, stmt, name, bases, keywords, body,
                        );
                    }
                }
                if self.is_stub {
                    if self.enabled(Rule::PassStatementStubBody) {
                        flake8_pyi::rules::pass_statement_stub_body(self, body);
                    }
                    if self.enabled(Rule::PassInClassBody) {
                        flake8_pyi::rules::pass_in_class_body(self, stmt, body);
                    }
                    if self.enabled(Rule::EllipsisInNonEmptyClassBody) {
                        flake8_pyi::rules::ellipsis_in_non_empty_class_body(self, stmt, body);
                    }
                }
                if self.enabled(Rule::PytestIncorrectMarkParenthesesStyle) {
                    flake8_pytest_style::rules::marks(self, decorator_list);
                }
                if self.enabled(Rule::DuplicateClassFieldDefinition) {
                    flake8_pie::rules::duplicate_class_field_definition(self, stmt, body);
                }
                if self.enabled(Rule::NonUniqueEnums) {
                    flake8_pie::rules::non_unique_enums(self, stmt, body);
                }
                if self.enabled(Rule::MutableClassDefault) {
                    ruff::rules::mutable_class_default(self, class_def);
                }
                if self.enabled(Rule::MutableDataclassDefault) {
                    ruff::rules::mutable_dataclass_default(self, class_def);
                }
                if self.enabled(Rule::FunctionCallInDataclassDefaultArgument) {
                    ruff::rules::function_call_in_dataclass_default(self, class_def);
                }
                if self.enabled(Rule::FStringDocstring) {
                    flake8_bugbear::rules::f_string_docstring(self, body);
                }
                if self.enabled(Rule::BuiltinVariableShadowing) {
                    flake8_builtins::rules::builtin_variable_shadowing(self, name, name.range());
                }
                if self.enabled(Rule::DuplicateBases) {
                    pylint::rules::duplicate_bases(self, name, bases);
                }
                if self.enabled(Rule::NoSlotsInStrSubclass) {
                    flake8_slots::rules::no_slots_in_str_subclass(self, stmt, class_def);
                }
                if self.enabled(Rule::NoSlotsInTupleSubclass) {
                    flake8_slots::rules::no_slots_in_tuple_subclass(self, stmt, class_def);
                }
                if self.enabled(Rule::NoSlotsInNamedtupleSubclass) {
                    flake8_slots::rules::no_slots_in_namedtuple_subclass(self, stmt, class_def);
                }
                if self.enabled(Rule::SingleStringSlots) {
                    pylint::rules::single_string_slots(self, class_def);
                }
            }
            Stmt::Import(ast::StmtImport { names, range: _ }) => {
                if self.enabled(Rule::MultipleImportsOnOneLine) {
                    pycodestyle::rules::multiple_imports_on_one_line(self, stmt, names);
                }
                if self.enabled(Rule::ModuleImportNotAtTopOfFile) {
                    pycodestyle::rules::module_import_not_at_top_of_file(self, stmt, self.locator);
                }
                if self.enabled(Rule::GlobalStatement) {
                    for name in names {
                        if let Some(asname) = name.asname.as_ref() {
                            pylint::rules::global_statement(self, asname);
                        } else {
                            pylint::rules::global_statement(self, &name.name);
                        }
                    }
                }
                if self.enabled(Rule::DeprecatedCElementTree) {
                    pyupgrade::rules::deprecated_c_element_tree(self, stmt);
                }
                if self.enabled(Rule::DeprecatedMockImport) {
                    pyupgrade::rules::deprecated_mock_import(self, stmt);
                }

                for alias in names {
                    if let Some(asname) = &alias.asname {
                        if self.enabled(Rule::BuiltinVariableShadowing) {
                            flake8_builtins::rules::builtin_variable_shadowing(
                                self,
                                asname,
                                asname.range(),
                            );
                        }
                    }
                    if self.enabled(Rule::Debugger) {
                        if let Some(diagnostic) =
                            flake8_debugger::rules::debugger_import(stmt, None, &alias.name)
                        {
                            self.diagnostics.push(diagnostic);
                        }
                    }
                    if self.enabled(Rule::BannedApi) {
                        flake8_tidy_imports::rules::name_or_parent_is_banned(
                            self,
                            &alias.name,
                            alias,
                        );
                    }
                    if !self.is_stub {
                        if self.enabled(Rule::UselessImportAlias) {
                            pylint::rules::useless_import_alias(self, alias);
                        }
                    }
                    if self.enabled(Rule::ManualFromImport) {
                        pylint::rules::manual_from_import(self, stmt, alias, names);
                    }
                    if self.enabled(Rule::ImportSelf) {
                        if let Some(diagnostic) =
                            pylint::rules::import_self(alias, self.module_path)
                        {
                            self.diagnostics.push(diagnostic);
                        }
                    }
                    if let Some(asname) = &alias.asname {
                        let name = alias.name.split('.').last().unwrap();
                        if self.enabled(Rule::ConstantImportedAsNonConstant) {
                            if let Some(diagnostic) =
                                pep8_naming::rules::constant_imported_as_non_constant(
                                    name,
                                    asname,
                                    alias,
                                    stmt,
                                    &self.settings.pep8_naming.ignore_names,
                                )
                            {
                                self.diagnostics.push(diagnostic);
                            }
                        }
                        if self.enabled(Rule::LowercaseImportedAsNonLowercase) {
                            if let Some(diagnostic) =
                                pep8_naming::rules::lowercase_imported_as_non_lowercase(
                                    name,
                                    asname,
                                    alias,
                                    stmt,
                                    &self.settings.pep8_naming.ignore_names,
                                )
                            {
                                self.diagnostics.push(diagnostic);
                            }
                        }
                        if self.enabled(Rule::CamelcaseImportedAsLowercase) {
                            if let Some(diagnostic) =
                                pep8_naming::rules::camelcase_imported_as_lowercase(
                                    name,
                                    asname,
                                    alias,
                                    stmt,
                                    &self.settings.pep8_naming.ignore_names,
                                )
                            {
                                self.diagnostics.push(diagnostic);
                            }
                        }
                        if self.enabled(Rule::CamelcaseImportedAsConstant) {
                            if let Some(diagnostic) =
                                pep8_naming::rules::camelcase_imported_as_constant(
                                    name,
                                    asname,
                                    alias,
                                    stmt,
                                    &self.settings.pep8_naming.ignore_names,
                                )
                            {
                                self.diagnostics.push(diagnostic);
                            }
                        }
                        if self.enabled(Rule::CamelcaseImportedAsAcronym) {
                            if let Some(diagnostic) =
                                pep8_naming::rules::camelcase_imported_as_acronym(
                                    name,
                                    asname,
                                    alias,
                                    stmt,
                                    &self.settings.pep8_naming.ignore_names,
                                )
                            {
                                self.diagnostics.push(diagnostic);
                            }
                        }
                    }
                    if self.enabled(Rule::BannedImportAlias) {
                        if let Some(asname) = &alias.asname {
                            if let Some(diagnostic) =
                                flake8_import_conventions::rules::banned_import_alias(
                                    stmt,
                                    &alias.name,
                                    asname,
                                    &self.settings.flake8_import_conventions.banned_aliases,
                                )
                            {
                                self.diagnostics.push(diagnostic);
                            }
                        }
                    }
                    if self.enabled(Rule::PytestIncorrectPytestImport) {
                        if let Some(diagnostic) = flake8_pytest_style::rules::import(
                            stmt,
                            &alias.name,
                            alias.asname.as_deref(),
                        ) {
                            self.diagnostics.push(diagnostic);
                        }
                    }
                }
            }
            Stmt::ImportFrom(
                import_from @ ast::StmtImportFrom {
                    names,
                    module,
                    level,
                    range: _,
                },
            ) => {
                let module = module.as_deref();
                let level = level.map(|level| level.to_u32());
                if self.enabled(Rule::ModuleImportNotAtTopOfFile) {
                    pycodestyle::rules::module_import_not_at_top_of_file(self, stmt, self.locator);
                }
                if self.enabled(Rule::GlobalStatement) {
                    for name in names {
                        if let Some(asname) = name.asname.as_ref() {
                            pylint::rules::global_statement(self, asname);
                        } else {
                            pylint::rules::global_statement(self, &name.name);
                        }
                    }
                }
                if self.enabled(Rule::UnnecessaryFutureImport) {
                    if self.settings.target_version >= PythonVersion::Py37 {
                        if let Some("__future__") = module {
                            pyupgrade::rules::unnecessary_future_import(self, stmt, names);
                        }
                    }
                }
                if self.enabled(Rule::DeprecatedMockImport) {
                    pyupgrade::rules::deprecated_mock_import(self, stmt);
                }
                if self.enabled(Rule::DeprecatedCElementTree) {
                    pyupgrade::rules::deprecated_c_element_tree(self, stmt);
                }
                if self.enabled(Rule::DeprecatedImport) {
                    pyupgrade::rules::deprecated_import(self, stmt, names, module, level);
                }
                if self.enabled(Rule::UnnecessaryBuiltinImport) {
                    if let Some(module) = module {
                        pyupgrade::rules::unnecessary_builtin_import(self, stmt, module, names);
                    }
                }
                if self.enabled(Rule::BannedApi) {
                    if let Some(module) =
                        helpers::resolve_imported_module_path(level, module, self.module_path)
                    {
                        flake8_tidy_imports::rules::name_or_parent_is_banned(self, &module, stmt);

                        for alias in names {
                            if &alias.name == "*" {
                                continue;
                            }
                            flake8_tidy_imports::rules::name_is_banned(
                                self,
                                format!("{module}.{}", alias.name),
                                alias,
                            );
                        }
                    }
                }
                if self.enabled(Rule::PytestIncorrectPytestImport) {
                    if let Some(diagnostic) =
                        flake8_pytest_style::rules::import_from(stmt, module, level)
                    {
                        self.diagnostics.push(diagnostic);
                    }
                }
                if self.is_stub {
                    if self.enabled(Rule::FutureAnnotationsInStub) {
                        flake8_pyi::rules::from_future_import(self, import_from);
                    }
                }
                for alias in names {
                    if let Some("__future__") = module {
                        if self.enabled(Rule::FutureFeatureNotDefined) {
                            pyflakes::rules::future_feature_not_defined(self, alias);
                        }
                        if self.enabled(Rule::LateFutureImport) {
                            if self.semantic.seen_futures_boundary() {
                                self.diagnostics.push(Diagnostic::new(
                                    pyflakes::rules::LateFutureImport,
                                    stmt.range(),
                                ));
                            }
                        }
                    } else if &alias.name == "*" {
                        if self.enabled(Rule::UndefinedLocalWithNestedImportStarUsage) {
                            if !matches!(self.semantic.scope().kind, ScopeKind::Module) {
                                self.diagnostics.push(Diagnostic::new(
                                    pyflakes::rules::UndefinedLocalWithNestedImportStarUsage {
                                        name: helpers::format_import_from(level, module),
                                    },
                                    stmt.range(),
                                ));
                            }
                        }
                        if self.enabled(Rule::UndefinedLocalWithImportStar) {
                            self.diagnostics.push(Diagnostic::new(
                                pyflakes::rules::UndefinedLocalWithImportStar {
                                    name: helpers::format_import_from(level, module),
                                },
                                stmt.range(),
                            ));
                        }
                    } else {
                        if let Some(asname) = &alias.asname {
                            if self.enabled(Rule::BuiltinVariableShadowing) {
                                flake8_builtins::rules::builtin_variable_shadowing(
                                    self,
                                    asname,
                                    asname.range(),
                                );
                            }
                        }
                    }
                    if self.enabled(Rule::RelativeImports) {
                        if let Some(diagnostic) = flake8_tidy_imports::rules::banned_relative_import(
                            self,
                            stmt,
                            level,
                            module,
                            self.module_path,
                            self.settings.flake8_tidy_imports.ban_relative_imports,
                        ) {
                            self.diagnostics.push(diagnostic);
                        }
                    }
                    if self.enabled(Rule::Debugger) {
                        if let Some(diagnostic) =
                            flake8_debugger::rules::debugger_import(stmt, module, &alias.name)
                        {
                            self.diagnostics.push(diagnostic);
                        }
                    }
                    if self.enabled(Rule::BannedImportAlias) {
                        if let Some(asname) = &alias.asname {
                            let qualified_name =
                                helpers::format_import_from_member(level, module, &alias.name);
                            if let Some(diagnostic) =
                                flake8_import_conventions::rules::banned_import_alias(
                                    stmt,
                                    &qualified_name,
                                    asname,
                                    &self.settings.flake8_import_conventions.banned_aliases,
                                )
                            {
                                self.diagnostics.push(diagnostic);
                            }
                        }
                    }
                    if let Some(asname) = &alias.asname {
                        if self.enabled(Rule::ConstantImportedAsNonConstant) {
                            if let Some(diagnostic) =
                                pep8_naming::rules::constant_imported_as_non_constant(
                                    &alias.name,
                                    asname,
                                    alias,
                                    stmt,
                                    &self.settings.pep8_naming.ignore_names,
                                )
                            {
                                self.diagnostics.push(diagnostic);
                            }
                        }
                        if self.enabled(Rule::LowercaseImportedAsNonLowercase) {
                            if let Some(diagnostic) =
                                pep8_naming::rules::lowercase_imported_as_non_lowercase(
                                    &alias.name,
                                    asname,
                                    alias,
                                    stmt,
                                    &self.settings.pep8_naming.ignore_names,
                                )
                            {
                                self.diagnostics.push(diagnostic);
                            }
                        }
                        if self.enabled(Rule::CamelcaseImportedAsLowercase) {
                            if let Some(diagnostic) =
                                pep8_naming::rules::camelcase_imported_as_lowercase(
                                    &alias.name,
                                    asname,
                                    alias,
                                    stmt,
                                    &self.settings.pep8_naming.ignore_names,
                                )
                            {
                                self.diagnostics.push(diagnostic);
                            }
                        }
                        if self.enabled(Rule::CamelcaseImportedAsConstant) {
                            if let Some(diagnostic) =
                                pep8_naming::rules::camelcase_imported_as_constant(
                                    &alias.name,
                                    asname,
                                    alias,
                                    stmt,
                                    &self.settings.pep8_naming.ignore_names,
                                )
                            {
                                self.diagnostics.push(diagnostic);
                            }
                        }
                        if self.enabled(Rule::CamelcaseImportedAsAcronym) {
                            if let Some(diagnostic) =
                                pep8_naming::rules::camelcase_imported_as_acronym(
                                    &alias.name,
                                    asname,
                                    alias,
                                    stmt,
                                    &self.settings.pep8_naming.ignore_names,
                                )
                            {
                                self.diagnostics.push(diagnostic);
                            }
                        }
                        if !self.is_stub {
                            if self.enabled(Rule::UselessImportAlias) {
                                pylint::rules::useless_import_alias(self, alias);
                            }
                        }
                    }
                }
                if self.enabled(Rule::ImportSelf) {
                    if let Some(diagnostic) =
                        pylint::rules::import_from_self(level, module, names, self.module_path)
                    {
                        self.diagnostics.push(diagnostic);
                    }
                }
                if self.enabled(Rule::BannedImportFrom) {
                    if let Some(diagnostic) = flake8_import_conventions::rules::banned_import_from(
                        stmt,
                        &helpers::format_import_from(level, module),
                        &self.settings.flake8_import_conventions.banned_from,
                    ) {
                        self.diagnostics.push(diagnostic);
                    }
                }
            }
            Stmt::Raise(ast::StmtRaise { exc, .. }) => {
                if self.enabled(Rule::RaiseNotImplemented) {
                    if let Some(expr) = exc {
                        pyflakes::rules::raise_not_implemented(self, expr);
                    }
                }
                if self.enabled(Rule::RaiseLiteral) {
                    if let Some(exc) = exc {
                        flake8_bugbear::rules::raise_literal(self, exc);
                    }
                }
                if self.any_enabled(&[
                    Rule::RawStringInException,
                    Rule::FStringInException,
                    Rule::DotFormatInException,
                ]) {
                    if let Some(exc) = exc {
                        flake8_errmsg::rules::string_in_exception(self, stmt, exc);
                    }
                }
                if self.enabled(Rule::OSErrorAlias) {
                    if let Some(item) = exc {
                        pyupgrade::rules::os_error_alias_raise(self, item);
                    }
                }
                if self.enabled(Rule::RaiseVanillaClass) {
                    if let Some(expr) = exc {
                        tryceratops::rules::raise_vanilla_class(self, expr);
                    }
                }
                if self.enabled(Rule::RaiseVanillaArgs) {
                    if let Some(expr) = exc {
                        tryceratops::rules::raise_vanilla_args(self, expr);
                    }
                }
                if self.enabled(Rule::UnnecessaryParenOnRaiseException) {
                    if let Some(expr) = exc {
                        flake8_raise::rules::unnecessary_paren_on_raise_exception(self, expr);
                    }
                }
            }
            Stmt::AugAssign(ast::StmtAugAssign { target, .. }) => {
                if self.enabled(Rule::GlobalStatement) {
                    if let Expr::Name(ast::ExprName { id, .. }) = target.as_ref() {
                        pylint::rules::global_statement(self, id);
                    }
                }
            }
            Stmt::If(
                stmt_if @ ast::StmtIf {
                    test,
                    elif_else_clauses,
                    ..
                },
            ) => {
                if self.enabled(Rule::EmptyTypeCheckingBlock) {
                    if typing::is_type_checking_block(stmt_if, &self.semantic) {
                        flake8_type_checking::rules::empty_type_checking_block(self, stmt_if);
                    }
                }
                if self.enabled(Rule::IfTuple) {
                    pyflakes::rules::if_tuple(self, stmt_if);
                }
                if self.enabled(Rule::CollapsibleIf) {
                    flake8_simplify::rules::nested_if_statements(
                        self,
                        stmt_if,
                        self.semantic.stmt_parent(),
                    );
                }
                if self.enabled(Rule::IfWithSameArms) {
                    flake8_simplify::rules::if_with_same_arms(self, self.locator, stmt_if);
                }
                if self.enabled(Rule::NeedlessBool) {
                    flake8_simplify::rules::needless_bool(self, stmt);
                }
                if self.enabled(Rule::IfElseBlockInsteadOfDictLookup) {
                    flake8_simplify::rules::manual_dict_lookup(self, stmt_if);
                }
                if self.enabled(Rule::IfElseBlockInsteadOfIfExp) {
                    flake8_simplify::rules::use_ternary_operator(self, stmt);
                }
                if self.enabled(Rule::IfElseBlockInsteadOfDictGet) {
                    flake8_simplify::rules::use_dict_get_with_default(self, stmt_if);
                }
                if self.enabled(Rule::TypeCheckWithoutTypeError) {
                    tryceratops::rules::type_check_without_type_error(
                        self,
                        stmt_if,
                        self.semantic.stmt_parent(),
                    );
                }
                if self.enabled(Rule::OutdatedVersionBlock) {
                    pyupgrade::rules::outdated_version_block(self, stmt_if);
                }
                if self.enabled(Rule::CollapsibleElseIf) {
                    if let Some(diagnostic) = pylint::rules::collapsible_else_if(elif_else_clauses)
                    {
                        self.diagnostics.push(diagnostic);
                    }
                }
                if self.is_stub {
                    if self.any_enabled(&[
                        Rule::UnrecognizedVersionInfoCheck,
                        Rule::PatchVersionComparison,
                        Rule::WrongTupleLengthVersionComparison,
                    ]) {
                        if let Expr::BoolOp(ast::ExprBoolOp { values, .. }) = test.as_ref() {
                            for value in values {
                                flake8_pyi::rules::unrecognized_version_info(self, value);
                            }
                        } else {
                            flake8_pyi::rules::unrecognized_version_info(self, test);
                        }
                    }
                    if self.any_enabled(&[
                        Rule::UnrecognizedPlatformCheck,
                        Rule::UnrecognizedPlatformName,
                    ]) {
                        if let Expr::BoolOp(ast::ExprBoolOp { values, .. }) = test.as_ref() {
                            for value in values {
                                flake8_pyi::rules::unrecognized_platform(self, value);
                            }
                        } else {
                            flake8_pyi::rules::unrecognized_platform(self, test);
                        }
                    }
                    if self.enabled(Rule::BadVersionInfoComparison) {
                        if let Expr::BoolOp(ast::ExprBoolOp { values, .. }) = test.as_ref() {
                            for value in values {
                                flake8_pyi::rules::bad_version_info_comparison(self, value);
                            }
                        } else {
                            flake8_pyi::rules::bad_version_info_comparison(self, test);
                        }
                    }
                    if self.enabled(Rule::ComplexIfStatementInStub) {
                        if let Expr::BoolOp(ast::ExprBoolOp { values, .. }) = test.as_ref() {
                            for value in values {
                                flake8_pyi::rules::complex_if_statement_in_stub(self, value);
                            }
                        } else {
                            flake8_pyi::rules::complex_if_statement_in_stub(self, test);
                        }
                    }
                }
            }
            Stmt::Assert(ast::StmtAssert {
                test,
                msg,
                range: _,
            }) => {
                if !self.semantic.in_type_checking_block() {
                    if self.enabled(Rule::Assert) {
                        self.diagnostics
                            .push(flake8_bandit::rules::assert_used(stmt));
                    }
                }
                if self.enabled(Rule::AssertTuple) {
                    pyflakes::rules::assert_tuple(self, stmt, test);
                }
                if self.enabled(Rule::AssertFalse) {
                    flake8_bugbear::rules::assert_false(self, stmt, test, msg.as_deref());
                }
                if self.enabled(Rule::PytestAssertAlwaysFalse) {
                    flake8_pytest_style::rules::assert_falsy(self, stmt, test);
                }
                if self.enabled(Rule::PytestCompositeAssertion) {
                    flake8_pytest_style::rules::composite_condition(
                        self,
                        stmt,
                        test,
                        msg.as_deref(),
                    );
                }
                if self.enabled(Rule::AssertOnStringLiteral) {
                    pylint::rules::assert_on_string_literal(self, test);
                }
                if self.enabled(Rule::InvalidMockAccess) {
                    pygrep_hooks::rules::non_existent_mock_method(self, test);
                }
            }
            Stmt::With(ast::StmtWith { items, body, .. })
            | Stmt::AsyncWith(ast::StmtAsyncWith { items, body, .. }) => {
                if self.enabled(Rule::AssertRaisesException) {
                    flake8_bugbear::rules::assert_raises_exception(self, items);
                }
                if self.enabled(Rule::PytestRaisesWithMultipleStatements) {
                    flake8_pytest_style::rules::complex_raises(self, stmt, items, body);
                }
                if self.enabled(Rule::MultipleWithStatements) {
                    flake8_simplify::rules::multiple_with_statements(
                        self,
                        stmt,
                        body,
                        self.semantic.stmt_parent(),
                    );
                }
                if self.enabled(Rule::RedefinedLoopName) {
                    pylint::rules::redefined_loop_name(self, stmt);
                }
            }
            Stmt::While(ast::StmtWhile { body, orelse, .. }) => {
                if self.enabled(Rule::FunctionUsesLoopVariable) {
                    flake8_bugbear::rules::function_uses_loop_variable(self, &Node::Stmt(stmt));
                }
                if self.enabled(Rule::UselessElseOnLoop) {
                    pylint::rules::useless_else_on_loop(self, stmt, body, orelse);
                }
                if self.enabled(Rule::TryExceptInLoop) {
                    perflint::rules::try_except_in_loop(self, body);
                }
            }
            Stmt::For(ast::StmtFor {
                target,
                body,
                iter,
                orelse,
                ..
            })
            | Stmt::AsyncFor(ast::StmtAsyncFor {
                target,
                body,
                iter,
                orelse,
                ..
            }) => {
                if self.any_enabled(&[Rule::UnusedLoopControlVariable, Rule::IncorrectDictIterator])
                {
                    self.deferred.for_loops.push(self.semantic.snapshot());
                }
                if self.enabled(Rule::LoopVariableOverridesIterator) {
                    flake8_bugbear::rules::loop_variable_overrides_iterator(self, target, iter);
                }
                if self.enabled(Rule::FunctionUsesLoopVariable) {
                    flake8_bugbear::rules::function_uses_loop_variable(self, &Node::Stmt(stmt));
                }
                if self.enabled(Rule::ReuseOfGroupbyGenerator) {
                    flake8_bugbear::rules::reuse_of_groupby_generator(self, target, body, iter);
                }
                if self.enabled(Rule::UselessElseOnLoop) {
                    pylint::rules::useless_else_on_loop(self, stmt, body, orelse);
                }
                if self.enabled(Rule::RedefinedLoopName) {
                    pylint::rules::redefined_loop_name(self, stmt);
                }
                if self.enabled(Rule::IterationOverSet) {
                    pylint::rules::iteration_over_set(self, iter);
                }
                if stmt.is_for_stmt() {
                    if self.enabled(Rule::ReimplementedBuiltin) {
                        flake8_simplify::rules::convert_for_loop_to_any_all(self, stmt);
                    }
                    if self.enabled(Rule::InDictKeys) {
                        flake8_simplify::rules::key_in_dict_for(self, target, iter);
                    }
                    if self.enabled(Rule::TryExceptInLoop) {
                        perflint::rules::try_except_in_loop(self, body);
                    }
                }
                if self.enabled(Rule::ManualListComprehension) {
                    perflint::rules::manual_list_comprehension(self, target, body);
                }
                if self.enabled(Rule::ManualListCopy) {
                    perflint::rules::manual_list_copy(self, target, body);
                }
                if self.enabled(Rule::UnnecessaryListCast) {
                    perflint::rules::unnecessary_list_cast(self, iter);
                }
            }
            Stmt::Try(ast::StmtTry {
                body,
                handlers,
                orelse,
                finalbody,
                range: _,
            })
            | Stmt::TryStar(ast::StmtTryStar {
                body,
                handlers,
                orelse,
                finalbody,
                range: _,
            }) => {
                if self.enabled(Rule::JumpStatementInFinally) {
                    flake8_bugbear::rules::jump_statement_in_finally(self, finalbody);
                }
                if self.enabled(Rule::ContinueInFinally) {
                    if self.settings.target_version <= PythonVersion::Py38 {
                        pylint::rules::continue_in_finally(self, finalbody);
                    }
                }
                if self.enabled(Rule::DefaultExceptNotLast) {
                    if let Some(diagnostic) =
                        pyflakes::rules::default_except_not_last(handlers, self.locator)
                    {
                        self.diagnostics.push(diagnostic);
                    }
                }
                if self.any_enabled(&[
                    Rule::DuplicateHandlerException,
                    Rule::DuplicateTryBlockException,
                ]) {
                    flake8_bugbear::rules::duplicate_exceptions(self, handlers);
                }
                if self.enabled(Rule::RedundantTupleInExceptionHandler) {
                    flake8_bugbear::rules::redundant_tuple_in_exception_handler(self, handlers);
                }
                if self.enabled(Rule::OSErrorAlias) {
                    pyupgrade::rules::os_error_alias_handlers(self, handlers);
                }
                if self.enabled(Rule::PytestAssertInExcept) {
                    flake8_pytest_style::rules::assert_in_exception_handler(self, handlers);
                }
                if self.enabled(Rule::SuppressibleException) {
                    flake8_simplify::rules::suppressible_exception(
                        self, stmt, body, handlers, orelse, finalbody,
                    );
                }
                if self.enabled(Rule::ReturnInTryExceptFinally) {
                    flake8_simplify::rules::return_in_try_except_finally(
                        self, body, handlers, finalbody,
                    );
                }
                if self.enabled(Rule::TryConsiderElse) {
                    tryceratops::rules::try_consider_else(self, body, orelse, handlers);
                }
                if self.enabled(Rule::VerboseRaise) {
                    tryceratops::rules::verbose_raise(self, handlers);
                }
                if self.enabled(Rule::VerboseLogMessage) {
                    tryceratops::rules::verbose_log_message(self, handlers);
                }
                if self.enabled(Rule::RaiseWithinTry) {
                    tryceratops::rules::raise_within_try(self, body, handlers);
                }
                if self.enabled(Rule::UselessTryExcept) {
                    tryceratops::rules::useless_try_except(self, handlers);
                }
                if self.enabled(Rule::ErrorInsteadOfException) {
                    tryceratops::rules::error_instead_of_exception(self, handlers);
                }
            }
            Stmt::Assign(stmt_assign @ ast::StmtAssign { targets, value, .. }) => {
                if self.enabled(Rule::LambdaAssignment) {
                    if let [target] = &targets[..] {
                        pycodestyle::rules::lambda_assignment(self, target, value, None, stmt);
                    }
                }
                if self.enabled(Rule::AssignmentToOsEnviron) {
                    flake8_bugbear::rules::assignment_to_os_environ(self, targets);
                }
                if self.enabled(Rule::HardcodedPasswordString) {
                    flake8_bandit::rules::assign_hardcoded_password_string(self, value, targets);
                }
                if self.enabled(Rule::GlobalStatement) {
                    for target in targets {
                        if let Expr::Name(ast::ExprName { id, .. }) = target {
                            pylint::rules::global_statement(self, id);
                        }
                    }
                }
                if self.enabled(Rule::UselessMetaclassType) {
                    pyupgrade::rules::useless_metaclass_type(self, stmt, value, targets);
                }
                if self.enabled(Rule::ConvertTypedDictFunctionalToClass) {
                    pyupgrade::rules::convert_typed_dict_functional_to_class(
                        self, stmt, targets, value,
                    );
                }
                if self.enabled(Rule::ConvertNamedTupleFunctionalToClass) {
                    pyupgrade::rules::convert_named_tuple_functional_to_class(
                        self, stmt, targets, value,
                    );
                }
                if self.enabled(Rule::UnpackedListComprehension) {
                    pyupgrade::rules::unpacked_list_comprehension(self, targets, value);
                }
                if self.enabled(Rule::PandasDfVariableName) {
                    if let Some(diagnostic) = pandas_vet::rules::assignment_to_df(targets) {
                        self.diagnostics.push(diagnostic);
                    }
                }
                if self
                    .settings
                    .rules
                    .enabled(Rule::AirflowVariableNameTaskIdMismatch)
                {
                    if let Some(diagnostic) =
                        airflow::rules::variable_name_task_id(self, targets, value)
                    {
                        self.diagnostics.push(diagnostic);
                    }
                }
                if self.settings.rules.enabled(Rule::SelfAssigningVariable) {
                    if let [target] = targets.as_slice() {
                        pylint::rules::self_assigning_variable(self, target, value);
                    }
                }
                if self.settings.rules.enabled(Rule::TypeParamNameMismatch) {
                    pylint::rules::type_param_name_mismatch(self, value, targets);
                }
                if self.settings.rules.enabled(Rule::TypeNameIncorrectVariance) {
                    pylint::rules::type_name_incorrect_variance(self, value);
                }
                if self.settings.rules.enabled(Rule::TypeBivariance) {
                    pylint::rules::type_bivariance(self, value);
                }
                if self.is_stub {
                    if self.any_enabled(&[
                        Rule::UnprefixedTypeParam,
                        Rule::AssignmentDefaultInStub,
                        Rule::UnannotatedAssignmentInStub,
                        Rule::ComplexAssignmentInStub,
                        Rule::TypeAliasWithoutAnnotation,
                    ]) {
                        // Ignore assignments in function bodies; those are covered by other rules.
                        if !self
                            .semantic
                            .scopes()
                            .any(|scope| scope.kind.is_any_function())
                        {
                            if self.enabled(Rule::UnprefixedTypeParam) {
                                flake8_pyi::rules::prefix_type_params(self, value, targets);
                            }
                            if self.enabled(Rule::AssignmentDefaultInStub) {
                                flake8_pyi::rules::assignment_default_in_stub(self, targets, value);
                            }
                            if self.enabled(Rule::UnannotatedAssignmentInStub) {
                                flake8_pyi::rules::unannotated_assignment_in_stub(
                                    self, targets, value,
                                );
                            }
                            if self.enabled(Rule::ComplexAssignmentInStub) {
                                flake8_pyi::rules::complex_assignment_in_stub(self, stmt_assign);
                            }
                            if self.enabled(Rule::TypeAliasWithoutAnnotation) {
                                flake8_pyi::rules::type_alias_without_annotation(
                                    self, value, targets,
                                );
                            }
                        }
                    }
                }
            }
            Stmt::AnnAssign(ast::StmtAnnAssign {
                target,
                value,
                annotation,
                ..
            }) => {
                if let Some(value) = value {
                    if self.enabled(Rule::LambdaAssignment) {
                        pycodestyle::rules::lambda_assignment(
                            self,
                            target,
                            value,
                            Some(annotation),
                            stmt,
                        );
                    }
                    if self.enabled(Rule::SelfAssigningVariable) {
                        pylint::rules::self_assigning_variable(self, target, value);
                    }
                }
                if self.enabled(Rule::UnintentionalTypeAnnotation) {
                    flake8_bugbear::rules::unintentional_type_annotation(
                        self,
                        target,
                        value.as_deref(),
                        stmt,
                    );
                }
                if self.is_stub {
                    if let Some(value) = value {
                        if self.enabled(Rule::AssignmentDefaultInStub) {
                            // Ignore assignments in function bodies; those are covered by other rules.
                            if !self
                                .semantic
                                .scopes()
                                .any(|scope| scope.kind.is_any_function())
                            {
                                flake8_pyi::rules::annotated_assignment_default_in_stub(
                                    self, target, value, annotation,
                                );
                            }
                        }
                    } else {
                        if self.enabled(Rule::UnassignedSpecialVariableInStub) {
                            flake8_pyi::rules::unassigned_special_variable_in_stub(
                                self, target, stmt,
                            );
                        }
                    }
                    if self.semantic.match_typing_expr(annotation, "TypeAlias") {
                        if self.enabled(Rule::SnakeCaseTypeAlias) {
                            flake8_pyi::rules::snake_case_type_alias(self, target);
                        }
                        if self.enabled(Rule::TSuffixedTypeAlias) {
                            flake8_pyi::rules::t_suffixed_type_alias(self, target);
                        }
                    }
                }
            }
            Stmt::Delete(ast::StmtDelete { targets, range: _ }) => {
                if self.enabled(Rule::GlobalStatement) {
                    for target in targets {
                        if let Expr::Name(ast::ExprName { id, .. }) = target {
                            pylint::rules::global_statement(self, id);
                        }
                    }
                }
            }
            Stmt::Expr(ast::StmtExpr { value, range: _ }) => {
                if self.enabled(Rule::UselessComparison) {
                    flake8_bugbear::rules::useless_comparison(self, value);
                }
                if self.enabled(Rule::UselessExpression) {
                    flake8_bugbear::rules::useless_expression(self, value);
                }
                if self.enabled(Rule::InvalidMockAccess) {
                    pygrep_hooks::rules::uncalled_mock_method(self, value);
                }
                if self.enabled(Rule::NamedExprWithoutContext) {
                    pylint::rules::named_expr_without_context(self, value);
                }
                if self.enabled(Rule::AsyncioDanglingTask) {
                    ruff::rules::asyncio_dangling_task(self, value);
                }
            }
            _ => {}
        }

        // Step 2: Binding
        match stmt {
            Stmt::AugAssign(ast::StmtAugAssign {
                target,
                op: _,
                value: _,
                range: _,
            }) => {
                self.handle_node_load(target);
            }
            Stmt::Import(ast::StmtImport { names, range: _ }) => {
                for alias in names {
                    if alias.name.contains('.') && alias.asname.is_none() {
                        // Given `import foo.bar`, `name` would be "foo", and `qualified_name` would be
                        // "foo.bar".
                        let name = alias.name.split('.').next().unwrap();
                        let qualified_name = &alias.name;
                        self.add_binding(
                            name,
                            alias.identifier(),
                            BindingKind::SubmoduleImport(SubmoduleImport { qualified_name }),
                            BindingFlags::EXTERNAL,
                        );
                    } else {
                        let mut flags = BindingFlags::EXTERNAL;
                        if alias.asname.is_some() {
                            flags |= BindingFlags::ALIAS;
                        }
                        if alias
                            .asname
                            .as_ref()
                            .map_or(false, |asname| asname.as_str() == alias.name.as_str())
                        {
                            flags |= BindingFlags::EXPLICIT_EXPORT;
                        }

                        let name = alias.asname.as_ref().unwrap_or(&alias.name);
                        let qualified_name = &alias.name;
                        self.add_binding(
                            name,
                            alias.identifier(),
                            BindingKind::Import(Import { qualified_name }),
                            flags,
                        );
                    }
                }
            }
            Stmt::ImportFrom(ast::StmtImportFrom {
                names,
                module,
                level,
                range: _,
            }) => {
                let module = module.as_deref();
                let level = level.map(|level| level.to_u32());
                for alias in names {
                    if let Some("__future__") = module {
                        let name = alias.asname.as_ref().unwrap_or(&alias.name);
                        self.add_binding(
                            name,
                            alias.identifier(),
                            BindingKind::FutureImport,
                            BindingFlags::empty(),
                        );
                    } else if &alias.name == "*" {
                        self.semantic
                            .scope_mut()
                            .add_star_import(StarImport { level, module });
                    } else {
                        let mut flags = BindingFlags::EXTERNAL;
                        if alias.asname.is_some() {
                            flags |= BindingFlags::ALIAS;
                        }
                        if alias
                            .asname
                            .as_ref()
                            .map_or(false, |asname| asname.as_str() == alias.name.as_str())
                        {
                            flags |= BindingFlags::EXPLICIT_EXPORT;
                        }

                        // Given `from foo import bar`, `name` would be "bar" and `qualified_name` would
                        // be "foo.bar". Given `from foo import bar as baz`, `name` would be "baz"
                        // and `qualified_name` would be "foo.bar".
                        let name = alias.asname.as_ref().unwrap_or(&alias.name);
                        let qualified_name =
                            helpers::format_import_from_member(level, module, &alias.name);
                        self.add_binding(
                            name,
                            alias.identifier(),
                            BindingKind::FromImport(FromImport { qualified_name }),
                            flags,
                        );
                    }
                }
            }
            Stmt::Global(ast::StmtGlobal { names, range: _ }) => {
                if !self.semantic.scope_id.is_global() {
                    for name in names {
                        if let Some(binding_id) = self.semantic.global_scope().get(name) {
                            // Mark the binding in the global scope as "rebound" in the current scope.
                            self.semantic
                                .add_rebinding_scope(binding_id, self.semantic.scope_id);
                        }

                        // Add a binding to the current scope.
                        let binding_id = self.semantic.push_binding(
                            name.range(),
                            BindingKind::Global,
                            BindingFlags::GLOBAL,
                        );
                        let scope = self.semantic.scope_mut();
                        scope.add(name, binding_id);
                    }
                }
            }
            Stmt::Nonlocal(ast::StmtNonlocal { names, range: _ }) => {
                if !self.semantic.scope_id.is_global() {
                    for name in names {
                        if let Some((scope_id, binding_id)) = self.semantic.nonlocal(name) {
                            // Mark the binding as "used".
                            self.semantic.add_local_reference(binding_id, name.range());

                            // Mark the binding in the enclosing scope as "rebound" in the current
                            // scope.
                            self.semantic
                                .add_rebinding_scope(binding_id, self.semantic.scope_id);

                            // Add a binding to the current scope.
                            let binding_id = self.semantic.push_binding(
                                name.range(),
                                BindingKind::Nonlocal(scope_id),
                                BindingFlags::NONLOCAL,
                            );
                            let scope = self.semantic.scope_mut();
                            scope.add(name, binding_id);
                        }
                    }
                }
            }
            _ => {}
        }

        // Step 3: Traversal
        match stmt {
            Stmt::FunctionDef(ast::StmtFunctionDef {
                body,
                args,
                decorator_list,
                returns,
                ..
            })
            | Stmt::AsyncFunctionDef(ast::StmtAsyncFunctionDef {
                body,
                args,
                decorator_list,
                returns,
                ..
            }) => {
                // Visit the decorators and arguments, but avoid the body, which will be
                // deferred.
                for decorator in decorator_list {
                    self.visit_decorator(decorator);
                }

                // Function annotations are always evaluated at runtime, unless future annotations
                // are enabled.
                let runtime_annotation = !self.semantic.future_annotations();

                for arg_with_default in args
                    .posonlyargs
                    .iter()
                    .chain(&args.args)
                    .chain(&args.kwonlyargs)
                {
                    if let Some(expr) = &arg_with_default.def.annotation {
                        if runtime_annotation {
                            self.visit_runtime_annotation(expr);
                        } else {
                            self.visit_annotation(expr);
                        };
                    }
                    if let Some(expr) = &arg_with_default.default {
                        self.visit_expr(expr);
                    }
                }
                if let Some(arg) = &args.vararg {
                    if let Some(expr) = &arg.annotation {
                        if runtime_annotation {
                            self.visit_runtime_annotation(expr);
                        } else {
                            self.visit_annotation(expr);
                        };
                    }
                }
                if let Some(arg) = &args.kwarg {
                    if let Some(expr) = &arg.annotation {
                        if runtime_annotation {
                            self.visit_runtime_annotation(expr);
                        } else {
                            self.visit_annotation(expr);
                        };
                    }
                }
                for expr in returns {
                    if runtime_annotation {
                        self.visit_runtime_annotation(expr);
                    } else {
                        self.visit_annotation(expr);
                    };
                }

                let definition = docstrings::extraction::extract_definition(
                    ExtractionTarget::Function,
                    stmt,
                    self.semantic.definition_id,
                    &self.semantic.definitions,
                );
                self.semantic.push_definition(definition);

                self.semantic.push_scope(match &stmt {
                    Stmt::FunctionDef(stmt) => ScopeKind::Function(stmt),
                    Stmt::AsyncFunctionDef(stmt) => ScopeKind::AsyncFunction(stmt),
                    _ => unreachable!("Expected Stmt::FunctionDef | Stmt::AsyncFunctionDef"),
                });

                self.deferred.functions.push(self.semantic.snapshot());

                // Extract any global bindings from the function body.
                if let Some(globals) = Globals::from_body(body) {
                    self.semantic.set_globals(globals);
                }
            }
            Stmt::ClassDef(
                class_def @ ast::StmtClassDef {
                    body,
                    bases,
                    keywords,
                    decorator_list,
                    ..
                },
            ) => {
                for expr in bases {
                    self.visit_expr(expr);
                }
                for keyword in keywords {
                    self.visit_keyword(keyword);
                }
                for decorator in decorator_list {
                    self.visit_decorator(decorator);
                }

                let definition = docstrings::extraction::extract_definition(
                    ExtractionTarget::Class,
                    stmt,
                    self.semantic.definition_id,
                    &self.semantic.definitions,
                );
                self.semantic.push_definition(definition);

                self.semantic.push_scope(ScopeKind::Class(class_def));

                // Extract any global bindings from the class body.
                if let Some(globals) = Globals::from_body(body) {
                    self.semantic.set_globals(globals);
                }

                self.visit_body(body);
            }
            Stmt::Try(ast::StmtTry {
                body,
                handlers,
                orelse,
                finalbody,
                range: _,
            })
            | Stmt::TryStar(ast::StmtTryStar {
                body,
                handlers,
                orelse,
                finalbody,
                range: _,
            }) => {
                let mut handled_exceptions = Exceptions::empty();
                for type_ in extract_handled_exceptions(handlers) {
                    if let Some(call_path) = self.semantic.resolve_call_path(type_) {
                        match call_path.as_slice() {
                            ["", "NameError"] => {
                                handled_exceptions |= Exceptions::NAME_ERROR;
                            }
                            ["", "ModuleNotFoundError"] => {
                                handled_exceptions |= Exceptions::MODULE_NOT_FOUND_ERROR;
                            }
                            ["", "ImportError"] => {
                                handled_exceptions |= Exceptions::IMPORT_ERROR;
                            }
                            _ => {}
                        }
                    }
                }

                self.semantic.handled_exceptions.push(handled_exceptions);
                self.visit_body(body);
                self.semantic.handled_exceptions.pop();

                for except_handler in handlers {
                    self.visit_except_handler(except_handler);
                }

                self.visit_body(orelse);
                self.visit_body(finalbody);
            }
            Stmt::AnnAssign(ast::StmtAnnAssign {
                target,
                annotation,
                value,
                ..
            }) => {
                // If we're in a class or module scope, then the annotation needs to be
                // available at runtime.
                // See: https://docs.python.org/3/reference/simple_stmts.html#annotated-assignment-statements
                let runtime_annotation = if self.semantic.future_annotations() {
                    if self.semantic.scope().kind.is_class() {
                        let baseclasses = &self
                            .settings
                            .flake8_type_checking
                            .runtime_evaluated_base_classes;
                        let decorators = &self
                            .settings
                            .flake8_type_checking
                            .runtime_evaluated_decorators;
                        flake8_type_checking::helpers::runtime_evaluated(
                            baseclasses,
                            decorators,
                            &self.semantic,
                        )
                    } else {
                        false
                    }
                } else {
                    matches!(
                        self.semantic.scope().kind,
                        ScopeKind::Class(_) | ScopeKind::Module
                    )
                };

                if runtime_annotation {
                    self.visit_runtime_annotation(annotation);
                } else {
                    self.visit_annotation(annotation);
                }
                if let Some(expr) = value {
                    if self.semantic.match_typing_expr(annotation, "TypeAlias") {
                        self.visit_type_definition(expr);
                    } else {
                        self.visit_expr(expr);
                    }
                }
                self.visit_expr(target);
            }
            Stmt::Assert(ast::StmtAssert {
                test,
                msg,
                range: _,
            }) => {
                self.visit_boolean_test(test);
                if let Some(expr) = msg {
                    self.visit_expr(expr);
                }
            }
            Stmt::While(ast::StmtWhile {
                test,
                body,
                orelse,
                range: _,
            }) => {
                self.visit_boolean_test(test);
                self.visit_body(body);
                self.visit_body(orelse);
            }
            Stmt::If(
                stmt_if @ ast::StmtIf {
                    test,
                    body,
                    elif_else_clauses,
                    range: _,
                },
            ) => {
                self.visit_boolean_test(test);

                if typing::is_type_checking_block(stmt_if, &self.semantic) {
                    if self.semantic.at_top_level() {
                        self.importer.visit_type_checking_block(stmt);
                    }
                    self.visit_type_checking_block(body);
                } else {
                    self.visit_body(body);
                }

                for clause in elif_else_clauses {
                    self.visit_elif_else_clause(clause);
                }
            }
            _ => visitor::walk_stmt(self, stmt),
        };

        // Step 4: Clean-up
        match stmt {
            Stmt::FunctionDef(ast::StmtFunctionDef { name, .. })
            | Stmt::AsyncFunctionDef(ast::StmtAsyncFunctionDef { name, .. }) => {
                let scope_id = self.semantic.scope_id;
                self.deferred.scopes.push(scope_id);
                self.semantic.pop_scope();
                self.semantic.pop_definition();
                self.add_binding(
                    name,
                    stmt.identifier(),
                    BindingKind::FunctionDefinition(scope_id),
                    BindingFlags::empty(),
                );
            }
            Stmt::ClassDef(ast::StmtClassDef { name, .. }) => {
                let scope_id = self.semantic.scope_id;
                self.deferred.scopes.push(scope_id);
                self.semantic.pop_scope();
                self.semantic.pop_definition();
                self.add_binding(
                    name,
                    stmt.identifier(),
                    BindingKind::ClassDefinition(scope_id),
                    BindingFlags::empty(),
                );
            }
            _ => {}
        }

        self.semantic.flags = flags_snapshot;
        self.semantic.pop_stmt();
    }

    fn visit_annotation(&mut self, expr: &'b Expr) {
        let flags_snapshot = self.semantic.flags;
        self.semantic.flags |= SemanticModelFlags::TYPING_ONLY_ANNOTATION;
        self.visit_type_definition(expr);
        self.semantic.flags = flags_snapshot;
    }

    fn visit_expr(&mut self, expr: &'b Expr) {
        // Step 0: Pre-processing
        if !self.semantic.in_f_string()
            && !self.semantic.in_deferred_type_definition()
            && self.semantic.in_type_definition()
            && self.semantic.future_annotations()
        {
            if let Expr::Constant(ast::ExprConstant {
                value: Constant::Str(value),
                ..
            }) = expr
            {
                self.deferred.string_type_definitions.push((
                    expr.range(),
                    value,
                    self.semantic.snapshot(),
                ));
            } else {
                self.deferred
                    .future_type_definitions
                    .push((expr, self.semantic.snapshot()));
            }
            return;
        }

        self.semantic.push_expr(expr);

        // Store the flags prior to any further descent, so that we can restore them after visiting
        // the node.
        let flags_snapshot = self.semantic.flags;

        // If we're in a boolean test (e.g., the `test` of a `Stmt::If`), but now within a
        // subexpression (e.g., `a` in `f(a)`), then we're no longer in a boolean test.
        if !matches!(
            expr,
            Expr::BoolOp(_)
                | Expr::UnaryOp(ast::ExprUnaryOp {
                    op: UnaryOp::Not,
                    ..
                })
        ) {
            self.semantic.flags -= SemanticModelFlags::BOOLEAN_TEST;
        }

        // Step 1: Analysis
        match expr {
            Expr::Subscript(subscript @ ast::ExprSubscript { value, slice, .. }) => {
                // Ex) Optional[...], Union[...]
                if self.any_enabled(&[
                    Rule::FutureRewritableTypeAnnotation,
                    Rule::NonPEP604Annotation,
                ]) {
                    if let Some(operator) = typing::to_pep604_operator(value, slice, &self.semantic)
                    {
                        if self.enabled(Rule::FutureRewritableTypeAnnotation) {
                            if !self.is_stub
                                && self.settings.target_version < PythonVersion::Py310
                                && self.settings.target_version >= PythonVersion::Py37
                                && !self.semantic.future_annotations()
                                && self.semantic.in_annotation()
                                && !self.settings.pyupgrade.keep_runtime_typing
                            {
                                flake8_future_annotations::rules::future_rewritable_type_annotation(
                                    self, value,
                                );
                            }
                        }
                        if self.enabled(Rule::NonPEP604Annotation) {
                            if self.is_stub
                                || self.settings.target_version >= PythonVersion::Py310
                                || (self.settings.target_version >= PythonVersion::Py37
                                    && self.semantic.future_annotations()
                                    && self.semantic.in_annotation()
                                    && !self.settings.pyupgrade.keep_runtime_typing)
                            {
                                pyupgrade::rules::use_pep604_annotation(
                                    self, expr, slice, operator,
                                );
                            }
                        }
                    }
                }

                // Ex) list[...]
                if self.enabled(Rule::FutureRequiredTypeAnnotation) {
                    if !self.is_stub
                        && self.settings.target_version < PythonVersion::Py39
                        && !self.semantic.future_annotations()
                        && self.semantic.in_annotation()
                        && typing::is_pep585_generic(value, &self.semantic)
                    {
                        flake8_future_annotations::rules::future_required_type_annotation(
                            self,
                            expr,
                            flake8_future_annotations::rules::Reason::PEP585,
                        );
                    }
                }

                // Ex) Union[...]
                if self.any_enabled(&[Rule::UnnecessaryLiteralUnion, Rule::DuplicateUnionMember]) {
                    // Determine if the current expression is an union
                    // Avoid duplicate checks if the parent is an `Union[...]` since these rules traverse nested unions
                    let is_unchecked_union = self
                        .semantic
                        .expr_grandparent()
                        .and_then(Expr::as_subscript_expr)
                        .map_or(true, |parent| {
                            !self.semantic.match_typing_expr(&parent.value, "Union")
                        });

                    if is_unchecked_union {
                        if self.enabled(Rule::UnnecessaryLiteralUnion) {
                            flake8_pyi::rules::unnecessary_literal_union(self, expr);
                        }
                        if self.enabled(Rule::DuplicateUnionMember) {
                            flake8_pyi::rules::duplicate_union_member(self, expr);
                        }
                    }
                }

                if self.any_enabled(&[
                    Rule::SysVersionSlice3,
                    Rule::SysVersion2,
                    Rule::SysVersion0,
                    Rule::SysVersionSlice1,
                ]) {
                    flake8_2020::rules::subscript(self, value, slice);
                }
                if self.enabled(Rule::UncapitalizedEnvironmentVariables) {
                    flake8_simplify::rules::use_capital_environment_variables(self, expr);
                }
                if self.enabled(Rule::UnnecessaryIterableAllocationForFirstElement) {
                    ruff::rules::unnecessary_iterable_allocation_for_first_element(self, subscript);
                }

                if self.enabled(Rule::InvalidIndexType) {
                    ruff::rules::invalid_index_type(self, subscript);
                }

                pandas_vet::rules::subscript(self, value, expr);
            }
            Expr::Tuple(ast::ExprTuple {
                elts,
                ctx,
                range: _,
            })
            | Expr::List(ast::ExprList {
                elts,
                ctx,
                range: _,
            }) => {
                if ctx.is_store() {
                    let check_too_many_expressions =
                        self.enabled(Rule::ExpressionsInStarAssignment);
                    let check_two_starred_expressions =
                        self.enabled(Rule::MultipleStarredExpressions);
                    if let Some(diagnostic) = pyflakes::rules::starred_expressions(
                        elts,
                        check_too_many_expressions,
                        check_two_starred_expressions,
                        expr.range(),
                    ) {
                        self.diagnostics.push(diagnostic);
                    }
                }
            }
            Expr::Name(ast::ExprName { id, ctx, range }) => {
                match ctx {
                    ExprContext::Load => {
                        if self.enabled(Rule::TypingTextStrAlias) {
                            pyupgrade::rules::typing_text_str_alias(self, expr);
                        }
                        if self.enabled(Rule::NumpyDeprecatedTypeAlias) {
                            numpy::rules::deprecated_type_alias(self, expr);
                        }
                        if self.enabled(Rule::NumpyDeprecatedFunction) {
                            numpy::rules::deprecated_function(self, expr);
                        }
                        if self.is_stub {
                            if self.enabled(Rule::CollectionsNamedTuple) {
                                flake8_pyi::rules::collections_named_tuple(self, expr);
                            }
                        }

                        // Ex) List[...]
                        if self.any_enabled(&[
                            Rule::FutureRewritableTypeAnnotation,
                            Rule::NonPEP585Annotation,
                        ]) {
                            if let Some(replacement) =
                                typing::to_pep585_generic(expr, &self.semantic)
                            {
                                if self.enabled(Rule::FutureRewritableTypeAnnotation) {
                                    if !self.is_stub
                                        && self.settings.target_version < PythonVersion::Py39
                                        && self.settings.target_version >= PythonVersion::Py37
                                        && !self.semantic.future_annotations()
                                        && self.semantic.in_annotation()
                                        && !self.settings.pyupgrade.keep_runtime_typing
                                    {
                                        flake8_future_annotations::rules::future_rewritable_type_annotation(
                                                self, expr,
                                            );
                                    }
                                }
                                if self.enabled(Rule::NonPEP585Annotation) {
                                    if self.is_stub
                                        || self.settings.target_version >= PythonVersion::Py39
                                        || (self.settings.target_version >= PythonVersion::Py37
                                            && self.semantic.future_annotations()
                                            && self.semantic.in_annotation()
                                            && !self.settings.pyupgrade.keep_runtime_typing)
                                    {
                                        pyupgrade::rules::use_pep585_annotation(
                                            self,
                                            expr,
                                            &replacement,
                                        );
                                    }
                                }
                            }
                        }
                    }
                    ExprContext::Store => {
                        if self.enabled(Rule::NonLowercaseVariableInFunction) {
                            if self.semantic.scope().kind.is_any_function() {
                                // Ignore globals.
                                if !self.semantic.scope().get(id).map_or(false, |binding_id| {
                                    self.semantic.binding(binding_id).is_global()
                                }) {
                                    pep8_naming::rules::non_lowercase_variable_in_function(
                                        self, expr, id,
                                    );
                                }
                            }
                        }
                        if self.enabled(Rule::MixedCaseVariableInClassScope) {
                            if let ScopeKind::Class(ast::StmtClassDef { bases, .. }) =
                                &self.semantic.scope().kind
                            {
                                pep8_naming::rules::mixed_case_variable_in_class_scope(
                                    self, expr, id, bases,
                                );
                            }
                        }
                        if self.enabled(Rule::MixedCaseVariableInGlobalScope) {
                            if matches!(self.semantic.scope().kind, ScopeKind::Module) {
                                pep8_naming::rules::mixed_case_variable_in_global_scope(
                                    self, expr, id,
                                );
                            }
                        }
                        if self.enabled(Rule::AmbiguousVariableName) {
                            if let Some(diagnostic) =
                                pycodestyle::rules::ambiguous_variable_name(id, expr.range())
                            {
                                self.diagnostics.push(diagnostic);
                            }
                        }
                        if let ScopeKind::Class(class_def) = self.semantic.scope().kind {
                            if self.enabled(Rule::BuiltinAttributeShadowing) {
                                flake8_builtins::rules::builtin_attribute_shadowing(
                                    self, class_def, id, *range,
                                );
                            }
                        } else {
                            if self.enabled(Rule::BuiltinVariableShadowing) {
                                flake8_builtins::rules::builtin_variable_shadowing(
                                    self, id, *range,
                                );
                            }
                        }
                    }
                    ExprContext::Del => {}
                }
                if self.enabled(Rule::SixPY3) {
                    flake8_2020::rules::name_or_attribute(self, expr);
                }
                if self.enabled(Rule::LoadBeforeGlobalDeclaration) {
                    pylint::rules::load_before_global_declaration(self, id, expr);
                }
            }
            Expr::Attribute(ast::ExprAttribute { attr, value, .. }) => {
                // Ex) typing.List[...]
                if self.any_enabled(&[
                    Rule::FutureRewritableTypeAnnotation,
                    Rule::NonPEP585Annotation,
                ]) {
                    if let Some(replacement) = typing::to_pep585_generic(expr, &self.semantic) {
                        if self.enabled(Rule::FutureRewritableTypeAnnotation) {
                            if !self.is_stub
                                && self.settings.target_version < PythonVersion::Py39
                                && self.settings.target_version >= PythonVersion::Py37
                                && !self.semantic.future_annotations()
                                && self.semantic.in_annotation()
                                && !self.settings.pyupgrade.keep_runtime_typing
                            {
                                flake8_future_annotations::rules::future_rewritable_type_annotation(
                                    self, expr,
                                );
                            }
                        }
                        if self.enabled(Rule::NonPEP585Annotation) {
                            if self.is_stub
                                || self.settings.target_version >= PythonVersion::Py39
                                || (self.settings.target_version >= PythonVersion::Py37
                                    && self.semantic.future_annotations()
                                    && self.semantic.in_annotation()
                                    && !self.settings.pyupgrade.keep_runtime_typing)
                            {
                                pyupgrade::rules::use_pep585_annotation(self, expr, &replacement);
                            }
                        }
                    }
                }
                if self.enabled(Rule::DatetimeTimezoneUTC) {
                    if self.settings.target_version >= PythonVersion::Py311 {
                        pyupgrade::rules::datetime_utc_alias(self, expr);
                    }
                }
                if self.enabled(Rule::TypingTextStrAlias) {
                    pyupgrade::rules::typing_text_str_alias(self, expr);
                }
                if self.enabled(Rule::NumpyDeprecatedTypeAlias) {
                    numpy::rules::deprecated_type_alias(self, expr);
                }
                if self.enabled(Rule::NumpyDeprecatedFunction) {
                    numpy::rules::deprecated_function(self, expr);
                }
                if self.enabled(Rule::DeprecatedMockImport) {
                    pyupgrade::rules::deprecated_mock_attribute(self, expr);
                }
                if self.enabled(Rule::SixPY3) {
                    flake8_2020::rules::name_or_attribute(self, expr);
                }
                if self.enabled(Rule::BannedApi) {
                    flake8_tidy_imports::rules::banned_attribute_access(self, expr);
                }
                if self.enabled(Rule::PrivateMemberAccess) {
                    flake8_self::rules::private_member_access(self, expr);
                }
                if self.is_stub {
                    if self.enabled(Rule::CollectionsNamedTuple) {
                        flake8_pyi::rules::collections_named_tuple(self, expr);
                    }
                }
                pandas_vet::rules::attr(self, attr, value, expr);
            }
            Expr::Call(
                call @ ast::ExprCall {
                    func,
                    args,
                    keywords,
                    range: _,
                },
            ) => {
                if self.any_enabled(&[
                    // pyflakes
                    Rule::StringDotFormatInvalidFormat,
                    Rule::StringDotFormatExtraNamedArguments,
                    Rule::StringDotFormatExtraPositionalArguments,
                    Rule::StringDotFormatMissingArguments,
                    Rule::StringDotFormatMixingAutomatic,
                    // pyupgrade
                    Rule::FormatLiterals,
                    Rule::FString,
                    // flynt
                    Rule::StaticJoinToFString,
                ]) {
                    if let Expr::Attribute(ast::ExprAttribute { value, attr, .. }) = func.as_ref() {
                        let attr = attr.as_str();
                        if let Expr::Constant(ast::ExprConstant {
                            value: Constant::Str(val),
                            ..
                        }) = value.as_ref()
                        {
                            if attr == "join" {
                                // "...".join(...) call
                                if self.enabled(Rule::StaticJoinToFString) {
                                    flynt::rules::static_join_to_fstring(self, expr, val);
                                }
                            } else if attr == "format" {
                                // "...".format(...) call
                                let location = expr.range();
                                match pyflakes::format::FormatSummary::try_from(val.as_ref()) {
                                    Err(e) => {
                                        if self.enabled(Rule::StringDotFormatInvalidFormat) {
                                            self.diagnostics.push(Diagnostic::new(
                                                pyflakes::rules::StringDotFormatInvalidFormat {
                                                    message: pyflakes::format::error_to_string(&e),
                                                },
                                                location,
                                            ));
                                        }
                                    }
                                    Ok(summary) => {
                                        if self.enabled(Rule::StringDotFormatExtraNamedArguments) {
                                            pyflakes::rules::string_dot_format_extra_named_arguments(
                                                self, &summary, keywords, location,
                                            );
                                        }
                                        if self
                                            .enabled(Rule::StringDotFormatExtraPositionalArguments)
                                        {
                                            pyflakes::rules::string_dot_format_extra_positional_arguments(
                                                self,
                                                &summary, args, location,
                                            );
                                        }
                                        if self.enabled(Rule::StringDotFormatMissingArguments) {
                                            pyflakes::rules::string_dot_format_missing_argument(
                                                self, &summary, args, keywords, location,
                                            );
                                        }
                                        if self.enabled(Rule::StringDotFormatMixingAutomatic) {
                                            pyflakes::rules::string_dot_format_mixing_automatic(
                                                self, &summary, location,
                                            );
                                        }
                                        if self.enabled(Rule::FormatLiterals) {
                                            pyupgrade::rules::format_literals(self, &summary, expr);
                                        }
                                        if self.enabled(Rule::FString) {
                                            pyupgrade::rules::f_strings(
                                                self,
                                                &summary,
                                                expr,
                                                value,
                                                self.settings.line_length,
                                            );
                                        }
                                    }
                                }
                            }
                        }
                    }
                }
                if self.enabled(Rule::TypeOfPrimitive) {
                    pyupgrade::rules::type_of_primitive(self, expr, func, args);
                }
                if self.enabled(Rule::DeprecatedUnittestAlias) {
                    pyupgrade::rules::deprecated_unittest_alias(self, func);
                }
                if self.enabled(Rule::SuperCallWithParameters) {
                    pyupgrade::rules::super_call_with_parameters(self, expr, func, args);
                }
                if self.enabled(Rule::UnnecessaryEncodeUTF8) {
                    pyupgrade::rules::unnecessary_encode_utf8(self, expr, func, args, keywords);
                }
                if self.enabled(Rule::RedundantOpenModes) {
                    pyupgrade::rules::redundant_open_modes(self, expr);
                }
                if self.enabled(Rule::NativeLiterals) {
                    pyupgrade::rules::native_literals(self, expr, func, args, keywords);
                }
                if self.enabled(Rule::OpenAlias) {
                    pyupgrade::rules::open_alias(self, expr, func);
                }
                if self.enabled(Rule::ReplaceUniversalNewlines) {
                    pyupgrade::rules::replace_universal_newlines(self, func, keywords);
                }
                if self.enabled(Rule::ReplaceStdoutStderr) {
                    pyupgrade::rules::replace_stdout_stderr(self, expr, func, args, keywords);
                }
                if self.enabled(Rule::OSErrorAlias) {
                    pyupgrade::rules::os_error_alias_call(self, func);
                }
                if self.enabled(Rule::NonPEP604Isinstance) {
                    if self.settings.target_version >= PythonVersion::Py310 {
                        pyupgrade::rules::use_pep604_isinstance(self, expr, func, args);
                    }
                }
                if self.enabled(Rule::BlockingHttpCallInAsyncFunction) {
                    flake8_async::rules::blocking_http_call(self, expr);
                }
                if self.enabled(Rule::OpenSleepOrSubprocessInAsyncFunction) {
                    flake8_async::rules::open_sleep_or_subprocess_call(self, expr);
                }
                if self.enabled(Rule::BlockingOsCallInAsyncFunction) {
                    flake8_async::rules::blocking_os_call(self, expr);
                }
                if self.any_enabled(&[Rule::Print, Rule::PPrint]) {
                    flake8_print::rules::print_call(self, func, keywords);
                }
                if self.any_enabled(&[
                    Rule::SuspiciousPickleUsage,
                    Rule::SuspiciousMarshalUsage,
                    Rule::SuspiciousInsecureHashUsage,
                    Rule::SuspiciousInsecureCipherUsage,
                    Rule::SuspiciousInsecureCipherModeUsage,
                    Rule::SuspiciousMktempUsage,
                    Rule::SuspiciousEvalUsage,
                    Rule::SuspiciousMarkSafeUsage,
                    Rule::SuspiciousURLOpenUsage,
                    Rule::SuspiciousNonCryptographicRandomUsage,
                    Rule::SuspiciousXMLCElementTreeUsage,
                    Rule::SuspiciousXMLElementTreeUsage,
                    Rule::SuspiciousXMLExpatReaderUsage,
                    Rule::SuspiciousXMLExpatBuilderUsage,
                    Rule::SuspiciousXMLSaxUsage,
                    Rule::SuspiciousXMLMiniDOMUsage,
                    Rule::SuspiciousXMLPullDOMUsage,
                    Rule::SuspiciousXMLETreeUsage,
                    Rule::SuspiciousUnverifiedContextUsage,
                    Rule::SuspiciousTelnetUsage,
                    Rule::SuspiciousFTPLibUsage,
                ]) {
                    flake8_bandit::rules::suspicious_function_call(self, expr);
                }
                if self.enabled(Rule::ReSubPositionalArgs) {
                    flake8_bugbear::rules::re_sub_positional_args(self, call);
                }
                if self.enabled(Rule::UnreliableCallableCheck) {
                    flake8_bugbear::rules::unreliable_callable_check(self, expr, func, args);
                }
                if self.enabled(Rule::StripWithMultiCharacters) {
                    flake8_bugbear::rules::strip_with_multi_characters(self, expr, func, args);
                }
                if self.enabled(Rule::GetAttrWithConstant) {
                    flake8_bugbear::rules::getattr_with_constant(self, expr, func, args);
                }
                if self.enabled(Rule::SetAttrWithConstant) {
                    flake8_bugbear::rules::setattr_with_constant(self, expr, func, args);
                }
                if self.enabled(Rule::UselessContextlibSuppress) {
                    flake8_bugbear::rules::useless_contextlib_suppress(self, expr, func, args);
                }
                if self.enabled(Rule::StarArgUnpackingAfterKeywordArg) {
                    flake8_bugbear::rules::star_arg_unpacking_after_keyword_arg(
                        self, args, keywords,
                    );
                }
                if self.enabled(Rule::ZipWithoutExplicitStrict) {
                    if self.settings.target_version >= PythonVersion::Py310 {
                        flake8_bugbear::rules::zip_without_explicit_strict(
                            self, expr, func, args, keywords,
                        );
                    }
                }
                if self.enabled(Rule::NoExplicitStacklevel) {
                    flake8_bugbear::rules::no_explicit_stacklevel(self, func, keywords);
                }
                if self.enabled(Rule::UnnecessaryDictKwargs) {
                    flake8_pie::rules::unnecessary_dict_kwargs(self, expr, keywords);
                }
                if self.enabled(Rule::ExecBuiltin) {
                    flake8_bandit::rules::exec_used(self, func);
                }
                if self.enabled(Rule::BadFilePermissions) {
                    flake8_bandit::rules::bad_file_permissions(self, func, args, keywords);
                }
                if self.enabled(Rule::RequestWithNoCertValidation) {
                    flake8_bandit::rules::request_with_no_cert_validation(self, func, keywords);
                }
                if self.enabled(Rule::UnsafeYAMLLoad) {
                    flake8_bandit::rules::unsafe_yaml_load(self, func, args, keywords);
                }
                if self.enabled(Rule::SnmpInsecureVersion) {
                    flake8_bandit::rules::snmp_insecure_version(self, func, keywords);
                }
                if self.enabled(Rule::SnmpWeakCryptography) {
                    flake8_bandit::rules::snmp_weak_cryptography(self, func, args, keywords);
                }
                if self.enabled(Rule::Jinja2AutoescapeFalse) {
                    flake8_bandit::rules::jinja2_autoescape_false(self, func, keywords);
                }
                if self.enabled(Rule::HardcodedPasswordFuncArg) {
                    flake8_bandit::rules::hardcoded_password_func_arg(self, keywords);
                }
                if self.enabled(Rule::HardcodedSQLExpression) {
                    flake8_bandit::rules::hardcoded_sql_expression(self, expr);
                }
                if self.enabled(Rule::HashlibInsecureHashFunction) {
                    flake8_bandit::rules::hashlib_insecure_hash_functions(
                        self, func, args, keywords,
                    );
                }
                if self.enabled(Rule::RequestWithoutTimeout) {
                    flake8_bandit::rules::request_without_timeout(self, func, keywords);
                }
                if self.enabled(Rule::ParamikoCall) {
                    flake8_bandit::rules::paramiko_call(self, func);
                }
                if self.enabled(Rule::LoggingConfigInsecureListen) {
                    flake8_bandit::rules::logging_config_insecure_listen(self, func, keywords);
                }
                if self.any_enabled(&[
                    Rule::SubprocessWithoutShellEqualsTrue,
                    Rule::SubprocessPopenWithShellEqualsTrue,
                    Rule::CallWithShellEqualsTrue,
                    Rule::StartProcessWithAShell,
                    Rule::StartProcessWithNoShell,
                    Rule::StartProcessWithPartialPath,
                    Rule::UnixCommandWildcardInjection,
                ]) {
                    flake8_bandit::rules::shell_injection(self, func, args, keywords);
                }
                if self.enabled(Rule::UnnecessaryGeneratorList) {
                    flake8_comprehensions::rules::unnecessary_generator_list(
                        self, expr, func, args, keywords,
                    );
                }
                if self.enabled(Rule::UnnecessaryGeneratorSet) {
                    flake8_comprehensions::rules::unnecessary_generator_set(
                        self, expr, func, args, keywords,
                    );
                }
                if self.enabled(Rule::UnnecessaryGeneratorDict) {
                    flake8_comprehensions::rules::unnecessary_generator_dict(
                        self, expr, func, args, keywords,
                    );
                }
                if self.enabled(Rule::UnnecessaryListComprehensionSet) {
                    flake8_comprehensions::rules::unnecessary_list_comprehension_set(
                        self, expr, func, args, keywords,
                    );
                }
                if self.enabled(Rule::UnnecessaryListComprehensionDict) {
                    flake8_comprehensions::rules::unnecessary_list_comprehension_dict(
                        self, expr, func, args, keywords,
                    );
                }
                if self.enabled(Rule::UnnecessaryLiteralSet) {
                    flake8_comprehensions::rules::unnecessary_literal_set(
                        self, expr, func, args, keywords,
                    );
                }
                if self.enabled(Rule::UnnecessaryLiteralDict) {
                    flake8_comprehensions::rules::unnecessary_literal_dict(
                        self, expr, func, args, keywords,
                    );
                }
                if self.enabled(Rule::UnnecessaryCollectionCall) {
                    flake8_comprehensions::rules::unnecessary_collection_call(
                        self,
                        expr,
                        func,
                        args,
                        keywords,
                        &self.settings.flake8_comprehensions,
                    );
                }
                if self.enabled(Rule::UnnecessaryLiteralWithinTupleCall) {
                    flake8_comprehensions::rules::unnecessary_literal_within_tuple_call(
                        self, expr, func, args, keywords,
                    );
                }
                if self.enabled(Rule::UnnecessaryLiteralWithinListCall) {
                    flake8_comprehensions::rules::unnecessary_literal_within_list_call(
                        self, expr, func, args, keywords,
                    );
                }
                if self.enabled(Rule::UnnecessaryLiteralWithinDictCall) {
                    flake8_comprehensions::rules::unnecessary_literal_within_dict_call(
                        self, expr, func, args, keywords,
                    );
                }
                if self.enabled(Rule::UnnecessaryListCall) {
                    flake8_comprehensions::rules::unnecessary_list_call(self, expr, func, args);
                }
                if self.enabled(Rule::UnnecessaryCallAroundSorted) {
                    flake8_comprehensions::rules::unnecessary_call_around_sorted(
                        self, expr, func, args,
                    );
                }
                if self.enabled(Rule::UnnecessaryDoubleCastOrProcess) {
                    flake8_comprehensions::rules::unnecessary_double_cast_or_process(
                        self, expr, func, args, keywords,
                    );
                }
                if self.enabled(Rule::UnnecessarySubscriptReversal) {
                    flake8_comprehensions::rules::unnecessary_subscript_reversal(
                        self, expr, func, args,
                    );
                }
                if self.enabled(Rule::UnnecessaryMap) {
                    flake8_comprehensions::rules::unnecessary_map(
                        self,
                        expr,
                        self.semantic.expr_parent(),
                        func,
                        args,
                    );
                }
                if self.enabled(Rule::UnnecessaryComprehensionAnyAll) {
                    flake8_comprehensions::rules::unnecessary_comprehension_any_all(
                        self, expr, func, args, keywords,
                    );
                }
                if self.enabled(Rule::BooleanPositionalValueInFunctionCall) {
                    flake8_boolean_trap::rules::check_boolean_positional_value_in_function_call(
                        self, args, func,
                    );
                }
                if self.enabled(Rule::Debugger) {
                    flake8_debugger::rules::debugger_call(self, expr, func);
                }
                if self.enabled(Rule::PandasUseOfInplaceArgument) {
                    pandas_vet::rules::inplace_argument(self, expr, func, args, keywords);
                }
                pandas_vet::rules::call(self, func);
                if self.enabled(Rule::PandasUseOfDotReadTable) {
                    pandas_vet::rules::use_of_read_table(self, func, keywords);
                }
                if self.enabled(Rule::PandasUseOfPdMerge) {
                    pandas_vet::rules::use_of_pd_merge(self, func);
                }
                if self.enabled(Rule::CallDatetimeWithoutTzinfo) {
                    flake8_datetimez::rules::call_datetime_without_tzinfo(
                        self,
                        func,
                        args,
                        keywords,
                        expr.range(),
                    );
                }
                if self.enabled(Rule::CallDatetimeToday) {
                    flake8_datetimez::rules::call_datetime_today(self, func, expr.range());
                }
                if self.enabled(Rule::CallDatetimeUtcnow) {
                    flake8_datetimez::rules::call_datetime_utcnow(self, func, expr.range());
                }
                if self.enabled(Rule::CallDatetimeUtcfromtimestamp) {
                    flake8_datetimez::rules::call_datetime_utcfromtimestamp(
                        self,
                        func,
                        expr.range(),
                    );
                }
                if self.enabled(Rule::CallDatetimeNowWithoutTzinfo) {
                    flake8_datetimez::rules::call_datetime_now_without_tzinfo(
                        self,
                        func,
                        args,
                        keywords,
                        expr.range(),
                    );
                }
                if self.enabled(Rule::CallDatetimeFromtimestamp) {
                    flake8_datetimez::rules::call_datetime_fromtimestamp(
                        self,
                        func,
                        args,
                        keywords,
                        expr.range(),
                    );
                }
                if self.enabled(Rule::CallDatetimeStrptimeWithoutZone) {
                    flake8_datetimez::rules::call_datetime_strptime_without_zone(
                        self,
                        func,
                        args,
                        expr.range(),
                    );
                }
                if self.enabled(Rule::CallDateToday) {
                    flake8_datetimez::rules::call_date_today(self, func, expr.range());
                }
                if self.enabled(Rule::CallDateFromtimestamp) {
                    flake8_datetimez::rules::call_date_fromtimestamp(self, func, expr.range());
                }
                if self.enabled(Rule::Eval) {
                    pygrep_hooks::rules::no_eval(self, func);
                }
                if self.enabled(Rule::DeprecatedLogWarn) {
                    pygrep_hooks::rules::deprecated_log_warn(self, func);
                }
                if self.enabled(Rule::UnnecessaryDirectLambdaCall) {
                    pylint::rules::unnecessary_direct_lambda_call(self, expr, func);
                }
                if self.enabled(Rule::SysExitAlias) {
                    pylint::rules::sys_exit_alias(self, func);
                }
                if self.enabled(Rule::BadStrStripCall) {
                    pylint::rules::bad_str_strip_call(self, func, args);
                }
                if self.enabled(Rule::InvalidEnvvarDefault) {
                    pylint::rules::invalid_envvar_default(self, func, args, keywords);
                }
                if self.enabled(Rule::InvalidEnvvarValue) {
                    pylint::rules::invalid_envvar_value(self, func, args, keywords);
                }
                if self.enabled(Rule::NestedMinMax) {
                    pylint::rules::nested_min_max(self, expr, func, args, keywords);
                }
                if self.enabled(Rule::PytestPatchWithLambda) {
                    if let Some(diagnostic) =
                        flake8_pytest_style::rules::patch_with_lambda(func, args, keywords)
                    {
                        self.diagnostics.push(diagnostic);
                    }
                }
                if self.enabled(Rule::PytestUnittestAssertion) {
                    if let Some(diagnostic) = flake8_pytest_style::rules::unittest_assertion(
                        self, expr, func, args, keywords,
                    ) {
                        self.diagnostics.push(diagnostic);
                    }
                }
                if self.enabled(Rule::SubprocessPopenPreexecFn) {
                    pylint::rules::subprocess_popen_preexec_fn(self, func, keywords);
                }
                if self.any_enabled(&[
                    Rule::PytestRaisesWithoutException,
                    Rule::PytestRaisesTooBroad,
                ]) {
                    flake8_pytest_style::rules::raises_call(self, func, args, keywords);
                }
                if self.enabled(Rule::PytestFailWithoutMessage) {
                    flake8_pytest_style::rules::fail_call(self, func, args, keywords);
                }
                if self.enabled(Rule::PairwiseOverZipped) {
                    if self.settings.target_version >= PythonVersion::Py310 {
                        ruff::rules::pairwise_over_zipped(self, func, args);
                    }
                }
                if self.any_enabled(&[
                    Rule::FStringInGetTextFuncCall,
                    Rule::FormatInGetTextFuncCall,
                    Rule::PrintfInGetTextFuncCall,
                ]) && flake8_gettext::is_gettext_func_call(
                    func,
                    &self.settings.flake8_gettext.functions_names,
                ) {
                    if self.enabled(Rule::FStringInGetTextFuncCall) {
                        flake8_gettext::rules::f_string_in_gettext_func_call(self, args);
                    }
                    if self.enabled(Rule::FormatInGetTextFuncCall) {
                        flake8_gettext::rules::format_in_gettext_func_call(self, args);
                    }
                    if self.enabled(Rule::PrintfInGetTextFuncCall) {
                        flake8_gettext::rules::printf_in_gettext_func_call(self, args);
                    }
                }
                if self.enabled(Rule::UncapitalizedEnvironmentVariables) {
                    flake8_simplify::rules::use_capital_environment_variables(self, expr);
                }
                if self.enabled(Rule::OpenFileWithContextHandler) {
                    flake8_simplify::rules::open_file_with_context_handler(self, func);
                }
                if self.enabled(Rule::DictGetWithNoneDefault) {
                    flake8_simplify::rules::dict_get_with_none_default(self, expr);
                }
                if self.any_enabled(&[
                    Rule::OsPathAbspath,
                    Rule::OsChmod,
                    Rule::OsMkdir,
                    Rule::OsMakedirs,
                    Rule::OsRename,
                    Rule::OsReplace,
                    Rule::OsRmdir,
                    Rule::OsRemove,
                    Rule::OsUnlink,
                    Rule::OsGetcwd,
                    Rule::OsPathExists,
                    Rule::OsPathExpanduser,
                    Rule::OsPathIsdir,
                    Rule::OsPathIsfile,
                    Rule::OsPathIslink,
                    Rule::OsReadlink,
                    Rule::OsStat,
                    Rule::OsPathIsabs,
                    Rule::OsPathJoin,
                    Rule::OsPathBasename,
                    Rule::OsPathSamefile,
                    Rule::OsPathSplitext,
                    Rule::BuiltinOpen,
                    Rule::PyPath,
                    Rule::OsPathGetsize,
                    Rule::OsPathGetatime,
                    Rule::OsPathGetmtime,
                    Rule::OsPathGetctime,
                ]) {
                    flake8_use_pathlib::rules::replaceable_by_pathlib(self, func);
                }
                if self.enabled(Rule::PathConstructorCurrentDirectory) {
                    flake8_use_pathlib::rules::path_constructor_current_directory(self, expr, func);
                }
                if self.enabled(Rule::OsSepSplit) {
                    flake8_use_pathlib::rules::os_sep_split(self, func, args, keywords);
                }
                if self.enabled(Rule::NumpyLegacyRandom) {
                    numpy::rules::legacy_random(self, func);
                }
                if self.any_enabled(&[
                    Rule::LoggingStringFormat,
                    Rule::LoggingPercentFormat,
                    Rule::LoggingStringConcat,
                    Rule::LoggingFString,
                    Rule::LoggingWarn,
                    Rule::LoggingExtraAttrClash,
                    Rule::LoggingExcInfo,
                    Rule::LoggingRedundantExcInfo,
                ]) {
                    flake8_logging_format::rules::logging_call(self, func, args, keywords);
                }
                if self.any_enabled(&[Rule::LoggingTooFewArgs, Rule::LoggingTooManyArgs]) {
                    pylint::rules::logging_call(self, func, args, keywords);
                }
                if self.enabled(Rule::DjangoLocalsInRenderFunction) {
                    flake8_django::rules::locals_in_render_function(self, func, args, keywords);
                }
                if self.is_stub && self.enabled(Rule::UnsupportedMethodCallOnAll) {
                    flake8_pyi::rules::unsupported_method_call_on_all(self, func);
                }
            }
            Expr::Dict(ast::ExprDict {
                keys,
                values,
                range: _,
            }) => {
                if self.any_enabled(&[
                    Rule::MultiValueRepeatedKeyLiteral,
                    Rule::MultiValueRepeatedKeyVariable,
                ]) {
                    pyflakes::rules::repeated_keys(self, keys, values);
                }
                if self.enabled(Rule::UnnecessarySpread) {
                    flake8_pie::rules::unnecessary_spread(self, keys, values);
                }
            }
            Expr::Set(ast::ExprSet { elts, range: _ }) => {
                if self.enabled(Rule::DuplicateValue) {
                    flake8_bugbear::rules::duplicate_value(self, elts);
                }
            }
            Expr::Yield(_) => {
                if self.enabled(Rule::YieldOutsideFunction) {
                    pyflakes::rules::yield_outside_function(self, expr);
                }
                if self.enabled(Rule::YieldInInit) {
                    pylint::rules::yield_in_init(self, expr);
                }
            }
            Expr::YieldFrom(yield_from) => {
                if self.enabled(Rule::YieldOutsideFunction) {
                    pyflakes::rules::yield_outside_function(self, expr);
                }
                if self.enabled(Rule::YieldInInit) {
                    pylint::rules::yield_in_init(self, expr);
                }
                if self.enabled(Rule::YieldFromInAsyncFunction) {
                    pylint::rules::yield_from_in_async_function(self, yield_from);
                }
            }
            Expr::Await(_) => {
                if self.enabled(Rule::YieldOutsideFunction) {
                    pyflakes::rules::yield_outside_function(self, expr);
                }
                if self.enabled(Rule::AwaitOutsideAsync) {
                    pylint::rules::await_outside_async(self, expr);
                }
            }
            Expr::JoinedStr(ast::ExprJoinedStr { values, range: _ }) => {
                if self.enabled(Rule::FStringMissingPlaceholders) {
                    pyflakes::rules::f_string_missing_placeholders(expr, values, self);
                }
                if self.enabled(Rule::HardcodedSQLExpression) {
                    flake8_bandit::rules::hardcoded_sql_expression(self, expr);
                }
                if self.enabled(Rule::ExplicitFStringTypeConversion) {
                    ruff::rules::explicit_f_string_type_conversion(self, expr, values);
                }
            }
            Expr::BinOp(ast::ExprBinOp {
                left,
                op: Operator::RShift,
                ..
            }) => {
                if self.enabled(Rule::InvalidPrintSyntax) {
                    pyflakes::rules::invalid_print_syntax(self, left);
                }
            }
            Expr::BinOp(ast::ExprBinOp {
                left,
                op: Operator::Mod,
                right,
                range: _,
            }) => {
                if let Expr::Constant(ast::ExprConstant {
                    value: Constant::Str(value),
                    ..
                }) = left.as_ref()
                {
                    if self.any_enabled(&[
                        Rule::PercentFormatInvalidFormat,
                        Rule::PercentFormatExpectedMapping,
                        Rule::PercentFormatExpectedSequence,
                        Rule::PercentFormatExtraNamedArguments,
                        Rule::PercentFormatMissingArgument,
                        Rule::PercentFormatMixedPositionalAndNamed,
                        Rule::PercentFormatPositionalCountMismatch,
                        Rule::PercentFormatStarRequiresSequence,
                        Rule::PercentFormatUnsupportedFormatCharacter,
                    ]) {
                        let location = expr.range();
                        match pyflakes::cformat::CFormatSummary::try_from(value.as_str()) {
                            Err(CFormatError {
                                typ: CFormatErrorType::UnsupportedFormatChar(c),
                                ..
                            }) => {
                                if self.enabled(Rule::PercentFormatUnsupportedFormatCharacter) {
                                    self.diagnostics.push(Diagnostic::new(
                                        pyflakes::rules::PercentFormatUnsupportedFormatCharacter {
                                            char: c,
                                        },
                                        location,
                                    ));
                                }
                            }
                            Err(e) => {
                                if self.enabled(Rule::PercentFormatInvalidFormat) {
                                    self.diagnostics.push(Diagnostic::new(
                                        pyflakes::rules::PercentFormatInvalidFormat {
                                            message: e.to_string(),
                                        },
                                        location,
                                    ));
                                }
                            }
                            Ok(summary) => {
                                if self.enabled(Rule::PercentFormatExpectedMapping) {
                                    pyflakes::rules::percent_format_expected_mapping(
                                        self, &summary, right, location,
                                    );
                                }
                                if self.enabled(Rule::PercentFormatExpectedSequence) {
                                    pyflakes::rules::percent_format_expected_sequence(
                                        self, &summary, right, location,
                                    );
                                }
                                if self.enabled(Rule::PercentFormatExtraNamedArguments) {
                                    pyflakes::rules::percent_format_extra_named_arguments(
                                        self, &summary, right, location,
                                    );
                                }
                                if self.enabled(Rule::PercentFormatMissingArgument) {
                                    pyflakes::rules::percent_format_missing_arguments(
                                        self, &summary, right, location,
                                    );
                                }
                                if self.enabled(Rule::PercentFormatMixedPositionalAndNamed) {
                                    pyflakes::rules::percent_format_mixed_positional_and_named(
                                        self, &summary, location,
                                    );
                                }
                                if self.enabled(Rule::PercentFormatPositionalCountMismatch) {
                                    pyflakes::rules::percent_format_positional_count_mismatch(
                                        self, &summary, right, location,
                                    );
                                }
                                if self.enabled(Rule::PercentFormatStarRequiresSequence) {
                                    pyflakes::rules::percent_format_star_requires_sequence(
                                        self, &summary, right, location,
                                    );
                                }
                            }
                        }
                    }
                    if self.enabled(Rule::PrintfStringFormatting) {
                        pyupgrade::rules::printf_string_formatting(self, expr, right, self.locator);
                    }
                    if self.enabled(Rule::BadStringFormatType) {
                        pylint::rules::bad_string_format_type(self, expr, right);
                    }
                    if self.enabled(Rule::HardcodedSQLExpression) {
                        flake8_bandit::rules::hardcoded_sql_expression(self, expr);
                    }
                }
            }
            Expr::BinOp(ast::ExprBinOp {
                op: Operator::Add, ..
            }) => {
                if self.enabled(Rule::ExplicitStringConcatenation) {
                    if let Some(diagnostic) =
                        flake8_implicit_str_concat::rules::explicit(expr, self.locator)
                    {
                        self.diagnostics.push(diagnostic);
                    }
                }
                if self.enabled(Rule::CollectionLiteralConcatenation) {
                    ruff::rules::collection_literal_concatenation(self, expr);
                }
                if self.enabled(Rule::HardcodedSQLExpression) {
                    flake8_bandit::rules::hardcoded_sql_expression(self, expr);
                }
            }
            Expr::BinOp(ast::ExprBinOp {
                op: Operator::BitOr,
                ..
            }) => {
                // Ex) `str | None`
                if self.enabled(Rule::FutureRequiredTypeAnnotation) {
                    if !self.is_stub
                        && self.settings.target_version < PythonVersion::Py310
                        && !self.semantic.future_annotations()
                        && self.semantic.in_annotation()
                    {
                        flake8_future_annotations::rules::future_required_type_annotation(
                            self,
                            expr,
                            flake8_future_annotations::rules::Reason::PEP604,
                        );
                    }
                }
                if self.is_stub {
                    if self.enabled(Rule::DuplicateUnionMember)
                        && self.semantic.in_type_definition()
                        // Avoid duplicate checks if the parent is an `|`
                        && !matches!(
                            self.semantic.expr_parent(),
                            Some(Expr::BinOp(ast::ExprBinOp { op: Operator::BitOr, ..}))
                        )
                    {
                        flake8_pyi::rules::duplicate_union_member(self, expr);
                    }
                    if self.enabled(Rule::UnnecessaryLiteralUnion)
                        // Avoid duplicate checks if the parent is an `|`
                        && !matches!(
                            self.semantic.expr_parent(),
                            Some(Expr::BinOp(ast::ExprBinOp { op: Operator::BitOr, ..}))
                        )
                    {
                        flake8_pyi::rules::unnecessary_literal_union(self, expr);
                    }
                }
            }
            Expr::UnaryOp(ast::ExprUnaryOp {
                op,
                operand,
                range: _,
            }) => {
                let check_not_in = self.enabled(Rule::NotInTest);
                let check_not_is = self.enabled(Rule::NotIsTest);
                if check_not_in || check_not_is {
                    pycodestyle::rules::not_tests(
                        self,
                        expr,
                        *op,
                        operand,
                        check_not_in,
                        check_not_is,
                    );
                }
                if self.enabled(Rule::UnaryPrefixIncrementDecrement) {
                    flake8_bugbear::rules::unary_prefix_increment_decrement(
                        self, expr, *op, operand,
                    );
                }
                if self.enabled(Rule::NegateEqualOp) {
                    flake8_simplify::rules::negation_with_equal_op(self, expr, *op, operand);
                }
                if self.enabled(Rule::NegateNotEqualOp) {
                    flake8_simplify::rules::negation_with_not_equal_op(self, expr, *op, operand);
                }
                if self.enabled(Rule::DoubleNegation) {
                    flake8_simplify::rules::double_negation(self, expr, *op, operand);
                }
            }
            Expr::Compare(ast::ExprCompare {
                left,
                ops,
                comparators,
                range: _,
            }) => {
                let check_none_comparisons = self.enabled(Rule::NoneComparison);
                let check_true_false_comparisons = self.enabled(Rule::TrueFalseComparison);
                if check_none_comparisons || check_true_false_comparisons {
                    pycodestyle::rules::literal_comparisons(
                        self,
                        expr,
                        left,
                        ops,
                        comparators,
                        check_none_comparisons,
                        check_true_false_comparisons,
                    );
                }
                if self.enabled(Rule::IsLiteral) {
                    pyflakes::rules::invalid_literal_comparison(self, left, ops, comparators, expr);
                }
                if self.enabled(Rule::TypeComparison) {
                    pycodestyle::rules::type_comparison(self, expr, ops, comparators);
                }
                if self.any_enabled(&[
                    Rule::SysVersionCmpStr3,
                    Rule::SysVersionInfo0Eq3,
                    Rule::SysVersionInfo1CmpInt,
                    Rule::SysVersionInfoMinorCmpInt,
                    Rule::SysVersionCmpStr10,
                ]) {
                    flake8_2020::rules::compare(self, left, ops, comparators);
                }
                if self.enabled(Rule::HardcodedPasswordString) {
                    flake8_bandit::rules::compare_to_hardcoded_password_string(
                        self,
                        left,
                        comparators,
                    );
                }
                if self.enabled(Rule::ComparisonWithItself) {
                    pylint::rules::comparison_with_itself(self, left, ops, comparators);
                }
                if self.enabled(Rule::ComparisonOfConstant) {
                    pylint::rules::comparison_of_constant(self, left, ops, comparators);
                }
                if self.enabled(Rule::CompareToEmptyString) {
                    pylint::rules::compare_to_empty_string(self, left, ops, comparators);
                }
                if self.enabled(Rule::MagicValueComparison) {
                    pylint::rules::magic_value_comparison(self, left, comparators);
                }
                if self.enabled(Rule::InDictKeys) {
                    flake8_simplify::rules::key_in_dict_compare(self, expr, left, ops, comparators);
                }
                if self.enabled(Rule::YodaConditions) {
                    flake8_simplify::rules::yoda_conditions(self, expr, left, ops, comparators);
                }
                if self.enabled(Rule::PandasNuniqueConstantSeriesCheck) {
                    pandas_vet::rules::nunique_constant_series_check(
                        self,
                        expr,
                        left,
                        ops,
                        comparators,
                    );
                }
            }
            Expr::Constant(ast::ExprConstant {
                value: Constant::Int(_) | Constant::Float(_) | Constant::Complex { .. },
                kind: _,
                range: _,
            }) => {
                if self.is_stub && self.enabled(Rule::NumericLiteralTooLong) {
                    flake8_pyi::rules::numeric_literal_too_long(self, expr);
                }
            }
            Expr::Constant(ast::ExprConstant {
                value: Constant::Bytes(_),
                kind: _,
                range: _,
            }) => {
                if self.is_stub && self.enabled(Rule::StringOrBytesTooLong) {
                    flake8_pyi::rules::string_or_bytes_too_long(self, expr);
                }
            }
            Expr::Constant(ast::ExprConstant {
                value: Constant::Str(value),
                kind,
                range: _,
            }) => {
                if self.enabled(Rule::HardcodedBindAllInterfaces) {
                    if let Some(diagnostic) =
                        flake8_bandit::rules::hardcoded_bind_all_interfaces(value, expr.range())
                    {
                        self.diagnostics.push(diagnostic);
                    }
                }
                if self.enabled(Rule::HardcodedTempFile) {
                    if let Some(diagnostic) = flake8_bandit::rules::hardcoded_tmp_directory(
                        expr,
                        value,
                        &self.settings.flake8_bandit.hardcoded_tmp_directory,
                    ) {
                        self.diagnostics.push(diagnostic);
                    }
                }
                if self.enabled(Rule::UnicodeKindPrefix) {
                    pyupgrade::rules::unicode_kind_prefix(self, expr, kind.as_deref());
                }
                if self.is_stub {
                    if self.enabled(Rule::StringOrBytesTooLong) {
                        flake8_pyi::rules::string_or_bytes_too_long(self, expr);
                    }
=======
                for decorator in decorator_list {
                    self.visit_decorator(decorator);
>>>>>>> b7e73460
                }

                let definition = docstrings::extraction::extract_definition(
                    ExtractionTarget::Class,
                    stmt,
                    self.semantic.definition_id,
                    &self.semantic.definitions,
                );
                self.semantic.push_definition(definition);

                self.semantic.push_scope(ScopeKind::Class(class_def));

                // Extract any global bindings from the class body.
                if let Some(globals) = Globals::from_body(body) {
                    self.semantic.set_globals(globals);
                }

                self.visit_body(body);
            }
            Stmt::Try(ast::StmtTry {
                body,
                handlers,
                orelse,
                finalbody,
                range: _,
            })
            | Stmt::TryStar(ast::StmtTryStar {
                body,
                handlers,
                orelse,
                finalbody,
                range: _,
            }) => {
                let mut handled_exceptions = Exceptions::empty();
                for type_ in extract_handled_exceptions(handlers) {
                    if let Some(call_path) = self.semantic.resolve_call_path(type_) {
                        match call_path.as_slice() {
                            ["", "NameError"] => {
                                handled_exceptions |= Exceptions::NAME_ERROR;
                            }
                            ["", "ModuleNotFoundError"] => {
                                handled_exceptions |= Exceptions::MODULE_NOT_FOUND_ERROR;
                            }
                            ["", "ImportError"] => {
                                handled_exceptions |= Exceptions::IMPORT_ERROR;
                            }
                            _ => {}
                        }
                    }
                }

                self.semantic.handled_exceptions.push(handled_exceptions);
                self.visit_body(body);
                self.semantic.handled_exceptions.pop();

                for except_handler in handlers {
                    self.visit_except_handler(except_handler);
                }

                self.visit_body(orelse);
                self.visit_body(finalbody);
            }
            Stmt::AnnAssign(ast::StmtAnnAssign {
                target,
                annotation,
                value,
                ..
            }) => {
                // If we're in a class or module scope, then the annotation needs to be
                // available at runtime.
                // See: https://docs.python.org/3/reference/simple_stmts.html#annotated-assignment-statements
                let runtime_annotation = if self.semantic.future_annotations() {
                    if self.semantic.scope().kind.is_class() {
                        let baseclasses = &self
                            .settings
                            .flake8_type_checking
                            .runtime_evaluated_base_classes;
                        let decorators = &self
                            .settings
                            .flake8_type_checking
                            .runtime_evaluated_decorators;
                        flake8_type_checking::helpers::runtime_evaluated(
                            baseclasses,
                            decorators,
                            &self.semantic,
                        )
                    } else {
                        false
                    }
                } else {
                    matches!(
                        self.semantic.scope().kind,
                        ScopeKind::Class(_) | ScopeKind::Module
                    )
                };

                if runtime_annotation {
                    self.visit_runtime_annotation(annotation);
                } else {
                    self.visit_annotation(annotation);
                }
                if let Some(expr) = value {
                    if self.semantic.match_typing_expr(annotation, "TypeAlias") {
                        self.visit_type_definition(expr);
                    } else {
                        self.visit_expr(expr);
                    }
                }
                self.visit_expr(target);
            }
            Stmt::Assert(ast::StmtAssert {
                test,
                msg,
                range: _,
            }) => {
                self.visit_boolean_test(test);
                if let Some(expr) = msg {
                    self.visit_expr(expr);
                }
            }
            Stmt::While(ast::StmtWhile {
                test,
                body,
                orelse,
                range: _,
            }) => {
                self.visit_boolean_test(test);
                self.visit_body(body);
                self.visit_body(orelse);
            }
            Stmt::If(
                stmt_if @ ast::StmtIf {
                    test,
                    body,
                    elif_else_clauses,
                    range: _,
                },
            ) => {
                self.visit_boolean_test(test);

                if typing::is_type_checking_block(stmt_if, &self.semantic) {
                    if self.semantic.at_top_level() {
                        self.importer.visit_type_checking_block(stmt);
                    }
                    self.visit_type_checking_block(body);
                } else {
                    self.visit_body(body);
                }

                for clause in elif_else_clauses {
                    self.visit_elif_else_clause(clause);
                }
            }
            _ => visitor::walk_stmt(self, stmt),
        };

        // Step 4: Clean-up
        match stmt {
            Stmt::FunctionDef(ast::StmtFunctionDef { name, .. })
            | Stmt::AsyncFunctionDef(ast::StmtAsyncFunctionDef { name, .. }) => {
                let scope_id = self.semantic.scope_id;
                self.deferred.scopes.push(scope_id);
                self.semantic.pop_scope();
                self.semantic.pop_definition();
                self.add_binding(
                    name,
                    stmt.identifier(),
                    BindingKind::FunctionDefinition(scope_id),
                    BindingFlags::empty(),
                );
            }
            Stmt::ClassDef(ast::StmtClassDef { name, .. }) => {
                let scope_id = self.semantic.scope_id;
                self.deferred.scopes.push(scope_id);
                self.semantic.pop_scope();
                self.semantic.pop_definition();
                self.add_binding(
                    name,
                    stmt.identifier(),
                    BindingKind::ClassDefinition(scope_id),
                    BindingFlags::empty(),
                );
            }
            _ => {}
        }

        self.semantic.flags = flags_snapshot;
        self.semantic.pop_stmt();
    }

    fn visit_annotation(&mut self, expr: &'b Expr) {
        let flags_snapshot = self.semantic.flags;
        self.semantic.flags |= SemanticModelFlags::TYPING_ONLY_ANNOTATION;
        self.visit_type_definition(expr);
        self.semantic.flags = flags_snapshot;
    }

    fn visit_expr(&mut self, expr: &'b Expr) {
        // Step 0: Pre-processing
        if !self.semantic.in_f_string()
            && !self.semantic.in_literal()
            && !self.semantic.in_deferred_type_definition()
            && self.semantic.in_type_definition()
            && self.semantic.future_annotations()
        {
            if let Expr::Constant(ast::ExprConstant {
                value: Constant::Str(value),
                ..
            }) = expr
            {
                self.deferred.string_type_definitions.push((
                    expr.range(),
                    value,
                    self.semantic.snapshot(),
                ));
            } else {
                self.deferred
                    .future_type_definitions
                    .push((expr, self.semantic.snapshot()));
            }
            return;
        }

        self.semantic.push_expr(expr);

        // Store the flags prior to any further descent, so that we can restore them after visiting
        // the node.
        let flags_snapshot = self.semantic.flags;

        // If we're in a boolean test (e.g., the `test` of a `Stmt::If`), but now within a
        // subexpression (e.g., `a` in `f(a)`), then we're no longer in a boolean test.
        if !matches!(
            expr,
            Expr::BoolOp(_)
                | Expr::UnaryOp(ast::ExprUnaryOp {
                    op: UnaryOp::Not,
                    ..
                })
        ) {
            self.semantic.flags -= SemanticModelFlags::BOOLEAN_TEST;
        }

        // Step 1: Analysis
        analyze::expression(expr, self);

        // Step 2: Binding
        match expr {
            Expr::Call(ast::ExprCall {
                func,
                args: _,
                keywords: _,
                range: _,
            }) => {
                if let Expr::Name(ast::ExprName { id, ctx, range: _ }) = func.as_ref() {
                    if id == "locals" && ctx.is_load() {
                        let scope = self.semantic.scope_mut();
                        scope.set_uses_locals();
                    }
                }
            }
            Expr::Name(ast::ExprName { id, ctx, range: _ }) => match ctx {
                ExprContext::Load => self.handle_node_load(expr),
                ExprContext::Store => self.handle_node_store(id, expr),
                ExprContext::Del => self.handle_node_delete(expr),
            },
            _ => {}
        }

        // Step 3: Traversal
        match expr {
            Expr::ListComp(ast::ExprListComp {
                elt,
                generators,
                range: _,
            })
            | Expr::SetComp(ast::ExprSetComp {
                elt,
                generators,
                range: _,
            })
            | Expr::GeneratorExp(ast::ExprGeneratorExp {
                elt,
                generators,
                range: _,
            }) => {
                self.visit_generators(generators);
                self.visit_expr(elt);
            }
            Expr::DictComp(ast::ExprDictComp {
                key,
                value,
                generators,
                range: _,
            }) => {
                self.visit_generators(generators);
                self.visit_expr(key);
                self.visit_expr(value);
            }
            Expr::Lambda(
                lambda @ ast::ExprLambda {
                    args,
                    body: _,
                    range: _,
                },
            ) => {
                // Visit the default arguments, but avoid the body, which will be deferred.
                for ArgWithDefault {
                    default,
                    def: _,
                    range: _,
                } in args
                    .posonlyargs
                    .iter()
                    .chain(&args.args)
                    .chain(&args.kwonlyargs)
                {
                    if let Some(expr) = &default {
                        self.visit_expr(expr);
                    }
                }

                self.semantic.push_scope(ScopeKind::Lambda(lambda));
                self.deferred.lambdas.push((expr, self.semantic.snapshot()));
            }
            Expr::IfExp(ast::ExprIfExp {
                test,
                body,
                orelse,
                range: _,
            }) => {
                self.visit_boolean_test(test);
                self.visit_expr(body);
                self.visit_expr(orelse);
            }
            Expr::Call(ast::ExprCall {
                func,
                args,
                keywords,
                range: _,
            }) => {
                self.visit_expr(func);

                let callable = self.semantic.resolve_call_path(func).and_then(|call_path| {
                    if self.semantic.match_typing_call_path(&call_path, "cast") {
                        Some(typing::Callable::Cast)
                    } else if self.semantic.match_typing_call_path(&call_path, "NewType") {
                        Some(typing::Callable::NewType)
                    } else if self.semantic.match_typing_call_path(&call_path, "TypeVar") {
                        Some(typing::Callable::TypeVar)
                    } else if self
                        .semantic
                        .match_typing_call_path(&call_path, "NamedTuple")
                    {
                        Some(typing::Callable::NamedTuple)
                    } else if self
                        .semantic
                        .match_typing_call_path(&call_path, "TypedDict")
                    {
                        Some(typing::Callable::TypedDict)
                    } else if matches!(
                        call_path.as_slice(),
                        [
                            "mypy_extensions",
                            "Arg"
                                | "DefaultArg"
                                | "NamedArg"
                                | "DefaultNamedArg"
                                | "VarArg"
                                | "KwArg"
                        ]
                    ) {
                        Some(typing::Callable::MypyExtension)
                    } else if matches!(call_path.as_slice(), ["", "bool"]) {
                        Some(typing::Callable::Bool)
                    } else {
                        None
                    }
                });
                match callable {
                    Some(typing::Callable::Bool) => {
                        let mut args = args.iter();
                        if let Some(arg) = args.next() {
                            self.visit_boolean_test(arg);
                        }
                        for arg in args {
                            self.visit_expr(arg);
                        }
                    }
                    Some(typing::Callable::Cast) => {
                        let mut args = args.iter();
                        if let Some(arg) = args.next() {
                            self.visit_type_definition(arg);
                        }
                        for arg in args {
                            self.visit_expr(arg);
                        }
                    }
                    Some(typing::Callable::NewType) => {
                        let mut args = args.iter();
                        if let Some(arg) = args.next() {
                            self.visit_non_type_definition(arg);
                        }
                        for arg in args {
                            self.visit_type_definition(arg);
                        }
                    }
                    Some(typing::Callable::TypeVar) => {
                        let mut args = args.iter();
                        if let Some(arg) = args.next() {
                            self.visit_non_type_definition(arg);
                        }
                        for arg in args {
                            self.visit_type_definition(arg);
                        }
                        for keyword in keywords {
                            let Keyword {
                                arg,
                                value,
                                range: _,
                            } = keyword;
                            if let Some(id) = arg {
                                if id == "bound" {
                                    self.visit_type_definition(value);
                                } else {
                                    self.visit_non_type_definition(value);
                                }
                            }
                        }
                    }
                    Some(typing::Callable::NamedTuple) => {
                        // Ex) NamedTuple("a", [("a", int)])
                        let mut args = args.iter();
                        if let Some(arg) = args.next() {
                            self.visit_non_type_definition(arg);
                        }
                        for arg in args {
                            if let Expr::List(ast::ExprList { elts, .. })
                            | Expr::Tuple(ast::ExprTuple { elts, .. }) = arg
                            {
                                for elt in elts {
                                    match elt {
                                        Expr::List(ast::ExprList { elts, .. })
                                        | Expr::Tuple(ast::ExprTuple { elts, .. })
                                            if elts.len() == 2 =>
                                        {
                                            self.visit_non_type_definition(&elts[0]);
                                            self.visit_type_definition(&elts[1]);
                                        }
                                        _ => {
                                            self.visit_non_type_definition(elt);
                                        }
                                    }
                                }
                            } else {
                                self.visit_non_type_definition(arg);
                            }
                        }

                        // Ex) NamedTuple("a", a=int)
                        for keyword in keywords {
                            let Keyword { value, .. } = keyword;
                            self.visit_type_definition(value);
                        }
                    }
                    Some(typing::Callable::TypedDict) => {
                        // Ex) TypedDict("a", {"a": int})
                        let mut args = args.iter();
                        if let Some(arg) = args.next() {
                            self.visit_non_type_definition(arg);
                        }
                        for arg in args {
                            if let Expr::Dict(ast::ExprDict {
                                keys,
                                values,
                                range: _,
                            }) = arg
                            {
                                for key in keys.iter().flatten() {
                                    self.visit_non_type_definition(key);
                                }
                                for value in values {
                                    self.visit_type_definition(value);
                                }
                            } else {
                                self.visit_non_type_definition(arg);
                            }
                        }

                        // Ex) TypedDict("a", a=int)
                        for keyword in keywords {
                            let Keyword { value, .. } = keyword;
                            self.visit_type_definition(value);
                        }
                    }
                    Some(typing::Callable::MypyExtension) => {
                        let mut args = args.iter();
                        if let Some(arg) = args.next() {
                            // Ex) DefaultNamedArg(bool | None, name="some_prop_name")
                            self.visit_type_definition(arg);

                            for arg in args {
                                self.visit_non_type_definition(arg);
                            }
                            for keyword in keywords {
                                let Keyword { value, .. } = keyword;
                                self.visit_non_type_definition(value);
                            }
                        } else {
                            // Ex) DefaultNamedArg(type="bool", name="some_prop_name")
                            for keyword in keywords {
                                let Keyword {
                                    value,
                                    arg,
                                    range: _,
                                } = keyword;
                                if arg.as_ref().map_or(false, |arg| arg == "type") {
                                    self.visit_type_definition(value);
                                } else {
                                    self.visit_non_type_definition(value);
                                }
                            }
                        }
                    }
                    None => {
                        // If we're in a type definition, we need to treat the arguments to any
                        // other callables as non-type definitions (i.e., we don't want to treat
                        // any strings as deferred type definitions).
                        for arg in args {
                            self.visit_non_type_definition(arg);
                        }
                        for keyword in keywords {
                            let Keyword { value, .. } = keyword;
                            self.visit_non_type_definition(value);
                        }
                    }
                }
            }
            Expr::Subscript(ast::ExprSubscript {
                value,
                slice,
                ctx,
                range: _,
            }) => {
                // Only allow annotations in `ExprContext::Load`. If we have, e.g.,
                // `obj["foo"]["bar"]`, we need to avoid treating the `obj["foo"]`
                // portion as an annotation, despite having `ExprContext::Load`. Thus, we track
                // the `ExprContext` at the top-level.
                if self.semantic.in_subscript() {
                    visitor::walk_expr(self, expr);
                } else if matches!(ctx, ExprContext::Store | ExprContext::Del) {
                    self.semantic.flags |= SemanticModelFlags::SUBSCRIPT;
                    visitor::walk_expr(self, expr);
                } else {
                    self.visit_expr(value);

                    match typing::match_annotated_subscript(
                        value,
                        &self.semantic,
                        self.settings.typing_modules.iter().map(String::as_str),
                        &self.settings.pyflakes.extend_generics,
                    ) {
                        // Ex) Literal["Class"]
                        Some(typing::SubscriptKind::Literal) => {
                            self.semantic.flags |= SemanticModelFlags::LITERAL;

                            self.visit_expr(slice);
                            self.visit_expr_context(ctx);
                        }
                        // Ex) Optional[int]
                        Some(typing::SubscriptKind::Generic) => {
                            self.visit_type_definition(slice);
                            self.visit_expr_context(ctx);
                        }
                        // Ex) Annotated[int, "Hello, world!"]
                        Some(typing::SubscriptKind::PEP593Annotation) => {
                            // First argument is a type (including forward references); the
                            // rest are arbitrary Python objects.
                            if let Expr::Tuple(ast::ExprTuple {
                                elts,
                                ctx,
                                range: _,
                            }) = slice.as_ref()
                            {
                                if let Some(expr) = elts.first() {
                                    self.visit_expr(expr);
                                    for expr in elts.iter().skip(1) {
                                        self.visit_non_type_definition(expr);
                                    }
                                    self.visit_expr_context(ctx);
                                }
                            } else {
                                error!("Found non-Expr::Tuple argument to PEP 593 Annotation.");
                            }
                        }
                        None => {
                            self.visit_expr(slice);
                            self.visit_expr_context(ctx);
                        }
                    }
                }
            }
            Expr::Constant(ast::ExprConstant {
                value: Constant::Str(value),
                kind: _,
                range: _,
            }) => {
                if self.semantic.in_type_definition()
                    && !self.semantic.in_literal()
                    && !self.semantic.in_f_string()
                {
                    self.deferred.string_type_definitions.push((
                        expr.range(),
                        value,
                        self.semantic.snapshot(),
                    ));
                }
            }
            Expr::JoinedStr(_) => {
                self.semantic.flags |= SemanticModelFlags::F_STRING;
                visitor::walk_expr(self, expr);
            }
            _ => visitor::walk_expr(self, expr),
        }

        // Step 4: Clean-up
        match expr {
            Expr::Lambda(_)
            | Expr::GeneratorExp(_)
            | Expr::ListComp(_)
            | Expr::DictComp(_)
            | Expr::SetComp(_) => {
                self.deferred.scopes.push(self.semantic.scope_id);
                self.semantic.pop_scope();
            }
            _ => {}
        };

        self.semantic.flags = flags_snapshot;
        self.semantic.pop_expr();
    }

    fn visit_except_handler(&mut self, except_handler: &'b ExceptHandler) {
        let flags_snapshot = self.semantic.flags;
        self.semantic.flags |= SemanticModelFlags::EXCEPTION_HANDLER;

        // Step 1: Analysis
        analyze::except_handler(except_handler, self);

        // Step 2: Binding
        let binding = match except_handler {
            ExceptHandler::ExceptHandler(ast::ExceptHandlerExceptHandler {
                type_: _,
                name,
                body: _,
                range: _,
            }) => {
                if let Some(name) = name {
                    // Store the existing binding, if any.
                    let binding_id = self.semantic.lookup_symbol(name.as_str());

                    // Add the bound exception name to the scope.
                    self.add_binding(
                        name.as_str(),
                        name.range(),
                        BindingKind::BoundException,
                        BindingFlags::empty(),
                    );

                    Some((name, binding_id))
                } else {
                    None
                }
            }
        };

        // Step 3: Traversal
        walk_except_handler(self, except_handler);

        // Step 4: Clean-up
        if let Some((name, binding_id)) = binding {
            self.add_binding(
                name.as_str(),
                name.range(),
                BindingKind::UnboundException(binding_id),
                BindingFlags::empty(),
            );
        }

        self.semantic.flags = flags_snapshot;
    }

    fn visit_format_spec(&mut self, format_spec: &'b Expr) {
        match format_spec {
            Expr::JoinedStr(ast::ExprJoinedStr { values, range: _ }) => {
                for value in values {
                    self.visit_expr(value);
                }
            }
            _ => unreachable!("Unexpected expression for format_spec"),
        }
    }

    fn visit_arguments(&mut self, arguments: &'b Arguments) {
        // Step 1: Analysis
        analyze::arguments(arguments, self);

        // Step 2: Binding.
        // Bind, but intentionally avoid walking default expressions, as we handle them
        // upstream.
        for arg_with_default in &arguments.posonlyargs {
            self.visit_arg(&arg_with_default.def);
        }
        for arg_with_default in &arguments.args {
            self.visit_arg(&arg_with_default.def);
        }
        if let Some(arg) = &arguments.vararg {
            self.visit_arg(arg);
        }
        for arg_with_default in &arguments.kwonlyargs {
            self.visit_arg(&arg_with_default.def);
        }
        if let Some(arg) = &arguments.kwarg {
            self.visit_arg(arg);
        }
    }

    fn visit_arg(&mut self, arg: &'b Arg) {
        // Step 1: Analysis
        analyze::argument(arg, self);

        // Step 2: Binding.
        // Bind, but intentionally avoid walking the annotation, as we handle it
        // upstream.
        self.add_binding(
            &arg.arg,
            arg.identifier(),
            BindingKind::Argument,
            BindingFlags::empty(),
        );
    }

    fn visit_pattern(&mut self, pattern: &'b Pattern) {
        // Step 2: Binding
        if let Pattern::MatchAs(ast::PatternMatchAs {
            name: Some(name), ..
        })
        | Pattern::MatchStar(ast::PatternMatchStar {
            name: Some(name),
            range: _,
        })
        | Pattern::MatchMapping(ast::PatternMatchMapping {
            rest: Some(name), ..
        }) = pattern
        {
            self.add_binding(
                name,
                name.range(),
                BindingKind::Assignment,
                BindingFlags::empty(),
            );
        }

        // Step 3: Traversal
        walk_pattern(self, pattern);
    }

    fn visit_body(&mut self, body: &'b [Stmt]) {
        // Step 1: Analysis
        analyze::suite(body, self);

        // Step 3: Traversal
        for stmt in body {
            self.visit_stmt(stmt);
        }
    }
}

impl<'a> Checker<'a> {
    /// Visit a [`Module`]. Returns `true` if the module contains a module-level docstring.
    fn visit_module(&mut self, python_ast: &'a Suite) -> bool {
        analyze::module(python_ast, self);

        let docstring = docstrings::extraction::docstring_from(python_ast);
        docstring.is_some()
    }

    /// Visit a list of [`Comprehension`] nodes, assumed to be the comprehensions that compose a
    /// generator expression, like a list or set comprehension.
    fn visit_generators(&mut self, generators: &'a [Comprehension]) {
        for generator in generators {
            analyze::comprehension(generator, self);
        }

        let mut generators = generators.iter();

        let Some(generator) = generators.next() else {
            unreachable!("Generator expression must contain at least one generator");
        };

        // Generators are compiled as nested functions. (This may change with PEP 709.)
        // As such, the `iter` of the first generator is evaluated in the outer scope, while all
        // subsequent nodes are evaluated in the inner scope.
        //
        // For example, given:
        // ```py
        // class A:
        //     T = range(10)
        //
        //     L = [x for x in T for y in T]
        // ```
        //
        // Conceptually, this is compiled as:
        // ```py
        // class A:
        //     T = range(10)
        //
        //     def foo(x=T):
        //         def bar(y=T):
        //             pass
        //         return bar()
        //     foo()
        // ```
        //
        // Following Python's scoping rules, the `T` in `x=T` is thus evaluated in the outer scope,
        // while all subsequent reads and writes are evaluated in the inner scope. In particular,
        // `x` is local to `foo`, and the `T` in `y=T` skips the class scope when resolving.
        self.visit_expr(&generator.iter);
        self.semantic.push_scope(ScopeKind::Generator);
        self.visit_expr(&generator.target);
        for expr in &generator.ifs {
            self.visit_boolean_test(expr);
        }

        for generator in generators {
            self.visit_expr(&generator.iter);
            self.visit_expr(&generator.target);
            for expr in &generator.ifs {
                self.visit_boolean_test(expr);
            }
        }
    }

    /// Visit an body of [`Stmt`] nodes within a type-checking block.
    fn visit_type_checking_block(&mut self, body: &'a [Stmt]) {
        let snapshot = self.semantic.flags;
        self.semantic.flags |= SemanticModelFlags::TYPE_CHECKING_BLOCK;
        self.visit_body(body);
        self.semantic.flags = snapshot;
    }

    /// Visit an [`Expr`], and treat it as a runtime-required type annotation.
    fn visit_runtime_annotation(&mut self, expr: &'a Expr) {
        let snapshot = self.semantic.flags;
        self.semantic.flags |= SemanticModelFlags::RUNTIME_ANNOTATION;
        self.visit_type_definition(expr);
        self.semantic.flags = snapshot;
    }

    /// Visit an [`Expr`], and treat it as a type definition.
    fn visit_type_definition(&mut self, expr: &'a Expr) {
        let snapshot = self.semantic.flags;
        self.semantic.flags |= SemanticModelFlags::TYPE_DEFINITION;
        self.visit_expr(expr);
        self.semantic.flags = snapshot;
    }

    /// Visit an [`Expr`], and treat it as _not_ a type definition.
    fn visit_non_type_definition(&mut self, expr: &'a Expr) {
        let snapshot = self.semantic.flags;
        self.semantic.flags -= SemanticModelFlags::TYPE_DEFINITION;
        self.visit_expr(expr);
        self.semantic.flags = snapshot;
    }

    /// Visit an [`Expr`], and treat it as a boolean test. This is useful for detecting whether an
    /// expressions return value is significant, or whether the calling context only relies on
    /// its truthiness.
    fn visit_boolean_test(&mut self, expr: &'a Expr) {
        let snapshot = self.semantic.flags;
        self.semantic.flags |= SemanticModelFlags::BOOLEAN_TEST;
        self.visit_expr(expr);
        self.semantic.flags = snapshot;
    }

    /// Visit an [`ElifElseClause`]
    fn visit_elif_else_clause(&mut self, clause: &'a ElifElseClause) {
        if let Some(test) = &clause.test {
            self.visit_boolean_test(test);
        }
        self.visit_body(&clause.body);
    }

    /// Add a [`Binding`] to the current scope, bound to the given name.
    fn add_binding(
        &mut self,
        name: &'a str,
        range: TextRange,
        kind: BindingKind<'a>,
        flags: BindingFlags,
    ) -> BindingId {
        // Determine the scope to which the binding belongs.
        // Per [PEP 572](https://peps.python.org/pep-0572/#scope-of-the-target), named
        // expressions in generators and comprehensions bind to the scope that contains the
        // outermost comprehension.
        let scope_id = if kind.is_named_expr_assignment() {
            self.semantic
                .scopes
                .ancestor_ids(self.semantic.scope_id)
                .find_or_last(|scope_id| !self.semantic.scopes[*scope_id].kind.is_generator())
                .unwrap_or(self.semantic.scope_id)
        } else {
            self.semantic.scope_id
        };

        // Create the `Binding`.
        let binding_id = self.semantic.push_binding(range, kind, flags);

        // If there's an existing binding in this scope, copy its references.
        if let Some(shadowed_id) = self.semantic.scopes[scope_id].get(name) {
            // If this is an annotation, and we already have an existing value in the same scope,
            // don't treat it as an assignment, but track it as a delayed annotation.
            if self.semantic.binding(binding_id).kind.is_annotation() {
                self.semantic
                    .add_delayed_annotation(shadowed_id, binding_id);
                return binding_id;
            }

            // Avoid shadowing builtins.
            let shadowed = &self.semantic.bindings[shadowed_id];
            if !matches!(
                shadowed.kind,
                BindingKind::Builtin | BindingKind::Deletion | BindingKind::UnboundException(_)
            ) {
                let references = shadowed.references.clone();
                let is_global = shadowed.is_global();
                let is_nonlocal = shadowed.is_nonlocal();

                // If the shadowed binding was global, then this one is too.
                if is_global {
                    self.semantic.bindings[binding_id].flags |= BindingFlags::GLOBAL;
                }

                // If the shadowed binding was non-local, then this one is too.
                if is_nonlocal {
                    self.semantic.bindings[binding_id].flags |= BindingFlags::NONLOCAL;
                }

                self.semantic.bindings[binding_id].references = references;
            }
        } else if let Some(shadowed_id) = self
            .semantic
            .scopes
            .ancestors(scope_id)
            .skip(1)
            .filter(|scope| scope.kind.is_function() || scope.kind.is_module())
            .find_map(|scope| scope.get(name))
        {
            // Otherwise, if there's an existing binding in a parent scope, mark it as shadowed.
            self.semantic
                .shadowed_bindings
                .insert(binding_id, shadowed_id);
        }

        // Add the binding to the scope.
        let scope = &mut self.semantic.scopes[scope_id];
        scope.add(name, binding_id);

        binding_id
    }

    fn bind_builtins(&mut self) {
        for builtin in BUILTINS
            .iter()
            .chain(MAGIC_GLOBALS.iter())
            .copied()
            .chain(self.settings.builtins.iter().map(String::as_str))
        {
            // Add the builtin to the scope.
            let binding_id = self.semantic.push_builtin();
            let scope = self.semantic.global_scope_mut();
            scope.add(builtin, binding_id);
        }
    }

    fn handle_node_load(&mut self, expr: &Expr) {
        let Expr::Name(ast::ExprName { id, .. }) = expr else {
            return;
        };
        self.semantic.resolve_load(id, expr.range());
    }

    fn handle_node_store(&mut self, id: &'a str, expr: &Expr) {
        let parent = self.semantic.stmt();

        if matches!(
            parent,
            Stmt::AnnAssign(ast::StmtAnnAssign { value: None, .. })
        ) {
            self.add_binding(
                id,
                expr.range(),
                BindingKind::Annotation,
                BindingFlags::empty(),
            );
            return;
        }

        if matches!(parent, Stmt::For(_) | Stmt::AsyncFor(_)) {
            self.add_binding(
                id,
                expr.range(),
                BindingKind::LoopVar,
                BindingFlags::empty(),
            );
            return;
        }

        if helpers::is_unpacking_assignment(parent, expr) {
            self.add_binding(
                id,
                expr.range(),
                BindingKind::UnpackedAssignment,
                BindingFlags::empty(),
            );
            return;
        }

        let scope = self.semantic.scope();

        if scope.kind.is_module()
            && match parent {
                Stmt::Assign(ast::StmtAssign { targets, .. }) => {
                    if let Some(Expr::Name(ast::ExprName { id, .. })) = targets.first() {
                        id == "__all__"
                    } else {
                        false
                    }
                }
                Stmt::AugAssign(ast::StmtAugAssign { target, .. }) => {
                    if let Expr::Name(ast::ExprName { id, .. }) = target.as_ref() {
                        id == "__all__"
                    } else {
                        false
                    }
                }
                Stmt::AnnAssign(ast::StmtAnnAssign { target, .. }) => {
                    if let Expr::Name(ast::ExprName { id, .. }) = target.as_ref() {
                        id == "__all__"
                    } else {
                        false
                    }
                }
                _ => false,
            }
        {
            let (all_names, all_flags) =
                extract_all_names(parent, |name| self.semantic.is_builtin(name));

            let mut flags = BindingFlags::empty();
            if all_flags.intersects(DunderAllFlags::INVALID_OBJECT) {
                flags |= BindingFlags::INVALID_ALL_OBJECT;
            }
            if all_flags.intersects(DunderAllFlags::INVALID_FORMAT) {
                flags |= BindingFlags::INVALID_ALL_FORMAT;
            }

            self.add_binding(
                id,
                expr.range(),
                BindingKind::Export(Export {
                    names: all_names.into_boxed_slice(),
                }),
                flags,
            );
            return;
        }

        if self
            .semantic
            .expr_ancestors()
            .any(|expr| expr.is_named_expr_expr())
        {
            self.add_binding(
                id,
                expr.range(),
                BindingKind::NamedExprAssignment,
                BindingFlags::empty(),
            );
            return;
        }

        self.add_binding(
            id,
            expr.range(),
            BindingKind::Assignment,
            BindingFlags::empty(),
        );
    }

    fn handle_node_delete(&mut self, expr: &'a Expr) {
        let Expr::Name(ast::ExprName { id, .. }) = expr else {
            return;
        };

        self.semantic.resolve_del(id, expr.range());

        if helpers::on_conditional_branch(&mut self.semantic.parents()) {
            return;
        }

        // Create a binding to model the deletion.
        let binding_id =
            self.semantic
                .push_binding(expr.range(), BindingKind::Deletion, BindingFlags::empty());
        let scope = self.semantic.scope_mut();
        scope.add(id, binding_id);
    }

    fn visit_deferred_future_type_definitions(&mut self) {
        while !self.deferred.future_type_definitions.is_empty() {
            let type_definitions = std::mem::take(&mut self.deferred.future_type_definitions);
            for (expr, snapshot) in type_definitions {
                self.semantic.restore(snapshot);

                self.semantic.flags |= SemanticModelFlags::TYPE_DEFINITION
                    | SemanticModelFlags::FUTURE_TYPE_DEFINITION;
                self.visit_expr(expr);
            }
        }
    }

    fn visit_deferred_string_type_definitions(&mut self, allocator: &'a typed_arena::Arena<Expr>) {
        while !self.deferred.string_type_definitions.is_empty() {
            let type_definitions = std::mem::take(&mut self.deferred.string_type_definitions);
            for (range, value, snapshot) in type_definitions {
                if let Ok((expr, kind)) = parse_type_annotation(value, range, self.locator) {
                    let expr = allocator.alloc(expr);

                    self.semantic.restore(snapshot);

                    if self.semantic.in_typing_only_annotation() {
                        if self.enabled(Rule::QuotedAnnotation) {
                            pyupgrade::rules::quoted_annotation(self, value, range);
                        }
                    }
                    if self.is_stub {
                        if self.enabled(Rule::QuotedAnnotationInStub) {
                            flake8_pyi::rules::quoted_annotation_in_stub(self, value, range);
                        }
                    }

                    let type_definition_flag = match kind {
                        AnnotationKind::Simple => SemanticModelFlags::SIMPLE_STRING_TYPE_DEFINITION,
                        AnnotationKind::Complex => {
                            SemanticModelFlags::COMPLEX_STRING_TYPE_DEFINITION
                        }
                    };

                    self.semantic.flags |=
                        SemanticModelFlags::TYPE_DEFINITION | type_definition_flag;
                    self.visit_expr(expr);
                } else {
                    if self.enabled(Rule::ForwardAnnotationSyntaxError) {
                        self.diagnostics.push(Diagnostic::new(
                            pyflakes::rules::ForwardAnnotationSyntaxError {
                                body: value.to_string(),
                            },
                            range,
                        ));
                    }
                }
            }
        }
    }

    fn visit_deferred_functions(&mut self) {
        while !self.deferred.functions.is_empty() {
            let deferred_functions = std::mem::take(&mut self.deferred.functions);
            for snapshot in deferred_functions {
                self.semantic.restore(snapshot);

                match &self.semantic.stmt() {
                    Stmt::FunctionDef(ast::StmtFunctionDef { body, args, .. })
                    | Stmt::AsyncFunctionDef(ast::StmtAsyncFunctionDef { body, args, .. }) => {
                        self.visit_arguments(args);
                        self.visit_body(body);
                    }
                    _ => {
                        unreachable!("Expected Stmt::FunctionDef | Stmt::AsyncFunctionDef")
                    }
                }
            }
        }
    }

    fn visit_deferred_lambdas(&mut self) {
        while !self.deferred.lambdas.is_empty() {
            let lambdas = std::mem::take(&mut self.deferred.lambdas);
            for (expr, snapshot) in lambdas {
                self.semantic.restore(snapshot);

                if let Expr::Lambda(ast::ExprLambda {
                    args,
                    body,
                    range: _,
                }) = expr
                {
                    self.visit_arguments(args);
                    self.visit_expr(body);
                } else {
                    unreachable!("Expected Expr::Lambda");
                }
            }
        }
    }

    /// Run any lint rules that operate over the module exports (i.e., members of `__all__`).
    fn visit_exports(&mut self) {
        let exports: Vec<(&str, TextRange)> = self
            .semantic
            .global_scope()
            .get_all("__all__")
            .map(|binding_id| &self.semantic.bindings[binding_id])
            .filter_map(|binding| match &binding.kind {
                BindingKind::Export(Export { names }) => {
                    Some(names.iter().map(|name| (*name, binding.range)))
                }
                _ => None,
            })
            .flatten()
            .collect();

        for (name, range) in exports {
            if let Some(binding_id) = self.semantic.global_scope().get(name) {
                // Mark anything referenced in `__all__` as used.
                self.semantic.add_global_reference(binding_id, range);
            } else {
                if self.semantic.global_scope().uses_star_imports() {
                    if self.enabled(Rule::UndefinedLocalWithImportStarUsage) {
                        self.diagnostics.push(Diagnostic::new(
                            pyflakes::rules::UndefinedLocalWithImportStarUsage {
                                name: (*name).to_string(),
                            },
                            range,
                        ));
                    }
                } else {
                    if self.enabled(Rule::UndefinedExport) {
                        if !self.path.ends_with("__init__.py") {
                            self.diagnostics.push(Diagnostic::new(
                                pyflakes::rules::UndefinedExport {
                                    name: (*name).to_string(),
                                },
                                range,
                            ));
                        }
                    }
                }
            }
        }
    }
}

#[allow(clippy::too_many_arguments)]
pub(crate) fn check_ast(
    python_ast: &Suite,
    locator: &Locator,
    stylist: &Stylist,
    indexer: &Indexer,
    noqa_line_for: &NoqaMapping,
    settings: &Settings,
    noqa: flags::Noqa,
    path: &Path,
    package: Option<&Path>,
) -> Vec<Diagnostic> {
    let module_path = package.and_then(|package| to_module_path(package, path));
    let module = Module {
        kind: if path.ends_with("__init__.py") {
            ModuleKind::Package
        } else {
            ModuleKind::Module
        },
        source: if let Some(module_path) = module_path.as_ref() {
            visibility::ModuleSource::Path(module_path)
        } else {
            visibility::ModuleSource::File(path)
        },
        python_ast,
    };

    let mut checker = Checker::new(
        settings,
        noqa_line_for,
        noqa,
        path,
        package,
        module,
        locator,
        stylist,
        indexer,
        Importer::new(python_ast, locator, stylist),
    );
    checker.bind_builtins();

    // Check for module docstring.
    let python_ast = if checker.visit_module(python_ast) {
        &python_ast[1..]
    } else {
        python_ast
    };

    // Iterate over the AST.
    checker.visit_body(python_ast);

    // Visit any deferred syntax nodes.
    checker.visit_deferred_functions();
    checker.visit_deferred_lambdas();
    checker.visit_deferred_future_type_definitions();
    let allocator = typed_arena::Arena::new();
    checker.visit_deferred_string_type_definitions(&allocator);
    checker.visit_exports();

    // Check docstrings, bindings, and unresolved references.
    analyze::deferred_for_loops(&mut checker);
    analyze::definitions(&mut checker);
    analyze::bindings(&mut checker);
    analyze::unresolved_references(&mut checker);

    // Reset the scope to module-level, and check all consumed scopes.
    checker.semantic.scope_id = ScopeId::global();
    checker.deferred.scopes.push(ScopeId::global());
    analyze::deferred_scopes(&mut checker);

    checker.diagnostics
}<|MERGE_RESOLUTION|>--- conflicted
+++ resolved
@@ -552,2963 +552,8 @@
                 for keyword in keywords {
                     self.visit_keyword(keyword);
                 }
-<<<<<<< HEAD
-                if self.enabled(Rule::LRUCacheWithMaxsizeNone) {
-                    if self.settings.target_version >= PythonVersion::Py39 {
-                        pyupgrade::rules::lru_cache_with_maxsize_none(self, decorator_list);
-                    }
-                }
-                if self.enabled(Rule::CachedInstanceMethod) {
-                    flake8_bugbear::rules::cached_instance_method(self, decorator_list);
-                }
-                if self.any_enabled(&[
-                    Rule::UnnecessaryReturnNone,
-                    Rule::ImplicitReturnValue,
-                    Rule::ImplicitReturn,
-                    Rule::UnnecessaryAssign,
-                    Rule::SuperfluousElseReturn,
-                    Rule::SuperfluousElseRaise,
-                    Rule::SuperfluousElseContinue,
-                    Rule::SuperfluousElseBreak,
-                ]) {
-                    flake8_return::rules::function(self, body, returns.as_ref().map(AsRef::as_ref));
-                }
-                if self.enabled(Rule::UselessReturn) {
-                    pylint::rules::useless_return(
-                        self,
-                        stmt,
-                        body,
-                        returns.as_ref().map(AsRef::as_ref),
-                    );
-                }
-                if self.enabled(Rule::ComplexStructure) {
-                    if let Some(diagnostic) = mccabe::rules::function_is_too_complex(
-                        stmt,
-                        name,
-                        body,
-                        self.settings.mccabe.max_complexity,
-                    ) {
-                        self.diagnostics.push(diagnostic);
-                    }
-                }
-                if self.enabled(Rule::HardcodedPasswordDefault) {
-                    flake8_bandit::rules::hardcoded_password_default(self, args);
-                }
-                if self.enabled(Rule::PropertyWithParameters) {
-                    pylint::rules::property_with_parameters(self, stmt, decorator_list, args);
-                }
-                if self.enabled(Rule::TooManyArguments) {
-                    pylint::rules::too_many_arguments(self, args, stmt);
-                }
-                if self.enabled(Rule::TooManyReturnStatements) {
-                    if let Some(diagnostic) = pylint::rules::too_many_return_statements(
-                        stmt,
-                        body,
-                        self.settings.pylint.max_returns,
-                    ) {
-                        self.diagnostics.push(diagnostic);
-                    }
-                }
-                if self.enabled(Rule::TooManyBranches) {
-                    if let Some(diagnostic) = pylint::rules::too_many_branches(
-                        stmt,
-                        body,
-                        self.settings.pylint.max_branches,
-                    ) {
-                        self.diagnostics.push(diagnostic);
-                    }
-                }
-                if self.enabled(Rule::TooManyStatements) {
-                    if let Some(diagnostic) = pylint::rules::too_many_statements(
-                        stmt,
-                        body,
-                        self.settings.pylint.max_statements,
-                    ) {
-                        self.diagnostics.push(diagnostic);
-                    }
-                }
-                if self.any_enabled(&[
-                    Rule::PytestFixtureIncorrectParenthesesStyle,
-                    Rule::PytestFixturePositionalArgs,
-                    Rule::PytestExtraneousScopeFunction,
-                    Rule::PytestMissingFixtureNameUnderscore,
-                    Rule::PytestIncorrectFixtureNameUnderscore,
-                    Rule::PytestFixtureParamWithoutValue,
-                    Rule::PytestDeprecatedYieldFixture,
-                    Rule::PytestFixtureFinalizerCallback,
-                    Rule::PytestUselessYieldFixture,
-                    Rule::PytestUnnecessaryAsyncioMarkOnFixture,
-                    Rule::PytestErroneousUseFixturesOnFixture,
-                ]) {
-                    flake8_pytest_style::rules::fixture(
-                        self,
-                        stmt,
-                        name,
-                        args,
-                        decorator_list,
-                        body,
-                    );
-                }
-                if self.any_enabled(&[
-                    Rule::PytestParametrizeNamesWrongType,
-                    Rule::PytestParametrizeValuesWrongType,
-                ]) {
-                    flake8_pytest_style::rules::parametrize(self, decorator_list);
-                }
-                if self.any_enabled(&[
-                    Rule::PytestIncorrectMarkParenthesesStyle,
-                    Rule::PytestUseFixturesWithoutParameters,
-                ]) {
-                    flake8_pytest_style::rules::marks(self, decorator_list);
-                }
-                if self.enabled(Rule::BooleanPositionalArgInFunctionDefinition) {
-                    flake8_boolean_trap::rules::check_positional_boolean_in_def(
-                        self,
-                        name,
-                        decorator_list,
-                        args,
-                    );
-                }
-                if self.enabled(Rule::BooleanDefaultValueInFunctionDefinition) {
-                    flake8_boolean_trap::rules::check_boolean_default_value_in_function_definition(
-                        self,
-                        name,
-                        decorator_list,
-                        args,
-                    );
-                }
-                if self.enabled(Rule::UnexpectedSpecialMethodSignature) {
-                    pylint::rules::unexpected_special_method_signature(
-                        self,
-                        stmt,
-                        name,
-                        decorator_list,
-                        args,
-                    );
-                }
-                if self.enabled(Rule::FStringDocstring) {
-                    flake8_bugbear::rules::f_string_docstring(self, body);
-                }
-                if self.enabled(Rule::YieldInForLoop) {
-                    pyupgrade::rules::yield_in_for_loop(self, stmt);
-                }
-                if let ScopeKind::Class(class_def) = self.semantic.scope().kind {
-                    if self.enabled(Rule::BuiltinAttributeShadowing) {
-                        flake8_builtins::rules::builtin_attribute_shadowing(
-                            self,
-                            class_def,
-                            name,
-                            name.range(),
-                        );
-                    }
-                } else {
-                    if self.enabled(Rule::BuiltinVariableShadowing) {
-                        flake8_builtins::rules::builtin_variable_shadowing(
-                            self,
-                            name,
-                            name.range(),
-                        );
-                    }
-                }
-                #[cfg(feature = "unreachable-code")]
-                if self.enabled(Rule::UnreachableCode) {
-                    self.diagnostics
-                        .extend(ruff::rules::unreachable::in_function(name, body));
-                }
-            }
-            Stmt::Return(_) => {
-                if self.enabled(Rule::ReturnOutsideFunction) {
-                    pyflakes::rules::return_outside_function(self, stmt);
-                }
-                if self.enabled(Rule::ReturnInInit) {
-                    pylint::rules::return_in_init(self, stmt);
-                }
-            }
-            Stmt::ClassDef(
-                class_def @ ast::StmtClassDef {
-                    name,
-                    bases,
-                    keywords,
-                    type_params: _,
-                    decorator_list,
-                    body,
-                    range: _,
-                },
-            ) => {
-                if self.enabled(Rule::DjangoNullableModelStringField) {
-                    flake8_django::rules::nullable_model_string_field(self, body);
-                }
-                if self.enabled(Rule::DjangoExcludeWithModelForm) {
-                    if let Some(diagnostic) =
-                        flake8_django::rules::exclude_with_model_form(self, bases, body)
-                    {
-                        self.diagnostics.push(diagnostic);
-                    }
-                }
-                if self.enabled(Rule::DjangoAllWithModelForm) {
-                    if let Some(diagnostic) =
-                        flake8_django::rules::all_with_model_form(self, bases, body)
-                    {
-                        self.diagnostics.push(diagnostic);
-                    }
-                }
-                if self.enabled(Rule::DjangoUnorderedBodyContentInModel) {
-                    flake8_django::rules::unordered_body_content_in_model(self, bases, body);
-                }
-                if !self.is_stub {
-                    if self.enabled(Rule::DjangoModelWithoutDunderStr) {
-                        flake8_django::rules::model_without_dunder_str(self, class_def);
-                    }
-                }
-                if self.enabled(Rule::GlobalStatement) {
-                    pylint::rules::global_statement(self, name);
-                }
-                if self.enabled(Rule::UselessObjectInheritance) {
-                    pyupgrade::rules::useless_object_inheritance(self, class_def);
-                }
-                if self.enabled(Rule::UnnecessaryClassParentheses) {
-                    pyupgrade::rules::unnecessary_class_parentheses(self, class_def);
-                }
-                if self.enabled(Rule::AmbiguousClassName) {
-                    if let Some(diagnostic) = pycodestyle::rules::ambiguous_class_name(name) {
-                        self.diagnostics.push(diagnostic);
-                    }
-                }
-                if self.enabled(Rule::InvalidClassName) {
-                    if let Some(diagnostic) = pep8_naming::rules::invalid_class_name(
-                        stmt,
-                        name,
-                        &self.settings.pep8_naming.ignore_names,
-                    ) {
-                        self.diagnostics.push(diagnostic);
-                    }
-                }
-                if self.enabled(Rule::ErrorSuffixOnExceptionName) {
-                    if let Some(diagnostic) = pep8_naming::rules::error_suffix_on_exception_name(
-                        stmt,
-                        bases,
-                        name,
-                        &self.settings.pep8_naming.ignore_names,
-                    ) {
-                        self.diagnostics.push(diagnostic);
-                    }
-                }
-                if !self.is_stub {
-                    if self.any_enabled(&[
-                        Rule::AbstractBaseClassWithoutAbstractMethod,
-                        Rule::EmptyMethodWithoutAbstractDecorator,
-                    ]) {
-                        flake8_bugbear::rules::abstract_base_class(
-                            self, stmt, name, bases, keywords, body,
-                        );
-                    }
-                }
-                if self.is_stub {
-                    if self.enabled(Rule::PassStatementStubBody) {
-                        flake8_pyi::rules::pass_statement_stub_body(self, body);
-                    }
-                    if self.enabled(Rule::PassInClassBody) {
-                        flake8_pyi::rules::pass_in_class_body(self, stmt, body);
-                    }
-                    if self.enabled(Rule::EllipsisInNonEmptyClassBody) {
-                        flake8_pyi::rules::ellipsis_in_non_empty_class_body(self, stmt, body);
-                    }
-                }
-                if self.enabled(Rule::PytestIncorrectMarkParenthesesStyle) {
-                    flake8_pytest_style::rules::marks(self, decorator_list);
-                }
-                if self.enabled(Rule::DuplicateClassFieldDefinition) {
-                    flake8_pie::rules::duplicate_class_field_definition(self, stmt, body);
-                }
-                if self.enabled(Rule::NonUniqueEnums) {
-                    flake8_pie::rules::non_unique_enums(self, stmt, body);
-                }
-                if self.enabled(Rule::MutableClassDefault) {
-                    ruff::rules::mutable_class_default(self, class_def);
-                }
-                if self.enabled(Rule::MutableDataclassDefault) {
-                    ruff::rules::mutable_dataclass_default(self, class_def);
-                }
-                if self.enabled(Rule::FunctionCallInDataclassDefaultArgument) {
-                    ruff::rules::function_call_in_dataclass_default(self, class_def);
-                }
-                if self.enabled(Rule::FStringDocstring) {
-                    flake8_bugbear::rules::f_string_docstring(self, body);
-                }
-                if self.enabled(Rule::BuiltinVariableShadowing) {
-                    flake8_builtins::rules::builtin_variable_shadowing(self, name, name.range());
-                }
-                if self.enabled(Rule::DuplicateBases) {
-                    pylint::rules::duplicate_bases(self, name, bases);
-                }
-                if self.enabled(Rule::NoSlotsInStrSubclass) {
-                    flake8_slots::rules::no_slots_in_str_subclass(self, stmt, class_def);
-                }
-                if self.enabled(Rule::NoSlotsInTupleSubclass) {
-                    flake8_slots::rules::no_slots_in_tuple_subclass(self, stmt, class_def);
-                }
-                if self.enabled(Rule::NoSlotsInNamedtupleSubclass) {
-                    flake8_slots::rules::no_slots_in_namedtuple_subclass(self, stmt, class_def);
-                }
-                if self.enabled(Rule::SingleStringSlots) {
-                    pylint::rules::single_string_slots(self, class_def);
-                }
-            }
-            Stmt::Import(ast::StmtImport { names, range: _ }) => {
-                if self.enabled(Rule::MultipleImportsOnOneLine) {
-                    pycodestyle::rules::multiple_imports_on_one_line(self, stmt, names);
-                }
-                if self.enabled(Rule::ModuleImportNotAtTopOfFile) {
-                    pycodestyle::rules::module_import_not_at_top_of_file(self, stmt, self.locator);
-                }
-                if self.enabled(Rule::GlobalStatement) {
-                    for name in names {
-                        if let Some(asname) = name.asname.as_ref() {
-                            pylint::rules::global_statement(self, asname);
-                        } else {
-                            pylint::rules::global_statement(self, &name.name);
-                        }
-                    }
-                }
-                if self.enabled(Rule::DeprecatedCElementTree) {
-                    pyupgrade::rules::deprecated_c_element_tree(self, stmt);
-                }
-                if self.enabled(Rule::DeprecatedMockImport) {
-                    pyupgrade::rules::deprecated_mock_import(self, stmt);
-                }
-
-                for alias in names {
-                    if let Some(asname) = &alias.asname {
-                        if self.enabled(Rule::BuiltinVariableShadowing) {
-                            flake8_builtins::rules::builtin_variable_shadowing(
-                                self,
-                                asname,
-                                asname.range(),
-                            );
-                        }
-                    }
-                    if self.enabled(Rule::Debugger) {
-                        if let Some(diagnostic) =
-                            flake8_debugger::rules::debugger_import(stmt, None, &alias.name)
-                        {
-                            self.diagnostics.push(diagnostic);
-                        }
-                    }
-                    if self.enabled(Rule::BannedApi) {
-                        flake8_tidy_imports::rules::name_or_parent_is_banned(
-                            self,
-                            &alias.name,
-                            alias,
-                        );
-                    }
-                    if !self.is_stub {
-                        if self.enabled(Rule::UselessImportAlias) {
-                            pylint::rules::useless_import_alias(self, alias);
-                        }
-                    }
-                    if self.enabled(Rule::ManualFromImport) {
-                        pylint::rules::manual_from_import(self, stmt, alias, names);
-                    }
-                    if self.enabled(Rule::ImportSelf) {
-                        if let Some(diagnostic) =
-                            pylint::rules::import_self(alias, self.module_path)
-                        {
-                            self.diagnostics.push(diagnostic);
-                        }
-                    }
-                    if let Some(asname) = &alias.asname {
-                        let name = alias.name.split('.').last().unwrap();
-                        if self.enabled(Rule::ConstantImportedAsNonConstant) {
-                            if let Some(diagnostic) =
-                                pep8_naming::rules::constant_imported_as_non_constant(
-                                    name,
-                                    asname,
-                                    alias,
-                                    stmt,
-                                    &self.settings.pep8_naming.ignore_names,
-                                )
-                            {
-                                self.diagnostics.push(diagnostic);
-                            }
-                        }
-                        if self.enabled(Rule::LowercaseImportedAsNonLowercase) {
-                            if let Some(diagnostic) =
-                                pep8_naming::rules::lowercase_imported_as_non_lowercase(
-                                    name,
-                                    asname,
-                                    alias,
-                                    stmt,
-                                    &self.settings.pep8_naming.ignore_names,
-                                )
-                            {
-                                self.diagnostics.push(diagnostic);
-                            }
-                        }
-                        if self.enabled(Rule::CamelcaseImportedAsLowercase) {
-                            if let Some(diagnostic) =
-                                pep8_naming::rules::camelcase_imported_as_lowercase(
-                                    name,
-                                    asname,
-                                    alias,
-                                    stmt,
-                                    &self.settings.pep8_naming.ignore_names,
-                                )
-                            {
-                                self.diagnostics.push(diagnostic);
-                            }
-                        }
-                        if self.enabled(Rule::CamelcaseImportedAsConstant) {
-                            if let Some(diagnostic) =
-                                pep8_naming::rules::camelcase_imported_as_constant(
-                                    name,
-                                    asname,
-                                    alias,
-                                    stmt,
-                                    &self.settings.pep8_naming.ignore_names,
-                                )
-                            {
-                                self.diagnostics.push(diagnostic);
-                            }
-                        }
-                        if self.enabled(Rule::CamelcaseImportedAsAcronym) {
-                            if let Some(diagnostic) =
-                                pep8_naming::rules::camelcase_imported_as_acronym(
-                                    name,
-                                    asname,
-                                    alias,
-                                    stmt,
-                                    &self.settings.pep8_naming.ignore_names,
-                                )
-                            {
-                                self.diagnostics.push(diagnostic);
-                            }
-                        }
-                    }
-                    if self.enabled(Rule::BannedImportAlias) {
-                        if let Some(asname) = &alias.asname {
-                            if let Some(diagnostic) =
-                                flake8_import_conventions::rules::banned_import_alias(
-                                    stmt,
-                                    &alias.name,
-                                    asname,
-                                    &self.settings.flake8_import_conventions.banned_aliases,
-                                )
-                            {
-                                self.diagnostics.push(diagnostic);
-                            }
-                        }
-                    }
-                    if self.enabled(Rule::PytestIncorrectPytestImport) {
-                        if let Some(diagnostic) = flake8_pytest_style::rules::import(
-                            stmt,
-                            &alias.name,
-                            alias.asname.as_deref(),
-                        ) {
-                            self.diagnostics.push(diagnostic);
-                        }
-                    }
-                }
-            }
-            Stmt::ImportFrom(
-                import_from @ ast::StmtImportFrom {
-                    names,
-                    module,
-                    level,
-                    range: _,
-                },
-            ) => {
-                let module = module.as_deref();
-                let level = level.map(|level| level.to_u32());
-                if self.enabled(Rule::ModuleImportNotAtTopOfFile) {
-                    pycodestyle::rules::module_import_not_at_top_of_file(self, stmt, self.locator);
-                }
-                if self.enabled(Rule::GlobalStatement) {
-                    for name in names {
-                        if let Some(asname) = name.asname.as_ref() {
-                            pylint::rules::global_statement(self, asname);
-                        } else {
-                            pylint::rules::global_statement(self, &name.name);
-                        }
-                    }
-                }
-                if self.enabled(Rule::UnnecessaryFutureImport) {
-                    if self.settings.target_version >= PythonVersion::Py37 {
-                        if let Some("__future__") = module {
-                            pyupgrade::rules::unnecessary_future_import(self, stmt, names);
-                        }
-                    }
-                }
-                if self.enabled(Rule::DeprecatedMockImport) {
-                    pyupgrade::rules::deprecated_mock_import(self, stmt);
-                }
-                if self.enabled(Rule::DeprecatedCElementTree) {
-                    pyupgrade::rules::deprecated_c_element_tree(self, stmt);
-                }
-                if self.enabled(Rule::DeprecatedImport) {
-                    pyupgrade::rules::deprecated_import(self, stmt, names, module, level);
-                }
-                if self.enabled(Rule::UnnecessaryBuiltinImport) {
-                    if let Some(module) = module {
-                        pyupgrade::rules::unnecessary_builtin_import(self, stmt, module, names);
-                    }
-                }
-                if self.enabled(Rule::BannedApi) {
-                    if let Some(module) =
-                        helpers::resolve_imported_module_path(level, module, self.module_path)
-                    {
-                        flake8_tidy_imports::rules::name_or_parent_is_banned(self, &module, stmt);
-
-                        for alias in names {
-                            if &alias.name == "*" {
-                                continue;
-                            }
-                            flake8_tidy_imports::rules::name_is_banned(
-                                self,
-                                format!("{module}.{}", alias.name),
-                                alias,
-                            );
-                        }
-                    }
-                }
-                if self.enabled(Rule::PytestIncorrectPytestImport) {
-                    if let Some(diagnostic) =
-                        flake8_pytest_style::rules::import_from(stmt, module, level)
-                    {
-                        self.diagnostics.push(diagnostic);
-                    }
-                }
-                if self.is_stub {
-                    if self.enabled(Rule::FutureAnnotationsInStub) {
-                        flake8_pyi::rules::from_future_import(self, import_from);
-                    }
-                }
-                for alias in names {
-                    if let Some("__future__") = module {
-                        if self.enabled(Rule::FutureFeatureNotDefined) {
-                            pyflakes::rules::future_feature_not_defined(self, alias);
-                        }
-                        if self.enabled(Rule::LateFutureImport) {
-                            if self.semantic.seen_futures_boundary() {
-                                self.diagnostics.push(Diagnostic::new(
-                                    pyflakes::rules::LateFutureImport,
-                                    stmt.range(),
-                                ));
-                            }
-                        }
-                    } else if &alias.name == "*" {
-                        if self.enabled(Rule::UndefinedLocalWithNestedImportStarUsage) {
-                            if !matches!(self.semantic.scope().kind, ScopeKind::Module) {
-                                self.diagnostics.push(Diagnostic::new(
-                                    pyflakes::rules::UndefinedLocalWithNestedImportStarUsage {
-                                        name: helpers::format_import_from(level, module),
-                                    },
-                                    stmt.range(),
-                                ));
-                            }
-                        }
-                        if self.enabled(Rule::UndefinedLocalWithImportStar) {
-                            self.diagnostics.push(Diagnostic::new(
-                                pyflakes::rules::UndefinedLocalWithImportStar {
-                                    name: helpers::format_import_from(level, module),
-                                },
-                                stmt.range(),
-                            ));
-                        }
-                    } else {
-                        if let Some(asname) = &alias.asname {
-                            if self.enabled(Rule::BuiltinVariableShadowing) {
-                                flake8_builtins::rules::builtin_variable_shadowing(
-                                    self,
-                                    asname,
-                                    asname.range(),
-                                );
-                            }
-                        }
-                    }
-                    if self.enabled(Rule::RelativeImports) {
-                        if let Some(diagnostic) = flake8_tidy_imports::rules::banned_relative_import(
-                            self,
-                            stmt,
-                            level,
-                            module,
-                            self.module_path,
-                            self.settings.flake8_tidy_imports.ban_relative_imports,
-                        ) {
-                            self.diagnostics.push(diagnostic);
-                        }
-                    }
-                    if self.enabled(Rule::Debugger) {
-                        if let Some(diagnostic) =
-                            flake8_debugger::rules::debugger_import(stmt, module, &alias.name)
-                        {
-                            self.diagnostics.push(diagnostic);
-                        }
-                    }
-                    if self.enabled(Rule::BannedImportAlias) {
-                        if let Some(asname) = &alias.asname {
-                            let qualified_name =
-                                helpers::format_import_from_member(level, module, &alias.name);
-                            if let Some(diagnostic) =
-                                flake8_import_conventions::rules::banned_import_alias(
-                                    stmt,
-                                    &qualified_name,
-                                    asname,
-                                    &self.settings.flake8_import_conventions.banned_aliases,
-                                )
-                            {
-                                self.diagnostics.push(diagnostic);
-                            }
-                        }
-                    }
-                    if let Some(asname) = &alias.asname {
-                        if self.enabled(Rule::ConstantImportedAsNonConstant) {
-                            if let Some(diagnostic) =
-                                pep8_naming::rules::constant_imported_as_non_constant(
-                                    &alias.name,
-                                    asname,
-                                    alias,
-                                    stmt,
-                                    &self.settings.pep8_naming.ignore_names,
-                                )
-                            {
-                                self.diagnostics.push(diagnostic);
-                            }
-                        }
-                        if self.enabled(Rule::LowercaseImportedAsNonLowercase) {
-                            if let Some(diagnostic) =
-                                pep8_naming::rules::lowercase_imported_as_non_lowercase(
-                                    &alias.name,
-                                    asname,
-                                    alias,
-                                    stmt,
-                                    &self.settings.pep8_naming.ignore_names,
-                                )
-                            {
-                                self.diagnostics.push(diagnostic);
-                            }
-                        }
-                        if self.enabled(Rule::CamelcaseImportedAsLowercase) {
-                            if let Some(diagnostic) =
-                                pep8_naming::rules::camelcase_imported_as_lowercase(
-                                    &alias.name,
-                                    asname,
-                                    alias,
-                                    stmt,
-                                    &self.settings.pep8_naming.ignore_names,
-                                )
-                            {
-                                self.diagnostics.push(diagnostic);
-                            }
-                        }
-                        if self.enabled(Rule::CamelcaseImportedAsConstant) {
-                            if let Some(diagnostic) =
-                                pep8_naming::rules::camelcase_imported_as_constant(
-                                    &alias.name,
-                                    asname,
-                                    alias,
-                                    stmt,
-                                    &self.settings.pep8_naming.ignore_names,
-                                )
-                            {
-                                self.diagnostics.push(diagnostic);
-                            }
-                        }
-                        if self.enabled(Rule::CamelcaseImportedAsAcronym) {
-                            if let Some(diagnostic) =
-                                pep8_naming::rules::camelcase_imported_as_acronym(
-                                    &alias.name,
-                                    asname,
-                                    alias,
-                                    stmt,
-                                    &self.settings.pep8_naming.ignore_names,
-                                )
-                            {
-                                self.diagnostics.push(diagnostic);
-                            }
-                        }
-                        if !self.is_stub {
-                            if self.enabled(Rule::UselessImportAlias) {
-                                pylint::rules::useless_import_alias(self, alias);
-                            }
-                        }
-                    }
-                }
-                if self.enabled(Rule::ImportSelf) {
-                    if let Some(diagnostic) =
-                        pylint::rules::import_from_self(level, module, names, self.module_path)
-                    {
-                        self.diagnostics.push(diagnostic);
-                    }
-                }
-                if self.enabled(Rule::BannedImportFrom) {
-                    if let Some(diagnostic) = flake8_import_conventions::rules::banned_import_from(
-                        stmt,
-                        &helpers::format_import_from(level, module),
-                        &self.settings.flake8_import_conventions.banned_from,
-                    ) {
-                        self.diagnostics.push(diagnostic);
-                    }
-                }
-            }
-            Stmt::Raise(ast::StmtRaise { exc, .. }) => {
-                if self.enabled(Rule::RaiseNotImplemented) {
-                    if let Some(expr) = exc {
-                        pyflakes::rules::raise_not_implemented(self, expr);
-                    }
-                }
-                if self.enabled(Rule::RaiseLiteral) {
-                    if let Some(exc) = exc {
-                        flake8_bugbear::rules::raise_literal(self, exc);
-                    }
-                }
-                if self.any_enabled(&[
-                    Rule::RawStringInException,
-                    Rule::FStringInException,
-                    Rule::DotFormatInException,
-                ]) {
-                    if let Some(exc) = exc {
-                        flake8_errmsg::rules::string_in_exception(self, stmt, exc);
-                    }
-                }
-                if self.enabled(Rule::OSErrorAlias) {
-                    if let Some(item) = exc {
-                        pyupgrade::rules::os_error_alias_raise(self, item);
-                    }
-                }
-                if self.enabled(Rule::RaiseVanillaClass) {
-                    if let Some(expr) = exc {
-                        tryceratops::rules::raise_vanilla_class(self, expr);
-                    }
-                }
-                if self.enabled(Rule::RaiseVanillaArgs) {
-                    if let Some(expr) = exc {
-                        tryceratops::rules::raise_vanilla_args(self, expr);
-                    }
-                }
-                if self.enabled(Rule::UnnecessaryParenOnRaiseException) {
-                    if let Some(expr) = exc {
-                        flake8_raise::rules::unnecessary_paren_on_raise_exception(self, expr);
-                    }
-                }
-            }
-            Stmt::AugAssign(ast::StmtAugAssign { target, .. }) => {
-                if self.enabled(Rule::GlobalStatement) {
-                    if let Expr::Name(ast::ExprName { id, .. }) = target.as_ref() {
-                        pylint::rules::global_statement(self, id);
-                    }
-                }
-            }
-            Stmt::If(
-                stmt_if @ ast::StmtIf {
-                    test,
-                    elif_else_clauses,
-                    ..
-                },
-            ) => {
-                if self.enabled(Rule::EmptyTypeCheckingBlock) {
-                    if typing::is_type_checking_block(stmt_if, &self.semantic) {
-                        flake8_type_checking::rules::empty_type_checking_block(self, stmt_if);
-                    }
-                }
-                if self.enabled(Rule::IfTuple) {
-                    pyflakes::rules::if_tuple(self, stmt_if);
-                }
-                if self.enabled(Rule::CollapsibleIf) {
-                    flake8_simplify::rules::nested_if_statements(
-                        self,
-                        stmt_if,
-                        self.semantic.stmt_parent(),
-                    );
-                }
-                if self.enabled(Rule::IfWithSameArms) {
-                    flake8_simplify::rules::if_with_same_arms(self, self.locator, stmt_if);
-                }
-                if self.enabled(Rule::NeedlessBool) {
-                    flake8_simplify::rules::needless_bool(self, stmt);
-                }
-                if self.enabled(Rule::IfElseBlockInsteadOfDictLookup) {
-                    flake8_simplify::rules::manual_dict_lookup(self, stmt_if);
-                }
-                if self.enabled(Rule::IfElseBlockInsteadOfIfExp) {
-                    flake8_simplify::rules::use_ternary_operator(self, stmt);
-                }
-                if self.enabled(Rule::IfElseBlockInsteadOfDictGet) {
-                    flake8_simplify::rules::use_dict_get_with_default(self, stmt_if);
-                }
-                if self.enabled(Rule::TypeCheckWithoutTypeError) {
-                    tryceratops::rules::type_check_without_type_error(
-                        self,
-                        stmt_if,
-                        self.semantic.stmt_parent(),
-                    );
-                }
-                if self.enabled(Rule::OutdatedVersionBlock) {
-                    pyupgrade::rules::outdated_version_block(self, stmt_if);
-                }
-                if self.enabled(Rule::CollapsibleElseIf) {
-                    if let Some(diagnostic) = pylint::rules::collapsible_else_if(elif_else_clauses)
-                    {
-                        self.diagnostics.push(diagnostic);
-                    }
-                }
-                if self.is_stub {
-                    if self.any_enabled(&[
-                        Rule::UnrecognizedVersionInfoCheck,
-                        Rule::PatchVersionComparison,
-                        Rule::WrongTupleLengthVersionComparison,
-                    ]) {
-                        if let Expr::BoolOp(ast::ExprBoolOp { values, .. }) = test.as_ref() {
-                            for value in values {
-                                flake8_pyi::rules::unrecognized_version_info(self, value);
-                            }
-                        } else {
-                            flake8_pyi::rules::unrecognized_version_info(self, test);
-                        }
-                    }
-                    if self.any_enabled(&[
-                        Rule::UnrecognizedPlatformCheck,
-                        Rule::UnrecognizedPlatformName,
-                    ]) {
-                        if let Expr::BoolOp(ast::ExprBoolOp { values, .. }) = test.as_ref() {
-                            for value in values {
-                                flake8_pyi::rules::unrecognized_platform(self, value);
-                            }
-                        } else {
-                            flake8_pyi::rules::unrecognized_platform(self, test);
-                        }
-                    }
-                    if self.enabled(Rule::BadVersionInfoComparison) {
-                        if let Expr::BoolOp(ast::ExprBoolOp { values, .. }) = test.as_ref() {
-                            for value in values {
-                                flake8_pyi::rules::bad_version_info_comparison(self, value);
-                            }
-                        } else {
-                            flake8_pyi::rules::bad_version_info_comparison(self, test);
-                        }
-                    }
-                    if self.enabled(Rule::ComplexIfStatementInStub) {
-                        if let Expr::BoolOp(ast::ExprBoolOp { values, .. }) = test.as_ref() {
-                            for value in values {
-                                flake8_pyi::rules::complex_if_statement_in_stub(self, value);
-                            }
-                        } else {
-                            flake8_pyi::rules::complex_if_statement_in_stub(self, test);
-                        }
-                    }
-                }
-            }
-            Stmt::Assert(ast::StmtAssert {
-                test,
-                msg,
-                range: _,
-            }) => {
-                if !self.semantic.in_type_checking_block() {
-                    if self.enabled(Rule::Assert) {
-                        self.diagnostics
-                            .push(flake8_bandit::rules::assert_used(stmt));
-                    }
-                }
-                if self.enabled(Rule::AssertTuple) {
-                    pyflakes::rules::assert_tuple(self, stmt, test);
-                }
-                if self.enabled(Rule::AssertFalse) {
-                    flake8_bugbear::rules::assert_false(self, stmt, test, msg.as_deref());
-                }
-                if self.enabled(Rule::PytestAssertAlwaysFalse) {
-                    flake8_pytest_style::rules::assert_falsy(self, stmt, test);
-                }
-                if self.enabled(Rule::PytestCompositeAssertion) {
-                    flake8_pytest_style::rules::composite_condition(
-                        self,
-                        stmt,
-                        test,
-                        msg.as_deref(),
-                    );
-                }
-                if self.enabled(Rule::AssertOnStringLiteral) {
-                    pylint::rules::assert_on_string_literal(self, test);
-                }
-                if self.enabled(Rule::InvalidMockAccess) {
-                    pygrep_hooks::rules::non_existent_mock_method(self, test);
-                }
-            }
-            Stmt::With(ast::StmtWith { items, body, .. })
-            | Stmt::AsyncWith(ast::StmtAsyncWith { items, body, .. }) => {
-                if self.enabled(Rule::AssertRaisesException) {
-                    flake8_bugbear::rules::assert_raises_exception(self, items);
-                }
-                if self.enabled(Rule::PytestRaisesWithMultipleStatements) {
-                    flake8_pytest_style::rules::complex_raises(self, stmt, items, body);
-                }
-                if self.enabled(Rule::MultipleWithStatements) {
-                    flake8_simplify::rules::multiple_with_statements(
-                        self,
-                        stmt,
-                        body,
-                        self.semantic.stmt_parent(),
-                    );
-                }
-                if self.enabled(Rule::RedefinedLoopName) {
-                    pylint::rules::redefined_loop_name(self, stmt);
-                }
-            }
-            Stmt::While(ast::StmtWhile { body, orelse, .. }) => {
-                if self.enabled(Rule::FunctionUsesLoopVariable) {
-                    flake8_bugbear::rules::function_uses_loop_variable(self, &Node::Stmt(stmt));
-                }
-                if self.enabled(Rule::UselessElseOnLoop) {
-                    pylint::rules::useless_else_on_loop(self, stmt, body, orelse);
-                }
-                if self.enabled(Rule::TryExceptInLoop) {
-                    perflint::rules::try_except_in_loop(self, body);
-                }
-            }
-            Stmt::For(ast::StmtFor {
-                target,
-                body,
-                iter,
-                orelse,
-                ..
-            })
-            | Stmt::AsyncFor(ast::StmtAsyncFor {
-                target,
-                body,
-                iter,
-                orelse,
-                ..
-            }) => {
-                if self.any_enabled(&[Rule::UnusedLoopControlVariable, Rule::IncorrectDictIterator])
-                {
-                    self.deferred.for_loops.push(self.semantic.snapshot());
-                }
-                if self.enabled(Rule::LoopVariableOverridesIterator) {
-                    flake8_bugbear::rules::loop_variable_overrides_iterator(self, target, iter);
-                }
-                if self.enabled(Rule::FunctionUsesLoopVariable) {
-                    flake8_bugbear::rules::function_uses_loop_variable(self, &Node::Stmt(stmt));
-                }
-                if self.enabled(Rule::ReuseOfGroupbyGenerator) {
-                    flake8_bugbear::rules::reuse_of_groupby_generator(self, target, body, iter);
-                }
-                if self.enabled(Rule::UselessElseOnLoop) {
-                    pylint::rules::useless_else_on_loop(self, stmt, body, orelse);
-                }
-                if self.enabled(Rule::RedefinedLoopName) {
-                    pylint::rules::redefined_loop_name(self, stmt);
-                }
-                if self.enabled(Rule::IterationOverSet) {
-                    pylint::rules::iteration_over_set(self, iter);
-                }
-                if stmt.is_for_stmt() {
-                    if self.enabled(Rule::ReimplementedBuiltin) {
-                        flake8_simplify::rules::convert_for_loop_to_any_all(self, stmt);
-                    }
-                    if self.enabled(Rule::InDictKeys) {
-                        flake8_simplify::rules::key_in_dict_for(self, target, iter);
-                    }
-                    if self.enabled(Rule::TryExceptInLoop) {
-                        perflint::rules::try_except_in_loop(self, body);
-                    }
-                }
-                if self.enabled(Rule::ManualListComprehension) {
-                    perflint::rules::manual_list_comprehension(self, target, body);
-                }
-                if self.enabled(Rule::ManualListCopy) {
-                    perflint::rules::manual_list_copy(self, target, body);
-                }
-                if self.enabled(Rule::UnnecessaryListCast) {
-                    perflint::rules::unnecessary_list_cast(self, iter);
-                }
-            }
-            Stmt::Try(ast::StmtTry {
-                body,
-                handlers,
-                orelse,
-                finalbody,
-                range: _,
-            })
-            | Stmt::TryStar(ast::StmtTryStar {
-                body,
-                handlers,
-                orelse,
-                finalbody,
-                range: _,
-            }) => {
-                if self.enabled(Rule::JumpStatementInFinally) {
-                    flake8_bugbear::rules::jump_statement_in_finally(self, finalbody);
-                }
-                if self.enabled(Rule::ContinueInFinally) {
-                    if self.settings.target_version <= PythonVersion::Py38 {
-                        pylint::rules::continue_in_finally(self, finalbody);
-                    }
-                }
-                if self.enabled(Rule::DefaultExceptNotLast) {
-                    if let Some(diagnostic) =
-                        pyflakes::rules::default_except_not_last(handlers, self.locator)
-                    {
-                        self.diagnostics.push(diagnostic);
-                    }
-                }
-                if self.any_enabled(&[
-                    Rule::DuplicateHandlerException,
-                    Rule::DuplicateTryBlockException,
-                ]) {
-                    flake8_bugbear::rules::duplicate_exceptions(self, handlers);
-                }
-                if self.enabled(Rule::RedundantTupleInExceptionHandler) {
-                    flake8_bugbear::rules::redundant_tuple_in_exception_handler(self, handlers);
-                }
-                if self.enabled(Rule::OSErrorAlias) {
-                    pyupgrade::rules::os_error_alias_handlers(self, handlers);
-                }
-                if self.enabled(Rule::PytestAssertInExcept) {
-                    flake8_pytest_style::rules::assert_in_exception_handler(self, handlers);
-                }
-                if self.enabled(Rule::SuppressibleException) {
-                    flake8_simplify::rules::suppressible_exception(
-                        self, stmt, body, handlers, orelse, finalbody,
-                    );
-                }
-                if self.enabled(Rule::ReturnInTryExceptFinally) {
-                    flake8_simplify::rules::return_in_try_except_finally(
-                        self, body, handlers, finalbody,
-                    );
-                }
-                if self.enabled(Rule::TryConsiderElse) {
-                    tryceratops::rules::try_consider_else(self, body, orelse, handlers);
-                }
-                if self.enabled(Rule::VerboseRaise) {
-                    tryceratops::rules::verbose_raise(self, handlers);
-                }
-                if self.enabled(Rule::VerboseLogMessage) {
-                    tryceratops::rules::verbose_log_message(self, handlers);
-                }
-                if self.enabled(Rule::RaiseWithinTry) {
-                    tryceratops::rules::raise_within_try(self, body, handlers);
-                }
-                if self.enabled(Rule::UselessTryExcept) {
-                    tryceratops::rules::useless_try_except(self, handlers);
-                }
-                if self.enabled(Rule::ErrorInsteadOfException) {
-                    tryceratops::rules::error_instead_of_exception(self, handlers);
-                }
-            }
-            Stmt::Assign(stmt_assign @ ast::StmtAssign { targets, value, .. }) => {
-                if self.enabled(Rule::LambdaAssignment) {
-                    if let [target] = &targets[..] {
-                        pycodestyle::rules::lambda_assignment(self, target, value, None, stmt);
-                    }
-                }
-                if self.enabled(Rule::AssignmentToOsEnviron) {
-                    flake8_bugbear::rules::assignment_to_os_environ(self, targets);
-                }
-                if self.enabled(Rule::HardcodedPasswordString) {
-                    flake8_bandit::rules::assign_hardcoded_password_string(self, value, targets);
-                }
-                if self.enabled(Rule::GlobalStatement) {
-                    for target in targets {
-                        if let Expr::Name(ast::ExprName { id, .. }) = target {
-                            pylint::rules::global_statement(self, id);
-                        }
-                    }
-                }
-                if self.enabled(Rule::UselessMetaclassType) {
-                    pyupgrade::rules::useless_metaclass_type(self, stmt, value, targets);
-                }
-                if self.enabled(Rule::ConvertTypedDictFunctionalToClass) {
-                    pyupgrade::rules::convert_typed_dict_functional_to_class(
-                        self, stmt, targets, value,
-                    );
-                }
-                if self.enabled(Rule::ConvertNamedTupleFunctionalToClass) {
-                    pyupgrade::rules::convert_named_tuple_functional_to_class(
-                        self, stmt, targets, value,
-                    );
-                }
-                if self.enabled(Rule::UnpackedListComprehension) {
-                    pyupgrade::rules::unpacked_list_comprehension(self, targets, value);
-                }
-                if self.enabled(Rule::PandasDfVariableName) {
-                    if let Some(diagnostic) = pandas_vet::rules::assignment_to_df(targets) {
-                        self.diagnostics.push(diagnostic);
-                    }
-                }
-                if self
-                    .settings
-                    .rules
-                    .enabled(Rule::AirflowVariableNameTaskIdMismatch)
-                {
-                    if let Some(diagnostic) =
-                        airflow::rules::variable_name_task_id(self, targets, value)
-                    {
-                        self.diagnostics.push(diagnostic);
-                    }
-                }
-                if self.settings.rules.enabled(Rule::SelfAssigningVariable) {
-                    if let [target] = targets.as_slice() {
-                        pylint::rules::self_assigning_variable(self, target, value);
-                    }
-                }
-                if self.settings.rules.enabled(Rule::TypeParamNameMismatch) {
-                    pylint::rules::type_param_name_mismatch(self, value, targets);
-                }
-                if self.settings.rules.enabled(Rule::TypeNameIncorrectVariance) {
-                    pylint::rules::type_name_incorrect_variance(self, value);
-                }
-                if self.settings.rules.enabled(Rule::TypeBivariance) {
-                    pylint::rules::type_bivariance(self, value);
-                }
-                if self.is_stub {
-                    if self.any_enabled(&[
-                        Rule::UnprefixedTypeParam,
-                        Rule::AssignmentDefaultInStub,
-                        Rule::UnannotatedAssignmentInStub,
-                        Rule::ComplexAssignmentInStub,
-                        Rule::TypeAliasWithoutAnnotation,
-                    ]) {
-                        // Ignore assignments in function bodies; those are covered by other rules.
-                        if !self
-                            .semantic
-                            .scopes()
-                            .any(|scope| scope.kind.is_any_function())
-                        {
-                            if self.enabled(Rule::UnprefixedTypeParam) {
-                                flake8_pyi::rules::prefix_type_params(self, value, targets);
-                            }
-                            if self.enabled(Rule::AssignmentDefaultInStub) {
-                                flake8_pyi::rules::assignment_default_in_stub(self, targets, value);
-                            }
-                            if self.enabled(Rule::UnannotatedAssignmentInStub) {
-                                flake8_pyi::rules::unannotated_assignment_in_stub(
-                                    self, targets, value,
-                                );
-                            }
-                            if self.enabled(Rule::ComplexAssignmentInStub) {
-                                flake8_pyi::rules::complex_assignment_in_stub(self, stmt_assign);
-                            }
-                            if self.enabled(Rule::TypeAliasWithoutAnnotation) {
-                                flake8_pyi::rules::type_alias_without_annotation(
-                                    self, value, targets,
-                                );
-                            }
-                        }
-                    }
-                }
-            }
-            Stmt::AnnAssign(ast::StmtAnnAssign {
-                target,
-                value,
-                annotation,
-                ..
-            }) => {
-                if let Some(value) = value {
-                    if self.enabled(Rule::LambdaAssignment) {
-                        pycodestyle::rules::lambda_assignment(
-                            self,
-                            target,
-                            value,
-                            Some(annotation),
-                            stmt,
-                        );
-                    }
-                    if self.enabled(Rule::SelfAssigningVariable) {
-                        pylint::rules::self_assigning_variable(self, target, value);
-                    }
-                }
-                if self.enabled(Rule::UnintentionalTypeAnnotation) {
-                    flake8_bugbear::rules::unintentional_type_annotation(
-                        self,
-                        target,
-                        value.as_deref(),
-                        stmt,
-                    );
-                }
-                if self.is_stub {
-                    if let Some(value) = value {
-                        if self.enabled(Rule::AssignmentDefaultInStub) {
-                            // Ignore assignments in function bodies; those are covered by other rules.
-                            if !self
-                                .semantic
-                                .scopes()
-                                .any(|scope| scope.kind.is_any_function())
-                            {
-                                flake8_pyi::rules::annotated_assignment_default_in_stub(
-                                    self, target, value, annotation,
-                                );
-                            }
-                        }
-                    } else {
-                        if self.enabled(Rule::UnassignedSpecialVariableInStub) {
-                            flake8_pyi::rules::unassigned_special_variable_in_stub(
-                                self, target, stmt,
-                            );
-                        }
-                    }
-                    if self.semantic.match_typing_expr(annotation, "TypeAlias") {
-                        if self.enabled(Rule::SnakeCaseTypeAlias) {
-                            flake8_pyi::rules::snake_case_type_alias(self, target);
-                        }
-                        if self.enabled(Rule::TSuffixedTypeAlias) {
-                            flake8_pyi::rules::t_suffixed_type_alias(self, target);
-                        }
-                    }
-                }
-            }
-            Stmt::Delete(ast::StmtDelete { targets, range: _ }) => {
-                if self.enabled(Rule::GlobalStatement) {
-                    for target in targets {
-                        if let Expr::Name(ast::ExprName { id, .. }) = target {
-                            pylint::rules::global_statement(self, id);
-                        }
-                    }
-                }
-            }
-            Stmt::Expr(ast::StmtExpr { value, range: _ }) => {
-                if self.enabled(Rule::UselessComparison) {
-                    flake8_bugbear::rules::useless_comparison(self, value);
-                }
-                if self.enabled(Rule::UselessExpression) {
-                    flake8_bugbear::rules::useless_expression(self, value);
-                }
-                if self.enabled(Rule::InvalidMockAccess) {
-                    pygrep_hooks::rules::uncalled_mock_method(self, value);
-                }
-                if self.enabled(Rule::NamedExprWithoutContext) {
-                    pylint::rules::named_expr_without_context(self, value);
-                }
-                if self.enabled(Rule::AsyncioDanglingTask) {
-                    ruff::rules::asyncio_dangling_task(self, value);
-                }
-            }
-            _ => {}
-        }
-
-        // Step 2: Binding
-        match stmt {
-            Stmt::AugAssign(ast::StmtAugAssign {
-                target,
-                op: _,
-                value: _,
-                range: _,
-            }) => {
-                self.handle_node_load(target);
-            }
-            Stmt::Import(ast::StmtImport { names, range: _ }) => {
-                for alias in names {
-                    if alias.name.contains('.') && alias.asname.is_none() {
-                        // Given `import foo.bar`, `name` would be "foo", and `qualified_name` would be
-                        // "foo.bar".
-                        let name = alias.name.split('.').next().unwrap();
-                        let qualified_name = &alias.name;
-                        self.add_binding(
-                            name,
-                            alias.identifier(),
-                            BindingKind::SubmoduleImport(SubmoduleImport { qualified_name }),
-                            BindingFlags::EXTERNAL,
-                        );
-                    } else {
-                        let mut flags = BindingFlags::EXTERNAL;
-                        if alias.asname.is_some() {
-                            flags |= BindingFlags::ALIAS;
-                        }
-                        if alias
-                            .asname
-                            .as_ref()
-                            .map_or(false, |asname| asname.as_str() == alias.name.as_str())
-                        {
-                            flags |= BindingFlags::EXPLICIT_EXPORT;
-                        }
-
-                        let name = alias.asname.as_ref().unwrap_or(&alias.name);
-                        let qualified_name = &alias.name;
-                        self.add_binding(
-                            name,
-                            alias.identifier(),
-                            BindingKind::Import(Import { qualified_name }),
-                            flags,
-                        );
-                    }
-                }
-            }
-            Stmt::ImportFrom(ast::StmtImportFrom {
-                names,
-                module,
-                level,
-                range: _,
-            }) => {
-                let module = module.as_deref();
-                let level = level.map(|level| level.to_u32());
-                for alias in names {
-                    if let Some("__future__") = module {
-                        let name = alias.asname.as_ref().unwrap_or(&alias.name);
-                        self.add_binding(
-                            name,
-                            alias.identifier(),
-                            BindingKind::FutureImport,
-                            BindingFlags::empty(),
-                        );
-                    } else if &alias.name == "*" {
-                        self.semantic
-                            .scope_mut()
-                            .add_star_import(StarImport { level, module });
-                    } else {
-                        let mut flags = BindingFlags::EXTERNAL;
-                        if alias.asname.is_some() {
-                            flags |= BindingFlags::ALIAS;
-                        }
-                        if alias
-                            .asname
-                            .as_ref()
-                            .map_or(false, |asname| asname.as_str() == alias.name.as_str())
-                        {
-                            flags |= BindingFlags::EXPLICIT_EXPORT;
-                        }
-
-                        // Given `from foo import bar`, `name` would be "bar" and `qualified_name` would
-                        // be "foo.bar". Given `from foo import bar as baz`, `name` would be "baz"
-                        // and `qualified_name` would be "foo.bar".
-                        let name = alias.asname.as_ref().unwrap_or(&alias.name);
-                        let qualified_name =
-                            helpers::format_import_from_member(level, module, &alias.name);
-                        self.add_binding(
-                            name,
-                            alias.identifier(),
-                            BindingKind::FromImport(FromImport { qualified_name }),
-                            flags,
-                        );
-                    }
-                }
-            }
-            Stmt::Global(ast::StmtGlobal { names, range: _ }) => {
-                if !self.semantic.scope_id.is_global() {
-                    for name in names {
-                        if let Some(binding_id) = self.semantic.global_scope().get(name) {
-                            // Mark the binding in the global scope as "rebound" in the current scope.
-                            self.semantic
-                                .add_rebinding_scope(binding_id, self.semantic.scope_id);
-                        }
-
-                        // Add a binding to the current scope.
-                        let binding_id = self.semantic.push_binding(
-                            name.range(),
-                            BindingKind::Global,
-                            BindingFlags::GLOBAL,
-                        );
-                        let scope = self.semantic.scope_mut();
-                        scope.add(name, binding_id);
-                    }
-                }
-            }
-            Stmt::Nonlocal(ast::StmtNonlocal { names, range: _ }) => {
-                if !self.semantic.scope_id.is_global() {
-                    for name in names {
-                        if let Some((scope_id, binding_id)) = self.semantic.nonlocal(name) {
-                            // Mark the binding as "used".
-                            self.semantic.add_local_reference(binding_id, name.range());
-
-                            // Mark the binding in the enclosing scope as "rebound" in the current
-                            // scope.
-                            self.semantic
-                                .add_rebinding_scope(binding_id, self.semantic.scope_id);
-
-                            // Add a binding to the current scope.
-                            let binding_id = self.semantic.push_binding(
-                                name.range(),
-                                BindingKind::Nonlocal(scope_id),
-                                BindingFlags::NONLOCAL,
-                            );
-                            let scope = self.semantic.scope_mut();
-                            scope.add(name, binding_id);
-                        }
-                    }
-                }
-            }
-            _ => {}
-        }
-
-        // Step 3: Traversal
-        match stmt {
-            Stmt::FunctionDef(ast::StmtFunctionDef {
-                body,
-                args,
-                decorator_list,
-                returns,
-                ..
-            })
-            | Stmt::AsyncFunctionDef(ast::StmtAsyncFunctionDef {
-                body,
-                args,
-                decorator_list,
-                returns,
-                ..
-            }) => {
-                // Visit the decorators and arguments, but avoid the body, which will be
-                // deferred.
                 for decorator in decorator_list {
                     self.visit_decorator(decorator);
-                }
-
-                // Function annotations are always evaluated at runtime, unless future annotations
-                // are enabled.
-                let runtime_annotation = !self.semantic.future_annotations();
-
-                for arg_with_default in args
-                    .posonlyargs
-                    .iter()
-                    .chain(&args.args)
-                    .chain(&args.kwonlyargs)
-                {
-                    if let Some(expr) = &arg_with_default.def.annotation {
-                        if runtime_annotation {
-                            self.visit_runtime_annotation(expr);
-                        } else {
-                            self.visit_annotation(expr);
-                        };
-                    }
-                    if let Some(expr) = &arg_with_default.default {
-                        self.visit_expr(expr);
-                    }
-                }
-                if let Some(arg) = &args.vararg {
-                    if let Some(expr) = &arg.annotation {
-                        if runtime_annotation {
-                            self.visit_runtime_annotation(expr);
-                        } else {
-                            self.visit_annotation(expr);
-                        };
-                    }
-                }
-                if let Some(arg) = &args.kwarg {
-                    if let Some(expr) = &arg.annotation {
-                        if runtime_annotation {
-                            self.visit_runtime_annotation(expr);
-                        } else {
-                            self.visit_annotation(expr);
-                        };
-                    }
-                }
-                for expr in returns {
-                    if runtime_annotation {
-                        self.visit_runtime_annotation(expr);
-                    } else {
-                        self.visit_annotation(expr);
-                    };
-                }
-
-                let definition = docstrings::extraction::extract_definition(
-                    ExtractionTarget::Function,
-                    stmt,
-                    self.semantic.definition_id,
-                    &self.semantic.definitions,
-                );
-                self.semantic.push_definition(definition);
-
-                self.semantic.push_scope(match &stmt {
-                    Stmt::FunctionDef(stmt) => ScopeKind::Function(stmt),
-                    Stmt::AsyncFunctionDef(stmt) => ScopeKind::AsyncFunction(stmt),
-                    _ => unreachable!("Expected Stmt::FunctionDef | Stmt::AsyncFunctionDef"),
-                });
-
-                self.deferred.functions.push(self.semantic.snapshot());
-
-                // Extract any global bindings from the function body.
-                if let Some(globals) = Globals::from_body(body) {
-                    self.semantic.set_globals(globals);
-                }
-            }
-            Stmt::ClassDef(
-                class_def @ ast::StmtClassDef {
-                    body,
-                    bases,
-                    keywords,
-                    decorator_list,
-                    ..
-                },
-            ) => {
-                for expr in bases {
-                    self.visit_expr(expr);
-                }
-                for keyword in keywords {
-                    self.visit_keyword(keyword);
-                }
-                for decorator in decorator_list {
-                    self.visit_decorator(decorator);
-                }
-
-                let definition = docstrings::extraction::extract_definition(
-                    ExtractionTarget::Class,
-                    stmt,
-                    self.semantic.definition_id,
-                    &self.semantic.definitions,
-                );
-                self.semantic.push_definition(definition);
-
-                self.semantic.push_scope(ScopeKind::Class(class_def));
-
-                // Extract any global bindings from the class body.
-                if let Some(globals) = Globals::from_body(body) {
-                    self.semantic.set_globals(globals);
-                }
-
-                self.visit_body(body);
-            }
-            Stmt::Try(ast::StmtTry {
-                body,
-                handlers,
-                orelse,
-                finalbody,
-                range: _,
-            })
-            | Stmt::TryStar(ast::StmtTryStar {
-                body,
-                handlers,
-                orelse,
-                finalbody,
-                range: _,
-            }) => {
-                let mut handled_exceptions = Exceptions::empty();
-                for type_ in extract_handled_exceptions(handlers) {
-                    if let Some(call_path) = self.semantic.resolve_call_path(type_) {
-                        match call_path.as_slice() {
-                            ["", "NameError"] => {
-                                handled_exceptions |= Exceptions::NAME_ERROR;
-                            }
-                            ["", "ModuleNotFoundError"] => {
-                                handled_exceptions |= Exceptions::MODULE_NOT_FOUND_ERROR;
-                            }
-                            ["", "ImportError"] => {
-                                handled_exceptions |= Exceptions::IMPORT_ERROR;
-                            }
-                            _ => {}
-                        }
-                    }
-                }
-
-                self.semantic.handled_exceptions.push(handled_exceptions);
-                self.visit_body(body);
-                self.semantic.handled_exceptions.pop();
-
-                for except_handler in handlers {
-                    self.visit_except_handler(except_handler);
-                }
-
-                self.visit_body(orelse);
-                self.visit_body(finalbody);
-            }
-            Stmt::AnnAssign(ast::StmtAnnAssign {
-                target,
-                annotation,
-                value,
-                ..
-            }) => {
-                // If we're in a class or module scope, then the annotation needs to be
-                // available at runtime.
-                // See: https://docs.python.org/3/reference/simple_stmts.html#annotated-assignment-statements
-                let runtime_annotation = if self.semantic.future_annotations() {
-                    if self.semantic.scope().kind.is_class() {
-                        let baseclasses = &self
-                            .settings
-                            .flake8_type_checking
-                            .runtime_evaluated_base_classes;
-                        let decorators = &self
-                            .settings
-                            .flake8_type_checking
-                            .runtime_evaluated_decorators;
-                        flake8_type_checking::helpers::runtime_evaluated(
-                            baseclasses,
-                            decorators,
-                            &self.semantic,
-                        )
-                    } else {
-                        false
-                    }
-                } else {
-                    matches!(
-                        self.semantic.scope().kind,
-                        ScopeKind::Class(_) | ScopeKind::Module
-                    )
-                };
-
-                if runtime_annotation {
-                    self.visit_runtime_annotation(annotation);
-                } else {
-                    self.visit_annotation(annotation);
-                }
-                if let Some(expr) = value {
-                    if self.semantic.match_typing_expr(annotation, "TypeAlias") {
-                        self.visit_type_definition(expr);
-                    } else {
-                        self.visit_expr(expr);
-                    }
-                }
-                self.visit_expr(target);
-            }
-            Stmt::Assert(ast::StmtAssert {
-                test,
-                msg,
-                range: _,
-            }) => {
-                self.visit_boolean_test(test);
-                if let Some(expr) = msg {
-                    self.visit_expr(expr);
-                }
-            }
-            Stmt::While(ast::StmtWhile {
-                test,
-                body,
-                orelse,
-                range: _,
-            }) => {
-                self.visit_boolean_test(test);
-                self.visit_body(body);
-                self.visit_body(orelse);
-            }
-            Stmt::If(
-                stmt_if @ ast::StmtIf {
-                    test,
-                    body,
-                    elif_else_clauses,
-                    range: _,
-                },
-            ) => {
-                self.visit_boolean_test(test);
-
-                if typing::is_type_checking_block(stmt_if, &self.semantic) {
-                    if self.semantic.at_top_level() {
-                        self.importer.visit_type_checking_block(stmt);
-                    }
-                    self.visit_type_checking_block(body);
-                } else {
-                    self.visit_body(body);
-                }
-
-                for clause in elif_else_clauses {
-                    self.visit_elif_else_clause(clause);
-                }
-            }
-            _ => visitor::walk_stmt(self, stmt),
-        };
-
-        // Step 4: Clean-up
-        match stmt {
-            Stmt::FunctionDef(ast::StmtFunctionDef { name, .. })
-            | Stmt::AsyncFunctionDef(ast::StmtAsyncFunctionDef { name, .. }) => {
-                let scope_id = self.semantic.scope_id;
-                self.deferred.scopes.push(scope_id);
-                self.semantic.pop_scope();
-                self.semantic.pop_definition();
-                self.add_binding(
-                    name,
-                    stmt.identifier(),
-                    BindingKind::FunctionDefinition(scope_id),
-                    BindingFlags::empty(),
-                );
-            }
-            Stmt::ClassDef(ast::StmtClassDef { name, .. }) => {
-                let scope_id = self.semantic.scope_id;
-                self.deferred.scopes.push(scope_id);
-                self.semantic.pop_scope();
-                self.semantic.pop_definition();
-                self.add_binding(
-                    name,
-                    stmt.identifier(),
-                    BindingKind::ClassDefinition(scope_id),
-                    BindingFlags::empty(),
-                );
-            }
-            _ => {}
-        }
-
-        self.semantic.flags = flags_snapshot;
-        self.semantic.pop_stmt();
-    }
-
-    fn visit_annotation(&mut self, expr: &'b Expr) {
-        let flags_snapshot = self.semantic.flags;
-        self.semantic.flags |= SemanticModelFlags::TYPING_ONLY_ANNOTATION;
-        self.visit_type_definition(expr);
-        self.semantic.flags = flags_snapshot;
-    }
-
-    fn visit_expr(&mut self, expr: &'b Expr) {
-        // Step 0: Pre-processing
-        if !self.semantic.in_f_string()
-            && !self.semantic.in_deferred_type_definition()
-            && self.semantic.in_type_definition()
-            && self.semantic.future_annotations()
-        {
-            if let Expr::Constant(ast::ExprConstant {
-                value: Constant::Str(value),
-                ..
-            }) = expr
-            {
-                self.deferred.string_type_definitions.push((
-                    expr.range(),
-                    value,
-                    self.semantic.snapshot(),
-                ));
-            } else {
-                self.deferred
-                    .future_type_definitions
-                    .push((expr, self.semantic.snapshot()));
-            }
-            return;
-        }
-
-        self.semantic.push_expr(expr);
-
-        // Store the flags prior to any further descent, so that we can restore them after visiting
-        // the node.
-        let flags_snapshot = self.semantic.flags;
-
-        // If we're in a boolean test (e.g., the `test` of a `Stmt::If`), but now within a
-        // subexpression (e.g., `a` in `f(a)`), then we're no longer in a boolean test.
-        if !matches!(
-            expr,
-            Expr::BoolOp(_)
-                | Expr::UnaryOp(ast::ExprUnaryOp {
-                    op: UnaryOp::Not,
-                    ..
-                })
-        ) {
-            self.semantic.flags -= SemanticModelFlags::BOOLEAN_TEST;
-        }
-
-        // Step 1: Analysis
-        match expr {
-            Expr::Subscript(subscript @ ast::ExprSubscript { value, slice, .. }) => {
-                // Ex) Optional[...], Union[...]
-                if self.any_enabled(&[
-                    Rule::FutureRewritableTypeAnnotation,
-                    Rule::NonPEP604Annotation,
-                ]) {
-                    if let Some(operator) = typing::to_pep604_operator(value, slice, &self.semantic)
-                    {
-                        if self.enabled(Rule::FutureRewritableTypeAnnotation) {
-                            if !self.is_stub
-                                && self.settings.target_version < PythonVersion::Py310
-                                && self.settings.target_version >= PythonVersion::Py37
-                                && !self.semantic.future_annotations()
-                                && self.semantic.in_annotation()
-                                && !self.settings.pyupgrade.keep_runtime_typing
-                            {
-                                flake8_future_annotations::rules::future_rewritable_type_annotation(
-                                    self, value,
-                                );
-                            }
-                        }
-                        if self.enabled(Rule::NonPEP604Annotation) {
-                            if self.is_stub
-                                || self.settings.target_version >= PythonVersion::Py310
-                                || (self.settings.target_version >= PythonVersion::Py37
-                                    && self.semantic.future_annotations()
-                                    && self.semantic.in_annotation()
-                                    && !self.settings.pyupgrade.keep_runtime_typing)
-                            {
-                                pyupgrade::rules::use_pep604_annotation(
-                                    self, expr, slice, operator,
-                                );
-                            }
-                        }
-                    }
-                }
-
-                // Ex) list[...]
-                if self.enabled(Rule::FutureRequiredTypeAnnotation) {
-                    if !self.is_stub
-                        && self.settings.target_version < PythonVersion::Py39
-                        && !self.semantic.future_annotations()
-                        && self.semantic.in_annotation()
-                        && typing::is_pep585_generic(value, &self.semantic)
-                    {
-                        flake8_future_annotations::rules::future_required_type_annotation(
-                            self,
-                            expr,
-                            flake8_future_annotations::rules::Reason::PEP585,
-                        );
-                    }
-                }
-
-                // Ex) Union[...]
-                if self.any_enabled(&[Rule::UnnecessaryLiteralUnion, Rule::DuplicateUnionMember]) {
-                    // Determine if the current expression is an union
-                    // Avoid duplicate checks if the parent is an `Union[...]` since these rules traverse nested unions
-                    let is_unchecked_union = self
-                        .semantic
-                        .expr_grandparent()
-                        .and_then(Expr::as_subscript_expr)
-                        .map_or(true, |parent| {
-                            !self.semantic.match_typing_expr(&parent.value, "Union")
-                        });
-
-                    if is_unchecked_union {
-                        if self.enabled(Rule::UnnecessaryLiteralUnion) {
-                            flake8_pyi::rules::unnecessary_literal_union(self, expr);
-                        }
-                        if self.enabled(Rule::DuplicateUnionMember) {
-                            flake8_pyi::rules::duplicate_union_member(self, expr);
-                        }
-                    }
-                }
-
-                if self.any_enabled(&[
-                    Rule::SysVersionSlice3,
-                    Rule::SysVersion2,
-                    Rule::SysVersion0,
-                    Rule::SysVersionSlice1,
-                ]) {
-                    flake8_2020::rules::subscript(self, value, slice);
-                }
-                if self.enabled(Rule::UncapitalizedEnvironmentVariables) {
-                    flake8_simplify::rules::use_capital_environment_variables(self, expr);
-                }
-                if self.enabled(Rule::UnnecessaryIterableAllocationForFirstElement) {
-                    ruff::rules::unnecessary_iterable_allocation_for_first_element(self, subscript);
-                }
-
-                if self.enabled(Rule::InvalidIndexType) {
-                    ruff::rules::invalid_index_type(self, subscript);
-                }
-
-                pandas_vet::rules::subscript(self, value, expr);
-            }
-            Expr::Tuple(ast::ExprTuple {
-                elts,
-                ctx,
-                range: _,
-            })
-            | Expr::List(ast::ExprList {
-                elts,
-                ctx,
-                range: _,
-            }) => {
-                if ctx.is_store() {
-                    let check_too_many_expressions =
-                        self.enabled(Rule::ExpressionsInStarAssignment);
-                    let check_two_starred_expressions =
-                        self.enabled(Rule::MultipleStarredExpressions);
-                    if let Some(diagnostic) = pyflakes::rules::starred_expressions(
-                        elts,
-                        check_too_many_expressions,
-                        check_two_starred_expressions,
-                        expr.range(),
-                    ) {
-                        self.diagnostics.push(diagnostic);
-                    }
-                }
-            }
-            Expr::Name(ast::ExprName { id, ctx, range }) => {
-                match ctx {
-                    ExprContext::Load => {
-                        if self.enabled(Rule::TypingTextStrAlias) {
-                            pyupgrade::rules::typing_text_str_alias(self, expr);
-                        }
-                        if self.enabled(Rule::NumpyDeprecatedTypeAlias) {
-                            numpy::rules::deprecated_type_alias(self, expr);
-                        }
-                        if self.enabled(Rule::NumpyDeprecatedFunction) {
-                            numpy::rules::deprecated_function(self, expr);
-                        }
-                        if self.is_stub {
-                            if self.enabled(Rule::CollectionsNamedTuple) {
-                                flake8_pyi::rules::collections_named_tuple(self, expr);
-                            }
-                        }
-
-                        // Ex) List[...]
-                        if self.any_enabled(&[
-                            Rule::FutureRewritableTypeAnnotation,
-                            Rule::NonPEP585Annotation,
-                        ]) {
-                            if let Some(replacement) =
-                                typing::to_pep585_generic(expr, &self.semantic)
-                            {
-                                if self.enabled(Rule::FutureRewritableTypeAnnotation) {
-                                    if !self.is_stub
-                                        && self.settings.target_version < PythonVersion::Py39
-                                        && self.settings.target_version >= PythonVersion::Py37
-                                        && !self.semantic.future_annotations()
-                                        && self.semantic.in_annotation()
-                                        && !self.settings.pyupgrade.keep_runtime_typing
-                                    {
-                                        flake8_future_annotations::rules::future_rewritable_type_annotation(
-                                                self, expr,
-                                            );
-                                    }
-                                }
-                                if self.enabled(Rule::NonPEP585Annotation) {
-                                    if self.is_stub
-                                        || self.settings.target_version >= PythonVersion::Py39
-                                        || (self.settings.target_version >= PythonVersion::Py37
-                                            && self.semantic.future_annotations()
-                                            && self.semantic.in_annotation()
-                                            && !self.settings.pyupgrade.keep_runtime_typing)
-                                    {
-                                        pyupgrade::rules::use_pep585_annotation(
-                                            self,
-                                            expr,
-                                            &replacement,
-                                        );
-                                    }
-                                }
-                            }
-                        }
-                    }
-                    ExprContext::Store => {
-                        if self.enabled(Rule::NonLowercaseVariableInFunction) {
-                            if self.semantic.scope().kind.is_any_function() {
-                                // Ignore globals.
-                                if !self.semantic.scope().get(id).map_or(false, |binding_id| {
-                                    self.semantic.binding(binding_id).is_global()
-                                }) {
-                                    pep8_naming::rules::non_lowercase_variable_in_function(
-                                        self, expr, id,
-                                    );
-                                }
-                            }
-                        }
-                        if self.enabled(Rule::MixedCaseVariableInClassScope) {
-                            if let ScopeKind::Class(ast::StmtClassDef { bases, .. }) =
-                                &self.semantic.scope().kind
-                            {
-                                pep8_naming::rules::mixed_case_variable_in_class_scope(
-                                    self, expr, id, bases,
-                                );
-                            }
-                        }
-                        if self.enabled(Rule::MixedCaseVariableInGlobalScope) {
-                            if matches!(self.semantic.scope().kind, ScopeKind::Module) {
-                                pep8_naming::rules::mixed_case_variable_in_global_scope(
-                                    self, expr, id,
-                                );
-                            }
-                        }
-                        if self.enabled(Rule::AmbiguousVariableName) {
-                            if let Some(diagnostic) =
-                                pycodestyle::rules::ambiguous_variable_name(id, expr.range())
-                            {
-                                self.diagnostics.push(diagnostic);
-                            }
-                        }
-                        if let ScopeKind::Class(class_def) = self.semantic.scope().kind {
-                            if self.enabled(Rule::BuiltinAttributeShadowing) {
-                                flake8_builtins::rules::builtin_attribute_shadowing(
-                                    self, class_def, id, *range,
-                                );
-                            }
-                        } else {
-                            if self.enabled(Rule::BuiltinVariableShadowing) {
-                                flake8_builtins::rules::builtin_variable_shadowing(
-                                    self, id, *range,
-                                );
-                            }
-                        }
-                    }
-                    ExprContext::Del => {}
-                }
-                if self.enabled(Rule::SixPY3) {
-                    flake8_2020::rules::name_or_attribute(self, expr);
-                }
-                if self.enabled(Rule::LoadBeforeGlobalDeclaration) {
-                    pylint::rules::load_before_global_declaration(self, id, expr);
-                }
-            }
-            Expr::Attribute(ast::ExprAttribute { attr, value, .. }) => {
-                // Ex) typing.List[...]
-                if self.any_enabled(&[
-                    Rule::FutureRewritableTypeAnnotation,
-                    Rule::NonPEP585Annotation,
-                ]) {
-                    if let Some(replacement) = typing::to_pep585_generic(expr, &self.semantic) {
-                        if self.enabled(Rule::FutureRewritableTypeAnnotation) {
-                            if !self.is_stub
-                                && self.settings.target_version < PythonVersion::Py39
-                                && self.settings.target_version >= PythonVersion::Py37
-                                && !self.semantic.future_annotations()
-                                && self.semantic.in_annotation()
-                                && !self.settings.pyupgrade.keep_runtime_typing
-                            {
-                                flake8_future_annotations::rules::future_rewritable_type_annotation(
-                                    self, expr,
-                                );
-                            }
-                        }
-                        if self.enabled(Rule::NonPEP585Annotation) {
-                            if self.is_stub
-                                || self.settings.target_version >= PythonVersion::Py39
-                                || (self.settings.target_version >= PythonVersion::Py37
-                                    && self.semantic.future_annotations()
-                                    && self.semantic.in_annotation()
-                                    && !self.settings.pyupgrade.keep_runtime_typing)
-                            {
-                                pyupgrade::rules::use_pep585_annotation(self, expr, &replacement);
-                            }
-                        }
-                    }
-                }
-                if self.enabled(Rule::DatetimeTimezoneUTC) {
-                    if self.settings.target_version >= PythonVersion::Py311 {
-                        pyupgrade::rules::datetime_utc_alias(self, expr);
-                    }
-                }
-                if self.enabled(Rule::TypingTextStrAlias) {
-                    pyupgrade::rules::typing_text_str_alias(self, expr);
-                }
-                if self.enabled(Rule::NumpyDeprecatedTypeAlias) {
-                    numpy::rules::deprecated_type_alias(self, expr);
-                }
-                if self.enabled(Rule::NumpyDeprecatedFunction) {
-                    numpy::rules::deprecated_function(self, expr);
-                }
-                if self.enabled(Rule::DeprecatedMockImport) {
-                    pyupgrade::rules::deprecated_mock_attribute(self, expr);
-                }
-                if self.enabled(Rule::SixPY3) {
-                    flake8_2020::rules::name_or_attribute(self, expr);
-                }
-                if self.enabled(Rule::BannedApi) {
-                    flake8_tidy_imports::rules::banned_attribute_access(self, expr);
-                }
-                if self.enabled(Rule::PrivateMemberAccess) {
-                    flake8_self::rules::private_member_access(self, expr);
-                }
-                if self.is_stub {
-                    if self.enabled(Rule::CollectionsNamedTuple) {
-                        flake8_pyi::rules::collections_named_tuple(self, expr);
-                    }
-                }
-                pandas_vet::rules::attr(self, attr, value, expr);
-            }
-            Expr::Call(
-                call @ ast::ExprCall {
-                    func,
-                    args,
-                    keywords,
-                    range: _,
-                },
-            ) => {
-                if self.any_enabled(&[
-                    // pyflakes
-                    Rule::StringDotFormatInvalidFormat,
-                    Rule::StringDotFormatExtraNamedArguments,
-                    Rule::StringDotFormatExtraPositionalArguments,
-                    Rule::StringDotFormatMissingArguments,
-                    Rule::StringDotFormatMixingAutomatic,
-                    // pyupgrade
-                    Rule::FormatLiterals,
-                    Rule::FString,
-                    // flynt
-                    Rule::StaticJoinToFString,
-                ]) {
-                    if let Expr::Attribute(ast::ExprAttribute { value, attr, .. }) = func.as_ref() {
-                        let attr = attr.as_str();
-                        if let Expr::Constant(ast::ExprConstant {
-                            value: Constant::Str(val),
-                            ..
-                        }) = value.as_ref()
-                        {
-                            if attr == "join" {
-                                // "...".join(...) call
-                                if self.enabled(Rule::StaticJoinToFString) {
-                                    flynt::rules::static_join_to_fstring(self, expr, val);
-                                }
-                            } else if attr == "format" {
-                                // "...".format(...) call
-                                let location = expr.range();
-                                match pyflakes::format::FormatSummary::try_from(val.as_ref()) {
-                                    Err(e) => {
-                                        if self.enabled(Rule::StringDotFormatInvalidFormat) {
-                                            self.diagnostics.push(Diagnostic::new(
-                                                pyflakes::rules::StringDotFormatInvalidFormat {
-                                                    message: pyflakes::format::error_to_string(&e),
-                                                },
-                                                location,
-                                            ));
-                                        }
-                                    }
-                                    Ok(summary) => {
-                                        if self.enabled(Rule::StringDotFormatExtraNamedArguments) {
-                                            pyflakes::rules::string_dot_format_extra_named_arguments(
-                                                self, &summary, keywords, location,
-                                            );
-                                        }
-                                        if self
-                                            .enabled(Rule::StringDotFormatExtraPositionalArguments)
-                                        {
-                                            pyflakes::rules::string_dot_format_extra_positional_arguments(
-                                                self,
-                                                &summary, args, location,
-                                            );
-                                        }
-                                        if self.enabled(Rule::StringDotFormatMissingArguments) {
-                                            pyflakes::rules::string_dot_format_missing_argument(
-                                                self, &summary, args, keywords, location,
-                                            );
-                                        }
-                                        if self.enabled(Rule::StringDotFormatMixingAutomatic) {
-                                            pyflakes::rules::string_dot_format_mixing_automatic(
-                                                self, &summary, location,
-                                            );
-                                        }
-                                        if self.enabled(Rule::FormatLiterals) {
-                                            pyupgrade::rules::format_literals(self, &summary, expr);
-                                        }
-                                        if self.enabled(Rule::FString) {
-                                            pyupgrade::rules::f_strings(
-                                                self,
-                                                &summary,
-                                                expr,
-                                                value,
-                                                self.settings.line_length,
-                                            );
-                                        }
-                                    }
-                                }
-                            }
-                        }
-                    }
-                }
-                if self.enabled(Rule::TypeOfPrimitive) {
-                    pyupgrade::rules::type_of_primitive(self, expr, func, args);
-                }
-                if self.enabled(Rule::DeprecatedUnittestAlias) {
-                    pyupgrade::rules::deprecated_unittest_alias(self, func);
-                }
-                if self.enabled(Rule::SuperCallWithParameters) {
-                    pyupgrade::rules::super_call_with_parameters(self, expr, func, args);
-                }
-                if self.enabled(Rule::UnnecessaryEncodeUTF8) {
-                    pyupgrade::rules::unnecessary_encode_utf8(self, expr, func, args, keywords);
-                }
-                if self.enabled(Rule::RedundantOpenModes) {
-                    pyupgrade::rules::redundant_open_modes(self, expr);
-                }
-                if self.enabled(Rule::NativeLiterals) {
-                    pyupgrade::rules::native_literals(self, expr, func, args, keywords);
-                }
-                if self.enabled(Rule::OpenAlias) {
-                    pyupgrade::rules::open_alias(self, expr, func);
-                }
-                if self.enabled(Rule::ReplaceUniversalNewlines) {
-                    pyupgrade::rules::replace_universal_newlines(self, func, keywords);
-                }
-                if self.enabled(Rule::ReplaceStdoutStderr) {
-                    pyupgrade::rules::replace_stdout_stderr(self, expr, func, args, keywords);
-                }
-                if self.enabled(Rule::OSErrorAlias) {
-                    pyupgrade::rules::os_error_alias_call(self, func);
-                }
-                if self.enabled(Rule::NonPEP604Isinstance) {
-                    if self.settings.target_version >= PythonVersion::Py310 {
-                        pyupgrade::rules::use_pep604_isinstance(self, expr, func, args);
-                    }
-                }
-                if self.enabled(Rule::BlockingHttpCallInAsyncFunction) {
-                    flake8_async::rules::blocking_http_call(self, expr);
-                }
-                if self.enabled(Rule::OpenSleepOrSubprocessInAsyncFunction) {
-                    flake8_async::rules::open_sleep_or_subprocess_call(self, expr);
-                }
-                if self.enabled(Rule::BlockingOsCallInAsyncFunction) {
-                    flake8_async::rules::blocking_os_call(self, expr);
-                }
-                if self.any_enabled(&[Rule::Print, Rule::PPrint]) {
-                    flake8_print::rules::print_call(self, func, keywords);
-                }
-                if self.any_enabled(&[
-                    Rule::SuspiciousPickleUsage,
-                    Rule::SuspiciousMarshalUsage,
-                    Rule::SuspiciousInsecureHashUsage,
-                    Rule::SuspiciousInsecureCipherUsage,
-                    Rule::SuspiciousInsecureCipherModeUsage,
-                    Rule::SuspiciousMktempUsage,
-                    Rule::SuspiciousEvalUsage,
-                    Rule::SuspiciousMarkSafeUsage,
-                    Rule::SuspiciousURLOpenUsage,
-                    Rule::SuspiciousNonCryptographicRandomUsage,
-                    Rule::SuspiciousXMLCElementTreeUsage,
-                    Rule::SuspiciousXMLElementTreeUsage,
-                    Rule::SuspiciousXMLExpatReaderUsage,
-                    Rule::SuspiciousXMLExpatBuilderUsage,
-                    Rule::SuspiciousXMLSaxUsage,
-                    Rule::SuspiciousXMLMiniDOMUsage,
-                    Rule::SuspiciousXMLPullDOMUsage,
-                    Rule::SuspiciousXMLETreeUsage,
-                    Rule::SuspiciousUnverifiedContextUsage,
-                    Rule::SuspiciousTelnetUsage,
-                    Rule::SuspiciousFTPLibUsage,
-                ]) {
-                    flake8_bandit::rules::suspicious_function_call(self, expr);
-                }
-                if self.enabled(Rule::ReSubPositionalArgs) {
-                    flake8_bugbear::rules::re_sub_positional_args(self, call);
-                }
-                if self.enabled(Rule::UnreliableCallableCheck) {
-                    flake8_bugbear::rules::unreliable_callable_check(self, expr, func, args);
-                }
-                if self.enabled(Rule::StripWithMultiCharacters) {
-                    flake8_bugbear::rules::strip_with_multi_characters(self, expr, func, args);
-                }
-                if self.enabled(Rule::GetAttrWithConstant) {
-                    flake8_bugbear::rules::getattr_with_constant(self, expr, func, args);
-                }
-                if self.enabled(Rule::SetAttrWithConstant) {
-                    flake8_bugbear::rules::setattr_with_constant(self, expr, func, args);
-                }
-                if self.enabled(Rule::UselessContextlibSuppress) {
-                    flake8_bugbear::rules::useless_contextlib_suppress(self, expr, func, args);
-                }
-                if self.enabled(Rule::StarArgUnpackingAfterKeywordArg) {
-                    flake8_bugbear::rules::star_arg_unpacking_after_keyword_arg(
-                        self, args, keywords,
-                    );
-                }
-                if self.enabled(Rule::ZipWithoutExplicitStrict) {
-                    if self.settings.target_version >= PythonVersion::Py310 {
-                        flake8_bugbear::rules::zip_without_explicit_strict(
-                            self, expr, func, args, keywords,
-                        );
-                    }
-                }
-                if self.enabled(Rule::NoExplicitStacklevel) {
-                    flake8_bugbear::rules::no_explicit_stacklevel(self, func, keywords);
-                }
-                if self.enabled(Rule::UnnecessaryDictKwargs) {
-                    flake8_pie::rules::unnecessary_dict_kwargs(self, expr, keywords);
-                }
-                if self.enabled(Rule::ExecBuiltin) {
-                    flake8_bandit::rules::exec_used(self, func);
-                }
-                if self.enabled(Rule::BadFilePermissions) {
-                    flake8_bandit::rules::bad_file_permissions(self, func, args, keywords);
-                }
-                if self.enabled(Rule::RequestWithNoCertValidation) {
-                    flake8_bandit::rules::request_with_no_cert_validation(self, func, keywords);
-                }
-                if self.enabled(Rule::UnsafeYAMLLoad) {
-                    flake8_bandit::rules::unsafe_yaml_load(self, func, args, keywords);
-                }
-                if self.enabled(Rule::SnmpInsecureVersion) {
-                    flake8_bandit::rules::snmp_insecure_version(self, func, keywords);
-                }
-                if self.enabled(Rule::SnmpWeakCryptography) {
-                    flake8_bandit::rules::snmp_weak_cryptography(self, func, args, keywords);
-                }
-                if self.enabled(Rule::Jinja2AutoescapeFalse) {
-                    flake8_bandit::rules::jinja2_autoescape_false(self, func, keywords);
-                }
-                if self.enabled(Rule::HardcodedPasswordFuncArg) {
-                    flake8_bandit::rules::hardcoded_password_func_arg(self, keywords);
-                }
-                if self.enabled(Rule::HardcodedSQLExpression) {
-                    flake8_bandit::rules::hardcoded_sql_expression(self, expr);
-                }
-                if self.enabled(Rule::HashlibInsecureHashFunction) {
-                    flake8_bandit::rules::hashlib_insecure_hash_functions(
-                        self, func, args, keywords,
-                    );
-                }
-                if self.enabled(Rule::RequestWithoutTimeout) {
-                    flake8_bandit::rules::request_without_timeout(self, func, keywords);
-                }
-                if self.enabled(Rule::ParamikoCall) {
-                    flake8_bandit::rules::paramiko_call(self, func);
-                }
-                if self.enabled(Rule::LoggingConfigInsecureListen) {
-                    flake8_bandit::rules::logging_config_insecure_listen(self, func, keywords);
-                }
-                if self.any_enabled(&[
-                    Rule::SubprocessWithoutShellEqualsTrue,
-                    Rule::SubprocessPopenWithShellEqualsTrue,
-                    Rule::CallWithShellEqualsTrue,
-                    Rule::StartProcessWithAShell,
-                    Rule::StartProcessWithNoShell,
-                    Rule::StartProcessWithPartialPath,
-                    Rule::UnixCommandWildcardInjection,
-                ]) {
-                    flake8_bandit::rules::shell_injection(self, func, args, keywords);
-                }
-                if self.enabled(Rule::UnnecessaryGeneratorList) {
-                    flake8_comprehensions::rules::unnecessary_generator_list(
-                        self, expr, func, args, keywords,
-                    );
-                }
-                if self.enabled(Rule::UnnecessaryGeneratorSet) {
-                    flake8_comprehensions::rules::unnecessary_generator_set(
-                        self, expr, func, args, keywords,
-                    );
-                }
-                if self.enabled(Rule::UnnecessaryGeneratorDict) {
-                    flake8_comprehensions::rules::unnecessary_generator_dict(
-                        self, expr, func, args, keywords,
-                    );
-                }
-                if self.enabled(Rule::UnnecessaryListComprehensionSet) {
-                    flake8_comprehensions::rules::unnecessary_list_comprehension_set(
-                        self, expr, func, args, keywords,
-                    );
-                }
-                if self.enabled(Rule::UnnecessaryListComprehensionDict) {
-                    flake8_comprehensions::rules::unnecessary_list_comprehension_dict(
-                        self, expr, func, args, keywords,
-                    );
-                }
-                if self.enabled(Rule::UnnecessaryLiteralSet) {
-                    flake8_comprehensions::rules::unnecessary_literal_set(
-                        self, expr, func, args, keywords,
-                    );
-                }
-                if self.enabled(Rule::UnnecessaryLiteralDict) {
-                    flake8_comprehensions::rules::unnecessary_literal_dict(
-                        self, expr, func, args, keywords,
-                    );
-                }
-                if self.enabled(Rule::UnnecessaryCollectionCall) {
-                    flake8_comprehensions::rules::unnecessary_collection_call(
-                        self,
-                        expr,
-                        func,
-                        args,
-                        keywords,
-                        &self.settings.flake8_comprehensions,
-                    );
-                }
-                if self.enabled(Rule::UnnecessaryLiteralWithinTupleCall) {
-                    flake8_comprehensions::rules::unnecessary_literal_within_tuple_call(
-                        self, expr, func, args, keywords,
-                    );
-                }
-                if self.enabled(Rule::UnnecessaryLiteralWithinListCall) {
-                    flake8_comprehensions::rules::unnecessary_literal_within_list_call(
-                        self, expr, func, args, keywords,
-                    );
-                }
-                if self.enabled(Rule::UnnecessaryLiteralWithinDictCall) {
-                    flake8_comprehensions::rules::unnecessary_literal_within_dict_call(
-                        self, expr, func, args, keywords,
-                    );
-                }
-                if self.enabled(Rule::UnnecessaryListCall) {
-                    flake8_comprehensions::rules::unnecessary_list_call(self, expr, func, args);
-                }
-                if self.enabled(Rule::UnnecessaryCallAroundSorted) {
-                    flake8_comprehensions::rules::unnecessary_call_around_sorted(
-                        self, expr, func, args,
-                    );
-                }
-                if self.enabled(Rule::UnnecessaryDoubleCastOrProcess) {
-                    flake8_comprehensions::rules::unnecessary_double_cast_or_process(
-                        self, expr, func, args, keywords,
-                    );
-                }
-                if self.enabled(Rule::UnnecessarySubscriptReversal) {
-                    flake8_comprehensions::rules::unnecessary_subscript_reversal(
-                        self, expr, func, args,
-                    );
-                }
-                if self.enabled(Rule::UnnecessaryMap) {
-                    flake8_comprehensions::rules::unnecessary_map(
-                        self,
-                        expr,
-                        self.semantic.expr_parent(),
-                        func,
-                        args,
-                    );
-                }
-                if self.enabled(Rule::UnnecessaryComprehensionAnyAll) {
-                    flake8_comprehensions::rules::unnecessary_comprehension_any_all(
-                        self, expr, func, args, keywords,
-                    );
-                }
-                if self.enabled(Rule::BooleanPositionalValueInFunctionCall) {
-                    flake8_boolean_trap::rules::check_boolean_positional_value_in_function_call(
-                        self, args, func,
-                    );
-                }
-                if self.enabled(Rule::Debugger) {
-                    flake8_debugger::rules::debugger_call(self, expr, func);
-                }
-                if self.enabled(Rule::PandasUseOfInplaceArgument) {
-                    pandas_vet::rules::inplace_argument(self, expr, func, args, keywords);
-                }
-                pandas_vet::rules::call(self, func);
-                if self.enabled(Rule::PandasUseOfDotReadTable) {
-                    pandas_vet::rules::use_of_read_table(self, func, keywords);
-                }
-                if self.enabled(Rule::PandasUseOfPdMerge) {
-                    pandas_vet::rules::use_of_pd_merge(self, func);
-                }
-                if self.enabled(Rule::CallDatetimeWithoutTzinfo) {
-                    flake8_datetimez::rules::call_datetime_without_tzinfo(
-                        self,
-                        func,
-                        args,
-                        keywords,
-                        expr.range(),
-                    );
-                }
-                if self.enabled(Rule::CallDatetimeToday) {
-                    flake8_datetimez::rules::call_datetime_today(self, func, expr.range());
-                }
-                if self.enabled(Rule::CallDatetimeUtcnow) {
-                    flake8_datetimez::rules::call_datetime_utcnow(self, func, expr.range());
-                }
-                if self.enabled(Rule::CallDatetimeUtcfromtimestamp) {
-                    flake8_datetimez::rules::call_datetime_utcfromtimestamp(
-                        self,
-                        func,
-                        expr.range(),
-                    );
-                }
-                if self.enabled(Rule::CallDatetimeNowWithoutTzinfo) {
-                    flake8_datetimez::rules::call_datetime_now_without_tzinfo(
-                        self,
-                        func,
-                        args,
-                        keywords,
-                        expr.range(),
-                    );
-                }
-                if self.enabled(Rule::CallDatetimeFromtimestamp) {
-                    flake8_datetimez::rules::call_datetime_fromtimestamp(
-                        self,
-                        func,
-                        args,
-                        keywords,
-                        expr.range(),
-                    );
-                }
-                if self.enabled(Rule::CallDatetimeStrptimeWithoutZone) {
-                    flake8_datetimez::rules::call_datetime_strptime_without_zone(
-                        self,
-                        func,
-                        args,
-                        expr.range(),
-                    );
-                }
-                if self.enabled(Rule::CallDateToday) {
-                    flake8_datetimez::rules::call_date_today(self, func, expr.range());
-                }
-                if self.enabled(Rule::CallDateFromtimestamp) {
-                    flake8_datetimez::rules::call_date_fromtimestamp(self, func, expr.range());
-                }
-                if self.enabled(Rule::Eval) {
-                    pygrep_hooks::rules::no_eval(self, func);
-                }
-                if self.enabled(Rule::DeprecatedLogWarn) {
-                    pygrep_hooks::rules::deprecated_log_warn(self, func);
-                }
-                if self.enabled(Rule::UnnecessaryDirectLambdaCall) {
-                    pylint::rules::unnecessary_direct_lambda_call(self, expr, func);
-                }
-                if self.enabled(Rule::SysExitAlias) {
-                    pylint::rules::sys_exit_alias(self, func);
-                }
-                if self.enabled(Rule::BadStrStripCall) {
-                    pylint::rules::bad_str_strip_call(self, func, args);
-                }
-                if self.enabled(Rule::InvalidEnvvarDefault) {
-                    pylint::rules::invalid_envvar_default(self, func, args, keywords);
-                }
-                if self.enabled(Rule::InvalidEnvvarValue) {
-                    pylint::rules::invalid_envvar_value(self, func, args, keywords);
-                }
-                if self.enabled(Rule::NestedMinMax) {
-                    pylint::rules::nested_min_max(self, expr, func, args, keywords);
-                }
-                if self.enabled(Rule::PytestPatchWithLambda) {
-                    if let Some(diagnostic) =
-                        flake8_pytest_style::rules::patch_with_lambda(func, args, keywords)
-                    {
-                        self.diagnostics.push(diagnostic);
-                    }
-                }
-                if self.enabled(Rule::PytestUnittestAssertion) {
-                    if let Some(diagnostic) = flake8_pytest_style::rules::unittest_assertion(
-                        self, expr, func, args, keywords,
-                    ) {
-                        self.diagnostics.push(diagnostic);
-                    }
-                }
-                if self.enabled(Rule::SubprocessPopenPreexecFn) {
-                    pylint::rules::subprocess_popen_preexec_fn(self, func, keywords);
-                }
-                if self.any_enabled(&[
-                    Rule::PytestRaisesWithoutException,
-                    Rule::PytestRaisesTooBroad,
-                ]) {
-                    flake8_pytest_style::rules::raises_call(self, func, args, keywords);
-                }
-                if self.enabled(Rule::PytestFailWithoutMessage) {
-                    flake8_pytest_style::rules::fail_call(self, func, args, keywords);
-                }
-                if self.enabled(Rule::PairwiseOverZipped) {
-                    if self.settings.target_version >= PythonVersion::Py310 {
-                        ruff::rules::pairwise_over_zipped(self, func, args);
-                    }
-                }
-                if self.any_enabled(&[
-                    Rule::FStringInGetTextFuncCall,
-                    Rule::FormatInGetTextFuncCall,
-                    Rule::PrintfInGetTextFuncCall,
-                ]) && flake8_gettext::is_gettext_func_call(
-                    func,
-                    &self.settings.flake8_gettext.functions_names,
-                ) {
-                    if self.enabled(Rule::FStringInGetTextFuncCall) {
-                        flake8_gettext::rules::f_string_in_gettext_func_call(self, args);
-                    }
-                    if self.enabled(Rule::FormatInGetTextFuncCall) {
-                        flake8_gettext::rules::format_in_gettext_func_call(self, args);
-                    }
-                    if self.enabled(Rule::PrintfInGetTextFuncCall) {
-                        flake8_gettext::rules::printf_in_gettext_func_call(self, args);
-                    }
-                }
-                if self.enabled(Rule::UncapitalizedEnvironmentVariables) {
-                    flake8_simplify::rules::use_capital_environment_variables(self, expr);
-                }
-                if self.enabled(Rule::OpenFileWithContextHandler) {
-                    flake8_simplify::rules::open_file_with_context_handler(self, func);
-                }
-                if self.enabled(Rule::DictGetWithNoneDefault) {
-                    flake8_simplify::rules::dict_get_with_none_default(self, expr);
-                }
-                if self.any_enabled(&[
-                    Rule::OsPathAbspath,
-                    Rule::OsChmod,
-                    Rule::OsMkdir,
-                    Rule::OsMakedirs,
-                    Rule::OsRename,
-                    Rule::OsReplace,
-                    Rule::OsRmdir,
-                    Rule::OsRemove,
-                    Rule::OsUnlink,
-                    Rule::OsGetcwd,
-                    Rule::OsPathExists,
-                    Rule::OsPathExpanduser,
-                    Rule::OsPathIsdir,
-                    Rule::OsPathIsfile,
-                    Rule::OsPathIslink,
-                    Rule::OsReadlink,
-                    Rule::OsStat,
-                    Rule::OsPathIsabs,
-                    Rule::OsPathJoin,
-                    Rule::OsPathBasename,
-                    Rule::OsPathSamefile,
-                    Rule::OsPathSplitext,
-                    Rule::BuiltinOpen,
-                    Rule::PyPath,
-                    Rule::OsPathGetsize,
-                    Rule::OsPathGetatime,
-                    Rule::OsPathGetmtime,
-                    Rule::OsPathGetctime,
-                ]) {
-                    flake8_use_pathlib::rules::replaceable_by_pathlib(self, func);
-                }
-                if self.enabled(Rule::PathConstructorCurrentDirectory) {
-                    flake8_use_pathlib::rules::path_constructor_current_directory(self, expr, func);
-                }
-                if self.enabled(Rule::OsSepSplit) {
-                    flake8_use_pathlib::rules::os_sep_split(self, func, args, keywords);
-                }
-                if self.enabled(Rule::NumpyLegacyRandom) {
-                    numpy::rules::legacy_random(self, func);
-                }
-                if self.any_enabled(&[
-                    Rule::LoggingStringFormat,
-                    Rule::LoggingPercentFormat,
-                    Rule::LoggingStringConcat,
-                    Rule::LoggingFString,
-                    Rule::LoggingWarn,
-                    Rule::LoggingExtraAttrClash,
-                    Rule::LoggingExcInfo,
-                    Rule::LoggingRedundantExcInfo,
-                ]) {
-                    flake8_logging_format::rules::logging_call(self, func, args, keywords);
-                }
-                if self.any_enabled(&[Rule::LoggingTooFewArgs, Rule::LoggingTooManyArgs]) {
-                    pylint::rules::logging_call(self, func, args, keywords);
-                }
-                if self.enabled(Rule::DjangoLocalsInRenderFunction) {
-                    flake8_django::rules::locals_in_render_function(self, func, args, keywords);
-                }
-                if self.is_stub && self.enabled(Rule::UnsupportedMethodCallOnAll) {
-                    flake8_pyi::rules::unsupported_method_call_on_all(self, func);
-                }
-            }
-            Expr::Dict(ast::ExprDict {
-                keys,
-                values,
-                range: _,
-            }) => {
-                if self.any_enabled(&[
-                    Rule::MultiValueRepeatedKeyLiteral,
-                    Rule::MultiValueRepeatedKeyVariable,
-                ]) {
-                    pyflakes::rules::repeated_keys(self, keys, values);
-                }
-                if self.enabled(Rule::UnnecessarySpread) {
-                    flake8_pie::rules::unnecessary_spread(self, keys, values);
-                }
-            }
-            Expr::Set(ast::ExprSet { elts, range: _ }) => {
-                if self.enabled(Rule::DuplicateValue) {
-                    flake8_bugbear::rules::duplicate_value(self, elts);
-                }
-            }
-            Expr::Yield(_) => {
-                if self.enabled(Rule::YieldOutsideFunction) {
-                    pyflakes::rules::yield_outside_function(self, expr);
-                }
-                if self.enabled(Rule::YieldInInit) {
-                    pylint::rules::yield_in_init(self, expr);
-                }
-            }
-            Expr::YieldFrom(yield_from) => {
-                if self.enabled(Rule::YieldOutsideFunction) {
-                    pyflakes::rules::yield_outside_function(self, expr);
-                }
-                if self.enabled(Rule::YieldInInit) {
-                    pylint::rules::yield_in_init(self, expr);
-                }
-                if self.enabled(Rule::YieldFromInAsyncFunction) {
-                    pylint::rules::yield_from_in_async_function(self, yield_from);
-                }
-            }
-            Expr::Await(_) => {
-                if self.enabled(Rule::YieldOutsideFunction) {
-                    pyflakes::rules::yield_outside_function(self, expr);
-                }
-                if self.enabled(Rule::AwaitOutsideAsync) {
-                    pylint::rules::await_outside_async(self, expr);
-                }
-            }
-            Expr::JoinedStr(ast::ExprJoinedStr { values, range: _ }) => {
-                if self.enabled(Rule::FStringMissingPlaceholders) {
-                    pyflakes::rules::f_string_missing_placeholders(expr, values, self);
-                }
-                if self.enabled(Rule::HardcodedSQLExpression) {
-                    flake8_bandit::rules::hardcoded_sql_expression(self, expr);
-                }
-                if self.enabled(Rule::ExplicitFStringTypeConversion) {
-                    ruff::rules::explicit_f_string_type_conversion(self, expr, values);
-                }
-            }
-            Expr::BinOp(ast::ExprBinOp {
-                left,
-                op: Operator::RShift,
-                ..
-            }) => {
-                if self.enabled(Rule::InvalidPrintSyntax) {
-                    pyflakes::rules::invalid_print_syntax(self, left);
-                }
-            }
-            Expr::BinOp(ast::ExprBinOp {
-                left,
-                op: Operator::Mod,
-                right,
-                range: _,
-            }) => {
-                if let Expr::Constant(ast::ExprConstant {
-                    value: Constant::Str(value),
-                    ..
-                }) = left.as_ref()
-                {
-                    if self.any_enabled(&[
-                        Rule::PercentFormatInvalidFormat,
-                        Rule::PercentFormatExpectedMapping,
-                        Rule::PercentFormatExpectedSequence,
-                        Rule::PercentFormatExtraNamedArguments,
-                        Rule::PercentFormatMissingArgument,
-                        Rule::PercentFormatMixedPositionalAndNamed,
-                        Rule::PercentFormatPositionalCountMismatch,
-                        Rule::PercentFormatStarRequiresSequence,
-                        Rule::PercentFormatUnsupportedFormatCharacter,
-                    ]) {
-                        let location = expr.range();
-                        match pyflakes::cformat::CFormatSummary::try_from(value.as_str()) {
-                            Err(CFormatError {
-                                typ: CFormatErrorType::UnsupportedFormatChar(c),
-                                ..
-                            }) => {
-                                if self.enabled(Rule::PercentFormatUnsupportedFormatCharacter) {
-                                    self.diagnostics.push(Diagnostic::new(
-                                        pyflakes::rules::PercentFormatUnsupportedFormatCharacter {
-                                            char: c,
-                                        },
-                                        location,
-                                    ));
-                                }
-                            }
-                            Err(e) => {
-                                if self.enabled(Rule::PercentFormatInvalidFormat) {
-                                    self.diagnostics.push(Diagnostic::new(
-                                        pyflakes::rules::PercentFormatInvalidFormat {
-                                            message: e.to_string(),
-                                        },
-                                        location,
-                                    ));
-                                }
-                            }
-                            Ok(summary) => {
-                                if self.enabled(Rule::PercentFormatExpectedMapping) {
-                                    pyflakes::rules::percent_format_expected_mapping(
-                                        self, &summary, right, location,
-                                    );
-                                }
-                                if self.enabled(Rule::PercentFormatExpectedSequence) {
-                                    pyflakes::rules::percent_format_expected_sequence(
-                                        self, &summary, right, location,
-                                    );
-                                }
-                                if self.enabled(Rule::PercentFormatExtraNamedArguments) {
-                                    pyflakes::rules::percent_format_extra_named_arguments(
-                                        self, &summary, right, location,
-                                    );
-                                }
-                                if self.enabled(Rule::PercentFormatMissingArgument) {
-                                    pyflakes::rules::percent_format_missing_arguments(
-                                        self, &summary, right, location,
-                                    );
-                                }
-                                if self.enabled(Rule::PercentFormatMixedPositionalAndNamed) {
-                                    pyflakes::rules::percent_format_mixed_positional_and_named(
-                                        self, &summary, location,
-                                    );
-                                }
-                                if self.enabled(Rule::PercentFormatPositionalCountMismatch) {
-                                    pyflakes::rules::percent_format_positional_count_mismatch(
-                                        self, &summary, right, location,
-                                    );
-                                }
-                                if self.enabled(Rule::PercentFormatStarRequiresSequence) {
-                                    pyflakes::rules::percent_format_star_requires_sequence(
-                                        self, &summary, right, location,
-                                    );
-                                }
-                            }
-                        }
-                    }
-                    if self.enabled(Rule::PrintfStringFormatting) {
-                        pyupgrade::rules::printf_string_formatting(self, expr, right, self.locator);
-                    }
-                    if self.enabled(Rule::BadStringFormatType) {
-                        pylint::rules::bad_string_format_type(self, expr, right);
-                    }
-                    if self.enabled(Rule::HardcodedSQLExpression) {
-                        flake8_bandit::rules::hardcoded_sql_expression(self, expr);
-                    }
-                }
-            }
-            Expr::BinOp(ast::ExprBinOp {
-                op: Operator::Add, ..
-            }) => {
-                if self.enabled(Rule::ExplicitStringConcatenation) {
-                    if let Some(diagnostic) =
-                        flake8_implicit_str_concat::rules::explicit(expr, self.locator)
-                    {
-                        self.diagnostics.push(diagnostic);
-                    }
-                }
-                if self.enabled(Rule::CollectionLiteralConcatenation) {
-                    ruff::rules::collection_literal_concatenation(self, expr);
-                }
-                if self.enabled(Rule::HardcodedSQLExpression) {
-                    flake8_bandit::rules::hardcoded_sql_expression(self, expr);
-                }
-            }
-            Expr::BinOp(ast::ExprBinOp {
-                op: Operator::BitOr,
-                ..
-            }) => {
-                // Ex) `str | None`
-                if self.enabled(Rule::FutureRequiredTypeAnnotation) {
-                    if !self.is_stub
-                        && self.settings.target_version < PythonVersion::Py310
-                        && !self.semantic.future_annotations()
-                        && self.semantic.in_annotation()
-                    {
-                        flake8_future_annotations::rules::future_required_type_annotation(
-                            self,
-                            expr,
-                            flake8_future_annotations::rules::Reason::PEP604,
-                        );
-                    }
-                }
-                if self.is_stub {
-                    if self.enabled(Rule::DuplicateUnionMember)
-                        && self.semantic.in_type_definition()
-                        // Avoid duplicate checks if the parent is an `|`
-                        && !matches!(
-                            self.semantic.expr_parent(),
-                            Some(Expr::BinOp(ast::ExprBinOp { op: Operator::BitOr, ..}))
-                        )
-                    {
-                        flake8_pyi::rules::duplicate_union_member(self, expr);
-                    }
-                    if self.enabled(Rule::UnnecessaryLiteralUnion)
-                        // Avoid duplicate checks if the parent is an `|`
-                        && !matches!(
-                            self.semantic.expr_parent(),
-                            Some(Expr::BinOp(ast::ExprBinOp { op: Operator::BitOr, ..}))
-                        )
-                    {
-                        flake8_pyi::rules::unnecessary_literal_union(self, expr);
-                    }
-                }
-            }
-            Expr::UnaryOp(ast::ExprUnaryOp {
-                op,
-                operand,
-                range: _,
-            }) => {
-                let check_not_in = self.enabled(Rule::NotInTest);
-                let check_not_is = self.enabled(Rule::NotIsTest);
-                if check_not_in || check_not_is {
-                    pycodestyle::rules::not_tests(
-                        self,
-                        expr,
-                        *op,
-                        operand,
-                        check_not_in,
-                        check_not_is,
-                    );
-                }
-                if self.enabled(Rule::UnaryPrefixIncrementDecrement) {
-                    flake8_bugbear::rules::unary_prefix_increment_decrement(
-                        self, expr, *op, operand,
-                    );
-                }
-                if self.enabled(Rule::NegateEqualOp) {
-                    flake8_simplify::rules::negation_with_equal_op(self, expr, *op, operand);
-                }
-                if self.enabled(Rule::NegateNotEqualOp) {
-                    flake8_simplify::rules::negation_with_not_equal_op(self, expr, *op, operand);
-                }
-                if self.enabled(Rule::DoubleNegation) {
-                    flake8_simplify::rules::double_negation(self, expr, *op, operand);
-                }
-            }
-            Expr::Compare(ast::ExprCompare {
-                left,
-                ops,
-                comparators,
-                range: _,
-            }) => {
-                let check_none_comparisons = self.enabled(Rule::NoneComparison);
-                let check_true_false_comparisons = self.enabled(Rule::TrueFalseComparison);
-                if check_none_comparisons || check_true_false_comparisons {
-                    pycodestyle::rules::literal_comparisons(
-                        self,
-                        expr,
-                        left,
-                        ops,
-                        comparators,
-                        check_none_comparisons,
-                        check_true_false_comparisons,
-                    );
-                }
-                if self.enabled(Rule::IsLiteral) {
-                    pyflakes::rules::invalid_literal_comparison(self, left, ops, comparators, expr);
-                }
-                if self.enabled(Rule::TypeComparison) {
-                    pycodestyle::rules::type_comparison(self, expr, ops, comparators);
-                }
-                if self.any_enabled(&[
-                    Rule::SysVersionCmpStr3,
-                    Rule::SysVersionInfo0Eq3,
-                    Rule::SysVersionInfo1CmpInt,
-                    Rule::SysVersionInfoMinorCmpInt,
-                    Rule::SysVersionCmpStr10,
-                ]) {
-                    flake8_2020::rules::compare(self, left, ops, comparators);
-                }
-                if self.enabled(Rule::HardcodedPasswordString) {
-                    flake8_bandit::rules::compare_to_hardcoded_password_string(
-                        self,
-                        left,
-                        comparators,
-                    );
-                }
-                if self.enabled(Rule::ComparisonWithItself) {
-                    pylint::rules::comparison_with_itself(self, left, ops, comparators);
-                }
-                if self.enabled(Rule::ComparisonOfConstant) {
-                    pylint::rules::comparison_of_constant(self, left, ops, comparators);
-                }
-                if self.enabled(Rule::CompareToEmptyString) {
-                    pylint::rules::compare_to_empty_string(self, left, ops, comparators);
-                }
-                if self.enabled(Rule::MagicValueComparison) {
-                    pylint::rules::magic_value_comparison(self, left, comparators);
-                }
-                if self.enabled(Rule::InDictKeys) {
-                    flake8_simplify::rules::key_in_dict_compare(self, expr, left, ops, comparators);
-                }
-                if self.enabled(Rule::YodaConditions) {
-                    flake8_simplify::rules::yoda_conditions(self, expr, left, ops, comparators);
-                }
-                if self.enabled(Rule::PandasNuniqueConstantSeriesCheck) {
-                    pandas_vet::rules::nunique_constant_series_check(
-                        self,
-                        expr,
-                        left,
-                        ops,
-                        comparators,
-                    );
-                }
-            }
-            Expr::Constant(ast::ExprConstant {
-                value: Constant::Int(_) | Constant::Float(_) | Constant::Complex { .. },
-                kind: _,
-                range: _,
-            }) => {
-                if self.is_stub && self.enabled(Rule::NumericLiteralTooLong) {
-                    flake8_pyi::rules::numeric_literal_too_long(self, expr);
-                }
-            }
-            Expr::Constant(ast::ExprConstant {
-                value: Constant::Bytes(_),
-                kind: _,
-                range: _,
-            }) => {
-                if self.is_stub && self.enabled(Rule::StringOrBytesTooLong) {
-                    flake8_pyi::rules::string_or_bytes_too_long(self, expr);
-                }
-            }
-            Expr::Constant(ast::ExprConstant {
-                value: Constant::Str(value),
-                kind,
-                range: _,
-            }) => {
-                if self.enabled(Rule::HardcodedBindAllInterfaces) {
-                    if let Some(diagnostic) =
-                        flake8_bandit::rules::hardcoded_bind_all_interfaces(value, expr.range())
-                    {
-                        self.diagnostics.push(diagnostic);
-                    }
-                }
-                if self.enabled(Rule::HardcodedTempFile) {
-                    if let Some(diagnostic) = flake8_bandit::rules::hardcoded_tmp_directory(
-                        expr,
-                        value,
-                        &self.settings.flake8_bandit.hardcoded_tmp_directory,
-                    ) {
-                        self.diagnostics.push(diagnostic);
-                    }
-                }
-                if self.enabled(Rule::UnicodeKindPrefix) {
-                    pyupgrade::rules::unicode_kind_prefix(self, expr, kind.as_deref());
-                }
-                if self.is_stub {
-                    if self.enabled(Rule::StringOrBytesTooLong) {
-                        flake8_pyi::rules::string_or_bytes_too_long(self, expr);
-                    }
-=======
-                for decorator in decorator_list {
-                    self.visit_decorator(decorator);
->>>>>>> b7e73460
                 }
 
                 let definition = docstrings::extraction::extract_definition(
