--- conflicted
+++ resolved
@@ -3411,20 +3411,20 @@
                 }
             }
             Expr::Constant(ast::ExprConstant {
-<<<<<<< HEAD
                 value: Constant::Int(_) | Constant::Float(_) | Constant::Complex { .. },
                 range,
                 ..
             }) => {
                 if self.is_stub && self.enabled(Rule::NumericLiteralTooLong) {
                     flake8_pyi::rules::numeric_literal_too_long(self, *range);
-=======
+                }
+            }
+            Expr::Constant(ast::ExprConstant {
                 value: Constant::Bytes(_),
                 ..
             }) => {
                 if self.is_stub && self.enabled(Rule::StringOrBytesTooLong) {
                     flake8_pyi::rules::string_or_bytes_too_long(self, expr);
->>>>>>> 583411a2
                 }
             }
             Expr::Constant(ast::ExprConstant {
