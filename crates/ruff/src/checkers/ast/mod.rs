--- conflicted
+++ resolved
@@ -382,15 +382,11 @@
                     }
                 }
 
-<<<<<<< HEAD
-                if self.settings.rules.enabled(Rule::InvalidStrReturnType) {
+                if self.enabled(Rule::InvalidStrReturnType) {
                     pylint::rules::invalid_str_return(self, name, body);
                 }
 
-                if self.settings.rules.enabled(Rule::InvalidFunctionName) {
-=======
                 if self.enabled(Rule::InvalidFunctionName) {
->>>>>>> 694bf7f5
                     if let Some(diagnostic) = pep8_naming::rules::invalid_function_name(
                         stmt,
                         name,
