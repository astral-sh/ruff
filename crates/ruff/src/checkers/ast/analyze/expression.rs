use ruff_python_ast::{self as ast, Arguments, Constant, Expr, ExprContext, Operator, Ranged};
use ruff_python_literal::cformat::{CFormatError, CFormatErrorType};

use ruff_diagnostics::Diagnostic;

use ruff_python_ast::types::Node;
use ruff_python_semantic::analyze::typing;
use ruff_python_semantic::ScopeKind;

use crate::checkers::ast::Checker;
use crate::registry::Rule;
use crate::rules::{
    flake8_2020, flake8_async, flake8_bandit, flake8_boolean_trap, flake8_bugbear, flake8_builtins,
    flake8_comprehensions, flake8_datetimez, flake8_debugger, flake8_django,
    flake8_future_annotations, flake8_gettext, flake8_implicit_str_concat, flake8_logging_format,
    flake8_pie, flake8_print, flake8_pyi, flake8_pytest_style, flake8_self, flake8_simplify,
    flake8_tidy_imports, flake8_use_pathlib, flynt, numpy, pandas_vet, pep8_naming, pycodestyle,
    pyflakes, pygrep_hooks, pylint, pyupgrade, ruff,
};
use crate::settings::types::PythonVersion;

/// Run lint rules over an [`Expr`] syntax node.
pub(crate) fn expression(expr: &Expr, checker: &mut Checker) {
    match expr {
        Expr::Subscript(subscript @ ast::ExprSubscript { value, slice, .. }) => {
            // Ex) Optional[...], Union[...]
            if checker.any_enabled(&[
                Rule::FutureRewritableTypeAnnotation,
                Rule::NonPEP604Annotation,
            ]) {
                if let Some(operator) = typing::to_pep604_operator(value, slice, &checker.semantic)
                {
                    if checker.enabled(Rule::FutureRewritableTypeAnnotation) {
                        if !checker.is_stub
                            && checker.settings.target_version < PythonVersion::Py310
                            && checker.settings.target_version >= PythonVersion::Py37
                            && !checker.semantic.future_annotations()
                            && checker.semantic.in_annotation()
                            && !checker.settings.pyupgrade.keep_runtime_typing
                        {
                            flake8_future_annotations::rules::future_rewritable_type_annotation(
                                checker, value,
                            );
                        }
                    }
                    if checker.enabled(Rule::NonPEP604Annotation) {
                        if checker.is_stub
                            || checker.settings.target_version >= PythonVersion::Py310
                            || (checker.settings.target_version >= PythonVersion::Py37
                                && checker.semantic.future_annotations()
                                && checker.semantic.in_annotation()
                                && !checker.settings.pyupgrade.keep_runtime_typing)
                        {
                            pyupgrade::rules::use_pep604_annotation(checker, expr, slice, operator);
                        }
                    }
                }
            }

            // Ex) list[...]
            if checker.enabled(Rule::FutureRequiredTypeAnnotation) {
                if !checker.is_stub
                    && checker.settings.target_version < PythonVersion::Py39
                    && !checker.semantic.future_annotations()
                    && checker.semantic.in_annotation()
                    && typing::is_pep585_generic(value, &checker.semantic)
                {
                    flake8_future_annotations::rules::future_required_type_annotation(
                        checker,
                        expr,
                        flake8_future_annotations::rules::Reason::PEP585,
                    );
                }
            }

            // Ex) Union[...]
            if checker.any_enabled(&[
                Rule::UnnecessaryLiteralUnion,
                Rule::DuplicateUnionMember,
                Rule::RedundantLiteralUnion,
                Rule::UnnecessaryTypeUnion,
            ]) {
                // Avoid duplicate checks if the parent is an `Union[...]` since these rules
                // traverse nested unions.
                let is_unchecked_union = checker
                    .semantic
                    .expr_grandparent()
                    .and_then(Expr::as_subscript_expr)
                    .map_or(true, |parent| {
                        !checker.semantic.match_typing_expr(&parent.value, "Union")
                    });

                if is_unchecked_union {
                    if checker.enabled(Rule::UnnecessaryLiteralUnion) {
                        flake8_pyi::rules::unnecessary_literal_union(checker, expr);
                    }
                    if checker.enabled(Rule::DuplicateUnionMember) {
                        flake8_pyi::rules::duplicate_union_member(checker, expr);
                    }
                    if checker.is_stub {
                        if checker.enabled(Rule::RedundantLiteralUnion) {
                            flake8_pyi::rules::redundant_literal_union(checker, expr);
                        }
                        if checker.enabled(Rule::UnnecessaryTypeUnion) {
                            flake8_pyi::rules::unnecessary_type_union(checker, expr);
                        }
                    }
                }
            }

            if checker.any_enabled(&[
                Rule::SysVersionSlice3,
                Rule::SysVersion2,
                Rule::SysVersion0,
                Rule::SysVersionSlice1,
            ]) {
                flake8_2020::rules::subscript(checker, value, slice);
            }
            if checker.enabled(Rule::UncapitalizedEnvironmentVariables) {
                flake8_simplify::rules::use_capital_environment_variables(checker, expr);
            }
            if checker.enabled(Rule::UnnecessaryIterableAllocationForFirstElement) {
                ruff::rules::unnecessary_iterable_allocation_for_first_element(checker, subscript);
            }

            if checker.enabled(Rule::InvalidIndexType) {
                ruff::rules::invalid_index_type(checker, subscript);
            }

            pandas_vet::rules::subscript(checker, value, expr);
        }
        Expr::Tuple(ast::ExprTuple {
            elts,
            ctx,
            range: _,
        })
        | Expr::List(ast::ExprList {
            elts,
            ctx,
            range: _,
        }) => {
            if ctx.is_store() {
                let check_too_many_expressions = checker.enabled(Rule::ExpressionsInStarAssignment);
                let check_two_starred_expressions =
                    checker.enabled(Rule::MultipleStarredExpressions);
                if let Some(diagnostic) = pyflakes::rules::starred_expressions(
                    elts,
                    check_too_many_expressions,
                    check_two_starred_expressions,
                    expr.range(),
                ) {
                    checker.diagnostics.push(diagnostic);
                }
            }
        }
        Expr::Name(ast::ExprName { id, ctx, range }) => {
            match ctx {
                ExprContext::Load => {
                    if checker.enabled(Rule::TypingTextStrAlias) {
                        pyupgrade::rules::typing_text_str_alias(checker, expr);
                    }
                    if checker.enabled(Rule::NumpyDeprecatedTypeAlias) {
                        numpy::rules::deprecated_type_alias(checker, expr);
                    }
                    if checker.enabled(Rule::NumpyDeprecatedFunction) {
                        numpy::rules::deprecated_function(checker, expr);
                    }
                    if checker.enabled(Rule::CollectionsNamedTuple) {
                        flake8_pyi::rules::collections_named_tuple(checker, expr);
                    }

                    // Ex) List[...]
                    if checker.any_enabled(&[
                        Rule::FutureRewritableTypeAnnotation,
                        Rule::NonPEP585Annotation,
                    ]) {
                        if let Some(replacement) =
                            typing::to_pep585_generic(expr, &checker.semantic)
                        {
                            if checker.enabled(Rule::FutureRewritableTypeAnnotation) {
                                if !checker.is_stub
                                    && checker.settings.target_version < PythonVersion::Py39
                                    && checker.settings.target_version >= PythonVersion::Py37
                                    && !checker.semantic.future_annotations()
                                    && checker.semantic.in_annotation()
                                    && !checker.settings.pyupgrade.keep_runtime_typing
                                {
                                    flake8_future_annotations::rules::future_rewritable_type_annotation(checker, expr);
                                }
                            }
                            if checker.enabled(Rule::NonPEP585Annotation) {
                                if checker.is_stub
                                    || checker.settings.target_version >= PythonVersion::Py39
                                    || (checker.settings.target_version >= PythonVersion::Py37
                                        && checker.semantic.future_annotations()
                                        && checker.semantic.in_annotation()
                                        && !checker.settings.pyupgrade.keep_runtime_typing)
                                {
                                    pyupgrade::rules::use_pep585_annotation(
                                        checker,
                                        expr,
                                        &replacement,
                                    );
                                }
                            }
                        }
                    }
                }
                ExprContext::Store => {
                    if checker.enabled(Rule::NonLowercaseVariableInFunction) {
                        if checker.semantic.scope().kind.is_any_function() {
                            // Ignore globals.
                            if !checker.semantic.scope().get(id).is_some_and(|binding_id| {
                                checker.semantic.binding(binding_id).is_global()
                            }) {
                                pep8_naming::rules::non_lowercase_variable_in_function(
                                    checker, expr, id,
                                );
                            }
                        }
                    }
                    if checker.enabled(Rule::MixedCaseVariableInClassScope) {
                        if let ScopeKind::Class(ast::StmtClassDef { arguments, .. }) =
                            &checker.semantic.scope().kind
                        {
                            pep8_naming::rules::mixed_case_variable_in_class_scope(
                                checker,
                                expr,
                                id,
                                arguments.as_deref(),
                            );
                        }
                    }
                    if checker.enabled(Rule::MixedCaseVariableInGlobalScope) {
                        if matches!(checker.semantic.scope().kind, ScopeKind::Module) {
                            pep8_naming::rules::mixed_case_variable_in_global_scope(
                                checker, expr, id,
                            );
                        }
                    }
                    if checker.enabled(Rule::AmbiguousVariableName) {
                        if let Some(diagnostic) =
                            pycodestyle::rules::ambiguous_variable_name(id, expr.range())
                        {
                            checker.diagnostics.push(diagnostic);
                        }
                    }
                    if let ScopeKind::Class(class_def) = checker.semantic.scope().kind {
                        if checker.enabled(Rule::BuiltinAttributeShadowing) {
                            flake8_builtins::rules::builtin_attribute_shadowing(
                                checker, class_def, id, *range,
                            );
                        }
                    } else {
                        if checker.enabled(Rule::BuiltinVariableShadowing) {
                            flake8_builtins::rules::builtin_variable_shadowing(checker, id, *range);
                        }
                    }
                }
                ExprContext::Del => {}
            }
            if checker.enabled(Rule::SixPY3) {
                flake8_2020::rules::name_or_attribute(checker, expr);
            }
            if checker.enabled(Rule::LoadBeforeGlobalDeclaration) {
                pylint::rules::load_before_global_declaration(checker, id, expr);
            }
        }
        Expr::Attribute(ast::ExprAttribute { attr, value, .. }) => {
            // Ex) typing.List[...]
            if checker.any_enabled(&[
                Rule::FutureRewritableTypeAnnotation,
                Rule::NonPEP585Annotation,
            ]) {
                if let Some(replacement) = typing::to_pep585_generic(expr, &checker.semantic) {
                    if checker.enabled(Rule::FutureRewritableTypeAnnotation) {
                        if !checker.is_stub
                            && checker.settings.target_version < PythonVersion::Py39
                            && checker.settings.target_version >= PythonVersion::Py37
                            && !checker.semantic.future_annotations()
                            && checker.semantic.in_annotation()
                            && !checker.settings.pyupgrade.keep_runtime_typing
                        {
                            flake8_future_annotations::rules::future_rewritable_type_annotation(
                                checker, expr,
                            );
                        }
                    }
                    if checker.enabled(Rule::NonPEP585Annotation) {
                        if checker.is_stub
                            || checker.settings.target_version >= PythonVersion::Py39
                            || (checker.settings.target_version >= PythonVersion::Py37
                                && checker.semantic.future_annotations()
                                && checker.semantic.in_annotation()
                                && !checker.settings.pyupgrade.keep_runtime_typing)
                        {
                            pyupgrade::rules::use_pep585_annotation(checker, expr, &replacement);
                        }
                    }
                }
            }
            if checker.enabled(Rule::DatetimeTimezoneUTC) {
                if checker.settings.target_version >= PythonVersion::Py311 {
                    pyupgrade::rules::datetime_utc_alias(checker, expr);
                }
            }
            if checker.enabled(Rule::TypingTextStrAlias) {
                pyupgrade::rules::typing_text_str_alias(checker, expr);
            }
            if checker.enabled(Rule::NumpyDeprecatedTypeAlias) {
                numpy::rules::deprecated_type_alias(checker, expr);
            }
            if checker.enabled(Rule::NumpyDeprecatedFunction) {
                numpy::rules::deprecated_function(checker, expr);
            }
            if checker.enabled(Rule::DeprecatedMockImport) {
                pyupgrade::rules::deprecated_mock_attribute(checker, expr);
            }
            if checker.enabled(Rule::SixPY3) {
                flake8_2020::rules::name_or_attribute(checker, expr);
            }
            if checker.enabled(Rule::BannedApi) {
                flake8_tidy_imports::rules::banned_attribute_access(checker, expr);
            }
            if checker.enabled(Rule::PrivateMemberAccess) {
                flake8_self::rules::private_member_access(checker, expr);
            }
            if checker.enabled(Rule::CollectionsNamedTuple) {
                flake8_pyi::rules::collections_named_tuple(checker, expr);
            }
            pandas_vet::rules::attr(checker, attr, value, expr);
        }
        Expr::Call(
            call @ ast::ExprCall {
                func,
                arguments:
                    Arguments {
                        args,
                        keywords,
                        range: _,
                    },
                range: _,
            },
        ) => {
            if checker.any_enabled(&[
                // pyflakes
                Rule::StringDotFormatInvalidFormat,
                Rule::StringDotFormatExtraNamedArguments,
                Rule::StringDotFormatExtraPositionalArguments,
                Rule::StringDotFormatMissingArguments,
                Rule::StringDotFormatMixingAutomatic,
                // pyupgrade
                Rule::FormatLiterals,
                Rule::FString,
                // flynt
                Rule::StaticJoinToFString,
            ]) {
                if let Expr::Attribute(ast::ExprAttribute { value, attr, .. }) = func.as_ref() {
                    let attr = attr.as_str();
                    if let Expr::Constant(ast::ExprConstant {
                        value: Constant::Str(val),
                        ..
                    }) = value.as_ref()
                    {
                        if attr == "join" {
                            // "...".join(...) call
                            if checker.enabled(Rule::StaticJoinToFString) {
                                flynt::rules::static_join_to_fstring(checker, expr, val);
                            }
                        } else if attr == "format" {
                            // "...".format(...) call
                            let location = expr.range();
                            match pyflakes::format::FormatSummary::try_from(val.as_ref()) {
                                Err(e) => {
                                    if checker.enabled(Rule::StringDotFormatInvalidFormat) {
                                        checker.diagnostics.push(Diagnostic::new(
                                            pyflakes::rules::StringDotFormatInvalidFormat {
                                                message: pyflakes::format::error_to_string(&e),
                                            },
                                            location,
                                        ));
                                    }
                                }
                                Ok(summary) => {
                                    if checker.enabled(Rule::StringDotFormatExtraNamedArguments) {
                                        pyflakes::rules::string_dot_format_extra_named_arguments(
                                            checker, &summary, keywords, location,
                                        );
                                    }
                                    if checker
                                        .enabled(Rule::StringDotFormatExtraPositionalArguments)
                                    {
                                        pyflakes::rules::string_dot_format_extra_positional_arguments(
                                            checker, &summary, args, location,
                                        );
                                    }
                                    if checker.enabled(Rule::StringDotFormatMissingArguments) {
                                        pyflakes::rules::string_dot_format_missing_argument(
                                            checker, &summary, args, keywords, location,
                                        );
                                    }
                                    if checker.enabled(Rule::StringDotFormatMixingAutomatic) {
                                        pyflakes::rules::string_dot_format_mixing_automatic(
                                            checker, &summary, location,
                                        );
                                    }
                                    if checker.enabled(Rule::FormatLiterals) {
                                        pyupgrade::rules::format_literals(checker, &summary, expr);
                                    }
                                    if checker.enabled(Rule::FString) {
                                        pyupgrade::rules::f_strings(
                                            checker,
                                            &summary,
                                            expr,
                                            value,
                                            checker.settings.line_length,
                                        );
                                    }
                                }
                            }

                            if checker.enabled(Rule::BadStringFormatCharacter) {
                                pylint::rules::bad_string_format_character::call(
                                    checker,
                                    val.as_str(),
                                    location,
                                );
                            }
                        }
                    }
                }
            }
            if checker.enabled(Rule::TypeOfPrimitive) {
                pyupgrade::rules::type_of_primitive(checker, expr, func, args);
            }
            if checker.enabled(Rule::DeprecatedUnittestAlias) {
                pyupgrade::rules::deprecated_unittest_alias(checker, func);
            }
            if checker.enabled(Rule::SuperCallWithParameters) {
                pyupgrade::rules::super_call_with_parameters(checker, expr, func, args);
            }
            if checker.enabled(Rule::UnnecessaryEncodeUTF8) {
                pyupgrade::rules::unnecessary_encode_utf8(checker, call);
            }
            if checker.enabled(Rule::RedundantOpenModes) {
                pyupgrade::rules::redundant_open_modes(checker, call);
            }
            if checker.enabled(Rule::NativeLiterals) {
                pyupgrade::rules::native_literals(checker, expr, func, args, keywords);
            }
            if checker.enabled(Rule::OpenAlias) {
                pyupgrade::rules::open_alias(checker, expr, func);
            }
            if checker.enabled(Rule::ReplaceUniversalNewlines) {
                pyupgrade::rules::replace_universal_newlines(checker, call);
            }
            if checker.enabled(Rule::ReplaceStdoutStderr) {
                pyupgrade::rules::replace_stdout_stderr(checker, call);
            }
            if checker.enabled(Rule::OSErrorAlias) {
                pyupgrade::rules::os_error_alias_call(checker, func);
            }
            if checker.enabled(Rule::NonPEP604Isinstance) {
                if checker.settings.target_version >= PythonVersion::Py310 {
                    pyupgrade::rules::use_pep604_isinstance(checker, expr, func, args);
                }
            }
            if checker.enabled(Rule::BlockingHttpCallInAsyncFunction) {
                flake8_async::rules::blocking_http_call(checker, expr);
            }
            if checker.enabled(Rule::OpenSleepOrSubprocessInAsyncFunction) {
                flake8_async::rules::open_sleep_or_subprocess_call(checker, expr);
            }
            if checker.enabled(Rule::BlockingOsCallInAsyncFunction) {
                flake8_async::rules::blocking_os_call(checker, expr);
            }
            if checker.any_enabled(&[Rule::Print, Rule::PPrint]) {
                flake8_print::rules::print_call(checker, call);
            }
            if checker.any_enabled(&[
                Rule::SuspiciousPickleUsage,
                Rule::SuspiciousMarshalUsage,
                Rule::SuspiciousInsecureHashUsage,
                Rule::SuspiciousInsecureCipherUsage,
                Rule::SuspiciousInsecureCipherModeUsage,
                Rule::SuspiciousMktempUsage,
                Rule::SuspiciousEvalUsage,
                Rule::SuspiciousMarkSafeUsage,
                Rule::SuspiciousURLOpenUsage,
                Rule::SuspiciousNonCryptographicRandomUsage,
                Rule::SuspiciousXMLCElementTreeUsage,
                Rule::SuspiciousXMLElementTreeUsage,
                Rule::SuspiciousXMLExpatReaderUsage,
                Rule::SuspiciousXMLExpatBuilderUsage,
                Rule::SuspiciousXMLSaxUsage,
                Rule::SuspiciousXMLMiniDOMUsage,
                Rule::SuspiciousXMLPullDOMUsage,
                Rule::SuspiciousXMLETreeUsage,
                Rule::SuspiciousUnverifiedContextUsage,
                Rule::SuspiciousTelnetUsage,
                Rule::SuspiciousFTPLibUsage,
            ]) {
                flake8_bandit::rules::suspicious_function_call(checker, expr);
            }
            if checker.enabled(Rule::ReSubPositionalArgs) {
                flake8_bugbear::rules::re_sub_positional_args(checker, call);
            }
            if checker.enabled(Rule::UnreliableCallableCheck) {
                flake8_bugbear::rules::unreliable_callable_check(checker, expr, func, args);
            }
            if checker.enabled(Rule::StripWithMultiCharacters) {
                flake8_bugbear::rules::strip_with_multi_characters(checker, expr, func, args);
            }
            if checker.enabled(Rule::GetAttrWithConstant) {
                flake8_bugbear::rules::getattr_with_constant(checker, expr, func, args);
            }
            if checker.enabled(Rule::SetAttrWithConstant) {
                flake8_bugbear::rules::setattr_with_constant(checker, expr, func, args);
            }
            if checker.enabled(Rule::UselessContextlibSuppress) {
                flake8_bugbear::rules::useless_contextlib_suppress(checker, expr, func, args);
            }
            if checker.enabled(Rule::StarArgUnpackingAfterKeywordArg) {
                flake8_bugbear::rules::star_arg_unpacking_after_keyword_arg(
                    checker, args, keywords,
                );
            }
            if checker.enabled(Rule::ZipWithoutExplicitStrict) {
                if checker.settings.target_version >= PythonVersion::Py310 {
                    flake8_bugbear::rules::zip_without_explicit_strict(checker, call);
                }
            }
            if checker.enabled(Rule::NoExplicitStacklevel) {
                flake8_bugbear::rules::no_explicit_stacklevel(checker, call);
            }
            if checker.enabled(Rule::UnnecessaryDictKwargs) {
                flake8_pie::rules::unnecessary_dict_kwargs(checker, expr, keywords);
            }
            if checker.enabled(Rule::ExecBuiltin) {
                flake8_bandit::rules::exec_used(checker, func);
            }
            if checker.enabled(Rule::BadFilePermissions) {
                flake8_bandit::rules::bad_file_permissions(checker, call);
            }
            if checker.enabled(Rule::RequestWithNoCertValidation) {
                flake8_bandit::rules::request_with_no_cert_validation(checker, call);
            }
            if checker.enabled(Rule::UnsafeYAMLLoad) {
                flake8_bandit::rules::unsafe_yaml_load(checker, call);
            }
            if checker.enabled(Rule::SnmpInsecureVersion) {
                flake8_bandit::rules::snmp_insecure_version(checker, call);
            }
            if checker.enabled(Rule::SnmpWeakCryptography) {
                flake8_bandit::rules::snmp_weak_cryptography(checker, call);
            }
            if checker.enabled(Rule::Jinja2AutoescapeFalse) {
                flake8_bandit::rules::jinja2_autoescape_false(checker, call);
            }
            if checker.enabled(Rule::HardcodedPasswordFuncArg) {
                flake8_bandit::rules::hardcoded_password_func_arg(checker, keywords);
            }
            if checker.enabled(Rule::HardcodedSQLExpression) {
                flake8_bandit::rules::hardcoded_sql_expression(checker, expr);
            }
            if checker.enabled(Rule::HashlibInsecureHashFunction) {
                flake8_bandit::rules::hashlib_insecure_hash_functions(checker, call);
            }
            if checker.enabled(Rule::RequestWithoutTimeout) {
                flake8_bandit::rules::request_without_timeout(checker, call);
            }
            if checker.enabled(Rule::ParamikoCall) {
                flake8_bandit::rules::paramiko_call(checker, func);
            }
            if checker.enabled(Rule::LoggingConfigInsecureListen) {
                flake8_bandit::rules::logging_config_insecure_listen(checker, call);
            }
            if checker.any_enabled(&[
                Rule::SubprocessWithoutShellEqualsTrue,
                Rule::SubprocessPopenWithShellEqualsTrue,
                Rule::CallWithShellEqualsTrue,
                Rule::StartProcessWithAShell,
                Rule::StartProcessWithNoShell,
                Rule::StartProcessWithPartialPath,
                Rule::UnixCommandWildcardInjection,
            ]) {
                flake8_bandit::rules::shell_injection(checker, call);
            }
            if checker.enabled(Rule::UnnecessaryGeneratorList) {
                flake8_comprehensions::rules::unnecessary_generator_list(
                    checker, expr, func, args, keywords,
                );
            }
            if checker.enabled(Rule::UnnecessaryGeneratorSet) {
                flake8_comprehensions::rules::unnecessary_generator_set(
                    checker, expr, func, args, keywords,
                );
            }
            if checker.enabled(Rule::UnnecessaryGeneratorDict) {
                flake8_comprehensions::rules::unnecessary_generator_dict(
                    checker, expr, func, args, keywords,
                );
            }
            if checker.enabled(Rule::UnnecessaryListComprehensionSet) {
                flake8_comprehensions::rules::unnecessary_list_comprehension_set(
                    checker, expr, func, args, keywords,
                );
            }
            if checker.enabled(Rule::UnnecessaryListComprehensionDict) {
                flake8_comprehensions::rules::unnecessary_list_comprehension_dict(
                    checker, expr, func, args, keywords,
                );
            }
            if checker.enabled(Rule::UnnecessaryLiteralSet) {
                flake8_comprehensions::rules::unnecessary_literal_set(
                    checker, expr, func, args, keywords,
                );
            }
            if checker.enabled(Rule::UnnecessaryLiteralDict) {
                flake8_comprehensions::rules::unnecessary_literal_dict(
                    checker, expr, func, args, keywords,
                );
            }
            if checker.enabled(Rule::UnnecessaryCollectionCall) {
                flake8_comprehensions::rules::unnecessary_collection_call(
                    checker,
                    expr,
                    func,
                    args,
                    keywords,
                    &checker.settings.flake8_comprehensions,
                );
            }
            if checker.enabled(Rule::UnnecessaryLiteralWithinTupleCall) {
                flake8_comprehensions::rules::unnecessary_literal_within_tuple_call(
                    checker, expr, func, args, keywords,
                );
            }
            if checker.enabled(Rule::UnnecessaryLiteralWithinListCall) {
                flake8_comprehensions::rules::unnecessary_literal_within_list_call(
                    checker, expr, func, args, keywords,
                );
            }
            if checker.enabled(Rule::UnnecessaryLiteralWithinDictCall) {
                flake8_comprehensions::rules::unnecessary_literal_within_dict_call(
                    checker, expr, func, args, keywords,
                );
            }
            if checker.enabled(Rule::UnnecessaryListCall) {
                flake8_comprehensions::rules::unnecessary_list_call(checker, expr, func, args);
            }
            if checker.enabled(Rule::UnnecessaryCallAroundSorted) {
                flake8_comprehensions::rules::unnecessary_call_around_sorted(
                    checker, expr, func, args,
                );
            }
            if checker.enabled(Rule::UnnecessaryDoubleCastOrProcess) {
                flake8_comprehensions::rules::unnecessary_double_cast_or_process(
                    checker, expr, func, args, keywords,
                );
            }
            if checker.enabled(Rule::UnnecessarySubscriptReversal) {
                flake8_comprehensions::rules::unnecessary_subscript_reversal(
                    checker, expr, func, args,
                );
            }
            if checker.enabled(Rule::UnnecessaryMap) {
                flake8_comprehensions::rules::unnecessary_map(
                    checker,
                    expr,
                    checker.semantic.expr_parent(),
                    func,
                    args,
                );
            }
            if checker.enabled(Rule::UnnecessaryComprehensionAnyAll) {
                flake8_comprehensions::rules::unnecessary_comprehension_any_all(
                    checker, expr, func, args, keywords,
                );
            }
            if checker.enabled(Rule::BooleanPositionalValueInFunctionCall) {
                flake8_boolean_trap::rules::check_boolean_positional_value_in_function_call(
                    checker, args, func,
                );
            }
            if checker.enabled(Rule::Debugger) {
                flake8_debugger::rules::debugger_call(checker, expr, func);
            }
            if checker.enabled(Rule::PandasUseOfInplaceArgument) {
                pandas_vet::rules::inplace_argument(checker, call);
            }
            pandas_vet::rules::call(checker, func);
            if checker.enabled(Rule::PandasUseOfDotReadTable) {
                pandas_vet::rules::use_of_read_table(checker, call);
            }
            if checker.enabled(Rule::PandasUseOfPdMerge) {
                pandas_vet::rules::use_of_pd_merge(checker, func);
            }
            if checker.enabled(Rule::CallDatetimeWithoutTzinfo) {
                flake8_datetimez::rules::call_datetime_without_tzinfo(checker, call);
            }
            if checker.enabled(Rule::CallDatetimeToday) {
                flake8_datetimez::rules::call_datetime_today(checker, func, expr.range());
            }
            if checker.enabled(Rule::CallDatetimeUtcnow) {
                flake8_datetimez::rules::call_datetime_utcnow(checker, func, expr.range());
            }
            if checker.enabled(Rule::CallDatetimeUtcfromtimestamp) {
                flake8_datetimez::rules::call_datetime_utcfromtimestamp(
                    checker,
                    func,
                    expr.range(),
                );
            }
            if checker.enabled(Rule::CallDatetimeNowWithoutTzinfo) {
                flake8_datetimez::rules::call_datetime_now_without_tzinfo(checker, call);
            }
            if checker.enabled(Rule::CallDatetimeFromtimestamp) {
                flake8_datetimez::rules::call_datetime_fromtimestamp(checker, call);
            }
            if checker.enabled(Rule::CallDatetimeStrptimeWithoutZone) {
                flake8_datetimez::rules::call_datetime_strptime_without_zone(checker, call);
            }
            if checker.enabled(Rule::CallDateToday) {
                flake8_datetimez::rules::call_date_today(checker, func, expr.range());
            }
            if checker.enabled(Rule::CallDateFromtimestamp) {
                flake8_datetimez::rules::call_date_fromtimestamp(checker, func, expr.range());
            }
            if checker.enabled(Rule::Eval) {
                pygrep_hooks::rules::no_eval(checker, func);
            }
            if checker.enabled(Rule::DeprecatedLogWarn) {
                pygrep_hooks::rules::deprecated_log_warn(checker, func);
            }
            if checker.enabled(Rule::UnnecessaryDirectLambdaCall) {
                pylint::rules::unnecessary_direct_lambda_call(checker, expr, func);
            }
            if checker.enabled(Rule::SysExitAlias) {
                pylint::rules::sys_exit_alias(checker, func);
            }
            if checker.enabled(Rule::BadStrStripCall) {
                pylint::rules::bad_str_strip_call(checker, func, args);
            }
            if checker.enabled(Rule::InvalidEnvvarDefault) {
                pylint::rules::invalid_envvar_default(checker, call);
            }
            if checker.enabled(Rule::InvalidEnvvarValue) {
                pylint::rules::invalid_envvar_value(checker, call);
            }
            if checker.enabled(Rule::NestedMinMax) {
                pylint::rules::nested_min_max(checker, expr, func, args, keywords);
            }
            if checker.enabled(Rule::PytestPatchWithLambda) {
                if let Some(diagnostic) = flake8_pytest_style::rules::patch_with_lambda(call) {
                    checker.diagnostics.push(diagnostic);
                }
            }
            if checker.enabled(Rule::PytestUnittestAssertion) {
                if let Some(diagnostic) = flake8_pytest_style::rules::unittest_assertion(
                    checker, expr, func, args, keywords,
                ) {
                    checker.diagnostics.push(diagnostic);
                }
            }
            if checker.enabled(Rule::SubprocessPopenPreexecFn) {
                pylint::rules::subprocess_popen_preexec_fn(checker, call);
            }
            if checker.any_enabled(&[
                Rule::PytestRaisesWithoutException,
                Rule::PytestRaisesTooBroad,
            ]) {
                flake8_pytest_style::rules::raises_call(checker, call);
            }
            if checker.enabled(Rule::PytestFailWithoutMessage) {
                flake8_pytest_style::rules::fail_call(checker, call);
            }
            if checker.enabled(Rule::PairwiseOverZipped) {
                if checker.settings.target_version >= PythonVersion::Py310 {
                    ruff::rules::pairwise_over_zipped(checker, func, args);
                }
            }
            if checker.any_enabled(&[
                Rule::FStringInGetTextFuncCall,
                Rule::FormatInGetTextFuncCall,
                Rule::PrintfInGetTextFuncCall,
            ]) && flake8_gettext::is_gettext_func_call(
                func,
                &checker.settings.flake8_gettext.functions_names,
            ) {
                if checker.enabled(Rule::FStringInGetTextFuncCall) {
                    flake8_gettext::rules::f_string_in_gettext_func_call(checker, args);
                }
                if checker.enabled(Rule::FormatInGetTextFuncCall) {
                    flake8_gettext::rules::format_in_gettext_func_call(checker, args);
                }
                if checker.enabled(Rule::PrintfInGetTextFuncCall) {
                    flake8_gettext::rules::printf_in_gettext_func_call(checker, args);
                }
            }
            if checker.enabled(Rule::UncapitalizedEnvironmentVariables) {
                flake8_simplify::rules::use_capital_environment_variables(checker, expr);
            }
            if checker.enabled(Rule::OpenFileWithContextHandler) {
                flake8_simplify::rules::open_file_with_context_handler(checker, func);
            }
            if checker.enabled(Rule::DictGetWithNoneDefault) {
                flake8_simplify::rules::dict_get_with_none_default(checker, expr);
            }
            if checker.any_enabled(&[
                Rule::OsPathAbspath,
                Rule::OsChmod,
                Rule::OsMkdir,
                Rule::OsMakedirs,
                Rule::OsRename,
                Rule::OsReplace,
                Rule::OsRmdir,
                Rule::OsRemove,
                Rule::OsUnlink,
                Rule::OsGetcwd,
                Rule::OsPathExists,
                Rule::OsPathExpanduser,
                Rule::OsPathIsdir,
                Rule::OsPathIsfile,
                Rule::OsPathIslink,
                Rule::OsReadlink,
                Rule::OsStat,
                Rule::OsPathIsabs,
                Rule::OsPathJoin,
                Rule::OsPathBasename,
                Rule::OsPathSamefile,
                Rule::OsPathSplitext,
                Rule::BuiltinOpen,
                Rule::PyPath,
                Rule::OsPathGetsize,
                Rule::OsPathGetatime,
                Rule::OsPathGetmtime,
                Rule::OsPathGetctime,
                Rule::Glob,
            ]) {
                flake8_use_pathlib::rules::replaceable_by_pathlib(checker, func);
            }
            if checker.enabled(Rule::PathConstructorCurrentDirectory) {
                flake8_use_pathlib::rules::path_constructor_current_directory(checker, expr, func);
            }
            if checker.enabled(Rule::OsSepSplit) {
                flake8_use_pathlib::rules::os_sep_split(checker, call);
            }
            if checker.enabled(Rule::NumpyLegacyRandom) {
                numpy::rules::legacy_random(checker, func);
            }
            if checker.any_enabled(&[
                Rule::LoggingStringFormat,
                Rule::LoggingPercentFormat,
                Rule::LoggingStringConcat,
                Rule::LoggingFString,
                Rule::LoggingWarn,
                Rule::LoggingExtraAttrClash,
                Rule::LoggingExcInfo,
                Rule::LoggingRedundantExcInfo,
            ]) {
                flake8_logging_format::rules::logging_call(checker, call);
            }
            if checker.any_enabled(&[Rule::LoggingTooFewArgs, Rule::LoggingTooManyArgs]) {
                pylint::rules::logging_call(checker, call);
            }
            if checker.enabled(Rule::DjangoLocalsInRenderFunction) {
                flake8_django::rules::locals_in_render_function(checker, call);
            }
            if checker.enabled(Rule::UnsupportedMethodCallOnAll) {
                flake8_pyi::rules::unsupported_method_call_on_all(checker, func);
            }
        }
        Expr::Dict(ast::ExprDict {
            keys,
            values,
            range: _,
        }) => {
            if checker.any_enabled(&[
                Rule::MultiValueRepeatedKeyLiteral,
                Rule::MultiValueRepeatedKeyVariable,
            ]) {
                pyflakes::rules::repeated_keys(checker, keys, values);
            }
            if checker.enabled(Rule::UnnecessarySpread) {
                flake8_pie::rules::unnecessary_spread(checker, keys, values);
            }
        }
        Expr::Set(ast::ExprSet { elts, range: _ }) => {
            if checker.enabled(Rule::DuplicateValue) {
                flake8_bugbear::rules::duplicate_value(checker, elts);
            }
        }
        Expr::Yield(_) => {
            if checker.enabled(Rule::YieldOutsideFunction) {
                pyflakes::rules::yield_outside_function(checker, expr);
            }
            if checker.enabled(Rule::YieldInInit) {
                pylint::rules::yield_in_init(checker, expr);
            }
        }
        Expr::YieldFrom(yield_from) => {
            if checker.enabled(Rule::YieldOutsideFunction) {
                pyflakes::rules::yield_outside_function(checker, expr);
            }
            if checker.enabled(Rule::YieldInInit) {
                pylint::rules::yield_in_init(checker, expr);
            }
            if checker.enabled(Rule::YieldFromInAsyncFunction) {
                pylint::rules::yield_from_in_async_function(checker, yield_from);
            }
        }
        Expr::Await(_) => {
            if checker.enabled(Rule::YieldOutsideFunction) {
                pyflakes::rules::yield_outside_function(checker, expr);
            }
            if checker.enabled(Rule::AwaitOutsideAsync) {
                pylint::rules::await_outside_async(checker, expr);
            }
        }
        Expr::JoinedStr(ast::ExprJoinedStr { values, range: _ }) => {
            if checker.enabled(Rule::FStringMissingPlaceholders) {
                pyflakes::rules::f_string_missing_placeholders(expr, values, checker);
            }
            if checker.enabled(Rule::HardcodedSQLExpression) {
                flake8_bandit::rules::hardcoded_sql_expression(checker, expr);
            }
            if checker.enabled(Rule::ExplicitFStringTypeConversion) {
                ruff::rules::explicit_f_string_type_conversion(checker, expr, values);
            }
        }
        Expr::BinOp(ast::ExprBinOp {
            left,
            op: Operator::RShift,
            ..
        }) => {
            if checker.enabled(Rule::InvalidPrintSyntax) {
                pyflakes::rules::invalid_print_syntax(checker, left);
            }
        }
        Expr::BinOp(ast::ExprBinOp {
            left,
            op: Operator::Mod,
            right,
            range: _,
        }) => {
            if let Expr::Constant(ast::ExprConstant {
                value: Constant::Str(value),
                ..
            }) = left.as_ref()
            {
                if checker.any_enabled(&[
                    Rule::PercentFormatInvalidFormat,
                    Rule::PercentFormatExpectedMapping,
                    Rule::PercentFormatExpectedSequence,
                    Rule::PercentFormatExtraNamedArguments,
                    Rule::PercentFormatMissingArgument,
                    Rule::PercentFormatMixedPositionalAndNamed,
                    Rule::PercentFormatPositionalCountMismatch,
                    Rule::PercentFormatStarRequiresSequence,
                    Rule::PercentFormatUnsupportedFormatCharacter,
                ]) {
                    let location = expr.range();
                    match pyflakes::cformat::CFormatSummary::try_from(value.as_str()) {
                        Err(CFormatError {
                            typ: CFormatErrorType::UnsupportedFormatChar(c),
                            ..
                        }) => {
                            if checker.enabled(Rule::PercentFormatUnsupportedFormatCharacter) {
                                checker.diagnostics.push(Diagnostic::new(
                                    pyflakes::rules::PercentFormatUnsupportedFormatCharacter {
                                        char: c,
                                    },
                                    location,
                                ));
                            }
                        }
                        Err(e) => {
                            if checker.enabled(Rule::PercentFormatInvalidFormat) {
                                checker.diagnostics.push(Diagnostic::new(
                                    pyflakes::rules::PercentFormatInvalidFormat {
                                        message: e.to_string(),
                                    },
                                    location,
                                ));
                            }
                        }
                        Ok(summary) => {
                            if checker.enabled(Rule::PercentFormatExpectedMapping) {
                                pyflakes::rules::percent_format_expected_mapping(
                                    checker, &summary, right, location,
                                );
                            }
                            if checker.enabled(Rule::PercentFormatExpectedSequence) {
                                pyflakes::rules::percent_format_expected_sequence(
                                    checker, &summary, right, location,
                                );
                            }
                            if checker.enabled(Rule::PercentFormatExtraNamedArguments) {
                                pyflakes::rules::percent_format_extra_named_arguments(
                                    checker, &summary, right, location,
                                );
                            }
                            if checker.enabled(Rule::PercentFormatMissingArgument) {
                                pyflakes::rules::percent_format_missing_arguments(
                                    checker, &summary, right, location,
                                );
                            }
                            if checker.enabled(Rule::PercentFormatMixedPositionalAndNamed) {
                                pyflakes::rules::percent_format_mixed_positional_and_named(
                                    checker, &summary, location,
                                );
                            }
                            if checker.enabled(Rule::PercentFormatPositionalCountMismatch) {
                                pyflakes::rules::percent_format_positional_count_mismatch(
                                    checker, &summary, right, location,
                                );
                            }
                            if checker.enabled(Rule::PercentFormatStarRequiresSequence) {
                                pyflakes::rules::percent_format_star_requires_sequence(
                                    checker, &summary, right, location,
                                );
                            }
                        }
                    }
                }
                if checker.enabled(Rule::PrintfStringFormatting) {
                    pyupgrade::rules::printf_string_formatting(
                        checker,
                        expr,
                        right,
                        checker.locator,
                    );
                }
                if checker.enabled(Rule::BadStringFormatCharacter) {
                    pylint::rules::bad_string_format_character::percent(checker, expr);
                }
                if checker.enabled(Rule::BadStringFormatType) {
                    pylint::rules::bad_string_format_type(checker, expr, right);
                }
                if checker.enabled(Rule::HardcodedSQLExpression) {
                    flake8_bandit::rules::hardcoded_sql_expression(checker, expr);
                }
            }
        }
        Expr::BinOp(ast::ExprBinOp {
            op: Operator::Add, ..
        }) => {
            if checker.enabled(Rule::ExplicitStringConcatenation) {
                if let Some(diagnostic) =
                    flake8_implicit_str_concat::rules::explicit(expr, checker.locator)
                {
                    checker.diagnostics.push(diagnostic);
                }
            }
            if checker.enabled(Rule::CollectionLiteralConcatenation) {
                ruff::rules::collection_literal_concatenation(checker, expr);
            }
            if checker.enabled(Rule::HardcodedSQLExpression) {
                flake8_bandit::rules::hardcoded_sql_expression(checker, expr);
            }
        }
        Expr::BinOp(ast::ExprBinOp {
            op: Operator::BitOr,
            ..
        }) => {
            // Ex) `str | None`
            if checker.enabled(Rule::FutureRequiredTypeAnnotation) {
                if !checker.is_stub
                    && checker.settings.target_version < PythonVersion::Py310
                    && !checker.semantic.future_annotations()
                    && checker.semantic.in_annotation()
                {
                    flake8_future_annotations::rules::future_required_type_annotation(
                        checker,
                        expr,
                        flake8_future_annotations::rules::Reason::PEP604,
                    );
                }
            }
<<<<<<< HEAD
            if checker.is_stub {
                if checker.enabled(Rule::DuplicateUnionMember)
                        && checker.semantic.in_type_definition()
                        // Avoid duplicate checks if the parent is an `|`
                        && !matches!(
                            checker.semantic.expr_parent(),
                            Some(Expr::BinOp(ast::ExprBinOp { op: Operator::BitOr, ..}))
                        )
                {
                    flake8_pyi::rules::duplicate_union_member(checker, expr);
                }
                if checker.enabled(Rule::UnnecessaryLiteralUnion)
                        // Avoid duplicate checks if the parent is an `|`
                        && !matches!(
                            checker.semantic.expr_parent(),
                            Some(Expr::BinOp(ast::ExprBinOp { op: Operator::BitOr, ..}))
                        )
                {
                    flake8_pyi::rules::unnecessary_literal_union(checker, expr);
                }
                if checker.enabled(Rule::RedundantLiteralUnion)
                        // Avoid duplicate checks if the parent is an `|`
                        && !matches!(
                            checker.semantic.expr_parent(),
                            Some(Expr::BinOp(ast::ExprBinOp { op: Operator::BitOr, ..}))
                        )
                {
                    flake8_pyi::rules::redundant_literal_union(checker, expr);
                }
                if checker.enabled(Rule::UnnecessaryTypeUnion)
                        // Avoid duplicate checks if the parent is an `|`
                        && !matches!(
                            checker.semantic.expr_parent(),
                            Some(Expr::BinOp(ast::ExprBinOp { op: Operator::BitOr, ..}))
                        )
                {
                    flake8_pyi::rules::unnecessary_type_union(checker, expr);
                }
=======
            if checker.enabled(Rule::DuplicateUnionMember)
                && checker.semantic.in_type_definition()
                // Avoid duplicate checks if the parent is an `|`
                && !matches!(
                    checker.semantic.expr_parent(),
                    Some(Expr::BinOp(ast::ExprBinOp { op: Operator::BitOr, ..}))
                )
            {
                flake8_pyi::rules::duplicate_union_member(checker, expr);
            }
            if checker.enabled(Rule::UnnecessaryLiteralUnion)
                // Avoid duplicate checks if the parent is an `|`
                && !matches!(
                    checker.semantic.expr_parent(),
                    Some(Expr::BinOp(ast::ExprBinOp { op: Operator::BitOr, ..}))
                )
            {
                flake8_pyi::rules::unnecessary_literal_union(checker, expr);
            }
            if checker.enabled(Rule::RedundantLiteralUnion)
                // Avoid duplicate checks if the parent is an `|`
                && !matches!(
                    checker.semantic.expr_parent(),
                    Some(Expr::BinOp(ast::ExprBinOp { op: Operator::BitOr, ..}))
                )
            {
                flake8_pyi::rules::redundant_literal_union(checker, expr);
>>>>>>> 51ff98f9
            }
        }
        Expr::UnaryOp(ast::ExprUnaryOp {
            op,
            operand,
            range: _,
        }) => {
            let check_not_in = checker.enabled(Rule::NotInTest);
            let check_not_is = checker.enabled(Rule::NotIsTest);
            if check_not_in || check_not_is {
                pycodestyle::rules::not_tests(
                    checker,
                    expr,
                    *op,
                    operand,
                    check_not_in,
                    check_not_is,
                );
            }
            if checker.enabled(Rule::UnaryPrefixIncrementDecrement) {
                flake8_bugbear::rules::unary_prefix_increment_decrement(
                    checker, expr, *op, operand,
                );
            }
            if checker.enabled(Rule::NegateEqualOp) {
                flake8_simplify::rules::negation_with_equal_op(checker, expr, *op, operand);
            }
            if checker.enabled(Rule::NegateNotEqualOp) {
                flake8_simplify::rules::negation_with_not_equal_op(checker, expr, *op, operand);
            }
            if checker.enabled(Rule::DoubleNegation) {
                flake8_simplify::rules::double_negation(checker, expr, *op, operand);
            }
        }
        Expr::Compare(ast::ExprCompare {
            left,
            ops,
            comparators,
            range: _,
        }) => {
            let check_none_comparisons = checker.enabled(Rule::NoneComparison);
            let check_true_false_comparisons = checker.enabled(Rule::TrueFalseComparison);
            if check_none_comparisons || check_true_false_comparisons {
                pycodestyle::rules::literal_comparisons(
                    checker,
                    expr,
                    left,
                    ops,
                    comparators,
                    check_none_comparisons,
                    check_true_false_comparisons,
                );
            }
            if checker.enabled(Rule::IsLiteral) {
                pyflakes::rules::invalid_literal_comparison(checker, left, ops, comparators, expr);
            }
            if checker.enabled(Rule::TypeComparison) {
                pycodestyle::rules::type_comparison(checker, expr, ops, comparators);
            }
            if checker.any_enabled(&[
                Rule::SysVersionCmpStr3,
                Rule::SysVersionInfo0Eq3,
                Rule::SysVersionInfo1CmpInt,
                Rule::SysVersionInfoMinorCmpInt,
                Rule::SysVersionCmpStr10,
            ]) {
                flake8_2020::rules::compare(checker, left, ops, comparators);
            }
            if checker.enabled(Rule::HardcodedPasswordString) {
                flake8_bandit::rules::compare_to_hardcoded_password_string(
                    checker,
                    left,
                    comparators,
                );
            }
            if checker.enabled(Rule::ComparisonWithItself) {
                pylint::rules::comparison_with_itself(checker, left, ops, comparators);
            }
            if checker.enabled(Rule::ComparisonOfConstant) {
                pylint::rules::comparison_of_constant(checker, left, ops, comparators);
            }
            if checker.enabled(Rule::CompareToEmptyString) {
                pylint::rules::compare_to_empty_string(checker, left, ops, comparators);
            }
            if checker.enabled(Rule::MagicValueComparison) {
                pylint::rules::magic_value_comparison(checker, left, comparators);
            }
            if checker.enabled(Rule::InDictKeys) {
                flake8_simplify::rules::key_in_dict_compare(checker, expr, left, ops, comparators);
            }
            if checker.enabled(Rule::YodaConditions) {
                flake8_simplify::rules::yoda_conditions(checker, expr, left, ops, comparators);
            }
            if checker.enabled(Rule::PandasNuniqueConstantSeriesCheck) {
                pandas_vet::rules::nunique_constant_series_check(
                    checker,
                    expr,
                    left,
                    ops,
                    comparators,
                );
            }
        }
        Expr::Constant(ast::ExprConstant {
            value: Constant::Int(_) | Constant::Float(_) | Constant::Complex { .. },
            kind: _,
            range: _,
        }) => {
            if checker.is_stub && checker.enabled(Rule::NumericLiteralTooLong) {
                flake8_pyi::rules::numeric_literal_too_long(checker, expr);
            }
        }
        Expr::Constant(ast::ExprConstant {
            value: Constant::Bytes(_),
            kind: _,
            range: _,
        }) => {
            if checker.is_stub && checker.enabled(Rule::StringOrBytesTooLong) {
                flake8_pyi::rules::string_or_bytes_too_long(checker, expr);
            }
        }
        Expr::Constant(ast::ExprConstant {
            value: Constant::Str(value),
            kind,
            range: _,
        }) => {
            if checker.enabled(Rule::HardcodedBindAllInterfaces) {
                if let Some(diagnostic) =
                    flake8_bandit::rules::hardcoded_bind_all_interfaces(value, expr.range())
                {
                    checker.diagnostics.push(diagnostic);
                }
            }
            if checker.enabled(Rule::HardcodedTempFile) {
                if let Some(diagnostic) = flake8_bandit::rules::hardcoded_tmp_directory(
                    expr,
                    value,
                    &checker.settings.flake8_bandit.hardcoded_tmp_directory,
                ) {
                    checker.diagnostics.push(diagnostic);
                }
            }
            if checker.enabled(Rule::UnicodeKindPrefix) {
                pyupgrade::rules::unicode_kind_prefix(checker, expr, kind.as_deref());
            }
            if checker.is_stub {
                if checker.enabled(Rule::StringOrBytesTooLong) {
                    flake8_pyi::rules::string_or_bytes_too_long(checker, expr);
                }
            }
        }
        Expr::Lambda(
            lambda @ ast::ExprLambda {
                parameters: _,
                body: _,
                range: _,
            },
        ) => {
            if checker.enabled(Rule::ReimplementedListBuiltin) {
                flake8_pie::rules::reimplemented_list_builtin(checker, lambda);
            }
        }
        Expr::IfExp(ast::ExprIfExp {
            test,
            body,
            orelse,
            range: _,
        }) => {
            if checker.enabled(Rule::IfExprWithTrueFalse) {
                flake8_simplify::rules::explicit_true_false_in_ifexpr(
                    checker, expr, test, body, orelse,
                );
            }
            if checker.enabled(Rule::IfExprWithFalseTrue) {
                flake8_simplify::rules::explicit_false_true_in_ifexpr(
                    checker, expr, test, body, orelse,
                );
            }
            if checker.enabled(Rule::IfExprWithTwistedArms) {
                flake8_simplify::rules::twisted_arms_in_ifexpr(checker, expr, test, body, orelse);
            }
        }
        Expr::ListComp(ast::ExprListComp {
            elt,
            generators,
            range: _,
        })
        | Expr::SetComp(ast::ExprSetComp {
            elt,
            generators,
            range: _,
        }) => {
            if checker.enabled(Rule::UnnecessaryComprehension) {
                flake8_comprehensions::rules::unnecessary_list_set_comprehension(
                    checker, expr, elt, generators,
                );
            }
            if checker.enabled(Rule::FunctionUsesLoopVariable) {
                flake8_bugbear::rules::function_uses_loop_variable(checker, &Node::Expr(expr));
            }
            if checker.enabled(Rule::IterationOverSet) {
                for generator in generators {
                    pylint::rules::iteration_over_set(checker, &generator.iter);
                }
            }
        }
        Expr::DictComp(ast::ExprDictComp {
            key,
            value,
            generators,
            range: _,
        }) => {
            if checker.enabled(Rule::UnnecessaryComprehension) {
                flake8_comprehensions::rules::unnecessary_dict_comprehension(
                    checker, expr, key, value, generators,
                );
            }
            if checker.enabled(Rule::FunctionUsesLoopVariable) {
                flake8_bugbear::rules::function_uses_loop_variable(checker, &Node::Expr(expr));
            }
            if checker.enabled(Rule::IterationOverSet) {
                for generator in generators {
                    pylint::rules::iteration_over_set(checker, &generator.iter);
                }
            }
            if checker.enabled(Rule::StaticKeyDictComprehension) {
                ruff::rules::static_key_dict_comprehension(checker, key);
            }
        }
        Expr::GeneratorExp(ast::ExprGeneratorExp {
            generators,
            elt: _,
            range: _,
        }) => {
            if checker.enabled(Rule::FunctionUsesLoopVariable) {
                flake8_bugbear::rules::function_uses_loop_variable(checker, &Node::Expr(expr));
            }
            if checker.enabled(Rule::IterationOverSet) {
                for generator in generators {
                    pylint::rules::iteration_over_set(checker, &generator.iter);
                }
            }
        }
        Expr::BoolOp(
            bool_op @ ast::ExprBoolOp {
                op,
                values,
                range: _,
            },
        ) => {
            if checker.enabled(Rule::RepeatedIsinstanceCalls) {
                pylint::rules::repeated_isinstance_calls(checker, expr, *op, values);
            }
            if checker.enabled(Rule::MultipleStartsEndsWith) {
                flake8_pie::rules::multiple_starts_ends_with(checker, expr);
            }
            if checker.enabled(Rule::DuplicateIsinstanceCall) {
                flake8_simplify::rules::duplicate_isinstance_call(checker, expr);
            }
            if checker.enabled(Rule::CompareWithTuple) {
                flake8_simplify::rules::compare_with_tuple(checker, expr);
            }
            if checker.enabled(Rule::ExprAndNotExpr) {
                flake8_simplify::rules::expr_and_not_expr(checker, expr);
            }
            if checker.enabled(Rule::ExprOrNotExpr) {
                flake8_simplify::rules::expr_or_not_expr(checker, expr);
            }
            if checker.enabled(Rule::ExprOrTrue) {
                flake8_simplify::rules::expr_or_true(checker, expr);
            }
            if checker.enabled(Rule::ExprAndFalse) {
                flake8_simplify::rules::expr_and_false(checker, expr);
            }
            if checker.enabled(Rule::RepeatedEqualityComparisonTarget) {
                pylint::rules::repeated_equality_comparison_target(checker, bool_op);
            }
        }
        _ => {}
    };
}<|MERGE_RESOLUTION|>--- conflicted
+++ resolved
@@ -1078,46 +1078,7 @@
                     );
                 }
             }
-<<<<<<< HEAD
-            if checker.is_stub {
-                if checker.enabled(Rule::DuplicateUnionMember)
-                        && checker.semantic.in_type_definition()
-                        // Avoid duplicate checks if the parent is an `|`
-                        && !matches!(
-                            checker.semantic.expr_parent(),
-                            Some(Expr::BinOp(ast::ExprBinOp { op: Operator::BitOr, ..}))
-                        )
-                {
-                    flake8_pyi::rules::duplicate_union_member(checker, expr);
-                }
-                if checker.enabled(Rule::UnnecessaryLiteralUnion)
-                        // Avoid duplicate checks if the parent is an `|`
-                        && !matches!(
-                            checker.semantic.expr_parent(),
-                            Some(Expr::BinOp(ast::ExprBinOp { op: Operator::BitOr, ..}))
-                        )
-                {
-                    flake8_pyi::rules::unnecessary_literal_union(checker, expr);
-                }
-                if checker.enabled(Rule::RedundantLiteralUnion)
-                        // Avoid duplicate checks if the parent is an `|`
-                        && !matches!(
-                            checker.semantic.expr_parent(),
-                            Some(Expr::BinOp(ast::ExprBinOp { op: Operator::BitOr, ..}))
-                        )
-                {
-                    flake8_pyi::rules::redundant_literal_union(checker, expr);
-                }
-                if checker.enabled(Rule::UnnecessaryTypeUnion)
-                        // Avoid duplicate checks if the parent is an `|`
-                        && !matches!(
-                            checker.semantic.expr_parent(),
-                            Some(Expr::BinOp(ast::ExprBinOp { op: Operator::BitOr, ..}))
-                        )
-                {
-                    flake8_pyi::rules::unnecessary_type_union(checker, expr);
-                }
-=======
+
             if checker.enabled(Rule::DuplicateUnionMember)
                 && checker.semantic.in_type_definition()
                 // Avoid duplicate checks if the parent is an `|`
@@ -1145,8 +1106,16 @@
                 )
             {
                 flake8_pyi::rules::redundant_literal_union(checker, expr);
->>>>>>> 51ff98f9
-            }
+            }
+            if checker.enabled(Rule::UnnecessaryTypeUnion)
+              // Avoid duplicate checks if the parent is an `|`
+                && !matches!(
+                    checker.semantic.expr_parent(),
+                    Some(Expr::BinOp(ast::ExprBinOp { op: Operator::BitOr, ..}))
+                )
+            {
+                flake8_pyi::rules::unnecessary_type_union(checker, expr);
+            }  
         }
         Expr::UnaryOp(ast::ExprUnaryOp {
             op,
