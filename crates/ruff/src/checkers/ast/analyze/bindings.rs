use ruff_diagnostics::{Diagnostic, Fix};

use crate::checkers::ast::Checker;
use crate::codes::Rule;
use crate::rules::{flake8_import_conventions, flake8_pyi, pyflakes, pylint};

/// Run lint rules over the [`Binding`]s.
pub(crate) fn bindings(checker: &mut Checker) {
    if !checker.any_enabled(&[
        Rule::InvalidAllFormat,
        Rule::InvalidAllObject,
        Rule::UnaliasedCollectionsAbcSetImport,
        Rule::UnconventionalImportAlias,
        Rule::UnusedVariable,
<<<<<<< HEAD
        Rule::UnusedPrivateProtocol,
        Rule::UnusedPrivateTypedDict,
=======
>>>>>>> 134d447d
    ]) {
        return;
    }

    for binding in checker.semantic.bindings.iter() {
        if checker.enabled(Rule::UnusedVariable) {
            if binding.kind.is_bound_exception() && !binding.is_used() {
                let mut diagnostic = Diagnostic::new(
                    pyflakes::rules::UnusedVariable {
                        name: binding.name(checker.locator).to_string(),
                    },
                    binding.range,
                );
                if checker.patch(Rule::UnusedVariable) {
                    diagnostic.try_set_fix(|| {
                        pyflakes::fixes::remove_exception_handler_assignment(
                            binding,
                            checker.locator,
                        )
                        .map(Fix::automatic)
                    });
                }
                checker.diagnostics.push(diagnostic);
            }
        }
        if checker.enabled(Rule::InvalidAllFormat) {
            if let Some(diagnostic) = pylint::rules::invalid_all_format(binding) {
                checker.diagnostics.push(diagnostic);
            }
        }
        if checker.enabled(Rule::InvalidAllObject) {
            if let Some(diagnostic) = pylint::rules::invalid_all_object(binding) {
                checker.diagnostics.push(diagnostic);
            }
        }
        if checker.enabled(Rule::UnconventionalImportAlias) {
            if let Some(diagnostic) = flake8_import_conventions::rules::unconventional_import_alias(
                checker,
                binding,
                &checker.settings.flake8_import_conventions.aliases,
            ) {
                checker.diagnostics.push(diagnostic);
            }
        }
        if checker.is_stub {
            if checker.enabled(Rule::UnaliasedCollectionsAbcSetImport) {
                if let Some(diagnostic) =
                    flake8_pyi::rules::unaliased_collections_abc_set_import(checker, binding)
                {
                    checker.diagnostics.push(diagnostic);
                }
            }
<<<<<<< HEAD
            if checker.enabled(Rule::UnusedPrivateTypeVar) {
                if let Some(diagnostic) =
                    flake8_pyi::rules::unused_private_type_var(checker, binding)
                {
                    checker.diagnostics.push(diagnostic);
                }
            }
            if checker.enabled(Rule::UnusedPrivateProtocol) {
                if let Some(diagnostic) =
                    flake8_pyi::rules::unused_private_protocol(checker, binding)
                {
                    checker.diagnostics.push(diagnostic);
                }
            }
            if checker.enabled(Rule::UnusedPrivateTypedDict) {
                if let Some(diagnostic) =
                    flake8_pyi::rules::unused_private_typed_dict(checker, binding)
                {
                    checker.diagnostics.push(diagnostic);
                }
            }
=======
>>>>>>> 134d447d
        }
    }
}<|MERGE_RESOLUTION|>--- conflicted
+++ resolved
@@ -12,11 +12,6 @@
         Rule::UnaliasedCollectionsAbcSetImport,
         Rule::UnconventionalImportAlias,
         Rule::UnusedVariable,
-<<<<<<< HEAD
-        Rule::UnusedPrivateProtocol,
-        Rule::UnusedPrivateTypedDict,
-=======
->>>>>>> 134d447d
     ]) {
         return;
     }
@@ -69,30 +64,6 @@
                     checker.diagnostics.push(diagnostic);
                 }
             }
-<<<<<<< HEAD
-            if checker.enabled(Rule::UnusedPrivateTypeVar) {
-                if let Some(diagnostic) =
-                    flake8_pyi::rules::unused_private_type_var(checker, binding)
-                {
-                    checker.diagnostics.push(diagnostic);
-                }
-            }
-            if checker.enabled(Rule::UnusedPrivateProtocol) {
-                if let Some(diagnostic) =
-                    flake8_pyi::rules::unused_private_protocol(checker, binding)
-                {
-                    checker.diagnostics.push(diagnostic);
-                }
-            }
-            if checker.enabled(Rule::UnusedPrivateTypedDict) {
-                if let Some(diagnostic) =
-                    flake8_pyi::rules::unused_private_typed_dict(checker, binding)
-                {
-                    checker.diagnostics.push(diagnostic);
-                }
-            }
-=======
->>>>>>> 134d447d
         }
     }
 }