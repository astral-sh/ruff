--- conflicted
+++ resolved
@@ -1,22 +1,15 @@
-<<<<<<< HEAD
+use std::cmp::Ordering;
+use std::fmt::Formatter;
 use std::ops::Deref;
 use std::path::{Path, PathBuf};
+use std::str::FromStr;
 use std::sync::Arc;
-=======
-use std::cmp::Ordering;
-use std::fmt::Formatter;
-use std::path::PathBuf;
-use std::str::FromStr;
->>>>>>> a662c244
 
 use anyhow::bail;
 use clap::builder::{TypedValueParser, ValueParserFactory};
 use clap::{command, Parser};
-<<<<<<< HEAD
+use colored::Colorize;
 use path_absolutize::path_dedot;
-=======
-use colored::Colorize;
->>>>>>> a662c244
 use regex::Regex;
 use rustc_hash::FxHashMap;
 use toml;
@@ -710,7 +703,6 @@
 impl FormatCommand {
     /// Partition the CLI into command-line arguments and configuration
     /// overrides.
-<<<<<<< HEAD
     pub fn partition(self) -> anyhow::Result<(FormatArguments, ConfigArguments)> {
         let format_arguments = FormatArguments {
             check: self.check,
@@ -719,6 +711,7 @@
             isolated: self.isolated,
             no_cache: self.no_cache,
             stdin_filename: self.stdin_filename,
+            range: self.range,
         };
 
         let cli_overrides = ExplicitConfigOverrides {
@@ -738,37 +731,6 @@
         let config_args =
             ConfigArguments::from_cli_arguments(self.config, cli_overrides, self.isolated)?;
         Ok((format_arguments, config_args))
-=======
-    pub fn partition(self) -> (FormatArguments, CliOverrides) {
-        (
-            FormatArguments {
-                check: self.check,
-                diff: self.diff,
-                config: self.config,
-                files: self.files,
-                isolated: self.isolated,
-                no_cache: self.no_cache,
-                stdin_filename: self.stdin_filename,
-                range: self.range,
-            },
-            CliOverrides {
-                line_length: self.line_length,
-                respect_gitignore: resolve_bool_arg(
-                    self.respect_gitignore,
-                    self.no_respect_gitignore,
-                ),
-                exclude: self.exclude,
-                preview: resolve_bool_arg(self.preview, self.no_preview).map(PreviewMode::from),
-                force_exclude: resolve_bool_arg(self.force_exclude, self.no_force_exclude),
-                target_version: self.target_version,
-                cache_dir: self.cache_dir,
-                extension: self.extension,
-
-                // Unsupported on the formatter CLI, but required on `Overrides`.
-                ..CliOverrides::default()
-            },
-        )
->>>>>>> a662c244
     }
 }
 
