use std::cmp::Reverse;
use std::hash::Hash;
use std::io::Write;

use anyhow::Result;
use bitflags::bitflags;
use colored::Colorize;
use itertools::{Itertools, iterate};
use ruff_linter::linter::FixTable;
use serde::Serialize;

use ruff_db::diagnostic::{
    Diagnostic, DiagnosticFormat, DisplayDiagnosticConfig, DisplayDiagnostics, SecondaryCode,
};
use ruff_linter::fs::relativize_path;
use ruff_linter::logging::LogLevel;
use ruff_linter::message::{
    Emitter, EmitterContext, GithubEmitter, GitlabEmitter, GroupedEmitter, JunitEmitter,
<<<<<<< HEAD
    RdjsonEmitter, SarifEmitter, TextEmitter,
=======
    PylintEmitter, SarifEmitter, TextEmitter,
>>>>>>> 92a302e2
};
use ruff_linter::notify_user;
use ruff_linter::settings::flags::{self};
use ruff_linter::settings::types::{OutputFormat, UnsafeFixes};

use crate::diagnostics::{Diagnostics, FixMap};

bitflags! {
    #[derive(Default, Debug, Copy, Clone)]
    pub(crate) struct Flags: u8 {
        /// Whether to show violations when emitting diagnostics.
        const SHOW_VIOLATIONS = 1 << 0;
        /// Whether to show a summary of the fixed violations when emitting diagnostics.
        const SHOW_FIX_SUMMARY = 1 << 1;
        /// Whether to show a diff of each fixed violation when emitting diagnostics.
        const SHOW_FIX_DIFF = 1 << 2;
    }
}

#[derive(Serialize)]
struct ExpandedStatistics<'a> {
    code: Option<&'a SecondaryCode>,
    name: &'static str,
    count: usize,
    fixable: bool,
}

pub(crate) struct Printer {
    format: OutputFormat,
    log_level: LogLevel,
    fix_mode: flags::FixMode,
    unsafe_fixes: UnsafeFixes,
    flags: Flags,
}

impl Printer {
    pub(crate) const fn new(
        format: OutputFormat,
        log_level: LogLevel,
        fix_mode: flags::FixMode,
        unsafe_fixes: UnsafeFixes,
        flags: Flags,
    ) -> Self {
        Self {
            format,
            log_level,
            fix_mode,
            unsafe_fixes,
            flags,
        }
    }

    pub(crate) fn write_to_user(&self, message: &str) {
        if self.log_level >= LogLevel::Default {
            notify_user!("{}", message);
        }
    }

    fn write_summary_text(&self, writer: &mut dyn Write, diagnostics: &Diagnostics) -> Result<()> {
        if self.log_level >= LogLevel::Default {
            let fixables = FixableStatistics::try_from(diagnostics, self.unsafe_fixes);

            let fixed = diagnostics
                .fixed
                .values()
                .flat_map(FixTable::counts)
                .sum::<usize>();

            if self.flags.intersects(Flags::SHOW_VIOLATIONS) {
                let remaining = diagnostics.inner.len();
                let total = fixed + remaining;
                if fixed > 0 {
                    let s = if total == 1 { "" } else { "s" };
                    writeln!(
                        writer,
                        "Found {total} error{s} ({fixed} fixed, {remaining} remaining)."
                    )?;
                } else if remaining > 0 {
                    let s = if remaining == 1 { "" } else { "s" };
                    writeln!(writer, "Found {remaining} error{s}.")?;
                } else if remaining == 0 {
                    writeln!(writer, "All checks passed!")?;
                }

                if let Some(fixables) = fixables {
                    let fix_prefix = format!("[{}]", "*".cyan());

                    if self.unsafe_fixes.is_hint() {
                        if fixables.applicable > 0 && fixables.inapplicable_unsafe > 0 {
                            let es = if fixables.inapplicable_unsafe == 1 {
                                ""
                            } else {
                                "es"
                            };
                            writeln!(
                                writer,
                                "{fix_prefix} {} fixable with the `--fix` option ({} hidden fix{es} can be enabled with the `--unsafe-fixes` option).",
                                fixables.applicable, fixables.inapplicable_unsafe
                            )?;
                        } else if fixables.applicable > 0 {
                            // Only applicable fixes
                            writeln!(
                                writer,
                                "{fix_prefix} {} fixable with the `--fix` option.",
                                fixables.applicable,
                            )?;
                        } else {
                            // Only inapplicable fixes
                            let es = if fixables.inapplicable_unsafe == 1 {
                                ""
                            } else {
                                "es"
                            };
                            writeln!(
                                writer,
                                "No fixes available ({} hidden fix{es} can be enabled with the `--unsafe-fixes` option).",
                                fixables.inapplicable_unsafe
                            )?;
                        }
                    } else {
                        if fixables.applicable > 0 {
                            writeln!(
                                writer,
                                "{fix_prefix} {} fixable with the --fix option.",
                                fixables.applicable
                            )?;
                        }
                    }
                }
            } else {
                // Check if there are unapplied fixes
                let unapplied = {
                    if let Some(fixables) = fixables {
                        fixables.inapplicable_unsafe
                    } else {
                        0
                    }
                };

                if unapplied > 0 {
                    let es = if unapplied == 1 { "" } else { "es" };
                    if fixed > 0 {
                        let s = if fixed == 1 { "" } else { "s" };
                        if self.fix_mode.is_apply() {
                            writeln!(
                                writer,
                                "Fixed {fixed} error{s} ({unapplied} additional fix{es} available with `--unsafe-fixes`)."
                            )?;
                        } else {
                            writeln!(
                                writer,
                                "Would fix {fixed} error{s} ({unapplied} additional fix{es} available with `--unsafe-fixes`)."
                            )?;
                        }
                    } else {
                        if self.fix_mode.is_apply() {
                            writeln!(
                                writer,
                                "No errors fixed ({unapplied} fix{es} available with `--unsafe-fixes`)."
                            )?;
                        } else {
                            writeln!(
                                writer,
                                "No errors would be fixed ({unapplied} fix{es} available with `--unsafe-fixes`)."
                            )?;
                        }
                    }
                } else {
                    if fixed > 0 {
                        let s = if fixed == 1 { "" } else { "s" };
                        if self.fix_mode.is_apply() {
                            writeln!(writer, "Fixed {fixed} error{s}.")?;
                        } else {
                            writeln!(writer, "Would fix {fixed} error{s}.")?;
                        }
                    }
                }
            }
        }
        Ok(())
    }

    pub(crate) fn write_once(
        &self,
        diagnostics: &Diagnostics,
        writer: &mut dyn Write,
        preview: bool,
    ) -> Result<()> {
        if matches!(self.log_level, LogLevel::Silent) {
            return Ok(());
        }

        if !self.flags.intersects(Flags::SHOW_VIOLATIONS) {
            if matches!(
                self.format,
                OutputFormat::Full | OutputFormat::Concise | OutputFormat::Grouped
            ) {
                if self.flags.intersects(Flags::SHOW_FIX_SUMMARY) {
                    if !diagnostics.fixed.is_empty() {
                        writeln!(writer)?;
                        print_fix_summary(writer, &diagnostics.fixed)?;
                        writeln!(writer)?;
                    }
                }
                self.write_summary_text(writer, diagnostics)?;
            }
            return Ok(());
        }

        let context = EmitterContext::new(&diagnostics.notebook_indexes);
        let fixables = FixableStatistics::try_from(diagnostics, self.unsafe_fixes);

        match self.format {
            OutputFormat::Json => {
                let config = DisplayDiagnosticConfig::default()
                    .format(DiagnosticFormat::Json)
                    .preview(preview);
                let value = DisplayDiagnostics::new(&context, &config, &diagnostics.inner);
                write!(writer, "{value}")?;
            }
            OutputFormat::Rdjson => {
                let config = DisplayDiagnosticConfig::default()
                    .format(DiagnosticFormat::Rdjson)
                    .preview(preview);
                let value = DisplayDiagnostics::new(&context, &config, &diagnostics.inner);
                write!(writer, "{value}")?;
            }
            OutputFormat::JsonLines => {
                let config = DisplayDiagnosticConfig::default()
                    .format(DiagnosticFormat::JsonLines)
                    .preview(preview);
                let value = DisplayDiagnostics::new(&context, &config, &diagnostics.inner);
                write!(writer, "{value}")?;
            }
            OutputFormat::Junit => {
                JunitEmitter.emit(writer, &diagnostics.inner, &context)?;
            }
            OutputFormat::Concise | OutputFormat::Full => {
                TextEmitter::default()
                    .with_show_fix_status(show_fix_status(self.fix_mode, fixables.as_ref()))
                    .with_show_fix_diff(self.flags.intersects(Flags::SHOW_FIX_DIFF))
                    .with_show_source(self.format == OutputFormat::Full)
                    .with_unsafe_fixes(self.unsafe_fixes)
                    .emit(writer, &diagnostics.inner, &context)?;

                if self.flags.intersects(Flags::SHOW_FIX_SUMMARY) {
                    if !diagnostics.fixed.is_empty() {
                        writeln!(writer)?;
                        print_fix_summary(writer, &diagnostics.fixed)?;
                        writeln!(writer)?;
                    }
                }

                self.write_summary_text(writer, diagnostics)?;
            }
            OutputFormat::Grouped => {
                GroupedEmitter::default()
                    .with_show_fix_status(show_fix_status(self.fix_mode, fixables.as_ref()))
                    .with_unsafe_fixes(self.unsafe_fixes)
                    .emit(writer, &diagnostics.inner, &context)?;

                if self.flags.intersects(Flags::SHOW_FIX_SUMMARY) {
                    if !diagnostics.fixed.is_empty() {
                        writeln!(writer)?;
                        print_fix_summary(writer, &diagnostics.fixed)?;
                        writeln!(writer)?;
                    }
                }
                self.write_summary_text(writer, diagnostics)?;
            }
            OutputFormat::Github => {
                GithubEmitter.emit(writer, &diagnostics.inner, &context)?;
            }
            OutputFormat::Gitlab => {
                GitlabEmitter::default().emit(writer, &diagnostics.inner, &context)?;
            }
            OutputFormat::Pylint => {
                let config = DisplayDiagnosticConfig::default()
                    .format(DiagnosticFormat::Pylint)
                    .preview(preview);
                let value = DisplayDiagnostics::new(&context, &config, &diagnostics.inner);
                write!(writer, "{value}")?;
            }
            OutputFormat::Azure => {
                let config = DisplayDiagnosticConfig::default()
                    .format(DiagnosticFormat::Azure)
                    .preview(preview);
                let value = DisplayDiagnostics::new(&context, &config, &diagnostics.inner);
                write!(writer, "{value}")?;
            }
            OutputFormat::Sarif => {
                SarifEmitter.emit(writer, &diagnostics.inner, &context)?;
            }
        }

        writer.flush()?;

        Ok(())
    }

    pub(crate) fn write_statistics(
        &self,
        diagnostics: &Diagnostics,
        writer: &mut dyn Write,
    ) -> Result<()> {
        let statistics: Vec<ExpandedStatistics> = diagnostics
            .inner
            .iter()
            .map(|message| (message.secondary_code(), message))
            .sorted_by_key(|(code, message)| (*code, message.fixable()))
            .fold(
                vec![],
                |mut acc: Vec<((Option<&SecondaryCode>, &Diagnostic), usize)>, (code, message)| {
                    if let Some(((prev_code, _prev_message), count)) = acc.last_mut() {
                        if *prev_code == code {
                            *count += 1;
                            return acc;
                        }
                    }
                    acc.push(((code, message), 1));
                    acc
                },
            )
            .iter()
            .map(|&((code, message), count)| ExpandedStatistics {
                code,
                name: message.name(),
                count,
                fixable: if let Some(fix) = message.fix() {
                    fix.applies(self.unsafe_fixes.required_applicability())
                } else {
                    false
                },
            })
            .sorted_by_key(|statistic| Reverse(statistic.count))
            .collect();

        if statistics.is_empty() {
            return Ok(());
        }

        match self.format {
            OutputFormat::Full | OutputFormat::Concise => {
                // Compute the maximum number of digits in the count and code, for all messages,
                // to enable pretty-printing.
                let count_width = num_digits(
                    statistics
                        .iter()
                        .map(|statistic| statistic.count)
                        .max()
                        .unwrap(),
                );
                let code_width = statistics
                    .iter()
                    .map(|statistic| statistic.code.map_or(0, |s| s.len()))
                    .max()
                    .unwrap();
                let any_fixable = statistics.iter().any(|statistic| statistic.fixable);

                let fixable = format!("[{}] ", "*".cyan());
                let unfixable = "[ ] ";

                // By default, we mimic Flake8's `--statistics` format.
                for statistic in statistics {
                    writeln!(
                        writer,
                        "{:>count_width$}\t{:<code_width$}\t{}{}",
                        statistic.count.to_string().bold(),
                        statistic
                            .code
                            .map(SecondaryCode::as_str)
                            .unwrap_or_default()
                            .red()
                            .bold(),
                        if any_fixable {
                            if statistic.fixable {
                                &fixable
                            } else {
                                unfixable
                            }
                        } else {
                            ""
                        },
                        statistic.name,
                    )?;
                }

                self.write_summary_text(writer, diagnostics)?;
                return Ok(());
            }
            OutputFormat::Json => {
                writeln!(writer, "{}", serde_json::to_string_pretty(&statistics)?)?;
            }
            _ => {
                anyhow::bail!(
                    "Unsupported serialization format for statistics: {:?}",
                    self.format
                )
            }
        }

        writer.flush()?;

        Ok(())
    }

    pub(crate) fn write_continuously(
        &self,
        writer: &mut dyn Write,
        diagnostics: &Diagnostics,
        preview: bool,
    ) -> Result<()> {
        if matches!(self.log_level, LogLevel::Silent) {
            return Ok(());
        }

        if self.log_level >= LogLevel::Default {
            let s = if diagnostics.inner.len() == 1 {
                ""
            } else {
                "s"
            };
            notify_user!(
                "Found {} error{s}. Watching for file changes.",
                diagnostics.inner.len()
            );
        }

        let fixables = FixableStatistics::try_from(diagnostics, self.unsafe_fixes);

        if !diagnostics.inner.is_empty() {
            if self.log_level >= LogLevel::Default {
                writeln!(writer)?;
            }

            let context = EmitterContext::new(&diagnostics.notebook_indexes);
            TextEmitter::default()
                .with_show_fix_status(show_fix_status(self.fix_mode, fixables.as_ref()))
                .with_show_source(preview)
                .with_unsafe_fixes(self.unsafe_fixes)
                .emit(writer, &diagnostics.inner, &context)?;
        }
        writer.flush()?;

        Ok(())
    }

    pub(crate) fn clear_screen() -> Result<()> {
        #[cfg(not(target_family = "wasm"))]
        clearscreen::clear()?;
        Ok(())
    }
}

fn num_digits(n: usize) -> usize {
    iterate(n, |&n| n / 10)
        .take_while(|&n| n > 0)
        .count()
        .max(1)
}

/// Return `true` if the [`Printer`] should indicate that a rule is fixable.
fn show_fix_status(fix_mode: flags::FixMode, fixables: Option<&FixableStatistics>) -> bool {
    // If we're in application mode, avoid indicating that a rule is fixable.
    // If the specific violation were truly fixable, it would've been fixed in
    // this pass! (We're occasionally unable to determine whether a specific
    // violation is fixable without trying to fix it, so if fix is not
    // enabled, we may inadvertently indicate that a rule is fixable.)
    (!fix_mode.is_apply()) && fixables.is_some_and(FixableStatistics::any_applicable_fixes)
}

fn print_fix_summary(writer: &mut dyn Write, fixed: &FixMap) -> Result<()> {
    let total = fixed
        .values()
        .map(|table| table.counts().sum::<usize>())
        .sum::<usize>();
    assert!(total > 0);
    let num_digits = num_digits(
        fixed
            .values()
            .filter_map(|table| table.counts().max())
            .max()
            .unwrap(),
    );

    let s = if total == 1 { "" } else { "s" };
    let label = format!("Fixed {total} error{s}:");
    writeln!(writer, "{}", label.bold().green())?;

    for (filename, table) in fixed
        .iter()
        .sorted_by_key(|(filename, ..)| filename.as_str())
    {
        writeln!(
            writer,
            "{} {}{}",
            "-".cyan(),
            relativize_path(filename).bold(),
            ":".cyan()
        )?;
        for (code, name, count) in table.iter().sorted_by_key(|(.., count)| Reverse(*count)) {
            writeln!(
                writer,
                "    {count:>num_digits$} × {code} ({name})",
                code = code.to_string().red().bold(),
            )?;
        }
    }
    Ok(())
}

/// Statistics for [applicable][ruff_diagnostics::Applicability] fixes.
#[derive(Debug)]
struct FixableStatistics {
    applicable: u32,
    inapplicable_unsafe: u32,
}

impl FixableStatistics {
    fn try_from(diagnostics: &Diagnostics, unsafe_fixes: UnsafeFixes) -> Option<Self> {
        let mut applicable = 0;
        let mut inapplicable_unsafe = 0;

        for message in &diagnostics.inner {
            if let Some(fix) = message.fix() {
                if fix.applies(unsafe_fixes.required_applicability()) {
                    applicable += 1;
                } else {
                    // Do not include inapplicable fixes at other levels that do not provide an opt-in
                    if fix.applicability().is_unsafe() {
                        inapplicable_unsafe += 1;
                    }
                }
            }
        }

        if applicable == 0 && inapplicable_unsafe == 0 {
            None
        } else {
            Some(Self {
                applicable,
                inapplicable_unsafe,
            })
        }
    }

    fn any_applicable_fixes(&self) -> bool {
        self.applicable > 0
    }
}<|MERGE_RESOLUTION|>--- conflicted
+++ resolved
@@ -16,11 +16,7 @@
 use ruff_linter::logging::LogLevel;
 use ruff_linter::message::{
     Emitter, EmitterContext, GithubEmitter, GitlabEmitter, GroupedEmitter, JunitEmitter,
-<<<<<<< HEAD
-    RdjsonEmitter, SarifEmitter, TextEmitter,
-=======
-    PylintEmitter, SarifEmitter, TextEmitter,
->>>>>>> 92a302e2
+    SarifEmitter, TextEmitter,
 };
 use ruff_linter::notify_user;
 use ruff_linter::settings::flags::{self};
