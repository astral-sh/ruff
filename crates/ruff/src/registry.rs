--- conflicted
+++ resolved
@@ -107,11 +107,8 @@
     // pylint
     PLE0604 => rules::pylint::rules::InvalidAllObject,
     PLE0605 => rules::pylint::rules::InvalidAllFormat,
-<<<<<<< HEAD
     PLE1307 => rules::pylint::rules::BadStringFormatType,
-=======
     PLE2502 => rules::pylint::rules::BidirectionalUnicode,
->>>>>>> 367f115d
     PLE1310 => rules::pylint::rules::BadStrStripCall,
     PLC0414 => rules::pylint::rules::UselessImportAlias,
     PLC3002 => rules::pylint::rules::UnnecessaryDirectLambdaCall,
