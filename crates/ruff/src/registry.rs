--- conflicted
+++ resolved
@@ -549,13 +549,9 @@
     // flake8-raise
     rules::flake8_raise::rules::UnnecessaryParenOnRaiseException,
     // flake8-self
-<<<<<<< HEAD
-    SLF001 => rules::flake8_self::rules::PrivateMemberAccess,
+    rules::flake8_self::rules::PrivateMemberAccess,
     // numpy
-    NPY001 => rules::numpy::rules::DeprecatedTypeAlias,
-=======
-    rules::flake8_self::rules::PrivateMemberAccess,
->>>>>>> a77b4566
+    rules::numpy::rules::DeprecatedTypeAlias,
     // ruff
     rules::ruff::rules::AmbiguousUnicodeCharacterString,
     rules::ruff::rules::AmbiguousUnicodeCharacterDocstring,
@@ -689,6 +685,9 @@
     /// [eradicate](https://pypi.org/project/eradicate/)
     #[prefix = "ERA"]
     Eradicate,
+    /// NumPy-specific rules
+    #[prefix = "NPY"]
+    Numpy,
     /// [pandas-vet](https://pypi.org/project/pandas-vet/)
     #[prefix = "PD"]
     PandasVet,
@@ -701,18 +700,6 @@
     /// [tryceratops](https://pypi.org/project/tryceratops/1.1.0/)
     #[prefix = "TRY"]
     Tryceratops,
-<<<<<<< HEAD
-    /// [flake8-raise](https://pypi.org/project/flake8-raise/)
-    #[prefix = "RSE"]
-    Flake8Raise,
-    /// [flake8-self](https://pypi.org/project/flake8-self/)
-    #[prefix = "SLF"]
-    Flake8Self,
-    /// Numpy-specific rules
-    #[prefix = "NPY"]
-    Numpy,
-=======
->>>>>>> a77b4566
     /// Ruff-specific rules
     #[prefix = "RUF"]
     Ruff,
