--- conflicted
+++ resolved
@@ -172,21 +172,6 @@
 
         if let Some(&prev_element_type) = element_types
             .iter()
-<<<<<<< HEAD
-            .find(|&&element_type| element_type > current_element_type)
-        else {
-            elements_type_found.push(current_element_type);
-            continue;
-        };
-        let diagnostic = Diagnostic::new(
-            DjangoUnorderedBodyContentInModel {
-                elem_type: current_element_type,
-                before: element_type,
-            },
-            element.range(),
-        );
-        checker.diagnostics.push(diagnostic);
-=======
             .find(|&&prev_element_type| prev_element_type > element_type)
         {
             let diagnostic = Diagnostic::new(
@@ -200,6 +185,5 @@
         } else {
             element_types.push(element_type);
         }
->>>>>>> 6cc04d64
     }
 }