--- conflicted
+++ resolved
@@ -167,9 +167,8 @@
         Ok(())
     }
 
-<<<<<<< HEAD
-    #[test_case(Rule::MutableDataclassDefault, Path::new("RUF008.py"); "RUF008")]
-    #[test_case(Rule::FunctionCallInDataclassDefaultArgument, Path::new("RUF009.py"); "RUF009")]
+    #[test_case(Rule::MutableDataclassDefault, Path::new("RUF008.py"))]
+    #[test_case(Rule::FunctionCallInDataclassDefaultArgument, Path::new("RUF009.py"))]
     fn mutable_dataclass_defaults(rule_code: Rule, path: &Path) -> Result<()> {
         let snapshot = format!("{}_{}", rule_code.noqa_code(), path.to_string_lossy());
         let diagnostics = test_path(
@@ -180,13 +179,8 @@
         Ok(())
     }
 
-    #[test_case(Rule::MutableClassDefault, Path::new("RUF011.py"); "RUF010")]
+    #[test_case(Rule::MutableClassDefault, Path::new("RUF011.py"))]
     fn mutable_class_defaults(rule_code: Rule, path: &Path) -> Result<()> {
-=======
-    #[test_case(Rule::MutableDataclassDefault, Path::new("RUF008.py"))]
-    #[test_case(Rule::FunctionCallInDataclassDefaultArgument, Path::new("RUF009.py"))]
-    fn mutable_defaults(rule_code: Rule, path: &Path) -> Result<()> {
->>>>>>> 04a95cb9
         let snapshot = format!("{}_{}", rule_code.noqa_code(), path.to_string_lossy());
         let diagnostics = test_path(
             Path::new("ruff").join(path).as_path(),
