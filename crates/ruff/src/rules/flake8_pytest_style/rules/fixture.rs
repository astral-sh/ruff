use std::fmt;

use ruff_diagnostics::{AlwaysAutofixableViolation, Violation};
use ruff_diagnostics::{Diagnostic, Edit, Fix};
use ruff_macros::{derive_message_formats, violation};
use ruff_python_ast::call_path::collect_call_path;
use ruff_python_ast::identifier::Identifier;
use ruff_python_ast::visitor;
use ruff_python_ast::visitor::Visitor;
use ruff_python_ast::Decorator;
use ruff_python_ast::{self as ast, Expr, ParameterWithDefault, Parameters, Ranged, Stmt};
use ruff_python_semantic::analyze::visibility::is_abstract;
use ruff_python_semantic::SemanticModel;
use ruff_text_size::{TextLen, TextRange};

use crate::autofix::edits;
use crate::checkers::ast::Checker;
use crate::registry::{AsRule, Rule};

use super::helpers::{
    get_mark_decorators, is_pytest_fixture, is_pytest_yield_fixture, keyword_is_literal,
};

/// ## What it does
/// Checks for argument-free `@pytest.fixture()` decorators with or without
/// parentheses, depending on the `flake8-pytest-style.fixture-parentheses`
/// setting.
///
/// ## Why is this bad?
/// If a `@pytext.fixture()` doesn't take any arguments, the parentheses are
/// optional.
///
/// Either removing those unnecessary parentheses _or_ requiring them for all
/// fixtures is fine, but it's best to be consistent.
///
/// ## Example
/// ```python
/// @pytest.fixture
/// def my_fixture():
///     ...
/// ```
///
/// Use instead:
/// ```python
/// @pytest.fixture()
/// def my_fixture():
///     ...
/// ```
///
/// ## Options
/// - `flake8-pytest-style.fixture-parentheses`
///
/// ## References
/// - [`pytest` documentation: API Reference: Fixtures](https://docs.pytest.org/en/latest/reference/reference.html#fixtures-api)
#[violation]
pub struct PytestFixtureIncorrectParenthesesStyle {
    expected: Parentheses,
    actual: Parentheses,
}

impl AlwaysAutofixableViolation for PytestFixtureIncorrectParenthesesStyle {
    #[derive_message_formats]
    fn message(&self) -> String {
        let PytestFixtureIncorrectParenthesesStyle { expected, actual } = self;
        format!("Use `@pytest.fixture{expected}` over `@pytest.fixture{actual}`")
    }

    fn autofix_title(&self) -> String {
        let PytestFixtureIncorrectParenthesesStyle { expected, .. } = self;
        match expected {
            Parentheses::None => "Remove parentheses".to_string(),
            Parentheses::Empty => "Add parentheses".to_string(),
        }
    }
}

#[violation]
pub struct PytestFixturePositionalArgs {
    function: String,
}

impl Violation for PytestFixturePositionalArgs {
    #[derive_message_formats]
    fn message(&self) -> String {
        let PytestFixturePositionalArgs { function } = self;
        format!("Configuration for fixture `{function}` specified via positional args, use kwargs")
    }
}

#[violation]
pub struct PytestExtraneousScopeFunction;

impl AlwaysAutofixableViolation for PytestExtraneousScopeFunction {
    #[derive_message_formats]
    fn message(&self) -> String {
        format!("`scope='function'` is implied in `@pytest.fixture()`")
    }

    fn autofix_title(&self) -> String {
        "Remove implied `scope` argument".to_string()
    }
}

#[violation]
pub struct PytestMissingFixtureNameUnderscore {
    function: String,
}

impl Violation for PytestMissingFixtureNameUnderscore {
    #[derive_message_formats]
    fn message(&self) -> String {
        let PytestMissingFixtureNameUnderscore { function } = self;
        format!("Fixture `{function}` does not return anything, add leading underscore")
    }
}

#[violation]
pub struct PytestIncorrectFixtureNameUnderscore {
    function: String,
}

impl Violation for PytestIncorrectFixtureNameUnderscore {
    #[derive_message_formats]
    fn message(&self) -> String {
        let PytestIncorrectFixtureNameUnderscore { function } = self;
        format!("Fixture `{function}` returns a value, remove leading underscore")
    }
}

/// ## What it does
/// Checks for `pytest` test functions that should be decorated with
/// `@pytest.mark.usefixtures`.
///
/// ## Why is this bad?
/// In `pytest`, fixture injection is used to activate fixtures in a test
/// function.
///
/// Fixtures can be injected either by passing them as parameters to the test
/// function, or by using the `@pytest.mark.usefixtures` decorator.
///
/// If the test function depends on the fixture being activated, but does not
/// use it in the test body or otherwise rely on its return value, prefer
/// the `@pytest.mark.usefixtures` decorator, to make the dependency explicit
/// and avoid the confusion caused by unused arguments.
///
/// ## Example
/// ```python
/// @pytest.fixture
/// def _patch_something():
///     ...
///
///
/// def test_foo(_patch_something):
///     ...
/// ```
///
/// Use instead:
/// ```python
/// @pytest.fixture
/// def _patch_something():
///     ...
///
///
/// @pytest.mark.usefixtures("_patch_something")
/// def test_foo():
///     ...
/// ```
///
/// ## References
/// - [`pytest` documentation: `pytest.mark.usefixtures`](https://docs.pytest.org/en/latest/reference/reference.html#pytest-mark-usefixtures)
#[violation]
pub struct PytestFixtureParamWithoutValue {
    name: String,
}

impl Violation for PytestFixtureParamWithoutValue {
    #[derive_message_formats]
    fn message(&self) -> String {
        let PytestFixtureParamWithoutValue { name } = self;
        format!(
            "Fixture `{name}` without value is injected as parameter, use \
             `@pytest.mark.usefixtures` instead"
        )
    }
}

/// ## What it does
/// Checks for `pytest.yield_fixture` usage.
///
/// ## Why is this bad?
/// `pytest.yield_fixture` is deprecated. `pytest.fixture` should be used instead.
///
/// ## Example
/// ```python
/// import pytest
///
///
/// @pytest.yield_fixture()
/// def my_fixture():
///     obj = SomeClass()
///     yield obj
///     obj.cleanup()
/// ```
///
/// Use instead:
/// ```python
/// import pytest
///
///
/// @pytest.fixture()
/// def my_fixture():
///     obj = SomeClass()
///     yield obj
///     obj.cleanup()
/// ```
///
/// ## References
/// - [`pytest` documentation: `yield_fixture` functions](https://docs.pytest.org/en/latest/yieldfixture.html)
#[violation]
pub struct PytestDeprecatedYieldFixture;

impl Violation for PytestDeprecatedYieldFixture {
    #[derive_message_formats]
    fn message(&self) -> String {
        format!("`@pytest.yield_fixture` is deprecated, use `@pytest.fixture`")
    }
}

/// ## What it does
/// Checks for unnecessary `request.addfinalizer` usages in `pytest` fixtures.
///
/// ## Why is this bad?
/// `pytest` offers two ways to perform cleanup in fixture code. The first is
/// sequential (via the `yield` statement), the second callback-based (via
/// `request.addfinalizer`).
///
/// The sequential approach is more readable and should be preferred, unless
/// the fixture uses the "factory as fixture" pattern.
///
/// ## Example
/// ```python
/// @pytest.fixture()
/// def my_fixture(request):
///     resource = acquire_resource()
///     request.addfinalizer(resource.release)
///     return resource
/// ```
///
/// Use instead:
/// ```python
/// @pytest.fixture()
/// def my_fixture():
///     resource = acquire_resource()
///     yield resource
///     resource.release()
///
///
/// # "factory-as-fixture" pattern
/// @pytest.fixture()
/// def my_factory(request):
///     def create_resource(arg):
///         resource = acquire_resource(arg)
///         request.addfinalizer(resource.release)
///         return resource
///
///     return create_resource
/// ```
///
/// ## References
/// - [`pytest` documentation: Adding finalizers directly](https://docs.pytest.org/en/latest/how-to/fixtures.html#adding-finalizers-directly)
/// - [`pytest` documentation: Factories as fixtures](https://docs.pytest.org/en/latest/how-to/fixtures.html#factories-as-fixtures)
#[violation]
pub struct PytestFixtureFinalizerCallback;

impl Violation for PytestFixtureFinalizerCallback {
    #[derive_message_formats]
    fn message(&self) -> String {
        format!("Use `yield` instead of `request.addfinalizer`")
    }
}
/// ## What it does
/// Checks for unnecessary `yield` expressions in `pytest` fixtures.
///
/// ## Why is this bad?
/// In `pytest` fixtures, the `yield` expression should only be used for fixtures
/// that include teardown code, to clean up the fixture after the test function
/// has finished executing.
///
/// ## Example
/// ```python
/// @pytest.fixture()
/// def my_fixture():
///     resource = acquire_resource()
///     yield resource
/// ```
///
/// Use instead:
/// ```python
/// @pytest.fixture()
/// def my_fixture_with_teardown():
///     resource = acquire_resource()
///     yield resource
///     resource.release()
///
///
/// @pytest.fixture()
/// def my_fixture_without_teardown():
///     resource = acquire_resource()
///     return resource
/// ```
///
/// ## References
/// - [`pytest` documentation: Teardown/Cleanup](https://docs.pytest.org/en/latest/how-to/fixtures.html#teardown-cleanup-aka-fixture-finalization)
#[violation]
pub struct PytestUselessYieldFixture {
    name: String,
}

impl AlwaysAutofixableViolation for PytestUselessYieldFixture {
    #[derive_message_formats]
    fn message(&self) -> String {
        let PytestUselessYieldFixture { name } = self;
        format!("No teardown in fixture `{name}`, use `return` instead of `yield`")
    }

    fn autofix_title(&self) -> String {
        "Replace `yield` with `return`".to_string()
    }
}

/// ## What it does
/// Checks for `pytest.mark.usefixtures` decorators applied to `pytest`
/// fixtures.
///
/// ## Why is this bad?
/// The `pytest.mark.usefixtures` decorator has no effect on `pytest` fixtures.
///
/// ## Example
/// ```python
/// @pytest.fixture()
/// def a():
///     pass
///
///
/// @pytest.mark.usefixtures("a")
/// @pytest.fixture()
/// def b(a):
///     pass
/// ```
///
/// Use instead:
/// ```python
/// @pytest.fixture()
/// def a():
///     pass
///
///
/// @pytest.fixture()
/// def b(a):
///     pass
/// ```
///
/// ## References
/// - [`pytest` documentation: `pytest.mark.usefixtures`](https://docs.pytest.org/en/latest/reference/reference.html#pytest-mark-usefixtures)
#[violation]
pub struct PytestErroneousUseFixturesOnFixture;

impl AlwaysAutofixableViolation for PytestErroneousUseFixturesOnFixture {
    #[derive_message_formats]
    fn message(&self) -> String {
        format!("`pytest.mark.usefixtures` has no effect on fixtures")
    }

    fn autofix_title(&self) -> String {
        "Remove `pytest.mark.usefixtures`".to_string()
    }
}

/// ## What it does
/// Checks for unnecessary `@pytest.mark.asyncio` decorators applied to fixtures.
///
/// ## Why is this bad?
/// `pytest.mark.asyncio` is unnecessary for fixtures.
///
/// ## Example
/// ```python
/// @pytest.mark.asyncio()
/// @pytest.fixture()
/// async def my_fixture():
///     return 0
/// ```
///
/// Use instead:
/// ```python
/// @pytest.fixture()
/// async def my_fixture():
///     return 0
/// ```
///
/// ## References
/// - [`pytest-asyncio`](https://pypi.org/project/pytest-asyncio/)
#[violation]
pub struct PytestUnnecessaryAsyncioMarkOnFixture;

impl AlwaysAutofixableViolation for PytestUnnecessaryAsyncioMarkOnFixture {
    #[derive_message_formats]
    fn message(&self) -> String {
        format!("`pytest.mark.asyncio` is unnecessary for fixtures")
    }

    fn autofix_title(&self) -> String {
        "Remove `pytest.mark.asyncio`".to_string()
    }
}

#[derive(Debug, PartialEq, Eq)]
enum Parentheses {
    None,
    Empty,
}

impl fmt::Display for Parentheses {
    fn fmt(&self, fmt: &mut fmt::Formatter) -> fmt::Result {
        match self {
            Parentheses::None => fmt.write_str(""),
            Parentheses::Empty => fmt.write_str("()"),
        }
    }
}

/// Visitor that skips functions
#[derive(Debug, Default)]
struct SkipFunctionsVisitor<'a> {
    has_return_with_value: bool,
    has_yield_from: bool,
    yield_statements: Vec<&'a Expr>,
    addfinalizer_call: Option<&'a Expr>,
}

impl<'a, 'b> Visitor<'b> for SkipFunctionsVisitor<'a>
where
    'b: 'a,
{
    fn visit_stmt(&mut self, stmt: &'b Stmt) {
        match stmt {
            Stmt::Return(ast::StmtReturn { value, range: _ }) => {
                if value.is_some() {
                    self.has_return_with_value = true;
                }
            }
            Stmt::FunctionDef(_) | Stmt::AsyncFunctionDef(_) => {}
            _ => visitor::walk_stmt(self, stmt),
        }
    }

    fn visit_expr(&mut self, expr: &'b Expr) {
        match expr {
            Expr::YieldFrom(_) => {
                self.has_yield_from = true;
            }
            Expr::Yield(ast::ExprYield { value, range: _ }) => {
                self.yield_statements.push(expr);
                if value.is_some() {
                    self.has_return_with_value = true;
                }
            }
            Expr::Call(ast::ExprCall { func, .. }) => {
                if collect_call_path(func).is_some_and(|call_path| {
                    matches!(call_path.as_slice(), ["request", "addfinalizer"])
                }) {
                    self.addfinalizer_call = Some(expr);
                };
                visitor::walk_expr(self, expr);
            }
            _ => {}
        }
    }
}

fn fixture_decorator<'a>(
    decorators: &'a [Decorator],
    semantic: &SemanticModel,
) -> Option<&'a Decorator> {
    decorators.iter().find(|decorator| {
        is_pytest_fixture(decorator, semantic) || is_pytest_yield_fixture(decorator, semantic)
    })
}

fn pytest_fixture_parentheses(
    checker: &mut Checker,
    decorator: &Decorator,
    fix: Fix,
    expected: Parentheses,
    actual: Parentheses,
) {
    let mut diagnostic = Diagnostic::new(
        PytestFixtureIncorrectParenthesesStyle { expected, actual },
        decorator.range(),
    );
    if checker.patch(diagnostic.kind.rule()) {
        diagnostic.set_fix(fix);
    }
    checker.diagnostics.push(diagnostic);
}

/// PT001, PT002, PT003
fn check_fixture_decorator(checker: &mut Checker, func_name: &str, decorator: &Decorator) {
    match &decorator.expression {
        Expr::Call(ast::ExprCall {
            func,
            arguments,
            range: _,
        }) => {
            if checker.enabled(Rule::PytestFixtureIncorrectParenthesesStyle) {
                if !checker.settings.flake8_pytest_style.fixture_parentheses
                    && arguments.args.is_empty()
                    && arguments.keywords.is_empty()
                {
                    let fix = Fix::automatic(Edit::deletion(func.end(), decorator.end()));
                    pytest_fixture_parentheses(
                        checker,
                        decorator,
                        fix,
                        Parentheses::None,
                        Parentheses::Empty,
                    );
                }
            }

            if checker.enabled(Rule::PytestFixturePositionalArgs) {
                if !arguments.args.is_empty() {
                    checker.diagnostics.push(Diagnostic::new(
                        PytestFixturePositionalArgs {
                            function: func_name.to_string(),
                        },
                        decorator.range(),
                    ));
                }
            }

            if checker.enabled(Rule::PytestExtraneousScopeFunction) {
                if let Some(keyword) = arguments.find_keyword("scope") {
                    if keyword_is_literal(keyword, "function") {
                        let mut diagnostic =
                            Diagnostic::new(PytestExtraneousScopeFunction, keyword.range());
                        if checker.patch(diagnostic.kind.rule()) {
                            diagnostic.try_set_fix(|| {
                                edits::remove_argument(
                                    keyword,
                                    arguments,
                                    edits::Parentheses::Preserve,
                                    checker.locator(),
<<<<<<< HEAD
                                    func.end(),
                                    scope_keyword.range,
                                    args,
                                    keywords,
                                    false,
                                    checker.source_type,
=======
>>>>>>> 8cddb6c0
                                )
                                .map(Fix::suggested)
                            });
                        }
                        checker.diagnostics.push(diagnostic);
                    }
                }
            }
        }
        _ => {
            if checker.enabled(Rule::PytestFixtureIncorrectParenthesesStyle) {
                if checker.settings.flake8_pytest_style.fixture_parentheses {
                    let fix = Fix::automatic(Edit::insertion(
                        Parentheses::Empty.to_string(),
                        decorator.end(),
                    ));
                    pytest_fixture_parentheses(
                        checker,
                        decorator,
                        fix,
                        Parentheses::Empty,
                        Parentheses::None,
                    );
                }
            }
        }
    }
}

/// PT004, PT005, PT022
fn check_fixture_returns(checker: &mut Checker, stmt: &Stmt, name: &str, body: &[Stmt]) {
    let mut visitor = SkipFunctionsVisitor::default();

    for stmt in body {
        visitor.visit_stmt(stmt);
    }

    if checker.enabled(Rule::PytestIncorrectFixtureNameUnderscore)
        && visitor.has_return_with_value
        && name.starts_with('_')
    {
        checker.diagnostics.push(Diagnostic::new(
            PytestIncorrectFixtureNameUnderscore {
                function: name.to_string(),
            },
            stmt.identifier(),
        ));
    } else if checker.enabled(Rule::PytestMissingFixtureNameUnderscore)
        && !visitor.has_return_with_value
        && !visitor.has_yield_from
        && !name.starts_with('_')
    {
        checker.diagnostics.push(Diagnostic::new(
            PytestMissingFixtureNameUnderscore {
                function: name.to_string(),
            },
            stmt.identifier(),
        ));
    }

    if checker.enabled(Rule::PytestUselessYieldFixture) {
        if let Some(stmt) = body.last() {
            if let Stmt::Expr(ast::StmtExpr { value, range: _ }) = stmt {
                if value.is_yield_expr() {
                    if visitor.yield_statements.len() == 1 {
                        let mut diagnostic = Diagnostic::new(
                            PytestUselessYieldFixture {
                                name: name.to_string(),
                            },
                            stmt.range(),
                        );
                        if checker.patch(diagnostic.kind.rule()) {
                            diagnostic.set_fix(Fix::automatic(Edit::range_replacement(
                                "return".to_string(),
                                TextRange::at(stmt.start(), "yield".text_len()),
                            )));
                        }
                        checker.diagnostics.push(diagnostic);
                    }
                }
            }
        }
    }
}

/// PT019
fn check_test_function_args(checker: &mut Checker, parameters: &Parameters) {
    parameters
        .posonlyargs
        .iter()
        .chain(&parameters.args)
        .chain(&parameters.kwonlyargs)
        .for_each(
            |ParameterWithDefault {
                 parameter,
                 default: _,
                 range: _,
             }| {
                let name = &parameter.name;
                if name.starts_with('_') {
                    checker.diagnostics.push(Diagnostic::new(
                        PytestFixtureParamWithoutValue {
                            name: name.to_string(),
                        },
                        parameter.range(),
                    ));
                }
            },
        );
}

/// PT020
fn check_fixture_decorator_name(checker: &mut Checker, decorator: &Decorator) {
    if is_pytest_yield_fixture(decorator, checker.semantic()) {
        checker.diagnostics.push(Diagnostic::new(
            PytestDeprecatedYieldFixture,
            decorator.range(),
        ));
    }
}

/// PT021
fn check_fixture_addfinalizer(checker: &mut Checker, parameters: &Parameters, body: &[Stmt]) {
    if !parameters.includes("request") {
        return;
    }

    let mut visitor = SkipFunctionsVisitor::default();

    for stmt in body {
        visitor.visit_stmt(stmt);
    }

    if let Some(addfinalizer) = visitor.addfinalizer_call {
        checker.diagnostics.push(Diagnostic::new(
            PytestFixtureFinalizerCallback,
            addfinalizer.range(),
        ));
    }
}

/// PT024, PT025
fn check_fixture_marks(checker: &mut Checker, decorators: &[Decorator]) {
    for (expr, call_path) in get_mark_decorators(decorators) {
        let name = call_path.last().expect("Expected a mark name");
        if checker.enabled(Rule::PytestUnnecessaryAsyncioMarkOnFixture) {
            if *name == "asyncio" {
                let mut diagnostic =
                    Diagnostic::new(PytestUnnecessaryAsyncioMarkOnFixture, expr.range());
                if checker.patch(diagnostic.kind.rule()) {
                    let range = checker.locator().full_lines_range(expr.range());
                    diagnostic.set_fix(Fix::automatic(Edit::range_deletion(range)));
                }
                checker.diagnostics.push(diagnostic);
            }
        }

        if checker.enabled(Rule::PytestErroneousUseFixturesOnFixture) {
            if *name == "usefixtures" {
                let mut diagnostic =
                    Diagnostic::new(PytestErroneousUseFixturesOnFixture, expr.range());
                if checker.patch(diagnostic.kind.rule()) {
                    let line_range = checker.locator().full_lines_range(expr.range());
                    diagnostic.set_fix(Fix::automatic(Edit::range_deletion(line_range)));
                }
                checker.diagnostics.push(diagnostic);
            }
        }
    }
}

pub(crate) fn fixture(
    checker: &mut Checker,
    stmt: &Stmt,
    name: &str,
    parameters: &Parameters,
    decorators: &[Decorator],
    body: &[Stmt],
) {
    let decorator = fixture_decorator(decorators, checker.semantic());
    if let Some(decorator) = decorator {
        if checker.enabled(Rule::PytestFixtureIncorrectParenthesesStyle)
            || checker.enabled(Rule::PytestFixturePositionalArgs)
            || checker.enabled(Rule::PytestExtraneousScopeFunction)
        {
            check_fixture_decorator(checker, name, decorator);
        }

        if checker.enabled(Rule::PytestDeprecatedYieldFixture)
            && checker.settings.flake8_pytest_style.fixture_parentheses
        {
            check_fixture_decorator_name(checker, decorator);
        }

        if (checker.enabled(Rule::PytestMissingFixtureNameUnderscore)
            || checker.enabled(Rule::PytestIncorrectFixtureNameUnderscore)
            || checker.enabled(Rule::PytestUselessYieldFixture))
            && !is_abstract(decorators, checker.semantic())
        {
            check_fixture_returns(checker, stmt, name, body);
        }

        if checker.enabled(Rule::PytestFixtureFinalizerCallback) {
            check_fixture_addfinalizer(checker, parameters, body);
        }

        if checker.enabled(Rule::PytestUnnecessaryAsyncioMarkOnFixture)
            || checker.enabled(Rule::PytestErroneousUseFixturesOnFixture)
        {
            check_fixture_marks(checker, decorators);
        }
    }

    if checker.enabled(Rule::PytestFixtureParamWithoutValue) && name.starts_with("test_") {
        check_test_function_args(checker, parameters);
    }
}<|MERGE_RESOLUTION|>--- conflicted
+++ resolved
@@ -550,15 +550,7 @@
                                     arguments,
                                     edits::Parentheses::Preserve,
                                     checker.locator(),
-<<<<<<< HEAD
-                                    func.end(),
-                                    scope_keyword.range,
-                                    args,
-                                    keywords,
-                                    false,
                                     checker.source_type,
-=======
->>>>>>> 8cddb6c0
                                 )
                                 .map(Fix::suggested)
                             });
