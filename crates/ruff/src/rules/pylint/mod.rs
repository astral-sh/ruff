//! Rules from [Pylint](https://pypi.org/project/pylint/).
mod helpers;
pub(crate) mod rules;
pub mod settings;

#[cfg(test)]
mod tests {
    use std::path::Path;

    use anyhow::Result;
    use insta::assert_yaml_snapshot;
    use regex::Regex;
    use test_case::test_case;

    use crate::registry::Rule;
    use crate::rules::pylint;
    use crate::settings::types::PythonVersion;
    use crate::settings::Settings;
    use crate::test::test_path;

    #[test_case(Rule::AwaitOutsideAsync, Path::new("await_outside_async.py"); "PLE1142")]
    #[test_case(Rule::BadStrStripCall, Path::new("bad_str_strip_call.py"); "PLE01310")]
    #[test_case(Rule::BadStringFormatType, Path::new("bad_string_format_type.py"); "PLE1307")]
    #[test_case(Rule::BidirectionalUnicode, Path::new("bidirectional_unicode.py"); "PLE2502")]
    #[test_case(Rule::CollapsibleElseIf, Path::new("collapsible_else_if.py"); "PLR5501")]
    #[test_case(Rule::CompareToEmptyString, Path::new("compare_to_empty_string.py"); "PLC1901")]
    #[test_case(Rule::ComparisonOfConstant, Path::new("comparison_of_constant.py"); "PLR0133")]
    #[test_case(Rule::ConsiderMergingIsinstance, Path::new("consider_merging_isinstance.py"); "PLR1701")]
    #[test_case(Rule::ConsiderUsingFromImport, Path::new("import_aliasing.py"); "PLR0402")]
    #[test_case(Rule::ConsiderUsingSysExit, Path::new("consider_using_sys_exit_0.py"); "PLR1722_0")]
    #[test_case(Rule::ConsiderUsingSysExit, Path::new("consider_using_sys_exit_1.py"); "PLR1722_1")]
    #[test_case(Rule::ConsiderUsingSysExit, Path::new("consider_using_sys_exit_2.py"); "PLR1722_2")]
    #[test_case(Rule::ConsiderUsingSysExit, Path::new("consider_using_sys_exit_3.py"); "PLR1722_3")]
    #[test_case(Rule::ConsiderUsingSysExit, Path::new("consider_using_sys_exit_4.py"); "PLR1722_4")]
    #[test_case(Rule::ConsiderUsingSysExit, Path::new("consider_using_sys_exit_5.py"); "PLR1722_5")]
    #[test_case(Rule::ConsiderUsingSysExit, Path::new("consider_using_sys_exit_6.py"); "PLR1722_6")]
    #[test_case(Rule::ContinueInFinally, Path::new("continue_in_finally.py"); "PLE0116")]
    #[test_case(Rule::GlobalStatement, Path::new("global_statement.py"); "PLW0603")]
    #[test_case(Rule::GlobalVariableNotAssigned, Path::new("global_variable_not_assigned.py"); "PLW0602")]
    #[test_case(Rule::InvalidAllFormat, Path::new("invalid_all_format.py"); "PLE0605")]
    #[test_case(Rule::InvalidAllObject, Path::new("invalid_all_object.py"); "PLE0604")]
    #[test_case(Rule::InvalidCharacterBackspace, Path::new("invalid_characters.py"); "PLE2510")]
    #[test_case(Rule::InvalidCharacterEsc, Path::new("invalid_characters.py"); "PLE2513")]
    #[test_case(Rule::InvalidCharacterNul, Path::new("invalid_characters.py"); "PLE2514")]
    #[test_case(Rule::InvalidCharacterSub, Path::new("invalid_characters.py"); "PLE2512")]
    #[test_case(Rule::InvalidCharacterZeroWidthSpace, Path::new("invalid_characters.py"); "PLE2515")]
    #[test_case(Rule::InvalidEnvvarDefault, Path::new("invalid_envvar_default.py"); "PLW1508")]
    #[test_case(Rule::InvalidEnvvarValue, Path::new("invalid_envvar_value.py"); "PLE1507")]
    #[test_case(Rule::LoggingTooFewArgs, Path::new("logging_too_few_args.py"); "PLE1206")]
    #[test_case(Rule::LoggingTooManyArgs, Path::new("logging_too_many_args.py"); "PLE1205")]
    #[test_case(Rule::MagicValueComparison, Path::new("magic_value_comparison.py"); "PLR2004")]
    #[test_case(Rule::NonlocalWithoutBinding, Path::new("nonlocal_without_binding.py"); "PLE0117")]
    #[test_case(Rule::PropertyWithParameters, Path::new("property_with_parameters.py"); "PLR0206")]
    #[test_case(Rule::RedefinedLoopName, Path::new("redefined_loop_name.py"); "PLW2901")]
    #[test_case(Rule::ReturnInInit, Path::new("return_in_init.py"); "PLE0101")]
    #[test_case(Rule::TooManyArguments, Path::new("too_many_arguments.py"); "PLR0913")]
    #[test_case(Rule::TooManyBranches, Path::new("too_many_branches.py"); "PLR0912")]
    #[test_case(Rule::TooManyReturnStatements, Path::new("too_many_return_statements.py"); "PLR0911")]
    #[test_case(Rule::TooManyStatements, Path::new("too_many_statements.py"); "PLR0915")]
    #[test_case(Rule::UnnecessaryDirectLambdaCall, Path::new("unnecessary_direct_lambda_call.py"); "PLC3002")]
    #[test_case(Rule::UsedPriorGlobalDeclaration, Path::new("used_prior_global_declaration.py"); "PLE0118")]
    #[test_case(Rule::UselessElseOnLoop, Path::new("useless_else_on_loop.py"); "PLW0120")]
    #[test_case(Rule::UselessImportAlias, Path::new("import_aliasing.py"); "PLC0414")]
    #[test_case(Rule::YieldInInit, Path::new("yield_in_init.py"); "PLE0100")]
<<<<<<< HEAD
    #[test_case(Rule::UselessReturn, Path::new("useless_return.py"); "PLR1711")]
    #[test_case(Rule::RedefinedLoopName, Path::new("redefined_loop_name.py"); "PLW2901")]
=======
>>>>>>> 1dd3cbd0
    fn rules(rule_code: Rule, path: &Path) -> Result<()> {
        let snapshot = format!("{}_{}", rule_code.noqa_code(), path.to_string_lossy());
        let diagnostics = test_path(
            Path::new("pylint").join(path).as_path(),
            &Settings::for_rules(vec![rule_code]),
        )?;
        assert_yaml_snapshot!(snapshot, diagnostics);
        Ok(())
    }

    #[test]
    fn continue_in_finally() -> Result<()> {
        let diagnostics = test_path(
            Path::new("pylint/continue_in_finally.py"),
            &Settings {
                target_version: PythonVersion::Py37,
                ..Settings::for_rules(vec![Rule::ContinueInFinally])
            },
        )?;
        assert_yaml_snapshot!(diagnostics);
        Ok(())
    }

    #[test]
    fn allow_magic_value_types() -> Result<()> {
        let diagnostics = test_path(
            Path::new("pylint/magic_value_comparison.py"),
            &Settings {
                pylint: pylint::settings::Settings {
                    allow_magic_value_types: vec![pylint::settings::ConstantType::Int],
                    ..pylint::settings::Settings::default()
                },
                ..Settings::for_rules(vec![Rule::MagicValueComparison])
            },
        )?;
        assert_yaml_snapshot!(diagnostics);
        Ok(())
    }

    #[test]
    fn max_args() -> Result<()> {
        let diagnostics = test_path(
            Path::new("pylint/too_many_arguments_params.py"),
            &Settings {
                pylint: pylint::settings::Settings {
                    max_args: 4,
                    ..pylint::settings::Settings::default()
                },
                ..Settings::for_rules(vec![Rule::TooManyArguments])
            },
        )?;
        assert_yaml_snapshot!(diagnostics);
        Ok(())
    }

    #[test]
    fn max_args_with_dummy_variables() -> Result<()> {
        let diagnostics = test_path(
            Path::new("pylint/too_many_arguments_params.py"),
            &Settings {
                dummy_variable_rgx: Regex::new(r"skip_.*").unwrap(),
                ..Settings::for_rules(vec![Rule::TooManyArguments])
            },
        )?;
        assert_yaml_snapshot!(diagnostics);
        Ok(())
    }

    #[test]
    fn max_branches() -> Result<()> {
        let diagnostics = test_path(
            Path::new("pylint/too_many_branches_params.py"),
            &Settings {
                pylint: pylint::settings::Settings {
                    max_branches: 1,
                    ..pylint::settings::Settings::default()
                },
                ..Settings::for_rules(vec![Rule::TooManyBranches])
            },
        )?;
        assert_yaml_snapshot!(diagnostics);
        Ok(())
    }

    #[test]
    fn max_statements() -> Result<()> {
        let diagnostics = test_path(
            Path::new("pylint/too_many_statements_params.py"),
            &Settings {
                pylint: pylint::settings::Settings {
                    max_statements: 1,
                    ..pylint::settings::Settings::default()
                },
                ..Settings::for_rules(vec![Rule::TooManyStatements])
            },
        )?;
        assert_yaml_snapshot!(diagnostics);
        Ok(())
    }

    #[test]
    fn max_return_statements() -> Result<()> {
        let diagnostics = test_path(
            Path::new("pylint/too_many_return_statements_params.py"),
            &Settings {
                pylint: pylint::settings::Settings {
                    max_returns: 1,
                    ..pylint::settings::Settings::default()
                },
                ..Settings::for_rules(vec![Rule::TooManyReturnStatements])
            },
        )?;
        assert_yaml_snapshot!(diagnostics);
        Ok(())
    }
}<|MERGE_RESOLUTION|>--- conflicted
+++ resolved
@@ -62,11 +62,8 @@
     #[test_case(Rule::UselessElseOnLoop, Path::new("useless_else_on_loop.py"); "PLW0120")]
     #[test_case(Rule::UselessImportAlias, Path::new("import_aliasing.py"); "PLC0414")]
     #[test_case(Rule::YieldInInit, Path::new("yield_in_init.py"); "PLE0100")]
-<<<<<<< HEAD
+    #[test_case(Rule::RedefinedLoopName, Path::new("redefined_loop_name.py"); "PLW2901")]
     #[test_case(Rule::UselessReturn, Path::new("useless_return.py"); "PLR1711")]
-    #[test_case(Rule::RedefinedLoopName, Path::new("redefined_loop_name.py"); "PLW2901")]
-=======
->>>>>>> 1dd3cbd0
     fn rules(rule_code: Rule, path: &Path) -> Result<()> {
         let snapshot = format!("{}_{}", rule_code.noqa_code(), path.to_string_lossy());
         let diagnostics = test_path(
