//! Rules from [Pylint](https://pypi.org/project/pylint/).
mod helpers;
pub(crate) mod rules;
pub mod settings;

#[cfg(test)]
mod tests {
    use std::path::Path;

    use anyhow::Result;
    use regex::Regex;
    use test_case::test_case;

    use crate::assert_messages;
    use crate::registry::Rule;
    use crate::rules::pylint;
    use crate::settings::types::PythonVersion;
    use crate::settings::Settings;
    use crate::test::test_path;

    #[test_case(Rule::AwaitOutsideAsync, Path::new("await_outside_async.py"))]
    #[test_case(Rule::AssertOnStringLiteral, Path::new("assert_on_string_literal.py"))]
    #[test_case(Rule::BadStrStripCall, Path::new("bad_str_strip_call.py"))]
    #[test_case(Rule::BadStringFormatType, Path::new("bad_string_format_type.py"))]
    #[test_case(Rule::BidirectionalUnicode, Path::new("bidirectional_unicode.py"))]
    #[test_case(Rule::BinaryOpException, Path::new("binary_op_exception.py"))]
    #[test_case(Rule::CollapsibleElseIf, Path::new("collapsible_else_if.py"))]
    #[test_case(Rule::CompareToEmptyString, Path::new("compare_to_empty_string.py"))]
    #[test_case(Rule::ComparisonOfConstant, Path::new("comparison_of_constant.py"))]
    #[test_case(
        Rule::RepeatedIsinstanceCalls,
        Path::new("repeated_isinstance_calls.py")
    )]
    #[test_case(Rule::ComparisonWithItself, Path::new("comparison_with_itself.py"))]
    #[test_case(Rule::ManualFromImport, Path::new("import_aliasing.py"))]
    #[test_case(Rule::SingleStringSlots, Path::new("single_string_slots.py"))]
    #[test_case(Rule::SysExitAlias, Path::new("sys_exit_alias_0.py"))]
    #[test_case(Rule::SysExitAlias, Path::new("sys_exit_alias_1.py"))]
    #[test_case(Rule::SysExitAlias, Path::new("sys_exit_alias_2.py"))]
    #[test_case(Rule::SysExitAlias, Path::new("sys_exit_alias_3.py"))]
    #[test_case(Rule::SysExitAlias, Path::new("sys_exit_alias_4.py"))]
    #[test_case(Rule::SysExitAlias, Path::new("sys_exit_alias_5.py"))]
    #[test_case(Rule::SysExitAlias, Path::new("sys_exit_alias_6.py"))]
    #[test_case(Rule::SysExitAlias, Path::new("sys_exit_alias_7.py"))]
    #[test_case(Rule::SysExitAlias, Path::new("sys_exit_alias_8.py"))]
    #[test_case(Rule::SysExitAlias, Path::new("sys_exit_alias_9.py"))]
    #[test_case(Rule::SysExitAlias, Path::new("sys_exit_alias_10.py"))]
    #[test_case(Rule::ContinueInFinally, Path::new("continue_in_finally.py"))]
    #[test_case(Rule::GlobalStatement, Path::new("global_statement.py"))]
    #[test_case(
        Rule::GlobalVariableNotAssigned,
        Path::new("global_variable_not_assigned.py")
    )]
    #[test_case(Rule::ImportSelf, Path::new("import_self/module.py"))]
    #[test_case(Rule::InvalidAllFormat, Path::new("invalid_all_format.py"))]
    #[test_case(Rule::InvalidAllObject, Path::new("invalid_all_object.py"))]
    #[test_case(Rule::InvalidStrReturnType, Path::new("invalid_return_type_str.py"))]
    #[test_case(Rule::DuplicateBases, Path::new("duplicate_bases.py"))]
    #[test_case(Rule::InvalidCharacterBackspace, Path::new("invalid_characters.py"))]
    #[test_case(Rule::InvalidCharacterEsc, Path::new("invalid_characters.py"))]
    #[test_case(Rule::InvalidCharacterNul, Path::new("invalid_characters.py"))]
    #[test_case(Rule::InvalidCharacterSub, Path::new("invalid_characters.py"))]
    #[test_case(
        Rule::InvalidCharacterZeroWidthSpace,
        Path::new("invalid_characters.py")
    )]
    #[test_case(Rule::InvalidEnvvarDefault, Path::new("invalid_envvar_default.py"))]
    #[test_case(Rule::InvalidEnvvarValue, Path::new("invalid_envvar_value.py"))]
    #[test_case(Rule::IterationOverSet, Path::new("iteration_over_set.py"))]
    #[test_case(Rule::LoggingTooFewArgs, Path::new("logging_too_few_args.py"))]
    #[test_case(Rule::LoggingTooManyArgs, Path::new("logging_too_many_args.py"))]
    #[test_case(Rule::MagicValueComparison, Path::new("magic_value_comparison.py"))]
    #[test_case(
        Rule::NamedExprWithoutContext,
        Path::new("named_expr_without_context.py")
    )]
    #[test_case(Rule::NonlocalWithoutBinding, Path::new("nonlocal_without_binding.py"))]
    #[test_case(Rule::PropertyWithParameters, Path::new("property_with_parameters.py"))]
    #[test_case(Rule::RedefinedLoopName, Path::new("redefined_loop_name.py"))]
    #[test_case(Rule::ReturnInInit, Path::new("return_in_init.py"))]
    #[test_case(Rule::TooManyArguments, Path::new("too_many_arguments.py"))]
    #[test_case(Rule::TooManyBranches, Path::new("too_many_branches.py"))]
    #[test_case(
        Rule::TooManyReturnStatements,
        Path::new("too_many_return_statements.py")
    )]
    #[test_case(Rule::TooManyStatements, Path::new("too_many_statements.py"))]
    #[test_case(Rule::TypeBivariance, Path::new("type_bivariance.py"))]
    #[test_case(
        Rule::TypeNameIncorrectVariance,
        Path::new("type_name_incorrect_variance.py")
    )]
    #[test_case(Rule::TypeParamNameMismatch, Path::new("type_param_name_mismatch.py"))]
    #[test_case(
        Rule::UnexpectedSpecialMethodSignature,
        Path::new("unexpected_special_method_signature.py")
    )]
    #[test_case(
        Rule::UnnecessaryDirectLambdaCall,
        Path::new("unnecessary_direct_lambda_call.py")
    )]
    #[test_case(
        Rule::LoadBeforeGlobalDeclaration,
        Path::new("load_before_global_declaration.py")
    )]
    #[test_case(Rule::UselessElseOnLoop, Path::new("useless_else_on_loop.py"))]
    #[test_case(Rule::UselessImportAlias, Path::new("import_aliasing.py"))]
    #[test_case(Rule::UselessReturn, Path::new("useless_return.py"))]
    #[test_case(
        Rule::YieldFromInAsyncFunction,
        Path::new("yield_from_in_async_function.py")
    )]
    #[test_case(Rule::YieldInInit, Path::new("yield_in_init.py"))]
    #[test_case(Rule::NestedMinMax, Path::new("nested_min_max.py"))]
    #[test_case(
        Rule::RepeatedEqualityComparisonTarget,
        Path::new("repeated_equality_comparison_target.py")
    )]
<<<<<<< HEAD
    #[test_case(Rule::SelfAssigningVariable, Path::new("self_assigning_variable.py"))]
=======
    #[test_case(
        Rule::SubprocessPopenPreexecFn,
        Path::new("subprocess_popen_preexec_fn.py")
    )]
>>>>>>> 3b56f6d6
    fn rules(rule_code: Rule, path: &Path) -> Result<()> {
        let snapshot = format!("{}_{}", rule_code.noqa_code(), path.to_string_lossy());
        let diagnostics = test_path(
            Path::new("pylint").join(path).as_path(),
            &Settings::for_rules(vec![rule_code]),
        )?;
        assert_messages!(snapshot, diagnostics);
        Ok(())
    }

    #[test]
    fn repeated_isinstance_calls() -> Result<()> {
        let diagnostics = test_path(
            Path::new("pylint/repeated_isinstance_calls.py"),
            &Settings {
                target_version: PythonVersion::Py39,
                ..Settings::for_rules(vec![Rule::RepeatedIsinstanceCalls])
            },
        )?;
        assert_messages!(diagnostics);
        Ok(())
    }

    #[test]
    fn continue_in_finally() -> Result<()> {
        let diagnostics = test_path(
            Path::new("pylint/continue_in_finally.py"),
            &Settings {
                target_version: PythonVersion::Py37,
                ..Settings::for_rules(vec![Rule::ContinueInFinally])
            },
        )?;
        assert_messages!(diagnostics);
        Ok(())
    }

    #[test]
    fn allow_magic_value_types() -> Result<()> {
        let diagnostics = test_path(
            Path::new("pylint/magic_value_comparison.py"),
            &Settings {
                pylint: pylint::settings::Settings {
                    allow_magic_value_types: vec![pylint::settings::ConstantType::Int],
                    ..pylint::settings::Settings::default()
                },
                ..Settings::for_rules(vec![Rule::MagicValueComparison])
            },
        )?;
        assert_messages!(diagnostics);
        Ok(())
    }

    #[test]
    fn max_args() -> Result<()> {
        let diagnostics = test_path(
            Path::new("pylint/too_many_arguments_params.py"),
            &Settings {
                pylint: pylint::settings::Settings {
                    max_args: 4,
                    ..pylint::settings::Settings::default()
                },
                ..Settings::for_rules(vec![Rule::TooManyArguments])
            },
        )?;
        assert_messages!(diagnostics);
        Ok(())
    }

    #[test]
    fn max_args_with_dummy_variables() -> Result<()> {
        let diagnostics = test_path(
            Path::new("pylint/too_many_arguments_params.py"),
            &Settings {
                dummy_variable_rgx: Regex::new(r"skip_.*").unwrap(),
                ..Settings::for_rules(vec![Rule::TooManyArguments])
            },
        )?;
        assert_messages!(diagnostics);
        Ok(())
    }

    #[test]
    fn max_branches() -> Result<()> {
        let diagnostics = test_path(
            Path::new("pylint/too_many_branches_params.py"),
            &Settings {
                pylint: pylint::settings::Settings {
                    max_branches: 1,
                    ..pylint::settings::Settings::default()
                },
                ..Settings::for_rules(vec![Rule::TooManyBranches])
            },
        )?;
        assert_messages!(diagnostics);
        Ok(())
    }

    #[test]
    fn max_statements() -> Result<()> {
        let diagnostics = test_path(
            Path::new("pylint/too_many_statements_params.py"),
            &Settings {
                pylint: pylint::settings::Settings {
                    max_statements: 1,
                    ..pylint::settings::Settings::default()
                },
                ..Settings::for_rules(vec![Rule::TooManyStatements])
            },
        )?;
        assert_messages!(diagnostics);
        Ok(())
    }

    #[test]
    fn max_return_statements() -> Result<()> {
        let diagnostics = test_path(
            Path::new("pylint/too_many_return_statements_params.py"),
            &Settings {
                pylint: pylint::settings::Settings {
                    max_returns: 1,
                    ..pylint::settings::Settings::default()
                },
                ..Settings::for_rules(vec![Rule::TooManyReturnStatements])
            },
        )?;
        assert_messages!(diagnostics);
        Ok(())
    }
}<|MERGE_RESOLUTION|>--- conflicted
+++ resolved
@@ -116,14 +116,11 @@
         Rule::RepeatedEqualityComparisonTarget,
         Path::new("repeated_equality_comparison_target.py")
     )]
-<<<<<<< HEAD
     #[test_case(Rule::SelfAssigningVariable, Path::new("self_assigning_variable.py"))]
-=======
     #[test_case(
         Rule::SubprocessPopenPreexecFn,
         Path::new("subprocess_popen_preexec_fn.py")
     )]
->>>>>>> 3b56f6d6
     fn rules(rule_code: Rule, path: &Path) -> Result<()> {
         let snapshot = format!("{}_{}", rule_code.noqa_code(), path.to_string_lossy());
         let diagnostics = test_path(
