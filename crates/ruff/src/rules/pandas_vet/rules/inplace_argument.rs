use ruff_diagnostics::{AutofixKind, Diagnostic, Edit, Fix, Violation};
use ruff_macros::{derive_message_formats, violation};
use ruff_python_ast::helpers::is_const_true;
use ruff_python_ast::{self as ast, Keyword, Ranged};
use ruff_python_semantic::{BindingKind, Import};
use ruff_source_file::Locator;

use crate::autofix::edits::{remove_argument, Parentheses};
use crate::checkers::ast::Checker;
use crate::registry::AsRule;
use crate::source_kind::PySourceType;

/// ## What it does
/// Checks for `inplace=True` usages in `pandas` function and method
/// calls.
///
/// ## Why is this bad?
/// Using `inplace=True` encourages mutation rather than immutable data,
/// which is harder to reason about and may cause bugs. It also removes the
/// ability to use the method chaining style for `pandas` operations.
///
/// Further, in many cases, `inplace=True` does not provide a performance
/// benefit, as `pandas` will often copy `DataFrames` in the background.
///
/// ## Example
/// ```python
/// df.sort_values("col1", inplace=True)
/// ```
///
/// Use instead:
/// ```python
/// sorted_df = df.sort_values("col1")
/// ```
///
/// ## References
/// - [_Why You Should Probably Never Use pandas inplace=True_](https://towardsdatascience.com/why-you-should-probably-never-use-pandas-inplace-true-9f9f211849e4)
#[violation]
pub struct PandasUseOfInplaceArgument;

impl Violation for PandasUseOfInplaceArgument {
    const AUTOFIX: AutofixKind = AutofixKind::Sometimes;

    #[derive_message_formats]
    fn message(&self) -> String {
        format!("`inplace=True` should be avoided; it has inconsistent behavior")
    }

    fn autofix_title(&self) -> Option<String> {
        Some("Assign to variable; remove `inplace` arg".to_string())
    }
}

/// PD002
pub(crate) fn inplace_argument(checker: &mut Checker, call: &ast::ExprCall) {
    // If the function was imported from another module, and it's _not_ Pandas, abort.
    if let Some(call_path) = checker.semantic().resolve_call_path(&call.func) {
        if !call_path
            .first()
            .and_then(|module| checker.semantic().find_binding(module))
            .is_some_and(|binding| {
                matches!(
                    binding.kind,
                    BindingKind::Import(Import {
                        qualified_name: "pandas"
                    })
                )
            })
        {
            return;
        }
    }

    let mut seen_star = false;
    for keyword in call.arguments.keywords.iter().rev() {
        let Some(arg) = &keyword.arg else {
            seen_star = true;
            continue;
        };
        if arg == "inplace" {
            if is_const_true(&keyword.value) {
                let mut diagnostic = Diagnostic::new(PandasUseOfInplaceArgument, keyword.range());
                if checker.patch(diagnostic.kind.rule()) {
                    // Avoid applying the fix if:
                    // 1. The keyword argument is followed by a star argument (we can't be certain that
                    //    the star argument _doesn't_ contain an override).
                    // 2. The call is part of a larger expression (we're converting an expression to a
                    //    statement, and expressions can't contain statements).
                    // 3. The call is in a lambda (we can't assign to a variable in a lambda). This
                    //    should be unnecessary, as lambdas are expressions, and so (2) should apply,
                    //    but we don't currently restore expression stacks when parsing deferred nodes,
                    //    and so the parent is lost.
                    if !seen_star
                        && checker.semantic().stmt().is_expr_stmt()
                        && checker.semantic().expr_parent().is_none()
                        && !checker.semantic().scope().kind.is_lambda()
                    {
<<<<<<< HEAD
                        if let Some(fix) = convert_inplace_argument_to_assignment(
                            checker.locator(),
                            expr,
                            keyword.range(),
                            args,
                            keywords,
                            checker.source_type,
                        ) {
=======
                        if let Some(fix) =
                            convert_inplace_argument_to_assignment(checker.locator(), call, keyword)
                        {
>>>>>>> 8cddb6c0
                            diagnostic.set_fix(fix);
                        }
                    }
                }

                checker.diagnostics.push(diagnostic);
            }

            // Duplicate keywords is a syntax error, so we can stop here.
            break;
        }
    }
}

/// Remove the `inplace` argument from a function call and replace it with an
/// assignment.
fn convert_inplace_argument_to_assignment(
    locator: &Locator,
<<<<<<< HEAD
    expr: &Expr,
    expr_range: TextRange,
    args: &[Expr],
    keywords: &[Keyword],
    source_type: PySourceType,
=======
    call: &ast::ExprCall,
    keyword: &Keyword,
>>>>>>> 8cddb6c0
) -> Option<Fix> {
    // Add the assignment.
    let attr = call.func.as_attribute_expr()?;
    let insert_assignment = Edit::insertion(
        format!("{name} = ", name = locator.slice(attr.value.range())),
        call.start(),
    );

    // Remove the `inplace` argument.
<<<<<<< HEAD
    let remove_argument = remove_argument(
        locator,
        call.func.end(),
        expr_range,
        args,
        keywords,
        false,
        source_type,
    )
    .ok()?;
=======
    let remove_argument =
        remove_argument(keyword, &call.arguments, Parentheses::Preserve, locator).ok()?;
>>>>>>> 8cddb6c0

    Some(Fix::suggested_edits(insert_assignment, [remove_argument]))
}<|MERGE_RESOLUTION|>--- conflicted
+++ resolved
@@ -94,20 +94,12 @@
                         && checker.semantic().expr_parent().is_none()
                         && !checker.semantic().scope().kind.is_lambda()
                     {
-<<<<<<< HEAD
                         if let Some(fix) = convert_inplace_argument_to_assignment(
                             checker.locator(),
-                            expr,
-                            keyword.range(),
-                            args,
-                            keywords,
+                            call,
+                            keyword,
                             checker.source_type,
                         ) {
-=======
-                        if let Some(fix) =
-                            convert_inplace_argument_to_assignment(checker.locator(), call, keyword)
-                        {
->>>>>>> 8cddb6c0
                             diagnostic.set_fix(fix);
                         }
                     }
@@ -126,16 +118,9 @@
 /// assignment.
 fn convert_inplace_argument_to_assignment(
     locator: &Locator,
-<<<<<<< HEAD
-    expr: &Expr,
-    expr_range: TextRange,
-    args: &[Expr],
-    keywords: &[Keyword],
-    source_type: PySourceType,
-=======
     call: &ast::ExprCall,
     keyword: &Keyword,
->>>>>>> 8cddb6c0
+    source_type: PySourceType,
 ) -> Option<Fix> {
     // Add the assignment.
     let attr = call.func.as_attribute_expr()?;
@@ -145,21 +130,14 @@
     );
 
     // Remove the `inplace` argument.
-<<<<<<< HEAD
     let remove_argument = remove_argument(
+        keyword,
+        &call.arguments,
+        Parentheses::Preserve,
         locator,
-        call.func.end(),
-        expr_range,
-        args,
-        keywords,
-        false,
-        source_type,
+        checker.source_type,
     )
     .ok()?;
-=======
-    let remove_argument =
-        remove_argument(keyword, &call.arguments, Parentheses::Preserve, locator).ok()?;
->>>>>>> 8cddb6c0
 
     Some(Fix::suggested_edits(insert_assignment, [remove_argument]))
 }