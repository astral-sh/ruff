//! Rules from [pandas-vet](https://pypi.org/project/pandas-vet/).
pub(crate) mod helpers;
pub(crate) mod rules;

#[cfg(test)]
mod tests {
    use std::path::Path;

    use anyhow::Result;
    use test_case::test_case;

    use crate::registry::{Linter, Rule};
    use crate::test::{test_path, test_snippet};
    use crate::{assert_messages, settings};

    #[test_case(Rule::PandasUseOfInplaceArgument, Path::new("PD002.py"))]
    fn rules(rule_code: Rule, path: &Path) -> Result<()> {
        let snapshot = format!("{}_{}", rule_code.noqa_code(), path.to_string_lossy());
        let diagnostics = test_path(
            Path::new("pandas_vet").join(path).as_path(),
            &settings::Settings::for_rule(rule_code),
        )?;
        assert_messages!(snapshot, diagnostics);
        Ok(())
    }

    #[test_case(
        r#"
        import pandas as pd
        x = pd.DataFrame()
        x.drop(["a"], axis=1, inplace=False)
    "#,
        "PD002_pass"
    )]
    #[test_case(
        r#"
        import pandas as pd
        x = pd.DataFrame()
        x.drop(["a"], axis=1, inplace=True)
    "#,
        "PD002_fail"
    )]
    #[test_case(
        r#"
        import pandas as pd
        nas = pd.isna(val)
    "#,
        "PD003_pass"
    )]
    #[test_case(
        r#"
        import pandas as pd
        nulls = pd.isnull(val)
    "#,
        "PD003_fail"
    )]
    #[test_case(
        r#"
        import pandas as pd
        print("bah humbug")
    "#,
        "PD003_allows_other_calls"
    )]
    #[test_case(
        r#"
        import pandas as pd
        not_nas = pd.notna(val)
    "#,
        "PD004_pass"
    )]
    #[test_case(
        r#"
        import pandas as pd
        not_nulls = pd.notnull(val)
    "#,
        "PD004_fail"
    )]
    #[test_case(
        r#"
        import pandas as pd
        x = pd.DataFrame()
        new_x = x.loc["d":, "A":"C"]
    "#,
        "PD007_pass_loc"
    )]
    #[test_case(
        r#"
        import pandas as pd
        x = pd.DataFrame()
        new_x = x.iloc[[1, 3, 5], [1, 3]]
    "#,
        "PD007_pass_iloc"
    )]
    #[test_case(
        r#"
        import pandas as pd
        x = pd.DataFrame()
        y = x.ix[[0, 2], "A"]
    "#,
        "PD007_fail"
    )]
    #[test_case(
        r#"
        import pandas as pd
        x = pd.DataFrame()
        index = x.loc[:, ["B", "A"]]
    "#,
        "PD008_pass"
    )]
    #[test_case(
        r#"
        import io
        import zipfile


        class MockBinaryFile(io.BytesIO):
            def __init__(self, *args, **kwargs):
                super().__init__(*args, **kwargs)

            def close(self):
                pass  # Don"t allow closing the file, it would clear the buffer


        zip_buffer = MockBinaryFile()

        with zipfile.ZipFile(zip_buffer, "w") as zf:
            zf.writestr("dir/file.txt", "This is a test")

        # Reset the BytesIO object"s cursor to the start.
        zip_buffer.seek(0)

        with zipfile.ZipFile(zip_buffer, "r") as zf:
            zpath = zipfile.Path(zf, "/")

        dir_name, file_name = zpath.at.split("/")
    "#,
        "PD008_pass_on_attr"
    )]
    #[test_case(
        r#"
        import pandas as pd
        x = pd.DataFrame()
        index = x.at[:, ["B", "A"]]
    "#,
        "PD008_fail"
    )]
    #[test_case(
        r#"
        import pandas as pd
        x = pd.DataFrame()
        index = x.iloc[:, 1:3]
    "#,
        "PD009_pass"
    )]
    #[test_case(
        r#"
        import pandas as pd
        x = pd.DataFrame()
        index = x.iat[:, 1:3]
    "#,
        "PD009_fail"
    )]
    #[test_case(
        r#"
        import pandas as pd
        x = pd.DataFrame()
        table = x.pivot_table(
            x,
            values="D",
            index=["A", "B"],
            columns=["C"],
            aggfunc=np.sum,
            fill_value=0
        )
    "#,
        "PD010_pass"
    )]
    #[test_case(
        r#"
        import pandas as pd
        x = pd.DataFrame()
        table = pd.pivot(
            x,
            index="foo",
            columns="bar",
            values="baz"
        )
    "#,
        "PD010_fail_pivot"
    )]
    #[test_case(
        r#"
        import pandas as pd
        x = pd.DataFrame()
        result = x.to_array()
    "#,
        "PD011_pass_to_array"
    )]
    #[test_case(
        r#"
        import pandas as pd
        x = pd.DataFrame()
        result = x.array
    "#,
        "PD011_pass_array"
    )]
    #[test_case(
        r#"
        import pandas as pd
        x = pd.DataFrame()
        result = x.values
    "#,
        "PD011_fail_values"
    )]
    #[test_case(
        r#"
        import pandas as pd
        x = pd.DataFrame()
        result = x.values()
    "#,
        "PD011_pass_values_call"
    )]
    #[test_case(
        r#"
        import pandas as pd
        result = {}.values
    "#,
        "PD011_pass_values_dict"
    )]
    #[test_case(
        r#"
        import pandas as pd
        result = pd.values
    "#,
        "PD011_pass_values_import"
    )]
    #[test_case(
        r#"
        import pandas as pd
        result = x.values
    "#,
        "PD011_pass_values_unbound"
    )]
    #[test_case(
        r#"
        import pandas as pd
        result = values
    "#,
        "PD011_pass_node_name"
    )]
    #[test_case(
        r#"
        import pandas as pd
        x = pd.DataFrame()
        y = x.melt(
            id_vars="airline",
            value_vars=["ATL", "DEN", "DFW"],
            value_name="airline delay"
        )
    "#,
        "PD013_pass"
    )]
    #[test_case(
        r#"
        import numpy as np
        arrays = [np.random.randn(3, 4) for _ in range(10)]
        np.stack(arrays, axis=0).shape
    "#,
        "PD013_pass_numpy"
    )]
    #[test_case(
        r#"
        import pandas as pd
        y = x.stack(level=-1, dropna=True)
    "#,
        "PD013_pass_unbound"
    )]
    #[test_case(
        r#"
        import pandas as pd
        x = pd.DataFrame()
        y = x.stack(level=-1, dropna=True)
    "#,
        "PD013_fail_stack"
    )]
    #[test_case(
        r#"
        import pandas as pd
        pd.stack(
    "#,
        "PD015_pass_merge_on_dataframe"
    )]
    #[test_case(
        r#"
        import pandas as pd
        x = pd.DataFrame()
        y = pd.DataFrame()
        x.merge(y, "inner")
    "#,
        "PD015_pass_merge_on_dataframe_with_multiple_args"
    )]
    #[test_case(
        r#"
        import pandas as pd
        x = pd.DataFrame()
        y = pd.DataFrame()
        pd.merge(x, y)
    "#,
        "PD015_fail_merge_on_pandas_object"
    )]
    #[test_case(
        r#"
        pd.to_datetime(timestamp * 10 ** 9).strftime("%Y-%m-%d %H:%M:%S.%f")
    "#,
        "PD015_pass_other_pd_function"
    )]
    #[test_case(
        r#"
        import pandas as pd
        employees = pd.DataFrame(employee_dict)
    "#,
        "PD901_pass_non_df"
    )]
    #[test_case(
        r#"
        import pandas as pd
        employees_df = pd.DataFrame(employee_dict)
    "#,
        "PD901_pass_part_df"
    )]
    #[test_case(
        r#"
        import pandas as pd
        my_function(df=data)
    "#,
        "PD901_pass_df_param"
    )]
    #[test_case(
        r#"
        import pandas as pd
        df = pd.DataFrame()
    "#,
        "PD901_fail_df_var"
    )]
    fn contents(contents: &str, snapshot: &str) {
        let diagnostics = test_snippet(
            contents,
            &settings::Settings::for_rules(Linter::PandasVet.rules()),
        );
        assert_messages!(snapshot, diagnostics);
    }
<<<<<<< HEAD
=======

    #[test_case(
        Rule::PandasUseOfDotReadTable,
        Path::new("pandas_use_of_dot_read_table.py")
    )]
    #[test_case(Rule::PandasUseOfInplaceArgument, Path::new("PD002.py"))]
    #[test_case(Rule::PandasNuniqueConstantSeriesCheck, Path::new("PD101.py"))]
    fn paths(rule_code: Rule, path: &Path) -> Result<()> {
        let snapshot = format!("{}_{}", rule_code.noqa_code(), path.to_string_lossy());
        let diagnostics = test_path(
            Path::new("pandas_vet").join(path).as_path(),
            &settings::Settings::for_rule(rule_code),
        )?;
        assert_messages!(snapshot, diagnostics);
        Ok(())
    }
>>>>>>> b3d31025
}<|MERGE_RESOLUTION|>--- conflicted
+++ resolved
@@ -12,17 +12,6 @@
     use crate::registry::{Linter, Rule};
     use crate::test::{test_path, test_snippet};
     use crate::{assert_messages, settings};
-
-    #[test_case(Rule::PandasUseOfInplaceArgument, Path::new("PD002.py"))]
-    fn rules(rule_code: Rule, path: &Path) -> Result<()> {
-        let snapshot = format!("{}_{}", rule_code.noqa_code(), path.to_string_lossy());
-        let diagnostics = test_path(
-            Path::new("pandas_vet").join(path).as_path(),
-            &settings::Settings::for_rule(rule_code),
-        )?;
-        assert_messages!(snapshot, diagnostics);
-        Ok(())
-    }
 
     #[test_case(
         r#"
@@ -349,8 +338,6 @@
         );
         assert_messages!(snapshot, diagnostics);
     }
-<<<<<<< HEAD
-=======
 
     #[test_case(
         Rule::PandasUseOfDotReadTable,
@@ -367,5 +354,4 @@
         assert_messages!(snapshot, diagnostics);
         Ok(())
     }
->>>>>>> b3d31025
 }