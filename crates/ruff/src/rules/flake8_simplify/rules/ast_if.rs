use log::error;
use rustc_hash::FxHashSet;
use rustpython_parser::ast::{Cmpop, Constant, Expr, ExprContext, ExprKind, Stmt, StmtKind};

use ruff_macros::{define_violation, derive_message_formats};

use crate::ast::comparable::{ComparableConstant, ComparableExpr, ComparableStmt};
use crate::ast::helpers::{
    contains_call_path, contains_effect, create_expr, create_stmt, first_colon_range, has_comments,
    has_comments_in, unparse_expr, unparse_stmt,
};
use crate::ast::types::Range;
use crate::checkers::ast::Checker;
use crate::fix::Fix;
use crate::registry::Diagnostic;
use crate::rules::flake8_simplify::rules::fix_if;
use crate::violation::{AutofixKind, Availability, Violation};

fn compare_expr(expr1: &ComparableExpr, expr2: &ComparableExpr) -> bool {
    expr1.eq(expr2)
}

fn compare_stmt(stmt1: &ComparableStmt, stmt2: &ComparableStmt) -> bool {
    stmt1.eq(stmt2)
}

fn compare_body(body1: &[Stmt], body2: &[Stmt]) -> bool {
    if body1.len() != body2.len() {
        return false;
    }
    body1
        .iter()
        .zip(body2.iter())
        .all(|(stmt1, stmt2)| compare_stmt(&stmt1.into(), &stmt2.into()))
}

define_violation!(
    pub struct CollapsibleIf {
        pub fixable: bool,
    }
);
impl Violation for CollapsibleIf {
    const AUTOFIX: Option<AutofixKind> = Some(AutofixKind::new(Availability::Sometimes));

    #[derive_message_formats]
    fn message(&self) -> String {
        format!("Use a single `if` statement instead of nested `if` statements")
    }

    fn autofix_title_formatter(&self) -> Option<fn(&Self) -> String> {
        self.fixable
            .then_some(|_| format!("Combine `if` statements using `and`"))
    }
}

define_violation!(
    pub struct UnnecessaryBoolCall {
        pub condition: String,
        pub fixable: bool,
    }
);
impl Violation for UnnecessaryBoolCall {
    const AUTOFIX: Option<AutofixKind> = Some(AutofixKind::new(Availability::Sometimes));

    #[derive_message_formats]
    fn message(&self) -> String {
        let UnnecessaryBoolCall { condition, .. } = self;
        format!("Return the condition `{condition}` directly")
    }

    fn autofix_title_formatter(&self) -> Option<fn(&Self) -> String> {
<<<<<<< HEAD
        let UnnecessaryBoolCall { fixable, .. } = self;
        if *fixable {
            Some(|UnnecessaryBoolCall { condition, .. }| {
                format!("Replace with `return {condition}`")
            })
        } else {
            None
        }
=======
        self.fixable.then_some(|NeedlessBool { condition, .. }| {
            format!("Replace with `return {condition}`")
        })
    }
}

define_violation!(
    /// ### What it does
    /// Checks for three or more consecutive if-statements with direct returns
    ///
    /// ### Why is this bad?
    /// These can be simplified by using a dictionary
    ///
    /// ### Example
    /// ```python
    /// if x == 1:
    ///     return "Hello"
    /// elif x == 2:
    ///     return "Goodbye"
    /// else:
    ///    return "Goodnight"
    /// ```
    ///
    /// Use instead:
    /// ```python
    /// return {1: "Hello", 2: "Goodbye"}.get(x, "Goodnight")
    /// ```
    pub struct ManualDictLookup;
);
impl Violation for ManualDictLookup {
    #[derive_message_formats]
    fn message(&self) -> String {
        format!("Use a dictionary instead of consecutive `if` statements")
>>>>>>> 3a78b593
    }
}

define_violation!(
    pub struct UseTernaryOperator {
        pub contents: String,
        pub fixable: bool,
    }
);
impl Violation for UseTernaryOperator {
    const AUTOFIX: Option<AutofixKind> = Some(AutofixKind::new(Availability::Sometimes));

    #[derive_message_formats]
    fn message(&self) -> String {
        let UseTernaryOperator { contents, .. } = self;
        format!("Use ternary operator `{contents}` instead of `if`-`else`-block")
    }

    fn autofix_title_formatter(&self) -> Option<fn(&Self) -> String> {
        self.fixable
            .then_some(|UseTernaryOperator { contents, .. }| {
                format!("Replace `if`-`else`-block with `{contents}`")
            })
    }
}

define_violation!(
    /// ### What it does
    /// Checks for `if` branches with identical arm bodies.
    ///
    /// ### Why is this bad?
    /// If multiple arms of an `if` statement have the same body, using `or`
    /// better signals the intent of the statement.
    ///
    /// ### Example
    /// ```python
    /// if x == 1:
    ///     print("Hello")
    /// elif x == 2:
    ///     print("Hello")
    /// ```
    ///
    /// Use instead:
    /// ```python
    /// if x == 1 or x == 2:
    ///     print("Hello")
    /// ```
    pub struct IfWithSameArms;
);
impl Violation for IfWithSameArms {
    #[derive_message_formats]
    fn message(&self) -> String {
        format!("Combine `if` branches using logical `or` operator")
    }
}

define_violation!(
    pub struct DictGetWithDefault {
        pub contents: String,
        pub fixable: bool,
    }
);
impl Violation for DictGetWithDefault {
    const AUTOFIX: Option<AutofixKind> = Some(AutofixKind::new(Availability::Sometimes));

    #[derive_message_formats]
    fn message(&self) -> String {
        let DictGetWithDefault { contents, .. } = self;
        format!("Use `{contents}` instead of an `if` block")
    }

    fn autofix_title_formatter(&self) -> Option<fn(&Self) -> String> {
        self.fixable
            .then_some(|DictGetWithDefault { contents, .. }| format!("Replace with `{contents}`"))
    }
}

fn is_main_check(expr: &Expr) -> bool {
    if let ExprKind::Compare {
        left, comparators, ..
    } = &expr.node
    {
        if let ExprKind::Name { id, .. } = &left.node {
            if id == "__name__" {
                if comparators.len() == 1 {
                    if let ExprKind::Constant {
                        value: Constant::Str(value),
                        ..
                    } = &comparators[0].node
                    {
                        if value == "__main__" {
                            return true;
                        }
                    }
                }
            }
        }
    }
    false
}

/// Find the last nested if statement and return the test expression and the
/// first statement.
///
/// ```python
/// if xxx:
///     if yyy:
///      # ^^^ returns this expression
///         z = 1
///       # ^^^^^ and this statement
///         ...
/// ```
fn find_last_nested_if(body: &[Stmt]) -> Option<(&Expr, &Stmt)> {
    let [Stmt { node: StmtKind::If { test, body: inner_body, orelse }, ..}] = body else { return None };
    if !orelse.is_empty() {
        return None;
    }
    find_last_nested_if(inner_body).or_else(|| {
        Some((
            test,
            inner_body.last().expect("Expected body to be non-empty"),
        ))
    })
}

/// SIM102
pub fn nested_if_statements(
    checker: &mut Checker,
    stmt: &Stmt,
    test: &Expr,
    body: &[Stmt],
    orelse: &[Stmt],
    parent: Option<&Stmt>,
) {
    // If the parent could contain a nested if-statement, abort.
    if let Some(parent) = parent {
        if let StmtKind::If { body, orelse, .. } = &parent.node {
            if orelse.is_empty() && body.len() == 1 {
                return;
            }
        }
    }

    // If this if-statement has an else clause, or more than one child, abort.
    if !(orelse.is_empty() && body.len() == 1) {
        return;
    }

    if is_main_check(test) {
        return;
    }

    // Find the deepest nested if-statement, to inform the range.
    let Some((test, first_stmt)) = find_last_nested_if(body) else {
        return;
    };

    let colon = first_colon_range(
        Range::new(test.end_location.unwrap(), first_stmt.location),
        checker.locator,
    );

    // The fixer preserves comments in the nested body, but removes comments between
    // the outer and inner if statements.
    let nested_if = &body[0];
    let fixable = !has_comments_in(
        Range::new(stmt.location, nested_if.location),
        checker.locator,
    );

    let mut diagnostic = Diagnostic::new(
        CollapsibleIf { fixable },
        colon.map_or_else(
            || Range::from_located(stmt),
            |colon| Range::new(stmt.location, colon.end_location),
        ),
    );
    if fixable && checker.patch(diagnostic.kind.rule()) {
        match fix_if::fix_nested_if_statements(checker.locator, checker.stylist, stmt) {
            Ok(fix) => {
                if fix
                    .content
                    .lines()
                    .all(|line| line.len() <= checker.settings.line_length)
                {
                    diagnostic.amend(fix);
                }
            }
            Err(err) => error!("Failed to fix nested if: {err}"),
        }
    }
    checker.diagnostics.push(diagnostic);
}

#[derive(Debug, Clone, Copy, PartialEq, Eq)]
enum Bool {
    True,
    False,
}

impl From<bool> for Bool {
    fn from(value: bool) -> Self {
        if value {
            Bool::True
        } else {
            Bool::False
        }
    }
}

fn is_one_line_return_bool(stmts: &[Stmt]) -> Option<Bool> {
    if stmts.len() != 1 {
        return None;
    }
    let StmtKind::Return { value } = &stmts[0].node else {
        return None;
    };
    let Some(ExprKind::Constant { value, .. }) = value.as_ref().map(|value| &value.node) else {
        return None;
    };
    let Constant::Bool(value) = value else {
        return None;
    };
    Some((*value).into())
}

/// SIM103
pub fn unnecessary_bool_call(checker: &mut Checker, stmt: &Stmt) {
    let StmtKind::If { test, body, orelse } = &stmt.node else {
        return;
    };
    let (Some(if_return), Some(else_return)) = (is_one_line_return_bool(body), is_one_line_return_bool(orelse)) else {
        return;
    };

    // If the branches have the same condition, abort (although the code could be
    // simplified).
    if if_return == else_return {
        return;
    }

    let condition = unparse_expr(test, checker.stylist);
    let fixable = matches!(if_return, Bool::True)
        && matches!(else_return, Bool::False)
        && !has_comments(stmt, checker.locator)
        && (matches!(test.node, ExprKind::Compare { .. }) || checker.is_builtin("bool"));

    let mut diagnostic = Diagnostic::new(
        UnnecessaryBoolCall { condition, fixable },
        Range::from_located(stmt),
    );
    if fixable && checker.patch(diagnostic.kind.rule()) {
        if matches!(test.node, ExprKind::Compare { .. }) {
            // If the condition is a comparison, we can replace it with the condition.
            diagnostic.amend(Fix::replacement(
                unparse_stmt(
                    &create_stmt(StmtKind::Return {
                        value: Some(test.clone()),
                    }),
                    checker.stylist,
                ),
                stmt.location,
                stmt.end_location.unwrap(),
            ));
        } else {
            // Otherwise, we need to wrap the condition in a call to `bool`. (We've already
            // verified, above, that `bool` is a builtin.)
            diagnostic.amend(Fix::replacement(
                unparse_stmt(
                    &create_stmt(StmtKind::Return {
                        value: Some(Box::new(create_expr(ExprKind::Call {
                            func: Box::new(create_expr(ExprKind::Name {
                                id: "bool".to_string(),
                                ctx: ExprContext::Load,
                            })),
                            args: vec![(**test).clone()],
                            keywords: vec![],
                        }))),
                    }),
                    checker.stylist,
                ),
                stmt.location,
                stmt.end_location.unwrap(),
            ));
        };
    }
    checker.diagnostics.push(diagnostic);
}

fn ternary(target_var: &Expr, body_value: &Expr, test: &Expr, orelse_value: &Expr) -> Stmt {
    create_stmt(StmtKind::Assign {
        targets: vec![target_var.clone()],
        value: Box::new(create_expr(ExprKind::IfExp {
            test: Box::new(test.clone()),
            body: Box::new(body_value.clone()),
            orelse: Box::new(orelse_value.clone()),
        })),
        type_comment: None,
    })
}

/// SIM108
pub fn use_ternary_operator(checker: &mut Checker, stmt: &Stmt, parent: Option<&Stmt>) {
    let StmtKind::If { test, body, orelse } = &stmt.node else {
        return;
    };
    if body.len() != 1 || orelse.len() != 1 {
        return;
    }
    let StmtKind::Assign { targets: body_targets, value: body_value, .. } = &body[0].node else {
        return;
    };
    let StmtKind::Assign { targets: orelse_targets, value: orelse_value, .. } = &orelse[0].node else {
        return;
    };
    if body_targets.len() != 1 || orelse_targets.len() != 1 {
        return;
    }
    let ExprKind::Name { id: body_id, .. } = &body_targets[0].node else {
        return;
    };
    let ExprKind::Name { id: orelse_id, .. } = &orelse_targets[0].node else {
        return;
    };
    if body_id != orelse_id {
        return;
    }

    // Avoid suggesting ternary for `if sys.version_info >= ...`-style checks.
    if contains_call_path(checker, test, &["sys", "version_info"]) {
        return;
    }

    // Avoid suggesting ternary for `if sys.platform.startswith("...")`-style
    // checks.
    if contains_call_path(checker, test, &["sys", "platform"]) {
        return;
    }

    // It's part of a bigger if-elif block:
    // https://github.com/MartinThoma/flake8-simplify/issues/115
    if let Some(StmtKind::If {
        orelse: parent_orelse,
        ..
    }) = parent.map(|parent| &parent.node)
    {
        if parent_orelse.len() == 1 && stmt == &parent_orelse[0] {
            // TODO(charlie): These two cases have the same AST:
            //
            // if True:
            //     pass
            // elif a:
            //     b = 1
            // else:
            //     b = 2
            //
            // if True:
            //     pass
            // else:
            //     if a:
            //         b = 1
            //     else:
            //         b = 2
            //
            // We want to flag the latter, but not the former. Right now, we flag neither.
            return;
        }
    }

    // Avoid suggesting ternary for `if (yield ...)`-style checks.
    // TODO(charlie): Fix precedence handling for yields in generator.
    if matches!(
        body_value.node,
        ExprKind::Yield { .. } | ExprKind::YieldFrom { .. } | ExprKind::Await { .. }
    ) {
        return;
    }
    if matches!(
        orelse_value.node,
        ExprKind::Yield { .. } | ExprKind::YieldFrom { .. } | ExprKind::Await { .. }
    ) {
        return;
    }

    let target_var = &body_targets[0];
    let ternary = ternary(target_var, body_value, test, orelse_value);
    let contents = unparse_stmt(&ternary, checker.stylist);

    // Don't flag if the resulting expression would exceed the maximum line length.
    if stmt.location.column() + contents.len() > checker.settings.line_length {
        return;
    }

    let fixable = !has_comments(stmt, checker.locator);
    let mut diagnostic = Diagnostic::new(
        UseTernaryOperator {
            contents: contents.clone(),
            fixable,
        },
        Range::from_located(stmt),
    );
    if fixable && checker.patch(diagnostic.kind.rule()) {
        diagnostic.amend(Fix::replacement(
            contents,
            stmt.location,
            stmt.end_location.unwrap(),
        ));
    }
    checker.diagnostics.push(diagnostic);
}

fn get_if_body_pairs<'a>(
    test: &'a Expr,
    body: &'a [Stmt],
    orelse: &'a [Stmt],
) -> Vec<(&'a Expr, &'a [Stmt])> {
    let mut pairs = vec![(test, body)];
    let mut orelse = orelse;
    loop {
        if orelse.len() != 1 {
            break;
        }
        let StmtKind::If { test, body, orelse: orelse_orelse, .. } = &orelse[0].node else {
            break;
        };
        pairs.push((test, body));
        orelse = orelse_orelse;
    }
    pairs
}

/// SIM114
pub fn if_with_same_arms(checker: &mut Checker, stmt: &Stmt, parent: Option<&Stmt>) {
    let StmtKind::If { test, body, orelse } = &stmt.node else {
        return;
    };

    // It's part of a bigger if-elif block:
    // https://github.com/MartinThoma/flake8-simplify/issues/115
    if let Some(StmtKind::If {
        orelse: parent_orelse,
        ..
    }) = parent.map(|parent| &parent.node)
    {
        if parent_orelse.len() == 1 && stmt == &parent_orelse[0] {
            // TODO(charlie): These two cases have the same AST:
            //
            // if True:
            //     pass
            // elif a:
            //     b = 1
            // else:
            //     b = 2
            //
            // if True:
            //     pass
            // else:
            //     if a:
            //         b = 1
            //     else:
            //         b = 2
            //
            // We want to flag the latter, but not the former. Right now, we flag neither.
            return;
        }
    }

    let if_body_pairs = get_if_body_pairs(test, body, orelse);
    for i in 0..(if_body_pairs.len() - 1) {
        let (test, body) = &if_body_pairs[i];
        let (.., next_body) = &if_body_pairs[i + 1];
        if compare_body(body, next_body) {
            checker.diagnostics.push(Diagnostic::new(
                IfWithSameArms,
                Range::new(
                    if i == 0 { stmt.location } else { test.location },
                    next_body.last().unwrap().end_location.unwrap(),
                ),
            ));
        }
    }
}

/// SIM116
pub fn manual_dict_lookup(
    checker: &mut Checker,
    stmt: &Stmt,
    test: &Expr,
    body: &[Stmt],
    orelse: &[Stmt],
) {
    // Throughout this rule:
    // * Each if-statement's test must consist of a constant equality check with the same variable.
    // * Each if-statement's body must consist of a single `return`.
    // * Each if-statement's orelse must be either another if-statement or empty.
    // * The final if-statement's orelse must be empty, or a single `return`.
    let ExprKind::Compare {
        left,
        ops,
        comparators,
    } = &test.node else {
        return;
    };
    let ExprKind::Name { id: target, .. } = &left.node else {
        return;
    };
    if body.len() != 1 {
        return;
    }
    if orelse.len() != 1 {
        return;
    }
    if !(ops.len() == 1 && ops[0] == Cmpop::Eq) {
        return;
    }
    if comparators.len() != 1 {
        return;
    }
    let ExprKind::Constant { value: constant, .. } = &comparators[0].node else {
        return;
    };
    let StmtKind::Return { value, .. } = &body[0].node else {
        return;
    };
    if value
        .as_ref()
        .map_or(false, |value| contains_effect(checker, value))
    {
        return;
    }

    let mut constants: FxHashSet<ComparableConstant> = FxHashSet::default();
    constants.insert(constant.into());

    let mut child: Option<&Stmt> = orelse.get(0);
    while let Some(current) = child.take() {
        let StmtKind::If { test, body, orelse } = &current.node else {
            return;
        };
        if body.len() != 1 {
            return;
        }
        if orelse.len() > 1 {
            return;
        }
        let ExprKind::Compare {
            left,
            ops,
            comparators,
        } = &test.node else {
            return;
        };
        let ExprKind::Name { id, .. } = &left.node else {
            return;
        };
        if !(id == target && ops.len() == 1 && ops[0] == Cmpop::Eq) {
            return;
        }
        if comparators.len() != 1 {
            return;
        }
        let ExprKind::Constant { value: constant, .. } = &comparators[0].node else {
            return;
        };
        let StmtKind::Return { value, .. } = &body[0].node else {
            return;
        };
        if value
            .as_ref()
            .map_or(false, |value| contains_effect(checker, value))
        {
            return;
        };

        constants.insert(constant.into());
        if let Some(orelse) = orelse.first() {
            match &orelse.node {
                StmtKind::If { .. } => {
                    child = Some(orelse);
                }
                StmtKind::Return { .. } => {
                    child = None;
                }
                _ => return,
            }
        } else {
            child = None;
        }
    }

    if constants.len() < 3 {
        return;
    }

    checker
        .diagnostics
        .push(Diagnostic::new(ManualDictLookup, Range::from_located(stmt)));
}

/// SIM401
pub fn use_dict_get_with_default(
    checker: &mut Checker,
    stmt: &Stmt,
    test: &Expr,
    body: &Vec<Stmt>,
    orelse: &Vec<Stmt>,
    parent: Option<&Stmt>,
) {
    if body.len() != 1 || orelse.len() != 1 {
        return;
    }
    let StmtKind::Assign { targets: body_var, value: body_val, ..} = &body[0].node else {
        return;
    };
    if body_var.len() != 1 {
        return;
    };
    let StmtKind::Assign { targets: orelse_var, value: orelse_val, .. } = &orelse[0].node else {
        return;
    };
    if orelse_var.len() != 1 {
        return;
    };
    let ExprKind::Compare { left: test_key, ops , comparators: test_dict } = &test.node else {
        return;
    };
    if test_dict.len() != 1 {
        return;
    }
    let (expected_var, expected_val, default_var, default_val) = match ops[..] {
        [Cmpop::In] => (&body_var[0], body_val, &orelse_var[0], orelse_val),
        [Cmpop::NotIn] => (&orelse_var[0], orelse_val, &body_var[0], body_val),
        _ => {
            return;
        }
    };
    let test_dict = &test_dict[0];
    let ExprKind::Subscript { value: expected_subscript, slice: expected_slice, .. }  =  &expected_val.node else {
        return;
    };

    // Check that the dictionary key, target variables, and dictionary name are all
    // equivalent.
    if !compare_expr(&expected_slice.into(), &test_key.into())
        || !compare_expr(&expected_var.into(), &default_var.into())
        || !compare_expr(&test_dict.into(), &expected_subscript.into())
    {
        return;
    }

    // Check that the default value is not "complex".
    if contains_effect(checker, default_val) {
        return;
    }

    // It's part of a bigger if-elif block:
    // https://github.com/MartinThoma/flake8-simplify/issues/115
    if let Some(StmtKind::If {
        orelse: parent_orelse,
        ..
    }) = parent.map(|parent| &parent.node)
    {
        if parent_orelse.len() == 1 && stmt == &parent_orelse[0] {
            // TODO(charlie): These two cases have the same AST:
            //
            // if True:
            //     pass
            // elif a:
            //     b = 1
            // else:
            //     b = 2
            //
            // if True:
            //     pass
            // else:
            //     if a:
            //         b = 1
            //     else:
            //         b = 2
            //
            // We want to flag the latter, but not the former. Right now, we flag neither.
            return;
        }
    }

    let contents = unparse_stmt(
        &create_stmt(StmtKind::Assign {
            targets: vec![create_expr(expected_var.node.clone())],
            value: Box::new(create_expr(ExprKind::Call {
                func: Box::new(create_expr(ExprKind::Attribute {
                    value: expected_subscript.clone(),
                    attr: "get".to_string(),
                    ctx: ExprContext::Load,
                })),
                args: vec![
                    create_expr(test_key.node.clone()),
                    create_expr(default_val.node.clone()),
                ],
                keywords: vec![],
            })),
            type_comment: None,
        }),
        checker.stylist,
    );

    // Don't flag if the resulting expression would exceed the maximum line length.
    if stmt.location.column() + contents.len() > checker.settings.line_length {
        return;
    }

    let fixable = !has_comments(stmt, checker.locator);
    let mut diagnostic = Diagnostic::new(
        DictGetWithDefault {
            contents: contents.clone(),
            fixable,
        },
        Range::from_located(stmt),
    );
    if fixable && checker.patch(diagnostic.kind.rule()) {
        diagnostic.amend(Fix::replacement(
            contents,
            stmt.location,
            stmt.end_location.unwrap(),
        ));
    }
    checker.diagnostics.push(diagnostic);
}<|MERGE_RESOLUTION|>--- conflicted
+++ resolved
@@ -54,31 +54,21 @@
 }
 
 define_violation!(
-    pub struct UnnecessaryBoolCall {
+    pub struct NeedlessBool {
         pub condition: String,
         pub fixable: bool,
     }
 );
-impl Violation for UnnecessaryBoolCall {
+impl Violation for NeedlessBool {
     const AUTOFIX: Option<AutofixKind> = Some(AutofixKind::new(Availability::Sometimes));
 
     #[derive_message_formats]
     fn message(&self) -> String {
-        let UnnecessaryBoolCall { condition, .. } = self;
+        let NeedlessBool { condition, .. } = self;
         format!("Return the condition `{condition}` directly")
     }
 
     fn autofix_title_formatter(&self) -> Option<fn(&Self) -> String> {
-<<<<<<< HEAD
-        let UnnecessaryBoolCall { fixable, .. } = self;
-        if *fixable {
-            Some(|UnnecessaryBoolCall { condition, .. }| {
-                format!("Replace with `return {condition}`")
-            })
-        } else {
-            None
-        }
-=======
         self.fixable.then_some(|NeedlessBool { condition, .. }| {
             format!("Replace with `return {condition}`")
         })
@@ -112,7 +102,6 @@
     #[derive_message_formats]
     fn message(&self) -> String {
         format!("Use a dictionary instead of consecutive `if` statements")
->>>>>>> 3a78b593
     }
 }
 
@@ -340,7 +329,7 @@
 }
 
 /// SIM103
-pub fn unnecessary_bool_call(checker: &mut Checker, stmt: &Stmt) {
+pub fn needless_bool(checker: &mut Checker, stmt: &Stmt) {
     let StmtKind::If { test, body, orelse } = &stmt.node else {
         return;
     };
@@ -361,7 +350,7 @@
         && (matches!(test.node, ExprKind::Compare { .. }) || checker.is_builtin("bool"));
 
     let mut diagnostic = Diagnostic::new(
-        UnnecessaryBoolCall { condition, fixable },
+        NeedlessBool { condition, fixable },
         Range::from_located(stmt),
     );
     if fixable && checker.patch(diagnostic.kind.rule()) {
