--- conflicted
+++ resolved
@@ -483,7 +483,6 @@
     let ExprKind::BoolOp { op, values, } = &expr.node else {
         return None;
     };
-<<<<<<< HEAD
     let short_circuit_value = match op {
         Boolop::And => false,
         Boolop::Or => true,
@@ -511,24 +510,6 @@
                 },
             ) if b == &short_circuit_value => {
                 return Some((location, expr.end_location.unwrap()));
-=======
-    if contains_effect(&checker.ctx, expr) {
-        return;
-    }
-    for value in values {
-        if let ExprKind::Constant {
-            value: Constant::Bool(true),
-            ..
-        } = &value.node
-        {
-            let mut diagnostic = Diagnostic::new(ExprOrTrue, Range::from(value));
-            if checker.patch(diagnostic.kind.rule()) {
-                diagnostic.set_fix(Edit::replacement(
-                    "True".to_string(),
-                    expr.location,
-                    expr.end_location.unwrap(),
-                ));
->>>>>>> c0befb46
             }
             _ => {}
         }
@@ -549,7 +530,7 @@
         },
     );
     if checker.patch(diagnostic.kind.rule()) {
-        diagnostic.amend(Edit::replacement(
+        diagnostic.set_fix(Edit::replacement(
             "True".to_string(),
             location,
             end_location,
@@ -563,7 +544,6 @@
     let Some((location, end_location)) = is_short_circuit(&checker.ctx, expr) else {
         return;
     };
-<<<<<<< HEAD
     let mut diagnostic = Diagnostic::new(
         ExprAndFalse,
         Range {
@@ -572,33 +552,11 @@
         },
     );
     if checker.patch(diagnostic.kind.rule()) {
-        diagnostic.amend(Edit::replacement(
+        diagnostic.set_fix(Edit::replacement(
             "False".to_string(),
             location,
             end_location,
         ));
     }
     checker.diagnostics.push(diagnostic);
-=======
-    if contains_effect(&checker.ctx, expr) {
-        return;
-    }
-    for value in values {
-        if let ExprKind::Constant {
-            value: Constant::Bool(false),
-            ..
-        } = &value.node
-        {
-            let mut diagnostic = Diagnostic::new(ExprAndFalse, Range::from(value));
-            if checker.patch(diagnostic.kind.rule()) {
-                diagnostic.set_fix(Edit::replacement(
-                    "False".to_string(),
-                    expr.location,
-                    expr.end_location.unwrap(),
-                ));
-            }
-            checker.diagnostics.push(diagnostic);
-        }
-    }
->>>>>>> c0befb46
 }