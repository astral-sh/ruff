//! Rules from [flake8-pyi](https://pypi.org/project/flake8-pyi/).
mod helpers;
pub(crate) mod rules;

#[cfg(test)]
mod tests {
    use std::path::Path;

    use anyhow::Result;
    use test_case::test_case;

    use crate::registry::Rule;
    use crate::test::test_path;
    use crate::{assert_messages, settings};

    #[test_case(Rule::AnyEqNeAnnotation, Path::new("PYI032.py"))]
    #[test_case(Rule::AnyEqNeAnnotation, Path::new("PYI032.pyi"))]
    #[test_case(Rule::ArgumentDefaultInStub, Path::new("PYI014.py"))]
    #[test_case(Rule::ArgumentDefaultInStub, Path::new("PYI014.pyi"))]
    #[test_case(Rule::AssignmentDefaultInStub, Path::new("PYI015.py"))]
    #[test_case(Rule::AssignmentDefaultInStub, Path::new("PYI015.pyi"))]
    #[test_case(Rule::BadExitAnnotation, Path::new("PYI036.py"))]
    #[test_case(Rule::BadExitAnnotation, Path::new("PYI036.pyi"))]
    #[test_case(Rule::BadVersionInfoComparison, Path::new("PYI006.py"))]
    #[test_case(Rule::BadVersionInfoComparison, Path::new("PYI006.pyi"))]
    #[test_case(Rule::CollectionsNamedTuple, Path::new("PYI024.py"))]
    #[test_case(Rule::CollectionsNamedTuple, Path::new("PYI024.pyi"))]
    #[test_case(Rule::ComplexAssignmentInStub, Path::new("PYI017.py"))]
    #[test_case(Rule::ComplexAssignmentInStub, Path::new("PYI017.pyi"))]
    #[test_case(Rule::ComplexIfStatementInStub, Path::new("PYI002.py"))]
    #[test_case(Rule::ComplexIfStatementInStub, Path::new("PYI002.pyi"))]
    #[test_case(Rule::DocstringInStub, Path::new("PYI021.py"))]
    #[test_case(Rule::DocstringInStub, Path::new("PYI021.pyi"))]
    #[test_case(Rule::DuplicateUnionMember, Path::new("PYI016.py"))]
    #[test_case(Rule::DuplicateUnionMember, Path::new("PYI016.pyi"))]
    #[test_case(Rule::EllipsisInNonEmptyClassBody, Path::new("PYI013.py"))]
    #[test_case(Rule::EllipsisInNonEmptyClassBody, Path::new("PYI013.pyi"))]
    #[test_case(Rule::NonSelfReturnType, Path::new("PYI034.py"))]
    #[test_case(Rule::NonSelfReturnType, Path::new("PYI034.pyi"))]
    #[test_case(Rule::IterMethodReturnIterable, Path::new("PYI045.py"))]
    #[test_case(Rule::IterMethodReturnIterable, Path::new("PYI045.pyi"))]
    #[test_case(Rule::NoReturnArgumentAnnotationInStub, Path::new("PYI050.py"))]
    #[test_case(Rule::NoReturnArgumentAnnotationInStub, Path::new("PYI050.pyi"))]
    #[test_case(Rule::NumericLiteralTooLong, Path::new("PYI054.py"))]
    #[test_case(Rule::NumericLiteralTooLong, Path::new("PYI054.pyi"))]
    #[test_case(Rule::NonEmptyStubBody, Path::new("PYI010.py"))]
    #[test_case(Rule::NonEmptyStubBody, Path::new("PYI010.pyi"))]
    #[test_case(Rule::PassInClassBody, Path::new("PYI012.py"))]
    #[test_case(Rule::PassInClassBody, Path::new("PYI012.pyi"))]
    #[test_case(Rule::PassStatementStubBody, Path::new("PYI009.py"))]
    #[test_case(Rule::PassStatementStubBody, Path::new("PYI009.pyi"))]
    #[test_case(Rule::QuotedAnnotationInStub, Path::new("PYI020.py"))]
    #[test_case(Rule::QuotedAnnotationInStub, Path::new("PYI020.pyi"))]
    #[test_case(Rule::RedundantNumericUnion, Path::new("PYI041.py"))]
    #[test_case(Rule::RedundantNumericUnion, Path::new("PYI041.pyi"))]
    #[test_case(Rule::SnakeCaseTypeAlias, Path::new("PYI042.py"))]
    #[test_case(Rule::SnakeCaseTypeAlias, Path::new("PYI042.pyi"))]
    #[test_case(Rule::UnassignedSpecialVariableInStub, Path::new("PYI035.py"))]
    #[test_case(Rule::UnassignedSpecialVariableInStub, Path::new("PYI035.pyi"))]
    #[test_case(Rule::StrOrReprDefinedInStub, Path::new("PYI029.py"))]
    #[test_case(Rule::StrOrReprDefinedInStub, Path::new("PYI029.pyi"))]
    #[test_case(Rule::UnnecessaryLiteralUnion, Path::new("PYI030.py"))]
    #[test_case(Rule::UnnecessaryLiteralUnion, Path::new("PYI030.pyi"))]
    #[test_case(Rule::StubBodyMultipleStatements, Path::new("PYI048.py"))]
    #[test_case(Rule::StubBodyMultipleStatements, Path::new("PYI048.pyi"))]
    #[test_case(Rule::TSuffixedTypeAlias, Path::new("PYI043.py"))]
    #[test_case(Rule::TSuffixedTypeAlias, Path::new("PYI043.pyi"))]
    #[test_case(Rule::FutureAnnotationsInStub, Path::new("PYI044.py"))]
    #[test_case(Rule::FutureAnnotationsInStub, Path::new("PYI044.pyi"))]
    #[test_case(Rule::PatchVersionComparison, Path::new("PYI004.py"))]
    #[test_case(Rule::PatchVersionComparison, Path::new("PYI004.pyi"))]
    #[test_case(Rule::TypeCommentInStub, Path::new("PYI033.py"))]
    #[test_case(Rule::TypeCommentInStub, Path::new("PYI033.pyi"))]
    #[test_case(Rule::TypedArgumentDefaultInStub, Path::new("PYI011.py"))]
    #[test_case(Rule::TypedArgumentDefaultInStub, Path::new("PYI011.pyi"))]
    #[test_case(Rule::UnaliasedCollectionsAbcSetImport, Path::new("PYI025.py"))]
    #[test_case(Rule::UnaliasedCollectionsAbcSetImport, Path::new("PYI025.pyi"))]
    #[test_case(Rule::UnannotatedAssignmentInStub, Path::new("PYI052.py"))]
    #[test_case(Rule::UnannotatedAssignmentInStub, Path::new("PYI052.pyi"))]
    #[test_case(Rule::StringOrBytesTooLong, Path::new("PYI053.py"))]
    #[test_case(Rule::StringOrBytesTooLong, Path::new("PYI053.pyi"))]
    #[test_case(Rule::UnprefixedTypeParam, Path::new("PYI001.py"))]
    #[test_case(Rule::UnprefixedTypeParam, Path::new("PYI001.pyi"))]
    #[test_case(Rule::UnrecognizedPlatformCheck, Path::new("PYI007.py"))]
    #[test_case(Rule::UnrecognizedPlatformCheck, Path::new("PYI007.pyi"))]
    #[test_case(Rule::UnrecognizedPlatformName, Path::new("PYI008.py"))]
    #[test_case(Rule::UnrecognizedPlatformName, Path::new("PYI008.pyi"))]
    #[test_case(Rule::UnrecognizedVersionInfoCheck, Path::new("PYI003.py"))]
    #[test_case(Rule::UnrecognizedVersionInfoCheck, Path::new("PYI003.pyi"))]
    #[test_case(Rule::WrongTupleLengthVersionComparison, Path::new("PYI005.py"))]
    #[test_case(Rule::WrongTupleLengthVersionComparison, Path::new("PYI005.pyi"))]
    #[test_case(Rule::TypeAliasWithoutAnnotation, Path::new("PYI026.py"))]
    #[test_case(Rule::TypeAliasWithoutAnnotation, Path::new("PYI026.pyi"))]
    #[test_case(Rule::UnsupportedMethodCallOnAll, Path::new("PYI056.py"))]
    #[test_case(Rule::UnsupportedMethodCallOnAll, Path::new("PYI056.pyi"))]
    #[test_case(Rule::UnusedPrivateTypeVar, Path::new("PYI018.py"))]
    #[test_case(Rule::UnusedPrivateTypeVar, Path::new("PYI018.pyi"))]
    #[test_case(Rule::UnusedPrivateProtocol, Path::new("PYI046.py"))]
    #[test_case(Rule::UnusedPrivateProtocol, Path::new("PYI046.pyi"))]
<<<<<<< HEAD
    #[test_case(Rule::RedundantLiteralUnion, Path::new("PYI051.py"))]
    #[test_case(Rule::RedundantLiteralUnion, Path::new("PYI051.pyi"))]
=======
    #[test_case(Rule::UnusedPrivateTypeAlias, Path::new("PYI047.py"))]
    #[test_case(Rule::UnusedPrivateTypeAlias, Path::new("PYI047.pyi"))]
    #[test_case(Rule::UnusedPrivateTypedDict, Path::new("PYI049.py"))]
    #[test_case(Rule::UnusedPrivateTypedDict, Path::new("PYI049.pyi"))]
>>>>>>> 38b57269
    fn rules(rule_code: Rule, path: &Path) -> Result<()> {
        let snapshot = format!("{}_{}", rule_code.noqa_code(), path.to_string_lossy());
        let diagnostics = test_path(
            Path::new("flake8_pyi").join(path).as_path(),
            &settings::Settings::for_rule(rule_code),
        )?;
        assert_messages!(snapshot, diagnostics);
        Ok(())
    }
}<|MERGE_RESOLUTION|>--- conflicted
+++ resolved
@@ -97,15 +97,12 @@
     #[test_case(Rule::UnusedPrivateTypeVar, Path::new("PYI018.pyi"))]
     #[test_case(Rule::UnusedPrivateProtocol, Path::new("PYI046.py"))]
     #[test_case(Rule::UnusedPrivateProtocol, Path::new("PYI046.pyi"))]
-<<<<<<< HEAD
-    #[test_case(Rule::RedundantLiteralUnion, Path::new("PYI051.py"))]
-    #[test_case(Rule::RedundantLiteralUnion, Path::new("PYI051.pyi"))]
-=======
     #[test_case(Rule::UnusedPrivateTypeAlias, Path::new("PYI047.py"))]
     #[test_case(Rule::UnusedPrivateTypeAlias, Path::new("PYI047.pyi"))]
     #[test_case(Rule::UnusedPrivateTypedDict, Path::new("PYI049.py"))]
     #[test_case(Rule::UnusedPrivateTypedDict, Path::new("PYI049.pyi"))]
->>>>>>> 38b57269
+    #[test_case(Rule::RedundantLiteralUnion, Path::new("PYI051.py"))]
+    #[test_case(Rule::RedundantLiteralUnion, Path::new("PYI051.pyi"))]
     fn rules(rule_code: Rule, path: &Path) -> Result<()> {
         let snapshot = format!("{}_{}", rule_code.noqa_code(), path.to_string_lossy());
         let diagnostics = test_path(
