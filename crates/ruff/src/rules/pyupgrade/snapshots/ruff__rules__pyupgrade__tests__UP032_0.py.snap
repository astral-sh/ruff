---
source: crates/ruff/src/rules/pyupgrade/mod.rs
---
UP032_0.py:5:1: UP032 [*] Use f-string instead of `format` call
  |
3 | ###
4 | 
5 | "{} {}".format(a, b)
  | ^^^^^^^^^^^^^^^^^^^^ UP032
6 | 
7 | "{1} {0}".format(a, b)
  |
  = help: Convert to f-string

ℹ Suggested fix
2 2 | # Errors
3 3 | ###
4 4 | 
5   |-"{} {}".format(a, b)
  5 |+f"{a} {b}"
6 6 | 
7 7 | "{1} {0}".format(a, b)
8 8 | 

UP032_0.py:7:1: UP032 [*] Use f-string instead of `format` call
  |
5 | "{} {}".format(a, b)
6 | 
7 | "{1} {0}".format(a, b)
  | ^^^^^^^^^^^^^^^^^^^^^^ UP032
8 | 
9 | "{0} {1} {0}".format(a, b)
  |
  = help: Convert to f-string

ℹ Suggested fix
4 4 | 
5 5 | "{} {}".format(a, b)
6 6 | 
7   |-"{1} {0}".format(a, b)
  7 |+f"{b} {a}"
8 8 | 
9 9 | "{0} {1} {0}".format(a, b)
10 10 | 

UP032_0.py:9:1: UP032 [*] Use f-string instead of `format` call
   |
 7 | "{1} {0}".format(a, b)
 8 | 
 9 | "{0} {1} {0}".format(a, b)
   | ^^^^^^^^^^^^^^^^^^^^^^^^^^ UP032
10 | 
11 | "{x.y}".format(x=z)
   |
   = help: Convert to f-string

ℹ Suggested fix
6  6  | 
7  7  | "{1} {0}".format(a, b)
8  8  | 
9     |-"{0} {1} {0}".format(a, b)
   9  |+f"{a} {b} {a}"
10 10 | 
11 11 | "{x.y}".format(x=z)
12 12 | 

UP032_0.py:11:1: UP032 [*] Use f-string instead of `format` call
   |
 9 | "{0} {1} {0}".format(a, b)
10 | 
11 | "{x.y}".format(x=z)
   | ^^^^^^^^^^^^^^^^^^^ UP032
12 | 
13 | "{x} {y} {x}".format(x=a, y=b)
   |
   = help: Convert to f-string

ℹ Suggested fix
8  8  | 
9  9  | "{0} {1} {0}".format(a, b)
10 10 | 
11    |-"{x.y}".format(x=z)
   11 |+f"{z.y}"
12 12 | 
13 13 | "{x} {y} {x}".format(x=a, y=b)
14 14 | 

UP032_0.py:13:1: UP032 [*] Use f-string instead of `format` call
   |
11 | "{x.y}".format(x=z)
12 | 
13 | "{x} {y} {x}".format(x=a, y=b)
   | ^^^^^^^^^^^^^^^^^^^^^^^^^^^^^^ UP032
14 | 
15 | "{.x} {.y}".format(a, b)
   |
   = help: Convert to f-string

ℹ Suggested fix
10 10 | 
11 11 | "{x.y}".format(x=z)
12 12 | 
13    |-"{x} {y} {x}".format(x=a, y=b)
   13 |+f"{a} {b} {a}"
14 14 | 
15 15 | "{.x} {.y}".format(a, b)
16 16 | 

UP032_0.py:15:1: UP032 [*] Use f-string instead of `format` call
   |
13 | "{x} {y} {x}".format(x=a, y=b)
14 | 
15 | "{.x} {.y}".format(a, b)
   | ^^^^^^^^^^^^^^^^^^^^^^^^ UP032
16 | 
17 | "{} {}".format(a.b, c.d)
   |
   = help: Convert to f-string

ℹ Suggested fix
12 12 | 
13 13 | "{x} {y} {x}".format(x=a, y=b)
14 14 | 
15    |-"{.x} {.y}".format(a, b)
   15 |+f"{a.x} {b.y}"
16 16 | 
17 17 | "{} {}".format(a.b, c.d)
18 18 | 

UP032_0.py:17:1: UP032 [*] Use f-string instead of `format` call
   |
15 | "{.x} {.y}".format(a, b)
16 | 
17 | "{} {}".format(a.b, c.d)
   | ^^^^^^^^^^^^^^^^^^^^^^^^ UP032
18 | 
19 | "{}".format(a())
   |
   = help: Convert to f-string

ℹ Suggested fix
14 14 | 
15 15 | "{.x} {.y}".format(a, b)
16 16 | 
17    |-"{} {}".format(a.b, c.d)
   17 |+f"{a.b} {c.d}"
18 18 | 
19 19 | "{}".format(a())
20 20 | 

UP032_0.py:19:1: UP032 [*] Use f-string instead of `format` call
   |
17 | "{} {}".format(a.b, c.d)
18 | 
19 | "{}".format(a())
   | ^^^^^^^^^^^^^^^^ UP032
20 | 
21 | "{}".format(a.b())
   |
   = help: Convert to f-string

ℹ Suggested fix
16 16 | 
17 17 | "{} {}".format(a.b, c.d)
18 18 | 
19    |-"{}".format(a())
   19 |+f"{a()}"
20 20 | 
21 21 | "{}".format(a.b())
22 22 | 

UP032_0.py:21:1: UP032 [*] Use f-string instead of `format` call
   |
19 | "{}".format(a())
20 | 
21 | "{}".format(a.b())
   | ^^^^^^^^^^^^^^^^^^ UP032
22 | 
23 | "{}".format(a.b().c())
   |
   = help: Convert to f-string

ℹ Suggested fix
18 18 | 
19 19 | "{}".format(a())
20 20 | 
21    |-"{}".format(a.b())
   21 |+f"{a.b()}"
22 22 | 
23 23 | "{}".format(a.b().c())
24 24 | 

UP032_0.py:23:1: UP032 [*] Use f-string instead of `format` call
   |
21 | "{}".format(a.b())
22 | 
23 | "{}".format(a.b().c())
   | ^^^^^^^^^^^^^^^^^^^^^^ UP032
24 | 
25 | "hello {}!".format(name)
   |
   = help: Convert to f-string

ℹ Suggested fix
20 20 | 
21 21 | "{}".format(a.b())
22 22 | 
23    |-"{}".format(a.b().c())
   23 |+f"{a.b().c()}"
24 24 | 
25 25 | "hello {}!".format(name)
26 26 | 

UP032_0.py:25:1: UP032 [*] Use f-string instead of `format` call
   |
23 | "{}".format(a.b().c())
24 | 
25 | "hello {}!".format(name)
   | ^^^^^^^^^^^^^^^^^^^^^^^^ UP032
26 | 
27 | "{}{b}{}".format(a, c, b=b)
   |
   = help: Convert to f-string

ℹ Suggested fix
22 22 | 
23 23 | "{}".format(a.b().c())
24 24 | 
25    |-"hello {}!".format(name)
   25 |+f"hello {name}!"
26 26 | 
27 27 | "{}{b}{}".format(a, c, b=b)
28 28 | 

UP032_0.py:27:1: UP032 [*] Use f-string instead of `format` call
   |
25 | "hello {}!".format(name)
26 | 
27 | "{}{b}{}".format(a, c, b=b)
   | ^^^^^^^^^^^^^^^^^^^^^^^^^^^ UP032
28 | 
29 | "{}".format(0x0)
   |
   = help: Convert to f-string

ℹ Suggested fix
24 24 | 
25 25 | "hello {}!".format(name)
26 26 | 
27    |-"{}{b}{}".format(a, c, b=b)
   27 |+f"{a}{b}{c}"
28 28 | 
29 29 | "{}".format(0x0)
30 30 | 

UP032_0.py:29:1: UP032 [*] Use f-string instead of `format` call
   |
27 | "{}{b}{}".format(a, c, b=b)
28 | 
29 | "{}".format(0x0)
   | ^^^^^^^^^^^^^^^^ UP032
30 | 
31 | "{} {}".format(a, b)
   |
   = help: Convert to f-string

ℹ Suggested fix
26 26 | 
27 27 | "{}{b}{}".format(a, c, b=b)
28 28 | 
29    |-"{}".format(0x0)
   29 |+f"{0x0}"
30 30 | 
31 31 | "{} {}".format(a, b)
32 32 | 

UP032_0.py:31:1: UP032 [*] Use f-string instead of `format` call
   |
29 | "{}".format(0x0)
30 | 
31 | "{} {}".format(a, b)
   | ^^^^^^^^^^^^^^^^^^^^ UP032
32 | 
33 | """{} {}""".format(a, b)
   |
   = help: Convert to f-string

ℹ Suggested fix
28 28 | 
29 29 | "{}".format(0x0)
30 30 | 
31    |-"{} {}".format(a, b)
   31 |+f"{a} {b}"
32 32 | 
33 33 | """{} {}""".format(a, b)
34 34 | 

UP032_0.py:33:1: UP032 [*] Use f-string instead of `format` call
   |
31 | "{} {}".format(a, b)
32 | 
33 | """{} {}""".format(a, b)
   | ^^^^^^^^^^^^^^^^^^^^^^^^ UP032
34 | 
35 | "foo{}".format(1)
   |
   = help: Convert to f-string

ℹ Suggested fix
30 30 | 
31 31 | "{} {}".format(a, b)
32 32 | 
33    |-"""{} {}""".format(a, b)
   33 |+f"""{a} {b}"""
34 34 | 
35 35 | "foo{}".format(1)
36 36 | 

UP032_0.py:35:1: UP032 [*] Use f-string instead of `format` call
   |
33 | """{} {}""".format(a, b)
34 | 
35 | "foo{}".format(1)
   | ^^^^^^^^^^^^^^^^^ UP032
36 | 
37 | r"foo{}".format(1)
   |
   = help: Convert to f-string

ℹ Suggested fix
32 32 | 
33 33 | """{} {}""".format(a, b)
34 34 | 
35    |-"foo{}".format(1)
   35 |+f"foo{1}"
36 36 | 
37 37 | r"foo{}".format(1)
38 38 | 

UP032_0.py:37:1: UP032 [*] Use f-string instead of `format` call
   |
35 | "foo{}".format(1)
36 | 
37 | r"foo{}".format(1)
   | ^^^^^^^^^^^^^^^^^^ UP032
38 | 
39 | x = "{a}".format(a=1)
   |
   = help: Convert to f-string

ℹ Suggested fix
34 34 | 
35 35 | "foo{}".format(1)
36 36 | 
37    |-r"foo{}".format(1)
   37 |+fr"foo{1}"
38 38 | 
39 39 | x = "{a}".format(a=1)
40 40 | 

UP032_0.py:39:5: UP032 [*] Use f-string instead of `format` call
   |
37 | r"foo{}".format(1)
38 | 
39 | x = "{a}".format(a=1)
   |     ^^^^^^^^^^^^^^^^^ UP032
40 | 
41 | print("foo {} ".format(x))
   |
   = help: Convert to f-string

ℹ Suggested fix
36 36 | 
37 37 | r"foo{}".format(1)
38 38 | 
39    |-x = "{a}".format(a=1)
   39 |+x = f"{1}"
40 40 | 
41 41 | print("foo {} ".format(x))
42 42 | 

UP032_0.py:41:7: UP032 [*] Use f-string instead of `format` call
   |
39 | x = "{a}".format(a=1)
40 | 
41 | print("foo {} ".format(x))
   |       ^^^^^^^^^^^^^^^^^^^ UP032
42 | 
43 | "{a[b]}".format(a=a)
   |
   = help: Convert to f-string

ℹ Suggested fix
38 38 | 
39 39 | x = "{a}".format(a=1)
40 40 | 
41    |-print("foo {} ".format(x))
   41 |+print(f"foo {x} ")
42 42 | 
43 43 | "{a[b]}".format(a=a)
44 44 | 

UP032_0.py:43:1: UP032 [*] Use f-string instead of `format` call
   |
41 | print("foo {} ".format(x))
42 | 
43 | "{a[b]}".format(a=a)
   | ^^^^^^^^^^^^^^^^^^^^ UP032
44 | 
45 | "{a.a[b]}".format(a=a)
   |
   = help: Convert to f-string

ℹ Suggested fix
40 40 | 
41 41 | print("foo {} ".format(x))
42 42 | 
43    |-"{a[b]}".format(a=a)
   43 |+f"{a['b']}"
44 44 | 
45 45 | "{a.a[b]}".format(a=a)
46 46 | 

UP032_0.py:45:1: UP032 [*] Use f-string instead of `format` call
   |
43 | "{a[b]}".format(a=a)
44 | 
45 | "{a.a[b]}".format(a=a)
   | ^^^^^^^^^^^^^^^^^^^^^^ UP032
46 | 
47 | "{}{{}}{}".format(escaped, y)
   |
   = help: Convert to f-string

ℹ Suggested fix
42 42 | 
43 43 | "{a[b]}".format(a=a)
44 44 | 
45    |-"{a.a[b]}".format(a=a)
   45 |+f"{a.a['b']}"
46 46 | 
47 47 | "{}{{}}{}".format(escaped, y)
48 48 | 

UP032_0.py:47:1: UP032 [*] Use f-string instead of `format` call
   |
45 | "{a.a[b]}".format(a=a)
46 | 
47 | "{}{{}}{}".format(escaped, y)
   | ^^^^^^^^^^^^^^^^^^^^^^^^^^^^^ UP032
48 | 
49 | "{}".format(a)
   |
   = help: Convert to f-string

ℹ Suggested fix
44 44 | 
45 45 | "{a.a[b]}".format(a=a)
46 46 | 
47    |-"{}{{}}{}".format(escaped, y)
   47 |+f"{escaped}{{}}{y}"
48 48 | 
49 49 | "{}".format(a)
50 50 | 

UP032_0.py:49:1: UP032 [*] Use f-string instead of `format` call
   |
47 | "{}{{}}{}".format(escaped, y)
48 | 
49 | "{}".format(a)
   | ^^^^^^^^^^^^^^ UP032
50 | 
51 | '({}={{0!e}})'.format(a)
   |
   = help: Convert to f-string

ℹ Suggested fix
46 46 | 
47 47 | "{}{{}}{}".format(escaped, y)
48 48 | 
49    |-"{}".format(a)
   49 |+f"{a}"
50 50 | 
51 51 | '({}={{0!e}})'.format(a)
52 52 | 

UP032_0.py:51:1: UP032 [*] Use f-string instead of `format` call
   |
49 | "{}".format(a)
50 | 
51 | '({}={{0!e}})'.format(a)
   | ^^^^^^^^^^^^^^^^^^^^^^^^ UP032
52 | 
53 | "{[b]}".format(a)
   |
   = help: Convert to f-string

ℹ Suggested fix
48 48 | 
49 49 | "{}".format(a)
50 50 | 
51    |-'({}={{0!e}})'.format(a)
   51 |+f'({a}={{0!e}})'
52 52 | 
53 53 | "{[b]}".format(a)
54 54 | 

UP032_0.py:53:1: UP032 [*] Use f-string instead of `format` call
   |
51 | '({}={{0!e}})'.format(a)
52 | 
53 | "{[b]}".format(a)
   | ^^^^^^^^^^^^^^^^^ UP032
54 | 
55 | '{[b]}'.format(a)
   |
   = help: Convert to f-string

ℹ Suggested fix
50 50 | 
51 51 | '({}={{0!e}})'.format(a)
52 52 | 
53    |-"{[b]}".format(a)
   53 |+f"{a['b']}"
54 54 | 
55 55 | '{[b]}'.format(a)
56 56 | 

UP032_0.py:55:1: UP032 [*] Use f-string instead of `format` call
   |
53 | "{[b]}".format(a)
54 | 
55 | '{[b]}'.format(a)
   | ^^^^^^^^^^^^^^^^^ UP032
56 | 
57 | """{[b]}""".format(a)
   |
   = help: Convert to f-string

ℹ Suggested fix
52 52 | 
53 53 | "{[b]}".format(a)
54 54 | 
55    |-'{[b]}'.format(a)
   55 |+f'{a["b"]}'
56 56 | 
57 57 | """{[b]}""".format(a)
58 58 | 

UP032_0.py:57:1: UP032 [*] Use f-string instead of `format` call
   |
55 | '{[b]}'.format(a)
56 | 
57 | """{[b]}""".format(a)
   | ^^^^^^^^^^^^^^^^^^^^^ UP032
58 | 
59 | '''{[b]}'''.format(a)
   |
   = help: Convert to f-string

ℹ Suggested fix
54 54 | 
55 55 | '{[b]}'.format(a)
56 56 | 
57    |-"""{[b]}""".format(a)
   57 |+f"""{a["b"]}"""
58 58 | 
59 59 | '''{[b]}'''.format(a)
60 60 | 

UP032_0.py:59:1: UP032 [*] Use f-string instead of `format` call
   |
57 | """{[b]}""".format(a)
58 | 
59 | '''{[b]}'''.format(a)
   | ^^^^^^^^^^^^^^^^^^^^^ UP032
60 | 
61 | "{}".format(
   |
   = help: Convert to f-string

ℹ Suggested fix
56 56 | 
57 57 | """{[b]}""".format(a)
58 58 | 
59    |-'''{[b]}'''.format(a)
   59 |+f'''{a["b"]}'''
60 60 | 
61 61 | "{}".format(
62 62 |     1

UP032_0.py:61:1: UP032 [*] Use f-string instead of `format` call
   |
59 |   '''{[b]}'''.format(a)
60 |   
61 | / "{}".format(
62 | |     1
63 | | )
   | |_^ UP032
64 |   
65 |   "123456789 {}".format(
   |
   = help: Convert to f-string

ℹ Suggested fix
58 58 | 
59 59 | '''{[b]}'''.format(a)
60 60 | 
61    |-"{}".format(
62    |-    1
63    |-)
   61 |+f"{1}"
64 62 | 
65 63 | "123456789 {}".format(
66 64 |     1111111111111111111111111111111111111111111111111111111111111111111111111,

UP032_0.py:65:1: UP032 [*] Use f-string instead of `format` call
   |
63 |   )
64 |   
65 | / "123456789 {}".format(
66 | |     1111111111111111111111111111111111111111111111111111111111111111111111111,
67 | | )
   | |_^ UP032
68 |   
69 |   """
   |
   = help: Convert to f-string

ℹ Suggested fix
62 62 |     1
63 63 | )
64 64 | 
65    |-"123456789 {}".format(
66    |-    1111111111111111111111111111111111111111111111111111111111111111111111111,
67    |-)
   65 |+f"123456789 {1111111111111111111111111111111111111111111111111111111111111111111111111}"
68 66 | 
69 67 | """
70 68 | {}

UP032_0.py:69:1: UP032 [*] Use f-string instead of `format` call
   |
67 |   )
68 |   
69 | / """
70 | | {}
<<<<<<< HEAD
71 | | """.format(
72 | |     111111
73 | | )
   | |_^ UP032
74 |   
75 |   "{a}" "{b}".format(a=1, b=1)
=======
71 | | """.format(1)
   | |_____________^ UP032
72 |   
73 |   aaaaaaaaaaaaaaaaaaaaaaaaaaaaaaaaaaaaaaaaaaaaaaaaaaaaaaaaaaaaaaaaaaaaaaaaaaaaaaaaa = """
>>>>>>> bcc41ba0
   |
   = help: Convert to f-string

ℹ Suggested fix
66 66 |     1111111111111111111111111111111111111111111111111111111111111111111111111,
67 67 | )
68 68 | 
   69 |+f"""
   70 |+{1}
69 71 | """
70    |-{}
<<<<<<< HEAD
71    |-""".format(
72    |-    111111
73    |-)
   69 |+aaaaaaaaaaaaaaaaaaaaaaaaaaaaaaaaaaaaaaaaaaaaaaaaaaaaaaaaaaaaaaaaaaaaaaaaaaaaaaaaa = f"""
   70 |+{111111}
   71 |+"""
74 72 | 
75 73 | "{a}" "{b}".format(a=1, b=1)
76 74 | 

UP032_0.py:75:1: UP032 [*] Use f-string instead of `format` call
   |
73 | )
74 | 
75 | "{a}" "{b}".format(a=1, b=1)
   | ^^^^^^^^^^^^^^^^^^^^^^^^^^^^ UP032
76 | 
77 | (
=======
71    |-""".format(1)
72 72 | 
73 73 | aaaaaaaaaaaaaaaaaaaaaaaaaaaaaaaaaaaaaaaaaaaaaaaaaaaaaaaaaaaaaaaaaaaaaaaaaaaaaaaaa = """
74 74 | {}

UP032_0.py:73:85: UP032 [*] Use f-string instead of `format` call
   |
71 |   """.format(1)
72 |   
73 |   aaaaaaaaaaaaaaaaaaaaaaaaaaaaaaaaaaaaaaaaaaaaaaaaaaaaaaaaaaaaaaaaaaaaaaaaaaaaaaaaa = """
   |  _____________________________________________________________________________________^
74 | | {}
75 | | """.format(
76 | |     111111
77 | | )
   | |_^ UP032
78 |   
79 |   ###
>>>>>>> bcc41ba0
   |
   = help: Convert to f-string

ℹ Suggested fix
<<<<<<< HEAD
72 72 |     111111
73 73 | )
74 74 | 
75    |-"{a}" "{b}".format(a=1, b=1)
   75 |+f"{1}" f"{1}"
76 76 | 
77 77 | (
78 78 |     "{a}"

UP032_0.py:77:1: UP032 [*] Use f-string instead of `format` call
   |
75 |   "{a}" "{b}".format(a=1, b=1)
76 |   
77 | / (
78 | |     "{a}"
79 | |     "{b}"
80 | | ).format(a=1, b=1)
   | |__________________^ UP032
81 |   
82 |   (
   |
   = help: Convert to f-string

ℹ Suggested fix
75 75 | "{a}" "{b}".format(a=1, b=1)
76 76 | 
77 77 | (
78    |-    "{a}"
79    |-    "{b}"
80    |-).format(a=1, b=1)
   78 |+    f"{1}"
   79 |+    f"{1}"
   80 |+)
81 81 | 
82 82 | (
83 83 |     "{a}"

UP032_0.py:82:1: UP032 [*] Use f-string instead of `format` call
   |
80 |   ).format(a=1, b=1)
81 |   
82 | / (
83 | |     "{a}"
84 | |     ""
85 | |     "{b}"
86 | |     ""
87 | | ).format(a=1, b=1)
   | |__________________^ UP032
88 |   
89 |   (
   |
   = help: Convert to f-string

ℹ Suggested fix
80 80 | ).format(a=1, b=1)
81 81 | 
82 82 | (
83    |-    "{a}"
   83 |+    f"{1}"
84 84 |     ""
85    |-    "{b}"
   85 |+    f"{1}"
86 86 |     ""
87    |-).format(a=1, b=1)
   87 |+)
88 88 | 
89 89 | (
90 90 |     (

UP032_0.py:90:5: UP032 [*] Use f-string instead of `format` call
   |
89 |   (
90 |       (
   |  _____^
91 | |         # comment
92 | |         "{a}"
93 | |         # comment
94 | |         "{b}"
95 | |     )
96 | |     # comment
97 | |     .format(a=1, b=1)
   | |_____________________^ UP032
98 |   )
   |
   = help: Convert to f-string

ℹ Suggested fix
89 89 | (
90 90 |     (
91 91 |         # comment
92    |-        "{a}"
   92 |+        f"{1}"
93 93 |         # comment
94    |-        "{b}"
   94 |+        f"{1}"
95 95 |     )
96 96 |     # comment
97    |-    .format(a=1, b=1)
   97 |+    
98 98 | )
99 99 | 
100 100 | ###

UP032_0.py:175:11: UP032 [*] Use f-string instead of `format` call
    |
174 | def d(osname, version, release):
175 |     return"{}-{}.{}".format(osname, version, release)
=======
70 70 | {}
71 71 | """.format(1)
72 72 | 
73    |-aaaaaaaaaaaaaaaaaaaaaaaaaaaaaaaaaaaaaaaaaaaaaaaaaaaaaaaaaaaaaaaaaaaaaaaaaaaaaaaaa = """
74    |-{}
75    |-""".format(
76    |-    111111
77    |-)
   73 |+aaaaaaaaaaaaaaaaaaaaaaaaaaaaaaaaaaaaaaaaaaaaaaaaaaaaaaaaaaaaaaaaaaaaaaaaaaaaaaaaa = f"""
   74 |+{111111}
   75 |+"""
78 76 | 
79 77 | ###
80 78 | # Non-errors

UP032_0.py:154:11: UP032 [*] Use f-string instead of `format` call
    |
153 | def d(osname, version, release):
154 |     return"{}-{}.{}".format(osname, version, release)
>>>>>>> bcc41ba0
    |           ^^^^^^^^^^^^^^^^^^^^^^^^^^^^^^^^^^^^^^^^^^^ UP032
    |
    = help: Convert to f-string

ℹ Suggested fix
<<<<<<< HEAD
172 172 | 
173 173 | 
174 174 | def d(osname, version, release):
175     |-    return"{}-{}.{}".format(osname, version, release)
    175 |+    return f"{osname}-{version}.{release}"
176 176 | 
177 177 | 
178 178 | def e():

UP032_0.py:179:10: UP032 [*] Use f-string instead of `format` call
    |
178 | def e():
179 |     yield"{}".format(1)
=======
151 151 | 
152 152 | 
153 153 | def d(osname, version, release):
154     |-    return"{}-{}.{}".format(osname, version, release)
    154 |+    return f"{osname}-{version}.{release}"
155 155 | 
156 156 | 
157 157 | def e():

UP032_0.py:158:10: UP032 [*] Use f-string instead of `format` call
    |
157 | def e():
158 |     yield"{}".format(1)
>>>>>>> bcc41ba0
    |          ^^^^^^^^^^^^^^ UP032
    |
    = help: Convert to f-string

ℹ Suggested fix
<<<<<<< HEAD
176 176 | 
177 177 | 
178 178 | def e():
179     |-    yield"{}".format(1)
    179 |+    yield f"{1}"
180 180 | 
181 181 | 
182 182 | assert"{}".format(1)

UP032_0.py:182:7: UP032 [*] Use f-string instead of `format` call
    |
182 | assert"{}".format(1)
=======
155 155 | 
156 156 | 
157 157 | def e():
158     |-    yield"{}".format(1)
    158 |+    yield f"{1}"
159 159 | 
160 160 | 
161 161 | assert"{}".format(1)

UP032_0.py:161:7: UP032 [*] Use f-string instead of `format` call
    |
161 | assert"{}".format(1)
>>>>>>> bcc41ba0
    |       ^^^^^^^^^^^^^^ UP032
    |
    = help: Convert to f-string

ℹ Suggested fix
<<<<<<< HEAD
179 179 |     yield"{}".format(1)
180 180 | 
181 181 | 
182     |-assert"{}".format(1)
    182 |+assert f"{1}"
=======
158 158 |     yield"{}".format(1)
159 159 | 
160 160 | 
161     |-assert"{}".format(1)
    161 |+assert f"{1}"
>>>>>>> bcc41ba0

<|MERGE_RESOLUTION|>--- conflicted
+++ resolved
@@ -645,19 +645,10 @@
 68 |   
 69 | / """
 70 | | {}
-<<<<<<< HEAD
-71 | | """.format(
-72 | |     111111
-73 | | )
-   | |_^ UP032
-74 |   
-75 |   "{a}" "{b}".format(a=1, b=1)
-=======
 71 | | """.format(1)
    | |_____________^ UP032
 72 |   
 73 |   aaaaaaaaaaaaaaaaaaaaaaaaaaaaaaaaaaaaaaaaaaaaaaaaaaaaaaaaaaaaaaaaaaaaaaaaaaaaaaaaa = """
->>>>>>> bcc41ba0
    |
    = help: Convert to f-string
 
@@ -669,26 +660,6 @@
    70 |+{1}
 69 71 | """
 70    |-{}
-<<<<<<< HEAD
-71    |-""".format(
-72    |-    111111
-73    |-)
-   69 |+aaaaaaaaaaaaaaaaaaaaaaaaaaaaaaaaaaaaaaaaaaaaaaaaaaaaaaaaaaaaaaaaaaaaaaaaaaaaaaaaa = f"""
-   70 |+{111111}
-   71 |+"""
-74 72 | 
-75 73 | "{a}" "{b}".format(a=1, b=1)
-76 74 | 
-
-UP032_0.py:75:1: UP032 [*] Use f-string instead of `format` call
-   |
-73 | )
-74 | 
-75 | "{a}" "{b}".format(a=1, b=1)
-   | ^^^^^^^^^^^^^^^^^^^^^^^^^^^^ UP032
-76 | 
-77 | (
-=======
 71    |-""".format(1)
 72 72 | 
 73 73 | aaaaaaaaaaaaaaaaaaaaaaaaaaaaaaaaaaaaaaaaaaaaaaaaaaaaaaaaaaaaaaaaaaaaaaaaaaaaaaaaa = """
@@ -706,121 +677,11 @@
 77 | | )
    | |_^ UP032
 78 |   
-79 |   ###
->>>>>>> bcc41ba0
-   |
-   = help: Convert to f-string
-
-ℹ Suggested fix
-<<<<<<< HEAD
-72 72 |     111111
-73 73 | )
-74 74 | 
-75    |-"{a}" "{b}".format(a=1, b=1)
-   75 |+f"{1}" f"{1}"
-76 76 | 
-77 77 | (
-78 78 |     "{a}"
-
-UP032_0.py:77:1: UP032 [*] Use f-string instead of `format` call
-   |
-75 |   "{a}" "{b}".format(a=1, b=1)
-76 |   
-77 | / (
-78 | |     "{a}"
-79 | |     "{b}"
-80 | | ).format(a=1, b=1)
-   | |__________________^ UP032
-81 |   
-82 |   (
-   |
-   = help: Convert to f-string
-
-ℹ Suggested fix
-75 75 | "{a}" "{b}".format(a=1, b=1)
-76 76 | 
-77 77 | (
-78    |-    "{a}"
-79    |-    "{b}"
-80    |-).format(a=1, b=1)
-   78 |+    f"{1}"
-   79 |+    f"{1}"
-   80 |+)
-81 81 | 
-82 82 | (
-83 83 |     "{a}"
-
-UP032_0.py:82:1: UP032 [*] Use f-string instead of `format` call
-   |
-80 |   ).format(a=1, b=1)
-81 |   
-82 | / (
-83 | |     "{a}"
-84 | |     ""
-85 | |     "{b}"
-86 | |     ""
-87 | | ).format(a=1, b=1)
-   | |__________________^ UP032
-88 |   
-89 |   (
-   |
-   = help: Convert to f-string
-
-ℹ Suggested fix
-80 80 | ).format(a=1, b=1)
-81 81 | 
-82 82 | (
-83    |-    "{a}"
-   83 |+    f"{1}"
-84 84 |     ""
-85    |-    "{b}"
-   85 |+    f"{1}"
-86 86 |     ""
-87    |-).format(a=1, b=1)
-   87 |+)
-88 88 | 
-89 89 | (
-90 90 |     (
-
-UP032_0.py:90:5: UP032 [*] Use f-string instead of `format` call
-   |
-89 |   (
-90 |       (
-   |  _____^
-91 | |         # comment
-92 | |         "{a}"
-93 | |         # comment
-94 | |         "{b}"
-95 | |     )
-96 | |     # comment
-97 | |     .format(a=1, b=1)
-   | |_____________________^ UP032
-98 |   )
-   |
-   = help: Convert to f-string
-
-ℹ Suggested fix
-89 89 | (
-90 90 |     (
-91 91 |         # comment
-92    |-        "{a}"
-   92 |+        f"{1}"
-93 93 |         # comment
-94    |-        "{b}"
-   94 |+        f"{1}"
-95 95 |     )
-96 96 |     # comment
-97    |-    .format(a=1, b=1)
-   97 |+    
-98 98 | )
-99 99 | 
-100 100 | ###
-
-UP032_0.py:175:11: UP032 [*] Use f-string instead of `format` call
-    |
-174 | def d(osname, version, release):
-175 |     return"{}-{}.{}".format(osname, version, release)
-=======
+79 |   "{a}" "{b}".format(a=1, b=1)
+   |
+   = help: Convert to f-string
+
+ℹ Suggested fix
 70 70 | {}
 71 71 | """.format(1)
 72 72 | 
@@ -833,96 +694,171 @@
    74 |+{111111}
    75 |+"""
 78 76 | 
-79 77 | ###
-80 78 | # Non-errors
-
-UP032_0.py:154:11: UP032 [*] Use f-string instead of `format` call
+79 77 | "{a}" "{b}".format(a=1, b=1)
+80 78 | 
+
+UP032_0.py:79:1: UP032 [*] Use f-string instead of `format` call
+   |
+77 | )
+78 | 
+79 | "{a}" "{b}".format(a=1, b=1)
+   | ^^^^^^^^^^^^^^^^^^^^^^^^^^^^ UP032
+80 | 
+81 | (
+   |
+   = help: Convert to f-string
+
+ℹ Suggested fix
+76 76 |     111111
+77 77 | )
+78 78 | 
+79    |-"{a}" "{b}".format(a=1, b=1)
+   79 |+f"{1}" f"{1}"
+80 80 | 
+81 81 | (
+82 82 |     "{a}"
+
+UP032_0.py:81:1: UP032 [*] Use f-string instead of `format` call
+   |
+79 |   "{a}" "{b}".format(a=1, b=1)
+80 |   
+81 | / (
+82 | |     "{a}"
+83 | |     "{b}"
+84 | | ).format(a=1, b=1)
+   | |__________________^ UP032
+85 |   
+86 |   (
+   |
+   = help: Convert to f-string
+
+ℹ Suggested fix
+79 79 | "{a}" "{b}".format(a=1, b=1)
+80 80 | 
+81 81 | (
+82    |-    "{a}"
+83    |-    "{b}"
+84    |-).format(a=1, b=1)
+   82 |+    f"{1}"
+   83 |+    f"{1}"
+   84 |+)
+85 85 | 
+86 86 | (
+87 87 |     "{a}"
+
+UP032_0.py:86:1: UP032 [*] Use f-string instead of `format` call
+   |
+84 |   ).format(a=1, b=1)
+85 |   
+86 | / (
+87 | |     "{a}"
+88 | |     ""
+89 | |     "{b}"
+90 | |     ""
+91 | | ).format(a=1, b=1)
+   | |__________________^ UP032
+92 |   
+93 |   (
+   |
+   = help: Convert to f-string
+
+ℹ Suggested fix
+84 84 | ).format(a=1, b=1)
+85 85 | 
+86 86 | (
+87    |-    "{a}"
+   87 |+    f"{1}"
+88 88 |     ""
+89    |-    "{b}"
+   89 |+    f"{1}"
+90 90 |     ""
+91    |-).format(a=1, b=1)
+   91 |+)
+92 92 | 
+93 93 | (
+94 94 |     (
+
+UP032_0.py:94:5: UP032 [*] Use f-string instead of `format` call
     |
-153 | def d(osname, version, release):
-154 |     return"{}-{}.{}".format(osname, version, release)
->>>>>>> bcc41ba0
+ 93 |   (
+ 94 |       (
+    |  _____^
+ 95 | |         # comment
+ 96 | |         "{a}"
+ 97 | |         # comment
+ 98 | |         "{b}"
+ 99 | |     )
+100 | |     # comment
+101 | |     .format(a=1, b=1)
+    | |_____________________^ UP032
+102 |   )
+    |
+    = help: Convert to f-string
+
+ℹ Suggested fix
+93  93  | (
+94  94  |     (
+95  95  |         # comment
+96      |-        "{a}"
+    96  |+        f"{1}"
+97  97  |         # comment
+98      |-        "{b}"
+    98  |+        f"{1}"
+99  99  |     )
+100 100 |     # comment
+101     |-    .format(a=1, b=1)
+    101 |+    
+102 102 | )
+103 103 | 
+104 104 | ###
+
+UP032_0.py:177:11: UP032 [*] Use f-string instead of `format` call
+    |
+176 | def d(osname, version, release):
+177 |     return"{}-{}.{}".format(osname, version, release)
     |           ^^^^^^^^^^^^^^^^^^^^^^^^^^^^^^^^^^^^^^^^^^^ UP032
     |
     = help: Convert to f-string
 
 ℹ Suggested fix
-<<<<<<< HEAD
-172 172 | 
-173 173 | 
-174 174 | def d(osname, version, release):
-175     |-    return"{}-{}.{}".format(osname, version, release)
-    175 |+    return f"{osname}-{version}.{release}"
-176 176 | 
-177 177 | 
-178 178 | def e():
-
-UP032_0.py:179:10: UP032 [*] Use f-string instead of `format` call
+174 174 | 
+175 175 | 
+176 176 | def d(osname, version, release):
+177     |-    return"{}-{}.{}".format(osname, version, release)
+    177 |+    return f"{osname}-{version}.{release}"
+178 178 | 
+179 179 | 
+180 180 | def e():
+
+UP032_0.py:181:10: UP032 [*] Use f-string instead of `format` call
     |
-178 | def e():
-179 |     yield"{}".format(1)
-=======
-151 151 | 
-152 152 | 
-153 153 | def d(osname, version, release):
-154     |-    return"{}-{}.{}".format(osname, version, release)
-    154 |+    return f"{osname}-{version}.{release}"
-155 155 | 
-156 156 | 
-157 157 | def e():
-
-UP032_0.py:158:10: UP032 [*] Use f-string instead of `format` call
-    |
-157 | def e():
-158 |     yield"{}".format(1)
->>>>>>> bcc41ba0
+180 | def e():
+181 |     yield"{}".format(1)
     |          ^^^^^^^^^^^^^^ UP032
     |
     = help: Convert to f-string
 
 ℹ Suggested fix
-<<<<<<< HEAD
-176 176 | 
-177 177 | 
-178 178 | def e():
-179     |-    yield"{}".format(1)
-    179 |+    yield f"{1}"
-180 180 | 
-181 181 | 
-182 182 | assert"{}".format(1)
-
-UP032_0.py:182:7: UP032 [*] Use f-string instead of `format` call
+178 178 | 
+179 179 | 
+180 180 | def e():
+181     |-    yield"{}".format(1)
+    181 |+    yield f"{1}"
+182 182 | 
+183 183 | 
+184 184 | assert"{}".format(1)
+
+UP032_0.py:184:7: UP032 [*] Use f-string instead of `format` call
     |
-182 | assert"{}".format(1)
-=======
-155 155 | 
-156 156 | 
-157 157 | def e():
-158     |-    yield"{}".format(1)
-    158 |+    yield f"{1}"
-159 159 | 
-160 160 | 
-161 161 | assert"{}".format(1)
-
-UP032_0.py:161:7: UP032 [*] Use f-string instead of `format` call
-    |
-161 | assert"{}".format(1)
->>>>>>> bcc41ba0
+184 | assert"{}".format(1)
     |       ^^^^^^^^^^^^^^ UP032
     |
     = help: Convert to f-string
 
 ℹ Suggested fix
-<<<<<<< HEAD
-179 179 |     yield"{}".format(1)
-180 180 | 
-181 181 | 
-182     |-assert"{}".format(1)
-    182 |+assert f"{1}"
-=======
-158 158 |     yield"{}".format(1)
-159 159 | 
-160 160 | 
-161     |-assert"{}".format(1)
-    161 |+assert f"{1}"
->>>>>>> bcc41ba0
-
+181 181 |     yield"{}".format(1)
+182 182 | 
+183 183 | 
+184     |-assert"{}".format(1)
+    184 |+assert f"{1}"
+
