--- conflicted
+++ resolved
@@ -45,28 +45,6 @@
     }
 }
 
-<<<<<<< HEAD
-/// B017
-pub(crate) fn assert_raises_exception(checker: &mut Checker, stmt: &Stmt, items: &[WithItem]) {
-    let Some(item) = items.first() else {
-        return;
-    };
-    let item_context = &item.context_expr;
-    let Expr::Call(ast::ExprCall {
-        func,
-        args,
-        keywords,
-        range: _,
-    }) = &item_context
-    else {
-        return;
-    };
-    if args.len() != 1 {
-        return;
-    }
-    if item.optional_vars.is_some() {
-        return;
-=======
 #[derive(Debug, PartialEq, Eq)]
 enum AssertionKind {
     AssertRaises,
@@ -79,7 +57,6 @@
             AssertionKind::AssertRaises => fmt.write_str("assertRaises"),
             AssertionKind::PytestRaises => fmt.write_str("pytest.raises"),
         }
->>>>>>> 6cc04d64
     }
 }
 
@@ -101,7 +78,13 @@
 /// B017
 pub(crate) fn assert_raises_exception(checker: &mut Checker, items: &[WithItem]) {
     for item in items {
-        let Expr::Call(ast::ExprCall { func, args, keywords, range: _ }) = &item.context_expr else {
+        let Expr::Call(ast::ExprCall {
+            func,
+            args,
+            keywords,
+            range: _,
+        }) = &item.context_expr
+        else {
             return;
         };
         if args.len() != 1 {
@@ -114,13 +97,14 @@
         let Some(exception) = checker
             .semantic()
             .resolve_call_path(args.first().unwrap())
-            .and_then(|call_path| {
-                match call_path.as_slice() {
-                    ["", "Exception"] => Some(ExceptionKind::Exception),
-                    ["", "BaseException"] => Some(ExceptionKind::BaseException),
-                    _ => None,
-                }
-            }) else { return; };
+            .and_then(|call_path| match call_path.as_slice() {
+                ["", "Exception"] => Some(ExceptionKind::Exception),
+                ["", "BaseException"] => Some(ExceptionKind::BaseException),
+                _ => None,
+            })
+        else {
+            return;
+        };
 
         let assertion = if matches!(func.as_ref(), Expr::Attribute(ast::ExprAttribute { attr, .. }) if attr == "assertRaises")
         {
