use ast::call_path::{from_qualified_name, CallPath};
use ruff_diagnostics::{AutofixKind, Diagnostic, Edit, Fix, Violation};
use ruff_macros::{derive_message_formats, violation};
use ruff_python_ast::helpers::is_docstring_stmt;
use ruff_python_ast::{self as ast, Expr, Parameter, ParameterWithDefault, Ranged};
use ruff_python_codegen::{Generator, Stylist};
use ruff_python_index::Indexer;
use ruff_python_semantic::analyze::typing::{is_immutable_annotation, is_mutable_expr};
use ruff_python_trivia::{indentation_at_offset, textwrap};
use ruff_source_file::Locator;

use crate::checkers::ast::Checker;
use crate::registry::AsRule;

/// ## What it does
/// Checks for uses of mutable objects as function argument defaults.
///
/// ## Why is this bad?
/// Function defaults are evaluated once, when the function is defined.
///
/// The same mutable object is then shared across all calls to the function.
/// If the object is modified, those modifications will persist across calls,
/// which can lead to unexpected behavior.
///
/// Instead, prefer to use immutable data structures, or take `None` as a
/// default, and initialize a new mutable object inside the function body
/// for each call.
///
/// Arguments with immutable type annotations will be ignored by this rule.
/// Types outside of the standard library can be marked as immutable with the
/// [`flake8-bugbear.extend-immutable-calls`] configuration option.
///
/// ## Example
/// ```python
/// def add_to_list(item, some_list=[]):
///     some_list.append(item)
///     return some_list
///
///
/// l1 = add_to_list(0)  # [0]
/// l2 = add_to_list(1)  # [0, 1]
/// ```
///
/// Use instead:
/// ```python
/// def add_to_list(item, some_list=None):
///     if some_list is None:
///         some_list = []
///     some_list.append(item)
///     return some_list
///
///
/// l1 = add_to_list(0)  # [0]
/// l2 = add_to_list(1)  # [1]
/// ```
///
/// ## Options
/// - `flake8-bugbear.extend-immutable-calls`
///
/// ## References
/// - [Python documentation: Default Argument Values](https://docs.python.org/3/tutorial/controlflow.html#default-argument-values)
#[violation]
pub struct MutableArgumentDefault;

impl Violation for MutableArgumentDefault {
    const AUTOFIX: AutofixKind = AutofixKind::Sometimes;

    #[derive_message_formats]
    fn message(&self) -> String {
        format!("Do not use mutable data structures for argument defaults")
    }
    fn autofix_title(&self) -> Option<String> {
        Some(format!("Replace with `None`; initialize within function"))
    }
}

/// B006
pub(crate) fn mutable_argument_default(checker: &mut Checker, function_def: &ast::StmtFunctionDef) {
    // Scan in reverse order to right-align zip().
    for ParameterWithDefault {
        parameter,
        default,
        range: _,
    } in function_def
        .parameters
        .posonlyargs
        .iter()
        .chain(&function_def.parameters.args)
        .chain(&function_def.parameters.kwonlyargs)
    {
        let Some(default) = default else {
            continue;
        };

        let extend_immutable_calls: Vec<CallPath> = checker
            .settings
            .flake8_bugbear
            .extend_immutable_calls
            .iter()
            .map(|target| from_qualified_name(target))
            .collect();

        if is_mutable_expr(default, checker.semantic())
            && !parameter.annotation.as_ref().is_some_and(|expr| {
                is_immutable_annotation(expr, checker.semantic(), extend_immutable_calls.as_slice())
            })
        {
            let mut diagnostic = Diagnostic::new(MutableArgumentDefault, default.range());

            // If the function body is on the same line as the function def, do not fix
            if checker.patch(diagnostic.kind.rule()) {
                if let Some(fix) = move_initialization(
                    function_def,
                    parameter,
                    default,
                    checker.locator(),
                    checker.stylist(),
                    checker.indexer(),
                    checker.generator(),
                ) {
                    diagnostic.set_fix(fix);
                }
            }
            checker.diagnostics.push(diagnostic);
        }
    }
}

/// Generate a [`Fix`] to move a mutable argument default initialization
/// into the function body.
fn move_initialization(
    function_def: &ast::StmtFunctionDef,
    parameter: &Parameter,
    default: &Expr,
    locator: &Locator,
    stylist: &Stylist,
    indexer: &Indexer,
    generator: Generator,
) -> Option<Fix> {
    let mut body = function_def.body.iter().peekable();

<<<<<<< HEAD
    let statement = body.peek()?;
    if indexer.preceded_by_multi_statement_line(statement, locator) {
=======
    let statement = body.next()?;
    if indexer.in_multi_statement_line(statement, locator) {
>>>>>>> eae59cf0
        return None;
    }

    // Determine the indentation depth of the function body.
    let indentation = indentation_at_offset(statement.start(), locator)?;

    // Set the default argument value to `None`.
    let default_edit = Edit::range_replacement("None".to_string(), default.range());

    // Add an `if`, to set the argument to its original value if still `None`.
    let mut content = String::new();
    content.push_str(&format!("if {} is None:", parameter.name.as_str()));
    content.push_str(stylist.line_ending().as_str());
    content.push_str(stylist.indentation());
    content.push_str(&format!(
        "{} = {}",
        parameter.name.as_str(),
        generator.expr(default)
    ));
    content.push_str(stylist.line_ending().as_str());

    // Indent the edit to match the body indentation.
    let content = textwrap::indent(&content, indentation).to_string();

<<<<<<< HEAD
    // Find the position to insert the initialization after docstring and imports
    let mut pos = locator.line_start(statement.start());
    while let Some(statement) = body.next() {
        if is_docstring_stmt(statement) {
            // // If the statement in the function is a docstring, insert _after_ it.
            if let Some(statement) = body.peek() {
                if indexer.preceded_by_multi_statement_line(statement, locator) {
                    return None;
                }
                pos = locator.line_start(statement.start());
            } else {
                // If the docstring is the only statement, insert _before_ it.
                pos = locator.full_line_end(statement.end());
=======
    let initialization_edit = if is_docstring_stmt(statement) {
        // If the first statement in the function is a docstring, insert _after_ it.
        if let Some(statement) = body.next() {
            // If there's a second statement, insert _before_ it, but ensure this isn't a
            // multi-statement line.
            if indexer.in_multi_statement_line(statement, locator) {
                return None;
>>>>>>> eae59cf0
            }
        } else if statement.is_import_stmt() || statement.is_import_from_stmt() {
            // If the statement in the function is an import, insert _after_ it.
            pos = locator.full_line_end(statement.end());
        } else {
            // Otherwise, insert before the first statement.
            break;
        };
    }
    let initialization_edit = Edit::insertion(content, pos);
    Some(Fix::manual_edits(default_edit, [initialization_edit]))
}<|MERGE_RESOLUTION|>--- conflicted
+++ resolved
@@ -139,13 +139,8 @@
 ) -> Option<Fix> {
     let mut body = function_def.body.iter().peekable();
 
-<<<<<<< HEAD
     let statement = body.peek()?;
-    if indexer.preceded_by_multi_statement_line(statement, locator) {
-=======
-    let statement = body.next()?;
     if indexer.in_multi_statement_line(statement, locator) {
->>>>>>> eae59cf0
         return None;
     }
 
@@ -170,29 +165,19 @@
     // Indent the edit to match the body indentation.
     let content = textwrap::indent(&content, indentation).to_string();
 
-<<<<<<< HEAD
     // Find the position to insert the initialization after docstring and imports
     let mut pos = locator.line_start(statement.start());
     while let Some(statement) = body.next() {
         if is_docstring_stmt(statement) {
             // // If the statement in the function is a docstring, insert _after_ it.
             if let Some(statement) = body.peek() {
-                if indexer.preceded_by_multi_statement_line(statement, locator) {
+                if indexer.in_multi_statement_line(statement, locator) {
                     return None;
                 }
                 pos = locator.line_start(statement.start());
             } else {
                 // If the docstring is the only statement, insert _before_ it.
                 pos = locator.full_line_end(statement.end());
-=======
-    let initialization_edit = if is_docstring_stmt(statement) {
-        // If the first statement in the function is a docstring, insert _after_ it.
-        if let Some(statement) = body.next() {
-            // If there's a second statement, insert _before_ it, but ensure this isn't a
-            // multi-statement line.
-            if indexer.in_multi_statement_line(statement, locator) {
-                return None;
->>>>>>> eae59cf0
             }
         } else if statement.is_import_stmt() || statement.is_import_from_stmt() {
             // If the statement in the function is an import, insert _after_ it.
