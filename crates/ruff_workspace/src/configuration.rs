//! User-provided program settings, taking into account pyproject.toml and
//! command-line options. Structure mirrors the user-facing representation of
//! the various parameters.

use std::borrow::Cow;
use std::env::VarError;
use std::num::{NonZeroU16, NonZeroU8};
use std::path::{Path, PathBuf};
use std::str::FromStr;

use anyhow::{anyhow, Result};
use glob::{glob, GlobError, Paths, PatternError};
use itertools::Itertools;
use regex::Regex;
use rustc_hash::{FxHashMap, FxHashSet};
use shellexpand;
use shellexpand::LookupError;
use strum::IntoEnumIterator;

use ruff_cache::cache_dir;
use ruff_formatter::IndentStyle;
use ruff_linter::line_width::{IndentWidth, LineLength};
use ruff_linter::registry::RuleNamespace;
use ruff_linter::registry::{Rule, RuleSet, INCOMPATIBLE_CODES};
use ruff_linter::rule_selector::{PreviewOptions, Specificity};
use ruff_linter::rules::pycodestyle;
use ruff_linter::settings::fix_safety_table::FixSafetyTable;
use ruff_linter::settings::rule_table::RuleTable;
use ruff_linter::settings::types::{
    CompiledPerFileIgnoreList, ExtensionMapping, FilePattern, FilePatternSet, OutputFormat,
    PerFileIgnore, PreviewMode, PythonVersion, RequiredVersion, UnsafeFixes,
};
use ruff_linter::settings::{LinterSettings, DEFAULT_SELECTORS, DUMMY_VARIABLE_RGX, TASK_TAGS};
use ruff_linter::{
    fs, warn_user_once, warn_user_once_by_id, warn_user_once_by_message, RuleSelector,
    RUFF_PKG_VERSION,
};
use ruff_python_formatter::{
    DocstringCode, DocstringCodeLineWidth, MagicTrailingComma, QuoteStyle,
};

use crate::options::{
    Flake8AnnotationsOptions, Flake8BanditOptions, Flake8BooleanTrapOptions, Flake8BugbearOptions,
    Flake8BuiltinsOptions, Flake8ComprehensionsOptions, Flake8CopyrightOptions,
    Flake8ErrMsgOptions, Flake8GetTextOptions, Flake8ImplicitStrConcatOptions,
    Flake8ImportConventionsOptions, Flake8PytestStyleOptions, Flake8QuotesOptions,
    Flake8SelfOptions, Flake8TidyImportsOptions, Flake8TypeCheckingOptions,
    Flake8UnusedArgumentsOptions, FormatOptions, IsortOptions, LintCommonOptions, LintOptions,
    McCabeOptions, Options, Pep8NamingOptions, PyUpgradeOptions, PycodestyleOptions,
    PydocstyleOptions, PyflakesOptions, PylintOptions,
};
use crate::settings::{
    FileResolverSettings, FormatterSettings, LineEnding, Settings, EXCLUDE, INCLUDE,
};

#[derive(Clone, Debug, Default)]
pub struct RuleSelection {
    pub select: Option<Vec<RuleSelector>>,
    pub ignore: Vec<RuleSelector>,
    pub extend_select: Vec<RuleSelector>,
    pub fixable: Option<Vec<RuleSelector>>,
    pub unfixable: Vec<RuleSelector>,
    pub extend_fixable: Vec<RuleSelector>,
}

#[derive(Debug, Eq, PartialEq, is_macro::Is)]
pub enum RuleSelectorKind {
    /// Enables the selected rules
    Enable,
    /// Disables the selected rules
    Disable,
    /// Modifies the behavior of selected rules
    Modify,
}

impl RuleSelection {
    pub fn selectors_by_kind(&self) -> impl Iterator<Item = (RuleSelectorKind, &RuleSelector)> {
        self.select
            .iter()
            .flatten()
            .map(|selector| (RuleSelectorKind::Enable, selector))
            .chain(
                self.fixable
                    .iter()
                    .flatten()
                    .map(|selector| (RuleSelectorKind::Modify, selector)),
            )
            .chain(
                self.ignore
                    .iter()
                    .map(|selector| (RuleSelectorKind::Disable, selector)),
            )
            .chain(
                self.extend_select
                    .iter()
                    .map(|selector| (RuleSelectorKind::Enable, selector)),
            )
            .chain(
                self.unfixable
                    .iter()
                    .map(|selector| (RuleSelectorKind::Modify, selector)),
            )
            .chain(
                self.extend_fixable
                    .iter()
                    .map(|selector| (RuleSelectorKind::Modify, selector)),
            )
    }
}

#[derive(Debug, Default, Clone)]
pub struct Configuration {
    // Global options
    pub cache_dir: Option<PathBuf>,
    pub extend: Option<PathBuf>,
    pub fix: Option<bool>,
    pub fix_only: Option<bool>,
    pub unsafe_fixes: Option<UnsafeFixes>,
    pub output_format: Option<OutputFormat>,
    pub preview: Option<PreviewMode>,
    pub required_version: Option<RequiredVersion>,
    pub extension: Option<ExtensionMapping>,
    pub show_fixes: Option<bool>,

    // File resolver options
    pub exclude: Option<Vec<FilePattern>>,
    pub extend_exclude: Vec<FilePattern>,
    pub extend_include: Vec<FilePattern>,
    pub force_exclude: Option<bool>,
    pub include: Option<Vec<FilePattern>>,
    pub respect_gitignore: Option<bool>,

    // Generic python options settings
    pub builtins: Option<Vec<String>>,
    pub namespace_packages: Option<Vec<PathBuf>>,
    pub src: Option<Vec<PathBuf>>,
    pub target_version: Option<PythonVersion>,

    // Global formatting options
    pub line_length: Option<LineLength>,
    pub indent_width: Option<IndentWidth>,

    pub lint: LintConfiguration,
    pub format: FormatConfiguration,
}

impl Configuration {
    pub fn into_settings(self, project_root: &Path) -> Result<Settings> {
        if let Some(required_version) = &self.required_version {
            let ruff_pkg_version = pep440_rs::Version::from_str(RUFF_PKG_VERSION)
                .expect("RUFF_PKG_VERSION is not a valid PEP 440 version specifier");
            if !required_version.contains(&ruff_pkg_version) {
                return Err(anyhow!(
                    "Required version `{}` does not match the running version `{}`",
                    required_version,
                    RUFF_PKG_VERSION
                ));
            }
        }

        let target_version = self.target_version.unwrap_or_default();
        let global_preview = self.preview.unwrap_or_default();

        let format = self.format;
        let format_defaults = FormatterSettings::default();

        let quote_style = format.quote_style.unwrap_or(format_defaults.quote_style);
        let format_preview = match format.preview.unwrap_or(global_preview) {
            PreviewMode::Disabled => ruff_python_formatter::PreviewMode::Disabled,
            PreviewMode::Enabled => ruff_python_formatter::PreviewMode::Enabled,
        };

        let formatter = FormatterSettings {
            exclude: FilePatternSet::try_from_iter(format.exclude.unwrap_or_default())?,
            extension: self.extension.clone().unwrap_or_default(),
            preview: format_preview,
            target_version: match target_version {
                PythonVersion::Py37 => ruff_python_formatter::PythonVersion::Py37,
                PythonVersion::Py38 => ruff_python_formatter::PythonVersion::Py38,
                PythonVersion::Py39 => ruff_python_formatter::PythonVersion::Py39,
                PythonVersion::Py310 => ruff_python_formatter::PythonVersion::Py310,
                PythonVersion::Py311 => ruff_python_formatter::PythonVersion::Py311,
                PythonVersion::Py312 => ruff_python_formatter::PythonVersion::Py312,
                PythonVersion::Py313 => ruff_python_formatter::PythonVersion::Py313,
            },
            line_width: self
                .line_length
                .map_or(format_defaults.line_width, |length| {
                    ruff_formatter::LineWidth::from(NonZeroU16::from(length))
                }),
            line_ending: format.line_ending.unwrap_or(format_defaults.line_ending),
            indent_style: format.indent_style.unwrap_or(format_defaults.indent_style),
            indent_width: self
                .indent_width
                .map_or(format_defaults.indent_width, |tab_size| {
                    ruff_formatter::IndentWidth::from(NonZeroU8::from(tab_size))
                }),
            quote_style,
            magic_trailing_comma: format
                .magic_trailing_comma
                .unwrap_or(format_defaults.magic_trailing_comma),
            docstring_code_format: format
                .docstring_code_format
                .unwrap_or(format_defaults.docstring_code_format),
            docstring_code_line_width: format
                .docstring_code_line_width
                .unwrap_or(format_defaults.docstring_code_line_width),
        };

        let lint = self.lint;
        let lint_preview = lint.preview.unwrap_or(global_preview);

        let line_length = self.line_length.unwrap_or_default();

        Ok(Settings {
            cache_dir: self
                .cache_dir
                .clone()
                .unwrap_or_else(|| cache_dir(project_root)),
            fix: self.fix.unwrap_or(false),
            fix_only: self.fix_only.unwrap_or(false),
            unsafe_fixes: self.unsafe_fixes.unwrap_or_default(),
            output_format: self.output_format.unwrap_or_default(),
            show_fixes: self.show_fixes.unwrap_or(false),

            file_resolver: FileResolverSettings {
                exclude: FilePatternSet::try_from_iter(
                    self.exclude.unwrap_or_else(|| EXCLUDE.to_vec()),
                )?,
                extend_exclude: FilePatternSet::try_from_iter(self.extend_exclude)?,
                extend_include: FilePatternSet::try_from_iter(self.extend_include)?,
                force_exclude: self.force_exclude.unwrap_or(false),
                include: FilePatternSet::try_from_iter(
                    self.include.unwrap_or_else(|| INCLUDE.to_vec()),
                )?,
                respect_gitignore: self.respect_gitignore.unwrap_or(true),
                project_root: project_root.to_path_buf(),
            },

            #[allow(deprecated)]
            linter: LinterSettings {
                rules: lint.as_rule_table(lint_preview)?,
                exclude: FilePatternSet::try_from_iter(lint.exclude.unwrap_or_default())?,
                extension: self.extension.unwrap_or_default(),
                preview: lint_preview,
                target_version,
                project_root: project_root.to_path_buf(),
                allowed_confusables: lint
                    .allowed_confusables
                    .map(FxHashSet::from_iter)
                    .unwrap_or_default(),
                builtins: self.builtins.unwrap_or_default(),
                dummy_variable_rgx: lint
                    .dummy_variable_rgx
                    .unwrap_or_else(|| DUMMY_VARIABLE_RGX.clone()),
                external: lint.external.unwrap_or_default(),
                ignore_init_module_imports: lint.ignore_init_module_imports.unwrap_or(true),
                line_length,
                tab_size: self.indent_width.unwrap_or_default(),
                namespace_packages: self.namespace_packages.unwrap_or_default(),
                per_file_ignores: CompiledPerFileIgnoreList::resolve(
                    lint.per_file_ignores
                        .unwrap_or_default()
                        .into_iter()
                        .chain(lint.extend_per_file_ignores)
                        .collect(),
                )?,

                fix_safety: FixSafetyTable::from_rule_selectors(
                    &lint.extend_safe_fixes,
                    &lint.extend_unsafe_fixes,
                    &PreviewOptions {
                        mode: lint_preview,
                        require_explicit: false,
                    },
                ),

                src: self.src.unwrap_or_else(|| vec![project_root.to_path_buf()]),
                explicit_preview_rules: lint.explicit_preview_rules.unwrap_or_default(),

                task_tags: lint
                    .task_tags
                    .unwrap_or_else(|| TASK_TAGS.iter().map(ToString::to_string).collect()),
                logger_objects: lint.logger_objects.unwrap_or_default(),
                typing_modules: lint.typing_modules.unwrap_or_default(),
                // Plugins
                flake8_annotations: lint
                    .flake8_annotations
                    .map(Flake8AnnotationsOptions::into_settings)
                    .unwrap_or_default(),
                flake8_bandit: lint
                    .flake8_bandit
                    .map(Flake8BanditOptions::into_settings)
                    .unwrap_or_default(),
                flake8_boolean_trap: lint
                    .flake8_boolean_trap
                    .map(Flake8BooleanTrapOptions::into_settings)
                    .unwrap_or_default(),
                flake8_bugbear: lint
                    .flake8_bugbear
                    .map(Flake8BugbearOptions::into_settings)
                    .unwrap_or_default(),
                flake8_builtins: lint
                    .flake8_builtins
                    .map(Flake8BuiltinsOptions::into_settings)
                    .unwrap_or_default(),
                flake8_comprehensions: lint
                    .flake8_comprehensions
                    .map(Flake8ComprehensionsOptions::into_settings)
                    .unwrap_or_default(),
                flake8_copyright: lint
                    .flake8_copyright
                    .map(Flake8CopyrightOptions::try_into_settings)
                    .transpose()?
                    .unwrap_or_default(),
                flake8_errmsg: lint
                    .flake8_errmsg
                    .map(Flake8ErrMsgOptions::into_settings)
                    .unwrap_or_default(),
                flake8_implicit_str_concat: lint
                    .flake8_implicit_str_concat
                    .map(Flake8ImplicitStrConcatOptions::into_settings)
                    .unwrap_or_default(),
                flake8_import_conventions: lint
                    .flake8_import_conventions
                    .map(Flake8ImportConventionsOptions::into_settings)
                    .unwrap_or_default(),
                flake8_pytest_style: lint
                    .flake8_pytest_style
                    .map(Flake8PytestStyleOptions::try_into_settings)
                    .transpose()?
                    .unwrap_or_default(),
                flake8_quotes: lint
                    .flake8_quotes
                    .map(Flake8QuotesOptions::into_settings)
                    .unwrap_or_default(),
                flake8_self: lint
                    .flake8_self
                    .map(Flake8SelfOptions::into_settings)
                    .unwrap_or_default(),
                flake8_tidy_imports: lint
                    .flake8_tidy_imports
                    .map(Flake8TidyImportsOptions::into_settings)
                    .unwrap_or_default(),
                flake8_type_checking: lint
                    .flake8_type_checking
                    .map(Flake8TypeCheckingOptions::into_settings)
                    .unwrap_or_default(),
                flake8_unused_arguments: lint
                    .flake8_unused_arguments
                    .map(Flake8UnusedArgumentsOptions::into_settings)
                    .unwrap_or_default(),
                flake8_gettext: lint
                    .flake8_gettext
                    .map(Flake8GetTextOptions::into_settings)
                    .unwrap_or_default(),
                isort: lint
                    .isort
                    .map(IsortOptions::try_into_settings)
                    .transpose()?
                    .unwrap_or_default(),
                mccabe: lint
                    .mccabe
                    .map(McCabeOptions::into_settings)
                    .unwrap_or_default(),
                pep8_naming: lint
                    .pep8_naming
                    .map(Pep8NamingOptions::try_into_settings)
                    .transpose()?
                    .unwrap_or_default(),
                pycodestyle: if let Some(pycodestyle) = lint.pycodestyle {
                    pycodestyle.into_settings(line_length)
                } else {
                    pycodestyle::settings::Settings {
                        max_line_length: line_length,
                        ..pycodestyle::settings::Settings::default()
                    }
                },
                pydocstyle: lint
                    .pydocstyle
                    .map(PydocstyleOptions::into_settings)
                    .unwrap_or_default(),
                pyflakes: lint
                    .pyflakes
                    .map(PyflakesOptions::into_settings)
                    .unwrap_or_default(),
                pylint: lint
                    .pylint
                    .map(PylintOptions::into_settings)
                    .unwrap_or_default(),
                pyupgrade: lint
                    .pyupgrade
                    .map(PyUpgradeOptions::into_settings)
                    .unwrap_or_default(),
            },

            formatter,
        })
    }

    /// Convert the [`Options`] read from the given [`Path`] into a [`Configuration`].
    /// If `None` is supplied for `path`, it indicates that the `Options` instance
    /// was created via "inline TOML" from the `--config` flag
    pub fn from_options(
        options: Options,
        path: Option<&Path>,
        project_root: &Path,
    ) -> Result<Self> {
        warn_about_deprecated_top_level_lint_options(&options.lint_top_level.0, path);

        let lint = if let Some(mut lint) = options.lint {
            lint.common = lint.common.combine(options.lint_top_level.0);
            lint
        } else {
            LintOptions {
                common: options.lint_top_level.0,
                ..LintOptions::default()
            }
        };

        #[allow(deprecated)]
        if options.tab_size.is_some() {
            let config_to_update = path.map_or_else(
                || String::from("your `--config` CLI arguments"),
                |path| format!("`{}`", fs::relativize_path(path)),
            );
            return Err(anyhow!("The `tab-size` option has been renamed to `indent-width` to emphasize that it configures the indentation used by the formatter as well as the tab width. Please update {config_to_update} to use `indent-width = <value>` instead."));
        }

        #[allow(deprecated)]
        if options.output_format == Some(OutputFormat::Text) {
            let config_to_update = path.map_or_else(
                || String::from("your `--config` CLI arguments"),
                |path| format!("`{}`", fs::relativize_path(path)),
            );
            return Err(anyhow!(
                r#"The option `output_format=text` is no longer supported. Update {config_to_update} to use `output-format="concise"` or  `output-format="full"` instead."#
            ));
        }

        Ok(Self {
            builtins: options.builtins,
            cache_dir: options
                .cache_dir
                .map(|dir| {
                    let dir = shellexpand::full(&dir);
                    dir.map(|dir| fs::normalize_path_to(dir.as_ref(), project_root))
                })
                .transpose()
                .map_err(|e| anyhow!("Invalid `cache-dir` value: {e}"))?,

            exclude: options.exclude.map(|paths| {
                paths
                    .into_iter()
                    .map(|pattern| {
                        let absolute = fs::normalize_path_to(&pattern, project_root);
                        FilePattern::User(pattern, absolute)
                    })
                    .collect()
            }),
            extend: options
                .extend
                .map(|extend| {
                    let extend = shellexpand::full(&extend);
                    extend.map(|extend| PathBuf::from(extend.as_ref()))
                })
                .transpose()
                .map_err(|e| anyhow!("Invalid `extend` value: {e}"))?,
            extend_exclude: options
                .extend_exclude
                .map(|paths| {
                    paths
                        .into_iter()
                        .map(|pattern| {
                            let absolute = fs::normalize_path_to(&pattern, project_root);
                            FilePattern::User(pattern, absolute)
                        })
                        .collect()
                })
                .unwrap_or_default(),
            extend_include: options
                .extend_include
                .map(|paths| {
                    paths
                        .into_iter()
                        .map(|pattern| {
                            let absolute = fs::normalize_path_to(&pattern, project_root);
                            FilePattern::User(pattern, absolute)
                        })
                        .collect()
                })
                .unwrap_or_default(),
            include: options.include.map(|paths| {
                paths
                    .into_iter()
                    .map(|pattern| {
                        let absolute = fs::normalize_path_to(&pattern, project_root);
                        FilePattern::User(pattern, absolute)
                    })
                    .collect()
            }),
            fix: options.fix,
            fix_only: options.fix_only,
            unsafe_fixes: options.unsafe_fixes.map(UnsafeFixes::from),
            output_format: options.output_format,
            force_exclude: options.force_exclude,
            line_length: options.line_length,
            indent_width: options.indent_width,
            namespace_packages: options
                .namespace_packages
                .map(|namespace_package| resolve_src(&namespace_package, project_root))
                .transpose()?,
            preview: options.preview.map(PreviewMode::from),
            required_version: options.required_version,
            respect_gitignore: options.respect_gitignore,
            show_fixes: options.show_fixes,
            src: options
                .src
                .map(|src| resolve_src(&src, project_root))
                .transpose()?,
            target_version: options.target_version,
            // `--extension` is a hidden command-line argument that isn't supported in configuration
            // files at present.
            extension: None,

            lint: LintConfiguration::from_options(lint, project_root)?,
            format: FormatConfiguration::from_options(
                options.format.unwrap_or_default(),
                project_root,
            )?,
        })
    }

    #[must_use]
    pub fn combine(self, config: Self) -> Self {
        Self {
            builtins: self.builtins.or(config.builtins),
            cache_dir: self.cache_dir.or(config.cache_dir),
            exclude: self.exclude.or(config.exclude),
            extend: self.extend.or(config.extend),
            extend_exclude: config
                .extend_exclude
                .into_iter()
                .chain(self.extend_exclude)
                .collect(),
            extend_include: config
                .extend_include
                .into_iter()
                .chain(self.extend_include)
                .collect(),
            include: self.include.or(config.include),
            fix: self.fix.or(config.fix),
            fix_only: self.fix_only.or(config.fix_only),
            unsafe_fixes: self.unsafe_fixes.or(config.unsafe_fixes),
            output_format: self.output_format.or(config.output_format),
            force_exclude: self.force_exclude.or(config.force_exclude),
            line_length: self.line_length.or(config.line_length),
            indent_width: self.indent_width.or(config.indent_width),
            namespace_packages: self.namespace_packages.or(config.namespace_packages),
            required_version: self.required_version.or(config.required_version),
            respect_gitignore: self.respect_gitignore.or(config.respect_gitignore),
            show_fixes: self.show_fixes.or(config.show_fixes),
            src: self.src.or(config.src),
            target_version: self.target_version.or(config.target_version),
            preview: self.preview.or(config.preview),
            extension: self.extension.or(config.extension),

            lint: self.lint.combine(config.lint),
            format: self.format.combine(config.format),
        }
    }
}

#[derive(Clone, Debug, Default)]
pub struct LintConfiguration {
    pub exclude: Option<Vec<FilePattern>>,
    pub preview: Option<PreviewMode>,

    // Rule selection
    pub extend_per_file_ignores: Vec<PerFileIgnore>,
    pub per_file_ignores: Option<Vec<PerFileIgnore>>,
    pub rule_selections: Vec<RuleSelection>,
    pub explicit_preview_rules: Option<bool>,

    // Fix configuration
    pub extend_unsafe_fixes: Vec<RuleSelector>,
    pub extend_safe_fixes: Vec<RuleSelector>,

    // Global lint settings
    pub allowed_confusables: Option<Vec<char>>,
    pub dummy_variable_rgx: Option<Regex>,
    pub external: Option<Vec<String>>,
    pub ignore_init_module_imports: Option<bool>,
    pub logger_objects: Option<Vec<String>>,
    pub task_tags: Option<Vec<String>>,
    pub typing_modules: Option<Vec<String>>,

    // Plugins
    pub flake8_annotations: Option<Flake8AnnotationsOptions>,
    pub flake8_bandit: Option<Flake8BanditOptions>,
    pub flake8_boolean_trap: Option<Flake8BooleanTrapOptions>,
    pub flake8_bugbear: Option<Flake8BugbearOptions>,
    pub flake8_builtins: Option<Flake8BuiltinsOptions>,
    pub flake8_comprehensions: Option<Flake8ComprehensionsOptions>,
    pub flake8_copyright: Option<Flake8CopyrightOptions>,
    pub flake8_errmsg: Option<Flake8ErrMsgOptions>,
    pub flake8_gettext: Option<Flake8GetTextOptions>,
    pub flake8_implicit_str_concat: Option<Flake8ImplicitStrConcatOptions>,
    pub flake8_import_conventions: Option<Flake8ImportConventionsOptions>,
    pub flake8_pytest_style: Option<Flake8PytestStyleOptions>,
    pub flake8_quotes: Option<Flake8QuotesOptions>,
    pub flake8_self: Option<Flake8SelfOptions>,
    pub flake8_tidy_imports: Option<Flake8TidyImportsOptions>,
    pub flake8_type_checking: Option<Flake8TypeCheckingOptions>,
    pub flake8_unused_arguments: Option<Flake8UnusedArgumentsOptions>,
    pub isort: Option<IsortOptions>,
    pub mccabe: Option<McCabeOptions>,
    pub pep8_naming: Option<Pep8NamingOptions>,
    pub pycodestyle: Option<PycodestyleOptions>,
    pub pydocstyle: Option<PydocstyleOptions>,
    pub pyflakes: Option<PyflakesOptions>,
    pub pylint: Option<PylintOptions>,
    pub pyupgrade: Option<PyUpgradeOptions>,
}

impl LintConfiguration {
    fn from_options(options: LintOptions, project_root: &Path) -> Result<Self> {
        #[allow(deprecated)]
        let ignore = options
            .common
            .ignore
            .into_iter()
            .flatten()
            .chain(options.common.extend_ignore.into_iter().flatten())
            .collect();
        #[allow(deprecated)]
        let unfixable = options
            .common
            .unfixable
            .into_iter()
            .flatten()
            .chain(options.common.extend_unfixable.into_iter().flatten())
            .collect();

        #[allow(deprecated)]
        let ignore_init_module_imports = {
            if options.common.ignore_init_module_imports.is_some() {
                warn_user_once!("The `ignore-init-module-imports` option is deprecated and will be removed in a future release. Ruff's handling of imports in `__init__.py` files has been improved (in preview) and unused imports will always be flagged.");
            }
            options.common.ignore_init_module_imports
        };

        Ok(LintConfiguration {
            exclude: options.exclude.map(|paths| {
                paths
                    .into_iter()
                    .map(|pattern| {
                        let absolute = fs::normalize_path_to(&pattern, project_root);
                        FilePattern::User(pattern, absolute)
                    })
                    .collect()
            }),
            preview: options.preview.map(PreviewMode::from),

            rule_selections: vec![RuleSelection {
                select: options.common.select,
                ignore,
                extend_select: options.common.extend_select.unwrap_or_default(),
                fixable: options.common.fixable,
                unfixable,
                extend_fixable: options.common.extend_fixable.unwrap_or_default(),
            }],
            extend_safe_fixes: options.common.extend_safe_fixes.unwrap_or_default(),
            extend_unsafe_fixes: options.common.extend_unsafe_fixes.unwrap_or_default(),
            allowed_confusables: options.common.allowed_confusables,
            dummy_variable_rgx: options
                .common
                .dummy_variable_rgx
                .map(|pattern| Regex::new(&pattern))
                .transpose()
                .map_err(|e| anyhow!("Invalid `dummy-variable-rgx` value: {e}"))?,
            extend_per_file_ignores: options
                .common
                .extend_per_file_ignores
                .map(|per_file_ignores| {
                    per_file_ignores
                        .into_iter()
                        .map(|(pattern, prefixes)| {
                            PerFileIgnore::new(pattern, &prefixes, Some(project_root))
                        })
                        .collect()
                })
                .unwrap_or_default(),
            external: options.common.external,
            ignore_init_module_imports,
            explicit_preview_rules: options.common.explicit_preview_rules,
            per_file_ignores: options.common.per_file_ignores.map(|per_file_ignores| {
                per_file_ignores
                    .into_iter()
                    .map(|(pattern, prefixes)| {
                        PerFileIgnore::new(pattern, &prefixes, Some(project_root))
                    })
                    .collect()
            }),
            task_tags: options.common.task_tags,
            logger_objects: options.common.logger_objects,
            typing_modules: options.common.typing_modules,
            // Plugins
            flake8_annotations: options.common.flake8_annotations,
            flake8_bandit: options.common.flake8_bandit,
            flake8_boolean_trap: options.common.flake8_boolean_trap,
            flake8_bugbear: options.common.flake8_bugbear,
            flake8_builtins: options.common.flake8_builtins,
            flake8_comprehensions: options.common.flake8_comprehensions,
            flake8_copyright: options.common.flake8_copyright,
            flake8_errmsg: options.common.flake8_errmsg,
            flake8_gettext: options.common.flake8_gettext,
            flake8_implicit_str_concat: options.common.flake8_implicit_str_concat,
            flake8_import_conventions: options.common.flake8_import_conventions,
            flake8_pytest_style: options.common.flake8_pytest_style,
            flake8_quotes: options.common.flake8_quotes,
            flake8_self: options.common.flake8_self,
            flake8_tidy_imports: options.common.flake8_tidy_imports,
            flake8_type_checking: options.common.flake8_type_checking,
            flake8_unused_arguments: options.common.flake8_unused_arguments,
            isort: options.common.isort,
            mccabe: options.common.mccabe,
            pep8_naming: options.common.pep8_naming,
            pycodestyle: options.common.pycodestyle,
            pydocstyle: options.common.pydocstyle,
            pyflakes: options.common.pyflakes,
            pylint: options.common.pylint,
            pyupgrade: options.common.pyupgrade,
        })
    }

    fn as_rule_table(&self, preview: PreviewMode) -> Result<RuleTable> {
        let preview = PreviewOptions {
            mode: preview,
            require_explicit: self.explicit_preview_rules.unwrap_or_default(),
        };

        // The select_set keeps track of which rules have been selected.
        let mut select_set: RuleSet = DEFAULT_SELECTORS
            .iter()
            .flat_map(|selector| selector.rules(&preview))
            .collect();

        // The fixable set keeps track of which rules are fixable.
        let mut fixable_set: RuleSet = RuleSelector::All.all_rules().collect();

        // Ignores normally only subtract from the current set of selected
        // rules.  By that logic the ignore in `select = [], ignore = ["E501"]`
        // would be effectless. Instead we carry over the ignores to the next
        // selection in that case, creating a way for ignores to be reused
        // across config files (which otherwise wouldn't be possible since ruff
        // only has `extended` but no `extended-by`).
        let mut carryover_ignores: Option<&[RuleSelector]> = None;
        let mut carryover_unfixables: Option<&[RuleSelector]> = None;

        // Store selectors for displaying warnings
        let mut redirects = FxHashMap::default();
        let mut deprecated_selectors = FxHashSet::default();
        let mut removed_selectors = FxHashSet::default();
        let mut ignored_preview_selectors = FxHashSet::default();

        // Track which docstring rules are specifically enabled
        // which lets us override the docstring convention ignore-list
        let mut docstring_overrides: FxHashSet<Rule> = FxHashSet::default();

        for selection in &self.rule_selections {
            // If a selection only specifies extend-select we cannot directly
            // apply its rule selectors to the select_set because we firstly have
            // to resolve the effectively selected rules within the current rule selection
            // (taking specificity into account since more specific selectors take
            // precedence over less specific selectors within a rule selection).
            // We do this via the following HashMap where the bool indicates
            // whether to enable or disable the given rule.
            let mut select_map_updates: FxHashMap<Rule, bool> = FxHashMap::default();
            let mut fixable_map_updates: FxHashMap<Rule, bool> = FxHashMap::default();

            let mut docstring_override_updates: FxHashSet<Rule> = FxHashSet::default();

            let carriedover_ignores = carryover_ignores.take();
            let carriedover_unfixables = carryover_unfixables.take();

            for spec in Specificity::iter() {
                // Iterate over rule selectors in order of specificity.
                for selector in selection
                    .select
                    .iter()
                    .flatten()
                    .chain(selection.extend_select.iter())
                    .filter(|s| s.specificity() == spec)
                {
                    for rule in selector.rules(&preview) {
                        select_map_updates.insert(rule, true);

                        if spec == Specificity::Rule {
                            docstring_override_updates.insert(rule);
                        }
                    }
                }
                for selector in selection
                    .ignore
                    .iter()
                    .chain(carriedover_ignores.into_iter().flatten())
                    .filter(|s| s.specificity() == spec)
                {
                    for rule in selector.rules(&preview) {
                        select_map_updates.insert(rule, false);
                    }
                }

                // Apply the same logic to `fixable` and `unfixable`.
                for selector in selection
                    .fixable
                    .iter()
                    .flatten()
                    .chain(selection.extend_fixable.iter())
                    .filter(|s| s.specificity() == spec)
                {
                    for rule in selector.all_rules() {
                        fixable_map_updates.insert(rule, true);
                    }
                }
                for selector in selection
                    .unfixable
                    .iter()
                    .chain(carriedover_unfixables.into_iter().flatten())
                    .filter(|s| s.specificity() == spec)
                {
                    for rule in selector.all_rules() {
                        fixable_map_updates.insert(rule, false);
                    }
                }
            }

            if let Some(select) = &selection.select {
                // If the `select` option is given we reassign the whole select_set
                // (overriding everything that has been defined previously).
                select_set = select_map_updates
                    .into_iter()
                    .filter_map(|(rule, enabled)| enabled.then_some(rule))
                    .collect();

                if select.is_empty()
                    && selection.extend_select.is_empty()
                    && !selection.ignore.is_empty()
                {
                    carryover_ignores = Some(&selection.ignore);
                }

                docstring_overrides = docstring_override_updates;
            } else {
                // Otherwise we apply the updates on top of the existing select_set.
                for (rule, enabled) in select_map_updates {
                    select_set.set(rule, enabled);
                }

                for rule in docstring_override_updates {
                    docstring_overrides.insert(rule);
                }
            }

            // Apply the same logic to `fixable` and `unfixable`.
            if let Some(fixable) = &selection.fixable {
                fixable_set = fixable_map_updates
                    .into_iter()
                    .filter_map(|(rule, enabled)| enabled.then_some(rule))
                    .collect();

                if fixable.is_empty()
                    && selection.extend_fixable.is_empty()
                    && !selection.unfixable.is_empty()
                {
                    carryover_unfixables = Some(&selection.unfixable);
                }
            } else {
                for (rule, enabled) in fixable_map_updates {
                    fixable_set.set(rule, enabled);
                }
            }

            // Check for selections that require a warning
            for (kind, selector) in selection.selectors_by_kind() {
                // Some of these checks are only for `Kind::Enable` which means only `--select` will warn
                // and use with, e.g., `--ignore` or `--fixable` is okay

                // Unstable rules
                if preview.mode.is_disabled() && kind.is_enable() {
                    // Check if the selector is empty because preview mode is disabled
                    if selector.rules(&preview).next().is_none()
                        && selector
                            .rules(&PreviewOptions {
                                mode: PreviewMode::Enabled,
                                require_explicit: preview.require_explicit,
                            })
                            .next()
                            .is_some()
                    {
                        ignored_preview_selectors.insert(selector);
                    }
                }

                // Deprecated rules
                if kind.is_enable() && selector.is_exact() {
                    if selector.all_rules().all(|rule| rule.is_deprecated()) {
                        deprecated_selectors.insert(selector.clone());
                    }
                }

                // Removed rules
                if selector.is_exact() {
                    if selector.all_rules().all(|rule| rule.is_removed()) {
                        removed_selectors.insert(selector);
                    }
                }

                // Redirected rules
                if let RuleSelector::Prefix {
                    prefix,
                    redirected_from: Some(redirect_from),
                }
                | RuleSelector::Rule {
                    prefix,
                    redirected_from: Some(redirect_from),
                } = selector
                {
                    redirects.insert(redirect_from, prefix);
                }
            }
        }

        let removed_selectors = removed_selectors.iter().sorted().collect::<Vec<_>>();
        match removed_selectors.as_slice() {
            [] => (),
            [selection] => {
                let (prefix, code) = selection.prefix_and_code();
                return Err(anyhow!(
                    "Rule `{prefix}{code}` was removed and cannot be selected."
                ));
            }
            [..] => {
                let mut message =
                    "The following rules have been removed and cannot be selected:".to_string();
                for selection in removed_selectors {
                    let (prefix, code) = selection.prefix_and_code();
                    message.push_str("\n    - ");
                    message.push_str(prefix);
                    message.push_str(code);
                }
                message.push('\n');
                return Err(anyhow!(message));
            }
        }

        for (from, target) in redirects.iter().sorted_by_key(|item| item.0) {
            // TODO(martin): This belongs into the ruff crate.
            warn_user_once_by_id!(
                from,
                "`{from}` has been remapped to `{}{}`.",
                target.linter().common_prefix(),
                target.short_code()
            );
        }

        if preview.mode.is_disabled() {
            for selection in deprecated_selectors.iter().sorted() {
                let (prefix, code) = selection.prefix_and_code();
                warn_user_once_by_message!(
                    "Rule `{prefix}{code}` is deprecated and will be removed in a future release.",
                );
            }
        } else {
            let deprecated_selectors = deprecated_selectors.iter().sorted().collect::<Vec<_>>();
            match deprecated_selectors.as_slice() {
                [] => (),
                [selection] => {
                    let (prefix, code) = selection.prefix_and_code();
                    return Err(anyhow!("Selection of deprecated rule `{prefix}{code}` is not allowed when preview is enabled."));
                }
                [..] => {
                    let mut message = "Selection of deprecated rules is not allowed when preview is enabled. Remove selection of:".to_string();
                    for selection in deprecated_selectors {
                        let (prefix, code) = selection.prefix_and_code();
                        message.push_str("\n\t- ");
                        message.push_str(prefix);
                        message.push_str(code);
                    }
                    message.push('\n');
                    return Err(anyhow!(message));
                }
            }
        }

        for selection in ignored_preview_selectors.iter().sorted() {
            let (prefix, code) = selection.prefix_and_code();
            warn_user_once_by_message!(
                "Selection `{prefix}{code}` has no effect because preview is not enabled.",
            );
        }

        let mut rules = RuleTable::empty();

        for rule in select_set {
            let fix = fixable_set.contains(rule);
            rules.enable(rule, fix);
        }

        // If a docstring convention is specified, disable any incompatible error
        // codes unless we are specifically overridden.
        if let Some(convention) = self
            .pydocstyle
            .as_ref()
            .and_then(|pydocstyle| pydocstyle.convention)
        {
            for rule in convention.rules_to_be_ignored() {
                if !docstring_overrides.contains(rule) {
                    rules.disable(*rule);
                }
            }
        }

        // Validate that we didn't enable any incompatible rules. Use this awkward
        // approach to give each pair it's own `warn_user_once`.
        for (preferred, expendable, message) in INCOMPATIBLE_CODES {
            if rules.enabled(*preferred) && rules.enabled(*expendable) {
                warn_user_once_by_id!(expendable.as_ref(), "{}", message);
                rules.disable(*expendable);
            }
        }

        Ok(rules)
    }

    #[must_use]
    pub fn combine(self, config: Self) -> Self {
        let mut rule_selections = config.rule_selections;
        rule_selections.extend(self.rule_selections);

        let mut extend_safe_fixes = config.extend_safe_fixes;
        extend_safe_fixes.extend(self.extend_safe_fixes);

        let mut extend_unsafe_fixes = config.extend_unsafe_fixes;
        extend_unsafe_fixes.extend(self.extend_unsafe_fixes);

        let mut extend_per_file_ignores = config.extend_per_file_ignores;
        extend_per_file_ignores.extend(self.extend_per_file_ignores);

        Self {
            exclude: self.exclude.or(config.exclude),
            preview: self.preview.or(config.preview),
            rule_selections,
            extend_safe_fixes,
            extend_unsafe_fixes,
            allowed_confusables: self.allowed_confusables.or(config.allowed_confusables),
            dummy_variable_rgx: self.dummy_variable_rgx.or(config.dummy_variable_rgx),
            extend_per_file_ignores,
            external: self.external.or(config.external),
            ignore_init_module_imports: self
                .ignore_init_module_imports
                .or(config.ignore_init_module_imports),
            logger_objects: self.logger_objects.or(config.logger_objects),
            per_file_ignores: self.per_file_ignores.or(config.per_file_ignores),
            explicit_preview_rules: self
                .explicit_preview_rules
                .or(config.explicit_preview_rules),
            task_tags: self.task_tags.or(config.task_tags),
            typing_modules: self.typing_modules.or(config.typing_modules),
            // Plugins
            flake8_annotations: self.flake8_annotations.combine(config.flake8_annotations),
            flake8_bandit: self.flake8_bandit.combine(config.flake8_bandit),
            flake8_boolean_trap: self.flake8_boolean_trap.combine(config.flake8_boolean_trap),
            flake8_bugbear: self.flake8_bugbear.combine(config.flake8_bugbear),
            flake8_builtins: self.flake8_builtins.combine(config.flake8_builtins),
            flake8_comprehensions: self
                .flake8_comprehensions
                .combine(config.flake8_comprehensions),
            flake8_copyright: self.flake8_copyright.combine(config.flake8_copyright),
            flake8_errmsg: self.flake8_errmsg.combine(config.flake8_errmsg),
            flake8_gettext: self.flake8_gettext.combine(config.flake8_gettext),
            flake8_implicit_str_concat: self
                .flake8_implicit_str_concat
                .combine(config.flake8_implicit_str_concat),
            flake8_import_conventions: self
                .flake8_import_conventions
                .combine(config.flake8_import_conventions),
            flake8_pytest_style: self.flake8_pytest_style.combine(config.flake8_pytest_style),
            flake8_quotes: self.flake8_quotes.combine(config.flake8_quotes),
            flake8_self: self.flake8_self.combine(config.flake8_self),
            flake8_tidy_imports: self.flake8_tidy_imports.combine(config.flake8_tidy_imports),
            flake8_type_checking: self
                .flake8_type_checking
                .combine(config.flake8_type_checking),
            flake8_unused_arguments: self
                .flake8_unused_arguments
                .combine(config.flake8_unused_arguments),
            isort: self.isort.combine(config.isort),
            mccabe: self.mccabe.combine(config.mccabe),
            pep8_naming: self.pep8_naming.combine(config.pep8_naming),
            pycodestyle: self.pycodestyle.combine(config.pycodestyle),
            pydocstyle: self.pydocstyle.combine(config.pydocstyle),
            pyflakes: self.pyflakes.combine(config.pyflakes),
            pylint: self.pylint.combine(config.pylint),
            pyupgrade: self.pyupgrade.combine(config.pyupgrade),
        }
    }
}

#[derive(Clone, Debug, Default)]
pub struct FormatConfiguration {
    pub exclude: Option<Vec<FilePattern>>,
    pub preview: Option<PreviewMode>,
    pub extension: Option<ExtensionMapping>,

    pub indent_style: Option<IndentStyle>,
    pub quote_style: Option<QuoteStyle>,
    pub magic_trailing_comma: Option<MagicTrailingComma>,
    pub line_ending: Option<LineEnding>,
    pub docstring_code_format: Option<DocstringCode>,
    pub docstring_code_line_width: Option<DocstringCodeLineWidth>,
}

impl FormatConfiguration {
    #[allow(clippy::needless_pass_by_value)]
    pub fn from_options(options: FormatOptions, project_root: &Path) -> Result<Self> {
        Ok(Self {
            // `--extension` is a hidden command-line argument that isn't supported in configuration
            // files at present.
            extension: None,
            exclude: options.exclude.map(|paths| {
                paths
                    .into_iter()
                    .map(|pattern| {
                        let absolute = fs::normalize_path_to(&pattern, project_root);
                        FilePattern::User(pattern, absolute)
                    })
                    .collect()
            }),
            preview: options.preview.map(PreviewMode::from),
            indent_style: options.indent_style,
            quote_style: options.quote_style,
            magic_trailing_comma: options.skip_magic_trailing_comma.map(|skip| {
                if skip {
                    MagicTrailingComma::Ignore
                } else {
                    MagicTrailingComma::Respect
                }
            }),
            line_ending: options.line_ending,
            docstring_code_format: options.docstring_code_format.map(|yes| {
                if yes {
                    DocstringCode::Enabled
                } else {
                    DocstringCode::Disabled
                }
            }),
            docstring_code_line_width: options.docstring_code_line_length,
        })
    }

    #[must_use]
    #[allow(clippy::needless_pass_by_value)]
    pub fn combine(self, config: Self) -> Self {
        Self {
            exclude: self.exclude.or(config.exclude),
            preview: self.preview.or(config.preview),
            extension: self.extension.or(config.extension),
            indent_style: self.indent_style.or(config.indent_style),
            quote_style: self.quote_style.or(config.quote_style),
            magic_trailing_comma: self.magic_trailing_comma.or(config.magic_trailing_comma),
            line_ending: self.line_ending.or(config.line_ending),
            docstring_code_format: self.docstring_code_format.or(config.docstring_code_format),
            docstring_code_line_width: self
                .docstring_code_line_width
                .or(config.docstring_code_line_width),
        }
    }
}
pub(crate) trait CombinePluginOptions {
    #[must_use]
    fn combine(self, other: Self) -> Self;
}

impl<T: CombinePluginOptions> CombinePluginOptions for Option<T> {
    fn combine(self, other: Self) -> Self {
        match (self, other) {
            (Some(base), Some(other)) => Some(base.combine(other)),
            (Some(base), None) => Some(base),
            (None, Some(other)) => Some(other),
            (None, None) => None,
        }
    }
}

/// Given a list of source paths, which could include glob patterns, resolve the
/// matching paths.
pub fn resolve_src(src: &[String], project_root: &Path) -> Result<Vec<PathBuf>> {
    let expansions = src
        .iter()
        .map(shellexpand::full)
        .collect::<Result<Vec<Cow<'_, str>>, LookupError<VarError>>>()?;
    let globs = expansions
        .iter()
        .map(|path| Path::new(path.as_ref()))
        .map(|path| fs::normalize_path_to(path, project_root))
        .map(|path| glob(&path.to_string_lossy()))
        .collect::<Result<Vec<Paths>, PatternError>>()?;
    let paths: Vec<PathBuf> = globs
        .into_iter()
        .flatten()
        .collect::<Result<Vec<PathBuf>, GlobError>>()?;
    Ok(paths)
}

fn warn_about_deprecated_top_level_lint_options(
    top_level_options: &LintCommonOptions,
    path: Option<&Path>,
) {
    #[allow(deprecated)]
    let LintCommonOptions {
        allowed_confusables,
        dummy_variable_rgx,
        extend_ignore,
        extend_select,
        extend_fixable,
        extend_unfixable,
        external,
        fixable,
        ignore,
        extend_safe_fixes,
        extend_unsafe_fixes,
        ignore_init_module_imports,
        logger_objects,
        select,
        explicit_preview_rules,
        task_tags,
        typing_modules,
        unfixable,
        flake8_annotations,
        flake8_bandit,
        flake8_boolean_trap,
        flake8_bugbear,
        flake8_builtins,
        flake8_comprehensions,
        flake8_copyright,
        flake8_errmsg,
        flake8_quotes,
        flake8_self,
        flake8_tidy_imports,
        flake8_type_checking,
        flake8_gettext,
        flake8_implicit_str_concat,
        flake8_import_conventions,
        flake8_pytest_style,
        flake8_unused_arguments,
        isort,
        mccabe,
        pep8_naming,
        pycodestyle,
        pydocstyle,
        pyflakes,
        pylint,
        pyupgrade,
        per_file_ignores,
        extend_per_file_ignores,
    } = top_level_options;
    let mut used_options = Vec::new();

    if allowed_confusables.is_some() {
        used_options.push("allowed-confusables");
    }

    if dummy_variable_rgx.is_some() {
        used_options.push("dummy-variable-rgx");
    }

    if extend_ignore.is_some() {
        used_options.push("extend-ignore");
    }

    if extend_select.is_some() {
        used_options.push("extend-select");
    }

    if extend_fixable.is_some() {
        used_options.push("extend-fixable");
    }

    if extend_unfixable.is_some() {
        used_options.push("extend-unfixable");
    }

    if external.is_some() {
        used_options.push("external");
    }

    if fixable.is_some() {
        used_options.push("fixable");
    }

    if ignore.is_some() {
        used_options.push("ignore");
    }

    if extend_safe_fixes.is_some() {
        used_options.push("extend-safe-fixes");
    }

    if extend_unsafe_fixes.is_some() {
        used_options.push("extend-unsafe-fixes");
    }

    if ignore_init_module_imports.is_some() {
        used_options.push("ignore-init-module-imports");
    }

    if logger_objects.is_some() {
        used_options.push("logger-objects");
    }

    if select.is_some() {
        used_options.push("select");
    }

    if explicit_preview_rules.is_some() {
        used_options.push("explicit-preview-rules");
    }

    if task_tags.is_some() {
        used_options.push("task-tags");
    }

    if typing_modules.is_some() {
        used_options.push("typing-modules");
    }

    if unfixable.is_some() {
        used_options.push("unfixable");
    }

    if flake8_annotations.is_some() {
        used_options.push("flake8-annotations");
    }

    if flake8_bandit.is_some() {
        used_options.push("flake8-bandit");
    }

    if flake8_boolean_trap.is_some() {
        used_options.push("flake8-boolean-trap");
    }

    if flake8_bugbear.is_some() {
        used_options.push("flake8-bugbear");
    }

    if flake8_builtins.is_some() {
        used_options.push("flake8-builtins");
    }

    if flake8_comprehensions.is_some() {
        used_options.push("flake8-comprehensions");
    }

    if flake8_copyright.is_some() {
        used_options.push("flake8-copyright");
    }

    if flake8_errmsg.is_some() {
        used_options.push("flake8-errmsg");
    }

    if flake8_quotes.is_some() {
        used_options.push("flake8-quotes");
    }

    if flake8_self.is_some() {
        used_options.push("flake8-self");
    }

    if flake8_tidy_imports.is_some() {
        used_options.push("flake8-tidy-imports");
    }

    if flake8_type_checking.is_some() {
        used_options.push("flake8-type-checking");
    }

    if flake8_gettext.is_some() {
        used_options.push("flake8-gettext");
    }

    if flake8_implicit_str_concat.is_some() {
        used_options.push("flake8-implicit-str-concat");
    }

    if flake8_import_conventions.is_some() {
        used_options.push("flake8-import-conventions");
    }

    if flake8_pytest_style.is_some() {
        used_options.push("flake8-pytest-style");
    }

    if flake8_unused_arguments.is_some() {
        used_options.push("flake8-unused-arguments");
    }

    if isort.is_some() {
        used_options.push("isort");
    }

    if mccabe.is_some() {
        used_options.push("mccabe");
    }

    if pep8_naming.is_some() {
        used_options.push("pep8-naming");
    }

    if pycodestyle.is_some() {
        used_options.push("pycodestyle");
    }

    if pydocstyle.is_some() {
        used_options.push("pydocstyle");
    }

    if pyflakes.is_some() {
        used_options.push("pyflakes");
    }

    if pylint.is_some() {
        used_options.push("pylint");
    }

    if pyupgrade.is_some() {
        used_options.push("pyupgrade");
    }

    if per_file_ignores.is_some() {
        used_options.push("per-file-ignores");
    }

    if extend_per_file_ignores.is_some() {
        used_options.push("extend-per-file-ignores");
    }

    if used_options.is_empty() {
        return;
    }

    let options_mapping = used_options
        .iter()
        .map(|option| format!("- '{option}' -> 'lint.{option}'"))
        .join("\n  ");

    let thing_to_update = path.map_or_else(
        || String::from("your `--config` CLI arguments"),
        |path| format!("`{}`", fs::relativize_path(path)),
    );

    warn_user_once_by_message!(
        "The top-level linter settings are deprecated in favour of their counterparts in the `lint` section. \
        Please update the following options in {thing_to_update}:\n  {options_mapping}",
    );
}

#[cfg(test)]
mod tests {
    use std::str::FromStr;

    use anyhow::Result;

    use ruff_linter::codes::{Flake8Copyright, Pycodestyle, Refurb};
    use ruff_linter::registry::{Linter, Rule, RuleSet};
    use ruff_linter::rule_selector::PreviewOptions;
    use ruff_linter::settings::types::PreviewMode;
    use ruff_linter::RuleSelector;

    use crate::configuration::{LintConfiguration, RuleSelection};
    use crate::options::PydocstyleOptions;

    const PREVIEW_RULES: &[Rule] = &[
<<<<<<< HEAD
        Rule::ManualDictComprehension,
=======
        Rule::IsinstanceTypeNone,
        Rule::IfExprMinMax,
>>>>>>> 0ef31e24
        Rule::ReimplementedStarmap,
        Rule::SliceCopy,
        Rule::TooManyPublicMethods,
        Rule::TooManyPublicMethods,
        Rule::UnnecessaryEnumerate,
        Rule::MathConstant,
        Rule::PreviewTestRule,
        Rule::BlankLineBetweenMethods,
        Rule::BlankLinesTopLevel,
        Rule::TooManyBlankLines,
        Rule::BlankLineAfterDecorator,
        Rule::BlankLinesAfterFunctionOrClass,
        Rule::BlankLinesBeforeNestedDefinition,
    ];

    #[allow(clippy::needless_pass_by_value)]
    fn resolve_rules(
        selections: impl IntoIterator<Item = RuleSelection>,
        preview: Option<PreviewOptions>,
    ) -> Result<RuleSet> {
        Ok(LintConfiguration {
            rule_selections: selections.into_iter().collect(),
            explicit_preview_rules: preview.as_ref().map(|preview| preview.require_explicit),
            ..LintConfiguration::default()
        }
        .as_rule_table(preview.map(|preview| preview.mode).unwrap_or_default())?
        .iter_enabled()
        .collect())
    }

    #[test]
    fn select_linter() -> Result<()> {
        let actual = resolve_rules(
            [RuleSelection {
                select: Some(vec![Linter::Pycodestyle.into()]),
                ..RuleSelection::default()
            }],
            None,
        )?;

        let expected = RuleSet::from_rules(&[
            Rule::MixedSpacesAndTabs,
            Rule::MultipleImportsOnOneLine,
            Rule::ModuleImportNotAtTopOfFile,
            Rule::LineTooLong,
            Rule::MultipleStatementsOnOneLineColon,
            Rule::MultipleStatementsOnOneLineSemicolon,
            Rule::UselessSemicolon,
            Rule::NoneComparison,
            Rule::TrueFalseComparison,
            Rule::NotInTest,
            Rule::NotIsTest,
            Rule::TypeComparison,
            Rule::BareExcept,
            Rule::LambdaAssignment,
            Rule::AmbiguousVariableName,
            Rule::AmbiguousClassName,
            Rule::AmbiguousFunctionName,
            Rule::IOError,
            Rule::SyntaxError,
            Rule::TabIndentation,
            Rule::TrailingWhitespace,
            Rule::MissingNewlineAtEndOfFile,
            Rule::BlankLineWithWhitespace,
            Rule::DocLineTooLong,
            Rule::InvalidEscapeSequence,
        ]);
        assert_eq!(actual, expected);

        Ok(())
    }

    #[test]
    fn select_one_char_prefix() -> Result<()> {
        let actual = resolve_rules(
            [RuleSelection {
                select: Some(vec![Pycodestyle::W.into()]),
                ..RuleSelection::default()
            }],
            None,
        )?;

        let expected = RuleSet::from_rules(&[
            Rule::TrailingWhitespace,
            Rule::MissingNewlineAtEndOfFile,
            Rule::BlankLineWithWhitespace,
            Rule::DocLineTooLong,
            Rule::InvalidEscapeSequence,
            Rule::TabIndentation,
        ]);
        assert_eq!(actual, expected);
        Ok(())
    }

    #[test]
    fn select_two_char_prefix() -> Result<()> {
        let actual = resolve_rules(
            [RuleSelection {
                select: Some(vec![Pycodestyle::W6.into()]),
                ..RuleSelection::default()
            }],
            None,
        )?;
        let expected = RuleSet::from_rule(Rule::InvalidEscapeSequence);
        assert_eq!(actual, expected);
        Ok(())
    }

    #[test]
    fn select_prefix_ignore_code() -> Result<()> {
        let actual = resolve_rules(
            [RuleSelection {
                select: Some(vec![Pycodestyle::W.into()]),
                ignore: vec![Pycodestyle::W292.into()],
                ..RuleSelection::default()
            }],
            None,
        )?;
        let expected = RuleSet::from_rules(&[
            Rule::TrailingWhitespace,
            Rule::BlankLineWithWhitespace,
            Rule::DocLineTooLong,
            Rule::InvalidEscapeSequence,
            Rule::TabIndentation,
        ]);
        assert_eq!(actual, expected);
        Ok(())
    }

    #[test]
    fn select_code_ignore_prefix() -> Result<()> {
        let actual = resolve_rules(
            [RuleSelection {
                select: Some(vec![Pycodestyle::W292.into()]),
                ignore: vec![Pycodestyle::W.into()],
                ..RuleSelection::default()
            }],
            None,
        )?;
        let expected = RuleSet::from_rule(Rule::MissingNewlineAtEndOfFile);
        assert_eq!(actual, expected);
        Ok(())
    }

    #[test]
    fn select_code_ignore_code() -> Result<()> {
        let actual = resolve_rules(
            [RuleSelection {
                select: Some(vec![Pycodestyle::W605.into()]),
                ignore: vec![Pycodestyle::W605.into()],
                ..RuleSelection::default()
            }],
            None,
        )?;
        let expected = RuleSet::empty();
        assert_eq!(actual, expected);
        Ok(())
    }

    #[test]
    fn select_prefix_ignore_code_then_extend_select_code() -> Result<()> {
        let actual = resolve_rules(
            [
                RuleSelection {
                    select: Some(vec![Pycodestyle::W.into()]),
                    ignore: vec![Pycodestyle::W292.into()],
                    ..RuleSelection::default()
                },
                RuleSelection {
                    extend_select: vec![Pycodestyle::W292.into()],
                    ..RuleSelection::default()
                },
            ],
            None,
        )?;
        let expected = RuleSet::from_rules(&[
            Rule::TrailingWhitespace,
            Rule::MissingNewlineAtEndOfFile,
            Rule::BlankLineWithWhitespace,
            Rule::DocLineTooLong,
            Rule::InvalidEscapeSequence,
            Rule::TabIndentation,
        ]);
        assert_eq!(actual, expected);
        Ok(())
    }

    #[test]
    fn select_prefix_ignore_code_then_extend_select_code_ignore_prefix() -> Result<()> {
        let actual = resolve_rules(
            [
                RuleSelection {
                    select: Some(vec![Pycodestyle::W.into()]),
                    ignore: vec![Pycodestyle::W292.into()],
                    ..RuleSelection::default()
                },
                RuleSelection {
                    extend_select: vec![Pycodestyle::W292.into()],
                    ignore: vec![Pycodestyle::W.into()],
                    ..RuleSelection::default()
                },
            ],
            None,
        )?;
        let expected = RuleSet::from_rule(Rule::MissingNewlineAtEndOfFile);
        assert_eq!(actual, expected);
        Ok(())
    }

    #[test]
    fn ignore_code_then_select_prefix() -> Result<()> {
        let actual = resolve_rules(
            [
                RuleSelection {
                    select: Some(vec![]),
                    ignore: vec![Pycodestyle::W292.into()],
                    ..RuleSelection::default()
                },
                RuleSelection {
                    select: Some(vec![Pycodestyle::W.into()]),
                    ..RuleSelection::default()
                },
            ],
            None,
        )?;
        let expected = RuleSet::from_rules(&[
            Rule::TrailingWhitespace,
            Rule::BlankLineWithWhitespace,
            Rule::DocLineTooLong,
            Rule::InvalidEscapeSequence,
            Rule::TabIndentation,
        ]);
        assert_eq!(actual, expected);
        Ok(())
    }

    #[test]
    fn ignore_code_then_select_prefix_ignore_code() -> Result<()> {
        let actual = resolve_rules(
            [
                RuleSelection {
                    select: Some(vec![]),
                    ignore: vec![Pycodestyle::W292.into()],
                    ..RuleSelection::default()
                },
                RuleSelection {
                    select: Some(vec![Pycodestyle::W.into()]),
                    ignore: vec![Pycodestyle::W505.into()],
                    ..RuleSelection::default()
                },
            ],
            None,
        )?;
        let expected = RuleSet::from_rules(&[
            Rule::TrailingWhitespace,
            Rule::BlankLineWithWhitespace,
            Rule::InvalidEscapeSequence,
            Rule::TabIndentation,
        ]);
        assert_eq!(actual, expected);
        Ok(())
    }

    #[test]
    fn select_all_preview() -> Result<()> {
        let actual = resolve_rules(
            [RuleSelection {
                select: Some(vec![RuleSelector::All]),
                ..RuleSelection::default()
            }],
            Some(PreviewOptions {
                mode: PreviewMode::Disabled,
                ..PreviewOptions::default()
            }),
        )?;
        assert!(!actual.intersects(&RuleSet::from_rules(PREVIEW_RULES)));

        let actual = resolve_rules(
            [RuleSelection {
                select: Some(vec![RuleSelector::All]),
                ..RuleSelection::default()
            }],
            Some(PreviewOptions {
                mode: PreviewMode::Enabled,
                ..PreviewOptions::default()
            }),
        )?;
        assert!(actual.intersects(&RuleSet::from_rules(PREVIEW_RULES)));

        Ok(())
    }

    #[test]
    fn select_linter_preview() -> Result<()> {
        let actual = resolve_rules(
            [RuleSelection {
                select: Some(vec![Linter::Flake8Copyright.into()]),
                ..RuleSelection::default()
            }],
            Some(PreviewOptions {
                mode: PreviewMode::Disabled,
                ..PreviewOptions::default()
            }),
        )?;
        let expected = RuleSet::empty();
        assert_eq!(actual, expected);

        let actual = resolve_rules(
            [RuleSelection {
                select: Some(vec![Linter::Flake8Copyright.into()]),
                ..RuleSelection::default()
            }],
            Some(PreviewOptions {
                mode: PreviewMode::Enabled,
                ..PreviewOptions::default()
            }),
        )?;
        let expected = RuleSet::from_rule(Rule::MissingCopyrightNotice);
        assert_eq!(actual, expected);
        Ok(())
    }

    #[test]
    fn select_prefix_preview() -> Result<()> {
        let actual = resolve_rules(
            [RuleSelection {
                select: Some(vec![Flake8Copyright::_0.into()]),
                ..RuleSelection::default()
            }],
            Some(PreviewOptions {
                mode: PreviewMode::Disabled,
                ..PreviewOptions::default()
            }),
        )?;
        let expected = RuleSet::empty();
        assert_eq!(actual, expected);

        let actual = resolve_rules(
            [RuleSelection {
                select: Some(vec![Flake8Copyright::_0.into()]),
                ..RuleSelection::default()
            }],
            Some(PreviewOptions {
                mode: PreviewMode::Enabled,
                ..PreviewOptions::default()
            }),
        )?;
        let expected = RuleSet::from_rule(Rule::MissingCopyrightNotice);
        assert_eq!(actual, expected);
        Ok(())
    }

    #[test]
    fn select_rule_preview() -> Result<()> {
        // Test inclusion when toggling preview on and off
        let actual = resolve_rules(
            [RuleSelection {
                select: Some(vec![Refurb::_145.into()]),
                ..RuleSelection::default()
            }],
            Some(PreviewOptions {
                mode: PreviewMode::Disabled,
                ..PreviewOptions::default()
            }),
        )?;
        let expected = RuleSet::empty();
        assert_eq!(actual, expected);

        let actual = resolve_rules(
            [RuleSelection {
                select: Some(vec![Refurb::_145.into()]),
                ..RuleSelection::default()
            }],
            Some(PreviewOptions {
                mode: PreviewMode::Enabled,
                ..PreviewOptions::default()
            }),
        )?;
        let expected = RuleSet::from_rule(Rule::SliceCopy);
        assert_eq!(actual, expected);

        // Test inclusion when preview is on but explicit codes are required
        let actual = resolve_rules(
            [RuleSelection {
                select: Some(vec![Refurb::_145.into()]),
                ..RuleSelection::default()
            }],
            Some(PreviewOptions {
                mode: PreviewMode::Enabled,
                require_explicit: true,
            }),
        )?;
        let expected = RuleSet::from_rule(Rule::SliceCopy);
        assert_eq!(actual, expected);
        Ok(())
    }

    #[test]
    fn select_docstring_convention_override() -> Result<()> {
        fn assert_override(
            rule_selections: Vec<RuleSelection>,
            should_be_overridden: bool,
        ) -> Result<()> {
            use ruff_linter::rules::pydocstyle::settings::Convention;

            let config = LintConfiguration {
                rule_selections,
                pydocstyle: Some(PydocstyleOptions {
                    convention: Some(Convention::Numpy),
                    ..PydocstyleOptions::default()
                }),
                ..LintConfiguration::default()
            };

            let mut expected = RuleSet::from_rules(&[
                Rule::from_code("D410").unwrap(),
                Rule::from_code("D411").unwrap(),
                Rule::from_code("D412").unwrap(),
                Rule::from_code("D414").unwrap(),
                Rule::from_code("D418").unwrap(),
                Rule::from_code("D419").unwrap(),
            ]);
            if should_be_overridden {
                expected.insert(Rule::from_code("D417").unwrap());
            }
            assert_eq!(
                config
                    .as_rule_table(PreviewMode::Disabled)?
                    .iter_enabled()
                    .collect::<RuleSet>(),
                expected,
            );
            Ok(())
        }

        let d41 = RuleSelector::from_str("D41").unwrap();
        let d417 = RuleSelector::from_str("D417").unwrap();

        // D417 does not appear when D41 is provided...
        assert_override(
            vec![RuleSelection {
                select: Some(vec![d41.clone()]),
                ..RuleSelection::default()
            }],
            false,
        )?;

        // ...but does appear when specified directly.
        assert_override(
            vec![RuleSelection {
                select: Some(vec![d41.clone(), d417.clone()]),
                ..RuleSelection::default()
            }],
            true,
        )?;

        // ...but disappears if there's a subsequent `--select`.
        assert_override(
            vec![
                RuleSelection {
                    select: Some(vec![d417.clone()]),
                    ..RuleSelection::default()
                },
                RuleSelection {
                    select: Some(vec![d41.clone()]),
                    ..RuleSelection::default()
                },
            ],
            false,
        )?;

        // ...although an `--extend-select` is fine.
        assert_override(
            vec![
                RuleSelection {
                    select: Some(vec![d417.clone()]),
                    ..RuleSelection::default()
                },
                RuleSelection {
                    extend_select: vec![d41.clone()],
                    ..RuleSelection::default()
                },
            ],
            true,
        )?;

        Ok(())
    }
}<|MERGE_RESOLUTION|>--- conflicted
+++ resolved
@@ -1484,12 +1484,6 @@
     use crate::options::PydocstyleOptions;
 
     const PREVIEW_RULES: &[Rule] = &[
-<<<<<<< HEAD
-        Rule::ManualDictComprehension,
-=======
-        Rule::IsinstanceTypeNone,
-        Rule::IfExprMinMax,
->>>>>>> 0ef31e24
         Rule::ReimplementedStarmap,
         Rule::SliceCopy,
         Rule::TooManyPublicMethods,
