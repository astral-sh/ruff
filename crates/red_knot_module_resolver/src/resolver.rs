use std::ops::Deref;
use std::sync::Arc;

use ruff_db::file_system::FileSystemPathBuf;
use ruff_db::vfs::{system_path_to_file, vfs_path_to_file, VfsFile, VfsPath};

use crate::db::Db;
use crate::module::{Module, ModuleKind};
use crate::module_name::ModuleName;
use crate::path::ModuleResolutionPathBuf;
use crate::resolver::internal::ModuleResolverSearchPaths;
use crate::supported_py_version::{set_target_py_version, SupportedPyVersion};

/// Configures the module resolver settings.
///
/// Must be called before calling any other module resolution functions.
pub fn set_module_resolution_settings(db: &mut dyn Db, config: ModuleResolutionSettings) {
    // There's no concurrency issue here because we hold a `&mut dyn Db` reference. No other
    // thread can mutate the `Db` while we're in this call, so using `try_get` to test if
    // the settings have already been set is safe.
    let (target_version, search_paths) = config.into_ordered_search_paths();
    if let Some(existing) = ModuleResolverSearchPaths::try_get(db) {
        existing.set_search_paths(db).to(search_paths);
    } else {
        ModuleResolverSearchPaths::new(db, search_paths);
    }
    set_target_py_version(db, target_version);
}

/// Resolves a module name to a module.
pub fn resolve_module(db: &dyn Db, module_name: ModuleName) -> Option<Module> {
    let interned_name = internal::ModuleNameIngredient::new(db, module_name);

    resolve_module_query(db, interned_name)
}

/// Salsa query that resolves an interned [`ModuleNameIngredient`] to a module.
///
/// This query should not be called directly. Instead, use [`resolve_module`]. It only exists
/// because Salsa requires the module name to be an ingredient.
#[salsa::tracked]
pub(crate) fn resolve_module_query<'db>(
    db: &'db dyn Db,
    module_name: internal::ModuleNameIngredient<'db>,
) -> Option<Module> {
    let _span = tracing::trace_span!("resolve_module", ?module_name).entered();

    let name = module_name.name(db);

    let (search_path, module_file, kind) = resolve_name(db, name)?;

    let module = Module::new(name.clone(), kind, search_path, module_file);

    Some(module)
}

/// Resolves the module for the given path.
///
/// Returns `None` if the path is not a module locatable via `sys.path`.
#[allow(unused)]
pub(crate) fn path_to_module(db: &dyn Db, path: &VfsPath) -> Option<Module> {
    // It's not entirely clear on first sight why this method calls `file_to_module` instead of
    // it being the other way round, considering that the first thing that `file_to_module` does
    // is to retrieve the file's path.
    //
    // The reason is that `file_to_module` is a tracked Salsa query and salsa queries require that
    // all arguments are Salsa ingredients (something stored in Salsa). `Path`s aren't salsa ingredients but
    // `VfsFile` is. So what we do here is to retrieve the `path`'s `VfsFile` so that we can make
    // use of Salsa's caching and invalidation.
    let file = vfs_path_to_file(db.upcast(), path)?;
    file_to_module(db, file)
}

/// Resolves the module for the file with the given id.
///
/// Returns `None` if the file is not a module locatable via any of the PEP-561 search paths
#[salsa::tracked]
pub(crate) fn file_to_module(db: &dyn Db, file: VfsFile) -> Option<Module> {
    let _span = tracing::trace_span!("file_to_module", ?file).entered();

    let VfsPath::FileSystem(path) = file.path(db.upcast()) else {
        todo!("VendoredPaths are not yet supported")
    };

    let search_paths = module_search_paths(db);

    let relative_path = search_paths
        .iter()
        .find_map(|root| root.relativize_path(path))?;

    let module_name = relative_path.to_module_name()?;

    // Resolve the module name to see if Python would resolve the name to the same path.
    // If it doesn't, then that means that multiple modules have the same name in different
    // root paths, but that the module corresponding to `path` is in a lower priority search path,
    // in which case we ignore it.
    let module = resolve_module(db, module_name)?;

    if file == module.file() {
        Some(module)
    } else {
        // This path is for a module with the same name but with a different precedence. For example:
        // ```
        // src/foo.py
        // src/foo/__init__.py
        // ```
        // The module name of `src/foo.py` is `foo`, but the module loaded by Python is `src/foo/__init__.py`.
        // That means we need to ignore `src/foo.py` even though it resolves to the same module name.
        None
    }
}

/// Configures the search paths that are used to resolve modules.
#[derive(Eq, PartialEq, Debug)]
pub struct ModuleResolutionSettings {
    /// The target Python version the user has specified
    pub target_version: SupportedPyVersion,

    /// List of user-provided paths that should take first priority in the module resolution.
    /// Examples in other type checkers are mypy's MYPYPATH environment variable,
    /// or pyright's stubPath configuration setting.
    pub extra_paths: Vec<FileSystemPathBuf>,

    /// The root of the workspace, used for finding first-party modules.
    pub workspace_root: FileSystemPathBuf,

    /// Optional (already validated) path to standard-library typeshed stubs.
    /// If this is not provided, we will fallback to our vendored typeshed stubs
    /// bundled as a zip file in the binary
    pub custom_typeshed: Option<FileSystemPathBuf>,

    /// The path to the user's `site-packages` directory, where third-party packages from ``PyPI`` are installed.
    pub site_packages: Option<FileSystemPathBuf>,
}

impl ModuleResolutionSettings {
    /// Implementation of PEP 561's module resolution order
    /// (with some small, deliberate, differences)
    fn into_ordered_search_paths(self) -> (SupportedPyVersion, OrderedSearchPaths) {
        let ModuleResolutionSettings {
            target_version,
            extra_paths,
            workspace_root,
            site_packages,
            custom_typeshed,
        } = self;

        let mut paths = extra_paths
            .into_iter()
            .map(ModuleResolutionPathBuf::extra)
            .collect::<Option<Vec<ModuleResolutionPathBuf>>>()
            .unwrap();

        paths.push(ModuleResolutionPathBuf::first_party(workspace_root).unwrap());

        if let Some(custom_typeshed) = custom_typeshed {
            paths.push(
                ModuleResolutionPathBuf::stdlib_from_typeshed_root(&custom_typeshed).unwrap(),
            );
        }

        // TODO vendor typeshed's third-party stubs as well as the stdlib and fallback to them as a final step
        if let Some(site_packages) = site_packages {
            paths.push(ModuleResolutionPathBuf::site_packages(site_packages).unwrap());
        }

        (
            target_version,
            OrderedSearchPaths(paths.into_iter().map(Arc::new).collect()),
        )
    }
}

/// A resolved module resolution order, implementing PEP 561
/// (with some small, deliberate differences)
#[derive(Clone, Debug, Default, Eq, PartialEq)]
pub(crate) struct OrderedSearchPaths(Vec<Arc<ModuleResolutionPathBuf>>);

impl Deref for OrderedSearchPaths {
    type Target = [Arc<ModuleResolutionPathBuf>];

    fn deref(&self) -> &Self::Target {
        &self.0
    }
}

// The singleton methods generated by salsa are all `pub` instead of `pub(crate)` which triggers
// `unreachable_pub`. Work around this by creating a module and allow `unreachable_pub` for it.
// Salsa also generates uses to `_db` variables for `interned` which triggers `clippy::used_underscore_binding`. Suppress that too
// TODO(micha): Contribute a fix for this upstream where the singleton methods have the same visibility as the struct.
#[allow(unreachable_pub, clippy::used_underscore_binding)]
pub(crate) mod internal {
    use crate::module_name::ModuleName;
    use crate::resolver::OrderedSearchPaths;

    #[salsa::input(singleton)]
    pub(crate) struct ModuleResolverSearchPaths {
        #[return_ref]
        pub(super) search_paths: OrderedSearchPaths,
    }

    /// A thin wrapper around `ModuleName` to make it a Salsa ingredient.
    ///
    /// This is needed because Salsa requires that all query arguments are salsa ingredients.
    #[salsa::interned]
    pub(crate) struct ModuleNameIngredient<'db> {
        #[return_ref]
        pub(super) name: ModuleName,
    }
}

fn module_search_paths(db: &dyn Db) -> &[Arc<ModuleResolutionPathBuf>] {
    ModuleResolverSearchPaths::get(db).search_paths(db)
}

/// Given a module name and a list of search paths in which to lookup modules,
/// attempt to resolve the module name
fn resolve_name(
    db: &dyn Db,
    name: &ModuleName,
) -> Option<(Arc<ModuleResolutionPathBuf>, VfsFile, ModuleKind)> {
    let search_paths = module_search_paths(db);

    for search_path in search_paths {
        let mut components = name.components();
        let module_name = components.next_back()?;

        match resolve_package(db, search_path, components) {
            Ok(resolved_package) => {
                let mut package_path = resolved_package.path;

                package_path.push(module_name);

                // Must be a `__init__.pyi` or `__init__.py` or it isn't a package.
                let kind = if package_path.is_directory(db, search_path) {
                    package_path.push("__init__");
                    ModuleKind::Package
                } else {
                    ModuleKind::Module
                };

                // TODO Implement full https://peps.python.org/pep-0561/#type-checker-module-resolution-order resolution
                if let Some(stub) =
                    system_path_to_file(db.upcast(), package_path.with_pyi_extension())
                {
                    return Some((search_path.clone(), stub, kind));
                }

                if let Some(path_with_extension) = package_path.with_py_extension() {
                    if let Some(module) = system_path_to_file(db.upcast(), &path_with_extension) {
                        return Some((search_path.clone(), module, kind));
                    }
                };

                // For regular packages, don't search the next search path. All files of that
                // package must be in the same location
                if resolved_package.kind.is_regular_package() {
                    return None;
                }
            }
            Err(parent_kind) => {
                if parent_kind.is_regular_package() {
                    // For regular packages, don't search the next search path.
                    return None;
                }
            }
        }
    }

    None
}

fn resolve_package<'a, I>(
    db: &dyn Db,
    module_search_path: &ModuleResolutionPathBuf,
    components: I,
) -> Result<ResolvedPackage, PackageKind>
where
    I: Iterator<Item = &'a str>,
{
    let mut package_path = module_search_path.clone();

    // `true` if inside a folder that is a namespace package (has no `__init__.py`).
    // Namespace packages are special because they can be spread across multiple search paths.
    // https://peps.python.org/pep-0420/
    let mut in_namespace_package = false;

    // `true` if resolving a sub-package. For example, `true` when resolving `bar` of `foo.bar`.
    let mut in_sub_package = false;

    // For `foo.bar.baz`, test that `foo` and `baz` both contain a `__init__.py`.
    for folder in components {
        package_path.push(folder);

        let is_regular_package = package_path.is_regular_package(db, module_search_path);

        if is_regular_package {
            in_namespace_package = false;
        } else if package_path.is_directory(db, module_search_path) {
            // A directory without an `__init__.py` is a namespace package, continue with the next folder.
            in_namespace_package = true;
        } else if in_namespace_package {
            // Package not found but it is part of a namespace package.
            return Err(PackageKind::Namespace);
        } else if in_sub_package {
            // A regular sub package wasn't found.
            return Err(PackageKind::Regular);
        } else {
            // We couldn't find `foo` for `foo.bar.baz`, search the next search path.
            return Err(PackageKind::Root);
        }

        in_sub_package = true;
    }

    let kind = if in_namespace_package {
        PackageKind::Namespace
    } else if in_sub_package {
        PackageKind::Regular
    } else {
        PackageKind::Root
    };

    Ok(ResolvedPackage {
        kind,
        path: package_path,
    })
}

#[derive(Debug)]
struct ResolvedPackage {
    path: ModuleResolutionPathBuf,
    kind: PackageKind,
}

#[derive(Copy, Clone, Eq, PartialEq, Debug)]
enum PackageKind {
    /// A root package or module. E.g. `foo` in `foo.bar.baz` or just `foo`.
    Root,

    /// A regular sub-package where the parent contains an `__init__.py`.
    ///
    /// For example, `bar` in `foo.bar` when the `foo` directory contains an `__init__.py`.
    Regular,

    /// A sub-package in a namespace package. A namespace package is a package without an `__init__.py`.
    ///
    /// For example, `bar` in `foo.bar` if the `foo` directory contains no `__init__.py`.
    Namespace,
}

impl PackageKind {
    const fn is_regular_package(self) -> bool {
        matches!(self, PackageKind::Regular)
    }
}

#[cfg(test)]
mod tests {
<<<<<<< HEAD

    use ruff_db::file_system::FileSystemPath;
=======
    use ruff_db::file_system::{FileSystemPath, FileSystemPathBuf};
>>>>>>> 497fd4c5
    use ruff_db::vfs::{system_path_to_file, VfsFile, VfsPath};

    use crate::db::tests::{create_resolver_builder, TestCase};
    use crate::module::ModuleKind;
    use crate::module_name::ModuleName;

    use super::*;

    #[test]
    fn first_party_module() -> anyhow::Result<()> {
        let TestCase { db, src, .. } = create_resolver_builder()?.build();

        let foo_module_name = ModuleName::new_static("foo").unwrap();
        let foo_path = src.join("foo.py");
        db.memory_file_system()
            .write_file(&*foo_path, "print('Hello, world!')")?;

        let foo_module = resolve_module(&db, foo_module_name.clone()).unwrap();

        assert_eq!(
            Some(&foo_module),
            resolve_module(&db, foo_module_name.clone()).as_ref()
        );

        assert_eq!("foo", foo_module.name());
        assert_eq!(*src, foo_module.search_path());
        assert_eq!(ModuleKind::Module, foo_module.kind());

        assert_eq!(*foo_path, *foo_module.file().path(&db));
        assert_eq!(
            Some(foo_module),
            path_to_module(&db, &VfsPath::FileSystem(foo_path))
        );

        Ok(())
    }

    #[test]
    fn stdlib() -> anyhow::Result<()> {
        let TestCase {
            db,
            custom_typeshed,
            ..
        } = create_resolver_builder()?.build();

        let stdlib_dir =
            ModuleResolutionPathBuf::stdlib_from_typeshed_root(&custom_typeshed).unwrap();
        let functools_path = stdlib_dir.join("functools.pyi");
        db.memory_file_system()
            .write_file(&functools_path, "def update_wrapper(): ...")?;

        let functools_module_name = ModuleName::new_static("functools").unwrap();
        let functools_module = resolve_module(&db, functools_module_name.clone()).unwrap();

        assert_eq!(
            Some(&functools_module),
            resolve_module(&db, functools_module_name).as_ref()
        );

        assert_eq!(stdlib_dir, functools_module.search_path().to_path_buf());
        assert_eq!(ModuleKind::Module, functools_module.kind());

        let functools_path_vfs = VfsPath::from(functools_path);

        assert_eq!(&functools_path_vfs, functools_module.file().path(&db));

        assert_eq!(
            Some(functools_module),
            path_to_module(&db, &functools_path_vfs)
        );

        Ok(())
    }

    #[test]
    fn first_party_precedence_over_stdlib() -> anyhow::Result<()> {
        let TestCase {
            db,
            src,
            custom_typeshed,
            ..
        } = create_resolver_builder()?.build();

        let stdlib_dir = custom_typeshed.join("stdlib");
        let stdlib_functools_path = stdlib_dir.join("functools.pyi");
        let first_party_functools_path = src.join("functools.py");

        db.memory_file_system().write_files([
            (&stdlib_functools_path, "def update_wrapper(): ..."),
            (&first_party_functools_path, "def update_wrapper(): ..."),
        ])?;

        let functools_module_name = ModuleName::new_static("functools").unwrap();
        let functools_module = resolve_module(&db, functools_module_name.clone()).unwrap();

        assert_eq!(
            Some(&functools_module),
            resolve_module(&db, functools_module_name).as_ref()
        );
        assert_eq!(*src, functools_module.search_path());
        assert_eq!(ModuleKind::Module, functools_module.kind());
        assert_eq!(
            *first_party_functools_path,
            *functools_module.file().path(&db)
        );

        assert_eq!(
            Some(functools_module),
            path_to_module(&db, &VfsPath::FileSystem(first_party_functools_path))
        );

        Ok(())
    }

    // TODO: Port typeshed test case. Porting isn't possible at the moment because the vendored zip
    //   is part of the red knot crate
    // #[test]
    // fn typeshed_zip_created_at_build_time() -> anyhow::Result<()> {
    //     // The file path here is hardcoded in this crate's `build.rs` script.
    //     // Luckily this crate will fail to build if this file isn't available at build time.
    //     const TYPESHED_ZIP_BYTES: &[u8] =
    //         include_bytes!(concat!(env!("OUT_DIR"), "/zipped_typeshed.zip"));
    //     assert!(!TYPESHED_ZIP_BYTES.is_empty());
    //     let mut typeshed_zip_archive = ZipArchive::new(Cursor::new(TYPESHED_ZIP_BYTES))?;
    //
    //     let path_to_functools = Path::new("stdlib").join("functools.pyi");
    //     let mut functools_module_stub = typeshed_zip_archive
    //         .by_name(path_to_functools.to_str().unwrap())
    //         .unwrap();
    //     assert!(functools_module_stub.is_file());
    //
    //     let mut functools_module_stub_source = String::new();
    //     functools_module_stub.read_to_string(&mut functools_module_stub_source)?;
    //
    //     assert!(functools_module_stub_source.contains("def update_wrapper("));
    //     Ok(())
    // }

    #[test]
    fn resolve_package() -> anyhow::Result<()> {
        let TestCase { src, db, .. } = create_resolver_builder()?.build();

        let foo_dir = src.join("foo");
        let foo_path = foo_dir.join("__init__.py");

        db.memory_file_system()
            .write_file(&*foo_path, "print('Hello, world!')")?;

        let foo_module = resolve_module(&db, ModuleName::new_static("foo").unwrap()).unwrap();

        assert_eq!("foo", foo_module.name());
        assert_eq!(*src, foo_module.search_path());
        assert_eq!(*foo_path, *foo_module.file().path(&db));

        assert_eq!(
            Some(&foo_module),
            path_to_module(&db, &VfsPath::FileSystem(foo_path)).as_ref()
        );

        // Resolving by directory doesn't resolve to the init file.
        assert_eq!(None, path_to_module(&db, &VfsPath::FileSystem(foo_dir)));

        Ok(())
    }

    #[test]
    fn package_priority_over_module() -> anyhow::Result<()> {
        let TestCase { db, src, .. } = create_resolver_builder()?.build();

        let foo_dir = src.join("foo");
        let foo_init = foo_dir.join("__init__.py");

        db.memory_file_system()
            .write_file(&*foo_init, "print('Hello, world!')")?;

        let foo_py = src.join("foo.py");
        db.memory_file_system()
            .write_file(&*foo_py, "print('Hello, world!')")?;

        let foo_module = resolve_module(&db, ModuleName::new_static("foo").unwrap()).unwrap();

        assert_eq!(*src, foo_module.search_path());
        assert_eq!(*foo_init, *foo_module.file().path(&db));
        assert_eq!(ModuleKind::Package, foo_module.kind());

        assert_eq!(
            Some(foo_module),
            path_to_module(&db, &VfsPath::FileSystem(foo_init))
        );
        assert_eq!(None, path_to_module(&db, &VfsPath::FileSystem(foo_py)));

        Ok(())
    }

    #[test]
    fn typing_stub_over_module() -> anyhow::Result<()> {
        let TestCase { db, src, .. } = create_resolver_builder()?.build();

        let foo_stub = src.join("foo.pyi");
        let foo_py = src.join("foo.py");
        db.memory_file_system()
            .write_files([(&*foo_stub, "x: int"), (&*foo_py, "print('Hello, world!')")])?;

        let foo = resolve_module(&db, ModuleName::new_static("foo").unwrap()).unwrap();

        assert_eq!(*src, foo.search_path());
        assert_eq!(*foo_stub, *foo.file().path(&db));

        assert_eq!(
            Some(foo),
            path_to_module(&db, &VfsPath::FileSystem(foo_stub))
        );
        assert_eq!(None, path_to_module(&db, &VfsPath::FileSystem(foo_py)));

        Ok(())
    }

    #[test]
    fn sub_packages() -> anyhow::Result<()> {
        let TestCase { db, src, .. } = create_resolver_builder()?.build();

        let foo = src.join("foo");
        let bar = foo.join("bar");
        let baz = bar.join("baz.py");

        db.memory_file_system().write_files([
            (&*foo.join("__init__.py"), ""),
            (&*bar.join("__init__.py"), ""),
            (&*baz, "print('Hello, world!')"),
        ])?;

        let baz_module =
            resolve_module(&db, ModuleName::new_static("foo.bar.baz").unwrap()).unwrap();

        assert_eq!(*src, baz_module.search_path());
        assert_eq!(*baz, *baz_module.file().path(&db));

        assert_eq!(
            Some(baz_module),
            path_to_module(&db, &VfsPath::FileSystem(baz))
        );

        Ok(())
    }

    #[test]
    fn namespace_package() -> anyhow::Result<()> {
        let TestCase {
            db,
            src,
            site_packages,
            ..
        } = create_resolver_builder()?.build();

        // From [PEP420](https://peps.python.org/pep-0420/#nested-namespace-packages).
        // But uses `src` for `project1` and `site_packages2` for `project2`.
        // ```
        // src
        //   parent
        //     child
        //       one.py
        // site_packages
        //   parent
        //     child
        //       two.py
        // ```

        let parent1 = src.join("parent");
        let child1 = parent1.join("child");
        let one = child1.join("one.py");

        let parent2 = site_packages.join("parent");
        let child2 = parent2.join("child");
        let two = child2.join("two.py");

        db.memory_file_system().write_files([
            (&one, "print('Hello, world!')"),
            (&two, "print('Hello, world!')"),
        ])?;

        let one_module =
            resolve_module(&db, ModuleName::new_static("parent.child.one").unwrap()).unwrap();

        assert_eq!(
            Some(one_module),
            path_to_module(&db, &VfsPath::FileSystem(one))
        );

        let two_module =
            resolve_module(&db, ModuleName::new_static("parent.child.two").unwrap()).unwrap();
        assert_eq!(
            Some(two_module),
            path_to_module(&db, &VfsPath::FileSystem(two))
        );

        Ok(())
    }

    #[test]
    fn regular_package_in_namespace_package() -> anyhow::Result<()> {
        let TestCase {
            db,
            src,
            site_packages,
            ..
        } = create_resolver_builder()?.build();

        // Adopted test case from the [PEP420 examples](https://peps.python.org/pep-0420/#nested-namespace-packages).
        // The `src/parent/child` package is a regular package. Therefore, `site_packages/parent/child/two.py` should not be resolved.
        // ```
        // src
        //   parent
        //     child
        //       one.py
        // site_packages
        //   parent
        //     child
        //       two.py
        // ```

        let parent1 = src.join("parent");
        let child1 = parent1.join("child");
        let one = child1.join("one.py");

        let parent2 = site_packages.join("parent");
        let child2 = parent2.join("child");
        let two = child2.join("two.py");

        db.memory_file_system().write_files([
            (&child1.join("__init__.py"), "print('Hello, world!')"),
            (&one, "print('Hello, world!')"),
            (&two, "print('Hello, world!')"),
        ])?;

        let one_module =
            resolve_module(&db, ModuleName::new_static("parent.child.one").unwrap()).unwrap();

        assert_eq!(
            Some(one_module),
            path_to_module(&db, &VfsPath::FileSystem(one))
        );

        assert_eq!(
            None,
            resolve_module(&db, ModuleName::new_static("parent.child.two").unwrap())
        );
        Ok(())
    }

    #[test]
    fn module_search_path_priority() -> anyhow::Result<()> {
        let TestCase {
            db,
            src,
            site_packages,
            ..
        } = create_resolver_builder()?.build();

        let foo_src = src.join("foo.py");
        let foo_site_packages = site_packages.join("foo.py");

        db.memory_file_system()
            .write_files([(&foo_src, ""), (&foo_site_packages, "")])?;

        let foo_module = resolve_module(&db, ModuleName::new_static("foo").unwrap()).unwrap();

        assert_eq!(*src, foo_module.search_path());
        assert_eq!(*foo_src, *foo_module.file().path(&db));

        assert_eq!(
            Some(foo_module),
            path_to_module(&db, &VfsPath::FileSystem(foo_src))
        );
        assert_eq!(
            None,
            path_to_module(&db, &VfsPath::FileSystem(foo_site_packages))
        );

        Ok(())
    }

    #[test]
    #[cfg(target_family = "unix")]
    fn symlink() -> anyhow::Result<()> {
        let TestCase {
            mut db,
            src,
            site_packages,
            custom_typeshed,
        } = create_resolver_builder()?.build();

        db.with_os_file_system();

        let temp_dir = tempfile::tempdir()?;
        let root = FileSystemPath::from_std_path(temp_dir.path()).unwrap();

        let src = root.join(&*src);
        let site_packages = root.join(&*site_packages);
        let custom_typeshed = root.join(&*custom_typeshed);

        let foo = src.join("foo.py");
        let bar = src.join("bar.py");

        std::fs::create_dir_all(src.as_std_path())?;
        std::fs::create_dir_all(site_packages.as_std_path())?;
        std::fs::create_dir_all(custom_typeshed.as_std_path())?;

        std::fs::write(foo.as_std_path(), "")?;
        std::os::unix::fs::symlink(foo.as_std_path(), bar.as_std_path())?;

        let src = src.to_path_buf();
        let site_packages = site_packages.to_path_buf();
        let custom_typeshed = custom_typeshed.to_path_buf();

        let settings = ModuleResolutionSettings {
            target_version: SupportedPyVersion::Py38,
            extra_paths: vec![],
            workspace_root: src.clone(),
            site_packages: Some(site_packages.clone()),
            custom_typeshed: Some(custom_typeshed.clone()),
        };

        set_module_resolution_settings(&mut db, settings);

        let foo_module = resolve_module(&db, ModuleName::new_static("foo").unwrap()).unwrap();
        let bar_module = resolve_module(&db, ModuleName::new_static("bar").unwrap()).unwrap();

        assert_ne!(foo_module, bar_module);

        assert_eq!(*src, foo_module.search_path());
        assert_eq!(&foo, foo_module.file().path(&db));

        // `foo` and `bar` shouldn't resolve to the same file

        assert_eq!(*src, bar_module.search_path());
        assert_eq!(&bar, bar_module.file().path(&db));
        assert_eq!(&foo, foo_module.file().path(&db));

        assert_ne!(&foo_module, &bar_module);

        assert_eq!(
            Some(foo_module),
            path_to_module(&db, &VfsPath::FileSystem(foo))
        );
        assert_eq!(
            Some(bar_module),
            path_to_module(&db, &VfsPath::FileSystem(bar))
        );

        Ok(())
    }

    #[test]
    fn deleting_an_unrelated_file_doesnt_change_module_resolution() -> anyhow::Result<()> {
        let TestCase { mut db, src, .. } = create_resolver_builder()?.build();

        let foo_path = src.join("foo.py");
        let bar_path = src.join("bar.py");

        db.memory_file_system()
            .write_files([(&*foo_path, "x = 1"), (&*bar_path, "y = 2")])?;

        let foo_module_name = ModuleName::new_static("foo").unwrap();
        let foo_module = resolve_module(&db, foo_module_name.clone()).unwrap();

        let bar = system_path_to_file(&db, &*bar_path).expect("bar.py to exist");

        db.clear_salsa_events();

        // Delete `bar.py`
        db.memory_file_system().remove_file(&*bar_path)?;
        bar.touch(&mut db);

        // Re-query the foo module. The foo module should still be cached because `bar.py` isn't relevant
        // for resolving `foo`.

        let foo_module2 = resolve_module(&db, foo_module_name);

        assert!(!db
            .take_salsa_events()
            .iter()
            .any(|event| { matches!(event.kind, salsa::EventKind::WillExecute { .. }) }));

        assert_eq!(Some(foo_module), foo_module2);

        Ok(())
    }

    #[test]
    fn adding_a_file_on_which_the_module_resolution_depends_on_invalidates_the_query(
    ) -> anyhow::Result<()> {
        let TestCase { mut db, src, .. } = create_resolver_builder()?.build();
        let foo_path = src.join("foo.py");

        let foo_module_name = ModuleName::new_static("foo").unwrap();
        assert_eq!(resolve_module(&db, foo_module_name.clone()), None);

        // Now write the foo file
        db.memory_file_system().write_file(&*foo_path, "x = 1")?;
        VfsFile::touch_path(&mut db, &VfsPath::FileSystem(foo_path.clone()));
        let foo_file = system_path_to_file(&db, &*foo_path).expect("foo.py to exist");

        let foo_module = resolve_module(&db, foo_module_name).expect("Foo module to resolve");
        assert_eq!(foo_file, foo_module.file());

        Ok(())
    }

    #[test]
    fn removing_a_file_that_the_module_resolution_depends_on_invalidates_the_query(
    ) -> anyhow::Result<()> {
        let TestCase { mut db, src, .. } = create_resolver_builder()?.build();
        let foo_path = src.join("foo.py");
        let foo_init_path = src.join("foo/__init__.py");

        db.memory_file_system()
            .write_files([(&*foo_path, "x = 1"), (&*foo_init_path, "x = 2")])?;

        let foo_module_name = ModuleName::new_static("foo").unwrap();
        let foo_module = resolve_module(&db, foo_module_name.clone()).expect("foo module to exist");

        assert_eq!(*foo_init_path, *foo_module.file().path(&db));

        // Delete `foo/__init__.py` and the `foo` folder. `foo` should now resolve to `foo.py`
        db.memory_file_system().remove_file(&*foo_init_path)?;
        db.memory_file_system()
            .remove_directory(foo_init_path.parent().unwrap())?;
        VfsFile::touch_path(&mut db, &VfsPath::FileSystem(foo_init_path));

        let foo_module = resolve_module(&db, foo_module_name).expect("Foo module to resolve");
        assert_eq!(*foo_path, *foo_module.file().path(&db));

        Ok(())
    }
}<|MERGE_RESOLUTION|>--- conflicted
+++ resolved
@@ -357,12 +357,7 @@
 
 #[cfg(test)]
 mod tests {
-<<<<<<< HEAD
-
     use ruff_db::file_system::FileSystemPath;
-=======
-    use ruff_db::file_system::{FileSystemPath, FileSystemPathBuf};
->>>>>>> 497fd4c5
     use ruff_db::vfs::{system_path_to_file, VfsFile, VfsPath};
 
     use crate::db::tests::{create_resolver_builder, TestCase};
