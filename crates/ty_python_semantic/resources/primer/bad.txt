--- conflicted
+++ resolved
@@ -17,11 +17,7 @@
 setuptools  # vendors packaging, see above
 spack  # slow, success, but mypy-primer hangs processing the output
 spark  # too many iterations
-<<<<<<< HEAD
 static-frame # probabilistic panic https://github.com/salsa-rs/salsa/issues/831
-steam.py  # hangs
+steam.py  # hangs (single threaded)
 sympy # hangs when multi-threaded
-=======
-steam.py  # hangs (single threaded)
->>>>>>> 2289187b
 xarray  # too many iterations