Tanjun  # too many iterations
altair  # too many iterations (uses packaging)
arviz  # too many iterations on versions of arviz newer than https://github.com/arviz-devs/arviz/commit/3205b82bb4d6097c31f7334d7ac51a6de37002d0
cpython  # too many cycle iterations
graphql-core  # stack overflow
hydpy  # too many iterations
ibis  # too many iterations
jax  # too many iterations
mypy # too many iterations (self-recursive type alias)
nox # too many iterations (uses packaging)
packaging  # too many iterations
pandera  # too many iterations
pip  # vendors packaging, see above
pylint  # cycle panics (self-recursive type alias)
pyodide  # too many cycle iterations
scikit-build-core  # too many cycle iterations
setuptools  # vendors packaging, see above
spack  # slow, success, but mypy-primer hangs processing the output
spark  # too many iterations
steam.py  # hangs (single threaded)
<<<<<<< HEAD
sympy  # stack overflow (multi threaded)
streamlit  # too many iterations (uses packaging)
xarray  # too many iterations
=======
streamlit  # too many iterations (uses packaging)
>>>>>>> 6f2b874d
<|MERGE_RESOLUTION|>--- conflicted
+++ resolved
@@ -18,10 +18,5 @@
 spack  # slow, success, but mypy-primer hangs processing the output
 spark  # too many iterations
 steam.py  # hangs (single threaded)
-<<<<<<< HEAD
 sympy  # stack overflow (multi threaded)
-streamlit  # too many iterations (uses packaging)
-xarray  # too many iterations
-=======
-streamlit  # too many iterations (uses packaging)
->>>>>>> 6f2b874d
+streamlit  # too many iterations (uses packaging)