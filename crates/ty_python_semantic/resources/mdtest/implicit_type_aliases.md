--- conflicted
+++ resolved
@@ -545,11 +545,7 @@
     reveal_type(list_or_tuple)  # revealed: list[T@ListOrTuple] | tuple[T@ListOrTuple, ...]
     # TODO: Should be `list[Unknown] | tuple[Unknown, ...]`
     reveal_type(list_or_tuple_legacy)  # revealed: list[T@ListOrTupleLegacy] | tuple[T@ListOrTupleLegacy, ...]
-    # TODO: Should be `(...) -> Unknown`
-<<<<<<< HEAD
-    reveal_type(my_callable)  # revealed: (**P) -> typing.TypeVar
-=======
-    reveal_type(my_callable)  # revealed: @Todo(Callable[..] specialized with ParamSpec)
+    reveal_type(my_callable)  # revealed: (**P) -> T@MyCallable
     # TODO: Should be `Unknown`
     reveal_type(annotated_unknown)  # revealed: T@AnnotatedType
     # TODO: Should be `Unknown | None`
@@ -570,7 +566,6 @@
     reveal_type(list_of_str)  # revealed: list[str]
     # TODO: this should be `list[int]`
     reveal_type(list_of_int)  # revealed: list[T_default@MyListWithDefault]
->>>>>>> ecab623f
 ```
 
 (Generic) implicit type aliases can be used as base classes:
