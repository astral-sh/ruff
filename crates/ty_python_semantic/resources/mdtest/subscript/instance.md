# Instance subscript

## `__getitem__` unbound

```py
class NotSubscriptable: ...

a = NotSubscriptable()[0]  # error: "Cannot subscript object of type `NotSubscriptable` with no `__getitem__` method"
```

## `__getitem__` not callable

```py
class NotSubscriptable:
    __getitem__ = None

# error: "Method `__getitem__` of type `Unknown | None` is possibly not callable on object of type `NotSubscriptable`"
a = NotSubscriptable()[0]
```

## Valid `__getitem__`

```py
class Identity:
    def __getitem__(self, index: int) -> int:
        return index

reveal_type(Identity()[0])  # revealed: int
```

## `__getitem__` union

```py
def _(flag: bool):
    class Identity:
        if flag:
            def __getitem__(self, index: int) -> int:
                return index
        else:
            def __getitem__(self, index: int) -> str:
                return str(index)

    reveal_type(Identity()[0])  # revealed: int | str
```

<<<<<<< HEAD
## `__getitem__` with invalid index argument

```py
class Identity:
    def __getitem__(self, index: int) -> int:
        return index

a = Identity()
# error: [call-non-callable] "Method `__getitem__` of type `bound method Identity.__getitem__(index: int) -> int` cannot be called with argument of type `Literal["a"]` on object of type `Identity`"
a["a"]
```

=======
>>>>>>> 4739bc8d
## `__setitem__` with no `__getitem__`

```py
class NoGetitem:
    def __setitem__(self, index: int, value: int) -> None:
        pass

a = NoGetitem()
a[0] = 0
<<<<<<< HEAD
```

## Subscript store with no `__setitem__`

```py
class NoSetitem: ...

a = NoSetitem()
a[0] = 0  # error: "Cannot assign to object of type `NoSetitem` with no `__setitem__` method"
```

## `__setitem__` not callable

```py
class NoSetitem:
    __setitem__ = None

a = NoSetitem()
a[0] = 0  # error: "Method `__setitem__` of type `Unknown | None` is possibly not callable on object of type `NoSetitem`"
```

## Valid `__setitem__` method

```py
class Identity:
    def __setitem__(self, index: int, value: int) -> None:
        pass

a = Identity()
a[0] = 0
```

## `__setitem__` with invalid index argument

```py
class Identity:
    def __setitem__(self, index: int, value: int) -> None:
        pass

a = Identity()
# error: [call-non-callable] "Method `__setitem__` of type `bound method Identity.__setitem__(index: int, value: int) -> None` cannot be called with arguments of type `Literal["a"]` and `Literal[0]` on object of type `Identity`"
a["a"] = 0
=======
>>>>>>> 4739bc8d
```<|MERGE_RESOLUTION|>--- conflicted
+++ resolved
@@ -43,7 +43,6 @@
     reveal_type(Identity()[0])  # revealed: int | str
 ```
 
-<<<<<<< HEAD
 ## `__getitem__` with invalid index argument
 
 ```py
@@ -56,8 +55,6 @@
 a["a"]
 ```
 
-=======
->>>>>>> 4739bc8d
 ## `__setitem__` with no `__getitem__`
 
 ```py
@@ -67,7 +64,6 @@
 
 a = NoGetitem()
 a[0] = 0
-<<<<<<< HEAD
 ```
 
 ## Subscript store with no `__setitem__`
@@ -110,6 +106,4 @@
 a = Identity()
 # error: [call-non-callable] "Method `__setitem__` of type `bound method Identity.__setitem__(index: int, value: int) -> None` cannot be called with arguments of type `Literal["a"]` and `Literal[0]` on object of type `Identity`"
 a["a"] = 0
-=======
->>>>>>> 4739bc8d
 ```