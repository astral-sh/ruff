# Super

Python defines the terms _bound super object_ and _unbound super object_.

An **unbound super object** is created when `super` is called with only one argument. (e.g.
`super(A)`). This object may later be bound using the `super.__get__` method. However, this form is
rarely used in practice.

A **bound super object** is created either by calling `super(pivot_class, owner)` or by using the
implicit form `super()`, where both the pivot class and the owner are inferred. This is the most
common usage.

## Basic Usage

### Explicit Super Object

<!-- snapshot-diagnostics -->

`super(pivot_class, owner)` performs attribute lookup along the MRO, starting immediately after the
specified pivot class.

```toml
[environment]
python-version = "3.12"
```

```py
class A:
    def a(self): ...
    aa: int = 1

class B(A):
    def b(self): ...
    bb: int = 2

class C(B):
    def c(self): ...
    cc: int = 3

reveal_type(C.__mro__)  # revealed: tuple[<class 'C'>, <class 'B'>, <class 'A'>, <class 'object'>]

super(C, C()).a
super(C, C()).b
super(C, C()).c  # error: [unresolved-attribute]

super(B, C()).a
super(B, C()).b  # error: [unresolved-attribute]
super(B, C()).c  # error: [unresolved-attribute]

super(A, C()).a  # error: [unresolved-attribute]
super(A, C()).b  # error: [unresolved-attribute]
super(A, C()).c  # error: [unresolved-attribute]

reveal_type(super(C, C()).a)  # revealed: bound method C.a() -> Unknown
reveal_type(super(C, C()).b)  # revealed: bound method C.b() -> Unknown
reveal_type(super(C, C()).aa)  # revealed: int
reveal_type(super(C, C()).bb)  # revealed: int
```

Examples of explicit `super()` with unusual types. We allow almost any type to be passed as the
second argument to `super()` -- the only exceptions are "pure abstract" types such as `Callable` and
synthesized `Protocol`s that cannot be upcast to, or interpreted as, a non-`object` nominal type.

```py
import types
from typing_extensions import Callable, TypeIs, Literal, TypedDict

def f(): ...

class Foo[T]:
    def method(self): ...
    @property
    def some_property(self): ...

type Alias = int

class SomeTypedDict(TypedDict):
    x: int
    y: bytes

# revealed: <super: <class 'object'>, FunctionType>
reveal_type(super(object, f))
# revealed: <super: <class 'object'>, WrapperDescriptorType>
reveal_type(super(object, types.FunctionType.__get__))
# revealed: <super: <class 'object'>, GenericAlias>
reveal_type(super(object, Foo[int]))
# revealed: <super: <class 'object'>, _SpecialForm>
reveal_type(super(object, Literal))
# revealed: <super: <class 'object'>, TypeAliasType>
reveal_type(super(object, Alias))
# revealed: <super: <class 'object'>, MethodType>
reveal_type(super(object, Foo().method))
# revealed: <super: <class 'object'>, property>
reveal_type(super(object, Foo.some_property))

def g(x: object) -> TypeIs[list[object]]:
    return isinstance(x, list)

def _(x: object, y: SomeTypedDict, z: Callable[[int, str], bool]):
    if hasattr(x, "bar"):
        # revealed: <Protocol with members 'bar'>
        reveal_type(x)
        # error: [invalid-super-argument]
        # revealed: Unknown
        reveal_type(super(object, x))

    # error: [invalid-super-argument]
    # revealed: Unknown
    reveal_type(super(object, z))

    is_list = g(x)
    # revealed: TypeIs[list[object] @ x]
    reveal_type(is_list)
    # revealed: <super: <class 'object'>, bool>
    reveal_type(super(object, is_list))

    # revealed: <super: <class 'object'>, dict[Literal["x", "y"], int | bytes]>
    reveal_type(super(object, y))
```

### Implicit Super Object

<!-- snapshot-diagnostics -->

The implicit form `super()` is same as `super(__class__, <first argument>)`. The `__class__` refers
to the class that contains the function where `super()` is used. The first argument refers to the
current method’s first parameter (typically `self` or `cls`).

```toml
[environment]
python-version = "3.12"
```

```py
from __future__ import annotations

class A:
    def __init__(self, a: int): ...
    @classmethod
    def f(cls): ...

class B(A):
    def __init__(self, a: int):
<<<<<<< HEAD
        reveal_type(super())  # revealed: <super: <class 'B'>, B>
=======
        # TODO: Once `Self` is supported, this should be `<super: <class 'B'>, B>`
        reveal_type(super())  # revealed: <super: <class 'B'>, Unknown>
        reveal_type(super(object, super()))  # revealed: <super: <class 'object'>, super>
>>>>>>> 513d2996
        super().__init__(a)

    @classmethod
    def f(cls):
        # TODO: Once `cls` is supported, this should be `<super: <class 'B'>, <class 'B'>>`
        reveal_type(super())  # revealed: <super: <class 'B'>, Unknown>
        super().f()

super(B, B(42)).__init__(42)
super(B, B).f()
```

Some examples with unusual annotations for `self` or `cls`:

```py
import enum
from typing import Any, Self, Never, Protocol, Callable
from ty_extensions import Intersection

class BuilderMeta(type):
    def __new__(
        cls: type[Any],
        name: str,
        bases: tuple[type, ...],
        dct: dict[str, Any],
    ) -> BuilderMeta:
        # revealed: <super: <class 'BuilderMeta'>, Any>
        s = reveal_type(super())
        # revealed: Any
        return reveal_type(s.__new__(cls, name, bases, dct))

class BuilderMeta2(type):
    def __new__(
        cls: type[BuilderMeta2],
        name: str,
        bases: tuple[type, ...],
        dct: dict[str, Any],
    ) -> BuilderMeta2:
        # revealed: <super: <class 'BuilderMeta2'>, <class 'BuilderMeta2'>>
        s = reveal_type(super())
        # TODO: should be `BuilderMeta2` (needs https://github.com/astral-sh/ty/issues/501)
        # revealed:  Unknown
        return reveal_type(s.__new__(cls, name, bases, dct))

class Foo[T]:
    x: T

    def method(self: Any):
        reveal_type(super())  # revealed: <super: <class 'Foo'>, Any>

        if isinstance(self, Foo):
            reveal_type(super())  # revealed: <super: <class 'Foo'>, Any>

    def method2(self: Foo[T]):
        # revealed: <super: <class 'Foo'>, Foo[T@Foo]>
        reveal_type(super())

    def method3(self: Foo):
        # revealed: <super: <class 'Foo'>, Foo[Unknown]>
        reveal_type(super())

    def method4(self: Self):
        # revealed: <super: <class 'Foo'>, Foo[T@Foo]>
        reveal_type(super())

    def method5[S: Foo[int]](self: S, other: S) -> S:
        # revealed: <super: <class 'Foo'>, Foo[int]>
        reveal_type(super())
        return self

    def method6[S: (Foo[int], Foo[str])](self: S, other: S) -> S:
        # revealed: <super: <class 'Foo'>, Foo[int]> | <super: <class 'Foo'>, Foo[str]>
        reveal_type(super())
        return self

    def method7[S](self: S, other: S) -> S:
        # error: [invalid-super-argument]
        # revealed: Unknown
        reveal_type(super())
        return self

    def method8[S: int](self: S, other: S) -> S:
        # error: [invalid-super-argument]
        # revealed: Unknown
        reveal_type(super())
        return self

    def method9[S: (int, str)](self: S, other: S) -> S:
        # error: [invalid-super-argument]
        # revealed: Unknown
        reveal_type(super())
        return self

    def method10[S: Callable[..., str]](self: S, other: S) -> S:
        # error: [invalid-super-argument]
        # revealed: Unknown
        reveal_type(super())
        return self

type Alias = Bar

class Bar:
    def method(self: Alias):
        # revealed: <super: <class 'Bar'>, Bar>
        reveal_type(super())

    def pls_dont_call_me(self: Never):
        # revealed: <super: <class 'Bar'>, Unknown>
        reveal_type(super())

    def only_call_me_on_callable_subclasses(self: Intersection[Bar, Callable[..., object]]):
        # revealed: <super: <class 'Bar'>, Bar>
        reveal_type(super())

class P(Protocol):
    def method(self: P):
        # revealed: <super: <class 'P'>, P>
        reveal_type(super())

class E(enum.Enum):
    X = 1

    def method(self: E):
        match self:
            case E.X:
                # revealed: <super: <class 'E'>, E>
                reveal_type(super())
```

### Unbound Super Object

Calling `super(cls)` without a second argument returns an _unbound super object_. This is treated as
a plain `super` instance and does not support name lookup via the MRO.

```py
class A:
    a: int = 42

class B(A): ...

reveal_type(super(B))  # revealed: super

# error: [unresolved-attribute] "Type `super` has no attribute `a`"
super(B).a
```

## Attribute Assignment

`super()` objects do not allow attribute assignment — even if the attribute is resolved
successfully.

```py
class A:
    a: int = 3

class B(A): ...

reveal_type(super(B, B()).a)  # revealed: int
# error: [invalid-assignment] "Cannot assign to attribute `a` on type `<super: <class 'B'>, B>`"
super(B, B()).a = 3
# error: [invalid-assignment] "Cannot assign to attribute `a` on type `super`"
super(B).a = 5
```

## Dynamic Types

If any of the arguments is dynamic, we cannot determine the MRO to traverse. When accessing a
member, it should effectively behave like a dynamic type.

```py
class A:
    a: int = 1

def f(x):
    reveal_type(x)  # revealed: Unknown

    reveal_type(super(x, x))  # revealed: <super: Unknown, Unknown>
    reveal_type(super(A, x))  # revealed: <super: <class 'A'>, Unknown>
    reveal_type(super(x, A()))  # revealed: <super: Unknown, A>

    reveal_type(super(x, x).a)  # revealed: Unknown
    reveal_type(super(A, x).a)  # revealed: Unknown
    reveal_type(super(x, A()).a)  # revealed: Unknown
```

## Implicit `super()` in Complex Structure

```py
from __future__ import annotations

class A:
    def test(self):
        reveal_type(super())  # revealed: <super: <class 'A'>, A>

    class B:
        def test(self):
            reveal_type(super())  # revealed: <super: <class 'B'>, B>

            class C(A.B):
                def test(self):
                    reveal_type(super())  # revealed: <super: <class 'C'>, C>

            def inner(t: C):
                reveal_type(super())  # revealed: <super: <class 'B'>, C>
            lambda x: reveal_type(super())  # revealed: <super: <class 'B'>, Unknown>
```

## Built-ins and Literals

```py
from enum import Enum

reveal_type(super(bool, True))  # revealed: <super: <class 'bool'>, bool>
reveal_type(super(bool, bool()))  # revealed: <super: <class 'bool'>, bool>
reveal_type(super(int, bool()))  # revealed: <super: <class 'int'>, bool>
reveal_type(super(int, 3))  # revealed: <super: <class 'int'>, int>
reveal_type(super(str, ""))  # revealed: <super: <class 'str'>, str>
reveal_type(super(bytes, b""))  # revealed: <super: <class 'bytes'>, bytes>

class E(Enum):
    X = 42

reveal_type(super(E, E.X))  # revealed: <super: <class 'E'>, E>
```

## Descriptor Behavior with Super

Accessing attributes through `super` still invokes descriptor protocol. However, the behavior can
differ depending on whether the second argument to `super` is a class or an instance.

```py
class A:
    def a1(self): ...
    @classmethod
    def a2(cls): ...

class B(A): ...

# A.__dict__["a1"].__get__(B(), B)
reveal_type(super(B, B()).a1)  # revealed: bound method B.a1() -> Unknown
# A.__dict__["a2"].__get__(B(), B)
reveal_type(super(B, B()).a2)  # revealed: bound method type[B].a2() -> Unknown

# A.__dict__["a1"].__get__(None, B)
reveal_type(super(B, B).a1)  # revealed: def a1(self) -> Unknown
# A.__dict__["a2"].__get__(None, B)
reveal_type(super(B, B).a2)  # revealed: bound method <class 'B'>.a2() -> Unknown
```

## Union of Supers

When the owner is a union type, `super()` is built separately for each branch, and the resulting
super objects are combined into a union.

```py
class A: ...

class B:
    b: int = 42

class C(A, B): ...
class D(B, A): ...

def f(x: C | D):
    reveal_type(C.__mro__)  # revealed: tuple[<class 'C'>, <class 'A'>, <class 'B'>, <class 'object'>]
    reveal_type(D.__mro__)  # revealed: tuple[<class 'D'>, <class 'B'>, <class 'A'>, <class 'object'>]

    s = super(A, x)
    reveal_type(s)  # revealed: <super: <class 'A'>, C> | <super: <class 'A'>, D>

    # error: [possibly-missing-attribute] "Attribute `b` on type `<super: <class 'A'>, C> | <super: <class 'A'>, D>` may be missing"
    s.b

def f(flag: bool):
    x = str() if flag else str("hello")
    reveal_type(x)  # revealed: Literal["", "hello"]
    reveal_type(super(str, x))  # revealed: <super: <class 'str'>, str>

def f(x: int | str):
    # error: [invalid-super-argument] "`str` is not an instance or subclass of `<class 'int'>` in `super(<class 'int'>, str)` call"
    super(int, x)
```

Even when `super()` is constructed separately for each branch of a union, it should behave correctly
in all cases.

```py
def f(flag: bool):
    if flag:
        class A:
            x = 1
            y: int = 1

            a: str = "hello"

        class B(A): ...
        s = super(B, B())
    else:
        class C:
            x = 2
            y: int | str = "test"

        class D(C): ...
        s = super(D, D())

    reveal_type(s)  # revealed: <super: <class 'B'>, B> | <super: <class 'D'>, D>

    reveal_type(s.x)  # revealed: Unknown | Literal[1, 2]
    reveal_type(s.y)  # revealed: int | str

    # error: [possibly-missing-attribute] "Attribute `a` on type `<super: <class 'B'>, B> | <super: <class 'D'>, D>` may be missing"
    reveal_type(s.a)  # revealed: str
```

## Supers with Generic Classes

```toml
[environment]
python-version = "3.12"
```

```py
from ty_extensions import TypeOf, static_assert, is_subtype_of

class A[T]:
    def f(self, a: T) -> T:
        return a

class B[T](A[T]):
    def f(self, b: T) -> T:
        # TODO: https://github.com/astral-sh/ty/issues/697
        # error: [invalid-super-argument] "`Self@f` is not an instance or subclass of `<class 'B'>` in `super(<class 'B'>, Self@f)` call"
        return super().f(b)
```

## Invalid Usages

### Unresolvable `super()` Calls

If an appropriate class and argument cannot be found, a runtime error will occur.

```py
from __future__ import annotations

# error: [unavailable-implicit-super-arguments] "Cannot determine implicit arguments for 'super()' in this context"
reveal_type(super())  # revealed: Unknown

def f():
    # error: [unavailable-implicit-super-arguments] "Cannot determine implicit arguments for 'super()' in this context"
    super()

# No first argument in its scope
class A:
    # error: [unavailable-implicit-super-arguments] "Cannot determine implicit arguments for 'super()' in this context"
    s = super()

    def f(self):
        def g():
            # error: [unavailable-implicit-super-arguments] "Cannot determine implicit arguments for 'super()' in this context"
            super()
        # error: [unavailable-implicit-super-arguments] "Cannot determine implicit arguments for 'super()' in this context"
        lambda: super()

        # error: [unavailable-implicit-super-arguments] "Cannot determine implicit arguments for 'super()' in this context"
        (super() for _ in range(10))

    @staticmethod
    def h():
        # error: [unavailable-implicit-super-arguments] "Cannot determine implicit arguments for 'super()' in this context"
        super()
```

### Failing Condition Checks

```toml
[environment]
python-version = "3.12"
```

`super()` requires its first argument to be a valid class, and its second argument to be either an
instance or a subclass of the first. If either condition is violated, a `TypeError` is raised at
runtime.

```py
import typing
import collections

def f(x: int):
    # error: [invalid-super-argument] "`int` is not a valid class"
    super(x, x)

    type IntAlias = int
    # error: [invalid-super-argument] "`typing.TypeAliasType` is not a valid class"
    super(IntAlias, 0)

# error: [invalid-super-argument] "`str` is not an instance or subclass of `<class 'int'>` in `super(<class 'int'>, str)` call"
# revealed: Unknown
reveal_type(super(int, str()))

# error: [invalid-super-argument] "`<class 'str'>` is not an instance or subclass of `<class 'int'>` in `super(<class 'int'>, <class 'str'>)` call"
# revealed: Unknown
reveal_type(super(int, str))

class A: ...
class B(A): ...

# error: [invalid-super-argument] "`A` is not an instance or subclass of `<class 'B'>` in `super(<class 'B'>, A)` call"
# revealed: Unknown
reveal_type(super(B, A()))

# error: [invalid-super-argument] "`object` is not an instance or subclass of `<class 'B'>` in `super(<class 'B'>, object)` call"
# revealed: Unknown
reveal_type(super(B, object()))

# error: [invalid-super-argument] "`<class 'A'>` is not an instance or subclass of `<class 'B'>` in `super(<class 'B'>, <class 'A'>)` call"
# revealed: Unknown
reveal_type(super(B, A))

# error: [invalid-super-argument] "`<class 'object'>` is not an instance or subclass of `<class 'B'>` in `super(<class 'B'>, <class 'object'>)` call"
# revealed: Unknown
reveal_type(super(B, object))

super(object, object()).__class__

# Not all objects valid in a class's bases list are valid as the first argument to `super()`.
# For example, it's valid to inherit from `typing.ChainMap`, but it's not valid as the first argument to `super()`.
#
# error: [invalid-super-argument] "`typing.ChainMap` is not a valid class"
reveal_type(super(typing.ChainMap, collections.ChainMap()))  # revealed: Unknown

# Meanwhile, it's not valid to inherit from unsubscripted `typing.Generic`,
# but it *is* valid as the first argument to `super()`.
reveal_type(super(typing.Generic, typing.SupportsInt))  # revealed: <super: typing.Generic, <class 'SupportsInt'>>

def _(x: type[typing.Any], y: typing.Any):
    reveal_type(super(x, y))  # revealed: <super: Any, Any>
```

### Instance Member Access via `super`

Accessing instance members through `super()` is not allowed.

```py
from __future__ import annotations

class A:
    def __init__(self, a: int):
        self.a = a

class B(A):
    def __init__(self, a: int):
        super().__init__(a)
        # error: [unresolved-attribute] "Type `<super: <class 'B'>, B>` has no attribute `a`"
        super().a

# error: [unresolved-attribute] "Type `<super: <class 'B'>, B>` has no attribute `a`"
super(B, B(42)).a
```

### Dunder Method Resolution

Dunder methods defined in the `owner` (from `super(pivot_class, owner)`) should not affect the super
object itself. In other words, `super` should not be treated as if it inherits attributes of the
`owner`.

```py
class A:
    def __getitem__(self, key: int) -> int:
        return 42

class B(A): ...

reveal_type(A()[0])  # revealed: int
reveal_type(super(B, B()).__getitem__)  # revealed: bound method B.__getitem__(key: int) -> int
# error: [non-subscriptable] "Cannot subscript object of type `<super: <class 'B'>, B>` with no `__getitem__` method"
super(B, B())[0]
```<|MERGE_RESOLUTION|>--- conflicted
+++ resolved
@@ -141,13 +141,8 @@
 
 class B(A):
     def __init__(self, a: int):
-<<<<<<< HEAD
         reveal_type(super())  # revealed: <super: <class 'B'>, B>
-=======
-        # TODO: Once `Self` is supported, this should be `<super: <class 'B'>, B>`
-        reveal_type(super())  # revealed: <super: <class 'B'>, Unknown>
         reveal_type(super(object, super()))  # revealed: <super: <class 'object'>, super>
->>>>>>> 513d2996
         super().__init__(a)
 
     @classmethod
@@ -478,8 +473,6 @@
 
 class B[T](A[T]):
     def f(self, b: T) -> T:
-        # TODO: https://github.com/astral-sh/ty/issues/697
-        # error: [invalid-super-argument] "`Self@f` is not an instance or subclass of `<class 'B'>` in `super(<class 'B'>, Self@f)` call"
         return super().f(b)
 ```
 
