--- conflicted
+++ resolved
@@ -163,13 +163,8 @@
 
 class B(A):
     def __init__(self, a: int):
-<<<<<<< HEAD
         reveal_type(super())  # revealed: <super: <class 'B'>, B>
-=======
-        # TODO: Once `Self` is supported, this should be `<super: <class 'B'>, B>`
-        reveal_type(super())  # revealed: <super: <class 'B'>, Unknown>
         reveal_type(super(object, super()))  # revealed: <super: <class 'object'>, super>
->>>>>>> ec9faa34
         super().__init__(a)
 
     @classmethod
