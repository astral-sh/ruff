# Builtins

## Importing builtin module

Builtin symbols can be explicitly imported:

```py
import builtins

reveal_type(builtins.chr)  # revealed: def chr(i: SupportsIndex, /) -> str
```

## Implicit use of builtin

Or used implicitly:

```py
reveal_type(chr)  # revealed: def chr(i: SupportsIndex, /) -> str
reveal_type(str)  # revealed: <class 'str'>
```

## Builtin symbol from custom typeshed

If we specify a custom typeshed, we can use the builtin symbol from it, and no longer access the
builtins from the "actual" vendored typeshed:

```toml
[environment]
typeshed = "/typeshed"
```

`/typeshed/stdlib/builtins.pyi`:

```pyi
class Custom: ...

custom_builtin: Custom
```

`/typeshed/stdlib/typing_extensions.pyi`:

```pyi
def reveal_type(obj, /): ...
```

```py
reveal_type(custom_builtin)  # revealed: Custom

# error: [unresolved-reference]
reveal_type(str)  # revealed: Unknown
```

## Forward reference in builtins stub

In stub files, forward references are allowed in all expressions, so `foo` correctly resolves to the
type of `bar` even though `bar` is defined later:

```toml
[environment]
typeshed = "/typeshed"
```

`/typeshed/stdlib/builtins.pyi`:

```pyi
foo = bar
bar = 1
```

`/typeshed/stdlib/typing_extensions.pyi`:

```pyi
def reveal_type(obj, /): ...
```

```py
<<<<<<< HEAD
reveal_type(foo)  # revealed: Unknown
```

## Builtins imported from custom project-level stubs

The project can add or replace builtins with the `__builtins__.pyi` stub. They will take precedence
over the typeshed ones.

```py
reveal_type(foo)  # revealed: int
reveal_type(bar)  # revealed: str
reveal_type(quux(1))  # revealed: int
b = baz  # error: [unresolved-reference]

reveal_type(ord(100))  # revealed: bool
a = ord("a")  # error: [invalid-argument-type]

bar = int(123)
reveal_type(bar)  # revealed: int
```

`__builtins__.pyi`:

```pyi
foo: int = ...
bar: str = ...

def quux(value: int) -> int: ...

unused: str = ...

def ord(x: int) -> bool: ...
```

Builtins stubs are searched relative to the project root, not the file using them.

`under/some/folder.py`:

```py
reveal_type(foo)  # revealed: int
reveal_type(bar)  # revealed: str
```

## Assigning custom builtins

```py
import builtins

builtins.foo = 123
builtins.bar = 456  # error: [unresolved-attribute]
builtins.baz = 789  # error: [invalid-assignment]
builtins.chr = lambda x: str(x)  # error: [invalid-assignment]
builtins.chr = 10
```

`__builtins__.pyi`:

```pyi
foo: int
baz: str
chr: int
=======
reveal_type(foo)  # revealed: Literal[1]
>>>>>>> 85f5039b
```<|MERGE_RESOLUTION|>--- conflicted
+++ resolved
@@ -74,8 +74,7 @@
 ```
 
 ```py
-<<<<<<< HEAD
-reveal_type(foo)  # revealed: Unknown
+reveal_type(foo)  # revealed: Literal[1]
 ```
 
 ## Builtins imported from custom project-level stubs
@@ -136,7 +135,4 @@
 foo: int
 baz: str
 chr: int
-=======
-reveal_type(foo)  # revealed: Literal[1]
->>>>>>> 85f5039b
 ```