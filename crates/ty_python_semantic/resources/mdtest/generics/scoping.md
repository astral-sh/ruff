--- conflicted
+++ resolved
@@ -152,15 +152,9 @@
 from ty_extensions import generic_context
 
 legacy.m("string", None)  # error: [invalid-argument-type]
-<<<<<<< HEAD
-reveal_type(legacy.m)  # revealed: bound method Legacy[int].m[S](x: int, y: S) -> S
-reveal_type(generic_context(Legacy))  # revealed: tuple[T]
-reveal_type(generic_context(legacy.m))  # revealed: tuple[S]
-=======
-reveal_type(legacy.m)  # revealed: bound method Legacy[int].m(x: int, y: S@m) -> S@m
+reveal_type(legacy.m)  # revealed: bound method Legacy[int].m[S](x: int, y: S@m) -> S@m
 reveal_type(generic_context(Legacy))  # revealed: tuple[T@Legacy]
 reveal_type(generic_context(legacy.m))  # revealed: tuple[S@m]
->>>>>>> 5bfffe1a
 ```
 
 With PEP 695 syntax, it is clearer that the method uses a separate typevar:
