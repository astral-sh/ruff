--- conflicted
+++ resolved
@@ -379,7 +379,6 @@
 C[None](12)
 ```
 
-<<<<<<< HEAD
 ## Inferring callable return type from generic class constructor
 
 ```py
@@ -409,7 +408,7 @@
 
 Using a constrained typevar for the callable return type:
 
-```py
+````py
 from typing import Callable, Generic, overload
 from typing_extensions import TypeVar, reveal_type
 
@@ -431,7 +430,8 @@
 
 # TODO: should be B[int | str]
 reveal_type(B(h))  # revealed: B[str | None | int]
-=======
+```
+
 ### Synthesized methods with dataclasses
 
 ```py
@@ -445,7 +445,6 @@
     x: T
 
 reveal_type(A(x=1))  # revealed: A[int]
->>>>>>> 28dbc5c5
 ```
 
 ## Generic subclass
@@ -662,4 +661,5 @@
 ```
 
 [crtp]: https://en.wikipedia.org/wiki/Curiously_recurring_template_pattern
-[f-bound]: https://en.wikipedia.org/wiki/Bounded_quantification#F-bounded_quantification+[f-bound]: https://en.wikipedia.org/wiki/Bounded_quantification#F-bounded_quantification
+````