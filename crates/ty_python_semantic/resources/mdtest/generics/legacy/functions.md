# Generic functions: Legacy syntax

## Typevar must be used at least twice

If you're only using a typevar for a single parameter, you don't need the typevar — just use
`object` (or the typevar's upper bound):

```py
from typing import TypeVar

T = TypeVar("T")

# TODO: error, should be (x: object)
def typevar_not_needed(x: T) -> None:
    pass

BoundedT = TypeVar("BoundedT", bound=int)

# TODO: error, should be (x: int)
def bounded_typevar_not_needed(x: BoundedT) -> None:
    pass
```

Typevars are only needed if you use them more than once. For instance, to specify that two
parameters must both have the same type:

```py
def two_params(x: T, y: T) -> T:
    return x
```

or to specify that a return value is the same as a parameter:

```py
def return_value(x: T) -> T:
    return x
```

Each typevar must also appear _somewhere_ in the parameter list:

```py
def absurd() -> T:
    # There's no way to construct a T!
    raise ValueError("absurd")
```

## Inferring generic function parameter types

If the type of a generic function parameter is a typevar, then we can infer what type that typevar
is bound to at each call site.

```py
from typing import TypeVar

T = TypeVar("T")

def f(x: T) -> T:
    return x

reveal_type(f(1))  # revealed: Literal[1]
reveal_type(f(1.0))  # revealed: float
reveal_type(f(True))  # revealed: Literal[True]
reveal_type(f("string"))  # revealed: Literal["string"]
```

## Inferring “deep” generic parameter types

The matching up of call arguments and discovery of constraints on typevars can be a recursive
process for arbitrarily-nested generic classes and protocols in parameters.

TODO: Note that we can currently only infer a specialization for a generic protocol when the
argument _explicitly_ implements the protocol by listing it as a base class.

```py
from typing import Protocol, TypeVar

T = TypeVar("T")

class CanIndex(Protocol[T]):
    def __getitem__(self, index: int) -> T: ...

class ExplicitlyImplements(CanIndex[T]): ...

def takes_in_list(x: list[T]) -> list[T]:
    return x

def takes_in_protocol(x: CanIndex[T]) -> T:
    return x[0]

def deep_list(x: list[str]) -> None:
    reveal_type(takes_in_list(x))  # revealed: list[str]
    # TODO: revealed: str
    reveal_type(takes_in_protocol(x))  # revealed: Unknown

def deeper_list(x: list[set[str]]) -> None:
    reveal_type(takes_in_list(x))  # revealed: list[set[str]]
    # TODO: revealed: set[str]
    reveal_type(takes_in_protocol(x))  # revealed: Unknown

def deep_explicit(x: ExplicitlyImplements[str]) -> None:
    reveal_type(takes_in_protocol(x))  # revealed: str

def deeper_explicit(x: ExplicitlyImplements[set[str]]) -> None:
    reveal_type(takes_in_protocol(x))  # revealed: set[str]

def takes_in_type(x: type[T]) -> type[T]:
    return x

reveal_type(takes_in_type(int))  # revealed: @Todo(unsupported type[X] special form)
```

This also works when passing in arguments that are subclasses of the parameter type.

```py
class Sub(list[int]): ...
class GenericSub(list[T]): ...

reveal_type(takes_in_list(Sub()))  # revealed: list[int]
# TODO: revealed: int
reveal_type(takes_in_protocol(Sub()))  # revealed: Unknown

reveal_type(takes_in_list(GenericSub[str]()))  # revealed: list[str]
# TODO: revealed: str
reveal_type(takes_in_protocol(GenericSub[str]()))  # revealed: Unknown

class ExplicitSub(ExplicitlyImplements[int]): ...
class ExplicitGenericSub(ExplicitlyImplements[T]): ...

reveal_type(takes_in_protocol(ExplicitSub()))  # revealed: int
reveal_type(takes_in_protocol(ExplicitGenericSub[str]()))  # revealed: str
```

## Inferring tuple parameter types

```toml
[environment]
python-version = "3.12"
```

```py
from typing import TypeVar

T = TypeVar("T")

def takes_mixed_tuple_suffix(x: tuple[int, bytes, *tuple[str, ...], T, int]) -> T:
    return x[-2]

def takes_mixed_tuple_prefix(x: tuple[int, T, *tuple[str, ...], bool, int]) -> T:
    return x[1]

def _(x: tuple[int, bytes, *tuple[str, ...], bool, int]):
    reveal_type(takes_mixed_tuple_suffix(x))  # revealed: bool
    reveal_type(takes_mixed_tuple_prefix(x))  # revealed: bytes

reveal_type(takes_mixed_tuple_suffix((1, b"foo", "bar", "baz", True, 42)))  # revealed: Literal[True]
reveal_type(takes_mixed_tuple_prefix((1, b"foo", "bar", "baz", True, 42)))  # revealed: Literal[b"foo"]

def takes_fixed_tuple(x: tuple[T, int]) -> T:
    return x[0]

def _(x: tuple[str, int]):
    reveal_type(takes_fixed_tuple(x))  # revealed: str

reveal_type(takes_fixed_tuple((True, 42)))  # revealed: Literal[True]

def takes_homogeneous_tuple(x: tuple[T, ...]) -> T:
    return x[0]

def _(x: tuple[str, int], y: tuple[bool, ...], z: tuple[int, str, *tuple[range, ...], bytes]):
    reveal_type(takes_homogeneous_tuple(x))  # revealed: str | int
    reveal_type(takes_homogeneous_tuple(y))  # revealed: bool
    reveal_type(takes_homogeneous_tuple(z))  # revealed: int | str | range | bytes

reveal_type(takes_homogeneous_tuple((42,)))  # revealed: Literal[42]
reveal_type(takes_homogeneous_tuple((42, 43)))  # revealed: Literal[42, 43]
```

## Inferring a bound typevar

<!-- snapshot-diagnostics -->

```py
from typing import TypeVar
from typing_extensions import reveal_type

T = TypeVar("T", bound=int)

def f(x: T) -> T:
    return x

reveal_type(f(1))  # revealed: Literal[1]
reveal_type(f(True))  # revealed: Literal[True]
# error: [invalid-argument-type]
reveal_type(f("string"))  # revealed: Unknown
```

## Inferring a constrained typevar

<!-- snapshot-diagnostics -->

```py
from typing import TypeVar
from typing_extensions import reveal_type

T = TypeVar("T", int, None)

def f(x: T) -> T:
    return x

reveal_type(f(1))  # revealed: int
reveal_type(f(True))  # revealed: int
reveal_type(f(None))  # revealed: None
# error: [invalid-argument-type]
reveal_type(f("string"))  # revealed: Unknown
```

## Typevar constraints

If a type parameter has an upper bound, that upper bound constrains which types can be used for that
typevar. This effectively adds the upper bound as an intersection to every appearance of the typevar
in the function.

```py
from typing import TypeVar

T = TypeVar("T", bound=int)

def good_param(x: T) -> None:
    reveal_type(x)  # revealed: T@good_param
```

If the function is annotated as returning the typevar, this means that the upper bound is _not_
assignable to that typevar, since return types are contravariant. In `bad`, we can infer that
`x + 1` has type `int`. But `T` might be instantiated with a narrower type than `int`, and so the
return value is not guaranteed to be compatible for all `T: int`.

```py
def good_return(x: T) -> T:
    return x

def bad_return(x: T) -> T:
    # error: [invalid-return-type] "Return type does not match returned value: expected `T@bad_return`, found `int`"
    return x + 1
```

## All occurrences of the same typevar have the same type

If a typevar appears multiple times in a function signature, all occurrences have the same type.

```py
from typing import TypeVar

T = TypeVar("T")
S = TypeVar("S")

def different_types(cond: bool, t: T, s: S) -> T:
    if cond:
        return t
    else:
        # error: [invalid-return-type] "Return type does not match returned value: expected `T@different_types`, found `S@different_types`"
        return s

def same_types(cond: bool, t1: T, t2: T) -> T:
    if cond:
        return t1
    else:
        return t2
```

## All occurrences of the same constrained typevar have the same type

The above is true even when the typevars are constrained. Here, both `int` and `str` have `__add__`
methods that are compatible with the return type, so the `return` expression is always well-typed:

```py
from typing import TypeVar

T = TypeVar("T", int, str)

def same_constrained_types(t1: T, t2: T) -> T:
    # TODO: no error
    # error: [unsupported-operator] "Operator `+` is unsupported between objects of type `T@same_constrained_types` and `T@same_constrained_types`"
    return t1 + t2
```

This is _not_ the same as a union type, because of this additional constraint that the two
occurrences have the same type. In `unions_are_different`, `t1` and `t2` might have different types,
and an `int` and a `str` cannot be added together:

```py
def unions_are_different(t1: int | str, t2: int | str) -> int | str:
    # error: [unsupported-operator] "Operator `+` is unsupported between objects of type `int | str` and `int | str`"
    return t1 + t2
```

## Typevar inference is a unification problem

When inferring typevar assignments in a generic function call, we cannot simply solve constraints
eagerly for each parameter in turn. We must solve a unification problem involving all of the
parameters simultaneously.

```py
from typing import TypeVar

T = TypeVar("T")

def two_params(x: T, y: T) -> T:
    return x

reveal_type(two_params("a", "b"))  # revealed: Literal["a", "b"]
reveal_type(two_params("a", 1))  # revealed: Literal["a", 1]
```

When one of the parameters is a union, we attempt to find the smallest specialization that satisfies
all of the constraints.

```py
def union_param(x: T | None) -> T:
    if x is None:
        raise ValueError
    return x

reveal_type(union_param("a"))  # revealed: Literal["a"]
reveal_type(union_param(1))  # revealed: Literal[1]
reveal_type(union_param(None))  # revealed: Unknown
```

```py
def union_and_nonunion_params(x: T | int, y: T) -> T:
    return y

reveal_type(union_and_nonunion_params(1, "a"))  # revealed: Literal["a"]
reveal_type(union_and_nonunion_params("a", "a"))  # revealed: Literal["a"]
reveal_type(union_and_nonunion_params(1, 1))  # revealed: Literal[1]
reveal_type(union_and_nonunion_params(3, 1))  # revealed: Literal[1]
reveal_type(union_and_nonunion_params("a", 1))  # revealed: Literal["a", 1]
```

```py
S = TypeVar("S")

def tuple_param(x: T | S, y: tuple[T, S]) -> tuple[T, S]:
    return y

reveal_type(tuple_param("a", ("a", 1)))  # revealed: tuple[Literal["a"], Literal[1]]
reveal_type(tuple_param(1, ("a", 1)))  # revealed: tuple[Literal["a"], Literal[1]]
```

## Inferring nested generic function calls

We can infer type assignments in nested calls to multiple generic functions. If they use the same
type variable, we do not confuse the two; `T@f` and `T@g` have separate types in each example below.

```py
from typing import TypeVar

T = TypeVar("T")

def f(x: T) -> tuple[T, int]:
    return (x, 1)

def g(x: T) -> T | None:
    return x

reveal_type(f(g("a")))  # revealed: tuple[Literal["a"] | None, int]
reveal_type(g(f("a")))  # revealed: tuple[Literal["a"], int] | None
```

## Opaque decorators don't affect typevar binding

Inside the body of a generic function, we should be able to see that the typevars bound by that
function are in fact bound by that function. This requires being able to see the enclosing
function's _undecorated_ type and signature, especially in the case where a gradually typed
decorator "hides" the function type from outside callers.

```py
from typing import cast, Any, Callable, TypeVar

F = TypeVar("F", bound=Callable[..., Any])
T = TypeVar("T")

def opaque_decorator(f: Any) -> Any:
    return f

def transparent_decorator(f: F) -> F:
    return f

@opaque_decorator
def decorated(t: T) -> None:
    # error: [redundant-cast]
    reveal_type(cast(T, t))  # revealed: T@decorated

@transparent_decorator
def decorated(t: T) -> None:
    # error: [redundant-cast]
    reveal_type(cast(T, t))  # revealed: T@decorated
```

<<<<<<< HEAD
## Nested functions see typevars bound in outer function

```py
from typing import TypeVar, overload

T = TypeVar("T")

def outer(t: T) -> None:
    def inner(t: T) -> None: ...

    inner(t)

@overload
def overloaded_outer() -> None: ...
@overload
def overloaded_outer(t: T) -> None: ...
def overloaded_outer(t: T | None) -> None:
    def inner(t: T) -> None: ...

    if t is not None:
        inner(t)
=======
## Solving TypeVars with upper bounds in unions

```py
from typing import Generic, TypeVar

class A: ...

T = TypeVar("T", bound=A)

class B(Generic[T]):
    x: T

def f(c: T | None):
    return None

def g(b: B[T]):
    return f(b.x)  # Fine
```

## Constrained TypeVar in a union

This is a regression test for an issue that surfaced in the primer report of an early version of
<https://github.com/astral-sh/ruff/pull/19811>, where we failed to solve the `TypeVar` here due to
the fact that it only appears in the function's type annotations as part of a union:

```py
from typing import TypeVar

T = TypeVar("T", str, bytes)

def NamedTemporaryFile(suffix: T | None, prefix: T | None) -> None:
    return None

def f(x: str):
    NamedTemporaryFile(prefix=x, suffix=".tar.gz")  # Fine
>>>>>>> 6bc52f28
```<|MERGE_RESOLUTION|>--- conflicted
+++ resolved
@@ -396,7 +396,43 @@
     reveal_type(cast(T, t))  # revealed: T@decorated
 ```
 
-<<<<<<< HEAD
+## Solving TypeVars with upper bounds in unions
+
+```py
+from typing import Generic, TypeVar
+
+class A: ...
+
+T = TypeVar("T", bound=A)
+
+class B(Generic[T]):
+    x: T
+
+def f(c: T | None):
+    return None
+
+def g(b: B[T]):
+    return f(b.x)  # Fine
+```
+
+## Constrained TypeVar in a union
+
+This is a regression test for an issue that surfaced in the primer report of an early version of
+<https://github.com/astral-sh/ruff/pull/19811>, where we failed to solve the `TypeVar` here due to
+the fact that it only appears in the function's type annotations as part of a union:
+
+```py
+from typing import TypeVar
+
+T = TypeVar("T", str, bytes)
+
+def NamedTemporaryFile(suffix: T | None, prefix: T | None) -> None:
+    return None
+
+def f(x: str):
+    NamedTemporaryFile(prefix=x, suffix=".tar.gz")  # Fine
+```
+
 ## Nested functions see typevars bound in outer function
 
 ```py
@@ -418,41 +454,4 @@
 
     if t is not None:
         inner(t)
-=======
-## Solving TypeVars with upper bounds in unions
-
-```py
-from typing import Generic, TypeVar
-
-class A: ...
-
-T = TypeVar("T", bound=A)
-
-class B(Generic[T]):
-    x: T
-
-def f(c: T | None):
-    return None
-
-def g(b: B[T]):
-    return f(b.x)  # Fine
-```
-
-## Constrained TypeVar in a union
-
-This is a regression test for an issue that surfaced in the primer report of an early version of
-<https://github.com/astral-sh/ruff/pull/19811>, where we failed to solve the `TypeVar` here due to
-the fact that it only appears in the function's type annotations as part of a union:
-
-```py
-from typing import TypeVar
-
-T = TypeVar("T", str, bytes)
-
-def NamedTemporaryFile(suffix: T | None, prefix: T | None) -> None:
-    return None
-
-def f(x: str):
-    NamedTemporaryFile(prefix=x, suffix=".tar.gz")  # Fine
->>>>>>> 6bc52f28
 ```