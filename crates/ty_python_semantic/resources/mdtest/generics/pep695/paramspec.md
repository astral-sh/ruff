--- conflicted
+++ resolved
@@ -417,12 +417,7 @@
 def f3(x: int, y: str) -> int:
     return 1
 
-<<<<<<< HEAD
-# TODO: This should reveal `(x: int, y: str) -> bool` but there's a cycle: https://github.com/astral-sh/ty/issues/1729
-reveal_type(f3)  # revealed: ((x: int, y: str) -> bool) | ((...) -> bool)
-=======
 reveal_type(f3)  # revealed: (x: int, y: str) -> bool
->>>>>>> c8851ecf
 
 reveal_type(f3(1, "a"))  # revealed: bool
 reveal_type(f3(x=1, y="a"))  # revealed: bool
