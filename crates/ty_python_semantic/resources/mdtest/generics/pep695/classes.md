--- conflicted
+++ resolved
@@ -354,8 +354,7 @@
 C[None](12)
 ```
 
-<<<<<<< HEAD
-## Inferring callable return type from generic class constructor
+### Inferring callable return type from generic class constructor
 
 ```py
 from typing import Callable, Generic, overload
@@ -402,7 +401,8 @@
 
 # TODO: should be B[int | str]
 reveal_type(B(h))  # revealed: B[str | None | int]
-=======
+```
+
 ### Synthesized methods with dataclasses
 
 ```py
@@ -413,7 +413,6 @@
     x: T
 
 reveal_type(A(x=1))  # revealed: A[int]
->>>>>>> 28dbc5c5
 ```
 
 ## Generic subclass
