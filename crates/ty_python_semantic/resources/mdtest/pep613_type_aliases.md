# PEP 613 type aliases

## No panics

We do not fully support PEP 613 type aliases yet. For now, just make sure that we don't panic:

```py
from typing import TypeAlias
from types import UnionType

RecursiveTuple: TypeAlias = tuple[int | "RecursiveTuple", str]

def _(rec: RecursiveTuple):
    reveal_type(rec)  # revealed: tuple[Divergent, str]

RecursiveHomogeneousTuple: TypeAlias = tuple[int | "RecursiveHomogeneousTuple", ...]

def _(rec: RecursiveHomogeneousTuple):
    reveal_type(rec)  # revealed: tuple[Divergent, ...]
<<<<<<< HEAD

ClassInfo: TypeAlias = type | UnionType | tuple["ClassInfo", ...]
reveal_type(ClassInfo)  # revealed: types.UnionType

def my_isinstance(obj: object, classinfo: ClassInfo) -> bool:
    reveal_type(classinfo)  # revealed: type | UnionType | tuple[Divergent, ...]
    return isinstance(obj, classinfo)

my_isinstance(1, int)
my_isinstance(1, int | str)
my_isinstance(1, (int, str))
my_isinstance(1, (int, (str, float)))
my_isinstance(1, (int, (str | float)))
# error: [invalid-argument-type]
my_isinstance(1, 1)
# TODO should be an invalid-argument-type error
my_isinstance(1, (int, (str, 1)))
=======
```

## PEP-613 aliases in stubs are deferred

Although the right-hand side of a PEP-613 alias is a value expression, inference of this value is
deferred in a stub file, allowing for forward references:

`stub.pyi`:

```pyi
from typing import TypeAlias

MyAlias: TypeAlias = A | B

class A: ...
class B: ...
```

`module.py`:

```py
import stub

def f(x: stub.MyAlias): ...

f(stub.A())
f(stub.B())

class Unrelated: ...

# TODO: we should emit `[invalid-argument-type]` here
# (the alias is a `@Todo` because it's imported from another file)
f(Unrelated())
>>>>>>> 416e2267
```<|MERGE_RESOLUTION|>--- conflicted
+++ resolved
@@ -17,7 +17,6 @@
 
 def _(rec: RecursiveHomogeneousTuple):
     reveal_type(rec)  # revealed: tuple[Divergent, ...]
-<<<<<<< HEAD
 
 ClassInfo: TypeAlias = type | UnionType | tuple["ClassInfo", ...]
 reveal_type(ClassInfo)  # revealed: types.UnionType
@@ -35,7 +34,6 @@
 my_isinstance(1, 1)
 # TODO should be an invalid-argument-type error
 my_isinstance(1, (int, (str, 1)))
-=======
 ```
 
 ## PEP-613 aliases in stubs are deferred
@@ -69,5 +67,4 @@
 # TODO: we should emit `[invalid-argument-type]` here
 # (the alias is a `@Todo` because it's imported from another file)
 f(Unrelated())
->>>>>>> 416e2267
 ```