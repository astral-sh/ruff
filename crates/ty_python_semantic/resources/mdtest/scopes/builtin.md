# Builtin scope

## Conditional local override of builtin

If a builtin name is conditionally shadowed by a local variable, a name lookup should union the
builtin type with the conditionally-defined type:

```py
def _(flag: bool) -> None:
    if flag:
        abs = 1
        chr: int = 1

<<<<<<< HEAD
    reveal_type(abs)  # revealed: Literal[1] | (def abs[_T](x: SupportsAbs[_T], /) -> _T)
=======
    reveal_type(abs)  # revealed: Literal[1] | (def abs(x: SupportsAbs[_T@abs], /) -> _T@abs)
>>>>>>> 5bfffe1a
    reveal_type(chr)  # revealed: Literal[1] | (def chr(i: SupportsIndex, /) -> str)
```

## Conditionally global override of builtin

If a builtin name is conditionally shadowed by a global variable, a name lookup should union the
builtin type with the conditionally-defined type:

```py
def flag() -> bool:
    return True

if flag():
    abs = 1
    chr: int = 1

def _():
    # TODO: Should ideally be `Unknown | Literal[1] | (def abs(x: SupportsAbs[_T], /) -> _T)`
    reveal_type(abs)  # revealed: Unknown | Literal[1]
    # TODO: Should ideally be `int | (def chr(i: SupportsIndex, /) -> str)`
    reveal_type(chr)  # revealed: int
```<|MERGE_RESOLUTION|>--- conflicted
+++ resolved
@@ -11,11 +11,7 @@
         abs = 1
         chr: int = 1
 
-<<<<<<< HEAD
-    reveal_type(abs)  # revealed: Literal[1] | (def abs[_T](x: SupportsAbs[_T], /) -> _T)
-=======
-    reveal_type(abs)  # revealed: Literal[1] | (def abs(x: SupportsAbs[_T@abs], /) -> _T@abs)
->>>>>>> 5bfffe1a
+    reveal_type(abs)  # revealed: Literal[1] | (def abs[_T](x: SupportsAbs[_T@abs], /) -> _T@abs)
     reveal_type(chr)  # revealed: Literal[1] | (def chr(i: SupportsIndex, /) -> str)
 ```
 
