--- conflicted
+++ resolved
@@ -278,11 +278,6 @@
                     nonlocal x, y, z  # error: [invalid-syntax] "no binding for nonlocal `z` found"
                     x = "string"  # error: [invalid-assignment]
                     y = "string"  # allowed, because `f3`'s `y` is untyped
-<<<<<<< HEAD
-                    # TODO: should be `Unknown | Literal[6]`?
-                    reveal_type(z)  # revealed: Literal[6]
-=======
->>>>>>> e73a8ba5
 ```
 
 ## TODO: `nonlocal` affects the inferred type in the outer scope
