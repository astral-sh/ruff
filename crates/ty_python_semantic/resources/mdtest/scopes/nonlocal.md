# Nonlocal references

## One level up

```py
def f():
    x = 1
    def g():
        reveal_type(x)  # revealed: Literal[1]
```

## Two levels up

```py
def f():
    x = 1
    def g():
        def h():
            reveal_type(x)  # revealed: Literal[1]
```

## Skips class scope

```py
def f():
    x = 1

    class C:
        x = 2
        def g():
            reveal_type(x)  # revealed: Literal[1]
```

## Reads respect annotation-only declarations

```py
def f():
    x: int = 1
    def g():
        # TODO: This example should actually be an unbound variable error. However to avoid false
        # positives, we'd need to analyze `nonlocal x` statements in other inner functions.
        x: str
        def h():
<<<<<<< HEAD
            reveal_type(x)  # revealed: Literal[1]
=======
            reveal_type(x)  # revealed: str
```

## Reads terminate at the `global` keyword in an enclosing scope, even if there's no binding in that scope

_Unlike_ variables that are explicitly declared `nonlocal` (below), implicitly nonlocal ("free")
reads can come from a variable that's declared `global` in an enclosing scope. It doesn't matter
whether the variable is bound in that scope:

```py
x: int = 1

def f():
    x: str = "hello"
    def g():
        global x
        def h():
            # allowed: this loads the global `x` variable due to the `global` declaration in the immediate enclosing scope
            y: int = x
>>>>>>> b2501b45
```

## The `nonlocal` keyword

Without the `nonlocal` keyword, bindings in an inner scope shadow variables of the same name in
enclosing scopes. This example isn't a type error, because the inner `x` shadows the outer one:

```py
def f():
    x: int = 1
    def g():
        x = "hello"  # allowed
```

With `nonlocal` it is a type error, because `x` refers to the same place in both scopes:

```py
def f():
    x: int = 1
    def g():
        nonlocal x
        x = "hello"  # error: [invalid-assignment] "Object of type `Literal["hello"]` is not assignable to `int`"
```

## Local variable bindings "look ahead" to any assignment in the current scope

The binding `x = 2` in `g` causes the earlier read of `x` to refer to `g`'s not-yet-initialized
binding, rather than to `x = 1` in `f`'s scope:

```py
def f():
    x = 1
    def g():
        if x == 1:  # error: [unresolved-reference] "Name `x` used when not defined"
            x = 2
```

The `nonlocal` keyword makes this example legal (and makes the assignment `x = 2` affect the outer
scope):

```py
def f():
    x = 1
    def g():
        nonlocal x
        if x == 1:
            x = 2
```

For the same reason, using the `+=` operator in an inner scope is an error without `nonlocal`
(unless you shadow the outer variable first):

```py
def f():
    x = 1
    def g():
        x += 1  # error: [unresolved-reference] "Name `x` used when not defined"

def f():
    x = 1
    def g():
        x = 1
        x += 1  # allowed, but doesn't affect the outer scope

def f():
    x = 1
    def g():
        nonlocal x
        x += 1  # allowed, and affects the outer scope
```

## `nonlocal` declarations must match an outer binding

`nonlocal x` isn't allowed when there's no binding for `x` in an enclosing scope:

```py
def f():
    def g():
        nonlocal x  # error: [invalid-syntax] "no binding for nonlocal `x` found"

def f():
    x = 1
    def g():
        nonlocal x, y  # error: [invalid-syntax] "no binding for nonlocal `y` found"
```

A global `x` doesn't work. The target must be in a function-like scope:

```py
x = 1

def f():
    def g():
        nonlocal x  # error: [invalid-syntax] "no binding for nonlocal `x` found"

def f():
    global x
    def g():
        nonlocal x  # error: [invalid-syntax] "no binding for nonlocal `x` found"

def f():
    # A *use* of `x` in an enclosing scope isn't good enough. There needs to be a binding.
    print(x)
    def g():
        nonlocal x  # error: [invalid-syntax] "no binding for nonlocal `x` found"
```

A class-scoped `x` also doesn't work:

```py
class Foo:
    x = 1
    @staticmethod
    def f():
        nonlocal x  # error: [invalid-syntax] "no binding for nonlocal `x` found"
```

However, class-scoped bindings don't break the `nonlocal` chain the way `global` declarations do:

```py
def f():
    x: int = 1

    class Foo:
        x: str = "hello"

        @staticmethod
        def g():
            # Skips the class scope and reaches the outer function scope.
            nonlocal x
            x = 2  # allowed
            x = "goodbye"  # error: [invalid-assignment]
```

## `nonlocal` uses the closest binding

```py
def f():
    x = 1
    def g():
        x = 2
        def h():
            nonlocal x
            reveal_type(x)  # revealed: Literal[2]
```

## `nonlocal` "chaining"

Multiple `nonlocal` statements can "chain" through nested scopes:

```py
def f():
    x = 1
    def g():
        nonlocal x
        def h():
            nonlocal x
            reveal_type(x)  # revealed: Literal[1]
```

And the `nonlocal` chain can skip over a scope that doesn't bind the variable:

```py
def f1():
    x = 1
    def f2():
        nonlocal x
        def f3():
            # No binding; this scope gets skipped.
            def f4():
                nonlocal x
                reveal_type(x)  # revealed: Literal[1]
```

But a `global` statement breaks the chain:

```py
x = 1

def f():
    x = 2
    def g():
        global x
        def h():
            nonlocal x  # error: [invalid-syntax] "no binding for nonlocal `x` found"
```

## Assigning to a `nonlocal` respects the declared type from its defining scope, even without a binding in that scope

```py
def f():
    x: int
    def g():
        nonlocal x
        x = "string"  # error: [invalid-assignment] "Object of type `Literal["string"]` is not assignable to `int`"
```

## A complicated mixture of `nonlocal` chaining, empty scopes, class scopes, and the `global` keyword

```py
# Global definitions of `x`, `y`, and `z`.
x: bool = True
y: bool = True
z: bool = True

def f1():
    # Local definitions of `x`, `y`, and `z`.
    x: int = 1
    y: int = 2
    z: int = 3

    def f2():
        # This scope doesn't touch `x`, `y`, or `z` at all.

        class Foo:
            # This class scope is totally ignored.
            x: str = "a"
            y: str = "b"
            z: str = "c"

            @staticmethod
            def f3():
                # This scope declares `x` nonlocal, shadows `y` without a type declaration, and
                # declares `z` global.
                nonlocal x
                x = 4
                y = 5
                global z

                def f4():
                    # This scope sees `x` from `f1` and `y` from `f3`. It *can't* declare `z`
                    # nonlocal, because of the global statement above, but it *can* load `z` as a
                    # "free" variable, in which case it sees the global value.
                    nonlocal x, y, z  # error: [invalid-syntax] "no binding for nonlocal `z` found"
                    x = "string"  # error: [invalid-assignment]
                    y = "string"  # allowed, because `f3`'s `y` is untyped
```

## TODO: `nonlocal` affects the inferred type in the outer scope

Without `nonlocal`, `g` can't write to `x`, and the inferred type of `x` in `f`'s scope isn't
affected by `g`:

```py
def f():
    x = 1
    def g():
        reveal_type(x)  # revealed: Literal[1]
    reveal_type(x)  # revealed: Literal[1]
```

But with `nonlocal`, `g` could write to `x`, and that affects its inferred type in `f`. That's true
regardless of whether `g` actually writes to `x`. With a write:

```py
def f():
    x = 1
    def g():
        nonlocal x
        reveal_type(x)  # revealed: Literal[1]
        x += 1
        reveal_type(x)  # revealed: Literal[2]
    # TODO: should be `Unknown | Literal[1]`
    reveal_type(x)  # revealed: Literal[1]
```

Without a write:

```py
def f():
    x = 1
    def g():
        nonlocal x
        reveal_type(x)  # revealed: Literal[1]
    # TODO: should be `Unknown | Literal[1]`
    reveal_type(x)  # revealed: Literal[1]
```

## Annotating a `nonlocal` binding is a syntax error

```py
def f():
    x: int = 1
    def g():
        nonlocal x
        x: str = "foo"  # error: [invalid-syntax] "annotated name `x` can't be nonlocal"
```

## Use before `nonlocal`

Using a name prior to its `nonlocal` declaration in the same scope is a syntax error:

```py
def f():
    x = 1
    def g():
        x = 2
        nonlocal x  # error: [invalid-syntax] "name `x` is used prior to nonlocal declaration"
```

This is true even if there are multiple `nonlocal` declarations of the same variable, as long as any
of them come after the usage:

```py
def f():
    x = 1
    def g():
        nonlocal x
        x = 2
        nonlocal x  # error: [invalid-syntax] "name `x` is used prior to nonlocal declaration"

def f():
    x = 1
    def g():
        nonlocal x
        nonlocal x
        x = 2  # allowed
```

## `nonlocal` before outer initialization

`nonlocal x` works even if `x` isn't bound in the enclosing scope until afterwards:

```py
def f():
    def g():
        # This is allowed, because of the subsequent definition of `x`.
        nonlocal x
    x = 1
```<|MERGE_RESOLUTION|>--- conflicted
+++ resolved
@@ -41,9 +41,6 @@
         # positives, we'd need to analyze `nonlocal x` statements in other inner functions.
         x: str
         def h():
-<<<<<<< HEAD
-            reveal_type(x)  # revealed: Literal[1]
-=======
             reveal_type(x)  # revealed: str
 ```
 
@@ -63,7 +60,6 @@
         def h():
             # allowed: this loads the global `x` variable due to the `global` declaration in the immediate enclosing scope
             y: int = x
->>>>>>> b2501b45
 ```
 
 ## The `nonlocal` keyword
