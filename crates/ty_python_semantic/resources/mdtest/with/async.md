# Async with statements

## Basic `async with` statement

The type of the target variable in a `with` statement should be the return type from the context
manager's `__aenter__` method. However, `async with` statements aren't supported yet. This test
asserts that it doesn't emit any context manager-related errors.

```py
class Target: ...

class Manager:
    async def __aenter__(self) -> Target:
        return Target()

    async def __aexit__(self, exc_type, exc_value, traceback): ...

async def test():
    async with Manager() as f:
        reveal_type(f)  # revealed: Target
```

## Multiple targets

```py
class Manager:
    async def __aenter__(self) -> tuple[int, str]:
        return 42, "hello"

    async def __aexit__(self, exc_type, exc_value, traceback): ...

async def test():
    async with Manager() as (x, y):
        reveal_type(x)  # revealed: int
        reveal_type(y)  # revealed: str
```

## Context manager without an `__aenter__` or `__aexit__` method

```py
class Manager: ...

async def main():
    # error: [invalid-context-manager] "Object of type `Manager` cannot be used with `async with` because it does not implement `__aenter__` and `__aexit__`"
    async with Manager():
        ...
```

## Context manager without an `__aenter__` method

```py
class Manager:
    async def __aexit__(self, exc_tpe, exc_value, traceback): ...

async def main():
    # error: [invalid-context-manager] "Object of type `Manager` cannot be used with `async with` because it does not implement `__aenter__`"
    async with Manager():
        ...
```

## Context manager without an `__aexit__` method

```py
class Manager:
    async def __aenter__(self): ...

async def main():
    # error: [invalid-context-manager] "Object of type `Manager` cannot be used with `async with` because it does not implement `__aexit__`"
    async with Manager():
        ...
```

## Context manager with non-callable `__aenter__` attribute

```py
class Manager:
    __aenter__: int = 42

    async def __aexit__(self, exc_tpe, exc_value, traceback): ...

async def main():
    # error: [invalid-context-manager] "Object of type `Manager` cannot be used with `async with` because it does not correctly implement `__aenter__`"
    async with Manager():
        ...
```

## Context manager with non-callable `__aexit__` attribute

```py
from typing_extensions import Self

class Manager:
    def __aenter__(self) -> Self:
        return self
    __aexit__: int = 32

async def main():
    # error: [invalid-context-manager] "Object of type `Manager` cannot be used with `async with` because it does not correctly implement `__aexit__`"
    async with Manager():
        ...
```

## Context expression with possibly-unbound union variants

```py
async def _(flag: bool):
    class Manager1:
        def __aenter__(self) -> str:
            return "foo"

        def __aexit__(self, exc_type, exc_value, traceback): ...

    class NotAContextManager: ...
    context_expr = Manager1() if flag else NotAContextManager()

    # error: [invalid-context-manager] "Object of type `Manager1 | NotAContextManager` cannot be used with `async with` because the methods `__aenter__` and `__aexit__` are possibly missing"
    async with context_expr as f:
        reveal_type(f)  # revealed: str
```

## Context expression with "sometimes" callable `__aenter__` method

```py
async def _(flag: bool):
    class Manager:
        if flag:
            async def __aenter__(self) -> str:
                return "abcd"

        async def __exit__(self, *args): ...

    # error: [invalid-context-manager] "Object of type `Manager` cannot be used with `async with` because the method `__aenter__` may be missing"
    async with Manager() as f:
        reveal_type(f)  # revealed: CoroutineType[Any, Any, str]
```

## Invalid `__aenter__` signature

```py
class Manager:
    async def __aenter__() -> str:
        return "foo"

    async def __aexit__(self, exc_type, exc_value, traceback): ...

async def main():
    context_expr = Manager()

    # error: [invalid-context-manager] "Object of type `Manager` cannot be used with `async with` because it does not correctly implement `__aenter__`"
    async with context_expr as f:
        reveal_type(f)  # revealed: CoroutineType[Any, Any, str]
```

## Accidental use of async `async with`

<!-- snapshot-diagnostics -->

If a asynchronous `async with` statement is used on a type with `__enter__` and `__exit__`, we show
a diagnostic hint that the user might have intended to use `with` instead.

```py
class Manager:
    def __enter__(self): ...
    def __exit__(self, *args): ...

async def main():
    # error: [invalid-context-manager] "Object of type `Manager` cannot be used with `async with` because it does not implement `__aenter__` and `__aexit__`"
    async with Manager():
        ...
```

## Incorrect signatures

The sub-diagnostic is also provided if the signatures of `__enter__` and `__exit__` do not match the
expected signatures for a context manager:

```py
class Manager:
    def __enter__(self): ...
    def __exit__(self, typ: str, exc, traceback): ...

async def main():
    # error: [invalid-context-manager] "Object of type `Manager` cannot be used with `async with` because it does not implement `__aenter__` and `__aexit__`"
    async with Manager():
        ...
```

## Incorrect number of arguments

Similarly, we also show the hint if the functions have the wrong number of arguments:

```py
class Manager:
    def __enter__(self, wrong_extra_arg): ...
    def __exit__(self, typ, exc, traceback, wrong_extra_arg): ...

async def main():
    # error: [invalid-context-manager] "Object of type `Manager` cannot be used with `async with` because it does not implement `__aenter__` and `__aexit__`"
    async with Manager():
        ...
```

## `@asynccontextmanager`

```py
from contextlib import asynccontextmanager
from typing import AsyncGenerator

class Session: ...

@asynccontextmanager
async def connect() -> AsyncGenerator[Session]:
    yield Session()

<<<<<<< HEAD
# TODO: this should be `() -> _AsyncGeneratorContextManager[Session, None]`
reveal_type(connect)  # revealed: (...) -> _AsyncGeneratorContextManager[Unknown, None]
=======
# revealed: () -> _AsyncGeneratorContextManager[Session, None]
reveal_type(connect)
>>>>>>> c343e94a

async def main():
    async with connect() as session:
        reveal_type(session)  # revealed: Session
```

This also works with `AsyncIterator` return types:

```py
from typing import AsyncIterator

@asynccontextmanager
async def connect_iterator() -> AsyncIterator[Session]:
    yield Session()

# revealed: () -> _AsyncGeneratorContextManager[Session, None]
reveal_type(connect_iterator)

async def main_iterator():
    async with connect_iterator() as session:
        reveal_type(session)  # revealed: Session
```

And with `AsyncGeneratorType` return types:

```py
from types import AsyncGeneratorType

@asynccontextmanager
async def connect_async_generator() -> AsyncGeneratorType[Session]:
    yield Session()

# revealed: () -> _AsyncGeneratorContextManager[Session, None]
reveal_type(connect_async_generator)

async def main_async_generator():
    async with connect_async_generator() as session:
        reveal_type(session)  # revealed: Session
```

## `asyncio.timeout`

```toml
[environment]
python-version = "3.11"
```

```py
import asyncio

async def long_running_task():
    await asyncio.sleep(5)

async def main():
    async with asyncio.timeout(1):
        await long_running_task()
```

## `asyncio.TaskGroup`

```toml
[environment]
python-version = "3.11"
```

```py
import asyncio

async def long_running_task():
    await asyncio.sleep(5)

async def main():
    async with asyncio.TaskGroup() as tg:
        reveal_type(tg)  # revealed: TaskGroup

        tg.create_task(long_running_task())
```<|MERGE_RESOLUTION|>--- conflicted
+++ resolved
@@ -212,13 +212,8 @@
 async def connect() -> AsyncGenerator[Session]:
     yield Session()
 
-<<<<<<< HEAD
-# TODO: this should be `() -> _AsyncGeneratorContextManager[Session, None]`
-reveal_type(connect)  # revealed: (...) -> _AsyncGeneratorContextManager[Unknown, None]
-=======
 # revealed: () -> _AsyncGeneratorContextManager[Session, None]
 reveal_type(connect)
->>>>>>> c343e94a
 
 async def main():
     async with connect() as session:
