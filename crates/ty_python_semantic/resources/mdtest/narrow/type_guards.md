--- conflicted
+++ resolved
@@ -220,12 +220,7 @@
     if reveal_type(is_int(a[0])):  # revealed: TypeIs[int @ a[0]]
         # TODO: Should be `tuple[int, str]`
         reveal_type(a)  # revealed: tuple[str, int] | tuple[int, str]
-<<<<<<< HEAD
-        # TODO: Should be `int`
-        reveal_type(a[0])  # revealed: str | int
-=======
         reveal_type(a[0])  # revealed: Unknown & int
->>>>>>> 10a1d9f0
 
     # TODO: Should be `TypeGuard[str @ c.v]`
     if reveal_type(guard_str(c.v)):  # revealed: @Todo(`TypeGuard[]` special form)
