--- conflicted
+++ resolved
@@ -215,11 +215,7 @@
         # TODO: Should be `tuple[int, str]`
         reveal_type(a)  # revealed: tuple[str, int] | tuple[int, str]
         # TODO: Should be `str`
-<<<<<<< HEAD
-        reveal_type(a[1])  # revealed: int | str
-=======
         reveal_type(a[1])  # revealed: str | int
->>>>>>> ea812d08
 
     if reveal_type(is_int(a[0])):  # revealed: TypeIs[int @ a[0]]
         # TODO: Should be `tuple[int, str]`
