# Protocols

> [!NOTE]
>
> See also:
>
> - The [typing specification section on protocols][typing_spec_protocols]
> - The many [protocol conformance tests] provided by the Typing Council for type checkers
> - Mypy's [documentation][mypy_protocol_docs] and [tests][mypy_protocol_tests] for protocols

Most types in Python are *nominal* types: a fully static nominal type `X` is only a subtype of
another fully static nominal type `Y` if the class `X` is a subclass of the class `Y`.
`typing.Protocol` (or its backport, `typing_extensions.Protocol`) can be used to define *structural*
types, on the other hand: a type which is defined by its properties and behavior.

## Defining a protocol

```toml
[environment]
python-version = "3.12"
```

A protocol is defined by inheriting from the `Protocol` class, which is annotated as an instance of
`_SpecialForm` in typeshed's stubs.

```py
from typing import Protocol

class MyProtocol(Protocol): ...

reveal_type(MyProtocol.__mro__)  # revealed: tuple[<class 'MyProtocol'>, typing.Protocol, typing.Generic, <class 'object'>]
```

Just like for any other class base, it is an error for `Protocol` to appear multiple times in a
class's bases:

```py
class Foo(Protocol, Protocol): ...  # error: [duplicate-base]

reveal_type(Foo.__mro__)  # revealed: tuple[<class 'Foo'>, Unknown, <class 'object'>]
```

Protocols can also be generic, either by including `Generic[]` in the bases list, subscripting
`Protocol` directly in the bases list, using PEP-695 type parameters, or some combination of the
above:

```py
from typing import TypeVar, Generic

T = TypeVar("T")

class Bar0(Protocol[T]):
    x: T

class Bar1(Protocol[T], Generic[T]):
    x: T

class Bar2[T](Protocol):
    x: T

# error: [invalid-generic-class] "Cannot both inherit from subscripted `Protocol` and use PEP 695 type variables"
class Bar3[T](Protocol[T]):
    x: T

# Note that this class definition *will* actually succeed at runtime,
# unlike classes that combine PEP-695 type parameters with inheritance from `Generic[]`
reveal_type(Bar3.__mro__)  # revealed: tuple[<class 'Bar3[Unknown]'>, typing.Protocol, typing.Generic, <class 'object'>]
```

It's an error to include both bare `Protocol` and subscripted `Protocol[]` in the bases list
simultaneously:

```py
class DuplicateBases(Protocol, Protocol[T]):  # error: [duplicate-base]
    x: T

# revealed: tuple[<class 'DuplicateBases[Unknown]'>, Unknown, <class 'object'>]
reveal_type(DuplicateBases.__mro__)
```

The introspection helper `typing(_extensions).is_protocol` can be used to verify whether a class is
a protocol class or not:

```py
from typing_extensions import is_protocol

reveal_type(is_protocol(MyProtocol))  # revealed: Literal[True]
reveal_type(is_protocol(Bar0))  # revealed: Literal[True]
reveal_type(is_protocol(Bar1))  # revealed: Literal[True]
reveal_type(is_protocol(Bar2))  # revealed: Literal[True]
reveal_type(is_protocol(Bar3))  # revealed: Literal[True]

class NotAProtocol: ...

reveal_type(is_protocol(NotAProtocol))  # revealed: Literal[False]
```

Note, however, that `is_protocol` returns `False` at runtime for specializations of generic
protocols. We still consider these to be "protocol classes" internally, regardless:

```py
class MyGenericProtocol[T](Protocol):
    x: T

reveal_type(is_protocol(MyGenericProtocol))  # revealed: Literal[True]

# We still consider this a protocol class internally,
# but the inferred type of the call here reflects the result at runtime:
reveal_type(is_protocol(MyGenericProtocol[int]))  # revealed: Literal[False]
```

A type checker should follow the typeshed stubs if a non-class is passed in, and typeshed's stubs
indicate that the argument passed in must be an instance of `type`.

```py
# We could also reasonably infer `Literal[False]` here, but it probably doesn't matter that much:
# error: [invalid-argument-type]
reveal_type(is_protocol("not a class"))  # revealed: bool
```

For a class to be considered a protocol class, it must have `Protocol` directly in its bases tuple:
it is not sufficient for it to have `Protocol` in its MRO.

```py
class SubclassOfMyProtocol(MyProtocol): ...

# revealed: tuple[<class 'SubclassOfMyProtocol'>, <class 'MyProtocol'>, typing.Protocol, typing.Generic, <class 'object'>]
reveal_type(SubclassOfMyProtocol.__mro__)

reveal_type(is_protocol(SubclassOfMyProtocol))  # revealed: Literal[False]
```

A protocol class may inherit from other protocols, however, as long as it re-inherits from
`Protocol`:

```py
class SubProtocol(MyProtocol, Protocol): ...

reveal_type(is_protocol(SubProtocol))  # revealed: Literal[True]

class OtherProtocol(Protocol):
    some_attribute: str

class ComplexInheritance(SubProtocol, OtherProtocol, Protocol): ...

# revealed: tuple[<class 'ComplexInheritance'>, <class 'SubProtocol'>, <class 'MyProtocol'>, <class 'OtherProtocol'>, typing.Protocol, typing.Generic, <class 'object'>]
reveal_type(ComplexInheritance.__mro__)

reveal_type(is_protocol(ComplexInheritance))  # revealed: Literal[True]
```

If `Protocol` is present in the bases tuple, all other bases in the tuple must be protocol classes,
or `TypeError` is raised at runtime when the class is created.

```py
# error: [invalid-protocol] "Protocol class `Invalid` cannot inherit from non-protocol class `NotAProtocol`"
class Invalid(NotAProtocol, Protocol): ...

# revealed: tuple[<class 'Invalid'>, <class 'NotAProtocol'>, typing.Protocol, typing.Generic, <class 'object'>]
reveal_type(Invalid.__mro__)

# error: [invalid-protocol] "Protocol class `AlsoInvalid` cannot inherit from non-protocol class `NotAProtocol`"
class AlsoInvalid(MyProtocol, OtherProtocol, NotAProtocol, Protocol): ...

# revealed: tuple[<class 'AlsoInvalid'>, <class 'MyProtocol'>, <class 'OtherProtocol'>, <class 'NotAProtocol'>, typing.Protocol, typing.Generic, <class 'object'>]
reveal_type(AlsoInvalid.__mro__)

class NotAGenericProtocol[T]: ...

# error: [invalid-protocol] "Protocol class `StillInvalid` cannot inherit from non-protocol class `NotAGenericProtocol`"
class StillInvalid(NotAGenericProtocol[int], Protocol): ...

# revealed: tuple[<class 'StillInvalid'>, <class 'NotAGenericProtocol[int]'>, typing.Protocol, typing.Generic, <class 'object'>]
reveal_type(StillInvalid.__mro__)
```

But two exceptions to this rule are `object` and `Generic`:

```py
from typing import TypeVar, Generic

T = TypeVar("T")

# Note: pyright and pyrefly do not consider this to be a valid `Protocol` class,
# but mypy does (and has an explicit test for this behavior). Mypy was the
# reference implementation for PEP-544, and its behavior also matches the CPython
# runtime, so we choose to follow its behavior here rather than that of the other
# type checkers.
class Fine(Protocol, object): ...

reveal_type(Fine.__mro__)  # revealed: tuple[<class 'Fine'>, typing.Protocol, typing.Generic, <class 'object'>]

class StillFine(Protocol, Generic[T], object): ...
class EvenThis[T](Protocol, object): ...
class OrThis(Protocol[T], Generic[T]): ...
class AndThis(Protocol[T], Generic[T], object): ...
```

And multiple inheritance from a mix of protocol and non-protocol classes is fine as long as
`Protocol` itself is not in the bases list:

```py
class FineAndDandy(MyProtocol, OtherProtocol, NotAProtocol): ...

# revealed: tuple[<class 'FineAndDandy'>, <class 'MyProtocol'>, <class 'OtherProtocol'>, typing.Protocol, typing.Generic, <class 'NotAProtocol'>, <class 'object'>]
reveal_type(FineAndDandy.__mro__)
```

But if `Protocol` is not present in the bases list, the resulting class doesn't count as a protocol
class anymore:

```py
reveal_type(is_protocol(FineAndDandy))  # revealed: Literal[False]
```

A class does not *have* to inherit from a protocol class in order for it to be considered a subtype
of that protocol (more on that below). However, classes that explicitly inherit from a protocol
class are understood as subtypes of that protocol, the same as with nominal types:

```py
from ty_extensions import static_assert, is_subtype_of, is_assignable_to

static_assert(is_subtype_of(SubclassOfMyProtocol, MyProtocol))
static_assert(is_assignable_to(SubclassOfMyProtocol, MyProtocol))

static_assert(is_subtype_of(SubProtocol, MyProtocol))
static_assert(is_assignable_to(SubProtocol, MyProtocol))

static_assert(is_subtype_of(ComplexInheritance, SubProtocol))
static_assert(is_assignable_to(ComplexInheritance, SubProtocol))

static_assert(is_subtype_of(ComplexInheritance, OtherProtocol))
static_assert(is_assignable_to(ComplexInheritance, SubProtocol))

static_assert(is_subtype_of(FineAndDandy, MyProtocol))
static_assert(is_assignable_to(FineAndDandy, MyProtocol))

static_assert(is_subtype_of(FineAndDandy, OtherProtocol))
static_assert(is_assignable_to(FineAndDandy, OtherProtocol))
```

Note, however, that `Protocol` itself is not a type, so it is an error to pass it to `is_subtype_of`
or `is_assignable_to`:

```py
is_subtype_of(MyProtocol, Protocol)  # error: [invalid-type-form]
is_assignable_to(MyProtocol, Protocol)  # error: [invalid-type-form]
```

And it is also an error to use `Protocol` in type expressions:

```py
# fmt: off

def f(
    x: Protocol,  # error: [invalid-type-form] "`typing.Protocol` is not allowed in type expressions"
    y: type[Protocol],  # TODO: should emit `[invalid-type-form]` here too
):
    reveal_type(x)  # revealed: Unknown

    # TODO: should be `type[Unknown]`
    reveal_type(y)  # revealed: @Todo(unsupported type[X] special form)

# fmt: on
```

Nonetheless, `Protocol` can still be used as the second argument to `issubclass()` at runtime:

```py
# Could also be `Literal[True]`, but `bool` is fine:
reveal_type(issubclass(MyProtocol, Protocol))  # revealed: bool
```

## `typing.Protocol` versus `typing_extensions.Protocol`

`typing.Protocol` and its backport in `typing_extensions` should be treated as exactly equivalent.

```py
import typing
import typing_extensions
from ty_extensions import static_assert, is_equivalent_to, TypeOf

static_assert(is_equivalent_to(TypeOf[typing.Protocol], TypeOf[typing_extensions.Protocol]))
static_assert(is_equivalent_to(int | str | TypeOf[typing.Protocol], TypeOf[typing_extensions.Protocol] | str | int))

class Foo(typing.Protocol):
    x: int

class Bar(typing_extensions.Protocol):
    x: int

static_assert(typing_extensions.is_protocol(Foo))
static_assert(typing_extensions.is_protocol(Bar))
static_assert(is_equivalent_to(Foo, Bar))
```

The same goes for `typing.runtime_checkable` and `typing_extensions.runtime_checkable`:

```py
@typing_extensions.runtime_checkable
class RuntimeCheckableFoo(typing.Protocol):
    x: int

@typing.runtime_checkable
class RuntimeCheckableBar(typing_extensions.Protocol):
    x: int

static_assert(typing_extensions.is_protocol(RuntimeCheckableFoo))
static_assert(typing_extensions.is_protocol(RuntimeCheckableBar))
static_assert(is_equivalent_to(RuntimeCheckableFoo, RuntimeCheckableBar))

# These should not error because the protocols are decorated with `@runtime_checkable`
isinstance(object(), RuntimeCheckableFoo)
isinstance(object(), RuntimeCheckableBar)
```

However, we understand that they are not necessarily the same symbol at the same memory address at
runtime -- these reveal `bool` rather than `Literal[True]` or `Literal[False]`, which would be
incorrect:

```py
reveal_type(typing.Protocol is typing_extensions.Protocol)  # revealed: bool
reveal_type(typing.Protocol is not typing_extensions.Protocol)  # revealed: bool
```

## Calls to protocol classes

<!-- snapshot-diagnostics -->

Neither `Protocol`, nor any protocol class, can be directly instantiated:

```toml
[environment]
python-version = "3.12"
```

```py
from typing_extensions import Protocol, reveal_type

# error: [call-non-callable]
reveal_type(Protocol())  # revealed: Unknown

class MyProtocol(Protocol):
    x: int

# error: [call-non-callable] "Cannot instantiate class `MyProtocol`"
reveal_type(MyProtocol())  # revealed: MyProtocol

class GenericProtocol[T](Protocol):
    x: T

# error: [call-non-callable] "Cannot instantiate class `GenericProtocol`"
reveal_type(GenericProtocol[int]())  # revealed: GenericProtocol[int]
```

But a non-protocol class can be instantiated, even if it has `Protocol` in its MRO:

```py
class SubclassOfMyProtocol(MyProtocol): ...

reveal_type(SubclassOfMyProtocol())  # revealed: SubclassOfMyProtocol

class SubclassOfGenericProtocol[T](GenericProtocol[T]): ...

reveal_type(SubclassOfGenericProtocol[int]())  # revealed: SubclassOfGenericProtocol[int]
```

And as a corollary, `type[MyProtocol]` can also be called:

```py
def f(x: type[MyProtocol]):
    # TODO: add a `reveal_type` call here once it's no longer a `Todo` type
    # (which doesn't work well with snapshots)
    x()
```

## Members of a protocol

A protocol defines an interface through its *members*: if a protocol `Foo` has members `X` and `Y`,
a type `Bar` can only be a subtype of `Foo` if inhabitants of `Bar` also have attributes `X` and
`Y`.

A protocol class defines its members through declarations in the class body. The members of a
protocol can be introspected using the function `typing.get_protocol_members`, which is backported
via `typing_extensions`.

```py
from typing_extensions import Protocol, get_protocol_members

class Foo(Protocol):
    x: int

    @property
    def y(self) -> str:
        return "y"

    @property
    def z(self) -> int:
        return 42

    @z.setter
    def z(self, z: int) -> None: ...
    def method_member(self) -> bytes:
        return b"foo"

reveal_type(get_protocol_members(Foo))  # revealed: frozenset[Literal["method_member", "x", "y", "z"]]
```

To see the kinds and types of the protocol members, you can use the debugging aid
`ty_extensions.reveal_protocol_interface`, meanwhile:

```py
from ty_extensions import reveal_protocol_interface
from typing import SupportsIndex, SupportsAbs, ClassVar, Iterator

# revealed: {"method_member": MethodMember(`(self, /) -> bytes`), "x": AttributeMember(`int`), "y": PropertyMember { getter: `def y(self, /) -> str` }, "z": PropertyMember { getter: `def z(self, /) -> int`, setter: `def z(self, /, z: int) -> None` }}
reveal_protocol_interface(Foo)
# revealed: {"__index__": MethodMember(`(self, /) -> int`)}
reveal_protocol_interface(SupportsIndex)
# revealed: {"__abs__": MethodMember(`(self, /) -> Unknown`)}
reveal_protocol_interface(SupportsAbs)
# revealed: {"__iter__": MethodMember(`(self, /) -> Iterator[Unknown]`), "__next__": MethodMember(`(self, /) -> Unknown`)}
reveal_protocol_interface(Iterator)

# error: [invalid-argument-type] "Invalid argument to `reveal_protocol_interface`: Only protocol classes can be passed to `reveal_protocol_interface`"
reveal_protocol_interface(int)
# error: [invalid-argument-type] "Argument to function `reveal_protocol_interface` is incorrect: Expected `type`, found `Literal["foo"]`"
reveal_protocol_interface("foo")
```

Similar to the way that `typing.is_protocol` returns `False` at runtime for all generic aliases,
`typing.get_protocol_members` raises an exception at runtime if you pass it a generic alias, so we
do not implement any special handling for generic aliases passed to the function.
`ty_extensions.reveal_protocol_interface` can be used on both, however:

```py
# TODO: these fail at runtime, but we don't emit `[invalid-argument-type]` diagnostics
# currently due to https://github.com/astral-sh/ty/issues/116
reveal_type(get_protocol_members(SupportsAbs[int]))  # revealed: frozenset[str]
reveal_type(get_protocol_members(Iterator[int]))  # revealed: frozenset[str]

# revealed: {"__abs__": MethodMember(`(self, /) -> int`)}
reveal_protocol_interface(SupportsAbs[int])
# revealed: {"__iter__": MethodMember(`(self, /) -> Iterator[int]`), "__next__": MethodMember(`(self, /) -> int`)}
reveal_protocol_interface(Iterator[int])

class BaseProto(Protocol):
    def member(self) -> int: ...

class SubProto(BaseProto, Protocol):
    def member(self) -> bool: ...

# revealed: {"member": MethodMember(`(self, /) -> int`)}
reveal_protocol_interface(BaseProto)

# revealed: {"member": MethodMember(`(self, /) -> bool`)}
reveal_protocol_interface(SubProto)

class ProtoWithClassVar(Protocol):
    x: ClassVar[int]

# revealed: {"x": AttributeMember(`int`; ClassVar)}
reveal_protocol_interface(ProtoWithClassVar)

class ProtocolWithDefault(Protocol):
    x: int = 0

# We used to incorrectly report this as having an `x: Literal[0]` member;
# declared types should take priority over inferred types for protocol interfaces!
#
# revealed: {"x": AttributeMember(`int`)}
reveal_protocol_interface(ProtocolWithDefault)
```

Certain special attributes and methods are not considered protocol members at runtime, and should
not be considered protocol members by type checkers either:

```py
class Lumberjack(Protocol):
    __slots__ = ()
    __match_args__ = ()
    _abc_foo: str  # any attribute starting with `_abc_` is excluded as a protocol attribute
    x: int

    def __new__(cls, x: int) -> "Lumberjack":
        return object.__new__(cls)

    def __init__(self, x: int) -> None:
        self.x = x

reveal_type(get_protocol_members(Lumberjack))  # revealed: frozenset[Literal["x"]]
```

A sub-protocol inherits and extends the members of its superclass protocol(s):

```py
class Bar(Protocol):
    spam: str

class Baz(Bar, Protocol):
    ham: memoryview

reveal_type(get_protocol_members(Baz))  # revealed: frozenset[Literal["ham", "spam"]]

class Baz2(Bar, Foo, Protocol): ...

# revealed: frozenset[Literal["method_member", "spam", "x", "y", "z"]]
reveal_type(get_protocol_members(Baz2))
```

## Protocol members in statically known branches

<!-- snapshot-diagnostics -->

The list of protocol members does not include any members declared in branches that are statically
known to be unreachable:

```toml
[environment]
python-version = "3.9"
```

```py
import sys
from typing_extensions import Protocol, get_protocol_members, reveal_type

class Foo(Protocol):
    if sys.version_info >= (3, 10):
        a: int
        b = 42
        def c(self) -> None: ...
    else:
        d: int
        e = 56  # error: [ambiguous-protocol-member]
        def f(self) -> None: ...

reveal_type(get_protocol_members(Foo))  # revealed: frozenset[Literal["d", "e", "f"]]
```

## Invalid calls to `get_protocol_members()`

<!-- snapshot-diagnostics -->

Calling `get_protocol_members` on a non-protocol class raises an error at runtime:

```toml
[environment]
python-version = "3.12"
```

```py
from typing_extensions import Protocol, get_protocol_members

class NotAProtocol: ...

get_protocol_members(NotAProtocol)  # error: [invalid-argument-type]

class AlsoNotAProtocol(NotAProtocol, object): ...

get_protocol_members(AlsoNotAProtocol)  # error: [invalid-argument-type]
```

The original class object must be passed to the function; a specialized version of a generic version
does not suffice:

```py
class GenericProtocol[T](Protocol): ...

get_protocol_members(GenericProtocol[int])  # TODO: should emit a diagnostic here (https://github.com/astral-sh/ruff/issues/17549)
```

## Subtyping of protocols with attribute members

In the following example, the protocol class `HasX` defines an interface such that any other fully
static type can be said to be a subtype of `HasX` if all inhabitants of that other type have a
mutable `x` attribute of type `int`:

```toml
[environment]
python-version = "3.12"
```

```py
from typing import Protocol, Any, ClassVar
from collections.abc import Sequence
from ty_extensions import static_assert, is_assignable_to, is_subtype_of

class HasX(Protocol):
    x: int

class HasXY(Protocol):
    x: int
    y: int

class Foo:
    x: int

static_assert(is_subtype_of(Foo, HasX))
static_assert(is_assignable_to(Foo, HasX))
static_assert(not is_subtype_of(Foo, HasXY))
static_assert(not is_assignable_to(Foo, HasXY))

class FooSub(Foo): ...

static_assert(is_subtype_of(FooSub, HasX))
static_assert(is_assignable_to(FooSub, HasX))
static_assert(not is_subtype_of(FooSub, HasXY))
static_assert(not is_assignable_to(FooSub, HasXY))

class FooBool(Foo):
    x: bool

static_assert(not is_subtype_of(FooBool, HasX))
static_assert(not is_assignable_to(FooBool, HasX))

class FooAny:
    x: Any

static_assert(not is_subtype_of(FooAny, HasX))
static_assert(is_assignable_to(FooAny, HasX))

class SubclassOfAny(Any): ...

class FooSubclassOfAny:
    x: SubclassOfAny

static_assert(not is_subtype_of(FooSubclassOfAny, HasX))

# `FooSubclassOfAny` is assignable to `HasX` for the following reason. The `x` attribute on `FooSubclassOfAny`
# is accessible on the class itself. When accessing `x` on an instance, the descriptor protocol is invoked, and
# `__get__` is looked up on `SubclassOfAny`. Every member access on `SubclassOfAny` yields `Any`, so `__get__` is
# also available, and calling `Any` also yields `Any`. Thus, accessing `x` on an instance of `FooSubclassOfAny`
# yields `Any`, which is assignable to `int` and vice versa.
static_assert(is_assignable_to(FooSubclassOfAny, HasX))

class FooWithY(Foo):
    y: int

assert is_subtype_of(FooWithY, HasXY)
static_assert(is_assignable_to(FooWithY, HasXY))

class Bar:
    x: str

static_assert(not is_subtype_of(Bar, HasX))
static_assert(not is_assignable_to(Bar, HasX))

class Baz:
    y: int

static_assert(not is_subtype_of(Baz, HasX))
static_assert(not is_assignable_to(Baz, HasX))

class Qux:
    def __init__(self, x: int) -> None:
        self.x: int = x

static_assert(is_subtype_of(Qux, HasX))
static_assert(is_assignable_to(Qux, HasX))

class HalfUnknownQux:
    def __init__(self, x: int) -> None:
        self.x = x

reveal_type(HalfUnknownQux(1).x)  # revealed: Unknown | int

static_assert(not is_subtype_of(HalfUnknownQux, HasX))
static_assert(is_assignable_to(HalfUnknownQux, HasX))

class FullyUnknownQux:
    def __init__(self, x) -> None:
        self.x = x

static_assert(not is_subtype_of(FullyUnknownQux, HasX))
static_assert(is_assignable_to(FullyUnknownQux, HasX))

class HasXWithDefault(Protocol):
    x: int = 0

class FooWithZero:
    x: int = 0

static_assert(is_subtype_of(FooWithZero, HasXWithDefault))
static_assert(is_assignable_to(FooWithZero, HasXWithDefault))

# TODO: whether or not any of these four assertions should pass is not clearly specified.
#
# A test in the typing conformance suite implies that they all should:
# that a nominal class with an instance attribute `x`
# (*without* a default value on the class body)
# should be understood as satisfying a protocol that has an attribute member `x`
# even if the protocol's `x` member has a default value on the class body.
#
# See <https://github.com/python/typing/blob/d4f39b27a4a47aac8b6d4019e1b0b5b3156fabdc/conformance/tests/protocols_definition.py#L56-L79>.
#
# The implications of this for meta-protocols are not clearly spelled out, however,
# and the fact that attribute members on protocols can have defaults is only mentioned
# in a throwaway comment in the spec's prose.
static_assert(is_subtype_of(Foo, HasXWithDefault))
static_assert(is_assignable_to(Foo, HasXWithDefault))
static_assert(is_subtype_of(Qux, HasXWithDefault))
static_assert(is_assignable_to(Qux, HasXWithDefault))

class HasClassVarX(Protocol):
    x: ClassVar[int]

static_assert(is_subtype_of(FooWithZero, HasClassVarX))
static_assert(is_assignable_to(FooWithZero, HasClassVarX))
# TODO: these should pass
static_assert(not is_subtype_of(Foo, HasClassVarX))  # error: [static-assert-error]
static_assert(not is_assignable_to(Foo, HasClassVarX))  # error: [static-assert-error]
static_assert(not is_subtype_of(Qux, HasClassVarX))  # error: [static-assert-error]
static_assert(not is_assignable_to(Qux, HasClassVarX))  # error: [static-assert-error]

static_assert(is_subtype_of(Sequence[Foo], Sequence[HasX]))
static_assert(is_assignable_to(Sequence[Foo], Sequence[HasX]))
static_assert(not is_subtype_of(list[Foo], list[HasX]))
static_assert(not is_assignable_to(list[Foo], list[HasX]))
```

Note that declaring an attribute member on a protocol mandates that the attribute must be mutable. A
type with a read-only `x` property does not satisfy the `HasX` interface; nor does a type with a
`Final` `x` attribute. The type of the attribute must also be treated as invariant due to the
attribute's mutability:

```py
from typing import Final

class A:
    @property
    def x(self) -> int:
        return 42

# TODO: these should pass
static_assert(not is_subtype_of(A, HasX))  # error: [static-assert-error]
static_assert(not is_assignable_to(A, HasX))  # error: [static-assert-error]

class B:
    x: Final = 42

# TODO: these should pass
static_assert(not is_subtype_of(A, HasX))  # error: [static-assert-error]
static_assert(not is_assignable_to(A, HasX))  # error: [static-assert-error]

class IntSub(int): ...

class C:
    x: IntSub

# due to invariance, a type is only a subtype of `HasX`
# if its `x` attribute is of type *exactly* `int`:
# a subclass of `int` does not satisfy the interface
static_assert(not is_subtype_of(C, HasX))
static_assert(not is_assignable_to(C, HasX))
```

All attributes on frozen dataclasses and namedtuples are immutable, so instances of these classes
can never be considered to inhabit a protocol that declares a mutable-attribute member:

```py
from dataclasses import dataclass
from typing import NamedTuple

@dataclass
class MutableDataclass:
    x: int

static_assert(is_subtype_of(MutableDataclass, HasX))
static_assert(is_assignable_to(MutableDataclass, HasX))

@dataclass(frozen=True)
class ImmutableDataclass:
    x: int

# TODO: these should pass
static_assert(not is_subtype_of(ImmutableDataclass, HasX))  # error: [static-assert-error]
static_assert(not is_assignable_to(ImmutableDataclass, HasX))  # error: [static-assert-error]

class NamedTupleWithX(NamedTuple):
    x: int

# TODO: these should pass
static_assert(not is_subtype_of(NamedTupleWithX, HasX))  # error: [static-assert-error]
static_assert(not is_assignable_to(NamedTupleWithX, HasX))  # error: [static-assert-error]
```

However, a type with a read-write property `x` *does* satisfy the `HasX` protocol. The `HasX`
protocol only specifies what the type of `x` should be when accessed from instances; instances of
`XProperty` in the below example have a mutable attribute `x` of type `int`:

```py
class XProperty:
    _x: int

    @property
    def x(self) -> int:
        return self._x

    @x.setter
    def x(self, x: int) -> None:
        self._x = x**2

static_assert(is_subtype_of(XProperty, HasX))
static_assert(is_assignable_to(XProperty, HasX))
```

Attribute members on protocol classes are allowed to have default values, just like instance
attributes on other classes. Similar to nominal classes, attributes with defaults can be accessed on
the class object itself and any explicit subclasses of the protocol class. It cannot be assumed to
exist on the meta-type of any arbitrary inhabitant of the protocol type, however; an implicit
subtype of the protocol will not necessarily have a default value for the instance attribute
provided in its class body:

```py
class HasXWithDefault(Protocol):
    x: int = 42

reveal_type(HasXWithDefault.x)  # revealed: int

class ExplicitSubclass(HasXWithDefault): ...

reveal_type(ExplicitSubclass.x)  # revealed: int

def f(arg: HasXWithDefault):
    # TODO: should emit `[unresolved-reference]` and reveal `Unknown`
    reveal_type(type(arg).x)  # revealed: int
```

Assignments in a class body of a protocol -- of any kind -- are not permitted by ty unless the
symbol being assigned to is also explicitly declared in the body of the protocol class or one of its
superclasses. Note that this is stricter validation of protocol members than many other type
checkers currently apply (as of 2025/04/21).

The reason for this strict validation is that undeclared variables in the class body would lead to
an ambiguous interface being declared by the protocol.

```py
from typing_extensions import TypeAlias, get_protocol_members

class MyContext:
    def __enter__(self) -> int:
        return 42

    def __exit__(self, *args) -> None: ...

class LotsOfBindings(Protocol):
    a: int
    a = 42  # this is fine, since `a` is declared in the class body
    b: int = 56  # this is also fine, by the same principle

    type c = str  # this is very strange but I can't see a good reason to disallow it
    d: TypeAlias = bytes  # same here

    class Nested: ...  # also weird, but we should also probably allow it
    class NestedProtocol(Protocol): ...  # same here...
    e = 72  # error: [ambiguous-protocol-member]

    # error: [ambiguous-protocol-member] "Consider adding an annotation, e.g. `f: int = ...`"
    # error: [ambiguous-protocol-member] "Consider adding an annotation, e.g. `g: int = ...`"
    f, g = (1, 2)

    h: int = (i := 3)  # error: [ambiguous-protocol-member]

    for j in range(42):  # error: [ambiguous-protocol-member]
        pass

    with MyContext() as k:  # error: [ambiguous-protocol-member]
        pass

    match object():
        case l:  # error: [ambiguous-protocol-member]
            ...

# revealed: frozenset[Literal["Nested", "NestedProtocol", "a", "b", "c", "d", "e", "f", "g", "h", "i", "j", "k", "l"]]
reveal_type(get_protocol_members(LotsOfBindings))

class Foo(Protocol):
    a: int

class Bar(Foo, Protocol):
    a = 42  # fine, because it's declared in the superclass

reveal_type(get_protocol_members(Bar))  # revealed: frozenset[Literal["a"]]
```

A binding-without-declaration will not be reported if it occurs in a branch that we can statically
determine to be unreachable. The reason is that we don't consider it to be a protocol member at all
if all definitions for the variable are in unreachable blocks:

```py
import sys

class Protocol694(Protocol):
    if sys.version_info > (3, 694):
        x = 42  # no error!
```

If there are multiple bindings of the variable in the class body, however, and at least one of the
bindings occurs in a block of code that is understood to be (possibly) reachable, a diagnostic will
be reported. The diagnostic will be attached to the first binding that occurs in the class body,
even if that first definition occurs in an unreachable block:

```py
class Protocol695(Protocol):
    if sys.version_info > (3, 695):
        x = 42
    else:
        x = 42

    x = 56  # error: [ambiguous-protocol-member]
```

In order for the variable to be considered declared, the declaration of the variable must also take
place in a block of code that is understood to be (possibly) reachable:

```py
class Protocol696(Protocol):
    if sys.version_info > (3, 696):
        x: int
    else:
        x = 42  # error: [ambiguous-protocol-member]
        y: int

    y = 56  # no error
```

Attribute members are allowed to have assignments in methods on the protocol class, just like
non-protocol classes. Unlike other classes, however, instance attributes that are not declared in
the class body are disallowed. This is mandated by [the spec][spec_protocol_members]:

> Additional attributes *only* defined in the body of a method by assignment via `self` are not
> allowed. The rationale for this is that the protocol class implementation is often not shared by
> subtypes, so the interface should not depend on the default implementation.

```py
class Foo(Protocol):
    x: int
    y: str

    def __init__(self) -> None:
        self.x = 42  # fine
        self.a = 56  # TODO: should emit diagnostic
        self.b: int = 128  # TODO: should emit diagnostic

    def non_init_method(self) -> None:
        self.y = 64  # fine
        self.c = 72  # TODO: should emit diagnostic

# Note: the list of members does not include `a`, `b` or `c`,
# as none of these attributes is declared in the class body.
reveal_type(get_protocol_members(Foo))  # revealed: frozenset[Literal["non_init_method", "x", "y"]]
```

If a member is declared in a superclass of a protocol class, it is fine for it to be assigned to in
the sub-protocol class without a redeclaration:

```py
class Super(Protocol):
    x: int

class Sub(Super, Protocol):
    x = 42  # no error here, since it's declared in the superclass

reveal_type(get_protocol_members(Super))  # revealed: frozenset[Literal["x"]]
reveal_type(get_protocol_members(Sub))  # revealed: frozenset[Literal["x"]]
```

If a protocol has 0 members, then all other types are assignable to it, and all fully static types
are subtypes of it:

```py
from typing import Protocol

class UniversalSet(Protocol): ...

static_assert(is_assignable_to(object, UniversalSet))
static_assert(is_subtype_of(object, UniversalSet))
```

Which means that `UniversalSet` here is in fact an equivalent type to `object`:

```py
from ty_extensions import is_equivalent_to

static_assert(is_equivalent_to(UniversalSet, object))
```

`object` is a subtype of certain other protocols too. Since all fully static types (whether nominal
or structural) are subtypes of `object`, these protocols are also subtypes of `object`; and this
means that these protocols are also equivalent to `UniversalSet` and `object`:

```py
class SupportsStr(Protocol):
    def __str__(self) -> str: ...

static_assert(is_equivalent_to(SupportsStr, UniversalSet))
static_assert(is_equivalent_to(SupportsStr, object))

class SupportsClass(Protocol):
    @property
    def __class__(self) -> type: ...

static_assert(is_equivalent_to(SupportsClass, UniversalSet))
static_assert(is_equivalent_to(SupportsClass, SupportsStr))
static_assert(is_equivalent_to(SupportsClass, object))
```

If a protocol contains members that are not defined on `object`, then that protocol will (like all
types in Python) still be assignable to `object`, but `object` will not be assignable to that
protocol:

```py
static_assert(is_assignable_to(HasX, object))
static_assert(is_subtype_of(HasX, object))
static_assert(not is_assignable_to(object, HasX))
static_assert(not is_subtype_of(object, HasX))
```

But `object` is the *only* fully static nominal type that a protocol type can ever be assignable to
or a subtype of:

```py
static_assert(not is_assignable_to(HasX, Foo))
static_assert(not is_subtype_of(HasX, Foo))
```

## Diagnostics for protocols with invalid attribute members

This is a short appendix to the previous section with the `snapshot-diagnostics` directive enabled
(enabling snapshots for the previous section in its entirety would lead to a huge snapshot, since
it's a large section).

<!-- snapshot-diagnostics -->

```py
from typing import Protocol

def coinflip() -> bool:
    return True

class A(Protocol):
    # The `x` and `y` members attempt to use Python-2-style type comments
    # to indicate that the type should be `int | None` and `str` respectively,
    # but we don't support those

    # error: [ambiguous-protocol-member]
    a = None  # type: int
    # error: [ambiguous-protocol-member]
    b = ...  # type: str

    if coinflip():
        c = 1  # error: [ambiguous-protocol-member]
    else:
        c = 2

    # error: [ambiguous-protocol-member]
    for d in range(42):
        pass
```

## Equivalence of protocols

```toml
[environment]
python-version = "3.12"
```

Two protocols are considered equivalent types if they specify the same interface, even if they have
different names:

```py
from typing import Protocol
from ty_extensions import is_equivalent_to, static_assert

class HasX(Protocol):
    x: int

class AlsoHasX(Protocol):
    x: int

static_assert(is_equivalent_to(HasX, AlsoHasX))
```

And unions containing equivalent protocols are recognized as equivalent, even when the order is not
identical:

```py
class HasY(Protocol):
    y: str

class AlsoHasY(Protocol):
    y: str

class A: ...
class B: ...

static_assert(is_equivalent_to(A | HasX | B | HasY, B | AlsoHasY | AlsoHasX | A))
```

Protocols are considered equivalent if their members are equivalent, even if those members are
differently ordered unions:

```py
class C: ...

class UnionProto1(Protocol):
    x: A | B | C

class UnionProto2(Protocol):
    x: C | A | B

static_assert(is_equivalent_to(UnionProto1, UnionProto2))
static_assert(is_equivalent_to(UnionProto1 | A | B, B | UnionProto2 | A))
```

Different generic protocols with equivalent specializations can be equivalent, but generic protocols
with different specializations are not considered equivalent:

```py
from typing import TypeVar

S = TypeVar("S")

class NonGenericProto1(Protocol):
    x: int
    y: str

class NonGenericProto2(Protocol):
    y: str
    x: int

class Nominal1: ...
class Nominal2: ...

class GenericProto[T](Protocol):
    x: T

class LegacyGenericProto(Protocol[S]):
    x: S

static_assert(is_equivalent_to(GenericProto[int], LegacyGenericProto[int]))
static_assert(is_equivalent_to(GenericProto[NonGenericProto1], LegacyGenericProto[NonGenericProto2]))

static_assert(
    is_equivalent_to(
        GenericProto[NonGenericProto1 | Nominal1 | Nominal2], LegacyGenericProto[Nominal2 | Nominal1 | NonGenericProto2]
    )
)

static_assert(not is_equivalent_to(GenericProto[str], GenericProto[int]))
static_assert(not is_equivalent_to(GenericProto[str], LegacyGenericProto[int]))
static_assert(not is_equivalent_to(GenericProto, GenericProto[int]))
static_assert(not is_equivalent_to(LegacyGenericProto, LegacyGenericProto[int]))
```

## Intersections of protocols

An intersection of two protocol types `X` and `Y` is equivalent to a protocol type `Z` that inherits
from both `X` and `Y`:

```py
from typing import Protocol
from ty_extensions import Intersection, static_assert, is_equivalent_to

class HasX(Protocol):
    x: int

class HasY(Protocol):
    y: str

class HasXAndYProto(HasX, HasY, Protocol): ...

# TODO: this should pass
static_assert(is_equivalent_to(HasXAndYProto, Intersection[HasX, HasY]))  # error: [static-assert-error]
```

But this is only true if the subclass has `Protocol` in its explicit bases (otherwise, it is a
nominal type rather than a structural type):

```py
class HasXAndYNominal(HasX, HasY): ...

static_assert(not is_equivalent_to(HasXAndYNominal, Intersection[HasX, HasY]))
```

A protocol type `X` and a nominal type `Y` can be inferred as disjoint types if `Y` is a `@final`
type and `Y` does not satisfy the interface declared by `X`. But if `Y` is not `@final`, then this
does not hold true, since a subclass of `Y` could always provide additional methods or attributes
that would lead to it satisfying `X`'s interface:

```py
from typing import final
from ty_extensions import is_disjoint_from

class NotFinalNominal: ...

@final
class FinalNominal: ...

static_assert(not is_disjoint_from(NotFinalNominal, HasX))
static_assert(is_disjoint_from(FinalNominal, HasX))

def _(arg1: Intersection[HasX, NotFinalNominal], arg2: Intersection[HasX, FinalNominal]):
    reveal_type(arg1)  # revealed: HasX & NotFinalNominal
    reveal_type(arg2)  # revealed: Never
```

The disjointness of a single protocol member with the type of an attribute on another type is enough
to make the whole protocol disjoint from the other type, even if all other members on the protocol
are satisfied by the other type. This applies to both `@final` types and non-final types:

```py
class Proto(Protocol):
    x: int
    y: str
    z: bytes

class Foo:
    x: int
    y: str
    z: None

static_assert(is_disjoint_from(Proto, Foo))

@final
class FinalFoo:
    x: int
    y: str
    z: None

static_assert(is_disjoint_from(Proto, FinalFoo))
```

## Intersections of protocols with types that have possibly unbound attributes

Note that if a `@final` class has a possibly unbound attribute corresponding to the protocol member,
instance types and class-literal types referring to that class cannot be a subtype of the protocol
but will also not be disjoint from the protocol:

`a.py`:

```py
from typing import final, ClassVar, Protocol
from ty_extensions import TypeOf, static_assert, is_subtype_of, is_disjoint_from, is_assignable_to

def who_knows() -> bool:
    return False

@final
class Foo:
    if who_knows():
        x: ClassVar[int] = 42

class HasReadOnlyX(Protocol):
    @property
    def x(self) -> int: ...

static_assert(not is_subtype_of(Foo, HasReadOnlyX))
static_assert(not is_assignable_to(Foo, HasReadOnlyX))
static_assert(not is_disjoint_from(Foo, HasReadOnlyX))

static_assert(not is_subtype_of(type[Foo], HasReadOnlyX))
static_assert(not is_assignable_to(type[Foo], HasReadOnlyX))
static_assert(not is_disjoint_from(type[Foo], HasReadOnlyX))

static_assert(not is_subtype_of(TypeOf[Foo], HasReadOnlyX))
static_assert(not is_assignable_to(TypeOf[Foo], HasReadOnlyX))
static_assert(not is_disjoint_from(TypeOf[Foo], HasReadOnlyX))
```

A similar principle applies to module-literal types that have possibly unbound attributes:

`b.py`:

```py
def who_knows() -> bool:
    return False

if who_knows():
    x: int = 42
```

`c.py`:

```py
import b
from a import HasReadOnlyX
from ty_extensions import TypeOf, static_assert, is_subtype_of, is_disjoint_from, is_assignable_to

static_assert(not is_subtype_of(TypeOf[b], HasReadOnlyX))
static_assert(not is_assignable_to(TypeOf[b], HasReadOnlyX))
static_assert(not is_disjoint_from(TypeOf[b], HasReadOnlyX))
```

If the possibly unbound attribute's type is disjoint from the type of the protocol member, though,
it is still disjoint from the protocol. This applies to both `@final` types and non-final types:

`d.py`:

```py
from a import HasReadOnlyX, who_knows
from typing import final, ClassVar, Protocol
from ty_extensions import static_assert, is_disjoint_from, TypeOf

class Proto(Protocol):
    x: int

class Foo:
    def __init__(self):
        if who_knows():
            self.x: None = None

@final
class FinalFoo:
    def __init__(self):
        if who_knows():
            self.x: None = None

static_assert(is_disjoint_from(Foo, Proto))
static_assert(is_disjoint_from(FinalFoo, Proto))
```

## Satisfying a protocol's interface

A type does not have to be an `Instance` type in order to be a subtype of a protocol. Other
protocols can be a subtype of a protocol, as can `ModuleLiteral` types, `ClassLiteral` types, and
others. Another protocol can be a subtype of `HasX` either through "explicit" (nominal) inheritance
from `HasX`, or by specifying a superset of `HasX`'s interface:

`module.py`:

```py
x: int = 42
```

`main.py`:

```py
import module
from typing import Protocol
from ty_extensions import is_subtype_of, is_assignable_to, static_assert, TypeOf

class HasX(Protocol):
    x: int

static_assert(is_subtype_of(TypeOf[module], HasX))
static_assert(is_assignable_to(TypeOf[module], HasX))

class ExplicitProtocolSubtype(HasX, Protocol):
    y: int

static_assert(is_subtype_of(ExplicitProtocolSubtype, HasX))
static_assert(is_assignable_to(ExplicitProtocolSubtype, HasX))

class ImplicitProtocolSubtype(Protocol):
    x: int
    y: str

static_assert(is_subtype_of(ImplicitProtocolSubtype, HasX))
static_assert(is_assignable_to(ImplicitProtocolSubtype, HasX))

class Meta(type):
    x: int

class UsesMeta(metaclass=Meta): ...

# TODO: these should pass
static_assert(is_subtype_of(UsesMeta, HasX))  # error: [static-assert-error]
static_assert(is_assignable_to(UsesMeta, HasX))  # error: [static-assert-error]
```

## `ClassVar` attribute members

If a protocol `ClassVarX` has a `ClassVar` attribute member `x` with type `int`, this indicates that
a readable `x` attribute must be accessible on any inhabitant of `ClassVarX`, and that a readable
`x` attribute must *also* be accessible on the *type* of that inhabitant:

`classvars.py`:

```py
from typing import ClassVar, Protocol
from ty_extensions import is_subtype_of, is_assignable_to, static_assert

class ClassVarXProto(Protocol):
    x: ClassVar[int]

def f(obj: ClassVarXProto):
    reveal_type(obj.x)  # revealed: int
    reveal_type(type(obj).x)  # revealed: int
    obj.x = 42  # error: [invalid-attribute-access] "Cannot assign to ClassVar `x` from an instance of type `ClassVarXProto`"

class InstanceAttrX:
    x: int

# TODO: these should pass
static_assert(not is_assignable_to(InstanceAttrX, ClassVarXProto))  # error: [static-assert-error]
static_assert(not is_subtype_of(InstanceAttrX, ClassVarXProto))  # error: [static-assert-error]

class PropertyX:
    @property
    def x(self) -> int:
        return 42

# TODO: these should pass
static_assert(not is_assignable_to(PropertyX, ClassVarXProto))  # error: [static-assert-error]
static_assert(not is_subtype_of(PropertyX, ClassVarXProto))  # error: [static-assert-error]

class ClassVarX:
    x: ClassVar[int] = 42

static_assert(is_assignable_to(ClassVarX, ClassVarXProto))
static_assert(is_subtype_of(ClassVarX, ClassVarXProto))
```

This is mentioned by the
[spec](https://typing.python.org/en/latest/spec/protocol.html#protocol-members) and tested in the
[conformance suite](https://github.com/python/typing/blob/main/conformance/tests/protocols_definition.py)
as something that must be supported by type checkers:

> To distinguish between protocol class variables and protocol instance variables, the special
> `ClassVar` annotation should be used.

## Subtyping of protocols with property members

A read-only property on a protocol can be satisfied by a mutable attribute, a read-only property, a
read/write property, a `Final` attribute, or a `ClassVar` attribute:

```py
from typing import ClassVar, Final, Protocol
from ty_extensions import is_subtype_of, is_assignable_to, static_assert

class HasXProperty(Protocol):
    @property
    def x(self) -> int: ...

class XAttr:
    x: int

static_assert(is_subtype_of(XAttr, HasXProperty))
static_assert(is_assignable_to(XAttr, HasXProperty))

class XReadProperty:
    @property
    def x(self) -> int:
        return 42

static_assert(is_subtype_of(XReadProperty, HasXProperty))
static_assert(is_assignable_to(XReadProperty, HasXProperty))

class XReadWriteProperty:
    @property
    def x(self) -> int:
        return 42

    @x.setter
    def x(self, val: int) -> None: ...

static_assert(is_subtype_of(XReadWriteProperty, HasXProperty))
static_assert(is_assignable_to(XReadWriteProperty, HasXProperty))

class XClassVar:
    x: ClassVar[int] = 42

static_assert(is_subtype_of(XClassVar, HasXProperty))
static_assert(is_assignable_to(XClassVar, HasXProperty))

class XFinal:
    x: Final[int] = 42

static_assert(is_subtype_of(XFinal, HasXProperty))
static_assert(is_assignable_to(XFinal, HasXProperty))

class XImplicitFinal:
    x: Final = 42

static_assert(is_subtype_of(XImplicitFinal, HasXProperty))
static_assert(is_assignable_to(XImplicitFinal, HasXProperty))
```

A read-only property on a protocol, unlike a mutable attribute, is covariant: `XSub` in the below
example satisfies the `HasXProperty` interface even though the type of the `x` attribute on `XSub`
is a subtype of `int` rather than being exactly `int`.

```py
class MyInt(int): ...

class XSub:
    x: MyInt

static_assert(is_subtype_of(XSub, HasXProperty))
static_assert(is_assignable_to(XSub, HasXProperty))
```

A read/write property on a protocol, where the getter returns the same type that the setter takes,
is equivalent to a normal mutable attribute on a protocol.

```py
class HasMutableXProperty(Protocol):
    @property
    def x(self) -> int: ...
    @x.setter
    def x(self, val: int) -> None: ...

class XAttr:
    x: int

static_assert(is_subtype_of(XAttr, HasXProperty))
static_assert(is_assignable_to(XAttr, HasXProperty))

class XReadProperty:
    @property
    def x(self) -> int:
        return 42

# TODO: these should pass
static_assert(not is_subtype_of(XReadProperty, HasXProperty))  # error: [static-assert-error]
static_assert(not is_assignable_to(XReadProperty, HasXProperty))  # error: [static-assert-error]

class XReadWriteProperty:
    @property
    def x(self) -> int:
        return 42

    @x.setter
    def x(self, val: int) -> None: ...

static_assert(is_subtype_of(XReadWriteProperty, HasXProperty))
static_assert(is_assignable_to(XReadWriteProperty, HasXProperty))

class XSub:
    x: MyInt

static_assert(not is_subtype_of(XSub, XReadWriteProperty))
static_assert(not is_assignable_to(XSub, XReadWriteProperty))
```

A protocol with a read/write property `x` is exactly equivalent to a protocol with a mutable
attribute `x`. Both are subtypes of a protocol with a read-only prooperty `x`:

```py
from ty_extensions import is_equivalent_to

class HasMutableXAttr(Protocol):
    x: int

# TODO: should pass
static_assert(is_equivalent_to(HasMutableXAttr, HasMutableXProperty))  # error: [static-assert-error]

static_assert(is_subtype_of(HasMutableXAttr, HasXProperty))
static_assert(is_assignable_to(HasMutableXAttr, HasXProperty))

static_assert(is_subtype_of(HasMutableXProperty, HasXProperty))
static_assert(is_assignable_to(HasMutableXProperty, HasXProperty))
```

A read/write property on a protocol, where the setter accepts a subtype of the type returned by the
getter, can be satisfied by a mutable attribute of any type bounded by the upper bound of the
getter-returned type and the lower bound of the setter-accepted type.

This follows from the principle that a type `X` can only be a subtype of a given protocol if the
`X`'s behavior is a superset of the behavior specified by the interface declared by the protocol. In
the below example, the behavior of an instance of `XAttr` is a superset of the behavior specified by
the protocol `HasAsymmetricXProperty`. The protocol specifies that reading an `x` attribute on the
instance must resolve to an instance of `int` or a subclass thereof, and `XAttr` satisfies this
requirement. The protocol also specifies that you must be able to assign instances of `MyInt` to the
`x` attribute, and again this is satisfied by `XAttr`: on instances of `XAttr`, you can assign *any*
instance of `int` to the `x` attribute, and thus by extension you can assign any instance of
`IntSub` to the `x` attribute, since any instance of `IntSub` is an instance of `int`:

```py
class HasAsymmetricXProperty(Protocol):
    @property
    def x(self) -> int: ...
    @x.setter
    def x(self, val: MyInt) -> None: ...

class XAttr:
    x: int

static_assert(is_subtype_of(XAttr, HasAsymmetricXProperty))
static_assert(is_assignable_to(XAttr, HasAsymmetricXProperty))
```

The end conclusion of this is that the getter-returned type of a property is always covariant and
the setter-accepted type is always contravariant. The combination of these leads to invariance for a
regular mutable attribute, where the implied getter-returned and setter-accepted types are the same.

```py
class XAttrSub:
    x: MyInt

static_assert(is_subtype_of(XAttrSub, HasAsymmetricXProperty))
static_assert(is_assignable_to(XAttrSub, HasAsymmetricXProperty))

class MyIntSub(MyInt):
    pass

class XAttrSubSub:
    x: MyIntSub

# TODO: should pass
static_assert(not is_subtype_of(XAttrSubSub, HasAsymmetricXProperty))  # error: [static-assert-error]
static_assert(not is_assignable_to(XAttrSubSub, HasAsymmetricXProperty))  # error: [static-assert-error]
```

An asymmetric property on a protocol can also be satisfied by an asymmetric property on a nominal
class whose getter and setter types satisfy the covariant and contravariant requirements,
respectively.

```py
class XAsymmetricProperty:
    @property
    def x(self) -> MyInt:
        return MyInt(0)

    @x.setter
    def x(self, x: int) -> None: ...

static_assert(is_subtype_of(XAsymmetricProperty, HasAsymmetricXProperty))
static_assert(is_assignable_to(XAsymmetricProperty, HasAsymmetricXProperty))
```

A custom descriptor attribute on the nominal class will also suffice:

```py
class Descriptor:
    def __get__(self, instance, owner) -> MyInt:
        return MyInt(0)

    def __set__(self, instance, value: int) -> None: ...

class XCustomDescriptor:
    x: Descriptor = Descriptor()

static_assert(is_subtype_of(XCustomDescriptor, HasAsymmetricXProperty))
static_assert(is_assignable_to(XCustomDescriptor, HasAsymmetricXProperty))
```

Moreover, a read-only property on a protocol can be satisfied by a nominal class that defines a
`__getattr__` method returning a suitable type. A read/write property can be satisfied by a nominal
class that defines a `__getattr__` method returning a suitable type *and* a `__setattr__` method
accepting a suitable type:

```py
class HasGetAttr:
    def __getattr__(self, attr: str) -> int:
        return 42

static_assert(is_subtype_of(HasGetAttr, HasXProperty))
static_assert(is_assignable_to(HasGetAttr, HasXProperty))

# TODO: these should pass
static_assert(not is_subtype_of(HasGetAttr, HasMutableXAttr))  # error: [static-assert-error]
static_assert(not is_subtype_of(HasGetAttr, HasMutableXAttr))  # error: [static-assert-error]

class HasGetAttrWithUnsuitableReturn:
    def __getattr__(self, attr: str) -> tuple[int, int]:
        return (1, 2)

# TODO: these should pass
static_assert(not is_subtype_of(HasGetAttrWithUnsuitableReturn, HasXProperty))  # error: [static-assert-error]
static_assert(not is_assignable_to(HasGetAttrWithUnsuitableReturn, HasXProperty))  # error: [static-assert-error]

class HasGetAttrAndSetAttr:
    def __getattr__(self, attr: str) -> MyInt:
        return MyInt(0)

    def __setattr__(self, attr: str, value: int) -> None: ...

static_assert(is_subtype_of(HasGetAttrAndSetAttr, HasXProperty))
static_assert(is_assignable_to(HasGetAttrAndSetAttr, HasXProperty))

# TODO: these should pass
static_assert(is_subtype_of(HasGetAttrAndSetAttr, XAsymmetricProperty))  # error: [static-assert-error]
static_assert(is_assignable_to(HasGetAttrAndSetAttr, XAsymmetricProperty))  # error: [static-assert-error]

class HasSetAttrWithUnsuitableInput:
    def __getattr__(self, attr: str) -> int:
        return 1

    def __setattr__(self, attr: str, value: str) -> None: ...

# TODO: these should pass
static_assert(not is_subtype_of(HasSetAttrWithUnsuitableInput, HasMutableXProperty))  # error: [static-assert-error]
static_assert(not is_assignable_to(HasSetAttrWithUnsuitableInput, HasMutableXProperty))  # error: [static-assert-error]
```

## Subtyping of protocols with method members

A protocol can have method members. `T` is assignable to `P` in the following example because the
class `T` has a method `m` which is assignable to the `Callable` supertype of the method `P.m`:

```py
from typing import Protocol
from ty_extensions import is_subtype_of, static_assert

class P(Protocol):
    def m(self, x: int, /) -> None: ...

class NominalSubtype:
    def m(self, y: int) -> None: ...

class NotSubtype:
    def m(self, x: int) -> int:
        return 42

class DefinitelyNotSubtype:
    m = None

static_assert(is_subtype_of(NominalSubtype, P))
static_assert(not is_subtype_of(DefinitelyNotSubtype, P))

# TODO: should pass
static_assert(not is_subtype_of(NotSubtype, P))  # error: [static-assert-error]
```

A callable instance attribute is not sufficient for a type to satisfy a protocol with a method
member: a method member specified by a protocol `P` must exist on the *meta-type* of `T` for `T` to
be a subtype of `P`:

```py
from typing import Callable, Protocol
from ty_extensions import static_assert, is_assignable_to

class SupportsFooMethod(Protocol):
    def foo(self): ...

class SupportsFooAttr(Protocol):
    foo: Callable[..., object]

class Foo:
    def __init__(self):
        self.foo: Callable[..., object] = lambda *args, **kwargs: None

static_assert(not is_assignable_to(Foo, SupportsFooMethod))
static_assert(is_assignable_to(Foo, SupportsFooAttr))
```

The reason for this is that some methods, such as dunder methods, are always looked up on the class
directly. If a class with an `__iter__` instance attribute satisfied the `Iterable` protocol, for
example, the `Iterable` protocol would not accurately describe the requirements Python has for a
class to be iterable at runtime. Allowing callable instance attributes to satisfy method members of
protocols would also make `issubclass()` narrowing of runtime-checkable protocols unsound, as the
`issubclass()` mechanism at runtime for protocols only checks whether a method is accessible on the
class object, not the instance. (Protocols with non-method members cannot be passed to
`issubclass()` at all at runtime.)

```py
from typing import Iterable, Any
from ty_extensions import static_assert, is_assignable_to

class Foo:
    def __init__(self):
        self.__iter__: Callable[..., object] = lambda *args, **kwargs: None

static_assert(not is_assignable_to(Foo, Iterable[Any]))
```

Because method members must always be available on the class, it is safe to access a method on
`type[P]`, where `P` is a protocol class, just like it is generally safe to access a method on
`type[C]` where `C` is a nominal class:

```py
from typing import Protocol

class Foo(Protocol):
    def method(self) -> str: ...

def f(x: Foo):
    reveal_type(type(x).method)  # revealed: def method(self, /) -> str

class Bar:
    def __init__(self):
        self.method = lambda: "foo"

f(Bar())  # error: [invalid-argument-type]
```

Some protocols use the old convention (specified in PEP-484) for denoting positional-only
parameters. This is supported by ty:

```py
class HasPosOnlyDunders:
    def __invert__(self, /) -> "HasPosOnlyDunders":
        return self

    def __lt__(self, other, /) -> bool:
        return True

class SupportsLessThan(Protocol):
    def __lt__(self, __other) -> bool: ...

class Invertable(Protocol):
    # `self` and `cls` are always implicitly positional-only for methods defined in `Protocol`
    # classes, even if no parameters in the method use the PEP-484 convention.
    def __invert__(self) -> object: ...

static_assert(is_assignable_to(HasPosOnlyDunders, SupportsLessThan))
static_assert(is_assignable_to(HasPosOnlyDunders, Invertable))
static_assert(is_assignable_to(str, SupportsLessThan))
static_assert(is_assignable_to(int, Invertable))
```

<<<<<<< HEAD
=======
## Subtyping of protocols with generic method members

Protocol method members can be generic. They can have generic contexts scoped to the class:

```toml
[environment]
python-version = "3.12"
```

```py
from typing_extensions import TypeVar, Self, Protocol
from ty_extensions import is_equivalent_to, static_assert, is_assignable_to, is_subtype_of

class NewStyleClassScoped[T](Protocol):
    def method(self, input: T) -> None: ...

S = TypeVar("S")

class LegacyClassScoped(Protocol[S]):
    def method(self, input: S) -> None: ...

static_assert(is_equivalent_to(NewStyleClassScoped, LegacyClassScoped))
static_assert(is_equivalent_to(NewStyleClassScoped[int], LegacyClassScoped[int]))

class NominalGeneric[T]:
    def method(self, input: T) -> None: ...

def _[T](x: T) -> T:
    static_assert(is_equivalent_to(NewStyleClassScoped[T], LegacyClassScoped[T]))
    static_assert(is_subtype_of(NominalGeneric[T], NewStyleClassScoped[T]))
    static_assert(is_subtype_of(NominalGeneric[T], LegacyClassScoped[T]))
    return x

class NominalConcrete:
    def method(self, input: int) -> None: ...

static_assert(is_assignable_to(NominalConcrete, NewStyleClassScoped))
static_assert(is_assignable_to(NominalConcrete, LegacyClassScoped))
static_assert(is_assignable_to(NominalGeneric[int], NewStyleClassScoped))
static_assert(is_assignable_to(NominalGeneric[int], LegacyClassScoped))
static_assert(is_assignable_to(NominalGeneric, NewStyleClassScoped[int]))
static_assert(is_assignable_to(NominalGeneric, LegacyClassScoped[int]))

# `NewStyleClassScoped` is implicitly `NewStyleClassScoped[Unknown]`,
# and there exist fully static materializations of `NewStyleClassScoped[Unknown]`
# where `Nominal` would not be a subtype of the given materialization,
# hence there is no subtyping relation:
#
# TODO: these should pass
static_assert(not is_subtype_of(NominalConcrete, NewStyleClassScoped))  # error: [static-assert-error]
static_assert(not is_subtype_of(NominalConcrete, LegacyClassScoped))  # error: [static-assert-error]

# Similarly, `NominalGeneric` is implicitly `NominalGeneric[Unknown`]
#
# TODO: these should pass
static_assert(not is_subtype_of(NominalGeneric, NewStyleClassScoped[int]))  # error: [static-assert-error]
static_assert(not is_subtype_of(NominalGeneric, LegacyClassScoped[int]))  # error: [static-assert-error]

static_assert(is_subtype_of(NominalConcrete, NewStyleClassScoped[int]))
static_assert(is_subtype_of(NominalConcrete, LegacyClassScoped[int]))
static_assert(is_subtype_of(NominalGeneric[int], NewStyleClassScoped[int]))
static_assert(is_subtype_of(NominalGeneric[int], LegacyClassScoped[int]))

# TODO: these should pass
static_assert(not is_assignable_to(NominalConcrete, NewStyleClassScoped[str]))  # error: [static-assert-error]
static_assert(not is_assignable_to(NominalConcrete, LegacyClassScoped[str]))  # error: [static-assert-error]
static_assert(not is_subtype_of(NominalGeneric[int], NewStyleClassScoped[str]))  # error: [static-assert-error]
static_assert(not is_subtype_of(NominalGeneric[int], LegacyClassScoped[str]))  # error: [static-assert-error]
```

And they can also have generic contexts scoped to the method:

```py
class NewStyleFunctionScoped(Protocol):
    def f[T](self, input: T) -> T: ...

S = TypeVar("S")

class LegacyFunctionScoped(Protocol):
    def f(self, input: S) -> S: ...

class UsesSelf(Protocol):
    def g(self: Self) -> Self: ...

class NominalNewStyle:
    def f[T](self, input: T) -> T:
        return input

class NominalLegacy:
    def f(self, input: S) -> S:
        return input

class NominalWithSelf:
    def g(self: Self) -> Self:
        return self

class NominalNotGeneric:
    def f(self, input: int) -> int:
        return input

class NominalReturningSelfNotGeneric:
    def g(self) -> "NominalReturningSelfNotGeneric":
        return self

# TODO: should pass
static_assert(is_equivalent_to(LegacyFunctionScoped, NewStyleFunctionScoped))  # error: [static-assert-error]

static_assert(is_subtype_of(NominalNewStyle, NewStyleFunctionScoped))
static_assert(is_subtype_of(NominalNewStyle, LegacyFunctionScoped))
static_assert(not is_assignable_to(NominalNewStyle, UsesSelf))

static_assert(is_subtype_of(NominalLegacy, NewStyleFunctionScoped))
static_assert(is_subtype_of(NominalLegacy, LegacyFunctionScoped))
static_assert(not is_assignable_to(NominalLegacy, UsesSelf))

static_assert(not is_assignable_to(NominalWithSelf, NewStyleFunctionScoped))
static_assert(not is_assignable_to(NominalWithSelf, LegacyFunctionScoped))
static_assert(is_subtype_of(NominalWithSelf, UsesSelf))

# TODO: these should pass
static_assert(not is_assignable_to(NominalNotGeneric, NewStyleFunctionScoped))  # error: [static-assert-error]
static_assert(not is_assignable_to(NominalNotGeneric, LegacyFunctionScoped))  # error: [static-assert-error]
static_assert(not is_assignable_to(NominalNotGeneric, UsesSelf))

static_assert(not is_assignable_to(NominalReturningSelfNotGeneric, NewStyleFunctionScoped))
static_assert(not is_assignable_to(NominalReturningSelfNotGeneric, LegacyFunctionScoped))
# TODO: should pass
static_assert(not is_assignable_to(NominalReturningSelfNotGeneric, UsesSelf))  # error: [static-assert-error]
```

>>>>>>> bf661789
## Equivalence of protocols with method or property members

Two protocols `P1` and `P2`, both with a method member `x`, are considered equivalent if the
signature of `P1.x` is equivalent to the signature of `P2.x`, even though ty would normally model
any two function definitions as inhabiting distinct function-literal types. The same is also true
for property members.

```py
from typing import Protocol
from ty_extensions import is_equivalent_to, static_assert

class P1(Protocol):
    def x(self, y: int) -> None: ...

class P2(Protocol):
    def x(self, y: int) -> None: ...

class P3(Protocol):
    @property
    def y(self) -> str: ...
    @property
    def z(self) -> bytes: ...
    @z.setter
    def z(self, value: int) -> None: ...

class P4(Protocol):
    @property
    def y(self) -> str: ...
    @property
    def z(self) -> bytes: ...
    @z.setter
    def z(self, value: int) -> None: ...

static_assert(is_equivalent_to(P1, P2))

# TODO: should pass
static_assert(is_equivalent_to(P3, P4))  # error: [static-assert-error]
```

As with protocols that only have non-method members, this also holds true when they appear in
differently ordered unions:

```py
class A: ...
class B: ...

static_assert(is_equivalent_to(A | B | P1, P2 | B | A))

# TODO: should pass
static_assert(is_equivalent_to(A | B | P3, P4 | B | A))  # error: [static-assert-error]
```

## Narrowing of protocols

<!-- snapshot-diagnostics -->

By default, a protocol class cannot be used as the second argument to `isinstance()` or
`issubclass()`, and a type checker must emit an error on such calls. However, we still narrow the
type inside these branches (this matches the behavior of other type checkers):

```py
from typing_extensions import Protocol, reveal_type

class HasX(Protocol):
    x: int

def f(arg: object, arg2: type):
    if isinstance(arg, HasX):  # error: [invalid-argument-type]
        reveal_type(arg)  # revealed: HasX
    else:
        reveal_type(arg)  # revealed: ~HasX

    if issubclass(arg2, HasX):  # error: [invalid-argument-type]
        reveal_type(arg2)  # revealed: type[HasX]
    else:
        reveal_type(arg2)  # revealed: type & ~type[HasX]
```

A protocol class decorated with `@typing(_extensions).runtime_checkable` *can* be used as the second
argument to `isisinstance()` at runtime:

```py
from typing import runtime_checkable

@runtime_checkable
class RuntimeCheckableHasX(Protocol):
    x: int

def f(arg: object):
    if isinstance(arg, RuntimeCheckableHasX):  # no error!
        reveal_type(arg)  # revealed: RuntimeCheckableHasX
    else:
        reveal_type(arg)  # revealed: ~RuntimeCheckableHasX
```

but in order for a protocol class to be used as the second argument to `issubclass()`, it must
satisfy two conditions:

1. It must be decorated with `@runtime_checkable`
1. It must *only* have method members (protocols with attribute members are not permitted)

```py
@runtime_checkable
class OnlyMethodMembers(Protocol):
    def method(self) -> None: ...

def f(arg1: type, arg2: type):
    if issubclass(arg1, RuntimeCheckableHasX):  # TODO: should emit an error here (has non-method members)
        reveal_type(arg1)  # revealed: type[RuntimeCheckableHasX]
    else:
        reveal_type(arg1)  # revealed: type & ~type[RuntimeCheckableHasX]

    if issubclass(arg2, OnlyMethodMembers):  # no error!
        reveal_type(arg2)  # revealed: type[OnlyMethodMembers]
    else:
        reveal_type(arg2)  # revealed: type & ~type[OnlyMethodMembers]
```

## Truthiness of protocol instances

An instance of a protocol type generally has ambiguous truthiness:

```py
from typing import Protocol

class Foo(Protocol):
    x: int

def f(foo: Foo):
    reveal_type(bool(foo))  # revealed: bool
```

But this is not the case if the protocol has a `__bool__` method member that returns `Literal[True]`
or `Literal[False]`:

```py
from typing import Literal

class Truthy(Protocol):
    def __bool__(self) -> Literal[True]: ...

class FalsyFoo(Foo, Protocol):
    def __bool__(self) -> Literal[False]: ...

class FalsyFooSubclass(FalsyFoo, Protocol):
    y: str

def g(a: Truthy, b: FalsyFoo, c: FalsyFooSubclass):
    reveal_type(bool(a))  # revealed: Literal[True]
    reveal_type(bool(b))  # revealed: Literal[False]
    reveal_type(bool(c))  # revealed: Literal[False]
```

The same works with a class-level declaration of `__bool__`:

```py
from typing import Callable

class InstanceAttrBool(Protocol):
    __bool__: Callable[[], Literal[True]]

def h(obj: InstanceAttrBool):
    reveal_type(bool(obj))  # revealed: Literal[True]
```

## Callable protocols

An instance of a protocol type is callable if the protocol defines a `__call__` method:

```py
from typing import Protocol

class CallMeMaybe(Protocol):
    def __call__(self, x: int) -> str: ...

def f(obj: CallMeMaybe):
    reveal_type(obj(42))  # revealed: str
    obj("bar")  # error: [invalid-argument-type]
```

An instance of a protocol like this can be assignable to a `Callable` type, but only if it has the
right signature:

```py
from typing import Callable
from ty_extensions import is_subtype_of, is_assignable_to, static_assert

static_assert(is_subtype_of(CallMeMaybe, Callable[[int], str]))
static_assert(is_assignable_to(CallMeMaybe, Callable[[int], str]))
static_assert(not is_subtype_of(CallMeMaybe, Callable[[str], str]))
static_assert(not is_assignable_to(CallMeMaybe, Callable[[str], str]))
static_assert(not is_subtype_of(CallMeMaybe, Callable[[CallMeMaybe, int], str]))
static_assert(not is_assignable_to(CallMeMaybe, Callable[[CallMeMaybe, int], str]))

def g(obj: Callable[[int], str], obj2: CallMeMaybe, obj3: Callable[[str], str]):
    obj = obj2
    obj3 = obj2  # error: [invalid-assignment]
```

By the same token, a `Callable` type can also be assignable to a protocol-instance type if the
signature implied by the `Callable` type is assignable to the signature of the `__call__` method
specified by the protocol:

```py
from ty_extensions import TypeOf

class Foo(Protocol):
    def __call__(self, x: int, /) -> str: ...

static_assert(is_subtype_of(Callable[[int], str], Foo))
static_assert(is_assignable_to(Callable[[int], str], Foo))

# TODO: these should pass
static_assert(not is_subtype_of(Callable[[str], str], Foo))  # error: [static-assert-error]
static_assert(not is_assignable_to(Callable[[str], str], Foo))  # error: [static-assert-error]
static_assert(not is_subtype_of(Callable[[CallMeMaybe, int], str], Foo))  # error: [static-assert-error]
static_assert(not is_assignable_to(Callable[[CallMeMaybe, int], str], Foo))  # error: [static-assert-error]

def h(obj: Callable[[int], str], obj2: Foo, obj3: Callable[[str], str]):
    obj2 = obj

    # TODO: we should emit [invalid-assignment] here because the signature of `obj3` is not assignable
    # to the declared type of `obj2`
    obj2 = obj3

def satisfies_foo(x: int) -> str:
    return "foo"

static_assert(is_subtype_of(TypeOf[satisfies_foo], Foo))
static_assert(is_assignable_to(TypeOf[satisfies_foo], Foo))
```

## Protocols are never singleton types, and are never single-valued types

It *might* be possible to have a singleton protocol-instance type...?

For example, `WeirdAndWacky` in the following snippet only has a single possible inhabitant: `None`!
It is thus a singleton type. However, going out of our way to recognize it as such is probably not
worth it. Such cases should anyway be exceedingly rare and/or contrived.

```py
from typing import Protocol, Callable
from ty_extensions import is_singleton, is_single_valued

class WeirdAndWacky(Protocol):
    @property
    def __class__(self) -> Callable[[], None]: ...

reveal_type(is_singleton(WeirdAndWacky))  # revealed: Literal[False]
reveal_type(is_single_valued(WeirdAndWacky))  # revealed: Literal[False]
```

## Integration test: `typing.SupportsIndex` and `typing.Sized`

`typing.SupportsIndex` and `typing.Sized` are two protocols that are very commonly used in the wild.

```py
from typing import SupportsIndex, Sized, Literal

def one(some_int: int, some_literal_int: Literal[1], some_indexable: SupportsIndex):
    a: SupportsIndex = some_int
    b: SupportsIndex = some_literal_int
    c: SupportsIndex = some_indexable

def two(some_list: list, some_tuple: tuple[int, str], some_sized: Sized):
    a: Sized = some_list
    b: Sized = some_tuple
    c: Sized = some_sized
```

## Recursive protocols

### Properties

```py
from __future__ import annotations

from typing import Protocol, Any, TypeVar
from ty_extensions import static_assert, is_assignable_to, is_subtype_of, is_equivalent_to

class RecursiveFullyStatic(Protocol):
    parent: RecursiveFullyStatic
    x: int

class RecursiveNonFullyStatic(Protocol):
    parent: RecursiveNonFullyStatic
    x: Any

# TODO: these should pass, once we take into account types of members
static_assert(not is_subtype_of(RecursiveFullyStatic, RecursiveNonFullyStatic))  # error: [static-assert-error]
static_assert(not is_subtype_of(RecursiveNonFullyStatic, RecursiveFullyStatic))  # error: [static-assert-error]

static_assert(is_assignable_to(RecursiveNonFullyStatic, RecursiveNonFullyStatic))
static_assert(is_assignable_to(RecursiveFullyStatic, RecursiveNonFullyStatic))
static_assert(is_assignable_to(RecursiveNonFullyStatic, RecursiveFullyStatic))

class AlsoRecursiveFullyStatic(Protocol):
    parent: AlsoRecursiveFullyStatic
    x: int

static_assert(is_equivalent_to(AlsoRecursiveFullyStatic, RecursiveFullyStatic))

class RecursiveOptionalParent(Protocol):
    parent: RecursiveOptionalParent | None

static_assert(is_assignable_to(RecursiveOptionalParent, RecursiveOptionalParent))

static_assert(is_assignable_to(RecursiveNonFullyStatic, RecursiveOptionalParent))
static_assert(not is_assignable_to(RecursiveOptionalParent, RecursiveNonFullyStatic))

class Other(Protocol):
    z: str

def _(rec: RecursiveFullyStatic, other: Other):
    reveal_type(rec.parent.parent.parent)  # revealed: RecursiveFullyStatic

    rec.parent.parent.parent = rec
    rec = rec.parent.parent.parent

    rec.parent.parent.parent = other  # error: [invalid-assignment]
    other = rec.parent.parent.parent  # error: [invalid-assignment]

class Foo(Protocol):
    @property
    def x(self) -> "Foo": ...

class Bar(Protocol):
    @property
    def x(self) -> "Bar": ...

# TODO: this should pass
# error: [static-assert-error]
static_assert(is_equivalent_to(Foo, Bar))

T = TypeVar("T", bound="TypeVarRecursive")

class TypeVarRecursive(Protocol):
    # TODO: commenting this out will cause a stack overflow.
    # x: T
    y: "TypeVarRecursive"

def _(t: TypeVarRecursive):
    # reveal_type(t.x)  # revealed: T
    reveal_type(t.y)  # revealed: TypeVarRecursive
```

### Nested occurrences of self-reference

Make sure that we handle self-reference correctly, even if the self-reference appears deeply nested
within the type of a protocol member:

```toml
[environment]
python-version = "3.12"
```

```py
from __future__ import annotations

from typing import Protocol, Callable
from ty_extensions import Intersection, Not, is_assignable_to, is_equivalent_to, static_assert

class C: ...

class GenericC[T](Protocol):
    pass

class Recursive(Protocol):
    direct: Recursive

    union: None | Recursive

    intersection1: Intersection[C, Recursive]
    intersection2: Intersection[C, Not[Recursive]]

    t: tuple[int, tuple[str, Recursive]]

    callable1: Callable[[int], Recursive]
    callable2: Callable[[Recursive], int]

    subtype_of: type[Recursive]

    generic: GenericC[Recursive]

    def method(self, x: Recursive) -> Recursive: ...

    nested: Recursive | Callable[[Recursive | Recursive, tuple[Recursive, Recursive]], Recursive | Recursive]

static_assert(is_equivalent_to(Recursive, Recursive))
static_assert(is_assignable_to(Recursive, Recursive))

def _(r: Recursive):
    reveal_type(r.direct)  # revealed: Recursive
    reveal_type(r.union)  # revealed: None | Recursive
    reveal_type(r.intersection1)  # revealed: C & Recursive
    reveal_type(r.intersection2)  # revealed: C
    reveal_type(r.t)  # revealed: tuple[int, tuple[str, Recursive]]
    reveal_type(r.callable1)  # revealed: (int, /) -> Recursive
    reveal_type(r.callable2)  # revealed: (Recursive, /) -> int
    reveal_type(r.subtype_of)  # revealed: @Todo(type[T] for protocols)
    reveal_type(r.generic)  # revealed: GenericC[Recursive]
    reveal_type(r.method(r))  # revealed: Recursive
    reveal_type(r.nested)  # revealed: Recursive | ((Recursive, tuple[Recursive, Recursive], /) -> Recursive)

    reveal_type(r.method(r).callable1(1).direct.t[1][1])  # revealed: Recursive
```

### Mutually-recursive protocols

```py
from typing import Protocol
from ty_extensions import is_equivalent_to, static_assert

class Foo(Protocol):
    x: "Bar"

class Bar(Protocol):
    x: Foo

static_assert(is_equivalent_to(Foo, Bar))
```

### Disjointness of recursive protocol and recursive final type

```py
from typing import Protocol
from ty_extensions import is_disjoint_from, static_assert

class Proto(Protocol):
    x: "Proto"

class Nominal:
    x: "Nominal"

static_assert(not is_disjoint_from(Proto, Nominal))
```

### Regression test: narrowing with self-referential protocols

This snippet caused us to panic on an early version of the implementation for protocols.

```py
from typing import Protocol

class A(Protocol):
    def x(self) -> "B | A": ...

class B(Protocol):
    def y(self): ...

obj = something_unresolvable  # error: [unresolved-reference]
reveal_type(obj)  # revealed: Unknown
if isinstance(obj, (B, A)):
    reveal_type(obj)  # revealed: (Unknown & B) | (Unknown & A)
```

### Protocols that use `Self`

`Self` is a `TypeVar` with an upper bound of the class in which it is defined. This means that
`Self` annotations in protocols can also be tricky to handle without infinite recursion and stack
overflows.

```toml
[environment]
python-version = "3.12"
```

```py
from typing_extensions import Protocol, Self
from ty_extensions import static_assert

class _HashObject(Protocol):
    def copy(self) -> Self: ...

class Foo: ...

# Attempting to build this union caused us to overflow on an early version of
# <https://github.com/astral-sh/ruff/pull/18659>
x: Foo | _HashObject
```

Some other similar cases that caused issues in our early `Protocol` implementation:

`a.py`:

```py
from typing_extensions import Protocol, Self

class PGconn(Protocol):
    def connect(self) -> Self: ...

class Connection:
    pgconn: PGconn

def is_crdb(conn: PGconn) -> bool:
    return isinstance(conn, Connection)
```

and:

`b.py`:

```py
from typing_extensions import Protocol

class PGconn(Protocol):
    def connect[T: PGconn](self: T) -> T: ...

class Connection:
    pgconn: PGconn

def f(x: PGconn):
    isinstance(x, Connection)
```

### Recursive protocols used as the first argument to `cast()`

These caused issues in an early version of our `Protocol` implementation due to the fact that we use
a recursive function in our `cast()` implementation to check whether a type contains `Unknown` or
`Todo`. Recklessly recursing into a type causes stack overflows if the type is recursive:

```toml
[environment]
python-version = "3.12"
```

```py
from __future__ import annotations
from typing import cast, Protocol

class Iterator[T](Protocol):
    def __iter__(self) -> Iterator[T]: ...

def f(value: Iterator):
    cast(Iterator, value)  # error: [redundant-cast]
```

### Recursive generic protocols

This snippet caused us to stack overflow on an early version of
<https://github.com/astral-sh/ruff/pull/19866>:

```toml
[environment]
python-version = "3.12"
```

```py
from typing import Protocol, TypeVar

class A: ...

class Foo[T](Protocol):
    def x(self) -> "T | Foo[T]": ...

y: A | Foo[A]

# The same thing, but using the legacy syntax:

S = TypeVar("S")

class Bar(Protocol[S]):
    def x(self) -> "S | Bar[S]": ...

z: S | Bar[S]
```

### Recursive legacy generic protocol

```py
from typing import Generic, TypeVar, Protocol

T = TypeVar("T")

class P(Protocol[T]):
    attr: "P[T] | T"

class A(Generic[T]):
    attr: T

class B(A[P[int]]):
    pass

def f(b: B):
    reveal_type(b)  # revealed: B
    reveal_type(b.attr)  # revealed: P[int]
    reveal_type(b.attr.attr)  # revealed: P[int] | int
```

### Recursive generic protocols with property members

An early version of <https://github.com/astral-sh/ruff/pull/19936> caused stack overflows on this
snippet:

```toml
[environment]
python-version = "3.12"
```

```py
from typing import Protocol

class Foo[T]: ...

class A(Protocol):
    @property
    def _(self: "A") -> Foo: ...

class B(Protocol):
    @property
    def b(self) -> Foo[A]: ...

class C(Undefined): ...  # error: "Name `Undefined` used when not defined"

class D:
    b: Foo[C]

class E[T: B](Protocol): ...

x: E[D]
```

## Meta-protocols

Where `P` is a protocol type, a class object `N` can be said to inhabit the type `type[P]` if:

- All `ClassVar` members on `P` exist on the class object `N`
- All method members on `P` exist on the class object `N`
- Instantiating `N` creates an object that would satisfy the protocol `P`

Currently meta-protocols are not fully supported by ty, but we try to keep false positives to a
minimum in the meantime.

```py
from typing import Protocol, ClassVar
from ty_extensions import static_assert, is_assignable_to, TypeOf, is_subtype_of

class Foo(Protocol):
    x: int
    y: ClassVar[str]
    def method(self) -> bytes: ...

def _(f: type[Foo]):
    reveal_type(f)  # revealed: type[@Todo(type[T] for protocols)]

    # TODO: we should emit `unresolved-attribute` here: although we would accept this for a
    # nominal class, we would see any class `N` as inhabiting `Foo` if it had an implicit
    # instance attribute `x`, and implicit instance attributes are rarely bound on the class
    # object.
    reveal_type(f.x)  # revealed: @Todo(type[T] for protocols)

    # TODO: should be `str`
    reveal_type(f.y)  # revealed: @Todo(type[T] for protocols)
    f.y = "foo"  # fine

    # TODO: should be `Callable[[Foo], bytes]`
    reveal_type(f.method)  # revealed: @Todo(type[T] for protocols)

class Bar: ...

# TODO: these should pass
static_assert(not is_assignable_to(type[Bar], type[Foo]))  # error: [static-assert-error]
static_assert(not is_assignable_to(TypeOf[Bar], type[Foo]))  # error: [static-assert-error]

class Baz:
    x: int
    y: ClassVar[str] = "foo"
    def method(self) -> bytes:
        return b"foo"

static_assert(is_assignable_to(type[Baz], type[Foo]))
static_assert(is_assignable_to(TypeOf[Baz], type[Foo]))

# TODO: these should pass
static_assert(is_subtype_of(type[Baz], type[Foo]))  # error: [static-assert-error]
static_assert(is_subtype_of(TypeOf[Baz], type[Foo]))  # error: [static-assert-error]
```

## Regression test for `ClassVar` members in stubs

In an early version of our protocol implementation, we didn't retain the `ClassVar` qualifier for
protocols defined in stub files.

`stub.pyi`:

```pyi
from typing import ClassVar, Protocol

class Foo(Protocol):
    x: ClassVar[int]
```

`main.py`:

```py
from stub import Foo
from ty_extensions import reveal_protocol_interface

# revealed: {"x": AttributeMember(`int`; ClassVar)}
reveal_protocol_interface(Foo)
```

## TODO

Add tests for:

- More tests for protocols inside `type[]`. [Spec reference][protocols_inside_type_spec].
- Protocols with instance-method members, including:
    - Protocols with methods that have parameters or the return type unannotated
    - Protocols with methods that have parameters or the return type annotated with `Any`
- Protocols with `@classmethod` and `@staticmethod`
- Assignability of non-instance types to protocols with instance-method members (e.g. a
    class-literal type can be a subtype of `Sized` if its metaclass has a `__len__` method)
- Protocols with methods that have annotated `self` parameters.
    [Spec reference][self_types_protocols_spec].
- Protocols with overloaded method members
- `super()` on nominal subtypes (explicit and implicit) of protocol classes
- [Recursive protocols][recursive_protocols_spec]
- Generic protocols
- Protocols with instance attributes annotated with `Callable` (can a nominal type with a method
    satisfy that protocol, and if so in what cases?)
- Protocols decorated with `@final`
- Equivalence and subtyping between `Callable` types and protocols that define `__call__`

[mypy_protocol_docs]: https://mypy.readthedocs.io/en/stable/protocols.html#protocols-and-structural-subtyping
[mypy_protocol_tests]: https://github.com/python/mypy/blob/master/test-data/unit/check-protocols.test
[protocol conformance tests]: https://github.com/python/typing/tree/main/conformance/tests
[protocols_inside_type_spec]: https://typing.python.org/en/latest/spec/protocol.html#type-and-class-objects-vs-protocols
[recursive_protocols_spec]: https://typing.python.org/en/latest/spec/protocol.html#recursive-protocols
[self_types_protocols_spec]: https://typing.python.org/en/latest/spec/protocol.html#self-types-in-protocols
[spec_protocol_members]: https://typing.python.org/en/latest/spec/protocol.html#protocol-members
[typing_spec_protocols]: https://typing.python.org/en/latest/spec/protocol.html<|MERGE_RESOLUTION|>--- conflicted
+++ resolved
@@ -1801,8 +1801,6 @@
 static_assert(is_assignable_to(int, Invertable))
 ```
 
-<<<<<<< HEAD
-=======
 ## Subtyping of protocols with generic method members
 
 Protocol method members can be generic. They can have generic contexts scoped to the class:
@@ -1933,7 +1931,6 @@
 static_assert(not is_assignable_to(NominalReturningSelfNotGeneric, UsesSelf))  # error: [static-assert-error]
 ```
 
->>>>>>> bf661789
 ## Equivalence of protocols with method or property members
 
 Two protocols `P1` and `P2`, both with a method member `x`, are considered equivalent if the
