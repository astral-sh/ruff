--- conflicted
+++ resolved
@@ -6545,10 +6545,6 @@
         }
     }
 
-<<<<<<< HEAD
-=======
-    #[allow(unused)]
->>>>>>> 59c8fda3
     pub(super) fn has_divergent_type(self, db: &'db dyn Db, div: Type<'db>) -> bool {
         any_over_type(db, self, &|ty| match ty {
             Type::Dynamic(DynamicType::Divergent(_)) => ty == div,
@@ -6986,11 +6982,7 @@
     }
 }
 
-<<<<<<< HEAD
-/// A type that is determined to be divergent during type inference for a recursive function.
-=======
 /// A type that is determined to be divergent during recursive type inference.
->>>>>>> 59c8fda3
 /// This type must never be eliminated by dynamic type reduction
 /// (e.g. `Divergent` is assignable to `@Todo`, but `@Todo | Divergent` must not be reducted to `@Todo`).
 /// Otherwise, type inference cannot converge properly.
