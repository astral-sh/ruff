--- conflicted
+++ resolved
@@ -192,6 +192,7 @@
     FailToSetAndTypeMismatch(Type<'db>),
     FailToSetAndTypeMismatchAndPossiblyUnbound(Type<'db>),
     FailToSetAttr,
+    SetAttrReturnsNeverOrNoReturn,
     Unresolved,
 }
 
@@ -1717,11 +1718,7 @@
                     .place
                     .ignore_possibly_unbound()
                     .is_none_or(|attribute_type| {
-<<<<<<< HEAD
-                        member.has_disjoint_type_from(db, other, attribute_type)
-=======
-                        member.has_disjoint_type_from(db, attribute_type, visitor)
->>>>>>> f32f7a3b
+                        member.has_disjoint_type_from(db, other, attribute_type, visitor)
                     })
             })
         }
@@ -1983,11 +1980,7 @@
                 protocol.interface(db).members(db).any(|member| {
                     matches!(
                         other.member(db, member.name()).place,
-<<<<<<< HEAD
-                        Place::Type(attribute_type, _) if member.has_disjoint_type_from(db, other, attribute_type)
-=======
-                        Place::Type(attribute_type, _) if member.has_disjoint_type_from(db, attribute_type, visitor)
->>>>>>> f32f7a3b
+                        Place::Type(attribute_type, _) if member.has_disjoint_type_from(db, other, attribute_type, visitor)
                     )
                 })
             }
@@ -4580,99 +4573,111 @@
                     dataclass_params.is_some_and(|params| params.contains(DataclassParams::FROZEN))
                 };
 
-                match self.class_member(db, attribute.into()) {
-                    meta_attr @ PlaceAndQualifiers { .. } if meta_attr.is_class_var() => {
-                        AttributeAssignmentResult::CannotAssignToClassVar
+                // First, try to call the `__setattr__` dunder method. If this is present/defined, overrides
+                // assigning the attributed by the normal mechanism.
+                let setattr_dunder_call_result = self.try_call_dunder_with_policy(
+                    db,
+                    "__setattr__",
+                    &mut CallArgumentTypes::positional([
+                        Type::StringLiteral(StringLiteralType::new(db, Box::from(attribute))),
+                        value_ty,
+                    ]),
+                    MemberLookupPolicy::MRO_NO_OBJECT_FALLBACK,
+                );
+
+                let check_setattr_return_type =
+                    |result: Bindings<'db>| -> AttributeAssignmentResult {
+                        match result.return_type(db) {
+                            Type::Never => AttributeAssignmentResult::SetAttrReturnsNeverOrNoReturn,
+                            _ => AttributeAssignmentResult::Ok,
+                        }
+                    };
+
+                match setattr_dunder_call_result {
+                    Ok(result) => check_setattr_return_type(result),
+                    Err(CallDunderError::PossiblyUnbound(result)) => {
+                        check_setattr_return_type(*result)
                     }
-                    PlaceAndQualifiers {
-                        place: Place::Type(meta_attr_ty, meta_attr_boundness),
-                        qualifiers: _,
-                    } => {
-                        if is_read_only() {
-                            AttributeAssignmentResult::ReadOnlyProperty
-                        } else {
-                            let assignable_to_meta_attr = if let Place::Type(meta_dunder_set, _) =
-                                meta_attr_ty.class_member(db, "__set__".into()).place
-                            {
-                                let successful_call = meta_dunder_set
-                                    .try_call(
-                                        db,
-                                        &CallArgumentTypes::positional([
-                                            meta_attr_ty,
-                                            self,
-                                            value_ty,
-                                        ]),
-                                    )
-                                    .is_ok();
-
-                                if successful_call {
-                                    AttributeAssignmentResult::Ok
+                    Err(CallDunderError::CallError(..)) => AttributeAssignmentResult::FailToSetAttr,
+                    Err(CallDunderError::MethodNotAvailable) => {
+                        match self.class_member(db, attribute.into()) {
+                            meta_attr @ PlaceAndQualifiers { .. } if meta_attr.is_class_var() => {
+                                AttributeAssignmentResult::CannotAssignToClassVar
+                            }
+                            PlaceAndQualifiers {
+                                place: Place::Type(meta_attr_ty, meta_attr_boundness),
+                                qualifiers: _,
+                            } => {
+                                if is_read_only() {
+                                    AttributeAssignmentResult::ReadOnlyProperty
                                 } else {
-                                    AttributeAssignmentResult::FailToSet
+                                    let assignable_to_meta_attr =
+                                        if let Place::Type(meta_dunder_set, _) =
+                                            meta_attr_ty.class_member(db, "__set__".into()).place
+                                        {
+                                            let successful_call = meta_dunder_set
+                                                .try_call(
+                                                    db,
+                                                    &CallArgumentTypes::positional([
+                                                        meta_attr_ty,
+                                                        self,
+                                                        value_ty,
+                                                    ]),
+                                                )
+                                                .is_ok();
+
+                                            if successful_call {
+                                                AttributeAssignmentResult::Ok
+                                            } else {
+                                                AttributeAssignmentResult::FailToSet
+                                            }
+                                        } else {
+                                            ensure_assignable_to(meta_attr_ty)
+                                        };
+
+                                    let assignable_to_instance_attribute =
+                                        if meta_attr_boundness == Boundness::PossiblyUnbound {
+                                            let (assignable, boundness) = if let Place::Type(
+                                                instance_attr_ty,
+                                                instance_attr_boundness,
+                                            ) =
+                                                self.instance_member(db, attribute).place
+                                            {
+                                                (
+                                                    ensure_assignable_to(instance_attr_ty),
+                                                    instance_attr_boundness,
+                                                )
+                                            } else {
+                                                (
+                                                    AttributeAssignmentResult::Ok,
+                                                    Boundness::PossiblyUnbound,
+                                                )
+                                            };
+
+                                            assignable & boundness
+                                        } else {
+                                            AttributeAssignmentResult::Ok
+                                        };
+
+                                    and(assignable_to_meta_attr, assignable_to_instance_attribute)
                                 }
-                            } else {
-                                ensure_assignable_to(meta_attr_ty)
-                            };
-
-                            let assignable_to_instance_attribute = if meta_attr_boundness
-                                == Boundness::PossiblyUnbound
-                            {
-                                let (assignable, boundness) =
-                                    if let Place::Type(instance_attr_ty, instance_attr_boundness) =
-                                        self.instance_member(db, attribute).place
-                                    {
-                                        (
-                                            ensure_assignable_to(instance_attr_ty),
-                                            instance_attr_boundness,
-                                        )
+                            }
+
+                            PlaceAndQualifiers {
+                                place: Place::Unbound,
+                                ..
+                            } => {
+                                if let Place::Type(instance_attr_ty, instance_attr_boundness) =
+                                    self.instance_member(db, attribute).place
+                                {
+                                    if is_read_only() {
+                                        AttributeAssignmentResult::ReadOnlyProperty
+                                            & instance_attr_boundness
                                     } else {
-                                        (AttributeAssignmentResult::Ok, Boundness::PossiblyUnbound)
-                                    };
-
-                                assignable & boundness
-                            } else {
-                                AttributeAssignmentResult::Ok
-                            };
-
-                            and(assignable_to_meta_attr, assignable_to_instance_attribute)
-                        }
-                    }
-
-                    PlaceAndQualifiers {
-                        place: Place::Unbound,
-                        ..
-                    } => {
-                        if let Place::Type(instance_attr_ty, instance_attr_boundness) =
-                            self.instance_member(db, attribute).place
-                        {
-                            if is_read_only() {
-                                AttributeAssignmentResult::ReadOnlyProperty
-                                    & instance_attr_boundness
-                            } else {
-                                ensure_assignable_to(instance_attr_ty) & instance_attr_boundness
-                            }
-                        } else {
-                            let result = self.try_call_dunder_with_policy(
-                                db,
-                                "__setattr__",
-                                &mut CallArgumentTypes::positional([
-                                    Type::StringLiteral(StringLiteralType::new(
-                                        db,
-                                        Box::from(attribute),
-                                    )),
-                                    value_ty,
-                                ]),
-                                MemberLookupPolicy::MRO_NO_OBJECT_FALLBACK,
-                            );
-
-                            match result {
-                                Ok(_) | Err(CallDunderError::PossiblyUnbound(_)) => {
-                                    AttributeAssignmentResult::Ok
-                                }
-                                Err(CallDunderError::CallError(..)) => {
-                                    AttributeAssignmentResult::FailToSetAttr
-                                }
-                                Err(CallDunderError::MethodNotAvailable) => {
+                                        ensure_assignable_to(instance_attr_ty)
+                                            & instance_attr_boundness
+                                    }
+                                } else {
                                     AttributeAssignmentResult::Unresolved
                                 }
                             }
@@ -4754,7 +4759,7 @@
             }
 
             Type::ModuleLiteral(module) => {
-                if let Place::Type(attr_ty, _) = module.static_member(db, attribute) {
+                if let Place::Type(attr_ty, _) = module.static_member(db, attribute).place {
                     if value_ty.is_assignable_to(db, attr_ty) {
                         AttributeAssignmentResult::Ok
                     } else {
