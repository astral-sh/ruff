use infer::nearest_enclosing_class;
use itertools::{Either, Itertools};
use ruff_db::parsed::parsed_module;

use std::borrow::Cow;

use bitflags::bitflags;
use call::{CallDunderError, CallError, CallErrorKind};
use context::InferContext;
use diagnostic::{
    INVALID_CONTEXT_MANAGER, INVALID_SUPER_ARGUMENT, NOT_ITERABLE, POSSIBLY_UNBOUND_IMPLICIT_CALL,
    UNAVAILABLE_IMPLICIT_SUPER_ARGUMENTS,
};
use ruff_db::diagnostic::{Annotation, Diagnostic, Span, SubDiagnostic, SubDiagnosticSeverity};
use ruff_db::files::File;
use ruff_python_ast::name::Name;
use ruff_python_ast::{self as ast, AnyNodeRef};
use ruff_text_size::{Ranged, TextRange};
use type_ordering::union_or_intersection_elements_ordering;

pub(crate) use self::builder::{IntersectionBuilder, UnionBuilder};
pub(crate) use self::cyclic::{PairVisitor, TypeTransformer};
pub use self::diagnostic::TypeCheckDiagnostics;
pub(crate) use self::diagnostic::register_lints;
pub(crate) use self::infer::{
    infer_deferred_types, infer_definition_types, infer_expression_type, infer_expression_types,
    infer_scope_types,
};
pub(crate) use self::signatures::{CallableSignature, Signature};
pub(crate) use self::subclass_of::{SubclassOfInner, SubclassOfType};
use crate::module_name::ModuleName;
use crate::module_resolver::{KnownModule, resolve_module};
use crate::place::{Boundness, Place, PlaceAndQualifiers, imported_symbol};
use crate::semantic_index::definition::Definition;
use crate::semantic_index::place::ScopedPlaceId;
use crate::semantic_index::scope::ScopeId;
use crate::semantic_index::{imported_modules, place_table, semantic_index};
use crate::suppression::check_suppressions;
use crate::types::call::{Binding, Bindings, CallArguments, CallableBinding};
use crate::types::class::{CodeGeneratorKind, Field};
pub(crate) use crate::types::class_base::ClassBase;
use crate::types::constraints::{
    Constraints, IteratorConstraintsExtension, OptionConstraintsExtension,
};
use crate::types::context::{LintDiagnosticGuard, LintDiagnosticGuardBuilder};
use crate::types::diagnostic::{INVALID_AWAIT, INVALID_TYPE_FORM, UNSUPPORTED_BOOL_CONVERSION};
pub use crate::types::display::DisplaySettings;
use crate::types::enums::{enum_metadata, is_single_member_enum};
use crate::types::function::{
    DataclassTransformerParams, FunctionDecorators, FunctionSpans, FunctionType, KnownFunction,
};
use crate::types::generics::{
    GenericContext, PartialSpecialization, Specialization, bind_typevar, walk_generic_context,
    walk_partial_specialization, walk_specialization,
};
pub use crate::types::ide_support::{
    CallSignatureDetails, Member, all_members, call_signature_details, definition_kind_for_name,
    definitions_for_attribute, definitions_for_imported_symbol, definitions_for_keyword_argument,
    definitions_for_name, find_active_signature_from_details, inlay_hint_function_argument_details,
};
use crate::types::infer::infer_unpack_types;
use crate::types::mro::{Mro, MroError, MroIterator};
pub(crate) use crate::types::narrow::infer_narrowing_constraint;
use crate::types::signatures::{Parameter, ParameterForm, Parameters, walk_signature};
use crate::types::tuple::TupleSpec;
use crate::types::variance::{TypeVarVariance, VarianceInferable};
use crate::unpack::EvaluationMode;
pub use crate::util::diagnostics::add_inferred_python_version_hint_to_diagnostic;
use crate::{Db, FxOrderMap, FxOrderSet, Module, Program};
pub(crate) use class::{ClassLiteral, ClassType, GenericAlias, KnownClass};
use instance::Protocol;
pub use instance::{NominalInstanceType, ProtocolInstanceType};
pub use special_form::SpecialFormType;

mod builder;
mod call;
mod class;
mod class_base;
mod constraints;
mod context;
mod cyclic;
mod diagnostic;
mod display;
mod enums;
mod function;
mod generics;
pub(crate) mod ide_support;
mod infer;
mod instance;
mod mro;
mod narrow;
mod protocol_class;
mod signatures;
mod special_form;
mod string_annotation;
mod subclass_of;
mod tuple;
mod type_ordering;
mod unpacker;
mod variance;
mod visitor;

mod definition;
#[cfg(test)]
mod property_tests;

pub fn check_types(db: &dyn Db, file: File) -> Vec<Diagnostic> {
    let _span = tracing::trace_span!("check_types", ?file).entered();

    tracing::debug!("Checking file '{path}'", path = file.path(db));

    let index = semantic_index(db, file);
    let mut diagnostics = TypeCheckDiagnostics::default();

    for scope_id in index.scope_ids() {
        let result = infer_scope_types(db, scope_id);

        if let Some(scope_diagnostics) = result.diagnostics() {
            diagnostics.extend(scope_diagnostics);
        }
    }

    diagnostics.extend_diagnostics(
        index
            .semantic_syntax_errors()
            .iter()
            .map(|error| Diagnostic::invalid_syntax(file, error, error)),
    );

    check_suppressions(db, file, &mut diagnostics);

    diagnostics.into_diagnostics()
}

/// Infer the type of a binding.
pub(crate) fn binding_type<'db>(db: &'db dyn Db, definition: Definition<'db>) -> Type<'db> {
    let inference = infer_definition_types(db, definition);
    inference.binding_type(definition)
}

/// Infer the type of a declaration.
pub(crate) fn declaration_type<'db>(
    db: &'db dyn Db,
    definition: Definition<'db>,
) -> TypeAndQualifiers<'db> {
    let inference = infer_definition_types(db, definition);
    inference.declaration_type(definition)
}

/// Infer the type of a (possibly deferred) sub-expression of a [`Definition`].
///
/// Supports expressions that are evaluated within a type-params sub-scope.
///
/// ## Panics
/// If the given expression is not a sub-expression of the given [`Definition`].
fn definition_expression_type<'db>(
    db: &'db dyn Db,
    definition: Definition<'db>,
    expression: &ast::Expr,
) -> Type<'db> {
    let file = definition.file(db);
    let index = semantic_index(db, file);
    let file_scope = index.expression_scope_id(expression);
    let scope = file_scope.to_scope_id(db, file);
    if scope == definition.scope(db) {
        // expression is in the definition scope
        let inference = infer_definition_types(db, definition);
        if let Some(ty) = inference.try_expression_type(expression) {
            ty
        } else {
            infer_deferred_types(db, definition).expression_type(expression)
        }
    } else {
        // expression is in a type-params sub-scope
        infer_scope_types(db, scope).expression_type(expression)
    }
}

/// A [`TypeTransformer`] that is used in `apply_type_mapping` methods.
pub(crate) type ApplyTypeMappingVisitor<'db> = TypeTransformer<'db, TypeMapping<'db, 'db>>;

/// A [`PairVisitor`] that is used in `has_relation_to` methods.
pub(crate) type HasRelationToVisitor<'db, C> = PairVisitor<'db, TypeRelation, C>;

/// A [`PairVisitor`] that is used in `is_disjoint_from` methods.
pub(crate) type IsDisjointVisitor<'db, C> = PairVisitor<'db, IsDisjoint, C>;
pub(crate) struct IsDisjoint;

/// A [`PairVisitor`] that is used in `is_equivalent` methods.
pub(crate) type IsEquivalentVisitor<'db, C> = PairVisitor<'db, IsEquivalent, C>;
pub(crate) struct IsEquivalent;

/// A [`TypeTransformer`] that is used in `normalized` methods.
pub(crate) type NormalizedVisitor<'db> = TypeTransformer<'db, Normalized>;
pub(crate) struct Normalized;

/// The descriptor protocol distinguishes two kinds of descriptors. Non-data descriptors
/// define a `__get__` method, while data descriptors additionally define a `__set__`
/// method or a `__delete__` method. This enum is used to categorize attributes into two
/// groups: (1) data descriptors and (2) normal attributes or non-data descriptors.
#[derive(Clone, Debug, Copy, PartialEq, Eq, Hash, salsa::Update, get_size2::GetSize)]
pub(crate) enum AttributeKind {
    DataDescriptor,
    NormalOrNonDataDescriptor,
}

impl AttributeKind {
    const fn is_data(self) -> bool {
        matches!(self, Self::DataDescriptor)
    }
}

#[derive(Clone, Debug, PartialEq, Eq)]
pub(crate) struct AttributeAssignmentResults<'db>(FxOrderSet<AttributeAssignmentResult<'db>>);

impl<'db> IntoIterator for AttributeAssignmentResults<'db> {
    type Item = AttributeAssignmentResult<'db>;
    type IntoIter = ordermap::set::IntoIter<AttributeAssignmentResult<'db>>;

    fn into_iter(self) -> Self::IntoIter {
        self.0.into_iter()
    }
}

impl<'db> AttributeAssignmentResults<'db> {
    fn empty() -> Self {
        Self(FxOrderSet::default())
    }

    pub(crate) fn is_not_err(&self) -> bool {
        self.0.iter().all(AttributeAssignmentResult::is_not_err)
    }

    pub(crate) fn is_possibly_unbound(&self) -> bool {
        self.0
            .iter()
            .any(AttributeAssignmentResult::is_possibly_unbound)
    }

    fn insert(&mut self, result: AttributeAssignmentResult<'db>) {
        self.0.insert(result);
    }

    fn and(mut self, result: AttributeAssignmentResult<'db>) -> Self {
        if result.is_err() {
            self.0
                .retain(|result| !matches!(result, AttributeAssignmentResult::Ok));
        }
        self.insert(result);
        self
    }
}

#[derive(Clone, Debug, PartialEq, Eq, Hash)]
pub(crate) enum AttributeAssignmentResult<'db> {
    Ok,
    PossiblyUnbound,
    TypeMismatch(Type<'db>),
    CannotAssign,
    CannotAssignToClassVar,
    CannotAssignToInstanceAttr,
    CannotAssignToFinal,
    CannotAssignToUnresolved,
    ReadOnlyProperty,
    FailToSet,
    FailToSetAttr,
    SetAttrReturnsNeverOrNoReturn,
    Unresolved,
}

impl AttributeAssignmentResult<'_> {
    pub(crate) const fn is_not_err(&self) -> bool {
        matches!(self, Self::Ok | Self::PossiblyUnbound)
    }

    pub(crate) const fn is_err(&self) -> bool {
        !self.is_not_err()
    }

    pub(crate) const fn is_possibly_unbound(&self) -> bool {
        matches!(self, Self::PossiblyUnbound)
    }
}

/// This enum is used to control the behavior of the descriptor protocol implementation.
/// When invoked on a class object, the fallback type (a class attribute) can shadow a
/// non-data descriptor of the meta-type (the class's metaclass). However, this is not
/// true for instances. When invoked on an instance, the fallback type (an attribute on
/// the instance) can not completely shadow a non-data descriptor of the meta-type (the
/// class), because we do not currently attempt to statically infer if an instance
/// attribute is definitely defined (i.e. to check whether a particular method has been
/// called).
#[derive(Clone, Debug, Copy, PartialEq)]
enum InstanceFallbackShadowsNonDataDescriptor {
    Yes,
    No,
}

bitflags! {
    #[derive(Clone, Debug, Copy, PartialEq, Eq, Hash)]
    pub(crate) struct MemberLookupPolicy: u8 {
        /// Dunder methods are looked up on the meta-type of a type without potentially falling
        /// back on attributes on the type itself. For example, when implicitly invoked on an
        /// instance, dunder methods are not looked up as instance attributes. And when invoked
        /// on a class, dunder methods are only looked up on the metaclass, not the class itself.
        ///
        /// All other attributes use the `WithInstanceFallback` policy.
        ///
        /// If this flag is set - look up the attribute on the meta-type only.
        const NO_INSTANCE_FALLBACK = 1 << 0;

        /// When looking up an attribute on a class, we sometimes need to avoid
        /// looking up attributes defined on the `object` class. Usually because
        /// typeshed doesn't properly encode runtime behavior (e.g. see how `__new__` & `__init__`
        /// are handled during class creation).
        ///
        /// If this flag is set - exclude attributes defined on `object` when looking up attributes.
        const MRO_NO_OBJECT_FALLBACK = 1 << 1;

        /// When looking up an attribute on a class, we sometimes need to avoid
        /// looking up attributes defined on `type` if this is the metaclass of the class.
        ///
        /// This is similar to no object fallback above
        const META_CLASS_NO_TYPE_FALLBACK = 1 << 2;

        /// Skip looking up attributes on the builtin `int` and `str` classes.
        const MRO_NO_INT_OR_STR_LOOKUP = 1 << 3;
    }
}

impl MemberLookupPolicy {
    /// Only look up the attribute on the meta-type.
    ///
    /// If false - Look up the attribute on the meta-type, but fall back to attributes on the instance
    /// if the meta-type attribute is not found or if the meta-type attribute is not a data
    /// descriptor.
    pub(crate) const fn no_instance_fallback(self) -> bool {
        self.contains(Self::NO_INSTANCE_FALLBACK)
    }

    /// Exclude attributes defined on `object` when looking up attributes.
    pub(crate) const fn mro_no_object_fallback(self) -> bool {
        self.contains(Self::MRO_NO_OBJECT_FALLBACK)
    }

    /// Exclude attributes defined on `type` when looking up meta-class-attributes.
    pub(crate) const fn meta_class_no_type_fallback(self) -> bool {
        self.contains(Self::META_CLASS_NO_TYPE_FALLBACK)
    }

    /// Exclude attributes defined on `int` or `str` when looking up attributes.
    pub(crate) const fn mro_no_int_or_str_fallback(self) -> bool {
        self.contains(Self::MRO_NO_INT_OR_STR_LOOKUP)
    }
}

impl Default for MemberLookupPolicy {
    fn default() -> Self {
        Self::empty()
    }
}

fn member_lookup_cycle_recover<'db>(
    _db: &'db dyn Db,
    _value: &PlaceAndQualifiers<'db>,
    _count: u32,
    _self: Type<'db>,
    _name: Name,
    _policy: MemberLookupPolicy,
) -> salsa::CycleRecoveryAction<PlaceAndQualifiers<'db>> {
    salsa::CycleRecoveryAction::Iterate
}

fn member_lookup_cycle_initial<'db>(
    _db: &'db dyn Db,
    _self: Type<'db>,
    _name: Name,
    _policy: MemberLookupPolicy,
) -> PlaceAndQualifiers<'db> {
    Place::bound(Type::Never).into()
}

fn class_lookup_cycle_recover<'db>(
    _db: &'db dyn Db,
    _value: &PlaceAndQualifiers<'db>,
    _count: u32,
    _self: Type<'db>,
    _name: Name,
    _policy: MemberLookupPolicy,
) -> salsa::CycleRecoveryAction<PlaceAndQualifiers<'db>> {
    salsa::CycleRecoveryAction::Iterate
}

fn class_lookup_cycle_initial<'db>(
    _db: &'db dyn Db,
    _self: Type<'db>,
    _name: Name,
    _policy: MemberLookupPolicy,
) -> PlaceAndQualifiers<'db> {
    Place::bound(Type::Never).into()
}

#[allow(clippy::trivially_copy_pass_by_ref)]
fn variance_cycle_recover<'db, T>(
    _db: &'db dyn Db,
    _value: &TypeVarVariance,
    count: u32,
    _self: T,
    _typevar: BoundTypeVarInstance<'db>,
) -> salsa::CycleRecoveryAction<TypeVarVariance> {
    assert!(
        count <= 2,
        "Should only be able to cycle at most twice: there are only three levels in the lattice, each cycle should move us one"
    );
    salsa::CycleRecoveryAction::Iterate
}

fn variance_cycle_initial<'db, T>(
    _db: &'db dyn Db,
    _self: T,
    _typevar: BoundTypeVarInstance<'db>,
) -> TypeVarVariance {
    TypeVarVariance::Bivariant
}

/// Meta data for `Type::Todo`, which represents a known limitation in ty.
#[cfg(debug_assertions)]
#[derive(Copy, Clone, Debug, PartialEq, Eq, Hash, get_size2::GetSize)]
pub struct TodoType(pub &'static str);

#[cfg(debug_assertions)]
impl std::fmt::Display for TodoType {
    fn fmt(&self, f: &mut std::fmt::Formatter<'_>) -> std::fmt::Result {
        write!(f, "({msg})", msg = self.0)
    }
}

#[cfg(not(debug_assertions))]
#[derive(Copy, Clone, Debug, PartialEq, Eq, Hash, get_size2::GetSize)]
pub struct TodoType;

#[cfg(not(debug_assertions))]
impl std::fmt::Display for TodoType {
    fn fmt(&self, _: &mut std::fmt::Formatter<'_>) -> std::fmt::Result {
        Ok(())
    }
}

/// Create a `Type::Todo` variant to represent a known limitation in the type system.
///
/// It can be created by specifying a custom message: `todo_type!("PEP 604 not supported")`.
#[cfg(debug_assertions)]
macro_rules! todo_type {
    ($message:literal) => {{
        const _: () = {
            let s = $message;

            if !s.is_ascii() {
                panic!("todo_type! message must be ASCII");
            }

            let bytes = s.as_bytes();
            let mut i = 0;
            while i < bytes.len() {
                // Check each byte for '(' or ')'
                let ch = bytes[i];

                assert!(
                    !40u8.eq_ignore_ascii_case(&ch) && !41u8.eq_ignore_ascii_case(&ch),
                    "todo_type! message must not contain parentheses",
                );
                i += 1;
            }
        };
        $crate::types::Type::Dynamic($crate::types::DynamicType::Todo($crate::types::TodoType(
            $message,
        )))
    }};
    ($message:ident) => {
        $crate::types::Type::Dynamic($crate::types::DynamicType::Todo($crate::types::TodoType(
            $message,
        )))
    };
}

#[cfg(not(debug_assertions))]
macro_rules! todo_type {
    () => {
        $crate::types::Type::Dynamic($crate::types::DynamicType::Todo(crate::types::TodoType))
    };
    ($message:literal) => {
        $crate::types::Type::Dynamic($crate::types::DynamicType::Todo(crate::types::TodoType))
    };
    ($message:ident) => {
        $crate::types::Type::Dynamic($crate::types::DynamicType::Todo(crate::types::TodoType))
    };
}

pub use crate::types::definition::TypeDefinition;
pub(crate) use todo_type;

/// Represents an instance of `builtins.property`.
///
/// # Ordering
/// Ordering is based on the property instance's salsa-assigned id and not on its values.
/// The id may change between runs, or when the property instance was garbage collected and recreated.
#[salsa::interned(debug, heap_size=ruff_memory_usage::heap_size)]
#[derive(PartialOrd, Ord)]
pub struct PropertyInstanceType<'db> {
    getter: Option<Type<'db>>,
    setter: Option<Type<'db>>,
}

fn walk_property_instance_type<'db, V: visitor::TypeVisitor<'db> + ?Sized>(
    db: &'db dyn Db,
    property: PropertyInstanceType<'db>,
    visitor: &V,
) {
    if let Some(getter) = property.getter(db) {
        visitor.visit_type(db, getter);
    }
    if let Some(setter) = property.setter(db) {
        visitor.visit_type(db, setter);
    }
}

// The Salsa heap is tracked separately.
impl get_size2::GetSize for PropertyInstanceType<'_> {}

impl<'db> PropertyInstanceType<'db> {
    fn apply_type_mapping<'a>(self, db: &'db dyn Db, type_mapping: &TypeMapping<'a, 'db>) -> Self {
        let getter = self
            .getter(db)
            .map(|ty| ty.apply_type_mapping(db, type_mapping));
        let setter = self
            .setter(db)
            .map(|ty| ty.apply_type_mapping(db, type_mapping));
        Self::new(db, getter, setter)
    }

    fn normalized_impl(self, db: &'db dyn Db, visitor: &NormalizedVisitor<'db>) -> Self {
        Self::new(
            db,
            self.getter(db).map(|ty| ty.normalized_impl(db, visitor)),
            self.setter(db).map(|ty| ty.normalized_impl(db, visitor)),
        )
    }

    fn find_legacy_typevars(
        self,
        db: &'db dyn Db,
        binding_context: Option<Definition<'db>>,
        typevars: &mut FxOrderSet<BoundTypeVarInstance<'db>>,
    ) {
        if let Some(ty) = self.getter(db) {
            ty.find_legacy_typevars(db, binding_context, typevars);
        }
        if let Some(ty) = self.setter(db) {
            ty.find_legacy_typevars(db, binding_context, typevars);
        }
    }

    fn materialize(self, db: &'db dyn Db, variance: TypeVarVariance) -> Self {
        Self::new(
            db,
            self.getter(db).map(|ty| ty.materialize(db, variance)),
            self.setter(db).map(|ty| ty.materialize(db, variance)),
        )
    }
}

bitflags! {
    /// Used for the return type of `dataclass(…)` calls. Keeps track of the arguments
    /// that were passed in. For the precise meaning of the fields, see [1].
    ///
    /// [1]: https://docs.python.org/3/library/dataclasses.html
    #[derive(Debug, Clone, Copy, PartialEq, Eq, Hash)]
    pub struct DataclassParams: u16 {
        const INIT = 0b0000_0000_0001;
        const REPR = 0b0000_0000_0010;
        const EQ = 0b0000_0000_0100;
        const ORDER = 0b0000_0000_1000;
        const UNSAFE_HASH = 0b0000_0001_0000;
        const FROZEN = 0b0000_0010_0000;
        const MATCH_ARGS = 0b0000_0100_0000;
        const KW_ONLY = 0b0000_1000_0000;
        const SLOTS = 0b0001_0000_0000;
        const WEAKREF_SLOT = 0b0010_0000_0000;
        // This is not an actual argument from `dataclass(...)` but a flag signaling that no
        // `field_specifiers` was specified for the `dataclass_transform`, see [1].
        // [1]: https://typing.python.org/en/latest/spec/dataclasses.html#dataclass-transform-parameters
        const NO_FIELD_SPECIFIERS = 0b0100_0000_0000;
    }
}

impl get_size2::GetSize for DataclassParams {}

impl Default for DataclassParams {
    fn default() -> Self {
        Self::INIT | Self::REPR | Self::EQ | Self::MATCH_ARGS
    }
}

impl From<DataclassTransformerParams> for DataclassParams {
    fn from(params: DataclassTransformerParams) -> Self {
        let mut result = Self::default();

        result.set(
            Self::EQ,
            params.contains(DataclassTransformerParams::EQ_DEFAULT),
        );
        result.set(
            Self::ORDER,
            params.contains(DataclassTransformerParams::ORDER_DEFAULT),
        );
        result.set(
            Self::KW_ONLY,
            params.contains(DataclassTransformerParams::KW_ONLY_DEFAULT),
        );
        result.set(
            Self::FROZEN,
            params.contains(DataclassTransformerParams::FROZEN_DEFAULT),
        );

        result.set(
            Self::NO_FIELD_SPECIFIERS,
            !params.contains(DataclassTransformerParams::FIELD_SPECIFIERS),
        );

        result
    }
}

/// Representation of a type: a set of possible values at runtime.
///
#[derive(Copy, Clone, Debug, PartialEq, Eq, Hash, salsa::Update, get_size2::GetSize)]
pub enum Type<'db> {
    /// The dynamic type: a statically unknown set of values
    Dynamic(DynamicType),
    /// The empty set of values
    Never,
    /// A specific function object
    FunctionLiteral(FunctionType<'db>),
    /// Represents a callable `instance.method` where `instance` is an instance of a class
    /// and `method` is a method (of that class).
    ///
    /// See [`BoundMethodType`] for more information.
    ///
    /// TODO: consider replacing this with `Callable & Instance(MethodType)`?
    /// I.e. if we have a method `def f(self, x: int) -> str`, and see it being called as
    /// `instance.f`, we could partially apply (and check) the `instance` argument against
    /// the `self` parameter, and return a `MethodType & Callable[[int], str]`.
    /// One drawback would be that we could not show the bound instance when that type is displayed.
    BoundMethod(BoundMethodType<'db>),
    /// Represents a specific instance of `types.MethodWrapperType`.
    ///
    /// TODO: consider replacing this with `Callable & types.MethodWrapperType` type?
    /// Requires `Callable` to be able to represent overloads, e.g. `types.FunctionType.__get__` has
    /// this behaviour when a method is accessed on a class vs an instance:
    ///
    /// ```txt
    ///  * (None,   type)         ->  Literal[function_on_which_it_was_called]
    ///  * (object, type | None)  ->  BoundMethod[instance, function_on_which_it_was_called]
    /// ```
    MethodWrapper(MethodWrapperKind<'db>),
    /// Represents a specific instance of `types.WrapperDescriptorType`.
    ///
    /// TODO: Similar to above, this could eventually be replaced by a generic `Callable`
    /// type. We currently add this as a separate variant because `FunctionType.__get__`
    /// is an overloaded method and we do not support `@overload` yet.
    WrapperDescriptor(WrapperDescriptorKind),
    /// A special callable that is returned by a `dataclass(…)` call. It is usually
    /// used as a decorator. Note that this is only used as a return type for actual
    /// `dataclass` calls, not for the argumentless `@dataclass` decorator.
    DataclassDecorator(DataclassParams),
    /// A special callable that is returned by a `dataclass_transform(…)` call.
    DataclassTransformer(DataclassTransformerParams),
    /// The type of an arbitrary callable object with a certain specified signature.
    Callable(CallableType<'db>),
    /// A specific module object
    ModuleLiteral(ModuleLiteralType<'db>),
    /// A specific class object
    ClassLiteral(ClassLiteral<'db>),
    /// A specialization of a generic class
    GenericAlias(GenericAlias<'db>),
    /// The set of all class objects that are subclasses of the given class (C), spelled `type[C]`.
    SubclassOf(SubclassOfType<'db>),
    /// The set of Python objects with the given class in their __class__'s method resolution order.
    /// Construct this variant using the `Type::instance` constructor function.
    NominalInstance(NominalInstanceType<'db>),
    /// The set of Python objects that conform to the interface described by a given protocol.
    /// Construct this variant using the `Type::instance` constructor function.
    ProtocolInstance(ProtocolInstanceType<'db>),
    /// A single Python object that requires special treatment in the type system,
    /// and which exists at a location that can be known prior to any analysis by ty.
    SpecialForm(SpecialFormType),
    /// Singleton types that are heavily special-cased by ty, and which are usually
    /// created as a result of some runtime operation (e.g. a type-alias statement,
    /// a typevar definition, or `Generic[T]` in a class's bases list).
    KnownInstance(KnownInstanceType<'db>),
    /// An instance of `builtins.property`
    PropertyInstance(PropertyInstanceType<'db>),
    /// The set of objects in any of the types in the union
    Union(UnionType<'db>),
    /// The set of objects in all of the types in the intersection
    Intersection(IntersectionType<'db>),
    /// Represents objects whose `__bool__` method is deterministic:
    /// - `AlwaysTruthy`: `__bool__` always returns `True`
    /// - `AlwaysFalsy`: `__bool__` always returns `False`
    AlwaysTruthy,
    AlwaysFalsy,
    /// An integer literal
    IntLiteral(i64),
    /// A boolean literal, either `True` or `False`.
    BooleanLiteral(bool),
    /// A string literal whose value is known
    StringLiteral(StringLiteralType<'db>),
    /// A singleton type that represents a specific enum member
    EnumLiteral(EnumLiteralType<'db>),
    /// A string known to originate only from literal values, but whose value is not known (unlike
    /// `StringLiteral` above).
    LiteralString,
    /// A bytes literal
    BytesLiteral(BytesLiteralType<'db>),
    /// An instance of a typevar in a context where we can infer a specialization for it. (This is
    /// typically the signature of a generic function, or of a constructor of a generic class.)
    /// When the generic class or function binding this typevar is specialized, we will replace the
    /// typevar with its specialization.
    TypeVar(BoundTypeVarInstance<'db>),
    /// An instance of a typevar where we cannot infer a specialization for it. (This is typically
    /// the body of the generic function or class that binds the typevar.) In these positions,
    /// properties like assignability must hold for all possible specializations.
    NonInferableTypeVar(BoundTypeVarInstance<'db>),
    /// A bound super object like `super()` or `super(A, A())`
    /// This type doesn't handle an unbound super object like `super(A)`; for that we just use
    /// a `Type::NominalInstance` of `builtins.super`.
    BoundSuper(BoundSuperType<'db>),
    /// A subtype of `bool` that allows narrowing in both positive and negative cases.
    TypeIs(TypeIsType<'db>),
    /// A type that represents an inhabitant of a `TypedDict`.
    TypedDict(TypedDictType<'db>),
    /// An aliased type (lazily not-yet-unpacked to its value type).
    TypeAlias(TypeAliasType<'db>),
}

#[salsa::tracked]
impl<'db> Type<'db> {
    pub(crate) const fn any() -> Self {
        Self::Dynamic(DynamicType::Any)
    }

    pub(crate) const fn unknown() -> Self {
        Self::Dynamic(DynamicType::Unknown)
    }

    pub(crate) fn object(db: &'db dyn Db) -> Self {
        KnownClass::Object.to_instance(db)
    }

    pub const fn is_unknown(&self) -> bool {
        matches!(self, Type::Dynamic(DynamicType::Unknown))
    }

    pub(crate) const fn is_never(&self) -> bool {
        matches!(self, Type::Never)
    }

    /// Returns `true` if `self` is [`Type::Callable`].
    pub(crate) const fn is_callable_type(&self) -> bool {
        matches!(self, Type::Callable(..))
    }

    fn is_none(&self, db: &'db dyn Db) -> bool {
        self.into_nominal_instance()
            .is_some_and(|instance| instance.class(db).is_known(db, KnownClass::NoneType))
    }

    fn is_bool(&self, db: &'db dyn Db) -> bool {
        self.into_nominal_instance()
            .is_some_and(|instance| instance.class(db).is_known(db, KnownClass::Bool))
    }

    pub(crate) fn is_notimplemented(&self, db: &'db dyn Db) -> bool {
        self.into_nominal_instance().is_some_and(|instance| {
            instance
                .class(db)
                .is_known(db, KnownClass::NotImplementedType)
        })
    }

    pub(crate) fn is_object(&self, db: &'db dyn Db) -> bool {
        self.into_nominal_instance()
            .is_some_and(|instance| instance.is_object(db))
    }

    pub(crate) const fn is_todo(&self) -> bool {
        matches!(self, Type::Dynamic(DynamicType::Todo(_)))
    }

    pub(crate) const fn is_generic_alias(&self) -> bool {
        matches!(self, Type::GenericAlias(_))
    }

    const fn is_dynamic(&self) -> bool {
        matches!(self, Type::Dynamic(_))
    }

    /// Returns the top materialization (or upper bound materialization) of this type, which is the
    /// most general form of the type that is fully static.
    #[must_use]
    pub(crate) fn top_materialization(&self, db: &'db dyn Db) -> Type<'db> {
        self.materialize(db, TypeVarVariance::Covariant)
    }

    /// Returns the bottom materialization (or lower bound materialization) of this type, which is
    /// the most specific form of the type that is fully static.
    #[must_use]
    pub(crate) fn bottom_materialization(&self, db: &'db dyn Db) -> Type<'db> {
        self.materialize(db, TypeVarVariance::Contravariant)
    }

    /// If this type is an instance type where the class has a tuple spec, returns the tuple spec.
    ///
    /// I.e., for the type `tuple[int, str]`, this will return the tuple spec `[int, str]`.
    /// For a subclass of `tuple[int, str]`, it will return the same tuple spec.
    fn tuple_instance_spec(&self, db: &'db dyn Db) -> Option<Cow<'db, TupleSpec<'db>>> {
        self.into_nominal_instance()
            .and_then(|instance| instance.tuple_spec(db))
    }

    /// If this type is an *exact* tuple type (*not* a subclass of `tuple`), returns the
    /// tuple spec.
    ///
    /// You usually don't want to use this method, as you usually want to consider a subclass
    /// of a tuple type in the same way as the `tuple` type itself. Only use this method if you
    /// are certain that a *literal tuple* is required, and that a subclass of tuple will not
    /// do.
    ///
    /// I.e., for the type `tuple[int, str]`, this will return the tuple spec `[int, str]`.
    /// But for a subclass of `tuple[int, str]`, it will return `None`.
    fn exact_tuple_instance_spec(&self, db: &'db dyn Db) -> Option<Cow<'db, TupleSpec<'db>>> {
        self.into_nominal_instance()
            .and_then(|instance| instance.own_tuple_spec(db))
    }

    /// Returns the materialization of this type depending on the given `variance`.
    ///
    /// More concretely, `T'`, the materialization of `T`, is the type `T` with all occurrences of
    /// the dynamic types (`Any`, `Unknown`, `Todo`) replaced as follows:
    ///
    /// - In covariant position, it's replaced with `object`
    /// - In contravariant position, it's replaced with `Never`
    /// - In invariant position, it's replaced with an unresolved type variable
    fn materialize(&self, db: &'db dyn Db, variance: TypeVarVariance) -> Type<'db> {
        match self {
            Type::Dynamic(_) => match variance {
                // TODO: For an invariant position, e.g. `list[Any]`, it should be replaced with an
                // existential type representing "all lists, containing any type." We currently
                // represent this by replacing `Any` in invariant position with an unresolved type
                // variable.
                TypeVarVariance::Invariant => Type::TypeVar(BoundTypeVarInstance::new(
                    db,
                    TypeVarInstance::new(
                        db,
                        Name::new_static("T_all"),
                        None,
                        None,
                        Some(variance),
                        None,
                        TypeVarKind::Pep695,
                    ),
                    BindingContext::Synthetic,
                )),
                TypeVarVariance::Covariant => Type::object(db),
                TypeVarVariance::Contravariant => Type::Never,
                TypeVarVariance::Bivariant => unreachable!(),
            },

            Type::Never
            | Type::WrapperDescriptor(_)
            | Type::MethodWrapper(_)
            | Type::DataclassDecorator(_)
            | Type::DataclassTransformer(_)
            | Type::ModuleLiteral(_)
            | Type::IntLiteral(_)
            | Type::BooleanLiteral(_)
            | Type::StringLiteral(_)
            | Type::LiteralString
            | Type::BytesLiteral(_)
            | Type::EnumLiteral(_)
            | Type::SpecialForm(_)
            | Type::KnownInstance(_)
            | Type::AlwaysFalsy
            | Type::AlwaysTruthy
            | Type::ClassLiteral(_)
            | Type::BoundSuper(_) => *self,

            Type::PropertyInstance(property_instance) => {
                Type::PropertyInstance(property_instance.materialize(db, variance))
            }

            Type::FunctionLiteral(_) | Type::BoundMethod(_) => {
                // TODO: Subtyping between function / methods with a callable accounts for the
                // signature (parameters and return type), so we might need to do something here
                *self
            }

            Type::NominalInstance(instance) => instance.materialize(db, variance),
            Type::GenericAlias(generic_alias) => {
                Type::GenericAlias(generic_alias.materialize(db, variance))
            }
            Type::Callable(callable_type) => {
                Type::Callable(callable_type.materialize(db, variance))
            }
            Type::SubclassOf(subclass_of_type) => subclass_of_type.materialize(db, variance),
            Type::ProtocolInstance(protocol_instance_type) => {
                // TODO: Add tests for this once subtyping/assignability is implemented for
                // protocols. It _might_ require changing the logic here because:
                //
                // > Subtyping for protocol instances involves taking account of the fact that
                // > read-only property members, and method members, on protocols act covariantly;
                // > write-only property members act contravariantly; and read/write attribute
                // > members on protocols act invariantly
                Type::ProtocolInstance(protocol_instance_type.materialize(db, variance))
            }
            Type::Union(union_type) => union_type.map(db, |ty| ty.materialize(db, variance)),
            Type::Intersection(intersection_type) => IntersectionBuilder::new(db)
                .positive_elements(
                    intersection_type
                        .positive(db)
                        .iter()
                        .map(|ty| ty.materialize(db, variance)),
                )
                .negative_elements(
                    intersection_type
                        .negative(db)
                        .iter()
                        .map(|ty| ty.materialize(db, variance.flip())),
                )
                .build(),
            Type::TypeVar(bound_typevar) => Type::TypeVar(bound_typevar.materialize(db, variance)),
            Type::NonInferableTypeVar(bound_typevar) => {
                Type::NonInferableTypeVar(bound_typevar.materialize(db, variance))
            }
            Type::TypeIs(type_is) => {
                type_is.with_type(db, type_is.return_type(db).materialize(db, variance))
            }
            Type::TypedDict(_) => {
                // TODO: Materialization of gradual TypedDicts
                *self
            }
            Type::TypeAlias(alias) => alias.value_type(db).materialize(db, variance),
        }
    }

    pub(crate) const fn into_class_literal(self) -> Option<ClassLiteral<'db>> {
        match self {
            Type::ClassLiteral(class_type) => Some(class_type),
            _ => None,
        }
    }

    pub(crate) const fn into_dynamic(self) -> Option<DynamicType> {
        match self {
            Type::Dynamic(dynamic_type) => Some(dynamic_type),
            _ => None,
        }
    }

    pub(crate) const fn expect_dynamic(self) -> DynamicType {
        self.into_dynamic()
            .expect("Expected a Type::Dynamic variant")
    }

    #[track_caller]
    pub(crate) fn expect_class_literal(self) -> ClassLiteral<'db> {
        self.into_class_literal()
            .expect("Expected a Type::ClassLiteral variant")
    }

    pub(crate) const fn is_subclass_of(&self) -> bool {
        matches!(self, Type::SubclassOf(..))
    }

    #[cfg(test)]
    pub(crate) const fn is_class_literal(&self) -> bool {
        matches!(self, Type::ClassLiteral(..))
    }

    pub(crate) fn into_enum_literal(self) -> Option<EnumLiteralType<'db>> {
        match self {
            Type::EnumLiteral(enum_literal) => Some(enum_literal),
            _ => None,
        }
    }

    #[cfg(test)]
    #[track_caller]
    pub(crate) fn expect_enum_literal(self) -> EnumLiteralType<'db> {
        self.into_enum_literal()
            .expect("Expected a Type::EnumLiteral variant")
    }

    pub(crate) const fn is_typed_dict(&self) -> bool {
        matches!(self, Type::TypedDict(..))
    }

    pub(crate) fn into_typed_dict(self) -> Option<TypedDictType<'db>> {
        match self {
            Type::TypedDict(typed_dict) => Some(typed_dict),
            _ => None,
        }
    }

    /// Turn a class literal (`Type::ClassLiteral` or `Type::GenericAlias`) into a `ClassType`.
    /// Since a `ClassType` must be specialized, apply the default specialization to any
    /// unspecialized generic class literal.
    pub(crate) fn to_class_type(self, db: &'db dyn Db) -> Option<ClassType<'db>> {
        match self {
            Type::ClassLiteral(class_literal) => Some(class_literal.default_specialization(db)),
            Type::GenericAlias(alias) => Some(ClassType::Generic(alias)),
            _ => None,
        }
    }

    pub const fn is_property_instance(&self) -> bool {
        matches!(self, Type::PropertyInstance(..))
    }

    pub(crate) fn module_literal(
        db: &'db dyn Db,
        importing_file: File,
        submodule: Module<'db>,
    ) -> Self {
        Self::ModuleLiteral(ModuleLiteralType::new(
            db,
            submodule,
            submodule.kind(db).is_package().then_some(importing_file),
        ))
    }

    pub(crate) const fn into_module_literal(self) -> Option<ModuleLiteralType<'db>> {
        match self {
            Type::ModuleLiteral(module) => Some(module),
            _ => None,
        }
    }

    pub(crate) const fn into_union(self) -> Option<UnionType<'db>> {
        match self {
            Type::Union(union_type) => Some(union_type),
            _ => None,
        }
    }

    #[cfg(test)]
    #[track_caller]
    pub(crate) fn expect_union(self) -> UnionType<'db> {
        self.into_union().expect("Expected a Type::Union variant")
    }

    pub(crate) const fn into_function_literal(self) -> Option<FunctionType<'db>> {
        match self {
            Type::FunctionLiteral(function_type) => Some(function_type),
            _ => None,
        }
    }

    #[cfg(test)]
    #[track_caller]
    pub(crate) fn expect_function_literal(self) -> FunctionType<'db> {
        self.into_function_literal()
            .expect("Expected a Type::FunctionLiteral variant")
    }

    pub(crate) const fn is_function_literal(&self) -> bool {
        matches!(self, Type::FunctionLiteral(..))
    }

    pub(crate) const fn is_bound_method(&self) -> bool {
        matches!(self, Type::BoundMethod(..))
    }

    pub(crate) fn is_union_of_single_valued(&self, db: &'db dyn Db) -> bool {
        self.into_union().is_some_and(|union| {
            union
                .elements(db)
                .iter()
                .all(|ty| ty.is_single_valued(db) || ty.is_bool(db) || ty.is_literal_string())
        }) || self.is_bool(db)
            || self.is_literal_string()
    }

    pub(crate) fn into_string_literal(self) -> Option<StringLiteralType<'db>> {
        match self {
            Type::StringLiteral(string_literal) => Some(string_literal),
            _ => None,
        }
    }

    pub(crate) const fn is_literal_string(&self) -> bool {
        matches!(self, Type::LiteralString)
    }

    pub(crate) fn string_literal(db: &'db dyn Db, string: &str) -> Self {
        Self::StringLiteral(StringLiteralType::new(db, string))
    }

    pub(crate) fn bytes_literal(db: &'db dyn Db, bytes: &[u8]) -> Self {
        Self::BytesLiteral(BytesLiteralType::new(db, bytes))
    }

    pub(crate) fn typed_dict(defining_class: impl Into<ClassType<'db>>) -> Self {
        Self::TypedDict(TypedDictType {
            defining_class: defining_class.into(),
        })
    }

    #[must_use]
    pub(crate) fn negate(&self, db: &'db dyn Db) -> Type<'db> {
        IntersectionBuilder::new(db).add_negative(*self).build()
    }

    #[must_use]
    pub(crate) fn negate_if(&self, db: &'db dyn Db, yes: bool) -> Type<'db> {
        if yes { self.negate(db) } else { *self }
    }

    /// Returns the fallback instance type that a literal is an instance of, or `None` if the type
    /// is not a literal.
    pub(crate) fn literal_fallback_instance(self, db: &'db dyn Db) -> Option<Type<'db>> {
        // There are other literal types that could conceivable be included here: class literals
        // falling back to `type[X]`, for instance. For now, there is not much rigorous thought put
        // into what's included vs not; this is just an empirical choice that makes our ecosystem
        // report look better until we have proper bidirectional type inference.
        match self {
            Type::StringLiteral(_) | Type::LiteralString => Some(KnownClass::Str.to_instance(db)),
            Type::BooleanLiteral(_) => Some(KnownClass::Bool.to_instance(db)),
            Type::IntLiteral(_) => Some(KnownClass::Int.to_instance(db)),
            Type::BytesLiteral(_) => Some(KnownClass::Bytes.to_instance(db)),
            Type::ModuleLiteral(_) => Some(KnownClass::ModuleType.to_instance(db)),
            Type::EnumLiteral(literal) => Some(literal.enum_class_instance(db)),
            _ => None,
        }
    }

    /// Return a "normalized" version of `self` that ensures that equivalent types have the same Salsa ID.
    ///
    /// A normalized type:
    /// - Has all unions and intersections sorted according to a canonical order,
    ///   no matter how "deeply" a union/intersection may be nested.
    /// - Strips the names of positional-only parameters and variadic parameters from `Callable` types,
    ///   as these are irrelevant to whether a callable type `X` is equivalent to a callable type `Y`.
    /// - Strips the types of default values from parameters in `Callable` types: only whether a parameter
    ///   *has* or *does not have* a default value is relevant to whether two `Callable` types  are equivalent.
    /// - Converts class-based protocols into synthesized protocols
    #[must_use]
    pub(crate) fn normalized(self, db: &'db dyn Db) -> Self {
        self.normalized_impl(db, &NormalizedVisitor::default())
    }

    #[must_use]
    pub(crate) fn normalized_impl(self, db: &'db dyn Db, visitor: &NormalizedVisitor<'db>) -> Self {
        match self {
            Type::Union(union) => {
                visitor.visit(self, || Type::Union(union.normalized_impl(db, visitor)))
            }
            Type::Intersection(intersection) => visitor.visit(self, || {
                Type::Intersection(intersection.normalized_impl(db, visitor))
            }),
            Type::Callable(callable) => visitor.visit(self, || {
                Type::Callable(callable.normalized_impl(db, visitor))
            }),
            Type::ProtocolInstance(protocol) => {
                visitor.visit(self, || protocol.normalized_impl(db, visitor))
            }
            Type::NominalInstance(instance) => {
                visitor.visit(self, || instance.normalized_impl(db, visitor))
            }
            Type::FunctionLiteral(function) => visitor.visit(self, || {
                Type::FunctionLiteral(function.normalized_impl(db, visitor))
            }),
            Type::PropertyInstance(property) => visitor.visit(self, || {
                Type::PropertyInstance(property.normalized_impl(db, visitor))
            }),
            Type::MethodWrapper(method_kind) => visitor.visit(self, || {
                Type::MethodWrapper(method_kind.normalized_impl(db, visitor))
            }),
            Type::BoundMethod(method) => visitor.visit(self, || {
                Type::BoundMethod(method.normalized_impl(db, visitor))
            }),
            Type::BoundSuper(bound_super) => visitor.visit(self, || {
                Type::BoundSuper(bound_super.normalized_impl(db, visitor))
            }),
            Type::GenericAlias(generic) => visitor.visit(self, || {
                Type::GenericAlias(generic.normalized_impl(db, visitor))
            }),
            Type::SubclassOf(subclass_of) => visitor.visit(self, || {
                Type::SubclassOf(subclass_of.normalized_impl(db, visitor))
            }),
            Type::TypeVar(bound_typevar) => visitor.visit(self, || {
                Type::TypeVar(bound_typevar.normalized_impl(db, visitor))
            }),
            Type::NonInferableTypeVar(bound_typevar) => visitor.visit(self, || {
                Type::NonInferableTypeVar(bound_typevar.normalized_impl(db, visitor))
            }),
            Type::KnownInstance(known_instance) => visitor.visit(self, || {
                Type::KnownInstance(known_instance.normalized_impl(db, visitor))
            }),
            Type::TypeIs(type_is) => visitor.visit(self, || {
                type_is.with_type(db, type_is.return_type(db).normalized_impl(db, visitor))
            }),
            Type::Dynamic(dynamic) => Type::Dynamic(dynamic.normalized()),
            Type::EnumLiteral(enum_literal)
                if is_single_member_enum(db, enum_literal.enum_class(db)) =>
            {
                // Always normalize single-member enums to their class instance (`Literal[Single.VALUE]` => `Single`)
                enum_literal.enum_class_instance(db)
            }
            Type::TypedDict(_) => {
                // TODO: Normalize TypedDicts
                self
            }
            Type::TypeAlias(alias) => alias.value_type(db).normalized_impl(db, visitor),
            Type::LiteralString
            | Type::AlwaysFalsy
            | Type::AlwaysTruthy
            | Type::BooleanLiteral(_)
            | Type::BytesLiteral(_)
            | Type::EnumLiteral(_)
            | Type::StringLiteral(_)
            | Type::Never
            | Type::WrapperDescriptor(_)
            | Type::DataclassDecorator(_)
            | Type::DataclassTransformer(_)
            | Type::ModuleLiteral(_)
            | Type::ClassLiteral(_)
            | Type::SpecialForm(_)
            | Type::IntLiteral(_) => self,
        }
    }

    /// Return `true` if subtyping is always reflexive for this type; `T <: T` is always true for
    /// any `T` of this type.
    ///
    /// This is true for fully static types, but also for some types that may not be fully static.
    /// For example, a `ClassLiteral` may inherit `Any`, but its subtyping is still reflexive.
    ///
    /// This method may have false negatives, but it should not have false positives. It should be
    /// a cheap shallow check, not an exhaustive recursive check.
    fn subtyping_is_always_reflexive(self) -> bool {
        match self {
            Type::Never
            | Type::FunctionLiteral(..)
            | Type::BoundMethod(_)
            | Type::WrapperDescriptor(_)
            | Type::MethodWrapper(_)
            | Type::DataclassDecorator(_)
            | Type::DataclassTransformer(_)
            | Type::ModuleLiteral(..)
            | Type::IntLiteral(_)
            | Type::BooleanLiteral(_)
            | Type::StringLiteral(_)
            | Type::LiteralString
            | Type::BytesLiteral(_)
            | Type::EnumLiteral(_)
            | Type::SpecialForm(_)
            | Type::KnownInstance(_)
            | Type::AlwaysFalsy
            | Type::AlwaysTruthy
            | Type::PropertyInstance(_)
            // might inherit `Any`, but subtyping is still reflexive
            | Type::ClassLiteral(_)
             => true,
            Type::Dynamic(_)
            | Type::NominalInstance(_)
            | Type::ProtocolInstance(_)
            | Type::GenericAlias(_)
            | Type::SubclassOf(_)
            | Type::Union(_)
            | Type::Intersection(_)
            | Type::Callable(_)
            | Type::NonInferableTypeVar(_)
            | Type::TypeVar(_)
            | Type::BoundSuper(_)
            | Type::TypeIs(_)
            | Type::TypedDict(_)
            | Type::TypeAlias(_) => false,
        }
    }

    pub(crate) fn into_callable(self, db: &'db dyn Db) -> Option<Type<'db>> {
        match self {
            Type::Callable(_) => Some(self),

            Type::Dynamic(_) => Some(CallableType::single(db, Signature::dynamic(self))),

            Type::FunctionLiteral(function_literal) => {
                Some(Type::Callable(function_literal.into_callable_type(db)))
            }
            Type::BoundMethod(bound_method) => {
                Some(Type::Callable(bound_method.into_callable_type(db)))
            }

            Type::NominalInstance(_) | Type::ProtocolInstance(_) => {
                let call_symbol = self
                    .member_lookup_with_policy(
                        db,
                        Name::new_static("__call__"),
                        MemberLookupPolicy::NO_INSTANCE_FALLBACK,
                    )
                    .place;

                if let Place::Type(ty, Boundness::Bound) = call_symbol {
                    ty.into_callable(db)
                } else {
                    None
                }
            }
            Type::ClassLiteral(class_literal) => {
                Some(ClassType::NonGeneric(class_literal).into_callable(db))
            }

            Type::GenericAlias(alias) => Some(ClassType::Generic(alias).into_callable(db)),

            // TODO: This is unsound so in future we can consider an opt-in option to disable it.
            Type::SubclassOf(subclass_of_ty) => match subclass_of_ty.subclass_of() {
                SubclassOfInner::Class(class) => Some(class.into_callable(db)),
                SubclassOfInner::Dynamic(dynamic) => Some(CallableType::single(
                    db,
                    Signature::new(Parameters::unknown(), Some(Type::Dynamic(dynamic))),
                )),
            },

            Type::Union(union) => union.try_map(db, |element| element.into_callable(db)),

            Type::EnumLiteral(enum_literal) => {
                enum_literal.enum_class_instance(db).into_callable(db)
            }

            Type::TypeAlias(alias) => alias.value_type(db).into_callable(db),

            Type::Never
            | Type::DataclassTransformer(_)
            | Type::AlwaysTruthy
            | Type::AlwaysFalsy
            | Type::IntLiteral(_)
            | Type::BooleanLiteral(_)
            | Type::StringLiteral(_)
            | Type::LiteralString
            | Type::BytesLiteral(_)
            | Type::TypeIs(_)
            | Type::TypedDict(_) => None,

            // TODO
            Type::MethodWrapper(_)
            | Type::WrapperDescriptor(_)
            | Type::DataclassDecorator(_)
            | Type::ModuleLiteral(_)
            | Type::SpecialForm(_)
            | Type::KnownInstance(_)
            | Type::PropertyInstance(_)
            | Type::Intersection(_)
            | Type::NonInferableTypeVar(_)
            | Type::TypeVar(_)
            | Type::BoundSuper(_) => None,
        }
    }
    /// Return true if this type is a [subtype of] type `target`.
    ///
    /// For fully static types, this means that the set of objects represented by `self` is a
    /// subset of the objects represented by `target`.
    ///
    /// For gradual types, it means that the union of all possible sets of values represented by
    /// `self` (the "top materialization" of `self`) is a subtype of the intersection of all
    /// possible sets of values represented by `target` (the "bottom materialization" of
    /// `target`). In other words, for all possible pairs of materializations `self'` and
    /// `target'`, `self'` is always a subtype of `target'`.
    ///
    /// Note that this latter expansion of the subtyping relation to non-fully-static types is not
    /// described in the typing spec, but the primary use of the subtyping relation is for
    /// simplifying unions and intersections, and this expansion to gradual types is sound and
    /// allows us to better simplify many unions and intersections. This definition does mean the
    /// subtyping relation is not reflexive for non-fully-static types (e.g. `Any` is not a subtype
    /// of `Any`).
    ///
    /// [subtype of]: https://typing.python.org/en/latest/spec/concepts.html#subtype-supertype-and-type-equivalence
    ///
    /// There would be an even more general definition of subtyping for gradual types, allowing a
    /// type `S` to be a subtype of a type `T` if the top materialization of `S` (`S+`) is a
    /// subtype of `T+`, and the bottom materialization of `S` (`S-`) is a subtype of `T-`. This
    /// definition is attractive in that it would restore reflexivity of subtyping for all types,
    /// and would mean that gradual equivalence of `S` and `T` could be defined simply as `S <: T
    /// && T <: S`. It would also be sound, in that simplifying unions or intersections according
    /// to this definition of subtyping would still result in an equivalent type.
    ///
    /// Unfortunately using this definition would break transitivity of subtyping when both nominal
    /// and structural types are involved, because Liskov enforcement for nominal types is based on
    /// assignability, so we can have class `A` with method `def meth(self) -> Any` and a subclass
    /// `B(A)` with method `def meth(self) -> int`. In this case, `A` would be a subtype of a
    /// protocol `P` with method `def meth(self) -> Any`, but `B` would not be a subtype of `P`,
    /// and yet `B` is (by nominal subtyping) a subtype of `A`, so we would have `B <: A` and `A <:
    /// P`, but not `B <: P`. Losing transitivity of subtyping is not tenable (it makes union and
    /// intersection simplification dependent on the order in which elements are added), so we do
    /// not use this more general definition of subtyping.
    pub(crate) fn is_subtype_of(self, db: &'db dyn Db, target: Type<'db>) -> bool {
        self.when_subtype_of(db, target)
    }

    fn when_subtype_of<C: Constraints<'db>>(self, db: &'db dyn Db, target: Type<'db>) -> C {
        self.has_relation_to(db, target, TypeRelation::Subtyping)
    }

    /// Return true if this type is [assignable to] type `target`.
    ///
    /// [assignable to]: https://typing.python.org/en/latest/spec/concepts.html#the-assignable-to-or-consistent-subtyping-relation
    pub(crate) fn is_assignable_to(self, db: &'db dyn Db, target: Type<'db>) -> bool {
        self.when_assignable_to(db, target)
    }

    fn when_assignable_to<C: Constraints<'db>>(self, db: &'db dyn Db, target: Type<'db>) -> C {
        self.has_relation_to(db, target, TypeRelation::Assignability)
    }

    fn has_relation_to<C: Constraints<'db>>(
        self,
        db: &'db dyn Db,
        target: Type<'db>,
        relation: TypeRelation,
    ) -> C {
        self.has_relation_to_impl(
            db,
            target,
            relation,
            &HasRelationToVisitor::new(C::always_satisfiable(db)),
        )
    }

    fn has_relation_to_impl<C: Constraints<'db>>(
        self,
        db: &'db dyn Db,
        target: Type<'db>,
        relation: TypeRelation,
        visitor: &HasRelationToVisitor<'db, C>,
    ) -> C {
        // Subtyping implies assignability, so if subtyping is reflexive and the two types are
        // equal, it is both a subtype and assignable. Assignability is always reflexive.
        //
        // Note that we could do a full equivalence check here, but that would be both expensive
        // and unnecessary. This early return is only an optimisation.
        if (relation.is_assignability() || self.subtyping_is_always_reflexive()) && self == target {
            return C::always_satisfiable(db);
        }

        match (self, target) {
            // Everything is a subtype of `object`.
            (_, Type::NominalInstance(instance)) if instance.is_object(db) => {
                C::always_satisfiable(db)
            }

            // `Never` is the bottom type, the empty set.
            // It is a subtype of all other types.
            (Type::Never, _) => C::always_satisfiable(db),

            // Dynamic is only a subtype of `object` and only a supertype of `Never`; both were
            // handled above. It's always assignable, though.
            (Type::Dynamic(_), _) | (_, Type::Dynamic(_)) => {
                C::from_bool(db, relation.is_assignability())
            }

            (Type::TypeAlias(self_alias), _) => visitor.visit((self, target), || {
                self_alias
                    .value_type(db)
                    .has_relation_to_impl(db, target, relation, visitor)
            }),

            (_, Type::TypeAlias(target_alias)) => visitor.visit((self, target), || {
                self.has_relation_to_impl(db, target_alias.value_type(db), relation, visitor)
            }),

            // Pretend that instances of `dataclasses.Field` are assignable to their default type.
            // This allows field definitions like `name: str = field(default="")` in dataclasses
            // to pass the assignability check of the inferred type to the declared type.
            (Type::KnownInstance(KnownInstanceType::Field(field)), right)
                if relation.is_assignability() =>
            {
                field
                    .default_type(db)
                    .has_relation_to_impl(db, right, relation, visitor)
            }

            (Type::TypedDict(_), _) | (_, Type::TypedDict(_)) => {
                // TODO: Implement assignability and subtyping for TypedDict
                C::from_bool(db, relation.is_assignability())
            }

            // In general, a TypeVar `T` is not a subtype of a type `S` unless one of the two conditions is satisfied:
            // 1. `T` is a bound TypeVar and `T`'s upper bound is a subtype of `S`.
            //    TypeVars without an explicit upper bound are treated as having an implicit upper bound of `object`.
            // 2. `T` is a constrained TypeVar and all of `T`'s constraints are subtypes of `S`.
            //
            // However, there is one exception to this general rule: for any given typevar `T`,
            // `T` will always be a subtype of any union containing `T`.
            // A similar rule applies in reverse to intersection types.
            (Type::NonInferableTypeVar(_), Type::Union(union))
                if union.elements(db).contains(&self) =>
            {
                C::always_satisfiable(db)
            }
            (Type::Intersection(intersection), Type::NonInferableTypeVar(_))
                if intersection.positive(db).contains(&target) =>
            {
                C::always_satisfiable(db)
            }
            (Type::Intersection(intersection), Type::NonInferableTypeVar(_))
                if intersection.negative(db).contains(&target) =>
            {
                C::always_satisfiable(db)
            }

            // Two identical typevars must always solve to the same type, so they are always
            // subtypes of each other and assignable to each other.
            //
            // Note that this is not handled by the early return at the beginning of this method,
            // since subtyping between a TypeVar and an arbitrary other type cannot be guaranteed to be reflexive.
            (
                Type::NonInferableTypeVar(lhs_bound_typevar),
                Type::NonInferableTypeVar(rhs_bound_typevar),
            ) if lhs_bound_typevar == rhs_bound_typevar => C::always_satisfiable(db),

            // A fully static typevar is a subtype of its upper bound, and to something similar to
            // the union of its constraints. An unbound, unconstrained, fully static typevar has an
            // implicit upper bound of `object` (which is handled above).
            (Type::NonInferableTypeVar(bound_typevar), _)
                if bound_typevar.typevar(db).bound_or_constraints(db).is_some() =>
            {
                match bound_typevar.typevar(db).bound_or_constraints(db) {
                    None => unreachable!(),
                    Some(TypeVarBoundOrConstraints::UpperBound(bound)) => {
                        bound.has_relation_to_impl(db, target, relation, visitor)
                    }
                    Some(TypeVarBoundOrConstraints::Constraints(constraints)) => {
                        constraints.elements(db).iter().when_all(db, |constraint| {
                            constraint.has_relation_to_impl(db, target, relation, visitor)
                        })
                    }
                }
            }

            // If the typevar is constrained, there must be multiple constraints, and the typevar
            // might be specialized to any one of them. However, the constraints do not have to be
            // disjoint, which means an lhs type might be a subtype of all of the constraints.
            (_, Type::NonInferableTypeVar(bound_typevar))
                if !bound_typevar
                    .typevar(db)
                    .constraints(db)
                    .when_some_and(db, |constraints| {
                        constraints.iter().when_all(db, |constraint| {
                            self.has_relation_to_impl(db, *constraint, relation, visitor)
                        })
                    })
                    .is_never_satisfied(db) =>
            {
                // TODO: The repetition here isn't great, but we really need the fallthrough logic,
                // where this arm only engages if it returns true (or in the world of constraints,
                // not false). Once we're using real constraint sets instead of bool, we should be
                // able to simplify the typevar logic.
                bound_typevar
                    .typevar(db)
                    .constraints(db)
                    .when_some_and(db, |constraints| {
                        constraints.iter().when_all(db, |constraint| {
                            self.has_relation_to_impl(db, *constraint, relation, visitor)
                        })
                    })
            }

            // `Never` is the bottom type, the empty set.
            // Other than one unlikely edge case (TypeVars bound to `Never`),
            // no other type is a subtype of or assignable to `Never`.
            (_, Type::Never) => C::unsatisfiable(db),

            (Type::Union(union), _) => union.elements(db).iter().when_all(db, |&elem_ty| {
                elem_ty.has_relation_to_impl(db, target, relation, visitor)
            }),

            (_, Type::Union(union)) => union.elements(db).iter().when_any(db, |&elem_ty| {
                self.has_relation_to_impl(db, elem_ty, relation, visitor)
            }),

            // If both sides are intersections we need to handle the right side first
            // (A & B & C) is a subtype of (A & B) because the left is a subtype of both A and B,
            // but none of A, B, or C is a subtype of (A & B).
            (_, Type::Intersection(intersection)) => (intersection.positive(db).iter())
                .when_all(db, |&pos_ty| {
                    self.has_relation_to_impl(db, pos_ty, relation, visitor)
                })
                .and(db, || {
                    intersection
                        .negative(db)
                        .iter()
                        .when_all(db, |&neg_ty| self.when_disjoint_from(db, neg_ty))
                }),
            (Type::Intersection(intersection), _) => {
                intersection.positive(db).iter().when_any(db, |&elem_ty| {
                    elem_ty.has_relation_to_impl(db, target, relation, visitor)
                })
            }

            // Other than the special cases checked above, no other types are a subtype of a
            // typevar, since there's no guarantee what type the typevar will be specialized to.
            // (If the typevar is bounded, it might be specialized to a smaller type than the
            // bound. This is true even if the bound is a final class, since the typevar can still
            // be specialized to `Never`.)
            (_, Type::NonInferableTypeVar(_)) => C::unsatisfiable(db),

            // TODO: Infer specializations here
            (Type::TypeVar(_), _) | (_, Type::TypeVar(_)) => C::unsatisfiable(db),

            // Note that the definition of `Type::AlwaysFalsy` depends on the return value of `__bool__`.
            // If `__bool__` always returns True or False, it can be treated as a subtype of `AlwaysTruthy` or `AlwaysFalsy`, respectively.
            (left, Type::AlwaysFalsy) => C::from_bool(db, left.bool(db).is_always_false()),
            (left, Type::AlwaysTruthy) => C::from_bool(db, left.bool(db).is_always_true()),
            // Currently, the only supertype of `AlwaysFalsy` and `AlwaysTruthy` is the universal set (object instance).
            (Type::AlwaysFalsy | Type::AlwaysTruthy, _) => {
                target.when_equivalent_to(db, Type::object(db))
            }

            // These clauses handle type variants that include function literals. A function
            // literal is the subtype of itself, and not of any other function literal. However,
            // our representation of a function literal includes any specialization that should be
            // applied to the signature. Different specializations of the same function literal are
            // only subtypes of each other if they result in the same signature.
            (Type::FunctionLiteral(self_function), Type::FunctionLiteral(target_function)) => {
                self_function.has_relation_to_impl(db, target_function, relation, visitor)
            }
            (Type::BoundMethod(self_method), Type::BoundMethod(target_method)) => {
                self_method.has_relation_to_impl(db, target_method, relation, visitor)
            }
            (Type::MethodWrapper(self_method), Type::MethodWrapper(target_method)) => {
                self_method.has_relation_to_impl(db, target_method, relation, visitor)
            }

            // No literal type is a subtype of any other literal type, unless they are the same
            // type (which is handled above). This case is not necessary from a correctness
            // perspective (the fallback cases below will handle it correctly), but it is important
            // for performance of simplifying large unions of literal types.
            (
                Type::StringLiteral(_)
                | Type::IntLiteral(_)
                | Type::BytesLiteral(_)
                | Type::ClassLiteral(_)
                | Type::FunctionLiteral(_)
                | Type::ModuleLiteral(_)
                | Type::EnumLiteral(_),
                Type::StringLiteral(_)
                | Type::IntLiteral(_)
                | Type::BytesLiteral(_)
                | Type::ClassLiteral(_)
                | Type::FunctionLiteral(_)
                | Type::ModuleLiteral(_)
                | Type::EnumLiteral(_),
            ) => C::unsatisfiable(db),

            (Type::Callable(self_callable), Type::Callable(other_callable)) => {
                self_callable.has_relation_to_impl(db, other_callable, relation, visitor)
            }

            (_, Type::Callable(_)) => self.into_callable(db).when_some_and(db, |callable| {
                callable.has_relation_to_impl(db, target, relation, visitor)
            }),

            (Type::ProtocolInstance(left), Type::ProtocolInstance(right)) => {
                left.has_relation_to_impl(db, right, relation, visitor)
            }
            // A protocol instance can never be a subtype of a nominal type, with the *sole* exception of `object`.
<<<<<<< HEAD
            (Type::ProtocolInstance(_), _) => false,
            (_, Type::ProtocolInstance(protocol)) => visitor.visit((self, target), || {
                self.satisfies_protocol(db, protocol, relation, visitor)
            }),
=======
            (Type::ProtocolInstance(_), _) => C::unsatisfiable(db),
            (_, Type::ProtocolInstance(protocol)) => {
                self.satisfies_protocol(db, protocol, relation, visitor)
            }
>>>>>>> b57cc5be

            // All `StringLiteral` types are a subtype of `LiteralString`.
            (Type::StringLiteral(_), Type::LiteralString) => C::always_satisfiable(db),

            // An instance is a subtype of an enum literal, if it is an instance of the enum class
            // and the enum has only one member.
            (Type::NominalInstance(_), Type::EnumLiteral(target_enum_literal)) => {
                if target_enum_literal.enum_class_instance(db) != self {
                    return C::unsatisfiable(db);
                }

                C::from_bool(
                    db,
                    is_single_member_enum(db, target_enum_literal.enum_class(db)),
                )
            }

            // Except for the special `LiteralString` case above,
            // most `Literal` types delegate to their instance fallbacks
            // unless `self` is exactly equivalent to `target` (handled above)
            (
                Type::StringLiteral(_)
                | Type::LiteralString
                | Type::BooleanLiteral(_)
                | Type::IntLiteral(_)
                | Type::BytesLiteral(_)
                | Type::ModuleLiteral(_)
                | Type::EnumLiteral(_),
                _,
            ) => (self.literal_fallback_instance(db)).when_some_and(db, |instance| {
                instance.has_relation_to_impl(db, target, relation, visitor)
            }),

            // A `FunctionLiteral` type is a single-valued type like the other literals handled above,
            // so it also, for now, just delegates to its instance fallback.
            (Type::FunctionLiteral(_), _) => KnownClass::FunctionType
                .to_instance(db)
                .has_relation_to_impl(db, target, relation, visitor),

            // The same reasoning applies for these special callable types:
            (Type::BoundMethod(_), _) => KnownClass::MethodType
                .to_instance(db)
                .has_relation_to_impl(db, target, relation, visitor),
            (Type::MethodWrapper(_), _) => KnownClass::WrapperDescriptorType
                .to_instance(db)
                .has_relation_to_impl(db, target, relation, visitor),
            (Type::WrapperDescriptor(_), _) => KnownClass::WrapperDescriptorType
                .to_instance(db)
                .has_relation_to_impl(db, target, relation, visitor),

            (Type::DataclassDecorator(_) | Type::DataclassTransformer(_), _) => {
                // TODO: Implement subtyping using an equivalent `Callable` type.
                C::unsatisfiable(db)
            }

            // `TypeIs` is invariant.
            (Type::TypeIs(left), Type::TypeIs(right)) => left
                .return_type(db)
                .has_relation_to_impl(db, right.return_type(db), relation, visitor)
                .and(db, || {
                    right.return_type(db).has_relation_to_impl(
                        db,
                        left.return_type(db),
                        relation,
                        visitor,
                    )
                }),

            // `TypeIs[T]` is a subtype of `bool`.
            (Type::TypeIs(_), _) => KnownClass::Bool
                .to_instance(db)
                .has_relation_to_impl(db, target, relation, visitor),

            // Function-like callables are subtypes of `FunctionType`
            (Type::Callable(callable), _) if callable.is_function_like(db) => {
                KnownClass::FunctionType
                    .to_instance(db)
                    .has_relation_to_impl(db, target, relation, visitor)
            }

            (Type::Callable(_), _) => C::unsatisfiable(db),

            (Type::BoundSuper(_), Type::BoundSuper(_)) => self.when_equivalent_to(db, target),
            (Type::BoundSuper(_), _) => KnownClass::Super
                .to_instance(db)
                .has_relation_to_impl(db, target, relation, visitor),

            // `Literal[<class 'C'>]` is a subtype of `type[B]` if `C` is a subclass of `B`,
            // since `type[B]` describes all possible runtime subclasses of the class object `B`.
            (Type::ClassLiteral(class), Type::SubclassOf(target_subclass_ty)) => target_subclass_ty
                .subclass_of()
                .into_class()
                .map(|subclass_of_class| {
                    ClassType::NonGeneric(class).has_relation_to_impl(
                        db,
                        subclass_of_class,
                        relation,
                        visitor,
                    )
                })
                .unwrap_or_else(|| C::from_bool(db, relation.is_assignability())),
            (Type::GenericAlias(alias), Type::SubclassOf(target_subclass_ty)) => target_subclass_ty
                .subclass_of()
                .into_class()
                .map(|subclass_of_class| {
                    ClassType::Generic(alias).has_relation_to_impl(
                        db,
                        subclass_of_class,
                        relation,
                        visitor,
                    )
                })
                .unwrap_or_else(|| C::from_bool(db, relation.is_assignability())),

            // This branch asks: given two types `type[T]` and `type[S]`, is `type[T]` a subtype of `type[S]`?
            (Type::SubclassOf(self_subclass_ty), Type::SubclassOf(target_subclass_ty)) => {
                self_subclass_ty.has_relation_to_impl(db, target_subclass_ty, relation, visitor)
            }

            // `Literal[str]` is a subtype of `type` because the `str` class object is an instance of its metaclass `type`.
            // `Literal[abc.ABC]` is a subtype of `abc.ABCMeta` because the `abc.ABC` class object
            // is an instance of its metaclass `abc.ABCMeta`.
            (Type::ClassLiteral(class), _) => class
                .metaclass_instance_type(db)
                .has_relation_to_impl(db, target, relation, visitor),
            (Type::GenericAlias(alias), _) => ClassType::from(alias)
                .metaclass_instance_type(db)
                .has_relation_to_impl(db, target, relation, visitor),

            // `type[Any]` is a subtype of `type[object]`, and is assignable to any `type[...]`
            (Type::SubclassOf(subclass_of_ty), other) if subclass_of_ty.is_dynamic() => {
                KnownClass::Type
                    .to_instance(db)
                    .has_relation_to_impl(db, other, relation, visitor)
                    .or(db, || {
                        C::from_bool(db, relation.is_assignability()).and(db, || {
                            other.has_relation_to_impl(
                                db,
                                KnownClass::Type.to_instance(db),
                                relation,
                                visitor,
                            )
                        })
                    })
            }

            // Any `type[...]` type is assignable to `type[Any]`
            (other, Type::SubclassOf(subclass_of_ty))
                if subclass_of_ty.is_dynamic() && relation.is_assignability() =>
            {
                other.has_relation_to_impl(db, KnownClass::Type.to_instance(db), relation, visitor)
            }

            // `type[str]` (== `SubclassOf("str")` in ty) describes all possible runtime subclasses
            // of the class object `str`. It is a subtype of `type` (== `Instance("type")`) because `str`
            // is an instance of `type`, and so all possible subclasses of `str` will also be instances of `type`.
            //
            // Similarly `type[enum.Enum]`  is a subtype of `enum.EnumMeta` because `enum.Enum`
            // is an instance of `enum.EnumMeta`. `type[Any]` and `type[Unknown]` do not participate in subtyping,
            // however, as they are not fully static types.
            (Type::SubclassOf(subclass_of_ty), _) => subclass_of_ty
                .subclass_of()
                .into_class()
                .map(|class| class.metaclass_instance_type(db))
                .unwrap_or_else(|| KnownClass::Type.to_instance(db))
                .has_relation_to_impl(db, target, relation, visitor),

            // For example: `Type::SpecialForm(SpecialFormType::Type)` is a subtype of `Type::NominalInstance(_SpecialForm)`,
            // because `Type::SpecialForm(SpecialFormType::Type)` is a set with exactly one runtime value in it
            // (the symbol `typing.Type`), and that symbol is known to be an instance of `typing._SpecialForm` at runtime.
            (Type::SpecialForm(left), right) => left
                .instance_fallback(db)
                .has_relation_to_impl(db, right, relation, visitor),

            (Type::KnownInstance(left), right) => left
                .instance_fallback(db)
                .has_relation_to_impl(db, right, relation, visitor),

            // `bool` is a subtype of `int`, because `bool` subclasses `int`,
            // which means that all instances of `bool` are also instances of `int`
            (Type::NominalInstance(self_instance), Type::NominalInstance(target_instance)) => {
                visitor.visit((self, target), || {
                    self_instance.has_relation_to_impl(db, target_instance, relation, visitor)
                })
            }

            (Type::PropertyInstance(_), _) => KnownClass::Property
                .to_instance(db)
                .has_relation_to_impl(db, target, relation, visitor),
            (_, Type::PropertyInstance(_)) => self.has_relation_to_impl(
                db,
                KnownClass::Property.to_instance(db),
                relation,
                visitor,
            ),

            // Other than the special cases enumerated above, `Instance` types and typevars are
            // never subtypes of any other variants
            (Type::NominalInstance(_) | Type::NonInferableTypeVar(_), _) => C::unsatisfiable(db),
        }
    }

    /// Return true if this type is [equivalent to] type `other`.
    ///
    /// Two equivalent types represent the same sets of values.
    ///
    /// > Two gradual types `A` and `B` are equivalent
    /// > (that is, the same gradual type, not merely consistent with one another)
    /// > if and only if all materializations of `A` are also materializations of `B`,
    /// > and all materializations of `B` are also materializations of `A`.
    /// >
    /// > &mdash; [Summary of type relations]
    ///
    /// [equivalent to]: https://typing.python.org/en/latest/spec/glossary.html#term-equivalent
    pub(crate) fn is_equivalent_to(self, db: &'db dyn Db, other: Type<'db>) -> bool {
        self.when_equivalent_to(db, other)
    }

    fn when_equivalent_to<C: Constraints<'db>>(self, db: &'db dyn Db, other: Type<'db>) -> C {
        self.is_equivalent_to_impl(
            db,
            other,
            &IsEquivalentVisitor::new(C::always_satisfiable(db)),
        )
    }

    pub(crate) fn is_equivalent_to_impl<C: Constraints<'db>>(
        self,
        db: &'db dyn Db,
        other: Type<'db>,
        visitor: &IsEquivalentVisitor<'db, C>,
    ) -> C {
        if self == other {
            return C::always_satisfiable(db);
        }

        match (self, other) {
            (Type::Dynamic(_), Type::Dynamic(_)) => C::always_satisfiable(db),

            (Type::SubclassOf(first), Type::SubclassOf(second)) => {
                match (first.subclass_of(), second.subclass_of()) {
                    (first, second) if first == second => C::always_satisfiable(db),
                    (SubclassOfInner::Dynamic(_), SubclassOfInner::Dynamic(_)) => {
                        C::always_satisfiable(db)
                    }
                    _ => C::unsatisfiable(db),
                }
            }

            (Type::TypeAlias(self_alias), _) => {
                let self_alias_ty = self_alias.value_type(db);
                visitor.visit((self_alias_ty, other), || {
                    self_alias_ty.is_equivalent_to_impl(db, other, visitor)
                })
            }

            (_, Type::TypeAlias(other_alias)) => {
                let other_alias_ty = other_alias.value_type(db);
                visitor.visit((self, other_alias_ty), || {
                    self.is_equivalent_to_impl(db, other_alias_ty, visitor)
                })
            }

            (Type::NominalInstance(first), Type::NominalInstance(second)) => {
                first.is_equivalent_to_impl(db, second, visitor)
            }

            (Type::Union(first), Type::Union(second)) => {
                first.is_equivalent_to_impl(db, second, visitor)
            }

            (Type::Intersection(first), Type::Intersection(second)) => {
                first.is_equivalent_to_impl(db, second, visitor)
            }

            (Type::FunctionLiteral(self_function), Type::FunctionLiteral(target_function)) => {
                self_function.is_equivalent_to_impl(db, target_function, visitor)
            }
            (Type::BoundMethod(self_method), Type::BoundMethod(target_method)) => {
                self_method.is_equivalent_to_impl(db, target_method, visitor)
            }
            (Type::MethodWrapper(self_method), Type::MethodWrapper(target_method)) => {
                self_method.is_equivalent_to_impl(db, target_method, visitor)
            }
            (Type::Callable(first), Type::Callable(second)) => {
                first.is_equivalent_to_impl(db, second, visitor)
            }

            (Type::ProtocolInstance(first), Type::ProtocolInstance(second)) => {
                first.is_equivalent_to_impl(db, second, visitor)
            }
            (Type::ProtocolInstance(protocol), nominal @ Type::NominalInstance(n))
            | (nominal @ Type::NominalInstance(n), Type::ProtocolInstance(protocol)) => {
                C::from_bool(db, n.is_object(db) && protocol.normalized(db) == nominal)
            }
            // An instance of an enum class is equivalent to an enum literal of that class,
            // if that enum has only has one member.
            (Type::NominalInstance(instance), Type::EnumLiteral(literal))
            | (Type::EnumLiteral(literal), Type::NominalInstance(instance)) => {
                if literal.enum_class_instance(db) != Type::NominalInstance(instance) {
                    return C::unsatisfiable(db);
                }

                let class_literal = instance.class(db).class_literal(db).0;
                C::from_bool(db, is_single_member_enum(db, class_literal))
            }
            _ => C::unsatisfiable(db),
        }
    }

    /// Return true if this type and `other` have no common elements.
    ///
    /// Note: This function aims to have no false positives, but might return
    /// wrong `false` answers in some cases.
    pub(crate) fn is_disjoint_from(self, db: &'db dyn Db, other: Type<'db>) -> bool {
<<<<<<< HEAD
        self.is_disjoint_from_impl(db, other, &IsDisjointVisitor::new(false))
=======
        self.when_disjoint_from(db, other)
>>>>>>> b57cc5be
    }

    fn when_disjoint_from<C: Constraints<'db>>(self, db: &'db dyn Db, other: Type<'db>) -> C {
        self.is_disjoint_from_impl(db, other, &IsDisjointVisitor::new(C::unsatisfiable(db)))
    }

    pub(crate) fn is_disjoint_from_impl<C: Constraints<'db>>(
        self,
        db: &'db dyn Db,
        other: Type<'db>,
        visitor: &IsDisjointVisitor<'db, C>,
    ) -> C {
        fn any_protocol_members_absent_or_disjoint<'db, C: Constraints<'db>>(
            db: &'db dyn Db,
            protocol: ProtocolInstanceType<'db>,
            other: Type<'db>,
            visitor: &IsDisjointVisitor<'db, C>,
        ) -> C {
            protocol.interface(db).members(db).when_any(db, |member| {
                other
                    .member(db, member.name())
                    .place
                    .ignore_possibly_unbound()
<<<<<<< HEAD
                    .is_none_or(|attribute_type| {
                        member.has_disjoint_type_from(db, other, attribute_type, visitor)
=======
                    .when_none_or(db, |attribute_type| {
                        member.has_disjoint_type_from(db, attribute_type, visitor)
>>>>>>> b57cc5be
                    })
            })
        }

        match (self, other) {
            (Type::Never, _) | (_, Type::Never) => C::always_satisfiable(db),

            (Type::Dynamic(_), _) | (_, Type::Dynamic(_)) => C::unsatisfiable(db),

            (Type::TypedDict(_), _) | (_, Type::TypedDict(_)) => {
                // TODO: Implement disjointness for TypedDict
                C::unsatisfiable(db)
            }

            (Type::TypeAlias(alias), _) => {
                let self_alias_ty = alias.value_type(db);
                visitor.visit((self_alias_ty, other), || {
                    self_alias_ty.is_disjoint_from_impl(db, other, visitor)
                })
            }

            (_, Type::TypeAlias(alias)) => {
                let other_alias_ty = alias.value_type(db);
                visitor.visit((self, other_alias_ty), || {
                    self.is_disjoint_from_impl(db, other_alias_ty, visitor)
                })
            }

            // A typevar is never disjoint from itself, since all occurrences of the typevar must
            // be specialized to the same type. (This is an important difference between typevars
            // and `Any`!) Different typevars might be disjoint, depending on their bounds and
            // constraints, which are handled below.
            (
                Type::NonInferableTypeVar(self_bound_typevar),
                Type::NonInferableTypeVar(other_bound_typevar),
            ) if self_bound_typevar == other_bound_typevar => C::unsatisfiable(db),

            (tvar @ Type::NonInferableTypeVar(_), Type::Intersection(intersection))
            | (Type::Intersection(intersection), tvar @ Type::NonInferableTypeVar(_))
                if intersection.negative(db).contains(&tvar) =>
            {
                C::always_satisfiable(db)
            }

            // An unbounded typevar is never disjoint from any other type, since it might be
            // specialized to any type. A bounded typevar is not disjoint from its bound, and is
            // only disjoint from other types if its bound is. A constrained typevar is disjoint
            // from a type if all of its constraints are.
            (Type::NonInferableTypeVar(bound_typevar), other)
            | (other, Type::NonInferableTypeVar(bound_typevar)) => {
                match bound_typevar.typevar(db).bound_or_constraints(db) {
                    None => C::unsatisfiable(db),
                    Some(TypeVarBoundOrConstraints::UpperBound(bound)) => {
                        bound.is_disjoint_from_impl(db, other, visitor)
                    }
                    Some(TypeVarBoundOrConstraints::Constraints(constraints)) => {
                        constraints.elements(db).iter().when_all(db, |constraint| {
                            constraint.is_disjoint_from_impl(db, other, visitor)
                        })
                    }
                }
            }

            // TODO: Infer specializations here
            (Type::TypeVar(_), _) | (_, Type::TypeVar(_)) => C::unsatisfiable(db),

            (Type::Union(union), other) | (other, Type::Union(union)) => union
                .elements(db)
                .iter()
                .when_all(db, |e| e.is_disjoint_from_impl(db, other, visitor)),

            // If we have two intersections, we test the positive elements of each one against the other intersection
            // Negative elements need a positive element on the other side in order to be disjoint.
            // This is similar to what would happen if we tried to build a new intersection that combines the two
            (Type::Intersection(self_intersection), Type::Intersection(other_intersection)) => {
                self_intersection
                    .positive(db)
                    .iter()
                    .when_any(db, |p| p.is_disjoint_from_impl(db, other, visitor))
                    .or(db, || {
                        other_intersection
                            .positive(db)
                            .iter()
                            .when_any(db, |p| p.is_disjoint_from_impl(db, self, visitor))
                    })
            }

            (Type::Intersection(intersection), other)
            | (other, Type::Intersection(intersection)) => {
                intersection
                    .positive(db)
                    .iter()
                    .when_any(db, |p| p.is_disjoint_from_impl(db, other, visitor))
                    // A & B & Not[C] is disjoint from C
                    .or(db, || {
                        intersection
                            .negative(db)
                            .iter()
                            .when_any(db, |&neg_ty| other.when_subtype_of(db, neg_ty))
                    })
            }

            // any single-valued type is disjoint from another single-valued type
            // iff the two types are nonequal
            (
                left @ (Type::BooleanLiteral(..)
                | Type::IntLiteral(..)
                | Type::StringLiteral(..)
                | Type::BytesLiteral(..)
                | Type::EnumLiteral(..)
                | Type::FunctionLiteral(..)
                | Type::BoundMethod(..)
                | Type::MethodWrapper(..)
                | Type::WrapperDescriptor(..)
                | Type::ModuleLiteral(..)
                | Type::ClassLiteral(..)
                | Type::GenericAlias(..)
                | Type::SpecialForm(..)
                | Type::KnownInstance(..)),
                right @ (Type::BooleanLiteral(..)
                | Type::IntLiteral(..)
                | Type::StringLiteral(..)
                | Type::BytesLiteral(..)
                | Type::EnumLiteral(..)
                | Type::FunctionLiteral(..)
                | Type::BoundMethod(..)
                | Type::MethodWrapper(..)
                | Type::WrapperDescriptor(..)
                | Type::ModuleLiteral(..)
                | Type::ClassLiteral(..)
                | Type::GenericAlias(..)
                | Type::SpecialForm(..)
                | Type::KnownInstance(..)),
            ) => C::from_bool(db, left != right),

            (
                Type::SubclassOf(_),
                Type::BooleanLiteral(..)
                | Type::IntLiteral(..)
                | Type::StringLiteral(..)
                | Type::LiteralString
                | Type::BytesLiteral(..)
                | Type::EnumLiteral(..)
                | Type::FunctionLiteral(..)
                | Type::BoundMethod(..)
                | Type::MethodWrapper(..)
                | Type::WrapperDescriptor(..)
                | Type::ModuleLiteral(..),
            )
            | (
                Type::BooleanLiteral(..)
                | Type::IntLiteral(..)
                | Type::StringLiteral(..)
                | Type::LiteralString
                | Type::BytesLiteral(..)
                | Type::EnumLiteral(..)
                | Type::FunctionLiteral(..)
                | Type::BoundMethod(..)
                | Type::MethodWrapper(..)
                | Type::WrapperDescriptor(..)
                | Type::ModuleLiteral(..),
                Type::SubclassOf(_),
            ) => C::always_satisfiable(db),

            (Type::AlwaysTruthy, ty) | (ty, Type::AlwaysTruthy) => {
                // `Truthiness::Ambiguous` may include `AlwaysTrue` as a subset, so it's not guaranteed to be disjoint.
                // Thus, they are only disjoint if `ty.bool() == AlwaysFalse`.
                C::from_bool(db, ty.bool(db).is_always_false())
            }
            (Type::AlwaysFalsy, ty) | (ty, Type::AlwaysFalsy) => {
                // Similarly, they are only disjoint if `ty.bool() == AlwaysTrue`.
                C::from_bool(db, ty.bool(db).is_always_true())
            }

            (Type::ProtocolInstance(left), Type::ProtocolInstance(right)) => {
                left.is_disjoint_from_impl(db, right, visitor)
            }

            (Type::ProtocolInstance(protocol), Type::SpecialForm(special_form))
            | (Type::SpecialForm(special_form), Type::ProtocolInstance(protocol)) => {
                visitor.visit((self, other), || {
                    any_protocol_members_absent_or_disjoint(
                        db,
                        protocol,
                        special_form.instance_fallback(db),
                        visitor,
                    )
                })
            }

            (Type::ProtocolInstance(protocol), Type::KnownInstance(known_instance))
            | (Type::KnownInstance(known_instance), Type::ProtocolInstance(protocol)) => visitor
                .visit((self, other), || {
                    any_protocol_members_absent_or_disjoint(
                        db,
                        protocol,
                        known_instance.instance_fallback(db),
                        visitor,
                    )
                }),

            // The absence of a protocol member on one of these types guarantees
            // that the type will be disjoint from the protocol,
            // but the type will not be disjoint from the protocol if it has a member
            // that is of the correct type but is possibly unbound.
            // If accessing a member on this type returns a possibly unbound `Place`,
            // the type will not be a subtype of the protocol but it will also not be
            // disjoint from the protocol, since there are possible subtypes of the type
            // that could satisfy the protocol.
            //
            // ```py
            // class Foo:
            //     if coinflip():
            //         X = 42
            //
            // class HasX(Protocol):
            //     @property
            //     def x(self) -> int: ...
            //
            // # `TypeOf[Foo]` (a class-literal type) is not a subtype of `HasX`,
            // # but `TypeOf[Foo]` & HasX` should not simplify to `Never`,
            // # or this branch would be incorrectly understood to be unreachable,
            // # since we would understand the type of `Foo` in this branch to be
            // # `TypeOf[Foo] & HasX` due to `hasattr()` narrowing.
            //
            // if hasattr(Foo, "X"):
            //     print(Foo.X)
            // ```
            (
                ty @ (Type::LiteralString
                | Type::StringLiteral(..)
                | Type::BytesLiteral(..)
                | Type::BooleanLiteral(..)
                | Type::ClassLiteral(..)
                | Type::FunctionLiteral(..)
                | Type::ModuleLiteral(..)
                | Type::GenericAlias(..)
                | Type::IntLiteral(..)
                | Type::EnumLiteral(..)),
                Type::ProtocolInstance(protocol),
            )
            | (
                Type::ProtocolInstance(protocol),
                ty @ (Type::LiteralString
                | Type::StringLiteral(..)
                | Type::BytesLiteral(..)
                | Type::BooleanLiteral(..)
                | Type::ClassLiteral(..)
                | Type::FunctionLiteral(..)
                | Type::ModuleLiteral(..)
                | Type::GenericAlias(..)
                | Type::IntLiteral(..)
                | Type::EnumLiteral(..)),
            ) => visitor.visit((self, other), || {
                any_protocol_members_absent_or_disjoint(db, protocol, ty, visitor)
            }),

            // This is the same as the branch above --
            // once guard patterns are stabilised, it could be unified with that branch
            // (<https://github.com/rust-lang/rust/issues/129967>)
            (Type::ProtocolInstance(protocol), nominal @ Type::NominalInstance(n))
            | (nominal @ Type::NominalInstance(n), Type::ProtocolInstance(protocol))
                if n.class(db).is_final(db) =>
            {
                visitor.visit((self, other), || {
                    any_protocol_members_absent_or_disjoint(db, protocol, nominal, visitor)
                })
            }

<<<<<<< HEAD
            (Type::ProtocolInstance(protocol), other_ty)
            | (other_ty, Type::ProtocolInstance(protocol)) => visitor.visit((self, other), || {
                protocol.interface(db).members(db).any(|member| {
                    matches!(
                        other_ty.member(db, member.name()).place,
                        Place::Type(attribute_type, _) if member.has_disjoint_type_from(db, other_ty, attribute_type, visitor)
                    )
=======
            (Type::ProtocolInstance(protocol), other)
            | (other, Type::ProtocolInstance(protocol)) => visitor.visit((self, other), || {
                protocol.interface(db).members(db).when_any(db, |member| {
                    match other.member(db, member.name()).place {
                        Place::Type(attribute_type, _) => {
                            member.has_disjoint_type_from(db, attribute_type, visitor)
                        }
                        Place::Unbound => C::unsatisfiable(db),
                    }
>>>>>>> b57cc5be
                })
            }),

            (Type::SubclassOf(subclass_of_ty), Type::ClassLiteral(class_b))
            | (Type::ClassLiteral(class_b), Type::SubclassOf(subclass_of_ty)) => {
                match subclass_of_ty.subclass_of() {
                    SubclassOfInner::Dynamic(_) => C::unsatisfiable(db),
                    SubclassOfInner::Class(class_a) => {
                        class_b.when_subclass_of::<C>(db, None, class_a).negate(db)
                    }
                }
            }

            (Type::SubclassOf(subclass_of_ty), Type::GenericAlias(alias_b))
            | (Type::GenericAlias(alias_b), Type::SubclassOf(subclass_of_ty)) => {
                match subclass_of_ty.subclass_of() {
                    SubclassOfInner::Dynamic(_) => C::unsatisfiable(db),
                    SubclassOfInner::Class(class_a) => ClassType::from(alias_b)
                        .when_subclass_of::<C>(db, class_a)
                        .negate(db),
                }
            }

            (Type::SubclassOf(left), Type::SubclassOf(right)) => {
                left.is_disjoint_from_impl(db, right, visitor)
            }

            // for `type[Any]`/`type[Unknown]`/`type[Todo]`, we know the type cannot be any larger than `type`,
            // so although the type is dynamic we can still determine disjointedness in some situations
            (Type::SubclassOf(subclass_of_ty), other)
            | (other, Type::SubclassOf(subclass_of_ty)) => match subclass_of_ty.subclass_of() {
                SubclassOfInner::Dynamic(_) => KnownClass::Type
                    .to_instance(db)
                    .is_disjoint_from_impl(db, other, visitor),
                SubclassOfInner::Class(class) => class
                    .metaclass_instance_type(db)
                    .is_disjoint_from_impl(db, other, visitor),
            },

            (Type::SpecialForm(special_form), Type::NominalInstance(instance))
            | (Type::NominalInstance(instance), Type::SpecialForm(special_form)) => {
                C::from_bool(db, !special_form.is_instance_of(db, instance.class(db)))
            }

            (Type::KnownInstance(known_instance), Type::NominalInstance(instance))
            | (Type::NominalInstance(instance), Type::KnownInstance(known_instance)) => {
                C::from_bool(db, !known_instance.is_instance_of(db, instance.class(db)))
            }

            (Type::BooleanLiteral(..) | Type::TypeIs(_), Type::NominalInstance(instance))
            | (Type::NominalInstance(instance), Type::BooleanLiteral(..) | Type::TypeIs(_)) => {
                // A `Type::BooleanLiteral()` must be an instance of exactly `bool`
                // (it cannot be an instance of a `bool` subclass)
                KnownClass::Bool
                    .when_subclass_of::<C>(db, instance.class(db))
                    .negate(db)
            }

            (Type::BooleanLiteral(..) | Type::TypeIs(_), _)
            | (_, Type::BooleanLiteral(..) | Type::TypeIs(_)) => C::always_satisfiable(db),

            (Type::IntLiteral(..), Type::NominalInstance(instance))
            | (Type::NominalInstance(instance), Type::IntLiteral(..)) => {
                // A `Type::IntLiteral()` must be an instance of exactly `int`
                // (it cannot be an instance of an `int` subclass)
                KnownClass::Int
                    .when_subclass_of::<C>(db, instance.class(db))
                    .negate(db)
            }

            (Type::IntLiteral(..), _) | (_, Type::IntLiteral(..)) => C::always_satisfiable(db),

            (Type::StringLiteral(..), Type::LiteralString)
            | (Type::LiteralString, Type::StringLiteral(..)) => C::unsatisfiable(db),

            (Type::StringLiteral(..) | Type::LiteralString, Type::NominalInstance(instance))
            | (Type::NominalInstance(instance), Type::StringLiteral(..) | Type::LiteralString) => {
                // A `Type::StringLiteral()` or a `Type::LiteralString` must be an instance of exactly `str`
                // (it cannot be an instance of a `str` subclass)
                KnownClass::Str
                    .when_subclass_of::<C>(db, instance.class(db))
                    .negate(db)
            }

            (Type::LiteralString, Type::LiteralString) => C::unsatisfiable(db),
            (Type::LiteralString, _) | (_, Type::LiteralString) => C::always_satisfiable(db),

            (Type::BytesLiteral(..), Type::NominalInstance(instance))
            | (Type::NominalInstance(instance), Type::BytesLiteral(..)) => {
                // A `Type::BytesLiteral()` must be an instance of exactly `bytes`
                // (it cannot be an instance of a `bytes` subclass)
                KnownClass::Bytes
                    .when_subclass_of::<C>(db, instance.class(db))
                    .negate(db)
            }

            (Type::EnumLiteral(enum_literal), instance @ Type::NominalInstance(_))
            | (instance @ Type::NominalInstance(_), Type::EnumLiteral(enum_literal)) => {
                enum_literal
                    .enum_class_instance(db)
                    .when_subtype_of::<C>(db, instance)
                    .negate(db)
            }
            (Type::EnumLiteral(..), _) | (_, Type::EnumLiteral(..)) => C::always_satisfiable(db),

            // A class-literal type `X` is always disjoint from an instance type `Y`,
            // unless the type expressing "all instances of `Z`" is a subtype of of `Y`,
            // where `Z` is `X`'s metaclass.
            (Type::ClassLiteral(class), instance @ Type::NominalInstance(_))
            | (instance @ Type::NominalInstance(_), Type::ClassLiteral(class)) => class
                .metaclass_instance_type(db)
                .when_subtype_of::<C>(db, instance)
                .negate(db),
            (Type::GenericAlias(alias), instance @ Type::NominalInstance(_))
            | (instance @ Type::NominalInstance(_), Type::GenericAlias(alias)) => {
                ClassType::from(alias)
                    .metaclass_instance_type(db)
                    .when_subtype_of::<C>(db, instance)
                    .negate(db)
            }

            (Type::FunctionLiteral(..), Type::NominalInstance(instance))
            | (Type::NominalInstance(instance), Type::FunctionLiteral(..)) => {
                // A `Type::FunctionLiteral()` must be an instance of exactly `types.FunctionType`
                // (it cannot be an instance of a `types.FunctionType` subclass)
                KnownClass::FunctionType
                    .when_subclass_of::<C>(db, instance.class(db))
                    .negate(db)
            }

            (Type::BoundMethod(_), other) | (other, Type::BoundMethod(_)) => KnownClass::MethodType
                .to_instance(db)
                .is_disjoint_from_impl(db, other, visitor),

            (Type::MethodWrapper(_), other) | (other, Type::MethodWrapper(_)) => {
                KnownClass::MethodWrapperType
                    .to_instance(db)
                    .is_disjoint_from_impl(db, other, visitor)
            }

            (Type::WrapperDescriptor(_), other) | (other, Type::WrapperDescriptor(_)) => {
                KnownClass::WrapperDescriptorType
                    .to_instance(db)
                    .is_disjoint_from_impl(db, other, visitor)
            }

            (Type::Callable(_) | Type::FunctionLiteral(_), Type::Callable(_))
            | (Type::Callable(_), Type::FunctionLiteral(_)) => {
                // No two callable types are ever disjoint because
                // `(*args: object, **kwargs: object) -> Never` is a subtype of all fully static
                // callable types.
                C::unsatisfiable(db)
            }

            (Type::Callable(_), Type::StringLiteral(_) | Type::BytesLiteral(_))
            | (Type::StringLiteral(_) | Type::BytesLiteral(_), Type::Callable(_)) => {
                // A callable type is disjoint from other literal types. For example,
                // `Type::StringLiteral` must be an instance of exactly `str`, not a subclass
                // of `str`, and `str` is not callable. The same applies to other literal types.
                C::always_satisfiable(db)
            }

            (Type::Callable(_), Type::SpecialForm(special_form))
            | (Type::SpecialForm(special_form), Type::Callable(_)) => {
                // A callable type is disjoint from special form types, except for special forms
                // that are callable (like TypedDict and collection constructors).
                // Most special forms are type constructors/annotations (like `typing.Literal`,
                // `typing.Union`, etc.) that are subscripted, not called.
                C::from_bool(db, !special_form.is_callable())
            }

            (
                Type::Callable(_) | Type::DataclassDecorator(_) | Type::DataclassTransformer(_),
                instance @ Type::NominalInstance(nominal),
            )
            | (
                instance @ Type::NominalInstance(nominal),
                Type::Callable(_) | Type::DataclassDecorator(_) | Type::DataclassTransformer(_),
            ) if nominal.class(db).is_final(db) => instance
                .member_lookup_with_policy(
                    db,
                    Name::new_static("__call__"),
                    MemberLookupPolicy::NO_INSTANCE_FALLBACK,
                )
                .place
                .ignore_possibly_unbound()
                .when_none_or(db, |dunder_call| {
                    dunder_call
                        .when_assignable_to::<C>(db, CallableType::unknown(db))
                        .negate(db)
                }),

            (
                Type::Callable(_) | Type::DataclassDecorator(_) | Type::DataclassTransformer(_),
                _,
            )
            | (
                _,
                Type::Callable(_) | Type::DataclassDecorator(_) | Type::DataclassTransformer(_),
            ) => {
                // TODO: Implement disjointness for general callable type with other types
                C::unsatisfiable(db)
            }

            (Type::ModuleLiteral(..), other @ Type::NominalInstance(..))
            | (other @ Type::NominalInstance(..), Type::ModuleLiteral(..)) => {
                // Modules *can* actually be instances of `ModuleType` subclasses
                other.is_disjoint_from_impl(db, KnownClass::ModuleType.to_instance(db), visitor)
            }

            (Type::NominalInstance(left), Type::NominalInstance(right)) => {
                left.is_disjoint_from_impl(db, right, visitor)
            }

            (Type::PropertyInstance(_), other) | (other, Type::PropertyInstance(_)) => {
                KnownClass::Property
                    .to_instance(db)
                    .is_disjoint_from_impl(db, other, visitor)
            }

            (Type::BoundSuper(_), Type::BoundSuper(_)) => {
                self.when_equivalent_to::<C>(db, other).negate(db)
            }
            (Type::BoundSuper(_), other) | (other, Type::BoundSuper(_)) => KnownClass::Super
                .to_instance(db)
                .is_disjoint_from_impl(db, other, visitor),
        }
    }

    /// Return true if there is just a single inhabitant for this type.
    ///
    /// Note: This function aims to have no false positives, but might return `false`
    /// for more complicated types that are actually singletons.
    pub(crate) fn is_singleton(self, db: &'db dyn Db) -> bool {
        match self {
            Type::Dynamic(_)
            | Type::Never
            | Type::IntLiteral(..)
            | Type::StringLiteral(..)
            | Type::BytesLiteral(..)
            | Type::LiteralString => {
                // Note: The literal types included in this pattern are not true singletons.
                // There can be multiple Python objects (at different memory locations) that
                // are both of type Literal[345], for example.
                false
            }

            Type::ProtocolInstance(..) => {
                // It *might* be possible to have a singleton protocol-instance type...?
                //
                // E.g.:
                //
                // ```py
                // from typing import Protocol, Callable
                //
                // class WeirdAndWacky(Protocol):
                //     @property
                //     def __class__(self) -> Callable[[], None]: ...
                // ```
                //
                // `WeirdAndWacky` only has a single possible inhabitant: `None`!
                // It is thus a singleton type.
                // However, going out of our way to recognise it as such is probably not worth it.
                // Such cases should anyway be exceedingly rare and/or contrived.
                false
            }

            // An unbounded, unconstrained typevar is not a singleton, because it can be
            // specialized to a non-singleton type. A bounded typevar is not a singleton, even if
            // the bound is a final singleton class, since it can still be specialized to `Never`.
            // A constrained typevar is a singleton if all of its constraints are singletons. (Note
            // that you cannot specialize a constrained typevar to a subtype of a constraint.)
            Type::NonInferableTypeVar(bound_typevar) => {
                match bound_typevar.typevar(db).bound_or_constraints(db) {
                    None => false,
                    Some(TypeVarBoundOrConstraints::UpperBound(_)) => false,
                    Some(TypeVarBoundOrConstraints::Constraints(constraints)) => constraints
                        .elements(db)
                        .iter()
                        .all(|constraint| constraint.is_singleton(db)),
                }
            }

            Type::TypeVar(_) => false,

            // We eagerly transform `SubclassOf` to `ClassLiteral` for final types, so `SubclassOf` is never a singleton.
            Type::SubclassOf(..) => false,
            Type::BoundSuper(..) => false,
            Type::BooleanLiteral(_)
            | Type::FunctionLiteral(..)
            | Type::WrapperDescriptor(..)
            | Type::ClassLiteral(..)
            | Type::GenericAlias(..)
            | Type::ModuleLiteral(..)
            | Type::EnumLiteral(..) => true,
            Type::SpecialForm(special_form) => {
                // Nearly all `SpecialForm` types are singletons, but if a symbol could validly
                // originate from either `typing` or `typing_extensions` then this is not guaranteed.
                // E.g. `typing.TypeGuard` is equivalent to `typing_extensions.TypeGuard`, so both are treated
                // as inhabiting the type `SpecialFormType::TypeGuard` in our model, but they are actually
                // distinct symbols at different memory addresses at runtime.
                !(special_form.check_module(KnownModule::Typing)
                    && special_form.check_module(KnownModule::TypingExtensions))
            }
            Type::KnownInstance(_) => false,
            Type::Callable(_) => {
                // A callable type is never a singleton because for any given signature,
                // there could be any number of distinct objects that are all callable with that
                // signature.
                false
            }
            Type::BoundMethod(..) => {
                // `BoundMethod` types are single-valued types, but not singleton types:
                // ```pycon
                // >>> class Foo:
                // ...     def bar(self): pass
                // >>> f = Foo()
                // >>> f.bar is f.bar
                // False
                // ```
                false
            }
            Type::MethodWrapper(_) => {
                // Just a special case of `BoundMethod` really
                // (this variant represents `f.__get__`, where `f` is any function)
                false
            }
            Type::DataclassDecorator(_) | Type::DataclassTransformer(_) => false,
            Type::NominalInstance(instance) => instance.is_singleton(db),
            Type::PropertyInstance(_) => false,
            Type::Union(..) => {
                // A single-element union, where the sole element was a singleton, would itself
                // be a singleton type. However, unions with length < 2 should never appear in
                // our model due to [`UnionBuilder::build`].
                false
            }
            Type::Intersection(..) => {
                // Here, we assume that all intersection types that are singletons would have
                // been reduced to a different form via [`IntersectionBuilder::build`] by now.
                // For example:
                //
                //   bool & ~Literal[False]   = Literal[True]
                //   None & (None | int)      = None | None & int = None
                //
                false
            }
            Type::AlwaysTruthy | Type::AlwaysFalsy => false,
            Type::TypeIs(type_is) => type_is.is_bound(db),
            Type::TypedDict(_) => false,
            Type::TypeAlias(alias) => alias.value_type(db).is_singleton(db),
        }
    }

    /// Return true if this type is non-empty and all inhabitants of this type compare equal.
    pub(crate) fn is_single_valued(self, db: &'db dyn Db) -> bool {
        match self {
            Type::FunctionLiteral(..)
            | Type::BoundMethod(_)
            | Type::WrapperDescriptor(_)
            | Type::MethodWrapper(_)
            | Type::ModuleLiteral(..)
            | Type::ClassLiteral(..)
            | Type::GenericAlias(..)
            | Type::IntLiteral(..)
            | Type::BooleanLiteral(..)
            | Type::StringLiteral(..)
            | Type::BytesLiteral(..)
            | Type::SpecialForm(..)
            | Type::KnownInstance(..) => true,

            Type::EnumLiteral(_) => {
                let check_dunder = |dunder_name, allowed_return_value| {
                    // Note that we do explicitly exclude dunder methods on `object`, `int` and `str` here.
                    // The reason for this is that we know that these dunder methods behave in a predictable way.
                    // Only custom dunder methods need to be examined here, as they might break single-valuedness
                    // by always returning `False`, for example.
                    let call_result = self.try_call_dunder_with_policy(
                        db,
                        dunder_name,
                        &mut CallArguments::positional([Type::unknown()]),
                        MemberLookupPolicy::MRO_NO_OBJECT_FALLBACK
                            | MemberLookupPolicy::MRO_NO_INT_OR_STR_LOOKUP,
                    );
                    let call_result = call_result.as_ref();
                    call_result.is_ok_and(|bindings| {
                        bindings.return_type(db) == Type::BooleanLiteral(allowed_return_value)
                    }) || call_result
                        .is_err_and(|err| matches!(err, CallDunderError::MethodNotAvailable))
                };

                check_dunder("__eq__", true) && check_dunder("__ne__", false)
            }

            Type::ProtocolInstance(..) => {
                // See comment in the `Type::ProtocolInstance` branch for `Type::is_singleton`.
                false
            }

            // An unbounded, unconstrained typevar is not single-valued, because it can be
            // specialized to a multiple-valued type. A bounded typevar is not single-valued, even
            // if the bound is a final single-valued class, since it can still be specialized to
            // `Never`. A constrained typevar is single-valued if all of its constraints are
            // single-valued. (Note that you cannot specialize a constrained typevar to a subtype
            // of a constraint.)
            Type::NonInferableTypeVar(bound_typevar) => {
                match bound_typevar.typevar(db).bound_or_constraints(db) {
                    None => false,
                    Some(TypeVarBoundOrConstraints::UpperBound(_)) => false,
                    Some(TypeVarBoundOrConstraints::Constraints(constraints)) => constraints
                        .elements(db)
                        .iter()
                        .all(|constraint| constraint.is_single_valued(db)),
                }
            }

            Type::TypeVar(_) => false,

            Type::SubclassOf(..) => {
                // TODO: Same comment as above for `is_singleton`
                false
            }

            Type::NominalInstance(instance) => instance.is_single_valued(db),

            Type::BoundSuper(_) => {
                // At runtime two super instances never compare equal, even if their arguments are identical.
                false
            }

            Type::TypeIs(type_is) => type_is.is_bound(db),

            Type::TypeAlias(alias) => alias.value_type(db).is_single_valued(db),

            Type::Dynamic(_)
            | Type::Never
            | Type::Union(..)
            | Type::Intersection(..)
            | Type::LiteralString
            | Type::AlwaysTruthy
            | Type::AlwaysFalsy
            | Type::Callable(_)
            | Type::PropertyInstance(_)
            | Type::DataclassDecorator(_)
            | Type::DataclassTransformer(_)
            | Type::TypedDict(_) => false,
        }
    }

    /// This function is roughly equivalent to `find_name_in_mro` as defined in the [descriptor guide] or
    /// [`_PyType_Lookup`] in CPython's `Objects/typeobject.c`. It should typically be called through
    /// [`Type::class_member`], unless it is known that `self` is a class-like type. This function returns
    /// `None` if called on an instance-like type.
    ///
    /// [descriptor guide]: https://docs.python.org/3/howto/descriptor.html#invocation-from-an-instance
    /// [`_PyType_Lookup`]: https://github.com/python/cpython/blob/e285232c76606e3be7bf216efb1be1e742423e4b/Objects/typeobject.c#L5223
    fn find_name_in_mro(&self, db: &'db dyn Db, name: &str) -> Option<PlaceAndQualifiers<'db>> {
        self.find_name_in_mro_with_policy(db, name, MemberLookupPolicy::default())
    }

    fn find_name_in_mro_with_policy(
        &self,
        db: &'db dyn Db,
        name: &str,
        policy: MemberLookupPolicy,
    ) -> Option<PlaceAndQualifiers<'db>> {
        match self {
            Type::Union(union) => Some(union.map_with_boundness_and_qualifiers(db, |elem| {
                elem.find_name_in_mro_with_policy(db, name, policy)
                    // If some elements are classes, and some are not, we simply fall back to `Unbound` for the non-class
                    // elements instead of short-circuiting the whole result to `None`. We would need a more detailed
                    // return type otherwise, and since `find_name_in_mro` is usually called via `class_member`, this is
                    // not a problem.
                    .unwrap_or_default()
            })),
            Type::Intersection(inter) => {
                Some(inter.map_with_boundness_and_qualifiers(db, |elem| {
                    elem.find_name_in_mro_with_policy(db, name, policy)
                        // Fall back to Unbound, similar to the union case (see above).
                        .unwrap_or_default()
                }))
            }

            Type::Dynamic(_) | Type::Never => Some(Place::bound(self).into()),

            Type::ClassLiteral(class) if class.is_typed_dict(db) => {
                Some(class.typed_dict_member(db, None, name, policy))
            }

            Type::ClassLiteral(class) => {
                match (class.known(db), name) {
                    (Some(KnownClass::FunctionType), "__get__") => Some(
                        Place::bound(Type::WrapperDescriptor(
                            WrapperDescriptorKind::FunctionTypeDunderGet,
                        ))
                        .into(),
                    ),
                    (Some(KnownClass::FunctionType), "__set__" | "__delete__") => {
                        // Hard code this knowledge, as we look up `__set__` and `__delete__` on `FunctionType` often.
                        Some(Place::Unbound.into())
                    }
                    (Some(KnownClass::Property), "__get__") => Some(
                        Place::bound(Type::WrapperDescriptor(
                            WrapperDescriptorKind::PropertyDunderGet,
                        ))
                        .into(),
                    ),
                    (Some(KnownClass::Property), "__set__") => Some(
                        Place::bound(Type::WrapperDescriptor(
                            WrapperDescriptorKind::PropertyDunderSet,
                        ))
                        .into(),
                    ),

                    _ => Some(class.class_member(db, name, policy)),
                }
            }

            Type::GenericAlias(alias) if alias.is_typed_dict(db) => {
                Some(alias.origin(db).typed_dict_member(db, None, name, policy))
            }

            Type::GenericAlias(alias) => {
                Some(ClassType::from(*alias).class_member(db, name, policy))
            }

            Type::SubclassOf(subclass_of_ty) => {
                subclass_of_ty.find_name_in_mro_with_policy(db, name, policy)
            }

            // Note: `super(pivot, owner).__class__` is `builtins.super`, not the owner's class.
            // `BoundSuper` should look up the name in the MRO of `builtins.super`.
            Type::BoundSuper(_) => KnownClass::Super
                .to_class_literal(db)
                .find_name_in_mro_with_policy(db, name, policy),

            // We eagerly normalize type[object], i.e. Type::SubclassOf(object) to `type`,
            // i.e. Type::NominalInstance(type). So looking up a name in the MRO of
            // `Type::NominalInstance(type)` is equivalent to looking up the name in the
            // MRO of the class `object`.
            Type::NominalInstance(instance)
                if instance.class(db).is_known(db, KnownClass::Type) =>
            {
                if policy.mro_no_object_fallback() {
                    Some(Place::Unbound.into())
                } else {
                    KnownClass::Object
                        .to_class_literal(db)
                        .find_name_in_mro_with_policy(db, name, policy)
                }
            }

            Type::TypeAlias(alias) => alias
                .value_type(db)
                .find_name_in_mro_with_policy(db, name, policy),

            Type::FunctionLiteral(_)
            | Type::Callable(_)
            | Type::BoundMethod(_)
            | Type::WrapperDescriptor(_)
            | Type::MethodWrapper(_)
            | Type::DataclassDecorator(_)
            | Type::DataclassTransformer(_)
            | Type::ModuleLiteral(_)
            | Type::SpecialForm(_)
            | Type::KnownInstance(_)
            | Type::AlwaysTruthy
            | Type::AlwaysFalsy
            | Type::IntLiteral(_)
            | Type::BooleanLiteral(_)
            | Type::StringLiteral(_)
            | Type::LiteralString
            | Type::BytesLiteral(_)
            | Type::EnumLiteral(_)
            | Type::NonInferableTypeVar(_)
            | Type::TypeVar(_)
            | Type::NominalInstance(_)
            | Type::ProtocolInstance(_)
            | Type::PropertyInstance(_)
            | Type::TypeIs(_)
            | Type::TypedDict(_) => None,
        }
    }

    #[salsa::tracked(heap_size=ruff_memory_usage::heap_size)]
    #[allow(unused_variables)]
    // If we choose name `_unit`, the macro will generate code that uses `_unit`, causing clippy to fail.
    fn lookup_dunder_new(self, db: &'db dyn Db, unit: ()) -> Option<PlaceAndQualifiers<'db>> {
        self.find_name_in_mro_with_policy(
            db,
            "__new__",
            MemberLookupPolicy::MRO_NO_OBJECT_FALLBACK
                | MemberLookupPolicy::META_CLASS_NO_TYPE_FALLBACK,
        )
    }

    /// Look up an attribute in the MRO of the meta-type of `self`. This returns class-level attributes
    /// when called on an instance-like type, and metaclass attributes when called on a class-like type.
    ///
    /// Basically corresponds to `self.to_meta_type().find_name_in_mro(name)`, except for the handling
    /// of union and intersection types.
    fn class_member(self, db: &'db dyn Db, name: Name) -> PlaceAndQualifiers<'db> {
        self.class_member_with_policy(db, name, MemberLookupPolicy::default())
    }

    #[salsa::tracked(cycle_fn=class_lookup_cycle_recover, cycle_initial=class_lookup_cycle_initial, heap_size=ruff_memory_usage::heap_size)]
    fn class_member_with_policy(
        self,
        db: &'db dyn Db,
        name: Name,
        policy: MemberLookupPolicy,
    ) -> PlaceAndQualifiers<'db> {
        tracing::trace!("class_member: {}.{}", self.display(db), name);
        match self {
            Type::Union(union) => union.map_with_boundness_and_qualifiers(db, |elem| {
                elem.class_member_with_policy(db, name.clone(), policy)
            }),
            Type::Intersection(inter) => inter.map_with_boundness_and_qualifiers(db, |elem| {
                elem.class_member_with_policy(db, name.clone(), policy)
            }),
            // TODO: Once `to_meta_type` for the synthesized protocol is fully implemented, this handling should be removed.
            Type::ProtocolInstance(ProtocolInstanceType {
                inner: Protocol::Synthesized(_),
                ..
            }) => self.instance_member(db, &name),
            _ => self
                .to_meta_type(db)
                .find_name_in_mro_with_policy(db, name.as_str(), policy)
                .expect(
                    "`Type::find_name_in_mro()` should return `Some()` when called on a meta-type",
                ),
        }
    }

    /// This function roughly corresponds to looking up an attribute in the `__dict__` of an object.
    /// For instance-like types, this goes through the classes MRO and discovers attribute assignments
    /// in methods, as well as class-body declarations that we consider to be evidence for the presence
    /// of an instance attribute.
    ///
    /// For example, an instance of the following class has instance members `a` and `b`, but `c` is
    /// just a class attribute that would not be discovered by this method:
    /// ```py
    /// class C:
    ///     a: int
    ///
    ///     c = 1
    ///
    ///     def __init__(self):
    ///         self.b: str = "a"
    /// ```
    fn instance_member(&self, db: &'db dyn Db, name: &str) -> PlaceAndQualifiers<'db> {
        match self {
            Type::Union(union) => {
                union.map_with_boundness_and_qualifiers(db, |elem| elem.instance_member(db, name))
            }

            Type::Intersection(intersection) => intersection
                .map_with_boundness_and_qualifiers(db, |elem| elem.instance_member(db, name)),

            Type::Dynamic(_) | Type::Never => Place::bound(self).into(),

            Type::NominalInstance(instance) => instance.class(db).instance_member(db, name),

            Type::ProtocolInstance(protocol) => protocol.instance_member(db, name),

            Type::FunctionLiteral(_) => KnownClass::FunctionType
                .to_instance(db)
                .instance_member(db, name),

            Type::BoundMethod(_) => KnownClass::MethodType
                .to_instance(db)
                .instance_member(db, name),
            Type::MethodWrapper(_) => KnownClass::MethodWrapperType
                .to_instance(db)
                .instance_member(db, name),
            Type::WrapperDescriptor(_) => KnownClass::WrapperDescriptorType
                .to_instance(db)
                .instance_member(db, name),
            Type::DataclassDecorator(_) => KnownClass::FunctionType
                .to_instance(db)
                .instance_member(db, name),
            Type::Callable(_) | Type::DataclassTransformer(_) => {
                Type::object(db).instance_member(db, name)
            }

            Type::NonInferableTypeVar(bound_typevar) => {
                match bound_typevar.typevar(db).bound_or_constraints(db) {
                    None => Type::object(db).instance_member(db, name),
                    Some(TypeVarBoundOrConstraints::UpperBound(bound)) => {
                        bound.instance_member(db, name)
                    }
                    Some(TypeVarBoundOrConstraints::Constraints(constraints)) => constraints
                        .map_with_boundness_and_qualifiers(db, |constraint| {
                            constraint.instance_member(db, name)
                        }),
                }
            }

            Type::TypeVar(_) => {
                debug_assert!(
                    false,
                    "should not be able to access instance member `{name}` \
                    of type variable {} in inferable position",
                    self.display(db)
                );
                Place::Unbound.into()
            }

            Type::IntLiteral(_) => KnownClass::Int.to_instance(db).instance_member(db, name),
            Type::BooleanLiteral(_) | Type::TypeIs(_) => {
                KnownClass::Bool.to_instance(db).instance_member(db, name)
            }
            Type::StringLiteral(_) | Type::LiteralString => {
                KnownClass::Str.to_instance(db).instance_member(db, name)
            }
            Type::BytesLiteral(_) => KnownClass::Bytes.to_instance(db).instance_member(db, name),
            Type::EnumLiteral(enum_literal) => enum_literal
                .enum_class_instance(db)
                .instance_member(db, name),

            Type::AlwaysTruthy | Type::AlwaysFalsy => Type::object(db).instance_member(db, name),
            Type::ModuleLiteral(_) => KnownClass::ModuleType
                .to_instance(db)
                .instance_member(db, name),

            Type::SpecialForm(_) | Type::KnownInstance(_) => Place::Unbound.into(),

            Type::PropertyInstance(_) => KnownClass::Property
                .to_instance(db)
                .instance_member(db, name),

            // Note: `super(pivot, owner).__dict__` refers to the `__dict__` of the `builtins.super` instance,
            // not that of the owner.
            // This means we should only look up instance members defined on the `builtins.super()` instance itself.
            // If you want to look up a member in the MRO of the `super`'s owner,
            // refer to [`Type::member`] instead.
            Type::BoundSuper(_) => KnownClass::Super.to_instance(db).instance_member(db, name),

            // TODO: we currently don't model the fact that class literals and subclass-of types have
            // a `__dict__` that is filled with class level attributes. Modeling this is currently not
            // required, as `instance_member` is only called for instance-like types through `member`,
            // but we might want to add this in the future.
            Type::ClassLiteral(_) | Type::GenericAlias(_) | Type::SubclassOf(_) => {
                Place::Unbound.into()
            }

            Type::TypedDict(_) => Place::Unbound.into(),

            Type::TypeAlias(alias) => alias.value_type(db).instance_member(db, name),
        }
    }

    /// Access an attribute of this type without invoking the descriptor protocol. This
    /// method corresponds to `inspect.getattr_static(<object of type 'self'>, name)`.
    ///
    /// See also: [`Type::member`]
    fn static_member(&self, db: &'db dyn Db, name: &str) -> Place<'db> {
        if let Type::ModuleLiteral(module) = self {
            module.static_member(db, name).place
        } else if let place @ Place::Type(_, _) = self.class_member(db, name.into()).place {
            place
        } else if let Some(place @ Place::Type(_, _)) =
            self.find_name_in_mro(db, name).map(|inner| inner.place)
        {
            place
        } else {
            self.instance_member(db, name).place
        }
    }

    /// Look up `__get__` on the meta-type of self, and call it with the arguments `self`, `instance`,
    /// and `owner`. `__get__` is different than other dunder methods in that it is not looked up using
    /// the descriptor protocol itself.
    ///
    /// In addition to the return type of `__get__`, this method also returns the *kind* of attribute
    /// that `self` represents: (1) a data descriptor or (2) a non-data descriptor / normal attribute.
    ///
    /// If `__get__` is not defined on the meta-type, this method returns `None`.
    #[salsa::tracked(heap_size=ruff_memory_usage::heap_size)]
    pub(crate) fn try_call_dunder_get(
        self,
        db: &'db dyn Db,
        instance: Type<'db>,
        owner: Type<'db>,
    ) -> Option<(Type<'db>, AttributeKind)> {
        tracing::trace!(
            "try_call_dunder_get: {}, {}, {}",
            self.display(db),
            instance.display(db),
            owner.display(db)
        );
        match self {
            Type::Callable(callable) if callable.is_function_like(db) => {
                // For "function-like" callables, model the the behavior of `FunctionType.__get__`.
                //
                // It is a shortcut to model this in `try_call_dunder_get`. If we want to be really precise,
                // we should instead return a new method-wrapper type variant for the synthesized `__get__`
                // method of these synthesized functions. The method-wrapper would then be returned from
                // `find_name_in_mro` when called on function-like `Callable`s. This would allow us to
                // correctly model the behavior of *explicit* `SomeDataclass.__init__.__get__` calls.
                return if instance.is_none(db) {
                    Some((self, AttributeKind::NormalOrNonDataDescriptor))
                } else {
                    Some((
                        callable.bind_self(db),
                        AttributeKind::NormalOrNonDataDescriptor,
                    ))
                };
            }
            _ => {}
        }

        let descr_get = self.class_member(db, "__get__".into()).place;

        if let Place::Type(descr_get, descr_get_boundness) = descr_get {
            let return_ty = descr_get
                .try_call(db, &CallArguments::positional([self, instance, owner]))
                .map(|bindings| {
                    if descr_get_boundness == Boundness::Bound {
                        bindings.return_type(db)
                    } else {
                        UnionType::from_elements(db, [bindings.return_type(db), self])
                    }
                })
                .ok()?;

            let descriptor_kind = if self.is_data_descriptor(db) {
                AttributeKind::DataDescriptor
            } else {
                AttributeKind::NormalOrNonDataDescriptor
            };

            Some((return_ty, descriptor_kind))
        } else {
            None
        }
    }

    /// Look up `__get__` on the meta-type of `attribute`, and call it with `attribute`, `instance`,
    /// and `owner` as arguments. This method exists as a separate step as we need to handle unions
    /// and intersections explicitly.
    fn try_call_dunder_get_on_attribute(
        db: &'db dyn Db,
        attribute: PlaceAndQualifiers<'db>,
        instance: Type<'db>,
        owner: Type<'db>,
    ) -> (PlaceAndQualifiers<'db>, AttributeKind) {
        match attribute {
            // This branch is not strictly needed, but it short-circuits the lookup of various dunder
            // methods and calls that would otherwise be made.
            //
            // Note that attribute accesses on dynamic types always succeed. For this reason, they also
            // have `__get__`, `__set__`, and `__delete__` methods and are therefore considered to be
            // data descriptors.
            //
            // The same is true for `Never`.
            PlaceAndQualifiers {
                place: Place::Type(Type::Dynamic(_) | Type::Never, _),
                qualifiers: _,
            } => (attribute, AttributeKind::DataDescriptor),

            PlaceAndQualifiers {
                place: Place::Type(Type::Union(union), boundness),
                qualifiers,
            } => (
                union
                    .map_with_boundness(db, |elem| {
                        Place::Type(
                            elem.try_call_dunder_get(db, instance, owner)
                                .map_or(*elem, |(ty, _)| ty),
                            boundness,
                        )
                    })
                    .with_qualifiers(qualifiers),
                // TODO: avoid the duplication here:
                if union.elements(db).iter().all(|elem| {
                    elem.try_call_dunder_get(db, instance, owner)
                        .is_some_and(|(_, kind)| kind.is_data())
                }) {
                    AttributeKind::DataDescriptor
                } else {
                    AttributeKind::NormalOrNonDataDescriptor
                },
            ),

            PlaceAndQualifiers {
                place: Place::Type(Type::Intersection(intersection), boundness),
                qualifiers,
            } => (
                intersection
                    .map_with_boundness(db, |elem| {
                        Place::Type(
                            elem.try_call_dunder_get(db, instance, owner)
                                .map_or(*elem, |(ty, _)| ty),
                            boundness,
                        )
                    })
                    .with_qualifiers(qualifiers),
                // TODO: Discover data descriptors in intersections.
                AttributeKind::NormalOrNonDataDescriptor,
            ),

            PlaceAndQualifiers {
                place: Place::Type(attribute_ty, boundness),
                qualifiers: _,
            } => {
                if let Some((return_ty, attribute_kind)) =
                    attribute_ty.try_call_dunder_get(db, instance, owner)
                {
                    (Place::Type(return_ty, boundness).into(), attribute_kind)
                } else {
                    (attribute, AttributeKind::NormalOrNonDataDescriptor)
                }
            }

            _ => (attribute, AttributeKind::NormalOrNonDataDescriptor),
        }
    }

    /// Returns whether this type is a data descriptor, i.e. defines `__set__` or `__delete__`.
    /// If this type is a union, requires all elements of union to be data descriptors.
    pub(crate) fn is_data_descriptor(self, d: &'db dyn Db) -> bool {
        self.is_data_descriptor_impl(d, false)
    }

    /// Returns whether this type may be a data descriptor.
    /// If this type is a union, returns true if _any_ element is a data descriptor.
    pub(crate) fn may_be_data_descriptor(self, d: &'db dyn Db) -> bool {
        self.is_data_descriptor_impl(d, true)
    }

    fn is_data_descriptor_impl(self, db: &'db dyn Db, any_of_union: bool) -> bool {
        match self {
            Type::Dynamic(_) | Type::Never | Type::PropertyInstance(_) => true,
            Type::Union(union) if any_of_union => union
                .elements(db)
                .iter()
                // Types of instance attributes that are not explicitly typed are unioned with `Unknown`, it should be excluded when checking.
                .filter(|ty| !ty.is_unknown())
                .any(|ty| ty.is_data_descriptor_impl(db, any_of_union)),
            Type::Union(union) => union
                .elements(db)
                .iter()
                .all(|ty| ty.is_data_descriptor_impl(db, any_of_union)),
            Type::Intersection(intersection) => intersection
                .iter_positive(db)
                .any(|ty| ty.is_data_descriptor_impl(db, any_of_union)),
            _ => {
                !self.class_member(db, "__set__".into()).place.is_unbound()
                    || !self
                        .class_member(db, "__delete__".into())
                        .place
                        .is_unbound()
            }
        }
    }

    /// Implementation of the descriptor protocol.
    ///
    /// This method roughly performs the following steps:
    ///
    /// - Look up the attribute `name` on the meta-type of `self`. Call the result `meta_attr`.
    /// - Call `__get__` on the meta-type of `meta_attr`, if it exists. If the call succeeds,
    ///   replace `meta_attr` with the result of the call. Also check if `meta_attr` is a *data*
    ///   descriptor by testing if `__set__` or `__delete__` exist.
    /// - If `meta_attr` is a data descriptor, return it.
    /// - Otherwise, if `fallback` is bound, return `fallback`.
    /// - Otherwise, return `meta_attr`.
    ///
    /// In addition to that, we also handle various cases of possibly-unbound symbols and fall
    /// back to lower-precedence stages of the descriptor protocol by building union types.
    fn invoke_descriptor_protocol(
        self,
        db: &'db dyn Db,
        name: &str,
        fallback: PlaceAndQualifiers<'db>,
        policy: InstanceFallbackShadowsNonDataDescriptor,
        member_policy: MemberLookupPolicy,
    ) -> PlaceAndQualifiers<'db> {
        let (
            PlaceAndQualifiers {
                place: meta_attr,
                qualifiers: meta_attr_qualifiers,
            },
            meta_attr_kind,
        ) = Self::try_call_dunder_get_on_attribute(
            db,
            self.class_member_with_policy(db, name.into(), member_policy),
            self,
            self.to_meta_type(db),
        );

        let PlaceAndQualifiers {
            place: fallback,
            qualifiers: fallback_qualifiers,
        } = fallback;

        match (meta_attr, meta_attr_kind, fallback) {
            // The fallback type is unbound, so we can just return `meta_attr` unconditionally,
            // no matter if it's data descriptor, a non-data descriptor, or a normal attribute.
            (meta_attr @ Place::Type(_, _), _, Place::Unbound) => {
                meta_attr.with_qualifiers(meta_attr_qualifiers)
            }

            // `meta_attr` is the return type of a data descriptor and definitely bound, so we
            // return it.
            (meta_attr @ Place::Type(_, Boundness::Bound), AttributeKind::DataDescriptor, _) => {
                meta_attr.with_qualifiers(meta_attr_qualifiers)
            }

            // `meta_attr` is the return type of a data descriptor, but the attribute on the
            // meta-type is possibly-unbound. This means that we "fall through" to the next
            // stage of the descriptor protocol and union with the fallback type.
            (
                Place::Type(meta_attr_ty, Boundness::PossiblyUnbound),
                AttributeKind::DataDescriptor,
                Place::Type(fallback_ty, fallback_boundness),
            ) => Place::Type(
                UnionType::from_elements(db, [meta_attr_ty, fallback_ty]),
                fallback_boundness,
            )
            .with_qualifiers(meta_attr_qualifiers.union(fallback_qualifiers)),

            // `meta_attr` is *not* a data descriptor. This means that the `fallback` type has
            // now the highest priority. However, we only return the pure `fallback` type if the
            // policy allows it. When invoked on class objects, the policy is set to `Yes`, which
            // means that class-level attributes (the fallback) can shadow non-data descriptors
            // on metaclasses. However, for instances, the policy is set to `No`, because we do
            // allow instance-level attributes to shadow class-level non-data descriptors. This
            // would require us to statically infer if an instance attribute is always set, which
            // is something we currently don't attempt to do.
            (
                Place::Type(_, _),
                AttributeKind::NormalOrNonDataDescriptor,
                fallback @ Place::Type(_, Boundness::Bound),
            ) if policy == InstanceFallbackShadowsNonDataDescriptor::Yes => {
                fallback.with_qualifiers(fallback_qualifiers)
            }

            // `meta_attr` is *not* a data descriptor. The `fallback` symbol is either possibly
            // unbound or the policy argument is `No`. In both cases, the `fallback` type does
            // not completely shadow the non-data descriptor, so we build a union of the two.
            (
                Place::Type(meta_attr_ty, meta_attr_boundness),
                AttributeKind::NormalOrNonDataDescriptor,
                Place::Type(fallback_ty, fallback_boundness),
            ) => Place::Type(
                UnionType::from_elements(db, [meta_attr_ty, fallback_ty]),
                meta_attr_boundness.max(fallback_boundness),
            )
            .with_qualifiers(meta_attr_qualifiers.union(fallback_qualifiers)),

            // If the attribute is not found on the meta-type, we simply return the fallback.
            (Place::Unbound, _, fallback) => fallback.with_qualifiers(fallback_qualifiers),
        }
    }

    /// Access an attribute of this type, potentially invoking the descriptor protocol.
    /// Corresponds to `getattr(<object of type 'self'>, name)`.
    ///
    /// See also: [`Type::static_member`]
    ///
    /// TODO: We should return a `Result` here to handle errors that can appear during attribute
    /// lookup, like a failed `__get__` call on a descriptor.
    #[must_use]
    pub(crate) fn member(self, db: &'db dyn Db, name: &str) -> PlaceAndQualifiers<'db> {
        self.member_lookup_with_policy(db, name.into(), MemberLookupPolicy::default())
    }

    /// Similar to [`Type::member`], but allows the caller to specify what policy should be used
    /// when looking up attributes. See [`MemberLookupPolicy`] for more information.
    #[salsa::tracked(cycle_fn=member_lookup_cycle_recover, cycle_initial=member_lookup_cycle_initial, heap_size=ruff_memory_usage::heap_size)]
    fn member_lookup_with_policy(
        self,
        db: &'db dyn Db,
        name: Name,
        policy: MemberLookupPolicy,
    ) -> PlaceAndQualifiers<'db> {
        tracing::trace!("member_lookup_with_policy: {}.{}", self.display(db), name);
        if name == "__class__" {
            return Place::bound(self.dunder_class(db)).into();
        }

        let name_str = name.as_str();

        match self {
            Type::Union(union) => union
                .map_with_boundness(db, |elem| {
                    elem.member_lookup_with_policy(db, name_str.into(), policy)
                        .place
                })
                .into(),

            Type::Intersection(intersection) => intersection
                .map_with_boundness(db, |elem| {
                    elem.member_lookup_with_policy(db, name_str.into(), policy)
                        .place
                })
                .into(),

            Type::Dynamic(..) | Type::Never => Place::bound(self).into(),

            Type::FunctionLiteral(function) if name == "__get__" => Place::bound(
                Type::MethodWrapper(MethodWrapperKind::FunctionTypeDunderGet(function)),
            )
            .into(),
            Type::FunctionLiteral(function) if name == "__call__" => Place::bound(
                Type::MethodWrapper(MethodWrapperKind::FunctionTypeDunderCall(function)),
            )
            .into(),
            Type::PropertyInstance(property) if name == "__get__" => Place::bound(
                Type::MethodWrapper(MethodWrapperKind::PropertyDunderGet(property)),
            )
            .into(),
            Type::PropertyInstance(property) if name == "__set__" => Place::bound(
                Type::MethodWrapper(MethodWrapperKind::PropertyDunderSet(property)),
            )
            .into(),
            Type::StringLiteral(literal) if name == "startswith" => Place::bound(
                Type::MethodWrapper(MethodWrapperKind::StrStartswith(literal)),
            )
            .into(),

            Type::ClassLiteral(class)
                if name == "__get__" && class.is_known(db, KnownClass::FunctionType) =>
            {
                Place::bound(Type::WrapperDescriptor(
                    WrapperDescriptorKind::FunctionTypeDunderGet,
                ))
                .into()
            }
            Type::ClassLiteral(class)
                if name == "__get__" && class.is_known(db, KnownClass::Property) =>
            {
                Place::bound(Type::WrapperDescriptor(
                    WrapperDescriptorKind::PropertyDunderGet,
                ))
                .into()
            }
            Type::ClassLiteral(class)
                if name == "__set__" && class.is_known(db, KnownClass::Property) =>
            {
                Place::bound(Type::WrapperDescriptor(
                    WrapperDescriptorKind::PropertyDunderSet,
                ))
                .into()
            }
            Type::BoundMethod(bound_method) => match name_str {
                "__self__" => Place::bound(bound_method.self_instance(db)).into(),
                "__func__" => Place::bound(Type::FunctionLiteral(bound_method.function(db))).into(),
                _ => {
                    KnownClass::MethodType
                        .to_instance(db)
                        .member_lookup_with_policy(db, name.clone(), policy)
                        .or_fall_back_to(db, || {
                            // If an attribute is not available on the bound method object,
                            // it will be looked up on the underlying function object:
                            Type::FunctionLiteral(bound_method.function(db))
                                .member_lookup_with_policy(db, name, policy)
                        })
                }
            },
            Type::MethodWrapper(_) => KnownClass::MethodWrapperType
                .to_instance(db)
                .member_lookup_with_policy(db, name, policy),
            Type::WrapperDescriptor(_) => KnownClass::WrapperDescriptorType
                .to_instance(db)
                .member_lookup_with_policy(db, name, policy),
            Type::DataclassDecorator(_) => KnownClass::FunctionType
                .to_instance(db)
                .member_lookup_with_policy(db, name, policy),

            Type::Callable(_) | Type::DataclassTransformer(_) if name_str == "__call__" => {
                Place::bound(self).into()
            }

            Type::Callable(callable) if callable.is_function_like(db) => KnownClass::FunctionType
                .to_instance(db)
                .member_lookup_with_policy(db, name, policy),

            Type::Callable(_) | Type::DataclassTransformer(_) => {
                Type::object(db).member_lookup_with_policy(db, name, policy)
            }

            Type::NominalInstance(instance)
                if matches!(name.as_str(), "major" | "minor")
                    && instance.class(db).is_known(db, KnownClass::VersionInfo) =>
            {
                let python_version = Program::get(db).python_version(db);
                let segment = if name == "major" {
                    python_version.major
                } else {
                    python_version.minor
                };
                Place::bound(Type::IntLiteral(segment.into())).into()
            }

            Type::PropertyInstance(property) if name == "fget" => {
                Place::bound(property.getter(db).unwrap_or(Type::none(db))).into()
            }
            Type::PropertyInstance(property) if name == "fset" => {
                Place::bound(property.setter(db).unwrap_or(Type::none(db))).into()
            }

            Type::IntLiteral(_) if matches!(name_str, "real" | "numerator") => {
                Place::bound(self).into()
            }

            Type::BooleanLiteral(bool_value) if matches!(name_str, "real" | "numerator") => {
                Place::bound(Type::IntLiteral(i64::from(bool_value))).into()
            }

            Type::ModuleLiteral(module) => module.static_member(db, name_str),

            _ if policy.no_instance_fallback() => self.invoke_descriptor_protocol(
                db,
                name_str,
                Place::Unbound.into(),
                InstanceFallbackShadowsNonDataDescriptor::No,
                policy,
            ),

            Type::TypeAlias(alias) => alias
                .value_type(db)
                .member_lookup_with_policy(db, name, policy),

            Type::NominalInstance(..)
            | Type::ProtocolInstance(..)
            | Type::BooleanLiteral(..)
            | Type::IntLiteral(..)
            | Type::StringLiteral(..)
            | Type::BytesLiteral(..)
            | Type::EnumLiteral(..)
            | Type::LiteralString
            | Type::NonInferableTypeVar(..)
            | Type::TypeVar(..)
            | Type::SpecialForm(..)
            | Type::KnownInstance(..)
            | Type::PropertyInstance(..)
            | Type::FunctionLiteral(..)
            | Type::AlwaysTruthy
            | Type::AlwaysFalsy
            | Type::TypeIs(..)
            | Type::TypedDict(_) => {
                let fallback = self.instance_member(db, name_str);

                let result = self.invoke_descriptor_protocol(
                    db,
                    name_str,
                    fallback,
                    InstanceFallbackShadowsNonDataDescriptor::No,
                    policy,
                );

                let custom_getattr_result = || {
                    // Typeshed has a fake `__getattr__` on `types.ModuleType` to help out with
                    // dynamic imports. We explicitly hide it here to prevent arbitrary attributes
                    // from being available on modules. Same for `types.GenericAlias` - its
                    // `__getattr__` method will delegate to `__origin__` to allow looking up
                    // attributes on the original type. But in typeshed its return type is `Any`.
                    // It will need a special handling, so it remember the origin type to properly
                    // resolve the attribute.
                    if matches!(
                        self.into_nominal_instance()
                            .and_then(|instance| instance.class(db).known(db)),
                        Some(KnownClass::ModuleType | KnownClass::GenericAlias)
                    ) {
                        return Place::Unbound.into();
                    }

                    self.try_call_dunder(
                        db,
                        "__getattr__",
                        CallArguments::positional([Type::string_literal(db, &name)]),
                    )
                    .map(|outcome| Place::bound(outcome.return_type(db)))
                    // TODO: Handle call errors here.
                    .unwrap_or(Place::Unbound)
                    .into()
                };

                let custom_getattribute_result = || {
                    // Avoid cycles when looking up `__getattribute__`
                    if "__getattribute__" == name.as_str() {
                        return Place::Unbound.into();
                    }

                    // Typeshed has a `__getattribute__` method defined on `builtins.object` so we
                    // explicitly hide it here using `MemberLookupPolicy::MRO_NO_OBJECT_FALLBACK`.
                    self.try_call_dunder_with_policy(
                        db,
                        "__getattribute__",
                        &mut CallArguments::positional([Type::string_literal(db, &name)]),
                        MemberLookupPolicy::MRO_NO_OBJECT_FALLBACK,
                    )
                    .map(|outcome| Place::bound(outcome.return_type(db)))
                    // TODO: Handle call errors here.
                    .unwrap_or(Place::Unbound)
                    .into()
                };

                if result.is_class_var() && self.is_typed_dict() {
                    // `ClassVar`s on `TypedDictFallback` can not be accessed on inhabitants of `SomeTypedDict`.
                    // They can only be accessed on `SomeTypedDict` directly.
                    return Place::Unbound.into();
                }

                match result {
                    member @ PlaceAndQualifiers {
                        place: Place::Type(_, Boundness::Bound),
                        qualifiers: _,
                    } => member,
                    member @ PlaceAndQualifiers {
                        place: Place::Type(_, Boundness::PossiblyUnbound),
                        qualifiers: _,
                    } => member
                        .or_fall_back_to(db, custom_getattribute_result)
                        .or_fall_back_to(db, custom_getattr_result),
                    PlaceAndQualifiers {
                        place: Place::Unbound,
                        qualifiers: _,
                    } => custom_getattribute_result().or_fall_back_to(db, custom_getattr_result),
                }
            }

            Type::ClassLiteral(..) | Type::GenericAlias(..) | Type::SubclassOf(..) => {
                let class_attr_plain = self.find_name_in_mro_with_policy(db, name_str,policy).expect(
                    "Calling `find_name_in_mro` on class literals and subclass-of types should always return `Some`",
                );

                if name == "__mro__" {
                    return class_attr_plain;
                }

                if let Some(enum_class) = match self {
                    Type::ClassLiteral(literal) => Some(literal),
                    Type::SubclassOf(subclass_of) => subclass_of
                        .subclass_of()
                        .into_class()
                        .map(|class| class.class_literal(db).0),
                    _ => None,
                } {
                    if let Some(metadata) = enum_metadata(db, enum_class) {
                        if let Some(resolved_name) = metadata.resolve_member(&name) {
                            return Place::Type(
                                Type::EnumLiteral(EnumLiteralType::new(
                                    db,
                                    enum_class,
                                    resolved_name,
                                )),
                                Boundness::Bound,
                            )
                            .into();
                        }
                    }
                }

                let class_attr_fallback = Self::try_call_dunder_get_on_attribute(
                    db,
                    class_attr_plain,
                    Type::none(db),
                    self,
                )
                .0;

                self.invoke_descriptor_protocol(
                    db,
                    name_str,
                    class_attr_fallback,
                    InstanceFallbackShadowsNonDataDescriptor::Yes,
                    policy,
                )
            }

            // Unlike other objects, `super` has a unique member lookup behavior.
            // It's simpler than other objects:
            //
            // 1. Search for the attribute in the MRO, starting just after the pivot class.
            // 2. If the attribute is a descriptor, invoke its `__get__` method.
            Type::BoundSuper(bound_super) => {
                let owner_attr = bound_super.find_name_in_mro_after_pivot(db, name_str, policy);

                bound_super
                    .try_call_dunder_get_on_attribute(db, owner_attr.clone())
                    .unwrap_or(owner_attr)
            }
        }
    }

    /// Resolves the boolean value of the type and falls back to [`Truthiness::Ambiguous`] if the type doesn't implement `__bool__` correctly.
    ///
    /// This method should only be used outside type checking or when evaluating if a type
    /// is truthy or falsy in a context where Python doesn't make an implicit `bool` call.
    /// Use [`try_bool`](Self::try_bool) for type checking or implicit `bool` calls.
    pub(crate) fn bool(&self, db: &'db dyn Db) -> Truthiness {
        self.try_bool_impl(db, true)
            .unwrap_or_else(|err| err.fallback_truthiness())
    }

    /// Resolves the boolean value of a type.
    ///
    /// This is used to determine the value that would be returned
    /// when `bool(x)` is called on an object `x`.
    ///
    /// Returns an error if the type doesn't implement `__bool__` correctly.
    pub(crate) fn try_bool(&self, db: &'db dyn Db) -> Result<Truthiness, BoolError<'db>> {
        self.try_bool_impl(db, false)
    }

    /// Resolves the boolean value of a type.
    ///
    /// Setting `allow_short_circuit` to `true` allows the implementation to
    /// early return if the bool value of any union variant is `Truthiness::Ambiguous`.
    /// Early returning shows a 1-2% perf improvement on our benchmarks because
    /// `bool` (which doesn't care about errors) is used heavily when evaluating statically known branches.
    ///
    /// An alternative to this flag is to implement a trait similar to Rust's `Try` trait.
    /// The advantage of that is that it would allow collecting the errors as well. However,
    /// it is significantly more complex and duplicating the logic into `bool` without the error
    /// handling didn't show any significant performance difference to when using the `allow_short_circuit` flag.
    #[inline]
    fn try_bool_impl(
        &self,
        db: &'db dyn Db,
        allow_short_circuit: bool,
    ) -> Result<Truthiness, BoolError<'db>> {
        let type_to_truthiness = |ty| {
            if let Type::BooleanLiteral(bool_val) = ty {
                Truthiness::from(bool_val)
            } else {
                Truthiness::Ambiguous
            }
        };

        let try_dunder_bool = || {
            // We only check the `__bool__` method for truth testing, even though at
            // runtime there is a fallback to `__len__`, since `__bool__` takes precedence
            // and a subclass could add a `__bool__` method.

            match self.try_call_dunder(db, "__bool__", CallArguments::none()) {
                Ok(outcome) => {
                    let return_type = outcome.return_type(db);
                    if !return_type.is_assignable_to(db, KnownClass::Bool.to_instance(db)) {
                        // The type has a `__bool__` method, but it doesn't return a
                        // boolean.
                        return Err(BoolError::IncorrectReturnType {
                            return_type,
                            not_boolable_type: *self,
                        });
                    }
                    Ok(type_to_truthiness(return_type))
                }

                Err(CallDunderError::PossiblyUnbound(outcome)) => {
                    let return_type = outcome.return_type(db);
                    if !return_type.is_assignable_to(db, KnownClass::Bool.to_instance(db)) {
                        // The type has a `__bool__` method, but it doesn't return a
                        // boolean.
                        return Err(BoolError::IncorrectReturnType {
                            return_type: outcome.return_type(db),
                            not_boolable_type: *self,
                        });
                    }

                    // Don't trust possibly unbound `__bool__` method.
                    Ok(Truthiness::Ambiguous)
                }

                Err(CallDunderError::MethodNotAvailable) => Ok(Truthiness::Ambiguous),
                Err(CallDunderError::CallError(CallErrorKind::BindingError, bindings)) => {
                    Err(BoolError::IncorrectArguments {
                        truthiness: type_to_truthiness(bindings.return_type(db)),
                        not_boolable_type: *self,
                    })
                }
                Err(CallDunderError::CallError(CallErrorKind::NotCallable, _)) => {
                    Err(BoolError::NotCallable {
                        not_boolable_type: *self,
                    })
                }
                Err(CallDunderError::CallError(CallErrorKind::PossiblyNotCallable, _)) => {
                    Err(BoolError::Other {
                        not_boolable_type: *self,
                    })
                }
            }
        };

        let try_union = |union: UnionType<'db>| {
            let mut truthiness = None;
            let mut all_not_callable = true;
            let mut has_errors = false;

            for element in union.elements(db) {
                let element_truthiness = match element.try_bool_impl(db, allow_short_circuit) {
                    Ok(truthiness) => truthiness,
                    Err(err) => {
                        has_errors = true;
                        all_not_callable &= matches!(err, BoolError::NotCallable { .. });
                        err.fallback_truthiness()
                    }
                };

                truthiness.get_or_insert(element_truthiness);

                if Some(element_truthiness) != truthiness {
                    truthiness = Some(Truthiness::Ambiguous);

                    if allow_short_circuit {
                        return Ok(Truthiness::Ambiguous);
                    }
                }
            }

            if has_errors {
                if all_not_callable {
                    return Err(BoolError::NotCallable {
                        not_boolable_type: *self,
                    });
                }
                return Err(BoolError::Union {
                    union,
                    truthiness: truthiness.unwrap_or(Truthiness::Ambiguous),
                });
            }
            Ok(truthiness.unwrap_or(Truthiness::Ambiguous))
        };

        let truthiness = match self {
            Type::Dynamic(_)
            | Type::Never
            | Type::Callable(_)
            | Type::LiteralString
            | Type::TypeIs(_) => Truthiness::Ambiguous,

            Type::TypedDict(_) => {
                // TODO: We could do better here, but it's unclear if this is important.
                // See existing `TypedDict`-related tests in `truthiness.md`
                Truthiness::Ambiguous
            }

            Type::FunctionLiteral(_)
            | Type::BoundMethod(_)
            | Type::WrapperDescriptor(_)
            | Type::MethodWrapper(_)
            | Type::DataclassDecorator(_)
            | Type::DataclassTransformer(_)
            | Type::ModuleLiteral(_)
            | Type::PropertyInstance(_)
            | Type::BoundSuper(_)
            | Type::KnownInstance(_)
            | Type::SpecialForm(_)
            | Type::AlwaysTruthy => Truthiness::AlwaysTrue,

            Type::AlwaysFalsy => Truthiness::AlwaysFalse,

            Type::ClassLiteral(class) => class
                .metaclass_instance_type(db)
                .try_bool_impl(db, allow_short_circuit)?,
            Type::GenericAlias(alias) => ClassType::from(*alias)
                .metaclass_instance_type(db)
                .try_bool_impl(db, allow_short_circuit)?,

            Type::SubclassOf(subclass_of_ty) => match subclass_of_ty.subclass_of() {
                SubclassOfInner::Dynamic(_) => Truthiness::Ambiguous,
                SubclassOfInner::Class(class) => {
                    Type::from(class).try_bool_impl(db, allow_short_circuit)?
                }
            },

            Type::NonInferableTypeVar(bound_typevar) => {
                match bound_typevar.typevar(db).bound_or_constraints(db) {
                    None => Truthiness::Ambiguous,
                    Some(TypeVarBoundOrConstraints::UpperBound(bound)) => {
                        bound.try_bool_impl(db, allow_short_circuit)?
                    }
                    Some(TypeVarBoundOrConstraints::Constraints(constraints)) => {
                        try_union(constraints)?
                    }
                }
            }
            Type::TypeVar(_) => Truthiness::Ambiguous,

            Type::NominalInstance(instance) => instance
                .class(db)
                .known(db)
                .and_then(KnownClass::bool)
                .map(Ok)
                .unwrap_or_else(try_dunder_bool)?,

            Type::ProtocolInstance(_) => try_dunder_bool()?,

            Type::Union(union) => try_union(*union)?,

            Type::Intersection(_) => {
                // TODO
                Truthiness::Ambiguous
            }

            Type::EnumLiteral(_) => {
                // We currently make no attempt to infer the precise truthiness, but it's not impossible to do so.
                // Note that custom `__bool__` or `__len__` methods on the class or superclasses affect the outcome.
                Truthiness::Ambiguous
            }

            Type::IntLiteral(num) => Truthiness::from(*num != 0),
            Type::BooleanLiteral(bool) => Truthiness::from(*bool),
            Type::StringLiteral(str) => Truthiness::from(!str.value(db).is_empty()),
            Type::BytesLiteral(bytes) => Truthiness::from(!bytes.value(db).is_empty()),
            Type::TypeAlias(alias) => alias
                .value_type(db)
                .try_bool_impl(db, allow_short_circuit)?,
        };

        Ok(truthiness)
    }

    /// Return the type of `len()` on a type if it is known more precisely than `int`,
    /// or `None` otherwise.
    ///
    /// In the second case, the return type of `len()` in `typeshed` (`int`)
    /// is used as a fallback.
    fn len(&self, db: &'db dyn Db) -> Option<Type<'db>> {
        fn non_negative_int_literal<'db>(db: &'db dyn Db, ty: Type<'db>) -> Option<Type<'db>> {
            match ty {
                // TODO: Emit diagnostic for non-integers and negative integers
                Type::IntLiteral(value) => (value >= 0).then_some(ty),
                Type::BooleanLiteral(value) => Some(Type::IntLiteral(value.into())),
                Type::Union(union) => {
                    union.try_map(db, |element| non_negative_int_literal(db, *element))
                }
                _ => None,
            }
        }

        let usize_len = match self {
            Type::BytesLiteral(bytes) => Some(bytes.python_len(db)),
            Type::StringLiteral(string) => Some(string.python_len(db)),
            _ => None,
        };

        if let Some(usize_len) = usize_len {
            return usize_len.try_into().ok().map(Type::IntLiteral);
        }

        let return_ty = match self.try_call_dunder(db, "__len__", CallArguments::none()) {
            Ok(bindings) => bindings.return_type(db),
            Err(CallDunderError::PossiblyUnbound(bindings)) => bindings.return_type(db),

            // TODO: emit a diagnostic
            Err(CallDunderError::MethodNotAvailable) => return None,
            Err(CallDunderError::CallError(_, bindings)) => bindings.return_type(db),
        };

        non_negative_int_literal(db, return_ty)
    }

    /// Returns a [`Bindings`] that can be used to analyze a call to this type. You must call
    /// [`match_parameters`][Bindings::match_parameters] and [`check_types`][Bindings::check_types]
    /// to fully analyze a particular call site.
    ///
    /// Note that we return a [`Bindings`] for all types, even if the type is not callable.
    /// "Callable" can be subtle for a union type, since some union elements might be callable and
    /// some not. A union is callable if every element type is callable — but even then, the
    /// elements might be inconsistent, such that there's no argument list that's valid for all
    /// elements. It's usually best to only worry about "callability" relative to a particular
    /// argument list, via [`try_call`][Self::try_call] and [`CallErrorKind::NotCallable`].
    fn bindings(self, db: &'db dyn Db) -> Bindings<'db> {
        match self {
            Type::Callable(callable) => {
                CallableBinding::from_overloads(self, callable.signatures(db).iter().cloned())
                    .into()
            }

            Type::NonInferableTypeVar(bound_typevar) => {
                match bound_typevar.typevar(db).bound_or_constraints(db) {
                    None => CallableBinding::not_callable(self).into(),
                    Some(TypeVarBoundOrConstraints::UpperBound(bound)) => bound.bindings(db),
                    Some(TypeVarBoundOrConstraints::Constraints(constraints)) => {
                        Bindings::from_union(
                            self,
                            constraints.elements(db).iter().map(|ty| ty.bindings(db)),
                        )
                    }
                }
            }

            Type::TypeVar(_) => {
                debug_assert!(
                    false,
                    "should not be able to call type variable {} in inferable position",
                    self.display(db)
                );
                CallableBinding::not_callable(self).into()
            }

            Type::BoundMethod(bound_method) => {
                let signature = bound_method.function(db).signature(db);
                CallableBinding::from_overloads(self, signature.overloads.iter().cloned())
                    .with_bound_type(bound_method.self_instance(db))
                    .into()
            }

            Type::MethodWrapper(
                MethodWrapperKind::FunctionTypeDunderGet(_)
                | MethodWrapperKind::PropertyDunderGet(_),
            ) => {
                // Here, we dynamically model the overloaded function signature of `types.FunctionType.__get__`.
                // This is required because we need to return more precise types than what the signature in
                // typeshed provides:
                //
                // ```py
                // class FunctionType:
                //     # ...
                //     @overload
                //     def __get__(self, instance: None, owner: type, /) -> FunctionType: ...
                //     @overload
                //     def __get__(self, instance: object, owner: type | None = None, /) -> MethodType: ...
                // ```
                //
                // For `builtins.property.__get__`, we use the same signature. The return types are not
                // specified yet, they will be dynamically added in `Bindings::evaluate_known_cases`.

                CallableBinding::from_overloads(
                    self,
                    [
                        Signature::new(
                            Parameters::new([
                                Parameter::positional_only(Some(Name::new_static("instance")))
                                    .with_annotated_type(Type::none(db)),
                                Parameter::positional_only(Some(Name::new_static("owner")))
                                    .with_annotated_type(KnownClass::Type.to_instance(db)),
                            ]),
                            None,
                        ),
                        Signature::new(
                            Parameters::new([
                                Parameter::positional_only(Some(Name::new_static("instance")))
                                    .with_annotated_type(Type::object(db)),
                                Parameter::positional_only(Some(Name::new_static("owner")))
                                    .with_annotated_type(UnionType::from_elements(
                                        db,
                                        [KnownClass::Type.to_instance(db), Type::none(db)],
                                    ))
                                    .with_default_type(Type::none(db)),
                            ]),
                            None,
                        ),
                    ],
                )
                .into()
            }

            Type::WrapperDescriptor(
                kind @ (WrapperDescriptorKind::FunctionTypeDunderGet
                | WrapperDescriptorKind::PropertyDunderGet),
            ) => {
                // Here, we also model `types.FunctionType.__get__` (or builtins.property.__get__),
                // but now we consider a call to this as a function, i.e. we also expect the `self`
                // argument to be passed in.

                // TODO: Consider merging this signature with the one in the previous match clause,
                // since the previous one is just this signature with the `self` parameters
                // removed.
                let descriptor = match kind {
                    WrapperDescriptorKind::FunctionTypeDunderGet => {
                        KnownClass::FunctionType.to_instance(db)
                    }
                    WrapperDescriptorKind::PropertyDunderGet => {
                        KnownClass::Property.to_instance(db)
                    }
                    WrapperDescriptorKind::PropertyDunderSet => {
                        unreachable!("Not part of outer match pattern")
                    }
                };
                CallableBinding::from_overloads(
                    self,
                    [
                        Signature::new(
                            Parameters::new([
                                Parameter::positional_only(Some(Name::new_static("self")))
                                    .with_annotated_type(descriptor),
                                Parameter::positional_only(Some(Name::new_static("instance")))
                                    .with_annotated_type(Type::none(db)),
                                Parameter::positional_only(Some(Name::new_static("owner")))
                                    .with_annotated_type(KnownClass::Type.to_instance(db)),
                            ]),
                            None,
                        ),
                        Signature::new(
                            Parameters::new([
                                Parameter::positional_only(Some(Name::new_static("self")))
                                    .with_annotated_type(descriptor),
                                Parameter::positional_only(Some(Name::new_static("instance")))
                                    .with_annotated_type(Type::object(db)),
                                Parameter::positional_only(Some(Name::new_static("owner")))
                                    .with_annotated_type(UnionType::from_elements(
                                        db,
                                        [KnownClass::Type.to_instance(db), Type::none(db)],
                                    ))
                                    .with_default_type(Type::none(db)),
                            ]),
                            None,
                        ),
                    ],
                )
                .into()
            }

            Type::MethodWrapper(MethodWrapperKind::PropertyDunderSet(_)) => Binding::single(
                self,
                Signature::new(
                    Parameters::new([
                        Parameter::positional_only(Some(Name::new_static("instance")))
                            .with_annotated_type(Type::object(db)),
                        Parameter::positional_only(Some(Name::new_static("value")))
                            .with_annotated_type(Type::object(db)),
                    ]),
                    None,
                ),
            )
            .into(),

            Type::WrapperDescriptor(WrapperDescriptorKind::PropertyDunderSet) => Binding::single(
                self,
                Signature::new(
                    Parameters::new([
                        Parameter::positional_only(Some(Name::new_static("self")))
                            .with_annotated_type(KnownClass::Property.to_instance(db)),
                        Parameter::positional_only(Some(Name::new_static("instance")))
                            .with_annotated_type(Type::object(db)),
                        Parameter::positional_only(Some(Name::new_static("value")))
                            .with_annotated_type(Type::object(db)),
                    ]),
                    None,
                ),
            )
            .into(),

            Type::MethodWrapper(MethodWrapperKind::StrStartswith(_)) => Binding::single(
                self,
                Signature::new(
                    Parameters::new([
                        Parameter::positional_only(Some(Name::new_static("prefix")))
                            .with_annotated_type(UnionType::from_elements(
                                db,
                                [
                                    KnownClass::Str.to_instance(db),
                                    Type::homogeneous_tuple(db, KnownClass::Str.to_instance(db)),
                                ],
                            )),
                        Parameter::positional_only(Some(Name::new_static("start")))
                            .with_annotated_type(UnionType::from_elements(
                                db,
                                [KnownClass::SupportsIndex.to_instance(db), Type::none(db)],
                            ))
                            .with_default_type(Type::none(db)),
                        Parameter::positional_only(Some(Name::new_static("end")))
                            .with_annotated_type(UnionType::from_elements(
                                db,
                                [KnownClass::SupportsIndex.to_instance(db), Type::none(db)],
                            ))
                            .with_default_type(Type::none(db)),
                    ]),
                    Some(KnownClass::Bool.to_instance(db)),
                ),
            )
            .into(),

            // TODO: We should probably also check the original return type of the function
            // that was decorated with `@dataclass_transform`, to see if it is consistent with
            // with what we configure here.
            Type::DataclassTransformer(_) => Binding::single(
                self,
                Signature::new(
                    Parameters::new([Parameter::positional_only(Some(Name::new_static("func")))
                        .with_annotated_type(Type::object(db))]),
                    None,
                ),
            )
            .into(),

            Type::FunctionLiteral(function_type) => match function_type.known(db) {
                Some(
                    KnownFunction::IsEquivalentTo
                    | KnownFunction::IsSubtypeOf
                    | KnownFunction::IsAssignableTo
                    | KnownFunction::IsDisjointFrom,
                ) => Binding::single(
                    self,
                    Signature::new(
                        Parameters::new([
                            Parameter::positional_only(Some(Name::new_static("a")))
                                .type_form()
                                .with_annotated_type(Type::any()),
                            Parameter::positional_only(Some(Name::new_static("b")))
                                .type_form()
                                .with_annotated_type(Type::any()),
                        ]),
                        Some(KnownClass::Bool.to_instance(db)),
                    ),
                )
                .into(),

                Some(KnownFunction::IsSingleton | KnownFunction::IsSingleValued) => {
                    Binding::single(
                        self,
                        Signature::new(
                            Parameters::new([Parameter::positional_only(Some(Name::new_static(
                                "a",
                            )))
                            .type_form()
                            .with_annotated_type(Type::any())]),
                            Some(KnownClass::Bool.to_instance(db)),
                        ),
                    )
                    .into()
                }

                Some(KnownFunction::AssertType) => Binding::single(
                    self,
                    Signature::new(
                        Parameters::new([
                            Parameter::positional_only(Some(Name::new_static("value")))
                                .with_annotated_type(Type::any()),
                            Parameter::positional_only(Some(Name::new_static("type")))
                                .type_form()
                                .with_annotated_type(Type::any()),
                        ]),
                        Some(Type::none(db)),
                    ),
                )
                .into(),

                Some(KnownFunction::AssertNever) => {
                    Binding::single(
                        self,
                        Signature::new(
                            Parameters::new([Parameter::positional_only(Some(Name::new_static(
                                "arg",
                            )))
                            // We need to set the type to `Any` here (instead of `Never`),
                            // in order for every `assert_never` call to pass the argument
                            // check. If we set it to `Never`, we'll get invalid-argument-type
                            // errors instead of `type-assertion-failure` errors.
                            .with_annotated_type(Type::any())]),
                            Some(Type::none(db)),
                        ),
                    )
                    .into()
                }

                Some(KnownFunction::Cast) => Binding::single(
                    self,
                    Signature::new(
                        Parameters::new([
                            Parameter::positional_or_keyword(Name::new_static("typ"))
                                .type_form()
                                .with_annotated_type(Type::any()),
                            Parameter::positional_or_keyword(Name::new_static("val"))
                                .with_annotated_type(Type::any()),
                        ]),
                        Some(Type::any()),
                    ),
                )
                .into(),

                Some(KnownFunction::Dataclass) => {
                    CallableBinding::from_overloads(
                        self,
                        [
                            // def dataclass(cls: None, /) -> Callable[[type[_T]], type[_T]]: ...
                            Signature::new(
                                Parameters::new([Parameter::positional_only(Some(
                                    Name::new_static("cls"),
                                ))
                                .with_annotated_type(Type::none(db))]),
                                None,
                            ),
                            // def dataclass(cls: type[_T], /) -> type[_T]: ...
                            Signature::new(
                                Parameters::new([Parameter::positional_only(Some(
                                    Name::new_static("cls"),
                                ))
                                .with_annotated_type(KnownClass::Type.to_instance(db))]),
                                None,
                            ),
                            // TODO: make this overload Python-version-dependent

                            // def dataclass(
                            //     *,
                            //     init: bool = True,
                            //     repr: bool = True,
                            //     eq: bool = True,
                            //     order: bool = False,
                            //     unsafe_hash: bool = False,
                            //     frozen: bool = False,
                            //     match_args: bool = True,
                            //     kw_only: bool = False,
                            //     slots: bool = False,
                            //     weakref_slot: bool = False,
                            // ) -> Callable[[type[_T]], type[_T]]: ...
                            Signature::new(
                                Parameters::new([
                                    Parameter::keyword_only(Name::new_static("init"))
                                        .with_annotated_type(KnownClass::Bool.to_instance(db))
                                        .with_default_type(Type::BooleanLiteral(true)),
                                    Parameter::keyword_only(Name::new_static("repr"))
                                        .with_annotated_type(KnownClass::Bool.to_instance(db))
                                        .with_default_type(Type::BooleanLiteral(true)),
                                    Parameter::keyword_only(Name::new_static("eq"))
                                        .with_annotated_type(KnownClass::Bool.to_instance(db))
                                        .with_default_type(Type::BooleanLiteral(true)),
                                    Parameter::keyword_only(Name::new_static("order"))
                                        .with_annotated_type(KnownClass::Bool.to_instance(db))
                                        .with_default_type(Type::BooleanLiteral(false)),
                                    Parameter::keyword_only(Name::new_static("unsafe_hash"))
                                        .with_annotated_type(KnownClass::Bool.to_instance(db))
                                        .with_default_type(Type::BooleanLiteral(false)),
                                    Parameter::keyword_only(Name::new_static("frozen"))
                                        .with_annotated_type(KnownClass::Bool.to_instance(db))
                                        .with_default_type(Type::BooleanLiteral(false)),
                                    Parameter::keyword_only(Name::new_static("match_args"))
                                        .with_annotated_type(KnownClass::Bool.to_instance(db))
                                        .with_default_type(Type::BooleanLiteral(true)),
                                    Parameter::keyword_only(Name::new_static("kw_only"))
                                        .with_annotated_type(KnownClass::Bool.to_instance(db))
                                        .with_default_type(Type::BooleanLiteral(false)),
                                    Parameter::keyword_only(Name::new_static("slots"))
                                        .with_annotated_type(KnownClass::Bool.to_instance(db))
                                        .with_default_type(Type::BooleanLiteral(false)),
                                    Parameter::keyword_only(Name::new_static("weakref_slot"))
                                        .with_annotated_type(KnownClass::Bool.to_instance(db))
                                        .with_default_type(Type::BooleanLiteral(false)),
                                ]),
                                None,
                            ),
                        ],
                    )
                    .into()
                }

                _ => CallableBinding::from_overloads(
                    self,
                    function_type.signature(db).overloads.iter().cloned(),
                )
                .into(),
            },

            Type::ClassLiteral(class) => match class.known(db) {
                // TODO: Ideally we'd use `try_call_constructor` for all constructor calls.
                // Currently we don't for a few special known types, either because their
                // constructors are defined with overloads, or because we want to special case
                // their return type beyond what typeshed provides (though this support could
                // likely be moved into the `try_call_constructor` path). Once we support
                // overloads, re-evaluate the need for these arms.
                Some(KnownClass::Bool) => {
                    // ```py
                    // class bool(int):
                    //     def __new__(cls, o: object = ..., /) -> Self: ...
                    // ```
                    Binding::single(
                        self,
                        Signature::new(
                            Parameters::new([Parameter::positional_only(Some(Name::new_static(
                                "o",
                            )))
                            .with_annotated_type(Type::any())
                            .with_default_type(Type::BooleanLiteral(false))]),
                            Some(KnownClass::Bool.to_instance(db)),
                        ),
                    )
                    .into()
                }

                Some(KnownClass::Str) => {
                    // ```py
                    // class str(Sequence[str]):
                    //     @overload
                    //     def __new__(cls, object: object = ...) -> Self: ...
                    //     @overload
                    //     def __new__(cls, object: ReadableBuffer, encoding: str = ..., errors: str = ...) -> Self: ...
                    // ```
                    CallableBinding::from_overloads(
                        self,
                        [
                            Signature::new(
                                Parameters::new([Parameter::positional_or_keyword(
                                    Name::new_static("object"),
                                )
                                .with_annotated_type(Type::object(db))
                                .with_default_type(Type::string_literal(db, ""))]),
                                Some(KnownClass::Str.to_instance(db)),
                            ),
                            Signature::new(
                                Parameters::new([
                                    Parameter::positional_or_keyword(Name::new_static("object"))
                                        // TODO: Should be `ReadableBuffer` instead of this union type:
                                        .with_annotated_type(UnionType::from_elements(
                                            db,
                                            [
                                                KnownClass::Bytes.to_instance(db),
                                                KnownClass::Bytearray.to_instance(db),
                                            ],
                                        ))
                                        .with_default_type(Type::bytes_literal(db, b"")),
                                    Parameter::positional_or_keyword(Name::new_static("encoding"))
                                        .with_annotated_type(KnownClass::Str.to_instance(db))
                                        .with_default_type(Type::string_literal(db, "utf-8")),
                                    Parameter::positional_or_keyword(Name::new_static("errors"))
                                        .with_annotated_type(KnownClass::Str.to_instance(db))
                                        .with_default_type(Type::string_literal(db, "strict")),
                                ]),
                                Some(KnownClass::Str.to_instance(db)),
                            ),
                        ],
                    )
                    .into()
                }

                Some(KnownClass::Type) => {
                    let str_instance = KnownClass::Str.to_instance(db);
                    let type_instance = KnownClass::Type.to_instance(db);

                    // ```py
                    // class type:
                    //     @overload
                    //     def __init__(self, o: object, /) -> None: ...
                    //     @overload
                    //     def __init__(self, name: str, bases: tuple[type, ...], dict: dict[str, Any], /, **kwds: Any) -> None: ...
                    // ```
                    CallableBinding::from_overloads(
                        self,
                        [
                            Signature::new(
                                Parameters::new([Parameter::positional_only(Some(
                                    Name::new_static("o"),
                                ))
                                .with_annotated_type(Type::any())]),
                                Some(type_instance),
                            ),
                            Signature::new(
                                Parameters::new([
                                    Parameter::positional_only(Some(Name::new_static("name")))
                                        .with_annotated_type(str_instance),
                                    Parameter::positional_only(Some(Name::new_static("bases")))
                                        .with_annotated_type(Type::homogeneous_tuple(
                                            db,
                                            type_instance,
                                        )),
                                    Parameter::positional_only(Some(Name::new_static("dict")))
                                        .with_annotated_type(
                                            KnownClass::Dict.to_specialized_instance(
                                                db,
                                                [str_instance, Type::any()],
                                            ),
                                        ),
                                ]),
                                Some(type_instance),
                            ),
                        ],
                    )
                    .into()
                }

                Some(KnownClass::Object) => {
                    // ```py
                    // class object:
                    //    def __init__(self) -> None: ...
                    //    def __new__(cls) -> Self: ...
                    // ```
                    Binding::single(
                        self,
                        Signature::new(Parameters::empty(), Some(Type::object(db))),
                    )
                    .into()
                }

                Some(KnownClass::Enum) => {
                    Binding::single(self, Signature::todo("functional `Enum` syntax")).into()
                }

                Some(KnownClass::Super) => {
                    // ```py
                    // class super:
                    //     @overload
                    //     def __init__(self, t: Any, obj: Any, /) -> None: ...
                    //     @overload
                    //     def __init__(self, t: Any, /) -> None: ...
                    //     @overload
                    //     def __init__(self) -> None: ...
                    // ```
                    CallableBinding::from_overloads(
                        self,
                        [
                            Signature::new(
                                Parameters::new([
                                    Parameter::positional_only(Some(Name::new_static("t")))
                                        .with_annotated_type(Type::any()),
                                    Parameter::positional_only(Some(Name::new_static("obj")))
                                        .with_annotated_type(Type::any()),
                                ]),
                                Some(KnownClass::Super.to_instance(db)),
                            ),
                            Signature::new(
                                Parameters::new([Parameter::positional_only(Some(
                                    Name::new_static("t"),
                                ))
                                .with_annotated_type(Type::any())]),
                                Some(KnownClass::Super.to_instance(db)),
                            ),
                            Signature::new(
                                Parameters::empty(),
                                Some(KnownClass::Super.to_instance(db)),
                            ),
                        ],
                    )
                    .into()
                }

                Some(KnownClass::TypeVar) => {
                    // ```py
                    // class TypeVar:
                    //     def __new__(
                    //         cls,
                    //         name: str,
                    //         *constraints: Any,
                    //         bound: Any | None = None,
                    //         contravariant: bool = False,
                    //         covariant: bool = False,
                    //         infer_variance: bool = False,
                    //         default: Any = ...,
                    //     ) -> Self: ...
                    // ```
                    Binding::single(
                        self,
                        Signature::new(
                            Parameters::new([
                                Parameter::positional_or_keyword(Name::new_static("name"))
                                    .with_annotated_type(Type::LiteralString),
                                Parameter::variadic(Name::new_static("constraints"))
                                    .type_form()
                                    .with_annotated_type(Type::any()),
                                Parameter::keyword_only(Name::new_static("bound"))
                                    .type_form()
                                    .with_annotated_type(UnionType::from_elements(
                                        db,
                                        [Type::any(), Type::none(db)],
                                    ))
                                    .with_default_type(Type::none(db)),
                                Parameter::keyword_only(Name::new_static("default"))
                                    .type_form()
                                    .with_annotated_type(Type::any())
                                    .with_default_type(KnownClass::NoneType.to_instance(db)),
                                Parameter::keyword_only(Name::new_static("contravariant"))
                                    .with_annotated_type(KnownClass::Bool.to_instance(db))
                                    .with_default_type(Type::BooleanLiteral(false)),
                                Parameter::keyword_only(Name::new_static("covariant"))
                                    .with_annotated_type(KnownClass::Bool.to_instance(db))
                                    .with_default_type(Type::BooleanLiteral(false)),
                                Parameter::keyword_only(Name::new_static("infer_variance"))
                                    .with_annotated_type(KnownClass::Bool.to_instance(db))
                                    .with_default_type(Type::BooleanLiteral(false)),
                            ]),
                            Some(KnownClass::TypeVar.to_instance(db)),
                        ),
                    )
                    .into()
                }

                Some(KnownClass::Deprecated) => {
                    // ```py
                    // class deprecated:
                    //     def __new__(
                    //         cls,
                    //         message: LiteralString,
                    //         /,
                    //         *,
                    //         category: type[Warning] | None = ...,
                    //         stacklevel: int = 1
                    //     ) -> Self: ...
                    // ```
                    Binding::single(
                        self,
                        Signature::new(
                            Parameters::new([
                                Parameter::positional_only(Some(Name::new_static("message")))
                                    .with_annotated_type(Type::LiteralString),
                                Parameter::keyword_only(Name::new_static("category"))
                                    .with_annotated_type(UnionType::from_elements(
                                        db,
                                        [
                                            // TODO: should be `type[Warning]`
                                            Type::any(),
                                            KnownClass::NoneType.to_instance(db),
                                        ],
                                    ))
                                    // TODO: should be `type[Warning]`
                                    .with_default_type(Type::any()),
                                Parameter::keyword_only(Name::new_static("stacklevel"))
                                    .with_annotated_type(KnownClass::Int.to_instance(db))
                                    .with_default_type(Type::IntLiteral(1)),
                            ]),
                            Some(KnownClass::Deprecated.to_instance(db)),
                        ),
                    )
                    .into()
                }

                Some(KnownClass::TypeAliasType) => {
                    // ```py
                    // def __new__(
                    //     cls,
                    //     name: str,
                    //     value: Any,
                    //     *,
                    //     type_params: tuple[TypeVar | ParamSpec | TypeVarTuple, ...] = ()
                    // ) -> Self: ...
                    // ```
                    Binding::single(
                        self,
                        Signature::new(
                            Parameters::new([
                                Parameter::positional_or_keyword(Name::new_static("name"))
                                    .with_annotated_type(KnownClass::Str.to_instance(db)),
                                Parameter::positional_or_keyword(Name::new_static("value"))
                                    .with_annotated_type(Type::any())
                                    .type_form(),
                                Parameter::keyword_only(Name::new_static("type_params"))
                                    .with_annotated_type(Type::homogeneous_tuple(
                                        db,
                                        UnionType::from_elements(
                                            db,
                                            [
                                                KnownClass::TypeVar.to_instance(db),
                                                KnownClass::ParamSpec.to_instance(db),
                                                KnownClass::TypeVarTuple.to_instance(db),
                                            ],
                                        ),
                                    ))
                                    .with_default_type(Type::empty_tuple(db)),
                            ]),
                            None,
                        ),
                    )
                    .into()
                }

                Some(KnownClass::Property) => {
                    let getter_signature = Signature::new(
                        Parameters::new([
                            Parameter::positional_only(None).with_annotated_type(Type::any())
                        ]),
                        Some(Type::any()),
                    );
                    let setter_signature = Signature::new(
                        Parameters::new([
                            Parameter::positional_only(None).with_annotated_type(Type::any()),
                            Parameter::positional_only(None).with_annotated_type(Type::any()),
                        ]),
                        Some(Type::none(db)),
                    );
                    let deleter_signature = Signature::new(
                        Parameters::new([
                            Parameter::positional_only(None).with_annotated_type(Type::any())
                        ]),
                        Some(Type::any()),
                    );

                    Binding::single(
                        self,
                        Signature::new(
                            Parameters::new([
                                Parameter::positional_or_keyword(Name::new_static("fget"))
                                    .with_annotated_type(UnionType::from_elements(
                                        db,
                                        [
                                            CallableType::single(db, getter_signature),
                                            Type::none(db),
                                        ],
                                    ))
                                    .with_default_type(Type::none(db)),
                                Parameter::positional_or_keyword(Name::new_static("fset"))
                                    .with_annotated_type(UnionType::from_elements(
                                        db,
                                        [
                                            CallableType::single(db, setter_signature),
                                            Type::none(db),
                                        ],
                                    ))
                                    .with_default_type(Type::none(db)),
                                Parameter::positional_or_keyword(Name::new_static("fdel"))
                                    .with_annotated_type(UnionType::from_elements(
                                        db,
                                        [
                                            CallableType::single(db, deleter_signature),
                                            Type::none(db),
                                        ],
                                    ))
                                    .with_default_type(Type::none(db)),
                                Parameter::positional_or_keyword(Name::new_static("doc"))
                                    .with_annotated_type(UnionType::from_elements(
                                        db,
                                        [KnownClass::Str.to_instance(db), Type::none(db)],
                                    ))
                                    .with_default_type(Type::none(db)),
                            ]),
                            None,
                        ),
                    )
                    .into()
                }

                Some(KnownClass::Tuple) => {
                    let object = Type::object(db);

                    // ```py
                    // class tuple:
                    //     @overload
                    //     def __new__(cls) -> tuple[()]: ...
                    //     @overload
                    //     def __new__(cls, iterable: Iterable[object]) -> tuple[object, ...]: ...
                    // ```
                    CallableBinding::from_overloads(
                        self,
                        [
                            Signature::new(Parameters::empty(), Some(Type::empty_tuple(db))),
                            Signature::new(
                                Parameters::new([Parameter::positional_only(Some(
                                    Name::new_static("iterable"),
                                ))
                                .with_annotated_type(
                                    KnownClass::Iterable.to_specialized_instance(db, [object]),
                                )]),
                                Some(Type::homogeneous_tuple(db, object)),
                            ),
                        ],
                    )
                    .into()
                }

                // Most class literal constructor calls are handled by `try_call_constructor` and
                // not via getting the signature here. This signature can still be used in some
                // cases (e.g. evaluating callable subtyping). TODO improve this definition
                // (intersection of `__new__` and `__init__` signatures? and respect metaclass
                // `__call__`).
                _ => Binding::single(
                    self,
                    Signature::new_generic(
                        class.generic_context(db),
                        Parameters::gradual_form(),
                        self.to_instance(db),
                    ),
                )
                .into(),
            },

            Type::SpecialForm(SpecialFormType::TypedDict) => {
                Binding::single(
                    self,
                    Signature::new(
                        Parameters::new([
                            Parameter::positional_only(Some(Name::new_static("typename")))
                                .with_annotated_type(KnownClass::Str.to_instance(db)),
                            Parameter::positional_only(Some(Name::new_static("fields")))
                                .with_annotated_type(KnownClass::Dict.to_instance(db))
                                .with_default_type(Type::any()),
                            Parameter::keyword_only(Name::new_static("total"))
                                .with_annotated_type(KnownClass::Bool.to_instance(db))
                                .with_default_type(Type::BooleanLiteral(true)),
                            // Future compatibility, in case new keyword arguments will be added:
                            Parameter::keyword_variadic(Name::new_static("kwargs"))
                                .with_annotated_type(Type::any()),
                        ]),
                        None,
                    ),
                )
                .into()
            }

            Type::SpecialForm(SpecialFormType::NamedTuple) => {
                Binding::single(self, Signature::todo("functional `NamedTuple` syntax")).into()
            }

            Type::GenericAlias(_) => {
                // TODO annotated return type on `__new__` or metaclass `__call__`
                // TODO check call vs signatures of `__new__` and/or `__init__`
                Binding::single(
                    self,
                    Signature::new(Parameters::gradual_form(), self.to_instance(db)),
                )
                .into()
            }

            Type::SubclassOf(subclass_of_type) => match subclass_of_type.subclass_of() {
                SubclassOfInner::Dynamic(dynamic_type) => Type::Dynamic(dynamic_type).bindings(db),

                // Most type[] constructor calls are handled by `try_call_constructor` and not via
                // getting the signature here. This signature can still be used in some cases (e.g.
                // evaluating callable subtyping). TODO improve this definition (intersection of
                // `__new__` and `__init__` signatures? and respect metaclass `__call__`).
                SubclassOfInner::Class(class) => Type::from(class).bindings(db),
            },

            Type::NominalInstance(_) | Type::ProtocolInstance(_) => {
                // Note that for objects that have a (possibly not callable!) `__call__` attribute,
                // we will get the signature of the `__call__` attribute, but will pass in the type
                // of the original object as the "callable type". That ensures that we get errors
                // like "`X` is not callable" instead of "`<type of illegal '__call__'>` is not
                // callable".
                match self
                    .member_lookup_with_policy(
                        db,
                        Name::new_static("__call__"),
                        MemberLookupPolicy::NO_INSTANCE_FALLBACK,
                    )
                    .place
                {
                    Place::Type(dunder_callable, boundness) => {
                        let mut bindings = dunder_callable.bindings(db);
                        bindings.replace_callable_type(dunder_callable, self);
                        if boundness == Boundness::PossiblyUnbound {
                            bindings.set_dunder_call_is_possibly_unbound();
                        }
                        bindings
                    }
                    Place::Unbound => CallableBinding::not_callable(self).into(),
                }
            }

            // Dynamic types are callable, and the return type is the same dynamic type. Similarly,
            // `Never` is always callable and returns `Never`.
            Type::Dynamic(_) | Type::Never => {
                Binding::single(self, Signature::dynamic(self)).into()
            }

            // Note that this correctly returns `None` if none of the union elements are callable.
            Type::Union(union) => Bindings::from_union(
                self,
                union
                    .elements(db)
                    .iter()
                    .map(|element| element.bindings(db)),
            ),

            Type::Intersection(_) => {
                Binding::single(self, Signature::todo("Type::Intersection.call()")).into()
            }

            // TODO: these are actually callable
            Type::MethodWrapper(_) | Type::DataclassDecorator(_) => {
                CallableBinding::not_callable(self).into()
            }

            // TODO: some `SpecialForm`s are callable (e.g. TypedDicts)
            Type::SpecialForm(_) => CallableBinding::not_callable(self).into(),

            Type::EnumLiteral(enum_literal) => enum_literal.enum_class_instance(db).bindings(db),

            Type::KnownInstance(known_instance) => {
                known_instance.instance_fallback(db).bindings(db)
            }

            Type::TypeAlias(alias) => alias.value_type(db).bindings(db),

            Type::PropertyInstance(_)
            | Type::AlwaysFalsy
            | Type::AlwaysTruthy
            | Type::IntLiteral(_)
            | Type::StringLiteral(_)
            | Type::BytesLiteral(_)
            | Type::BooleanLiteral(_)
            | Type::LiteralString
            | Type::BoundSuper(_)
            | Type::ModuleLiteral(_)
            | Type::TypeIs(_)
            | Type::TypedDict(_) => CallableBinding::not_callable(self).into(),
        }
    }

    /// Make sure that the attribute assignment `obj.attribute = value` is valid.
    ///
    /// `attribute` is the name of the attribute being assigned, and `value_ty` is the type of the right-hand side of
    /// the assignment.
    fn validate_attribute_assignment(
        self,
        db: &'db dyn Db,
        attribute: &str,
        value_ty: Type<'db>,
    ) -> AttributeAssignmentResults<'db> {
        let ensure_assignable_to = |attr_ty| -> AttributeAssignmentResult {
            if value_ty.is_assignable_to(db, attr_ty) {
                AttributeAssignmentResult::Ok
            } else {
                AttributeAssignmentResult::TypeMismatch(attr_ty)
            }
        };

        // Return true if this is an invalid assignment to a `Final` attribute.
        let invalid_assignment_to_final =
            |qualifiers: TypeQualifiers| -> bool { qualifiers.contains(TypeQualifiers::FINAL) };

        let mut results = AttributeAssignmentResults::empty();

        match self {
            Type::Union(union) => {
                if union.elements(db).iter().all(|elem| {
                    let res = elem.validate_attribute_assignment(db, attribute, value_ty);
                    if res.is_possibly_unbound() {
                        results.insert(AttributeAssignmentResult::PossiblyUnbound);
                    }
                    res.is_not_err()
                }) {
                    results.and(AttributeAssignmentResult::Ok)
                } else {
                    results.and(AttributeAssignmentResult::TypeMismatch(self))
                }
            }

            Type::Intersection(intersection) => {
                // TODO: Handle negative intersection elements
                if intersection.positive(db).iter().any(|elem| {
                    let res = elem.validate_attribute_assignment(db, attribute, value_ty);
                    if res.is_possibly_unbound() {
                        results.insert(AttributeAssignmentResult::PossiblyUnbound);
                    }
                    res.is_not_err()
                }) {
                    results.and(AttributeAssignmentResult::Ok)
                } else {
                    results.and(AttributeAssignmentResult::TypeMismatch(self))
                }
            }

            Type::TypeAlias(alias) => {
                self.validate_attribute_assignment(db, attribute, alias.value_type(db))
            }

            // Super instances do not allow attribute assignment
            Type::NominalInstance(instance)
                if instance.class(db).is_known(db, KnownClass::Super) =>
            {
                results.and(AttributeAssignmentResult::CannotAssign)
            }
            Type::BoundSuper(_) => results.and(AttributeAssignmentResult::CannotAssign),

            Type::Dynamic(..) | Type::Never => results.and(AttributeAssignmentResult::Ok),

            Type::NominalInstance(..)
            | Type::ProtocolInstance(_)
            | Type::BooleanLiteral(..)
            | Type::IntLiteral(..)
            | Type::StringLiteral(..)
            | Type::BytesLiteral(..)
            | Type::EnumLiteral(_)
            | Type::LiteralString
            | Type::SpecialForm(..)
            | Type::KnownInstance(..)
            | Type::PropertyInstance(..)
            | Type::FunctionLiteral(..)
            | Type::Callable(..)
            | Type::BoundMethod(_)
            | Type::MethodWrapper(_)
            | Type::WrapperDescriptor(_)
            | Type::DataclassDecorator(_)
            | Type::DataclassTransformer(_)
            | Type::TypeVar(..)
            | Type::AlwaysTruthy
            | Type::AlwaysFalsy
            | Type::TypeIs(_)
            | Type::TypedDict(_) => {
                // First, try to call the `__setattr__` dunder method. If this is present/defined, overrides
                // assigning the attributed by the normal mechanism.
                let setattr_dunder_call_result = self.try_call_dunder_with_policy(
                    db,
                    "__setattr__",
                    &mut CallArguments::positional([
                        Type::StringLiteral(StringLiteralType::new(db, Box::from(attribute))),
                        value_ty,
                    ]),
                    MemberLookupPolicy::MRO_NO_OBJECT_FALLBACK,
                );

                let check_setattr_return_type = |result: Bindings<'db>| match result.return_type(db)
                {
                    Type::Never => {
                        let is_setattr_synthesized = match self.class_member_with_policy(
                            db,
                            "__setattr__".into(),
                            MemberLookupPolicy::MRO_NO_OBJECT_FALLBACK,
                        ) {
                            PlaceAndQualifiers {
                                place: Place::Type(attr_ty, _),
                                qualifiers: _,
                            } => attr_ty.is_callable_type(),
                            _ => false,
                        };

                        let member_exists = !self.member(db, attribute).place.is_unbound();

                        if !member_exists {
                            AttributeAssignmentResult::CannotAssignToUnresolved
                        } else if is_setattr_synthesized {
                            AttributeAssignmentResult::ReadOnlyProperty
                        } else {
                            AttributeAssignmentResult::SetAttrReturnsNeverOrNoReturn
                        }
                    }
                    _ => AttributeAssignmentResult::Ok,
                };

                match setattr_dunder_call_result {
                    Ok(bindings) => results.and(check_setattr_return_type(bindings)),
                    Err(CallDunderError::PossiblyUnbound(bindings)) => {
                        results.and(check_setattr_return_type(*bindings))
                    }
                    Err(CallDunderError::CallError(..)) => {
                        results.and(AttributeAssignmentResult::FailToSetAttr)
                    }
                    Err(CallDunderError::MethodNotAvailable) => {
                        match self.class_member(db, attribute.into()) {
                            meta_attr @ PlaceAndQualifiers { .. } if meta_attr.is_class_var() => {
                                results.and(AttributeAssignmentResult::CannotAssignToClassVar)
                            }
                            PlaceAndQualifiers {
                                place: Place::Type(meta_attr_ty, meta_attr_boundness),
                                qualifiers,
                            } => {
                                if invalid_assignment_to_final(qualifiers) {
                                    return results
                                        .and(AttributeAssignmentResult::CannotAssignToFinal);
                                }

                                // Check if it is assignable to the meta attribute type.
                                if let Place::Type(meta_dunder_set, _) =
                                    meta_attr_ty.class_member(db, "__set__".into()).place
                                {
                                    let successful_call = meta_dunder_set
                                        .try_call(
                                            db,
                                            &CallArguments::positional([
                                                meta_attr_ty,
                                                self,
                                                value_ty,
                                            ]),
                                        )
                                        .is_ok();

                                    if successful_call {
                                        results.insert(AttributeAssignmentResult::Ok);
                                    } else {
                                        results.insert(AttributeAssignmentResult::FailToSet);
                                    }
                                } else {
                                    results.insert(ensure_assignable_to(meta_attr_ty));
                                }

                                // Check if it is assignable to the instance attribute type.
                                if meta_attr_boundness == Boundness::PossiblyUnbound {
                                    let (assignable, boundness) = if let Place::Type(
                                        instance_attr_ty,
                                        instance_attr_boundness,
                                    ) =
                                        self.instance_member(db, attribute).place
                                    {
                                        (
                                            ensure_assignable_to(instance_attr_ty),
                                            instance_attr_boundness,
                                        )
                                    } else {
                                        (AttributeAssignmentResult::Ok, Boundness::PossiblyUnbound)
                                    };

                                    results.insert(assignable);

                                    if boundness == Boundness::PossiblyUnbound {
                                        results.insert(AttributeAssignmentResult::PossiblyUnbound);
                                    }
                                } else {
                                    results.insert(AttributeAssignmentResult::Ok);
                                }

                                results
                            }

                            PlaceAndQualifiers {
                                place: Place::Unbound,
                                ..
                            } => {
                                if let PlaceAndQualifiers {
                                    place: Place::Type(instance_attr_ty, instance_attr_boundness),
                                    qualifiers,
                                } = self.instance_member(db, attribute)
                                {
                                    if invalid_assignment_to_final(qualifiers) {
                                        return results
                                            .and(AttributeAssignmentResult::CannotAssignToFinal);
                                    }

                                    if instance_attr_boundness == Boundness::PossiblyUnbound {
                                        results.insert(AttributeAssignmentResult::PossiblyUnbound);
                                    }
                                    results.and(ensure_assignable_to(instance_attr_ty))
                                } else {
                                    results.and(AttributeAssignmentResult::Unresolved)
                                }
                            }
                        }
                    }
                }
            }

            Type::ClassLiteral(..) | Type::GenericAlias(..) | Type::SubclassOf(..) => {
                match self.class_member(db, attribute.into()) {
                    PlaceAndQualifiers {
                        place: Place::Type(meta_attr_ty, meta_attr_boundness),
                        qualifiers,
                    } => {
                        if invalid_assignment_to_final(qualifiers) {
                            return results.and(AttributeAssignmentResult::CannotAssignToFinal);
                        }

                        // Check if it is assignable to the meta attribute type.
                        if let Place::Type(meta_dunder_set, _) =
                            meta_attr_ty.class_member(db, "__set__".into()).place
                        {
                            let successful_call = meta_dunder_set
                                .try_call(
                                    db,
                                    &CallArguments::positional([meta_attr_ty, self, value_ty]),
                                )
                                .is_ok();

                            if successful_call {
                                results.insert(AttributeAssignmentResult::Ok);
                            } else {
                                results.insert(AttributeAssignmentResult::FailToSet);
                            }
                        } else {
                            results.insert(ensure_assignable_to(meta_attr_ty));
                        }

                        // Check if it is assignable to the class attribute type.
                        if meta_attr_boundness == Boundness::PossiblyUnbound {
                            let (assignable, boundness) =
                                if let Place::Type(class_attr_ty, class_attr_boundness) = self
                                    .find_name_in_mro(db, attribute)
                                    .expect("called on Type::ClassLiteral or Type::SubclassOf")
                                    .place
                                {
                                    (ensure_assignable_to(class_attr_ty), class_attr_boundness)
                                } else {
                                    (AttributeAssignmentResult::Ok, Boundness::PossiblyUnbound)
                                };

                            if boundness == Boundness::PossiblyUnbound {
                                results.insert(AttributeAssignmentResult::PossiblyUnbound);
                            }

                            results.insert(assignable);
                        } else {
                            results.insert(AttributeAssignmentResult::Ok);
                        }

                        results
                    }
                    PlaceAndQualifiers {
                        place: Place::Unbound,
                        ..
                    } => {
                        if let PlaceAndQualifiers {
                            place: Place::Type(class_attr_ty, class_attr_boundness),
                            qualifiers,
                        } = self
                            .find_name_in_mro(db, attribute)
                            .expect("called on Type::ClassLiteral or Type::SubclassOf")
                        {
                            if invalid_assignment_to_final(qualifiers) {
                                return results.and(AttributeAssignmentResult::CannotAssignToFinal);
                            }

                            if class_attr_boundness == Boundness::PossiblyUnbound {
                                results.insert(AttributeAssignmentResult::PossiblyUnbound);
                            }
                            results.and(ensure_assignable_to(class_attr_ty))
                        } else {
                            let attribute_is_bound_on_instance =
                                self.to_instance(db).is_some_and(|instance| {
                                    !instance.instance_member(db, attribute).place.is_unbound()
                                });

                            // Attribute is declared or bound on instance. Forbid access from the class object
                            if attribute_is_bound_on_instance {
                                results.and(AttributeAssignmentResult::CannotAssignToInstanceAttr)
                            } else {
                                results.and(AttributeAssignmentResult::Unresolved)
                            }
                        }
                    }
                }
            }

            Type::ModuleLiteral(module) => {
                if let Place::Type(attr_ty, _) = module.static_member(db, attribute).place {
                    if value_ty.is_assignable_to(db, attr_ty) {
                        results.and(AttributeAssignmentResult::Ok)
                    } else {
                        results.and(AttributeAssignmentResult::TypeMismatch(attr_ty))
                    }
                } else {
                    results.and(AttributeAssignmentResult::Unresolved)
                }
            }
        }
    }

    /// Calls `self`. Returns a [`CallError`] if `self` is (always or possibly) not callable, or if
    /// the arguments are not compatible with the formal parameters.
    ///
    /// You get back a [`Bindings`] for both successful and unsuccessful calls.
    /// It contains information about which formal parameters each argument was matched to,
    /// and about any errors matching arguments and parameters.
    fn try_call(
        self,
        db: &'db dyn Db,
        argument_types: &CallArguments<'_, 'db>,
    ) -> Result<Bindings<'db>, CallError<'db>> {
        self.try_call_impl(db, argument_types, &HasRelationToVisitor::new(true))
    }

    fn try_call_impl(
        self,
        db: &'db dyn Db,
        argument_types: &CallArguments<'_, 'db>,
        visitor: &HasRelationToVisitor<'db>,
    ) -> Result<Bindings<'db>, CallError<'db>> {
        self.bindings(db)
            .match_parameters(argument_types)
            .check_types_impl(db, argument_types, visitor)
    }

    /// Look up a dunder method on the meta-type of `self` and call it.
    ///
    /// Returns an `Err` if the dunder method can't be called,
    /// or the given arguments are not valid.
    fn try_call_dunder(
        self,
        db: &'db dyn Db,
        name: &str,
        mut argument_types: CallArguments<'_, 'db>,
    ) -> Result<Bindings<'db>, CallDunderError<'db>> {
        self.try_call_dunder_with_policy(
            db,
            name,
            &mut argument_types,
            MemberLookupPolicy::default(),
        )
    }

    /// Same as `try_call_dunder`, but allows specifying a policy for the member lookup. In
    /// particular, this allows to specify `MemberLookupPolicy::MRO_NO_OBJECT_FALLBACK` to avoid
    /// looking up dunder methods on `object`, which is needed for functions like `__init__`,
    /// `__new__`, or `__setattr__`.
    ///
    /// Note that `NO_INSTANCE_FALLBACK` is always added to the policy, since implicit calls to
    /// dunder methods never access instance members.
    fn try_call_dunder_with_policy(
        self,
        db: &'db dyn Db,
        name: &str,
        argument_types: &mut CallArguments<'_, 'db>,
        policy: MemberLookupPolicy,
    ) -> Result<Bindings<'db>, CallDunderError<'db>> {
        // Implicit calls to dunder methods never access instance members, so we pass
        // `NO_INSTANCE_FALLBACK` here in addition to other policies:
        match self
            .member_lookup_with_policy(
                db,
                name.into(),
                policy | MemberLookupPolicy::NO_INSTANCE_FALLBACK,
            )
            .place
        {
            Place::Type(dunder_callable, boundness) => {
                let bindings = dunder_callable
                    .bindings(db)
                    .match_parameters(argument_types)
                    .check_types(db, argument_types)?;
                if boundness == Boundness::PossiblyUnbound {
                    return Err(CallDunderError::PossiblyUnbound(Box::new(bindings)));
                }
                Ok(bindings)
            }
            Place::Unbound => Err(CallDunderError::MethodNotAvailable),
        }
    }

    /// Returns a tuple spec describing the elements that are produced when iterating over `self`.
    ///
    /// This method should only be used outside of type checking because it omits any errors.
    /// For type checking, use [`try_iterate`](Self::try_iterate) instead.
    fn iterate(self, db: &'db dyn Db) -> Cow<'db, TupleSpec<'db>> {
        self.try_iterate(db)
            .unwrap_or_else(|err| Cow::Owned(TupleSpec::homogeneous(err.fallback_element_type(db))))
    }

    /// Given the type of an object that is iterated over in some way,
    /// return a tuple spec describing the type of objects that are yielded by that iteration.
    ///
    /// E.g., for the following call, given the type of `x`, infer the types of the values that are
    /// splatted into `y`'s positional arguments:
    /// ```python
    /// y(*x)
    /// ```
    fn try_iterate(self, db: &'db dyn Db) -> Result<Cow<'db, TupleSpec<'db>>, IterationError<'db>> {
        self.try_iterate_with_mode(db, EvaluationMode::Sync)
    }

    fn try_iterate_with_mode(
        self,
        db: &'db dyn Db,
        mode: EvaluationMode,
    ) -> Result<Cow<'db, TupleSpec<'db>>, IterationError<'db>> {
        // We will not infer precise heterogeneous tuple specs for literals with lengths above this threshold.
        // The threshold here is somewhat arbitrary and conservative; it could be increased if needed.
        // However, it's probably very rare to need heterogeneous unpacking inference for long string literals
        // or bytes literals, and creating long heterogeneous tuple specs has a performance cost.
        const MAX_TUPLE_LENGTH: usize = 128;

        if mode.is_async() {
            let try_call_dunder_anext_on_iterator = |iterator: Type<'db>| -> Result<
                Result<Type<'db>, AwaitError<'db>>,
                CallDunderError<'db>,
            > {
                iterator
                    .try_call_dunder(db, "__anext__", CallArguments::none())
                    .map(|dunder_anext_outcome| dunder_anext_outcome.return_type(db).try_await(db))
            };

            return match self.try_call_dunder(db, "__aiter__", CallArguments::none()) {
                Ok(dunder_aiter_bindings) => {
                    let iterator = dunder_aiter_bindings.return_type(db);
                    match try_call_dunder_anext_on_iterator(iterator) {
                        Ok(Ok(result)) => Ok(Cow::Owned(TupleSpec::homogeneous(result))),
                        Ok(Err(AwaitError::InvalidReturnType(..))) => {
                            Err(IterationError::UnboundAiterError)
                        } // TODO: __anext__ is bound, but is not properly awaitable
                        Err(dunder_anext_error) | Ok(Err(AwaitError::Call(dunder_anext_error))) => {
                            Err(IterationError::IterReturnsInvalidIterator {
                                iterator,
                                dunder_error: dunder_anext_error,
                                mode,
                            })
                        }
                    }
                }
                Err(CallDunderError::PossiblyUnbound(dunder_aiter_bindings)) => {
                    let iterator = dunder_aiter_bindings.return_type(db);
                    match try_call_dunder_anext_on_iterator(iterator) {
                        Ok(_) => Err(IterationError::IterCallError {
                            kind: CallErrorKind::PossiblyNotCallable,
                            bindings: dunder_aiter_bindings,
                            mode,
                        }),
                        Err(dunder_anext_error) => {
                            Err(IterationError::IterReturnsInvalidIterator {
                                iterator,
                                dunder_error: dunder_anext_error,
                                mode,
                            })
                        }
                    }
                }
                Err(CallDunderError::CallError(kind, bindings)) => {
                    Err(IterationError::IterCallError {
                        kind,
                        bindings,
                        mode,
                    })
                }
                Err(CallDunderError::MethodNotAvailable) => Err(IterationError::UnboundAiterError),
            };
        }

        let special_case = match self {
            Type::NominalInstance(nominal) => nominal.tuple_spec(db),
            Type::GenericAlias(alias) if alias.origin(db).is_tuple(db) => {
                Some(Cow::Owned(TupleSpec::homogeneous(todo_type!(
                    "*tuple[] annotations"
                ))))
            }
            Type::StringLiteral(string_literal_ty) => {
                let string_literal = string_literal_ty.value(db);
                let spec = if string_literal.len() < MAX_TUPLE_LENGTH {
                    TupleSpec::heterogeneous(
                        string_literal
                            .chars()
                            .map(|c| Type::string_literal(db, &c.to_string())),
                    )
                } else {
                    TupleSpec::homogeneous(Type::LiteralString)
                };
                Some(Cow::Owned(spec))
            }
            Type::BytesLiteral(bytes) => {
                let bytes_literal = bytes.value(db);
                let spec = if bytes_literal.len() < MAX_TUPLE_LENGTH {
                    TupleSpec::heterogeneous(
                        bytes_literal
                            .iter()
                            .map(|b| Type::IntLiteral(i64::from(*b))),
                    )
                } else {
                    TupleSpec::homogeneous(KnownClass::Int.to_instance(db))
                };
                Some(Cow::Owned(spec))
            }
            Type::Never => {
                // The dunder logic below would have us return `tuple[Never, ...]`, which eagerly
                // simplifies to `tuple[()]`. That will will cause us to emit false positives if we
                // index into the tuple. Using `tuple[Unknown, ...]` avoids these false positives.
                // TODO: Consider removing this special case, and instead hide the indexing
                // diagnostic in unreachable code.
                Some(Cow::Owned(TupleSpec::homogeneous(Type::unknown())))
            }
            Type::TypeAlias(alias) => {
                Some(alias.value_type(db).try_iterate_with_mode(db, mode)?)
            }
            Type::NonInferableTypeVar(tvar) => match tvar.typevar(db).bound_or_constraints(db) {
                Some(TypeVarBoundOrConstraints::UpperBound(bound)) => {
                    Some(bound.try_iterate_with_mode(db, mode)?)
                }
                // TODO: could we create a "union of tuple specs"...?
                // (Same question applies to the `Type::Union()` branch lower down)
                Some(TypeVarBoundOrConstraints::Constraints(_)) | None => None
            },
            Type::TypeVar(_) => unreachable!(
                "should not be able to iterate over type variable {} in inferable position",
                self.display(db)
            ),
            // N.B. These special cases aren't strictly necessary, they're just obvious optimizations
            Type::LiteralString | Type::Dynamic(_) => Some(Cow::Owned(TupleSpec::homogeneous(self))),

            Type::FunctionLiteral(_)
            | Type::GenericAlias(_)
            | Type::BoundMethod(_)
            | Type::MethodWrapper(_)
            | Type::WrapperDescriptor(_)
            | Type::DataclassDecorator(_)
            | Type::DataclassTransformer(_)
            | Type::Callable(_)
            | Type::ModuleLiteral(_)
            // We could infer a precise tuple spec for enum classes with members,
            // but it's not clear whether that's worth the added complexity:
            // you'd have to check that `EnumMeta.__iter__` is not overridden for it to be sound
            // (enums can have `EnumMeta` subclasses as their metaclasses).
            | Type::ClassLiteral(_)
            | Type::SubclassOf(_)
            | Type::ProtocolInstance(_)
            | Type::SpecialForm(_)
            | Type::KnownInstance(_)
            | Type::PropertyInstance(_)
            | Type::Union(_)
            | Type::Intersection(_)
            | Type::AlwaysTruthy
            | Type::AlwaysFalsy
            | Type::IntLiteral(_)
            | Type::BooleanLiteral(_)
            | Type::EnumLiteral(_)
            | Type::BoundSuper(_)
            | Type::TypeIs(_)
            | Type::TypedDict(_) => None
        };

        if let Some(special_case) = special_case {
            return Ok(special_case);
        }

        let try_call_dunder_getitem = || {
            self.try_call_dunder(
                db,
                "__getitem__",
                CallArguments::positional([KnownClass::Int.to_instance(db)]),
            )
            .map(|dunder_getitem_outcome| dunder_getitem_outcome.return_type(db))
        };

        let try_call_dunder_next_on_iterator = |iterator: Type<'db>| {
            iterator
                .try_call_dunder(db, "__next__", CallArguments::none())
                .map(|dunder_next_outcome| dunder_next_outcome.return_type(db))
        };

        let dunder_iter_result = self
            .try_call_dunder(db, "__iter__", CallArguments::none())
            .map(|dunder_iter_outcome| dunder_iter_outcome.return_type(db));

        match dunder_iter_result {
            Ok(iterator) => {
                // `__iter__` is definitely bound and calling it succeeds.
                // See what calling `__next__` on the object returned by `__iter__` gives us...
                try_call_dunder_next_on_iterator(iterator)
                    .map(|ty| Cow::Owned(TupleSpec::homogeneous(ty)))
                    .map_err(
                        |dunder_next_error| IterationError::IterReturnsInvalidIterator {
                            iterator,
                            dunder_error: dunder_next_error,
                            mode,
                        },
                    )
            }

            // `__iter__` is possibly unbound...
            Err(CallDunderError::PossiblyUnbound(dunder_iter_outcome)) => {
                let iterator = dunder_iter_outcome.return_type(db);

                match try_call_dunder_next_on_iterator(iterator) {
                    Ok(dunder_next_return) => {
                        try_call_dunder_getitem()
                            .map(|dunder_getitem_return_type| {
                                // If `__iter__` is possibly unbound,
                                // but it returns an object that has a bound and valid `__next__` method,
                                // *and* the object has a bound and valid `__getitem__` method,
                                // we infer a union of the type returned by the `__next__` method
                                // and the type returned by the `__getitem__` method.
                                //
                                // No diagnostic is emitted; iteration will always succeed!
                                Cow::Owned(TupleSpec::homogeneous(UnionType::from_elements(
                                    db,
                                    [dunder_next_return, dunder_getitem_return_type],
                                )))
                            })
                            .map_err(|dunder_getitem_error| {
                                IterationError::PossiblyUnboundIterAndGetitemError {
                                    dunder_next_return,
                                    dunder_getitem_error,
                                }
                            })
                    }

                    Err(dunder_next_error) => Err(IterationError::IterReturnsInvalidIterator {
                        iterator,
                        dunder_error: dunder_next_error,
                        mode,
                    }),
                }
            }

            // `__iter__` is definitely bound but it can't be called with the expected arguments
            Err(CallDunderError::CallError(kind, bindings)) => Err(IterationError::IterCallError {
                kind,
                bindings,
                mode,
            }),

            // There's no `__iter__` method. Try `__getitem__` instead...
            Err(CallDunderError::MethodNotAvailable) => try_call_dunder_getitem()
                .map(|ty| Cow::Owned(TupleSpec::homogeneous(ty)))
                .map_err(
                    |dunder_getitem_error| IterationError::UnboundIterAndGetitemError {
                        dunder_getitem_error,
                    },
                ),
        }
    }

    /// Returns the type bound from a context manager with type `self`.
    ///
    /// This method should only be used outside of type checking because it omits any errors.
    /// For type checking, use [`try_enter_with_mode`](Self::try_enter_with_mode) instead.
    fn enter(self, db: &'db dyn Db) -> Type<'db> {
        self.try_enter_with_mode(db, EvaluationMode::Sync)
            .unwrap_or_else(|err| err.fallback_enter_type(db))
    }

    /// Returns the type bound from a context manager with type `self`.
    ///
    /// This method should only be used outside of type checking because it omits any errors.
    /// For type checking, use [`try_enter_with_mode`](Self::try_enter_with_mode) instead.
    fn aenter(self, db: &'db dyn Db) -> Type<'db> {
        self.try_enter_with_mode(db, EvaluationMode::Async)
            .unwrap_or_else(|err| err.fallback_enter_type(db))
    }

    /// Given the type of an object that is used as a context manager (i.e. in a `with` statement),
    /// return the return type of its `__enter__` or `__aenter__` method, which is bound to any potential targets.
    ///
    /// E.g., for the following `with` statement, given the type of `x`, infer the type of `y`:
    /// ```python
    /// with x as y:
    ///     pass
    /// ```
    fn try_enter_with_mode(
        self,
        db: &'db dyn Db,
        mode: EvaluationMode,
    ) -> Result<Type<'db>, ContextManagerError<'db>> {
        let (enter_method, exit_method) = match mode {
            EvaluationMode::Async => ("__aenter__", "__aexit__"),
            EvaluationMode::Sync => ("__enter__", "__exit__"),
        };

        let enter = self.try_call_dunder(db, enter_method, CallArguments::none());
        let exit = self.try_call_dunder(
            db,
            exit_method,
            CallArguments::positional([Type::none(db), Type::none(db), Type::none(db)]),
        );

        // TODO: Make use of Protocols when we support it (the manager be assignable to `contextlib.AbstractContextManager`).
        match (enter, exit) {
            (Ok(enter), Ok(_)) => {
                let ty = enter.return_type(db);
                Ok(if mode.is_async() {
                    ty.try_await(db).unwrap_or(Type::unknown())
                } else {
                    ty
                })
            }
            (Ok(enter), Err(exit_error)) => {
                let ty = enter.return_type(db);
                Err(ContextManagerError::Exit {
                    enter_return_type: if mode.is_async() {
                        ty.try_await(db).unwrap_or(Type::unknown())
                    } else {
                        ty
                    },
                    exit_error,
                    mode,
                })
            }
            // TODO: Use the `exit_ty` to determine if any raised exception is suppressed.
            (Err(enter_error), Ok(_)) => Err(ContextManagerError::Enter(enter_error, mode)),
            (Err(enter_error), Err(exit_error)) => Err(ContextManagerError::EnterAndExit {
                enter_error,
                exit_error,
                mode,
            }),
        }
    }

    /// Resolve the type of an `await …` expression where `self` is the type of the awaitable.
    fn try_await(self, db: &'db dyn Db) -> Result<Type<'db>, AwaitError<'db>> {
        let await_result = self.try_call_dunder(db, "__await__", CallArguments::none());
        match await_result {
            Ok(bindings) => {
                let return_type = bindings.return_type(db);
                Ok(return_type.generator_return_type(db).ok_or_else(|| {
                    AwaitError::InvalidReturnType(return_type, Box::new(bindings))
                })?)
            }
            Err(call_error) => Err(AwaitError::Call(call_error)),
        }
    }

    /// Get the return type of a `yield from …` expression where `self` is the type of the generator.
    ///
    /// This corresponds to the `ReturnT` parameter of the generic `typing.Generator[YieldT, SendT, ReturnT]`
    /// protocol.
    fn generator_return_type(self, db: &'db dyn Db) -> Option<Type<'db>> {
        // TODO: Ideally, we would first try to upcast `self` to an instance of `Generator` and *then*
        // match on the protocol instance to get the `ReturnType` type parameter. For now, implement
        // an ad-hoc solution that works for protocols and instances of classes that explicitly inherit
        // from the `Generator` protocol, such as `types.GeneratorType`.

        let from_class_base = |base: ClassBase<'db>| {
            let class = base.into_class()?;
            if class.is_known(db, KnownClass::Generator) {
                if let Some(specialization) = class.class_literal_specialized(db, None).1 {
                    if let [_, _, return_ty] = specialization.types(db) {
                        return Some(*return_ty);
                    }
                }
            }
            None
        };

        match self {
            Type::NominalInstance(instance) => {
                instance.class(db).iter_mro(db).find_map(from_class_base)
            }
            Type::ProtocolInstance(instance) => {
                if let Protocol::FromClass(class) = instance.inner {
                    class.iter_mro(db).find_map(from_class_base)
                } else {
                    None
                }
            }
            Type::Union(union) => union.try_map(db, |ty| ty.generator_return_type(db)),
            ty @ (Type::Dynamic(_) | Type::Never) => Some(ty),
            _ => None,
        }
    }

    /// Given a class literal or non-dynamic `SubclassOf` type, try calling it (creating an instance)
    /// and return the resulting instance type.
    ///
    /// Models `type.__call__` behavior.
    /// TODO: model metaclass `__call__`.
    ///
    /// E.g., for the following code, infer the type of `Foo()`:
    /// ```python
    /// class Foo:
    ///     pass
    ///
    /// Foo()
    /// ```
    fn try_call_constructor(
        self,
        db: &'db dyn Db,
        argument_types: CallArguments<'_, 'db>,
    ) -> Result<Type<'db>, ConstructorCallError<'db>> {
        debug_assert!(matches!(
            self,
            Type::ClassLiteral(_) | Type::GenericAlias(_) | Type::SubclassOf(_)
        ));

        // If we are trying to construct a non-specialized generic class, we should use the
        // constructor parameters to try to infer the class specialization. To do this, we need to
        // tweak our member lookup logic a bit. Normally, when looking up a class or instance
        // member, we first apply the class's default specialization, and apply that specialization
        // to the type of the member. To infer a specialization from the argument types, we need to
        // have the class's typevars still in the method signature when we attempt to call it. To
        // do this, we instead use the _identity_ specialization, which maps each of the class's
        // generic typevars to itself.
        let (generic_origin, generic_context, self_type) = match self {
            Type::ClassLiteral(class) => match class.generic_context(db) {
                Some(generic_context) => (
                    Some(class),
                    Some(generic_context),
                    Type::from(class.apply_specialization(db, |_| {
                        // It is important that identity_specialization specializes the class with
                        // _inferable_ typevars, so that our specialization inference logic will
                        // try to find a specialization for them.
                        generic_context.identity_specialization(db)
                    })),
                ),
                _ => (None, None, self),
            },
            _ => (None, None, self),
        };

        // As of now we do not model custom `__call__` on meta-classes, so the code below
        // only deals with interplay between `__new__` and `__init__` methods.
        // The logic is roughly as follows:
        // 1. If `__new__` is defined anywhere in the MRO (except for `object`, since it is always
        //    present), we call it and analyze outcome. We then analyze `__init__` call, but only
        //    if it is defined somewhere except object. This is because `object.__init__`
        //    allows arbitrary arguments if and only if `__new__` is defined, but typeshed
        //    defines `__init__` for `object` with no arguments.
        // 2. If `__new__` is not found, we call `__init__`. Here, we allow it to fallback all
        //    the way to `object` (single `self` argument call). This time it is correct to
        //    fallback to `object.__init__`, since it will indeed check that no arguments are
        //    passed.
        //
        // Note that we currently ignore `__new__` return type, since we do not yet support `Self`
        // and most builtin classes use it as return type annotation. We always return the instance
        // type.

        // Lookup `__new__` method in the MRO up to, but not including, `object`. Also, we must
        // avoid `__new__` on `type` since per descriptor protocol, if `__new__` is not defined on
        // a class, metaclass attribute would take precedence. But by avoiding `__new__` on
        // `object` we would inadvertently unhide `__new__` on `type`, which is not what we want.
        // An alternative might be to not skip `object.__new__` but instead mark it such that it's
        // easy to check if that's the one we found?
        // Note that `__new__` is a static method, so we must inject the `cls` argument.
        let new_method = self_type.lookup_dunder_new(db, ());
        let new_call_outcome = new_method.and_then(|new_method| {
            match new_method.place.try_call_dunder_get(db, self_type) {
                Place::Type(new_method, boundness) => {
                    let result =
                        new_method.try_call(db, argument_types.with_self(Some(self_type)).as_ref());
                    if boundness == Boundness::PossiblyUnbound {
                        Some(Err(DunderNewCallError::PossiblyUnbound(result.err())))
                    } else {
                        Some(result.map_err(DunderNewCallError::CallError))
                    }
                }
                Place::Unbound => None,
            }
        });

        // Construct an instance type that we can use to look up the `__init__` instance method.
        // This performs the same logic as `Type::to_instance`, except for generic class literals.
        // TODO: we should use the actual return type of `__new__` to determine the instance type
        let init_ty = self_type
            .to_instance(db)
            .expect("type should be convertible to instance type");

        let init_call_outcome = if new_call_outcome.is_none()
            || !init_ty
                .member_lookup_with_policy(
                    db,
                    "__init__".into(),
                    MemberLookupPolicy::NO_INSTANCE_FALLBACK
                        | MemberLookupPolicy::MRO_NO_OBJECT_FALLBACK,
                )
                .place
                .is_unbound()
        {
            Some(init_ty.try_call_dunder(db, "__init__", argument_types))
        } else {
            None
        };

        // Note that we use `self` here, not `self_type`, so that if constructor argument inference
        // fails, we fail back to the default specialization.
        let instance_ty = self
            .to_instance(db)
            .expect("type should be convertible to instance type");

        match (generic_origin, new_call_outcome, init_call_outcome) {
            // All calls are successful or not called at all
            (
                Some(generic_origin),
                new_call_outcome @ (None | Some(Ok(_))),
                init_call_outcome @ (None | Some(Ok(_))),
            ) => {
                fn combine_specializations<'db>(
                    db: &'db dyn Db,
                    s1: Option<Specialization<'db>>,
                    s2: Option<Specialization<'db>>,
                ) -> Option<Specialization<'db>> {
                    match (s1, s2) {
                        (None, None) => None,
                        (Some(s), None) | (None, Some(s)) => Some(s),
                        (Some(s1), Some(s2)) => Some(s1.combine(db, s2)),
                    }
                }

                let new_specialization = new_call_outcome
                    .and_then(Result::ok)
                    .as_ref()
                    .and_then(Bindings::single_element)
                    .into_iter()
                    .flat_map(CallableBinding::matching_overloads)
                    .next()
                    .and_then(|(_, binding)| binding.inherited_specialization())
                    .filter(|specialization| {
                        Some(specialization.generic_context(db)) == generic_context
                    });
                let init_specialization = init_call_outcome
                    .and_then(Result::ok)
                    .as_ref()
                    .and_then(Bindings::single_element)
                    .into_iter()
                    .flat_map(CallableBinding::matching_overloads)
                    .next()
                    .and_then(|(_, binding)| binding.inherited_specialization())
                    .filter(|specialization| {
                        Some(specialization.generic_context(db)) == generic_context
                    });
                let specialization =
                    combine_specializations(db, new_specialization, init_specialization);
                let specialized = specialization
                    .map(|specialization| {
                        Type::instance(
                            db,
                            generic_origin.apply_specialization(db, |_| specialization),
                        )
                    })
                    .unwrap_or(instance_ty);
                Ok(specialized)
            }

            (None, None | Some(Ok(_)), None | Some(Ok(_))) => Ok(instance_ty),

            (_, None | Some(Ok(_)), Some(Err(error))) => {
                // no custom `__new__` or it was called and succeeded, but `__init__` failed.
                Err(ConstructorCallError::Init(instance_ty, error))
            }
            (_, Some(Err(error)), None | Some(Ok(_))) => {
                // custom `__new__` was called and failed, but init is ok
                Err(ConstructorCallError::New(instance_ty, error))
            }
            (_, Some(Err(new_error)), Some(Err(init_error))) => {
                // custom `__new__` was called and failed, and `__init__` is also not ok
                Err(ConstructorCallError::NewAndInit(
                    instance_ty,
                    new_error,
                    init_error,
                ))
            }
        }
    }

    #[must_use]
    pub(crate) fn to_instance(self, db: &'db dyn Db) -> Option<Type<'db>> {
        match self {
            Type::Dynamic(_) | Type::Never => Some(self),
            Type::ClassLiteral(class) => Some(Type::instance(db, class.default_specialization(db))),
            Type::GenericAlias(alias) => Some(Type::instance(db, ClassType::from(alias))),
            Type::SubclassOf(subclass_of_ty) => Some(subclass_of_ty.to_instance(db)),
            Type::Union(union) => union.to_instance(db),
            // If there is no bound or constraints on a typevar `T`, `T: object` implicitly, which
            // has no instance type. Otherwise, synthesize a typevar with bound or constraints
            // mapped through `to_instance`.
            Type::NonInferableTypeVar(bound_typevar) => {
                Some(Type::NonInferableTypeVar(bound_typevar.to_instance(db)?))
            }
            Type::TypeVar(bound_typevar) => Some(Type::TypeVar(bound_typevar.to_instance(db)?)),
            Type::TypeAlias(alias) => alias.value_type(db).to_instance(db),
            Type::Intersection(_) => Some(todo_type!("Type::Intersection.to_instance")),
            Type::BooleanLiteral(_)
            | Type::BytesLiteral(_)
            | Type::EnumLiteral(_)
            | Type::FunctionLiteral(_)
            | Type::Callable(..)
            | Type::MethodWrapper(_)
            | Type::BoundMethod(_)
            | Type::WrapperDescriptor(_)
            | Type::DataclassDecorator(_)
            | Type::DataclassTransformer(_)
            | Type::NominalInstance(_)
            | Type::ProtocolInstance(_)
            | Type::SpecialForm(_)
            | Type::KnownInstance(_)
            | Type::PropertyInstance(_)
            | Type::ModuleLiteral(_)
            | Type::IntLiteral(_)
            | Type::StringLiteral(_)
            | Type::LiteralString
            | Type::BoundSuper(_)
            | Type::AlwaysTruthy
            | Type::AlwaysFalsy
            | Type::TypeIs(_)
            | Type::TypedDict(_) => None,
        }
    }

    /// If we see a value of this type used as a type expression, what type does it name?
    ///
    /// For example, the builtin `int` as a value expression is of type
    /// `Type::ClassLiteral(builtins.int)`, that is, it is the `int` class itself. As a type
    /// expression, it names the type `Type::NominalInstance(builtins.int)`, that is, all objects whose
    /// `__class__` is `int`.
    ///
    /// The `scope_id` and `typevar_binding_context` arguments must always come from the file we are currently inferring, so
    /// as to avoid cross-module AST dependency.
    pub(crate) fn in_type_expression(
        &self,
        db: &'db dyn Db,
        scope_id: ScopeId<'db>,
        typevar_binding_context: Option<Definition<'db>>,
    ) -> Result<Type<'db>, InvalidTypeExpressionError<'db>> {
        match self {
            // Special cases for `float` and `complex`
            // https://typing.python.org/en/latest/spec/special-types.html#special-cases-for-float-and-complex
            Type::ClassLiteral(class) => {
                let ty = match class.known(db) {
                    Some(KnownClass::Any) => Type::any(),
                    Some(KnownClass::Complex) => UnionType::from_elements(
                        db,
                        [
                            KnownClass::Int.to_instance(db),
                            KnownClass::Float.to_instance(db),
                            KnownClass::Complex.to_instance(db),
                        ],
                    ),
                    Some(KnownClass::Float) => UnionType::from_elements(
                        db,
                        [
                            KnownClass::Int.to_instance(db),
                            KnownClass::Float.to_instance(db),
                        ],
                    ),
                    _ if class.is_typed_dict(db) => Type::typed_dict(*class),
                    _ => Type::instance(db, class.default_specialization(db)),
                };
                Ok(ty)
            }
            Type::GenericAlias(alias) if alias.is_typed_dict(db) => Ok(Type::typed_dict(*alias)),
            Type::GenericAlias(alias) => Ok(Type::instance(db, ClassType::from(*alias))),

            Type::SubclassOf(_)
            | Type::BooleanLiteral(_)
            | Type::BytesLiteral(_)
            | Type::EnumLiteral(_)
            | Type::AlwaysTruthy
            | Type::AlwaysFalsy
            | Type::IntLiteral(_)
            | Type::LiteralString
            | Type::ModuleLiteral(_)
            | Type::StringLiteral(_)
            | Type::NonInferableTypeVar(_)
            | Type::TypeVar(_)
            | Type::Callable(_)
            | Type::BoundMethod(_)
            | Type::WrapperDescriptor(_)
            | Type::MethodWrapper(_)
            | Type::DataclassDecorator(_)
            | Type::DataclassTransformer(_)
            | Type::Never
            | Type::FunctionLiteral(_)
            | Type::BoundSuper(_)
            | Type::ProtocolInstance(_)
            | Type::PropertyInstance(_)
            | Type::TypeIs(_)
            | Type::TypedDict(_) => Err(InvalidTypeExpressionError {
                invalid_expressions: smallvec::smallvec_inline![
                    InvalidTypeExpression::InvalidType(*self, scope_id)
                ],
                fallback_type: Type::unknown(),
            }),

            Type::KnownInstance(known_instance) => match known_instance {
                KnownInstanceType::TypeAliasType(alias) => Ok(Type::TypeAlias(*alias)),
                KnownInstanceType::TypeVar(typevar) => {
                    let module = parsed_module(db, scope_id.file(db)).load(db);
                    let index = semantic_index(db, scope_id.file(db));
                    Ok(bind_typevar(
                        db,
                        &module,
                        index,
                        scope_id.file_scope_id(db),
                        typevar_binding_context,
                        *typevar,
                    )
                    .map(Type::NonInferableTypeVar)
                    .unwrap_or(*self))
                }
                KnownInstanceType::Deprecated(_) => Err(InvalidTypeExpressionError {
                    invalid_expressions: smallvec::smallvec![InvalidTypeExpression::Deprecated],
                    fallback_type: Type::unknown(),
                }),
                KnownInstanceType::Field(__call__) => Err(InvalidTypeExpressionError {
                    invalid_expressions: smallvec::smallvec![InvalidTypeExpression::Field],
                    fallback_type: Type::unknown(),
                }),
                KnownInstanceType::SubscriptedProtocol(_) => Err(InvalidTypeExpressionError {
                    invalid_expressions: smallvec::smallvec_inline![
                        InvalidTypeExpression::Protocol
                    ],
                    fallback_type: Type::unknown(),
                }),
                KnownInstanceType::SubscriptedGeneric(_) => Err(InvalidTypeExpressionError {
                    invalid_expressions: smallvec::smallvec_inline![InvalidTypeExpression::Generic],
                    fallback_type: Type::unknown(),
                }),
            },

            Type::SpecialForm(special_form) => match special_form {
                SpecialFormType::Never | SpecialFormType::NoReturn => Ok(Type::Never),
                SpecialFormType::LiteralString => Ok(Type::LiteralString),
                SpecialFormType::Unknown => Ok(Type::unknown()),
                SpecialFormType::AlwaysTruthy => Ok(Type::AlwaysTruthy),
                SpecialFormType::AlwaysFalsy => Ok(Type::AlwaysFalsy),

                // We treat `typing.Type` exactly the same as `builtins.type`:
                SpecialFormType::Type => Ok(KnownClass::Type.to_instance(db)),
                SpecialFormType::Tuple => Ok(Type::homogeneous_tuple(db, Type::unknown())),

                // Legacy `typing` aliases
                SpecialFormType::List => Ok(KnownClass::List.to_instance(db)),
                SpecialFormType::Dict => Ok(KnownClass::Dict.to_instance(db)),
                SpecialFormType::Set => Ok(KnownClass::Set.to_instance(db)),
                SpecialFormType::FrozenSet => Ok(KnownClass::FrozenSet.to_instance(db)),
                SpecialFormType::ChainMap => Ok(KnownClass::ChainMap.to_instance(db)),
                SpecialFormType::Counter => Ok(KnownClass::Counter.to_instance(db)),
                SpecialFormType::DefaultDict => Ok(KnownClass::DefaultDict.to_instance(db)),
                SpecialFormType::Deque => Ok(KnownClass::Deque.to_instance(db)),
                SpecialFormType::OrderedDict => Ok(KnownClass::OrderedDict.to_instance(db)),

                // TODO: Use an opt-in rule for a bare `Callable`
                SpecialFormType::Callable => Ok(CallableType::unknown(db)),

                // Special case: `NamedTuple` in a type expression is understood to describe the type
                // `tuple[object, ...] & <a protocol that any `NamedTuple` class would satisfy>`.
                // This isn't very principled (since at runtime, `NamedTuple` is just a function),
                // but it appears to be what users often expect, and it improves compatibility with
                // other type checkers such as mypy.
                // See conversation in https://github.com/astral-sh/ruff/pull/19915.
                SpecialFormType::NamedTuple => Ok(IntersectionBuilder::new(db)
                    .positive_elements([
                        Type::homogeneous_tuple(db, Type::object(db)),
                        KnownClass::NamedTupleLike.to_instance(db),
                    ])
                    .build()),

                SpecialFormType::TypingSelf => {
                    let module = parsed_module(db, scope_id.file(db)).load(db);
                    let index = semantic_index(db, scope_id.file(db));
                    let Some(class) = nearest_enclosing_class(db, index, scope_id, &module) else {
                        return Err(InvalidTypeExpressionError {
                            fallback_type: Type::unknown(),
                            invalid_expressions: smallvec::smallvec_inline![
                                InvalidTypeExpression::InvalidType(*self, scope_id)
                            ],
                        });
                    };
                    let instance = Type::ClassLiteral(class).to_instance(db).expect(
                        "nearest_enclosing_class must return type that can be instantiated",
                    );
                    let class_definition = class.definition(db);
                    let typevar = TypeVarInstance::new(
                        db,
                        ast::name::Name::new_static("Self"),
                        Some(class_definition),
                        Some(TypeVarBoundOrConstraints::UpperBound(instance).into()),
                        // According to the [spec], we can consider `Self`
                        // equivalent to an invariant type variable
                        // [spec]: https://typing.python.org/en/latest/spec/generics.html#self
                        Some(TypeVarVariance::Invariant),
                        None,
                        TypeVarKind::TypingSelf,
                    );
                    Ok(bind_typevar(
                        db,
                        &module,
                        index,
                        scope_id.file_scope_id(db),
                        typevar_binding_context,
                        typevar,
                    )
                    .map(Type::NonInferableTypeVar)
                    .unwrap_or(*self))
                }
                SpecialFormType::TypeAlias => Ok(Type::Dynamic(DynamicType::TodoTypeAlias)),
                SpecialFormType::TypedDict => Err(InvalidTypeExpressionError {
                    invalid_expressions: smallvec::smallvec_inline![
                        InvalidTypeExpression::TypedDict
                    ],
                    fallback_type: Type::unknown(),
                }),

                SpecialFormType::Literal
                | SpecialFormType::Union
                | SpecialFormType::Intersection => Err(InvalidTypeExpressionError {
                    invalid_expressions: smallvec::smallvec_inline![
                        InvalidTypeExpression::RequiresArguments(*self)
                    ],
                    fallback_type: Type::unknown(),
                }),

                SpecialFormType::Protocol => Err(InvalidTypeExpressionError {
                    invalid_expressions: smallvec::smallvec_inline![
                        InvalidTypeExpression::Protocol
                    ],
                    fallback_type: Type::unknown(),
                }),
                SpecialFormType::Generic => Err(InvalidTypeExpressionError {
                    invalid_expressions: smallvec::smallvec_inline![InvalidTypeExpression::Generic],
                    fallback_type: Type::unknown(),
                }),

                SpecialFormType::Optional
                | SpecialFormType::Not
                | SpecialFormType::Top
                | SpecialFormType::Bottom
                | SpecialFormType::TypeOf
                | SpecialFormType::TypeIs
                | SpecialFormType::TypeGuard
                | SpecialFormType::Unpack
                | SpecialFormType::CallableTypeOf => Err(InvalidTypeExpressionError {
                    invalid_expressions: smallvec::smallvec_inline![
                        InvalidTypeExpression::RequiresOneArgument(*self)
                    ],
                    fallback_type: Type::unknown(),
                }),

                SpecialFormType::Annotated | SpecialFormType::Concatenate => {
                    Err(InvalidTypeExpressionError {
                        invalid_expressions: smallvec::smallvec_inline![
                            InvalidTypeExpression::RequiresTwoArguments(*self)
                        ],
                        fallback_type: Type::unknown(),
                    })
                }

                SpecialFormType::ClassVar | SpecialFormType::Final => {
                    Err(InvalidTypeExpressionError {
                        invalid_expressions: smallvec::smallvec_inline![
                            InvalidTypeExpression::TypeQualifier(*special_form)
                        ],
                        fallback_type: Type::unknown(),
                    })
                }

                SpecialFormType::ReadOnly
                | SpecialFormType::NotRequired
                | SpecialFormType::Required => Err(InvalidTypeExpressionError {
                    invalid_expressions: smallvec::smallvec_inline![
                        InvalidTypeExpression::TypeQualifierRequiresOneArgument(*special_form)
                    ],
                    fallback_type: Type::unknown(),
                }),
            },

            Type::Union(union) => {
                let mut builder = UnionBuilder::new(db);
                let mut invalid_expressions = smallvec::SmallVec::default();
                for element in union.elements(db) {
                    match element.in_type_expression(db, scope_id, typevar_binding_context) {
                        Ok(type_expr) => builder = builder.add(type_expr),
                        Err(InvalidTypeExpressionError {
                            fallback_type,
                            invalid_expressions: new_invalid_expressions,
                        }) => {
                            invalid_expressions.extend(new_invalid_expressions);
                            builder = builder.add(fallback_type);
                        }
                    }
                }
                if invalid_expressions.is_empty() {
                    Ok(builder.build())
                } else {
                    Err(InvalidTypeExpressionError {
                        fallback_type: builder.build(),
                        invalid_expressions,
                    })
                }
            }

            Type::Dynamic(_) => Ok(*self),

            Type::NominalInstance(instance) => match instance.class(db).known(db) {
                Some(KnownClass::TypeVar) => Ok(todo_type!(
                    "Support for `typing.TypeVar` instances in type expressions"
                )),
                Some(
                    KnownClass::ParamSpec | KnownClass::ParamSpecArgs | KnownClass::ParamSpecKwargs,
                ) => Ok(todo_type!("Support for `typing.ParamSpec`")),
                Some(KnownClass::TypeVarTuple) => Ok(todo_type!(
                    "Support for `typing.TypeVarTuple` instances in type expressions"
                )),
                Some(KnownClass::NewType) => Ok(todo_type!(
                    "Support for `typing.NewType` instances in type expressions"
                )),
                Some(KnownClass::GenericAlias) => Ok(todo_type!(
                    "Support for `typing.GenericAlias` instances in type expressions"
                )),
                Some(KnownClass::UnionType) => Ok(todo_type!(
                    "Support for `types.UnionType` instances in type expressions"
                )),
                _ => Err(InvalidTypeExpressionError {
                    invalid_expressions: smallvec::smallvec_inline![
                        InvalidTypeExpression::InvalidType(*self, scope_id)
                    ],
                    fallback_type: Type::unknown(),
                }),
            },

            Type::Intersection(_) => Ok(todo_type!("Type::Intersection.in_type_expression")),

            Type::TypeAlias(alias) => {
                alias
                    .value_type(db)
                    .in_type_expression(db, scope_id, typevar_binding_context)
            }
        }
    }

    /// The type `NoneType` / `None`
    pub(crate) fn none(db: &'db dyn Db) -> Type<'db> {
        KnownClass::NoneType.to_instance(db)
    }

    /// Given a type that is assumed to represent an instance of a class,
    /// return a type that represents that class itself.
    ///
    /// Note: the return type of `type(obj)` is subtly different from this.
    /// See `Self::dunder_class` for more details.
    #[must_use]
    pub(crate) fn to_meta_type(self, db: &'db dyn Db) -> Type<'db> {
        match self {
            Type::Never => Type::Never,
            Type::NominalInstance(instance) => instance.to_meta_type(db),
            Type::KnownInstance(known_instance) => known_instance.to_meta_type(db),
            Type::SpecialForm(special_form) => special_form.to_meta_type(db),
            Type::PropertyInstance(_) => KnownClass::Property.to_class_literal(db),
            Type::Union(union) => union.map(db, |ty| ty.to_meta_type(db)),
            Type::BooleanLiteral(_) | Type::TypeIs(_) => KnownClass::Bool.to_class_literal(db),
            Type::BytesLiteral(_) => KnownClass::Bytes.to_class_literal(db),
            Type::IntLiteral(_) => KnownClass::Int.to_class_literal(db),
            Type::EnumLiteral(enum_literal) => Type::ClassLiteral(enum_literal.enum_class(db)),
            Type::FunctionLiteral(_) => KnownClass::FunctionType.to_class_literal(db),
            Type::BoundMethod(_) => KnownClass::MethodType.to_class_literal(db),
            Type::MethodWrapper(_) => KnownClass::MethodWrapperType.to_class_literal(db),
            Type::WrapperDescriptor(_) => KnownClass::WrapperDescriptorType.to_class_literal(db),
            Type::DataclassDecorator(_) => KnownClass::FunctionType.to_class_literal(db),
            Type::Callable(callable) if callable.is_function_like(db) => {
                KnownClass::FunctionType.to_class_literal(db)
            }
            Type::Callable(_) | Type::DataclassTransformer(_) => KnownClass::Type.to_instance(db),
            Type::ModuleLiteral(_) => KnownClass::ModuleType.to_class_literal(db),
            Type::NonInferableTypeVar(bound_typevar) => {
                match bound_typevar.typevar(db).bound_or_constraints(db) {
                    None => KnownClass::Type.to_instance(db),
                    Some(TypeVarBoundOrConstraints::UpperBound(bound)) => bound.to_meta_type(db),
                    Some(TypeVarBoundOrConstraints::Constraints(constraints)) => {
                        // TODO: If we add a proper `OneOf` connector, we should use that here instead
                        // of union. (Using a union here doesn't break anything, but it is imprecise.)
                        constraints.map(db, |constraint| constraint.to_meta_type(db))
                    }
                }
            }
            Type::TypeVar(_) => KnownClass::Type.to_instance(db),

            Type::ClassLiteral(class) => class.metaclass(db),
            Type::GenericAlias(alias) => ClassType::from(alias).metaclass(db),
            Type::SubclassOf(subclass_of_ty) => match subclass_of_ty.subclass_of() {
                SubclassOfInner::Dynamic(_) => self,
                SubclassOfInner::Class(class) => SubclassOfType::from(
                    db,
                    SubclassOfInner::try_from_type(db, class.metaclass(db))
                        .unwrap_or(SubclassOfInner::unknown()),
                ),
            },

            Type::StringLiteral(_) | Type::LiteralString => KnownClass::Str.to_class_literal(db),
            Type::Dynamic(dynamic) => SubclassOfType::from(db, SubclassOfInner::Dynamic(dynamic)),
            // TODO intersections
            Type::Intersection(_) => SubclassOfType::from(
                db,
                SubclassOfInner::try_from_type(db, todo_type!("Intersection meta-type"))
                    .expect("Type::Todo should be a valid `SubclassOfInner`"),
            ),
            Type::AlwaysTruthy | Type::AlwaysFalsy => KnownClass::Type.to_instance(db),
            Type::BoundSuper(_) => KnownClass::Super.to_class_literal(db),
            Type::ProtocolInstance(protocol) => protocol.to_meta_type(db),
            Type::TypedDict(typed_dict) => SubclassOfType::from(db, typed_dict.defining_class),
            Type::TypeAlias(alias) => alias.value_type(db).to_meta_type(db),
        }
    }

    /// Get the type of the `__class__` attribute of this type.
    ///
    /// For most types, this is equivalent to the meta type of this type. For `TypedDict` types,
    /// this returns `type[dict[str, object]]` instead, because inhabitants of a `TypedDict` are
    /// instances of `dict` at runtime.
    #[must_use]
    pub(crate) fn dunder_class(self, db: &'db dyn Db) -> Type<'db> {
        if self.is_typed_dict() {
            return KnownClass::Dict
                .to_specialized_class_type(db, [KnownClass::Str.to_instance(db), Type::object(db)])
                .map(Type::from)
                // Guard against user-customized typesheds with a broken `dict` class
                .unwrap_or_else(Type::unknown);
        }

        self.to_meta_type(db)
    }

    #[must_use]
    pub(crate) fn apply_optional_specialization(
        self,
        db: &'db dyn Db,
        specialization: Option<Specialization<'db>>,
    ) -> Type<'db> {
        if let Some(specialization) = specialization {
            self.apply_specialization(db, specialization)
        } else {
            self
        }
    }

    /// Applies a specialization to this type, replacing any typevars with the types that they are
    /// specialized to.
    ///
    /// Note that this does not specialize generic classes, functions, or type aliases! That is a
    /// different operation that is performed explicitly (via a subscript operation), or implicitly
    /// via a call to the generic object.
    #[salsa::tracked(heap_size=ruff_memory_usage::heap_size)]
    pub(crate) fn apply_specialization(
        self,
        db: &'db dyn Db,
        specialization: Specialization<'db>,
    ) -> Type<'db> {
        self.apply_type_mapping(db, &TypeMapping::Specialization(specialization))
    }

    fn apply_type_mapping<'a>(
        self,
        db: &'db dyn Db,
        type_mapping: &TypeMapping<'a, 'db>,
    ) -> Type<'db> {
        self.apply_type_mapping_impl(db, type_mapping, &ApplyTypeMappingVisitor::default())
    }

    fn apply_type_mapping_impl<'a>(
        self,
        db: &'db dyn Db,
        type_mapping: &TypeMapping<'a, 'db>,
        visitor: &ApplyTypeMappingVisitor<'db>,
    ) -> Type<'db> {
        match self {
            Type::TypeVar(bound_typevar) => match type_mapping {
                TypeMapping::Specialization(specialization) => {
                    specialization.get(db, bound_typevar).unwrap_or(self)
                }
                TypeMapping::PartialSpecialization(partial) => {
                    partial.get(db, bound_typevar).unwrap_or(self)
                }
                TypeMapping::BindSelf(self_type) => {
                    if bound_typevar.typevar(db).is_self(db) {
                        *self_type
                    } else {
                        self
                    }
                }
                TypeMapping::PromoteLiterals | TypeMapping::BindLegacyTypevars(_) |
                TypeMapping::MarkTypeVarsInferable(_) => self,
            }

            Type::NonInferableTypeVar(bound_typevar) => match type_mapping {
                TypeMapping::Specialization(specialization) => {
                    specialization.get(db, bound_typevar).unwrap_or(self)
                }
                TypeMapping::PartialSpecialization(partial) => {
                    partial.get(db, bound_typevar).unwrap_or(self)
                }
                TypeMapping::MarkTypeVarsInferable(binding_context) => {
                    if bound_typevar.binding_context(db) == *binding_context {
                        Type::TypeVar(bound_typevar)
                    } else {
                        self
                    }
                }
                TypeMapping::PromoteLiterals |
                TypeMapping::BindLegacyTypevars(_) |
                TypeMapping::BindSelf(_)
                    => self,
            }

            Type::KnownInstance(KnownInstanceType::TypeVar(typevar)) => match type_mapping {
                TypeMapping::BindLegacyTypevars(binding_context) => {
                    Type::TypeVar(BoundTypeVarInstance::new(db, typevar, *binding_context))
                }
                TypeMapping::Specialization(_) |
                TypeMapping::PartialSpecialization(_) |
                TypeMapping::PromoteLiterals |
                TypeMapping::BindSelf(_) |
                TypeMapping::MarkTypeVarsInferable(_) => self,
            }

            Type::FunctionLiteral(function) => {
                Type::FunctionLiteral(function.with_type_mapping(db, type_mapping))
            }

            Type::BoundMethod(method) => Type::BoundMethod(BoundMethodType::new(
                db,
                method.function(db).with_type_mapping(db, type_mapping),
                method.self_instance(db).apply_type_mapping(db, type_mapping),
            )),

            Type::NominalInstance(instance) =>
                instance.apply_type_mapping_impl(db, type_mapping, visitor),

            Type::ProtocolInstance(instance) => {
                Type::ProtocolInstance(instance.apply_type_mapping_impl(db, type_mapping, visitor))
            }

            Type::MethodWrapper(MethodWrapperKind::FunctionTypeDunderGet(function)) => {
                Type::MethodWrapper(MethodWrapperKind::FunctionTypeDunderGet(
                    function.with_type_mapping(db, type_mapping),
                ))
            }

            Type::MethodWrapper(MethodWrapperKind::FunctionTypeDunderCall(function)) => {
                Type::MethodWrapper(MethodWrapperKind::FunctionTypeDunderCall(
                    function.with_type_mapping(db, type_mapping),
                ))
            }

            Type::MethodWrapper(MethodWrapperKind::PropertyDunderGet(property)) => {
                Type::MethodWrapper(MethodWrapperKind::PropertyDunderGet(
                    property.apply_type_mapping(db, type_mapping),
                ))
            }

            Type::MethodWrapper(MethodWrapperKind::PropertyDunderSet(property)) => {
                Type::MethodWrapper(MethodWrapperKind::PropertyDunderSet(
                    property.apply_type_mapping(db, type_mapping),
                ))
            }

            Type::Callable(callable) => {
                Type::Callable(callable.apply_type_mapping(db, type_mapping))
            }

            Type::GenericAlias(generic) => {
                Type::GenericAlias(generic.apply_type_mapping_impl(db, type_mapping, visitor))
            }

            Type::TypedDict(typed_dict) => {
                Type::TypedDict(typed_dict.apply_type_mapping_impl(db, type_mapping, visitor))
            }

            Type::SubclassOf(subclass_of) => Type::SubclassOf(
                subclass_of.apply_type_mapping_impl(db, type_mapping, visitor),
            ),

            Type::PropertyInstance(property) => {
                Type::PropertyInstance(property.apply_type_mapping(db, type_mapping))
            }

            Type::Union(union) => union.map(db, |element| {
                element.apply_type_mapping_impl(db, type_mapping, visitor)
            }),
            Type::Intersection(intersection) => {
                let mut builder = IntersectionBuilder::new(db);
                for positive in intersection.positive(db) {
                    builder =
                        builder.add_positive(positive.apply_type_mapping_impl(db, type_mapping, visitor));
                }
                for negative in intersection.negative(db) {
                    builder =
                        builder.add_negative(negative.apply_type_mapping_impl(db, type_mapping, visitor));
                }
                builder.build()
            }

            Type::TypeIs(type_is) => type_is.with_type(db, type_is.return_type(db).apply_type_mapping(db, type_mapping)),

            Type::TypeAlias(alias) => {
                visitor.visit(self, || alias.value_type(db).apply_type_mapping_impl(db, type_mapping, visitor))
            }

            Type::ModuleLiteral(_)
            | Type::IntLiteral(_)
            | Type::BooleanLiteral(_)
            | Type::LiteralString
            | Type::StringLiteral(_)
            | Type::BytesLiteral(_)
            | Type::EnumLiteral(_) => match type_mapping {
                TypeMapping::Specialization(_) |
                TypeMapping::PartialSpecialization(_) |
                TypeMapping::BindLegacyTypevars(_) |
                TypeMapping::BindSelf(_) |
                TypeMapping::MarkTypeVarsInferable(_) => self,
                TypeMapping::PromoteLiterals => self.literal_fallback_instance(db)
                    .expect("literal type should have fallback instance type"),
            }

            Type::Dynamic(_)
            | Type::Never
            | Type::AlwaysTruthy
            | Type::AlwaysFalsy
            | Type::WrapperDescriptor(_)
            | Type::MethodWrapper(MethodWrapperKind::StrStartswith(_))
            | Type::DataclassDecorator(_)
            | Type::DataclassTransformer(_)
            // A non-generic class never needs to be specialized. A generic class is specialized
            // explicitly (via a subscript expression) or implicitly (via a call), and not because
            // some other generic context's specialization is applied to it.
            | Type::ClassLiteral(_)
            | Type::BoundSuper(_)
            | Type::SpecialForm(_)
            | Type::KnownInstance(_) => self,
        }
    }

    /// Locates any legacy `TypeVar`s in this type, and adds them to a set. This is used to build
    /// up a generic context from any legacy `TypeVar`s that appear in a function parameter list or
    /// `Generic` specialization.
    pub(crate) fn find_legacy_typevars(
        self,
        db: &'db dyn Db,
        binding_context: Option<Definition<'db>>,
        typevars: &mut FxOrderSet<BoundTypeVarInstance<'db>>,
    ) {
        match self {
            Type::NonInferableTypeVar(bound_typevar) | Type::TypeVar(bound_typevar) => {
                if matches!(
                    bound_typevar.typevar(db).kind(db),
                    TypeVarKind::Legacy | TypeVarKind::TypingSelf
                ) && binding_context.is_none_or(|binding_context| {
                    bound_typevar.binding_context(db) == BindingContext::Definition(binding_context)
                }) {
                    typevars.insert(bound_typevar);
                }
            }

            Type::FunctionLiteral(function) => {
                function.find_legacy_typevars(db, binding_context, typevars);
            }

            Type::BoundMethod(method) => {
                method
                    .self_instance(db)
                    .find_legacy_typevars(db, binding_context, typevars);
                method
                    .function(db)
                    .find_legacy_typevars(db, binding_context, typevars);
            }

            Type::MethodWrapper(
                MethodWrapperKind::FunctionTypeDunderGet(function)
                | MethodWrapperKind::FunctionTypeDunderCall(function),
            ) => {
                function.find_legacy_typevars(db, binding_context, typevars);
            }

            Type::MethodWrapper(
                MethodWrapperKind::PropertyDunderGet(property)
                | MethodWrapperKind::PropertyDunderSet(property),
            ) => {
                property.find_legacy_typevars(db, binding_context, typevars);
            }

            Type::Callable(callable) => {
                callable.find_legacy_typevars(db, binding_context, typevars);
            }

            Type::PropertyInstance(property) => {
                property.find_legacy_typevars(db, binding_context, typevars);
            }

            Type::Union(union) => {
                for element in union.elements(db) {
                    element.find_legacy_typevars(db, binding_context, typevars);
                }
            }
            Type::Intersection(intersection) => {
                for positive in intersection.positive(db) {
                    positive.find_legacy_typevars(db, binding_context, typevars);
                }
                for negative in intersection.negative(db) {
                    negative.find_legacy_typevars(db, binding_context, typevars);
                }
            }

            Type::GenericAlias(alias) => {
                alias.find_legacy_typevars(db, binding_context, typevars);
            }

            Type::NominalInstance(instance) => {
                instance.find_legacy_typevars(db, binding_context, typevars);
            }

            Type::ProtocolInstance(instance) => {
                instance.find_legacy_typevars(db, binding_context, typevars);
            }

            Type::SubclassOf(subclass_of) => {
                subclass_of.find_legacy_typevars(db, binding_context, typevars);
            }

            Type::TypeIs(type_is) => {
                type_is
                    .return_type(db)
                    .find_legacy_typevars(db, binding_context, typevars);
            }

            Type::TypeAlias(alias) => {
                alias
                    .value_type(db)
                    .find_legacy_typevars(db, binding_context, typevars);
            }

            Type::Dynamic(_)
            | Type::Never
            | Type::AlwaysTruthy
            | Type::AlwaysFalsy
            | Type::WrapperDescriptor(_)
            | Type::MethodWrapper(MethodWrapperKind::StrStartswith(_))
            | Type::DataclassDecorator(_)
            | Type::DataclassTransformer(_)
            | Type::ModuleLiteral(_)
            | Type::ClassLiteral(_)
            | Type::IntLiteral(_)
            | Type::BooleanLiteral(_)
            | Type::LiteralString
            | Type::StringLiteral(_)
            | Type::BytesLiteral(_)
            | Type::EnumLiteral(_)
            | Type::BoundSuper(_)
            | Type::SpecialForm(_)
            | Type::KnownInstance(_)
            | Type::TypedDict(_) => {}
        }
    }

    /// Return the string representation of this type when converted to string as it would be
    /// provided by the `__str__` method.
    ///
    /// When not available, this should fall back to the value of `[Type::repr]`.
    /// Note: this method is used in the builtins `format`, `print`, `str.format` and `f-strings`.
    #[must_use]
    pub(crate) fn str(&self, db: &'db dyn Db) -> Type<'db> {
        match self {
            Type::IntLiteral(_) | Type::BooleanLiteral(_) => self.repr(db),
            Type::StringLiteral(_) | Type::LiteralString => *self,
            Type::EnumLiteral(enum_literal) => Type::string_literal(
                db,
                &format!(
                    "{enum_class}.{name}",
                    enum_class = enum_literal.enum_class(db).name(db),
                    name = enum_literal.name(db)
                ),
            ),
            Type::SpecialForm(special_form) => Type::string_literal(db, special_form.repr()),
            Type::KnownInstance(known_instance) => Type::StringLiteral(StringLiteralType::new(
                db,
                known_instance.repr(db).to_string().into_boxed_str(),
            )),
            // TODO: handle more complex types
            _ => KnownClass::Str.to_instance(db),
        }
    }

    /// Return the string representation of this type as it would be provided by the  `__repr__`
    /// method at runtime.
    #[must_use]
    pub(crate) fn repr(&self, db: &'db dyn Db) -> Type<'db> {
        match self {
            Type::IntLiteral(number) => Type::string_literal(db, &number.to_string()),
            Type::BooleanLiteral(true) => Type::string_literal(db, "True"),
            Type::BooleanLiteral(false) => Type::string_literal(db, "False"),
            Type::StringLiteral(literal) => {
                Type::string_literal(db, &format!("'{}'", literal.value(db).escape_default()))
            }
            Type::LiteralString => Type::LiteralString,
            Type::SpecialForm(special_form) => Type::string_literal(db, special_form.repr()),
            Type::KnownInstance(known_instance) => Type::StringLiteral(StringLiteralType::new(
                db,
                known_instance.repr(db).to_string().into_boxed_str(),
            )),
            // TODO: handle more complex types
            _ => KnownClass::Str.to_instance(db),
        }
    }

    /// Returns where this type is defined.
    ///
    /// It's the foundation for the editor's "Go to type definition" feature
    /// where the user clicks on a value and it takes them to where the value's type is defined.
    ///
    /// This method returns `None` for unions and intersections because how these
    /// should be handled, especially when some variants don't have definitions, is
    /// specific to the call site.
    pub fn definition(&self, db: &'db dyn Db) -> Option<TypeDefinition<'db>> {
        match self {
            Self::BoundMethod(method) => {
                Some(TypeDefinition::Function(method.function(db).definition(db)))
            }
            Self::FunctionLiteral(function) => {
                Some(TypeDefinition::Function(function.definition(db)))
            }
            Self::ModuleLiteral(module) => Some(TypeDefinition::Module(module.module(db))),
            Self::ClassLiteral(class_literal) => {
                Some(TypeDefinition::Class(class_literal.definition(db)))
            }
            Self::GenericAlias(alias) => Some(TypeDefinition::Class(alias.definition(db))),
            Self::NominalInstance(instance) => {
                Some(TypeDefinition::Class(instance.class(db).definition(db)))
            }
            Self::KnownInstance(instance) => match instance {
                KnownInstanceType::TypeVar(var) => {
                    Some(TypeDefinition::TypeVar(var.definition(db)?))
                }
                KnownInstanceType::TypeAliasType(type_alias) => {
                    type_alias.definition(db).map(TypeDefinition::TypeAlias)
                }
                _ => None,
            },

            Self::SubclassOf(subclass_of_type) => match subclass_of_type.subclass_of() {
                SubclassOfInner::Class(class) => Some(TypeDefinition::Class(class.definition(db))),
                SubclassOfInner::Dynamic(_) => None,
            },

            Self::TypeAlias(alias) => alias.value_type(db).definition(db),

            Self::StringLiteral(_)
            | Self::BooleanLiteral(_)
            | Self::LiteralString
            | Self::IntLiteral(_)
            | Self::BytesLiteral(_)
            // TODO: For enum literals, it would be even better to jump to the definition of the specific member
            | Self::EnumLiteral(_)
            | Self::MethodWrapper(_)
            | Self::WrapperDescriptor(_)
            | Self::DataclassDecorator(_)
            | Self::DataclassTransformer(_)
            | Self::PropertyInstance(_)
            | Self::BoundSuper(_) => self.to_meta_type(db).definition(db),

            Self::NonInferableTypeVar(bound_typevar) |
            Self::TypeVar(bound_typevar) => Some(TypeDefinition::TypeVar(bound_typevar.typevar(db).definition(db)?)),

            Self::ProtocolInstance(protocol) => match protocol.inner {
                Protocol::FromClass(class) => Some(TypeDefinition::Class(class.definition(db))),
                Protocol::Synthesized(_) => None,
            },

            Type::TypedDict(typed_dict) => {
                Some(TypeDefinition::Class(typed_dict.defining_class.definition(db)))
            }

            Self::Union(_) | Self::Intersection(_) => None,

            // These types have no definition
            Self::Dynamic(_)
            | Self::Never
            | Self::Callable(_)
            | Self::AlwaysTruthy
            | Self::AlwaysFalsy
            | Self::SpecialForm(_)
            | Self::TypeIs(_) => None,
        }
    }

    /// Returns a tuple of two spans. The first is
    /// the span for the identifier of the function
    /// definition for `self`. The second is
    /// the span for the parameter in the function
    /// definition for `self`.
    ///
    /// If there are no meaningful spans, then this
    /// returns `None`. For example, when this type
    /// isn't callable.
    ///
    /// When `parameter_index` is `None`, then the
    /// second span returned covers the entire parameter
    /// list.
    ///
    /// # Performance
    ///
    /// Note that this may introduce cross-module
    /// dependencies. This can have an impact on
    /// the effectiveness of incremental caching
    /// and should therefore be used judiciously.
    ///
    /// An example of a good use case is to improve
    /// a diagnostic.
    fn parameter_span(
        &self,
        db: &'db dyn Db,
        parameter_index: Option<usize>,
    ) -> Option<(Span, Span)> {
        match *self {
            Type::FunctionLiteral(function) => function.parameter_span(db, parameter_index),
            Type::BoundMethod(bound_method) => bound_method
                .function(db)
                .parameter_span(db, parameter_index),
            _ => None,
        }
    }

    /// Returns a collection of useful spans for a
    /// function signature. These are useful for
    /// creating annotations on diagnostics.
    ///
    /// If there are no meaningful spans, then this
    /// returns `None`. For example, when this type
    /// isn't callable.
    ///
    /// # Performance
    ///
    /// Note that this may introduce cross-module
    /// dependencies. This can have an impact on
    /// the effectiveness of incremental caching
    /// and should therefore be used judiciously.
    ///
    /// An example of a good use case is to improve
    /// a diagnostic.
    fn function_spans(&self, db: &'db dyn Db) -> Option<FunctionSpans> {
        match *self {
            Type::FunctionLiteral(function) => function.spans(db),
            Type::BoundMethod(bound_method) => bound_method.function(db).spans(db),
            _ => None,
        }
    }

    pub(crate) fn generic_origin(self, db: &'db dyn Db) -> Option<ClassLiteral<'db>> {
        match self {
            Type::GenericAlias(generic) => Some(generic.origin(db)),
            Type::NominalInstance(instance) => {
                if let ClassType::Generic(generic) = instance.class(db) {
                    Some(generic.origin(db))
                } else {
                    None
                }
            }
            _ => None,
        }
    }
}

impl<'db> From<&Type<'db>> for Type<'db> {
    fn from(value: &Type<'db>) -> Self {
        *value
    }
}

impl<'db> VarianceInferable<'db> for Type<'db> {
    fn variance_of(self, db: &'db dyn Db, typevar: BoundTypeVarInstance<'db>) -> TypeVarVariance {
        tracing::debug!(
            "Checking variance of '{tvar}' in `{ty:?}`",
            tvar = typevar.typevar(db).name(db),
            ty = self.display(db),
        );

        let v = match self {
            Type::ClassLiteral(class_literal) => class_literal.variance_of(db, typevar),

            Type::FunctionLiteral(function_type) => {
                // TODO: do we need to replace self?
                function_type.signature(db).variance_of(db, typevar)
            }

            Type::BoundMethod(method_type) => {
                // TODO: do we need to replace self?
                method_type
                    .function(db)
                    .signature(db)
                    .variance_of(db, typevar)
            }

            Type::NominalInstance(nominal_instance_type) => {
                nominal_instance_type.variance_of(db, typevar)
            }
            Type::GenericAlias(generic_alias) => generic_alias.variance_of(db, typevar),
            Type::Callable(callable_type) => callable_type.signatures(db).variance_of(db, typevar),
            Type::TypeVar(other_typevar) | Type::NonInferableTypeVar(other_typevar)
                if other_typevar == typevar =>
            {
                // type variables are covariant in themselves
                TypeVarVariance::Covariant
            }
            Type::ProtocolInstance(protocol_instance_type) => {
                protocol_instance_type.variance_of(db, typevar)
            }
            Type::Union(union_type) => union_type
                .elements(db)
                .iter()
                .map(|ty| ty.variance_of(db, typevar))
                .collect(),
            Type::Intersection(intersection_type) => intersection_type
                .positive(db)
                .iter()
                .map(|ty| ty.variance_of(db, typevar))
                .chain(intersection_type.negative(db).iter().map(|ty| {
                    ty.with_polarity(TypeVarVariance::Contravariant)
                        .variance_of(db, typevar)
                }))
                .collect(),
            Type::PropertyInstance(property_instance_type) => property_instance_type
                .getter(db)
                .iter()
                .chain(&property_instance_type.setter(db))
                .map(|ty| ty.variance_of(db, typevar))
                .collect(),
            Type::SubclassOf(subclass_of_type) => subclass_of_type.variance_of(db, typevar),
            Type::Dynamic(_)
            | Type::Never
            | Type::WrapperDescriptor(_)
            | Type::MethodWrapper(_)
            | Type::DataclassDecorator(_)
            | Type::DataclassTransformer(_)
            | Type::ModuleLiteral(_)
            | Type::IntLiteral(_)
            | Type::BooleanLiteral(_)
            | Type::StringLiteral(_)
            | Type::EnumLiteral(_)
            | Type::LiteralString
            | Type::BytesLiteral(_)
            | Type::SpecialForm(_)
            | Type::KnownInstance(_)
            | Type::AlwaysFalsy
            | Type::AlwaysTruthy
            | Type::BoundSuper(_)
            | Type::TypeVar(_)
            | Type::NonInferableTypeVar(_)
            | Type::TypeIs(_)
            | Type::TypedDict(_)
            | Type::TypeAlias(_) => TypeVarVariance::Bivariant,
        };

        tracing::debug!(
            "Result of variance of '{tvar}' in `{ty:?}` is `{v:?}`",
            tvar = typevar.typevar(db).name(db),
            ty = self.display(db),
        );
        v
    }
}

/// A mapping that can be applied to a type, producing another type. This is applied inductively to
/// the components of complex types.
///
/// This is represented as an enum (with some variants using `Cow`), and not an `FnMut` trait,
/// since we sometimes have to apply type mappings lazily (e.g., to the signature of a function
/// literal).
#[derive(Clone, Debug, Eq, Hash, PartialEq, get_size2::GetSize)]
pub enum TypeMapping<'a, 'db> {
    /// Applies a specialization to the type
    Specialization(Specialization<'db>),
    /// Applies a partial specialization to the type
    PartialSpecialization(PartialSpecialization<'a, 'db>),
    /// Promotes any literal types to their corresponding instance types (e.g. `Literal["string"]`
    /// to `str`)
    PromoteLiterals,
    /// Binds a legacy typevar with the generic context (class, function, type alias) that it is
    /// being used in.
    BindLegacyTypevars(BindingContext<'db>),
    /// Binds any `typing.Self` typevar with a particular `self` class.
    BindSelf(Type<'db>),
    /// Marks the typevars that are bound by a generic class or function as inferable.
    MarkTypeVarsInferable(BindingContext<'db>),
}

fn walk_type_mapping<'db, V: visitor::TypeVisitor<'db> + ?Sized>(
    db: &'db dyn Db,
    mapping: &TypeMapping<'_, 'db>,
    visitor: &V,
) {
    match mapping {
        TypeMapping::Specialization(specialization) => {
            walk_specialization(db, *specialization, visitor);
        }
        TypeMapping::PartialSpecialization(specialization) => {
            walk_partial_specialization(db, specialization, visitor);
        }
        TypeMapping::BindSelf(self_type) => {
            visitor.visit_type(db, *self_type);
        }
        TypeMapping::PromoteLiterals
        | TypeMapping::BindLegacyTypevars(_)
        | TypeMapping::MarkTypeVarsInferable(_) => {}
    }
}

impl<'db> TypeMapping<'_, 'db> {
    fn to_owned(&self) -> TypeMapping<'db, 'db> {
        match self {
            TypeMapping::Specialization(specialization) => {
                TypeMapping::Specialization(*specialization)
            }
            TypeMapping::PartialSpecialization(partial) => {
                TypeMapping::PartialSpecialization(partial.to_owned())
            }
            TypeMapping::PromoteLiterals => TypeMapping::PromoteLiterals,
            TypeMapping::BindLegacyTypevars(binding_context) => {
                TypeMapping::BindLegacyTypevars(*binding_context)
            }
            TypeMapping::BindSelf(self_type) => TypeMapping::BindSelf(*self_type),
            TypeMapping::MarkTypeVarsInferable(binding_context) => {
                TypeMapping::MarkTypeVarsInferable(*binding_context)
            }
        }
    }

    fn normalized_impl(&self, db: &'db dyn Db, visitor: &NormalizedVisitor<'db>) -> Self {
        match self {
            TypeMapping::Specialization(specialization) => {
                TypeMapping::Specialization(specialization.normalized_impl(db, visitor))
            }
            TypeMapping::PartialSpecialization(partial) => {
                TypeMapping::PartialSpecialization(partial.normalized_impl(db, visitor))
            }
            TypeMapping::PromoteLiterals => TypeMapping::PromoteLiterals,
            TypeMapping::BindLegacyTypevars(binding_context) => {
                TypeMapping::BindLegacyTypevars(*binding_context)
            }
            TypeMapping::BindSelf(self_type) => {
                TypeMapping::BindSelf(self_type.normalized_impl(db, visitor))
            }
            TypeMapping::MarkTypeVarsInferable(binding_context) => {
                TypeMapping::MarkTypeVarsInferable(*binding_context)
            }
        }
    }
}

/// Singleton types that are heavily special-cased by ty. Despite its name,
/// quite a different type to [`NominalInstanceType`].
///
/// In many ways, this enum behaves similarly to [`SpecialFormType`].
/// Unlike instances of that variant, however, `Type::KnownInstance`s do not exist
/// at a location that can be known prior to any analysis by ty, and each variant
/// of `KnownInstanceType` can have multiple instances (as, unlike `SpecialFormType`,
/// `KnownInstanceType` variants can hold associated data). Instances of this type
/// are generally created by operations at runtime in some way, such as a type alias
/// statement, a typevar definition, or an instance of `Generic[T]` in a class's
/// bases list.
///
/// # Ordering
///
/// Ordering between variants is stable and should be the same between runs.
/// Ordering within variants is based on the wrapped data's salsa-assigned id and not on its values.
/// The id may change between runs, or when e.g. a `TypeVarInstance` was garbage-collected and recreated.
#[derive(
    Copy, Clone, Debug, Eq, Hash, PartialEq, salsa::Update, Ord, PartialOrd, get_size2::GetSize,
)]
pub enum KnownInstanceType<'db> {
    /// The type of `Protocol[T]`, `Protocol[U, S]`, etc -- usually only found in a class's bases list.
    ///
    /// Note that unsubscripted `Protocol` is represented by [`SpecialFormType::Protocol`], not this type.
    SubscriptedProtocol(GenericContext<'db>),

    /// The type of `Generic[T]`, `Generic[U, S]`, etc -- usually only found in a class's bases list.
    ///
    /// Note that unsubscripted `Generic` is represented by [`SpecialFormType::Generic`], not this type.
    SubscriptedGeneric(GenericContext<'db>),

    /// A single instance of `typing.TypeVar`
    TypeVar(TypeVarInstance<'db>),

    /// A single instance of `typing.TypeAliasType` (PEP 695 type alias)
    TypeAliasType(TypeAliasType<'db>),

    /// A single instance of `warnings.deprecated` or `typing_extensions.deprecated`
    Deprecated(DeprecatedInstance<'db>),

    /// A single instance of `dataclasses.Field`
    Field(FieldInstance<'db>),
}

fn walk_known_instance_type<'db, V: visitor::TypeVisitor<'db> + ?Sized>(
    db: &'db dyn Db,
    known_instance: KnownInstanceType<'db>,
    visitor: &V,
) {
    match known_instance {
        KnownInstanceType::SubscriptedProtocol(context)
        | KnownInstanceType::SubscriptedGeneric(context) => {
            walk_generic_context(db, context, visitor);
        }
        KnownInstanceType::TypeVar(typevar) => {
            visitor.visit_type_var_type(db, typevar);
        }
        KnownInstanceType::TypeAliasType(type_alias) => {
            visitor.visit_type_alias_type(db, type_alias);
        }
        KnownInstanceType::Deprecated(_) => {
            // Nothing to visit
        }
        KnownInstanceType::Field(field) => {
            visitor.visit_type(db, field.default_type(db));
        }
    }
}

impl<'db> KnownInstanceType<'db> {
    fn normalized_impl(self, db: &'db dyn Db, visitor: &NormalizedVisitor<'db>) -> Self {
        match self {
            Self::SubscriptedProtocol(context) => {
                Self::SubscriptedProtocol(context.normalized_impl(db, visitor))
            }
            Self::SubscriptedGeneric(context) => {
                Self::SubscriptedGeneric(context.normalized_impl(db, visitor))
            }
            Self::TypeVar(typevar) => Self::TypeVar(typevar.normalized_impl(db, visitor)),
            Self::TypeAliasType(type_alias) => {
                Self::TypeAliasType(type_alias.normalized_impl(db, visitor))
            }
            Self::Deprecated(deprecated) => {
                // Nothing to normalize
                Self::Deprecated(deprecated)
            }
            Self::Field(field) => Self::Field(field.normalized_impl(db, visitor)),
        }
    }

    const fn class(self) -> KnownClass {
        match self {
            Self::SubscriptedProtocol(_) | Self::SubscriptedGeneric(_) => KnownClass::SpecialForm,
            Self::TypeVar(_) => KnownClass::TypeVar,
            Self::TypeAliasType(_) => KnownClass::TypeAliasType,
            Self::Deprecated(_) => KnownClass::Deprecated,
            Self::Field(_) => KnownClass::Field,
        }
    }

    fn to_meta_type(self, db: &'db dyn Db) -> Type<'db> {
        self.class().to_class_literal(db)
    }

    /// Return the instance type which this type is a subtype of.
    ///
    /// For example, an alias created using the `type` statement is an instance of
    /// `typing.TypeAliasType`, so `KnownInstanceType::TypeAliasType(_).instance_fallback(db)`
    /// returns `Type::NominalInstance(NominalInstanceType { class: <typing.TypeAliasType> })`.
    fn instance_fallback(self, db: &dyn Db) -> Type<'_> {
        self.class().to_instance(db)
    }

    /// Return `true` if this symbol is an instance of `class`.
    fn is_instance_of(self, db: &dyn Db, class: ClassType) -> bool {
        self.class().is_subclass_of(db, class)
    }

    /// Return the repr of the symbol at runtime
    fn repr(self, db: &'db dyn Db) -> impl std::fmt::Display + 'db {
        struct KnownInstanceRepr<'db> {
            known_instance: KnownInstanceType<'db>,
            db: &'db dyn Db,
        }

        impl std::fmt::Display for KnownInstanceRepr<'_> {
            fn fmt(&self, f: &mut std::fmt::Formatter<'_>) -> std::fmt::Result {
                match self.known_instance {
                    KnownInstanceType::SubscriptedProtocol(generic_context) => {
                        f.write_str("typing.Protocol")?;
                        generic_context.display(self.db).fmt(f)
                    }
                    KnownInstanceType::SubscriptedGeneric(generic_context) => {
                        f.write_str("typing.Generic")?;
                        generic_context.display(self.db).fmt(f)
                    }
                    KnownInstanceType::TypeAliasType(_) => f.write_str("typing.TypeAliasType"),
                    // This is a legacy `TypeVar` _outside_ of any generic class or function, so we render
                    // it as an instance of `typing.TypeVar`. Inside of a generic class or function, we'll
                    // have a `Type::TypeVar(_)`, which is rendered as the typevar's name.
                    KnownInstanceType::TypeVar(_) => f.write_str("typing.TypeVar"),
                    KnownInstanceType::Deprecated(_) => f.write_str("warnings.deprecated"),
                    KnownInstanceType::Field(field) => {
                        f.write_str("dataclasses.Field[")?;
                        field.default_type(self.db).display(self.db).fmt(f)?;
                        f.write_str("]")
                    }
                }
            }
        }

        KnownInstanceRepr {
            known_instance: self,
            db,
        }
    }
}

#[derive(Copy, Clone, Debug, Eq, Hash, PartialEq, get_size2::GetSize)]
pub enum DynamicType {
    /// An explicitly annotated `typing.Any`
    Any,
    /// An unannotated value, or a dynamic type resulting from an error
    Unknown,
    /// Temporary type for symbols that can't be inferred yet because of missing implementations.
    ///
    /// This variant should eventually be removed once ty is spec-compliant.
    ///
    /// General rule: `Todo` should only propagate when the presence of the input `Todo` caused the
    /// output to be unknown. An output should only be `Todo` if fixing all `Todo` inputs to be not
    /// `Todo` would change the output type.
    ///
    /// This variant should be created with the `todo_type!` macro.
    Todo(TodoType),
    /// A special Todo-variant for PEP-695 `ParamSpec` types. A temporary variant to detect and special-
    /// case the handling of these types in `Callable` annotations.
    TodoPEP695ParamSpec,
    /// A special Todo-variant for type aliases declared using `typing.TypeAlias`.
    /// A temporary variant to detect and special-case the handling of these aliases in autocomplete suggestions.
    TodoTypeAlias,
    /// A special Todo-variant for `Unpack[Ts]`, so that we can treat it specially in `Generic[Unpack[Ts]]`
    TodoUnpack,
}

impl DynamicType {
    #[expect(clippy::unused_self)]
    fn normalized(self) -> Self {
        Self::Any
    }
}

impl std::fmt::Display for DynamicType {
    fn fmt(&self, f: &mut std::fmt::Formatter<'_>) -> std::fmt::Result {
        match self {
            DynamicType::Any => f.write_str("Any"),
            DynamicType::Unknown => f.write_str("Unknown"),
            // `DynamicType::Todo`'s display should be explicit that is not a valid display of
            // any other type
            DynamicType::Todo(todo) => write!(f, "@Todo{todo}"),
            DynamicType::TodoPEP695ParamSpec => {
                if cfg!(debug_assertions) {
                    f.write_str("@Todo(ParamSpec)")
                } else {
                    f.write_str("@Todo")
                }
            }
            DynamicType::TodoUnpack => {
                if cfg!(debug_assertions) {
                    f.write_str("@Todo(typing.Unpack)")
                } else {
                    f.write_str("@Todo")
                }
            }
            DynamicType::TodoTypeAlias => {
                if cfg!(debug_assertions) {
                    f.write_str("@Todo(Support for `typing.TypeAlias`)")
                } else {
                    f.write_str("@Todo")
                }
            }
        }
    }
}

bitflags! {
    /// Type qualifiers that appear in an annotation expression.
    #[derive(Copy, Clone, Debug, Eq, PartialEq, Default, salsa::Update, Hash)]
    pub(crate) struct TypeQualifiers: u8 {
        /// `typing.ClassVar`
        const CLASS_VAR = 1 << 0;
        /// `typing.Final`
        const FINAL     = 1 << 1;
        /// `dataclasses.InitVar`
        const INIT_VAR  = 1 << 2;
    }
}

impl get_size2::GetSize for TypeQualifiers {}

impl TypeQualifiers {
    /// Get the name of a type qualifier.
    ///
    /// Note that this function can only be called on sets with a single member.
    /// Panics if more than a single bit is set.
    fn name(self) -> &'static str {
        match self {
            Self::CLASS_VAR => "ClassVar",
            Self::FINAL => "Final",
            Self::INIT_VAR => "InitVar",
            _ => {
                unreachable!("Only a single bit should be set when calling `TypeQualifiers::name`")
            }
        }
    }
}

/// When inferring the type of an annotation expression, we can also encounter type qualifiers
/// such as `ClassVar` or `Final`. These do not affect the inferred type itself, but rather
/// control how a particular place can be accessed or modified. This struct holds a type and
/// a set of type qualifiers.
///
/// Example: `Annotated[ClassVar[tuple[int]], "metadata"]` would have type `tuple[int]` and the
/// qualifier `ClassVar`.
#[derive(Clone, Debug, Copy, Eq, PartialEq, salsa::Update, get_size2::GetSize)]
pub(crate) struct TypeAndQualifiers<'db> {
    inner: Type<'db>,
    qualifiers: TypeQualifiers,
}

impl<'db> TypeAndQualifiers<'db> {
    pub(crate) fn new(inner: Type<'db>, qualifiers: TypeQualifiers) -> Self {
        Self { inner, qualifiers }
    }

    /// Constructor that creates a [`TypeAndQualifiers`] instance with type `Unknown` and no qualifiers.
    pub(crate) fn unknown() -> Self {
        Self {
            inner: Type::unknown(),
            qualifiers: TypeQualifiers::empty(),
        }
    }

    /// Forget about type qualifiers and only return the inner type.
    pub(crate) fn inner_type(&self) -> Type<'db> {
        self.inner
    }

    /// Insert/add an additional type qualifier.
    pub(crate) fn add_qualifier(&mut self, qualifier: TypeQualifiers) {
        self.qualifiers |= qualifier;
    }

    /// Return the set of type qualifiers.
    pub(crate) fn qualifiers(&self) -> TypeQualifiers {
        self.qualifiers
    }
}

impl<'db> From<Type<'db>> for TypeAndQualifiers<'db> {
    fn from(inner: Type<'db>) -> Self {
        Self {
            inner,
            qualifiers: TypeQualifiers::empty(),
        }
    }
}

/// Error struct providing information on type(s) that were deemed to be invalid
/// in a type expression context, and the type we should therefore fallback to
/// for the problematic type expression.
#[derive(Debug, PartialEq, Eq)]
pub struct InvalidTypeExpressionError<'db> {
    fallback_type: Type<'db>,
    invalid_expressions: smallvec::SmallVec<[InvalidTypeExpression<'db>; 1]>,
}

impl<'db> InvalidTypeExpressionError<'db> {
    fn into_fallback_type(
        self,
        context: &InferContext,
        node: &ast::Expr,
        is_reachable: bool,
    ) -> Type<'db> {
        let InvalidTypeExpressionError {
            fallback_type,
            invalid_expressions,
        } = self;
        if is_reachable {
            for error in invalid_expressions {
                let Some(builder) = context.report_lint(&INVALID_TYPE_FORM, node) else {
                    continue;
                };
                let diagnostic = builder.into_diagnostic(error.reason(context.db()));
                error.add_subdiagnostics(context.db(), diagnostic);
            }
        }
        fallback_type
    }
}

/// Enumeration of various types that are invalid in type-expression contexts
#[derive(Debug, Copy, Clone, PartialEq, Eq)]
enum InvalidTypeExpression<'db> {
    /// Some types always require exactly one argument when used in a type expression
    RequiresOneArgument(Type<'db>),
    /// Some types always require at least one argument when used in a type expression
    RequiresArguments(Type<'db>),
    /// Some types always require at least two arguments when used in a type expression
    RequiresTwoArguments(Type<'db>),
    /// The `Protocol` class is invalid in type expressions
    Protocol,
    /// Same for `Generic`
    Generic,
    /// Same for `@deprecated`
    Deprecated,
    /// Same for `dataclasses.Field`
    Field,
    /// Same for `typing.TypedDict`
    TypedDict,
    /// Type qualifiers are always invalid in *type expressions*,
    /// but these ones are okay with 0 arguments in *annotation expressions*
    TypeQualifier(SpecialFormType),
    /// Type qualifiers that are invalid in type expressions,
    /// and which would require exactly one argument even if they appeared in an annotation expression
    TypeQualifierRequiresOneArgument(SpecialFormType),
    /// Some types are always invalid in type expressions
    InvalidType(Type<'db>, ScopeId<'db>),
}

impl<'db> InvalidTypeExpression<'db> {
    const fn reason(self, db: &'db dyn Db) -> impl std::fmt::Display + 'db {
        struct Display<'db> {
            error: InvalidTypeExpression<'db>,
            db: &'db dyn Db,
        }

        impl std::fmt::Display for Display<'_> {
            fn fmt(&self, f: &mut std::fmt::Formatter<'_>) -> std::fmt::Result {
                match self.error {
                    InvalidTypeExpression::RequiresOneArgument(ty) => write!(
                        f,
                        "`{ty}` requires exactly one argument when used in a type expression",
                        ty = ty.display(self.db)
                    ),
                    InvalidTypeExpression::RequiresArguments(ty) => write!(
                        f,
                        "`{ty}` requires at least one argument when used in a type expression",
                        ty = ty.display(self.db)
                    ),
                    InvalidTypeExpression::RequiresTwoArguments(ty) => write!(
                        f,
                        "`{ty}` requires at least two arguments when used in a type expression",
                        ty = ty.display(self.db)
                    ),
                    InvalidTypeExpression::Protocol => {
                        f.write_str("`typing.Protocol` is not allowed in type expressions")
                    }
                    InvalidTypeExpression::Generic => {
                        f.write_str("`typing.Generic` is not allowed in type expressions")
                    }
                    InvalidTypeExpression::Deprecated => {
                        f.write_str("`warnings.deprecated` is not allowed in type expressions")
                    }
                    InvalidTypeExpression::Field => {
                        f.write_str("`dataclasses.Field` is not allowed in type expressions")
                    }
                    InvalidTypeExpression::TypedDict => {
                        f.write_str(
                            "The special form `typing.TypedDict` is not allowed in type expressions. \
                            Did you mean to use a concrete TypedDict or `collections.abc.Mapping[str, object]` instead?")
                    }
                    InvalidTypeExpression::TypeQualifier(qualifier) => write!(
                        f,
                        "Type qualifier `{qualifier}` is not allowed in type expressions \
                        (only in annotation expressions)",
                    ),
                    InvalidTypeExpression::TypeQualifierRequiresOneArgument(qualifier) => write!(
                        f,
                        "Type qualifier `{qualifier}` is not allowed in type expressions \
                        (only in annotation expressions, and only with exactly one argument)",
                    ),
                    InvalidTypeExpression::InvalidType(ty, _) => write!(
                        f,
                        "Variable of type `{ty}` is not allowed in a type expression",
                        ty = ty.display(self.db)
                    ),
                }
            }
        }

        Display { error: self, db }
    }

    fn add_subdiagnostics(self, db: &'db dyn Db, mut diagnostic: LintDiagnosticGuard) {
        let InvalidTypeExpression::InvalidType(ty, scope) = self else {
            return;
        };
        let Type::ModuleLiteral(module_type) = ty else {
            return;
        };
        let module = module_type.module(db);
        let Some(module_name_final_part) = module.name(db).components().next_back() else {
            return;
        };
        let Some(module_member_with_same_name) = ty
            .member(db, module_name_final_part)
            .place
            .ignore_possibly_unbound()
        else {
            return;
        };
        if module_member_with_same_name
            .in_type_expression(db, scope, None)
            .is_err()
        {
            return;
        }

        // TODO: showing a diff (and even having an autofix) would be even better
        diagnostic.info(format_args!(
            "Did you mean to use the module's member \
            `{module_name_final_part}.{module_name_final_part}` instead?"
        ));
    }
}

/// Data regarding a `warnings.deprecated` or `typing_extensions.deprecated` decorator.
#[salsa::interned(debug, heap_size=ruff_memory_usage::heap_size)]
#[derive(PartialOrd, Ord)]
pub struct DeprecatedInstance<'db> {
    /// The message for the deprecation
    pub message: Option<StringLiteralType<'db>>,
}

// The Salsa heap is tracked separately.
impl get_size2::GetSize for DeprecatedInstance<'_> {}

/// Contains information about instances of `dataclasses.Field`, typically created using
/// `dataclasses.field()`.
#[salsa::interned(debug, heap_size=ruff_memory_usage::heap_size)]
#[derive(PartialOrd, Ord)]
pub struct FieldInstance<'db> {
    /// The type of the default value for this field. This is derived from the `default` or
    /// `default_factory` arguments to `dataclasses.field()`.
    pub default_type: Type<'db>,

    /// Whether this field is part of the `__init__` signature, or not.
    pub init: bool,

    /// Whether or not this field can only be passed as a keyword argument to `__init__`.
    pub kw_only: Option<bool>,
}

// The Salsa heap is tracked separately.
impl get_size2::GetSize for FieldInstance<'_> {}

impl<'db> FieldInstance<'db> {
    pub(crate) fn normalized_impl(self, db: &'db dyn Db, visitor: &NormalizedVisitor<'db>) -> Self {
        FieldInstance::new(
            db,
            self.default_type(db).normalized_impl(db, visitor),
            self.init(db),
            self.kw_only(db),
        )
    }
}

/// Whether this typevar was created via the legacy `TypeVar` constructor, using PEP 695 syntax,
/// or an implicit typevar like `Self` was used.
#[derive(Clone, Copy, Debug, Eq, Hash, PartialEq, get_size2::GetSize)]
pub enum TypeVarKind {
    /// `T = TypeVar("T")`
    Legacy,
    /// `def foo[T](x: T) -> T: ...`
    Pep695,
    /// `typing.Self`
    TypingSelf,
}

/// A type variable that has not been bound to a generic context yet.
///
/// This is usually not the type that you want; if you are working with a typevar, in a generic
/// context, which might be specialized to a concrete type, you want [`BoundTypeVarInstance`]. This
/// type holds information that does not depend on which generic context the typevar is used in.
///
/// For a legacy typevar:
///
/// ```py
/// T = TypeVar("T")                       # [1]
/// def generic_function(t: T) -> T: ...   # [2]
/// ```
///
/// we will create a `TypeVarInstance` for the typevar `T` when it is instantiated. The type of `T`
/// at `[1]` will be a `KnownInstanceType::TypeVar` wrapping this `TypeVarInstance`. The typevar is
/// not yet bound to any generic context at this point.
///
/// The typevar is used in `generic_function`, which binds it to a new generic context. We will
/// create a [`BoundTypeVarInstance`] for this new binding of the typevar. The type of `T` at `[2]`
/// will be a `Type::TypeVar` wrapping this `BoundTypeVarInstance`.
///
/// For a PEP 695 typevar:
///
/// ```py
/// def generic_function[T](t: T) -> T: ...
/// #                          ╰─────╰─────────── [2]
/// #                    ╰─────────────────────── [1]
/// ```
///
/// the typevar is defined and immediately bound to a single generic context. Just like in the
/// legacy case, we will create a `TypeVarInstance` and [`BoundTypeVarInstance`], and the type of
/// `T` at `[1]` and `[2]` will be that `TypeVarInstance` and `BoundTypeVarInstance`, respectively.
///
/// # Ordering
/// Ordering is based on the type var instance's salsa-assigned id and not on its values.
/// The id may change between runs, or when the type var instance was garbage collected and recreated.
#[salsa::interned(debug, heap_size=ruff_memory_usage::heap_size)]
#[derive(PartialOrd, Ord)]
pub struct TypeVarInstance<'db> {
    /// The name of this TypeVar (e.g. `T`)
    #[returns(ref)]
    name: ast::name::Name,

    /// The type var's definition (None if synthesized)
    pub definition: Option<Definition<'db>>,

    /// The upper bound or constraint on the type of this TypeVar, if any. Don't use this field
    /// directly; use the `bound_or_constraints` (or `upper_bound` and `constraints`) methods
    /// instead (to evaluate any lazy bound or constraints).
    _bound_or_constraints: Option<TypeVarBoundOrConstraintsEvaluation<'db>>,

    /// The explicitly specified variance of the TypeVar
    explicit_variance: Option<TypeVarVariance>,

    /// The default type for this TypeVar, if any. Don't use this field directly, use the
    /// `default_type` method instead (to evaluate any lazy default).
    _default: Option<TypeVarDefaultEvaluation<'db>>,

    pub kind: TypeVarKind,
}

// The Salsa heap is tracked separately.
impl get_size2::GetSize for TypeVarInstance<'_> {}

fn walk_type_var_type<'db, V: visitor::TypeVisitor<'db> + ?Sized>(
    db: &'db dyn Db,
    typevar: TypeVarInstance<'db>,
    visitor: &V,
) {
    if let Some(bounds) = typevar.bound_or_constraints(db) {
        walk_type_var_bounds(db, bounds, visitor);
    }
    if let Some(default_type) = typevar.default_type(db) {
        visitor.visit_type(db, default_type);
    }
}

#[salsa::tracked]
impl<'db> TypeVarInstance<'db> {
    pub(crate) fn with_binding_context(
        self,
        db: &'db dyn Db,
        binding_context: Definition<'db>,
    ) -> BoundTypeVarInstance<'db> {
        BoundTypeVarInstance::new(db, self, BindingContext::Definition(binding_context))
    }

    pub(crate) fn is_self(self, db: &'db dyn Db) -> bool {
        matches!(self.kind(db), TypeVarKind::TypingSelf)
    }

    pub(crate) fn upper_bound(self, db: &'db dyn Db) -> Option<Type<'db>> {
        if let Some(TypeVarBoundOrConstraints::UpperBound(ty)) = self.bound_or_constraints(db) {
            Some(ty)
        } else {
            None
        }
    }

    pub(crate) fn constraints(self, db: &'db dyn Db) -> Option<&'db [Type<'db>]> {
        if let Some(TypeVarBoundOrConstraints::Constraints(tuple)) = self.bound_or_constraints(db) {
            Some(tuple.elements(db))
        } else {
            None
        }
    }

    pub(crate) fn bound_or_constraints(
        self,
        db: &'db dyn Db,
    ) -> Option<TypeVarBoundOrConstraints<'db>> {
        self._bound_or_constraints(db).and_then(|w| match w {
            TypeVarBoundOrConstraintsEvaluation::Eager(bound_or_constraints) => {
                Some(bound_or_constraints)
            }
            TypeVarBoundOrConstraintsEvaluation::LazyUpperBound => self.lazy_bound(db),
            TypeVarBoundOrConstraintsEvaluation::LazyConstraints => self.lazy_constraints(db),
        })
    }

    pub(crate) fn default_type(self, db: &'db dyn Db) -> Option<Type<'db>> {
        self._default(db).and_then(|d| match d {
            TypeVarDefaultEvaluation::Eager(ty) => Some(ty),
            TypeVarDefaultEvaluation::Lazy => self.lazy_default(db),
        })
    }

    pub(crate) fn normalized_impl(self, db: &'db dyn Db, visitor: &NormalizedVisitor<'db>) -> Self {
        Self::new(
            db,
            self.name(db),
            self.definition(db),
            self._bound_or_constraints(db)
                .and_then(|bound_or_constraints| match bound_or_constraints {
                    TypeVarBoundOrConstraintsEvaluation::Eager(bound_or_constraints) => {
                        Some(bound_or_constraints.normalized_impl(db, visitor).into())
                    }
                    TypeVarBoundOrConstraintsEvaluation::LazyUpperBound => self
                        .lazy_bound(db)
                        .map(|bound| bound.normalized_impl(db, visitor).into()),
                    TypeVarBoundOrConstraintsEvaluation::LazyConstraints => self
                        .lazy_constraints(db)
                        .map(|constraints| constraints.normalized_impl(db, visitor).into()),
                }),
            self.explicit_variance(db),
            self._default(db).and_then(|default| match default {
                TypeVarDefaultEvaluation::Eager(ty) => Some(ty.normalized_impl(db, visitor).into()),
                TypeVarDefaultEvaluation::Lazy => self
                    .lazy_default(db)
                    .map(|ty| ty.normalized_impl(db, visitor).into()),
            }),
            self.kind(db),
        )
    }

    fn materialize(self, db: &'db dyn Db, variance: TypeVarVariance) -> Self {
        Self::new(
            db,
            self.name(db),
            self.definition(db),
            self._bound_or_constraints(db)
                .and_then(|bound_or_constraints| match bound_or_constraints {
                    TypeVarBoundOrConstraintsEvaluation::Eager(bound_or_constraints) => {
                        Some(bound_or_constraints.materialize(db, variance).into())
                    }
                    TypeVarBoundOrConstraintsEvaluation::LazyUpperBound => self
                        .lazy_bound(db)
                        .map(|bound| bound.materialize(db, variance).into()),
                    TypeVarBoundOrConstraintsEvaluation::LazyConstraints => self
                        .lazy_constraints(db)
                        .map(|constraints| constraints.materialize(db, variance).into()),
                }),
            self.explicit_variance(db),
            self._default(db).and_then(|default| match default {
                TypeVarDefaultEvaluation::Eager(ty) => Some(ty.materialize(db, variance).into()),
                TypeVarDefaultEvaluation::Lazy => self
                    .lazy_default(db)
                    .map(|ty| ty.materialize(db, variance).into()),
            }),
            self.kind(db),
        )
    }

    fn to_instance(self, db: &'db dyn Db) -> Option<Self> {
        let bound_or_constraints = match self.bound_or_constraints(db)? {
            TypeVarBoundOrConstraints::UpperBound(upper_bound) => {
                TypeVarBoundOrConstraints::UpperBound(upper_bound.to_instance(db)?)
            }
            TypeVarBoundOrConstraints::Constraints(constraints) => {
                TypeVarBoundOrConstraints::Constraints(constraints.to_instance(db)?.into_union()?)
            }
        };
        Some(Self::new(
            db,
            Name::new(format!("{}'instance", self.name(db))),
            None,
            Some(bound_or_constraints.into()),
            self.explicit_variance(db),
            None,
            self.kind(db),
        ))
    }

    #[salsa::tracked]
    fn lazy_bound(self, db: &'db dyn Db) -> Option<TypeVarBoundOrConstraints<'db>> {
        let definition = self.definition(db)?;
        let module = parsed_module(db, definition.file(db)).load(db);
        let typevar_node = definition.kind(db).as_typevar()?.node(&module);
        let ty = definition_expression_type(db, definition, typevar_node.bound.as_ref()?);
        Some(TypeVarBoundOrConstraints::UpperBound(ty))
    }

    #[salsa::tracked]
    fn lazy_constraints(self, db: &'db dyn Db) -> Option<TypeVarBoundOrConstraints<'db>> {
        let definition = self.definition(db)?;
        let module = parsed_module(db, definition.file(db)).load(db);
        let typevar_node = definition.kind(db).as_typevar()?.node(&module);
        let ty = definition_expression_type(db, definition, typevar_node.bound.as_ref()?)
            .into_union()?;
        Some(TypeVarBoundOrConstraints::Constraints(ty))
    }

    #[salsa::tracked]
    fn lazy_default(self, db: &'db dyn Db) -> Option<Type<'db>> {
        let definition = self.definition(db)?;
        let module = parsed_module(db, definition.file(db)).load(db);
        let typevar_node = definition.kind(db).as_typevar()?.node(&module);
        Some(definition_expression_type(
            db,
            definition,
            typevar_node.default.as_ref()?,
        ))
    }
}

/// Where a type variable is bound and usable.
#[derive(Clone, Copy, Debug, Hash, PartialEq, Eq, salsa::Update, get_size2::GetSize)]
pub enum BindingContext<'db> {
    /// The definition of the generic class, function, or type alias that binds this typevar.
    Definition(Definition<'db>),
    /// The typevar is synthesized internally, and is not associated with a particular definition
    /// in the source, but is still bound and eligible for specialization inference.
    Synthetic,
}

impl<'db> BindingContext<'db> {
    fn name(self, db: &'db dyn Db) -> Option<String> {
        match self {
            BindingContext::Definition(definition) => definition.name(db),
            BindingContext::Synthetic => None,
        }
    }
}

/// A type variable that has been bound to a generic context, and which can be specialized to a
/// concrete type.
#[salsa::interned(debug, heap_size=ruff_memory_usage::heap_size)]
#[derive(PartialOrd, Ord)]
pub struct BoundTypeVarInstance<'db> {
    pub typevar: TypeVarInstance<'db>,
    binding_context: BindingContext<'db>,
}

// The Salsa heap is tracked separately.
impl get_size2::GetSize for BoundTypeVarInstance<'_> {}

impl<'db> BoundTypeVarInstance<'db> {
    pub(crate) fn variance_with_polarity(
        self,
        db: &'db dyn Db,
        polarity: TypeVarVariance,
    ) -> TypeVarVariance {
        let _span = tracing::trace_span!("variance_with_polarity").entered();
        match self.typevar(db).explicit_variance(db) {
            Some(explicit_variance) => explicit_variance.compose(polarity),
            None => match self.binding_context(db) {
                BindingContext::Definition(definition) => {
                    let type_inference = infer_definition_types(db, definition);
                    type_inference
                        .binding_type(definition)
                        .with_polarity(polarity)
                        .variance_of(db, self)
                }
                BindingContext::Synthetic => TypeVarVariance::Invariant,
            },
        }
    }

    pub(crate) fn variance(self, db: &'db dyn Db) -> TypeVarVariance {
        self.variance_with_polarity(db, TypeVarVariance::Covariant)
    }
}

fn walk_bound_type_var_type<'db, V: visitor::TypeVisitor<'db> + ?Sized>(
    db: &'db dyn Db,
    bound_typevar: BoundTypeVarInstance<'db>,
    visitor: &V,
) {
    visitor.visit_type_var_type(db, bound_typevar.typevar(db));
}

impl<'db> BoundTypeVarInstance<'db> {
    /// Returns the default value of this typevar, recursively applying its binding context to any
    /// other typevars that appear in the default.
    ///
    /// For instance, in
    ///
    /// ```py
    /// T = TypeVar("T")
    /// U = TypeVar("U", default=T)
    ///
    /// # revealed: typing.TypeVar[U = typing.TypeVar[T]]
    /// reveal_type(U)
    ///
    /// # revealed: typing.Generic[T, U = T@C]
    /// class C(reveal_type(Generic[T, U])): ...
    /// ```
    ///
    /// In the first case, the use of `U` is unbound, and so we have a [`TypeVarInstance`], and its
    /// default value (`T`) is also unbound.
    ///
    /// By using `U` in the generic class, it becomes bound, and so we have a
    /// `BoundTypeVarInstance`. As part of binding `U` we must also bind its default value
    /// (resulting in `T@C`).
    pub(crate) fn default_type(self, db: &'db dyn Db) -> Option<Type<'db>> {
        let binding_context = self.binding_context(db);
        self.typevar(db)
            .default_type(db)
            .map(|ty| ty.apply_type_mapping(db, &TypeMapping::BindLegacyTypevars(binding_context)))
    }

    pub(crate) fn normalized_impl(self, db: &'db dyn Db, visitor: &NormalizedVisitor<'db>) -> Self {
        Self::new(
            db,
            self.typevar(db).normalized_impl(db, visitor),
            self.binding_context(db),
        )
    }

    fn materialize(self, db: &'db dyn Db, variance: TypeVarVariance) -> Self {
        Self::new(
            db,
            self.typevar(db).materialize(db, variance),
            self.binding_context(db),
        )
    }

    fn to_instance(self, db: &'db dyn Db) -> Option<Self> {
        Some(Self::new(
            db,
            self.typevar(db).to_instance(db)?,
            self.binding_context(db),
        ))
    }
}

/// Whether a typevar default is eagerly specified or lazily evaluated.
#[derive(Clone, Copy, Debug, Hash, PartialEq, Eq, salsa::Update, get_size2::GetSize)]
pub enum TypeVarDefaultEvaluation<'db> {
    /// The default type is lazily evaluated.
    Lazy,
    /// The default type is eagerly specified.
    Eager(Type<'db>),
}

impl<'db> From<Type<'db>> for TypeVarDefaultEvaluation<'db> {
    fn from(value: Type<'db>) -> Self {
        TypeVarDefaultEvaluation::Eager(value)
    }
}

/// Whether a typevar bound/constraints is eagerly specified or lazily evaluated.
#[derive(Clone, Copy, Debug, Hash, PartialEq, Eq, salsa::Update, get_size2::GetSize)]
pub enum TypeVarBoundOrConstraintsEvaluation<'db> {
    /// There is a lazily-evaluated upper bound.
    LazyUpperBound,
    /// There is a lazily-evaluated set of constraints.
    LazyConstraints,
    /// The upper bound/constraints are eagerly specified.
    Eager(TypeVarBoundOrConstraints<'db>),
}

impl<'db> From<TypeVarBoundOrConstraints<'db>> for TypeVarBoundOrConstraintsEvaluation<'db> {
    fn from(value: TypeVarBoundOrConstraints<'db>) -> Self {
        TypeVarBoundOrConstraintsEvaluation::Eager(value)
    }
}

#[derive(Clone, Copy, Debug, Hash, PartialEq, Eq, salsa::Update, get_size2::GetSize)]
pub enum TypeVarBoundOrConstraints<'db> {
    UpperBound(Type<'db>),
    Constraints(UnionType<'db>),
}

fn walk_type_var_bounds<'db, V: visitor::TypeVisitor<'db> + ?Sized>(
    db: &'db dyn Db,
    bounds: TypeVarBoundOrConstraints<'db>,
    visitor: &V,
) {
    match bounds {
        TypeVarBoundOrConstraints::UpperBound(bound) => visitor.visit_type(db, bound),
        TypeVarBoundOrConstraints::Constraints(constraints) => {
            visitor.visit_union_type(db, constraints);
        }
    }
}

impl<'db> TypeVarBoundOrConstraints<'db> {
    fn normalized_impl(self, db: &'db dyn Db, visitor: &NormalizedVisitor<'db>) -> Self {
        match self {
            TypeVarBoundOrConstraints::UpperBound(bound) => {
                TypeVarBoundOrConstraints::UpperBound(bound.normalized_impl(db, visitor))
            }
            TypeVarBoundOrConstraints::Constraints(constraints) => {
                TypeVarBoundOrConstraints::Constraints(constraints.normalized_impl(db, visitor))
            }
        }
    }

    fn materialize(self, db: &'db dyn Db, variance: TypeVarVariance) -> Self {
        match self {
            TypeVarBoundOrConstraints::UpperBound(bound) => {
                TypeVarBoundOrConstraints::UpperBound(bound.materialize(db, variance))
            }
            TypeVarBoundOrConstraints::Constraints(constraints) => {
                TypeVarBoundOrConstraints::Constraints(UnionType::new(
                    db,
                    constraints
                        .elements(db)
                        .iter()
                        .map(|ty| ty.materialize(db, variance))
                        .collect::<Vec<_>>()
                        .into_boxed_slice(),
                ))
            }
        }
    }
}

/// Error returned if a type is not awaitable.
#[derive(Debug)]
enum AwaitError<'db> {
    /// `__await__` is either missing, potentially unbound or cannot be called with provided
    /// arguments.
    Call(CallDunderError<'db>),
    /// `__await__` resolved successfully, but its return type is known not to be a generator.
    InvalidReturnType(Type<'db>, Box<Bindings<'db>>),
}

impl<'db> AwaitError<'db> {
    fn report_diagnostic(
        &self,
        context: &InferContext<'db, '_>,
        context_expression_type: Type<'db>,
        context_expression_node: ast::AnyNodeRef,
    ) {
        let Some(builder) = context.report_lint(&INVALID_AWAIT, context_expression_node) else {
            return;
        };

        let db = context.db();

        let mut diag = builder.into_diagnostic(
            format_args!("`{type}` is not awaitable", type = context_expression_type.display(db)),
        );
        match self {
            Self::Call(CallDunderError::CallError(CallErrorKind::BindingError, bindings)) => {
                diag.info("`__await__` requires arguments and cannot be called implicitly");
                if let Some(definition_spans) = bindings.callable_type().function_spans(db) {
                    diag.annotate(
                        Annotation::secondary(definition_spans.parameters)
                            .message("parameters here"),
                    );
                }
            }
            Self::Call(CallDunderError::CallError(
                kind @ (CallErrorKind::NotCallable | CallErrorKind::PossiblyNotCallable),
                bindings,
            )) => {
                let possibly = if matches!(kind, CallErrorKind::PossiblyNotCallable) {
                    " possibly"
                } else {
                    ""
                };
                diag.info(format_args!("`__await__` is{possibly} not callable"));
                if let Some(definition) = bindings.callable_type().definition(db) {
                    if let Some(definition_range) = definition.focus_range(db) {
                        diag.annotate(
                            Annotation::secondary(definition_range.into())
                                .message("attribute defined here"),
                        );
                    }
                }
            }
            Self::Call(CallDunderError::PossiblyUnbound(bindings)) => {
                diag.info("`__await__` is possibly unbound");
                if let Some(definition_spans) = bindings.callable_type().function_spans(db) {
                    diag.annotate(
                        Annotation::secondary(definition_spans.signature)
                            .message("method defined here"),
                    );
                }
            }
            Self::Call(CallDunderError::MethodNotAvailable) => {
                diag.info("`__await__` is missing");
                if let Some(type_definition) = context_expression_type.definition(db) {
                    if let Some(definition_range) = type_definition.focus_range(db) {
                        diag.annotate(
                            Annotation::secondary(definition_range.into())
                                .message("type defined here"),
                        );
                    }
                }
            }
            Self::InvalidReturnType(return_type, bindings) => {
                diag.info(format_args!(
                    "`__await__` returns `{return_type}`, which is not a valid iterator",
                    return_type = return_type.display(db)
                ));
                if let Some(definition_spans) = bindings.callable_type().function_spans(db) {
                    diag.annotate(
                        Annotation::secondary(definition_spans.signature)
                            .message("method defined here"),
                    );
                }
            }
        }
    }
}

/// Error returned if a type is not (or may not be) a context manager.
#[derive(Debug)]
enum ContextManagerError<'db> {
    Enter(CallDunderError<'db>, EvaluationMode),
    Exit {
        enter_return_type: Type<'db>,
        exit_error: CallDunderError<'db>,
        mode: EvaluationMode,
    },
    EnterAndExit {
        enter_error: CallDunderError<'db>,
        exit_error: CallDunderError<'db>,
        mode: EvaluationMode,
    },
}

impl<'db> ContextManagerError<'db> {
    fn fallback_enter_type(&self, db: &'db dyn Db) -> Type<'db> {
        self.enter_type(db).unwrap_or(Type::unknown())
    }

    /// Returns the `__enter__` or `__aenter__` return type if it is known,
    /// or `None` if the type never has a callable `__enter__` or `__aenter__` attribute
    fn enter_type(&self, db: &'db dyn Db) -> Option<Type<'db>> {
        match self {
            Self::Exit {
                enter_return_type,
                exit_error: _,
                mode: _,
            } => Some(*enter_return_type),
            Self::Enter(enter_error, _)
            | Self::EnterAndExit {
                enter_error,
                exit_error: _,
                mode: _,
            } => match enter_error {
                CallDunderError::PossiblyUnbound(call_outcome) => {
                    Some(call_outcome.return_type(db))
                }
                CallDunderError::CallError(CallErrorKind::NotCallable, _) => None,
                CallDunderError::CallError(_, bindings) => Some(bindings.return_type(db)),
                CallDunderError::MethodNotAvailable => None,
            },
        }
    }

    fn report_diagnostic(
        &self,
        context: &InferContext<'db, '_>,
        context_expression_type: Type<'db>,
        context_expression_node: ast::AnyNodeRef,
    ) {
        let Some(builder) = context.report_lint(&INVALID_CONTEXT_MANAGER, context_expression_node)
        else {
            return;
        };

        let mode = match self {
            Self::Exit { mode, .. } | Self::Enter(_, mode) | Self::EnterAndExit { mode, .. } => {
                *mode
            }
        };

        let (enter_method, exit_method) = match mode {
            EvaluationMode::Async => ("__aenter__", "__aexit__"),
            EvaluationMode::Sync => ("__enter__", "__exit__"),
        };

        let format_call_dunder_error = |call_dunder_error: &CallDunderError<'db>, name: &str| {
            match call_dunder_error {
                CallDunderError::MethodNotAvailable => format!("it does not implement `{name}`"),
                CallDunderError::PossiblyUnbound(_) => {
                    format!("the method `{name}` is possibly unbound")
                }
                // TODO: Use more specific error messages for the different error cases.
                //  E.g. hint toward the union variant that doesn't correctly implement enter,
                //  distinguish between a not callable `__enter__` attribute and a wrong signature.
                CallDunderError::CallError(_, _) => {
                    format!("it does not correctly implement `{name}`")
                }
            }
        };

        let format_call_dunder_errors = |error_a: &CallDunderError<'db>,
                                         name_a: &str,
                                         error_b: &CallDunderError<'db>,
                                         name_b: &str| {
            match (error_a, error_b) {
                (CallDunderError::PossiblyUnbound(_), CallDunderError::PossiblyUnbound(_)) => {
                    format!("the methods `{name_a}` and `{name_b}` are possibly unbound")
                }
                (CallDunderError::MethodNotAvailable, CallDunderError::MethodNotAvailable) => {
                    format!("it does not implement `{name_a}` and `{name_b}`")
                }
                (CallDunderError::CallError(_, _), CallDunderError::CallError(_, _)) => {
                    format!("it does not correctly implement `{name_a}` or `{name_b}`")
                }
                (_, _) => format!(
                    "{format_a}, and {format_b}",
                    format_a = format_call_dunder_error(error_a, name_a),
                    format_b = format_call_dunder_error(error_b, name_b)
                ),
            }
        };

        let db = context.db();

        let formatted_errors = match self {
            Self::Exit {
                enter_return_type: _,
                exit_error,
                mode: _,
            } => format_call_dunder_error(exit_error, exit_method),
            Self::Enter(enter_error, _) => format_call_dunder_error(enter_error, enter_method),
            Self::EnterAndExit {
                enter_error,
                exit_error,
                mode: _,
            } => format_call_dunder_errors(enter_error, enter_method, exit_error, exit_method),
        };

        // Suggest using `async with` if only async methods are available in a sync context,
        // or suggest using `with` if only sync methods are available in an async context.
        let with_kw = match mode {
            EvaluationMode::Sync => "with",
            EvaluationMode::Async => "async with",
        };

        let mut diag = builder.into_diagnostic(format_args!(
            "Object of type `{}` cannot be used with `{}` because {}",
            context_expression_type.display(db),
            with_kw,
            formatted_errors,
        ));

        let (alt_mode, alt_enter_method, alt_exit_method, alt_with_kw) = match mode {
            EvaluationMode::Sync => ("async", "__aenter__", "__aexit__", "async with"),
            EvaluationMode::Async => ("sync", "__enter__", "__exit__", "with"),
        };

        let alt_enter =
            context_expression_type.try_call_dunder(db, alt_enter_method, CallArguments::none());
        let alt_exit = context_expression_type.try_call_dunder(
            db,
            alt_exit_method,
            CallArguments::positional([Type::unknown(), Type::unknown(), Type::unknown()]),
        );

        if (alt_enter.is_ok() || matches!(alt_enter, Err(CallDunderError::CallError(..))))
            && (alt_exit.is_ok() || matches!(alt_exit, Err(CallDunderError::CallError(..))))
        {
            diag.info(format_args!(
                "Objects of type `{}` can be used as {} context managers",
                context_expression_type.display(db),
                alt_mode
            ));
            diag.info(format!("Consider using `{alt_with_kw}` here"));
        }
    }
}

/// Error returned if a type is not (or may not be) iterable.
#[derive(Debug)]
enum IterationError<'db> {
    /// The object being iterated over has a bound `__(a)iter__` method,
    /// but calling it with the expected arguments results in an error.
    IterCallError {
        kind: CallErrorKind,
        bindings: Box<Bindings<'db>>,
        mode: EvaluationMode,
    },

    /// The object being iterated over has a bound `__(a)iter__` method that can be called
    /// with the expected types, but it returns an object that is not a valid iterator.
    IterReturnsInvalidIterator {
        /// The type of the object returned by the `__(a)iter__` method.
        iterator: Type<'db>,
        /// The error we encountered when we tried to call `__(a)next__` on the type
        /// returned by `__(a)iter__`
        dunder_error: CallDunderError<'db>,
        /// Whether this is a synchronous or an asynchronous iterator.
        mode: EvaluationMode,
    },

    /// The object being iterated over has a bound `__iter__` method that returns a
    /// valid iterator. However, the `__iter__` method is possibly unbound, and there
    /// either isn't a `__getitem__` method to fall back to, or calling the `__getitem__`
    /// method returns some kind of error.
    PossiblyUnboundIterAndGetitemError {
        /// The type of the object returned by the `__next__` method on the iterator.
        /// (The iterator being the type returned by the `__iter__` method on the iterable.)
        dunder_next_return: Type<'db>,
        /// The error we encountered when we tried to call `__getitem__` on the iterable.
        dunder_getitem_error: CallDunderError<'db>,
    },

    /// The object being iterated over doesn't have an `__iter__` method.
    /// It also either doesn't have a `__getitem__` method to fall back to,
    /// or calling the `__getitem__` method returns some kind of error.
    UnboundIterAndGetitemError {
        dunder_getitem_error: CallDunderError<'db>,
    },

    /// The asynchronous iterable has no `__aiter__` method.
    UnboundAiterError,
}

impl<'db> IterationError<'db> {
    fn fallback_element_type(&self, db: &'db dyn Db) -> Type<'db> {
        self.element_type(db).unwrap_or(Type::unknown())
    }

    /// Returns the element type if it is known, or `None` if the type is never iterable.
    fn element_type(&self, db: &'db dyn Db) -> Option<Type<'db>> {
        let return_type = |result: Result<Bindings<'db>, CallDunderError<'db>>| {
            result
                .map(|outcome| Some(outcome.return_type(db)))
                .unwrap_or_else(|call_error| call_error.return_type(db))
        };

        match self {
            Self::IterReturnsInvalidIterator {
                dunder_error, mode, ..
            } => dunder_error.return_type(db).and_then(|ty| {
                if mode.is_async() {
                    ty.try_await(db).ok()
                } else {
                    Some(ty)
                }
            }),

            Self::IterCallError {
                kind: _,
                bindings: dunder_iter_bindings,
                mode,
            } => {
                if mode.is_async() {
                    return_type(dunder_iter_bindings.return_type(db).try_call_dunder(
                        db,
                        "__anext__",
                        CallArguments::none(),
                    ))
                    .and_then(|ty| ty.try_await(db).ok())
                } else {
                    return_type(dunder_iter_bindings.return_type(db).try_call_dunder(
                        db,
                        "__next__",
                        CallArguments::none(),
                    ))
                }
            }

            Self::PossiblyUnboundIterAndGetitemError {
                dunder_next_return,
                dunder_getitem_error,
            } => match dunder_getitem_error {
                CallDunderError::MethodNotAvailable => Some(*dunder_next_return),
                CallDunderError::PossiblyUnbound(dunder_getitem_outcome) => {
                    Some(UnionType::from_elements(
                        db,
                        [*dunder_next_return, dunder_getitem_outcome.return_type(db)],
                    ))
                }
                CallDunderError::CallError(CallErrorKind::NotCallable, _) => {
                    Some(*dunder_next_return)
                }
                CallDunderError::CallError(_, dunder_getitem_bindings) => {
                    let dunder_getitem_return = dunder_getitem_bindings.return_type(db);
                    let elements = [*dunder_next_return, dunder_getitem_return];
                    Some(UnionType::from_elements(db, elements))
                }
            },

            Self::UnboundIterAndGetitemError {
                dunder_getitem_error,
            } => dunder_getitem_error.return_type(db),

            Self::UnboundAiterError => None,
        }
    }

    /// Does this error concern a synchronous or asynchronous iterable?
    fn mode(&self) -> EvaluationMode {
        match self {
            Self::IterCallError { mode, .. } => *mode,
            Self::IterReturnsInvalidIterator { mode, .. } => *mode,
            Self::PossiblyUnboundIterAndGetitemError { .. }
            | Self::UnboundIterAndGetitemError { .. } => EvaluationMode::Sync,
            Self::UnboundAiterError => EvaluationMode::Async,
        }
    }

    /// Reports the diagnostic for this error.
    fn report_diagnostic(
        &self,
        context: &InferContext<'db, '_>,
        iterable_type: Type<'db>,
        iterable_node: ast::AnyNodeRef,
    ) {
        /// A little helper type for emitting a diagnostic
        /// based on the variant of iteration error.
        struct Reporter<'a> {
            db: &'a dyn Db,
            builder: LintDiagnosticGuardBuilder<'a, 'a>,
            iterable_type: Type<'a>,
            mode: EvaluationMode,
        }

        impl<'a> Reporter<'a> {
            /// Emit a diagnostic that is certain that `iterable_type` is not iterable.
            ///
            /// `because` should explain why `iterable_type` is not iterable.
            #[expect(clippy::wrong_self_convention)]
            fn is_not(self, because: impl std::fmt::Display) -> LintDiagnosticGuard<'a, 'a> {
                let mut diag = self.builder.into_diagnostic(format_args!(
                    "Object of type `{iterable_type}` is not {maybe_async}iterable",
                    iterable_type = self.iterable_type.display(self.db),
                    maybe_async = if self.mode.is_async() { "async-" } else { "" }
                ));
                diag.info(because);
                diag
            }

            /// Emit a diagnostic that is uncertain that `iterable_type` is not iterable.
            ///
            /// `because` should explain why `iterable_type` is likely not iterable.
            fn may_not(self, because: impl std::fmt::Display) -> LintDiagnosticGuard<'a, 'a> {
                let mut diag = self.builder.into_diagnostic(format_args!(
                    "Object of type `{iterable_type}` may not be {maybe_async}iterable",
                    iterable_type = self.iterable_type.display(self.db),
                    maybe_async = if self.mode.is_async() { "async-" } else { "" }
                ));
                diag.info(because);
                diag
            }
        }

        let Some(builder) = context.report_lint(&NOT_ITERABLE, iterable_node) else {
            return;
        };
        let db = context.db();
        let mode = self.mode();
        let reporter = Reporter {
            db,
            builder,
            iterable_type,
            mode,
        };

        // TODO: for all of these error variants, the "explanation" for the diagnostic
        // (everything after the "because") should really be presented as a "help:", "note",
        // or similar, rather than as part of the same sentence as the error message.
        match self {
            Self::IterCallError {
                kind,
                bindings,
                mode,
            } => {
                let method = if mode.is_async() {
                    "__aiter__"
                } else {
                    "__iter__"
                };

                match kind {
                    CallErrorKind::NotCallable => {
                        reporter.is_not(format_args!(
                        "Its `{method}` attribute has type `{dunder_iter_type}`, which is not callable",
                        dunder_iter_type = bindings.callable_type().display(db),
                    ));
                    }
                    CallErrorKind::PossiblyNotCallable => {
                        reporter.may_not(format_args!(
                            "Its `{method}` attribute (with type `{dunder_iter_type}`) \
                             may not be callable",
                            dunder_iter_type = bindings.callable_type().display(db),
                        ));
                    }
                    CallErrorKind::BindingError => {
                        if bindings.is_single() {
                            reporter
                                .is_not(format_args!(
                                    "Its `{method}` method has an invalid signature"
                                ))
                                .info(format_args!("Expected signature `def {method}(self): ...`"));
                        } else {
                            let mut diag = reporter.may_not(format_args!(
                                "Its `{method}` method may have an invalid signature"
                            ));
                            diag.info(format_args!(
                                "Type of `{method}` is `{dunder_iter_type}`",
                                dunder_iter_type = bindings.callable_type().display(db),
                            ));
                            diag.info(format_args!(
                                "Expected signature for `{method}` is `def {method}(self): ...`",
                            ));
                        }
                    }
                }
            }

            Self::IterReturnsInvalidIterator {
                iterator,
                dunder_error: dunder_next_error,
                mode,
            } => {
                let dunder_iter_name = if mode.is_async() {
                    "__aiter__"
                } else {
                    "__iter__"
                };
                let dunder_next_name = if mode.is_async() {
                    "__anext__"
                } else {
                    "__next__"
                };
                match dunder_next_error {
                    CallDunderError::MethodNotAvailable => {
                        reporter.is_not(format_args!(
                        "Its `{dunder_iter_name}` method returns an object of type `{iterator_type}`, \
                         which has no `{dunder_next_name}` method",
                        iterator_type = iterator.display(db),
                    ));
                    }
                    CallDunderError::PossiblyUnbound(_) => {
                        reporter.may_not(format_args!(
                            "Its `{dunder_iter_name}` method returns an object of type `{iterator_type}`, \
                            which may not have a `{dunder_next_name}` method",
                            iterator_type = iterator.display(db),
                        ));
                    }
                    CallDunderError::CallError(CallErrorKind::NotCallable, _) => {
                        reporter.is_not(format_args!(
                            "Its `{dunder_iter_name}` method returns an object of type `{iterator_type}`, \
                            which has a `{dunder_next_name}` attribute that is not callable",
                            iterator_type = iterator.display(db),
                        ));
                    }
                    CallDunderError::CallError(CallErrorKind::PossiblyNotCallable, _) => {
                        reporter.may_not(format_args!(
                            "Its `{dunder_iter_name}` method returns an object of type `{iterator_type}`, \
                            which has a `{dunder_next_name}` attribute that may not be callable",
                            iterator_type = iterator.display(db),
                        ));
                    }
                    CallDunderError::CallError(CallErrorKind::BindingError, bindings)
                        if bindings.is_single() =>
                    {
                        reporter
                            .is_not(format_args!(
                                "Its `{dunder_iter_name}` method returns an object of type `{iterator_type}`, \
                                which has an invalid `{dunder_next_name}` method",
                                iterator_type = iterator.display(db),
                            ))
                            .info(format_args!("Expected signature for `{dunder_next_name}` is `def {dunder_next_name}(self): ...`"));
                    }
                    CallDunderError::CallError(CallErrorKind::BindingError, _) => {
                        reporter
                            .may_not(format_args!(
                                "Its `{dunder_iter_name}` method returns an object of type `{iterator_type}`, \
                                which may have an invalid `{dunder_next_name}` method",
                                iterator_type = iterator.display(db),
                            ))
                            .info(format_args!("Expected signature for `{dunder_next_name}` is `def {dunder_next_name}(self): ...`"));
                    }
                }
            }

            Self::PossiblyUnboundIterAndGetitemError {
                dunder_getitem_error,
                ..
            } => match dunder_getitem_error {
                CallDunderError::MethodNotAvailable => {
                    reporter.may_not(
                        "It may not have an `__iter__` method \
                         and it doesn't have a `__getitem__` method",
                    );
                }
                CallDunderError::PossiblyUnbound(_) => {
                    reporter
                        .may_not("It may not have an `__iter__` method or a `__getitem__` method");
                }
                CallDunderError::CallError(CallErrorKind::NotCallable, bindings) => {
                    reporter.may_not(format_args!(
                        "It may not have an `__iter__` method \
                         and its `__getitem__` attribute has type `{dunder_getitem_type}`, \
                         which is not callable",
                        dunder_getitem_type = bindings.callable_type().display(db),
                    ));
                }
                CallDunderError::CallError(CallErrorKind::PossiblyNotCallable, bindings)
                    if bindings.is_single() =>
                {
                    reporter.may_not(
                        "It may not have an `__iter__` method \
                         and its `__getitem__` attribute may not be callable",
                    );
                }
                CallDunderError::CallError(CallErrorKind::PossiblyNotCallable, bindings) => {
                    reporter.may_not(format_args!(
                        "It may not have an `__iter__` method \
                         and its `__getitem__` attribute (with type `{dunder_getitem_type}`) \
                         may not be callable",
                        dunder_getitem_type = bindings.callable_type().display(db),
                    ));
                }
                CallDunderError::CallError(CallErrorKind::BindingError, bindings)
                    if bindings.is_single() =>
                {
                    reporter
                        .may_not(
                            "It may not have an `__iter__` method \
                             and its `__getitem__` method has an incorrect signature \
                             for the old-style iteration protocol",
                        )
                        .info(
                            "`__getitem__` must be at least as permissive as \
                             `def __getitem__(self, key: int): ...` \
                             to satisfy the old-style iteration protocol",
                        );
                }
                CallDunderError::CallError(CallErrorKind::BindingError, bindings) => {
                    reporter
                        .may_not(format_args!(
                            "It may not have an `__iter__` method \
                             and its `__getitem__` method (with type `{dunder_getitem_type}`) \
                             may have an incorrect signature for the old-style iteration protocol",
                            dunder_getitem_type = bindings.callable_type().display(db),
                        ))
                        .info(
                            "`__getitem__` must be at least as permissive as \
                             `def __getitem__(self, key: int): ...` \
                             to satisfy the old-style iteration protocol",
                        );
                }
            },

            Self::UnboundIterAndGetitemError {
                dunder_getitem_error,
            } => match dunder_getitem_error {
                CallDunderError::MethodNotAvailable => {
                    reporter
                        .is_not("It doesn't have an `__iter__` method or a `__getitem__` method");
                }
                CallDunderError::PossiblyUnbound(_) => {
                    reporter.is_not(
                        "It has no `__iter__` method and it may not have a `__getitem__` method",
                    );
                }
                CallDunderError::CallError(CallErrorKind::NotCallable, bindings) => {
                    reporter.is_not(format_args!(
                        "It has no `__iter__` method and \
                         its `__getitem__` attribute has type `{dunder_getitem_type}`, \
                         which is not callable",
                        dunder_getitem_type = bindings.callable_type().display(db),
                    ));
                }
                CallDunderError::CallError(CallErrorKind::PossiblyNotCallable, bindings)
                    if bindings.is_single() =>
                {
                    reporter.may_not(
                        "It has no `__iter__` method and its `__getitem__` attribute \
                         may not be callable",
                    );
                }
                CallDunderError::CallError(CallErrorKind::PossiblyNotCallable, bindings) => {
                    reporter.may_not(
                        "It has no `__iter__` method and its `__getitem__` attribute is invalid",
                    ).info(format_args!(
                        "`__getitem__` has type `{dunder_getitem_type}`, which is not callable",
                        dunder_getitem_type = bindings.callable_type().display(db),
                    ));
                }
                CallDunderError::CallError(CallErrorKind::BindingError, bindings)
                    if bindings.is_single() =>
                {
                    reporter
                        .is_not(
                            "It has no `__iter__` method and \
                             its `__getitem__` method has an incorrect signature \
                             for the old-style iteration protocol",
                        )
                        .info(
                            "`__getitem__` must be at least as permissive as \
                             `def __getitem__(self, key: int): ...` \
                             to satisfy the old-style iteration protocol",
                        );
                }
                CallDunderError::CallError(CallErrorKind::BindingError, bindings) => {
                    reporter
                        .may_not(format_args!(
                            "It has no `__iter__` method and \
                             its `__getitem__` method (with type `{dunder_getitem_type}`) \
                             may have an incorrect signature for the old-style iteration protocol",
                            dunder_getitem_type = bindings.callable_type().display(db),
                        ))
                        .info(
                            "`__getitem__` must be at least as permissive as \
                             `def __getitem__(self, key: int): ...` \
                             to satisfy the old-style iteration protocol",
                        );
                }
            },

            IterationError::UnboundAiterError => {
                reporter.is_not("It has no `__aiter__` method");
            }
        }
    }
}

#[derive(Debug, Clone, PartialEq, Eq)]
pub(super) enum BoolError<'db> {
    /// The type has a `__bool__` attribute but it can't be called.
    NotCallable { not_boolable_type: Type<'db> },

    /// The type has a callable `__bool__` attribute, but it isn't callable
    /// with the given arguments.
    IncorrectArguments {
        not_boolable_type: Type<'db>,
        truthiness: Truthiness,
    },

    /// The type has a `__bool__` method, is callable with the given arguments,
    /// but the return type isn't assignable to `bool`.
    IncorrectReturnType {
        not_boolable_type: Type<'db>,
        return_type: Type<'db>,
    },

    /// A union type doesn't implement `__bool__` correctly.
    Union {
        union: UnionType<'db>,
        truthiness: Truthiness,
    },

    /// Any other reason why the type can't be converted to a bool.
    /// E.g. because calling `__bool__` returns in a union type and not all variants support `__bool__` or
    /// because `__bool__` points to a type that has a possibly unbound `__call__` method.
    Other { not_boolable_type: Type<'db> },
}

impl<'db> BoolError<'db> {
    pub(super) fn fallback_truthiness(&self) -> Truthiness {
        match self {
            BoolError::NotCallable { .. }
            | BoolError::IncorrectReturnType { .. }
            | BoolError::Other { .. } => Truthiness::Ambiguous,
            BoolError::IncorrectArguments { truthiness, .. }
            | BoolError::Union { truthiness, .. } => *truthiness,
        }
    }

    fn not_boolable_type(&self) -> Type<'db> {
        match self {
            BoolError::NotCallable {
                not_boolable_type, ..
            }
            | BoolError::IncorrectArguments {
                not_boolable_type, ..
            }
            | BoolError::Other { not_boolable_type }
            | BoolError::IncorrectReturnType {
                not_boolable_type, ..
            } => *not_boolable_type,
            BoolError::Union { union, .. } => Type::Union(*union),
        }
    }

    pub(super) fn report_diagnostic(&self, context: &InferContext, condition: impl Ranged) {
        self.report_diagnostic_impl(context, condition.range());
    }

    fn report_diagnostic_impl(&self, context: &InferContext, condition: TextRange) {
        let Some(builder) = context.report_lint(&UNSUPPORTED_BOOL_CONVERSION, condition) else {
            return;
        };
        match self {
            Self::IncorrectArguments {
                not_boolable_type, ..
            } => {
                let mut diag = builder.into_diagnostic(format_args!(
                    "Boolean conversion is unsupported for type `{}`",
                    not_boolable_type.display(context.db())
                ));
                let mut sub = SubDiagnostic::new(
                    SubDiagnosticSeverity::Info,
                    "`__bool__` methods must only have a `self` parameter",
                );
                if let Some((func_span, parameter_span)) = not_boolable_type
                    .member(context.db(), "__bool__")
                    .into_lookup_result()
                    .ok()
                    .and_then(|quals| quals.inner_type().parameter_span(context.db(), None))
                {
                    sub.annotate(
                        Annotation::primary(parameter_span).message("Incorrect parameters"),
                    );
                    sub.annotate(Annotation::secondary(func_span).message("Method defined here"));
                }
                diag.sub(sub);
            }
            Self::IncorrectReturnType {
                not_boolable_type,
                return_type,
            } => {
                let mut diag = builder.into_diagnostic(format_args!(
                    "Boolean conversion is unsupported for type `{not_boolable}`",
                    not_boolable = not_boolable_type.display(context.db()),
                ));
                let mut sub = SubDiagnostic::new(
                    SubDiagnosticSeverity::Info,
                    format_args!(
                        "`{return_type}` is not assignable to `bool`",
                        return_type = return_type.display(context.db()),
                    ),
                );
                if let Some((func_span, return_type_span)) = not_boolable_type
                    .member(context.db(), "__bool__")
                    .into_lookup_result()
                    .ok()
                    .and_then(|quals| quals.inner_type().function_spans(context.db()))
                    .and_then(|spans| Some((spans.name, spans.return_type?)))
                {
                    sub.annotate(
                        Annotation::primary(return_type_span).message("Incorrect return type"),
                    );
                    sub.annotate(Annotation::secondary(func_span).message("Method defined here"));
                }
                diag.sub(sub);
            }
            Self::NotCallable { not_boolable_type } => {
                let mut diag = builder.into_diagnostic(format_args!(
                    "Boolean conversion is unsupported for type `{}`",
                    not_boolable_type.display(context.db())
                ));
                let sub = SubDiagnostic::new(
                    SubDiagnosticSeverity::Info,
                    format_args!(
                        "`__bool__` on `{}` must be callable",
                        not_boolable_type.display(context.db())
                    ),
                );
                // TODO: It would be nice to create an annotation here for
                // where `__bool__` is defined. At time of writing, I couldn't
                // figure out a straight-forward way of doing this. ---AG
                diag.sub(sub);
            }
            Self::Union { union, .. } => {
                let first_error = union
                    .elements(context.db())
                    .iter()
                    .find_map(|element| element.try_bool(context.db()).err())
                    .unwrap();

                builder.into_diagnostic(format_args!(
                    "Boolean conversion is unsupported for union `{}` \
                     because `{}` doesn't implement `__bool__` correctly",
                    Type::Union(*union).display(context.db()),
                    first_error.not_boolable_type().display(context.db()),
                ));
            }

            Self::Other { not_boolable_type } => {
                builder.into_diagnostic(format_args!(
                    "Boolean conversion is unsupported for type `{}`; \
                     it incorrectly implements `__bool__`",
                    not_boolable_type.display(context.db())
                ));
            }
        }
    }
}

/// Represents possibly failure modes of implicit `__new__` calls.
#[derive(Debug)]
enum DunderNewCallError<'db> {
    /// The call to `__new__` failed.
    CallError(CallError<'db>),
    /// The `__new__` method could be unbound. If the call to the
    /// method has also failed, this variant also includes the
    /// corresponding `CallError`.
    PossiblyUnbound(Option<CallError<'db>>),
}

/// Error returned if a class instantiation call failed
#[derive(Debug)]
enum ConstructorCallError<'db> {
    Init(Type<'db>, CallDunderError<'db>),
    New(Type<'db>, DunderNewCallError<'db>),
    NewAndInit(Type<'db>, DunderNewCallError<'db>, CallDunderError<'db>),
}

impl<'db> ConstructorCallError<'db> {
    fn return_type(&self) -> Type<'db> {
        match self {
            Self::Init(ty, _) => *ty,
            Self::New(ty, _) => *ty,
            Self::NewAndInit(ty, _, _) => *ty,
        }
    }

    fn report_diagnostic(
        &self,
        context: &InferContext<'db, '_>,
        context_expression_type: Type<'db>,
        context_expression_node: ast::AnyNodeRef,
    ) {
        let report_init_error = |call_dunder_error: &CallDunderError<'db>| match call_dunder_error {
            CallDunderError::MethodNotAvailable => {
                if let Some(builder) =
                    context.report_lint(&POSSIBLY_UNBOUND_IMPLICIT_CALL, context_expression_node)
                {
                    // If we are using vendored typeshed, it should be impossible to have missing
                    // or unbound `__init__` method on a class, as all classes have `object` in MRO.
                    // Thus the following may only trigger if a custom typeshed is used.
                    builder.into_diagnostic(format_args!(
                        "`__init__` method is missing on type `{}`. \
                         Make sure your `object` in typeshed has its definition.",
                        context_expression_type.display(context.db()),
                    ));
                }
            }
            CallDunderError::PossiblyUnbound(bindings) => {
                if let Some(builder) =
                    context.report_lint(&POSSIBLY_UNBOUND_IMPLICIT_CALL, context_expression_node)
                {
                    builder.into_diagnostic(format_args!(
                        "Method `__init__` on type `{}` is possibly unbound.",
                        context_expression_type.display(context.db()),
                    ));
                }

                bindings.report_diagnostics(context, context_expression_node);
            }
            CallDunderError::CallError(_, bindings) => {
                bindings.report_diagnostics(context, context_expression_node);
            }
        };

        let report_new_error = |error: &DunderNewCallError<'db>| match error {
            DunderNewCallError::PossiblyUnbound(call_error) => {
                if let Some(builder) =
                    context.report_lint(&POSSIBLY_UNBOUND_IMPLICIT_CALL, context_expression_node)
                {
                    builder.into_diagnostic(format_args!(
                        "Method `__new__` on type `{}` is possibly unbound.",
                        context_expression_type.display(context.db()),
                    ));
                }

                if let Some(CallError(_kind, bindings)) = call_error {
                    bindings.report_diagnostics(context, context_expression_node);
                }
            }
            DunderNewCallError::CallError(CallError(_kind, bindings)) => {
                bindings.report_diagnostics(context, context_expression_node);
            }
        };

        match self {
            Self::Init(_, init_call_dunder_error) => {
                report_init_error(init_call_dunder_error);
            }
            Self::New(_, new_call_error) => {
                report_new_error(new_call_error);
            }
            Self::NewAndInit(_, new_call_error, init_call_dunder_error) => {
                report_new_error(new_call_error);
                report_init_error(init_call_dunder_error);
            }
        }
    }
}

#[derive(Debug, Copy, Clone, PartialEq, Eq)]
pub(crate) enum TypeRelation {
    Subtyping,
    Assignability,
}

impl TypeRelation {
    pub(crate) const fn is_assignability(self) -> bool {
        matches!(self, TypeRelation::Assignability)
    }
}

#[derive(Debug, Copy, Clone, PartialEq, Eq)]
pub enum Truthiness {
    /// For an object `x`, `bool(x)` will always return `True`
    AlwaysTrue,
    /// For an object `x`, `bool(x)` will always return `False`
    AlwaysFalse,
    /// For an object `x`, `bool(x)` could return either `True` or `False`
    Ambiguous,
}

impl Truthiness {
    pub(crate) const fn is_ambiguous(self) -> bool {
        matches!(self, Truthiness::Ambiguous)
    }

    pub(crate) const fn is_always_false(self) -> bool {
        matches!(self, Truthiness::AlwaysFalse)
    }

    pub(crate) const fn may_be_true(self) -> bool {
        !self.is_always_false()
    }

    pub(crate) const fn is_always_true(self) -> bool {
        matches!(self, Truthiness::AlwaysTrue)
    }

    pub(crate) const fn negate(self) -> Self {
        match self {
            Self::AlwaysTrue => Self::AlwaysFalse,
            Self::AlwaysFalse => Self::AlwaysTrue,
            Self::Ambiguous => Self::Ambiguous,
        }
    }

    pub(crate) const fn negate_if(self, condition: bool) -> Self {
        if condition { self.negate() } else { self }
    }

    pub(crate) fn and(self, other: Self) -> Self {
        match (self, other) {
            (Truthiness::AlwaysTrue, Truthiness::AlwaysTrue) => Truthiness::AlwaysTrue,
            (Truthiness::AlwaysFalse, _) | (_, Truthiness::AlwaysFalse) => Truthiness::AlwaysFalse,
            _ => Truthiness::Ambiguous,
        }
    }

    pub(crate) fn or(self, other: Self) -> Self {
        match (self, other) {
            (Truthiness::AlwaysFalse, Truthiness::AlwaysFalse) => Truthiness::AlwaysFalse,
            (Truthiness::AlwaysTrue, _) | (_, Truthiness::AlwaysTrue) => Truthiness::AlwaysTrue,
            _ => Truthiness::Ambiguous,
        }
    }

    fn into_type(self, db: &dyn Db) -> Type<'_> {
        match self {
            Self::AlwaysTrue => Type::BooleanLiteral(true),
            Self::AlwaysFalse => Type::BooleanLiteral(false),
            Self::Ambiguous => KnownClass::Bool.to_instance(db),
        }
    }
}

impl From<bool> for Truthiness {
    fn from(value: bool) -> Self {
        if value {
            Truthiness::AlwaysTrue
        } else {
            Truthiness::AlwaysFalse
        }
    }
}

/// This type represents bound method objects that are created when a method is accessed
/// on an instance of a class. For example, the expression `Path("a.txt").touch` creates
/// a bound method object that represents the `Path.touch` method which is bound to the
/// instance `Path("a.txt")`.
///
/// # Ordering
/// Ordering is based on the bounded method's salsa-assigned id and not on its values.
/// The id may change between runs, or when the bounded method was garbage collected and recreated.
#[salsa::interned(debug, heap_size=ruff_memory_usage::heap_size)]
#[derive(PartialOrd, Ord)]
pub struct BoundMethodType<'db> {
    /// The function that is being bound. Corresponds to the `__func__` attribute on a
    /// bound method object
    pub(crate) function: FunctionType<'db>,
    /// The instance on which this method has been called. Corresponds to the `__self__`
    /// attribute on a bound method object
    self_instance: Type<'db>,
}

// The Salsa heap is tracked separately.
impl get_size2::GetSize for BoundMethodType<'_> {}

fn walk_bound_method_type<'db, V: visitor::TypeVisitor<'db> + ?Sized>(
    db: &'db dyn Db,
    method: BoundMethodType<'db>,
    visitor: &V,
) {
    visitor.visit_function_type(db, method.function(db));
    visitor.visit_type(db, method.self_instance(db));
}

#[salsa::tracked]
impl<'db> BoundMethodType<'db> {
    /// Returns the type that replaces any `typing.Self` annotations in the bound method signature.
    /// This is normally the bound-instance type (the type of `self` or `cls`), but if the bound method is
    /// a `@classmethod`, then it should be an instance of that bound-instance type.
    pub(crate) fn typing_self_type(self, db: &'db dyn Db) -> Type<'db> {
        let mut self_instance = self.self_instance(db);
        if self
            .function(db)
            .has_known_decorator(db, FunctionDecorators::CLASSMETHOD)
        {
            self_instance = self_instance.to_instance(db).unwrap_or_else(Type::unknown);
        }
        self_instance
    }

    #[salsa::tracked(heap_size=ruff_memory_usage::heap_size)]
    pub(crate) fn into_callable_type(self, db: &'db dyn Db) -> CallableType<'db> {
        let function = self.function(db);
        let self_instance = self.typing_self_type(db);

        CallableType::new(
            db,
            CallableSignature::from_overloads(
                function
                    .signature(db)
                    .overloads
                    .iter()
                    .map(|signature| signature.bind_self(db, Some(self_instance))),
            ),
            false,
        )
    }

    fn normalized_impl(self, db: &'db dyn Db, visitor: &NormalizedVisitor<'db>) -> Self {
        Self::new(
            db,
            self.function(db).normalized_impl(db, visitor),
            self.self_instance(db).normalized_impl(db, visitor),
        )
    }

    fn has_relation_to_impl<C: Constraints<'db>>(
        self,
        db: &'db dyn Db,
        other: Self,
        relation: TypeRelation,
        visitor: &HasRelationToVisitor<'db, C>,
    ) -> C {
        // A bound method is a typically a subtype of itself. However, we must explicitly verify
        // the subtyping of the underlying function signatures (since they might be specialized
        // differently), and of the bound self parameter (taking care that parameters, including a
        // bound self parameter, are contravariant.)
        self.function(db)
            .has_relation_to_impl(db, other.function(db), relation, visitor)
            .and(db, || {
                other.self_instance(db).has_relation_to_impl(
                    db,
                    self.self_instance(db),
                    relation,
                    visitor,
                )
            })
    }

    fn is_equivalent_to_impl<C: Constraints<'db>>(
        self,
        db: &'db dyn Db,
        other: Self,
        visitor: &IsEquivalentVisitor<'db, C>,
    ) -> C {
        self.function(db)
            .is_equivalent_to_impl(db, other.function(db), visitor)
            .and(db, || {
                other
                    .self_instance(db)
                    .is_equivalent_to_impl(db, self.self_instance(db), visitor)
            })
    }
}

/// This type represents the set of all callable objects with a certain, possibly overloaded,
/// signature.
///
/// It can be written in type expressions using `typing.Callable`. `lambda` expressions are
/// inferred directly as `CallableType`s; all function-literal types are subtypes of a
/// `CallableType`.
///
/// # Ordering
/// Ordering is based on the callable type's salsa-assigned id and not on its values.
/// The id may change between runs, or when the callable type was garbage collected and recreated.
#[salsa::interned(debug, heap_size=ruff_memory_usage::heap_size)]
#[derive(PartialOrd, Ord)]
pub struct CallableType<'db> {
    #[returns(ref)]
    pub(crate) signatures: CallableSignature<'db>,

    /// We use `CallableType` to represent function-like objects, like the synthesized methods
    /// of dataclasses or NamedTuples. These callables act like real functions when accessed
    /// as attributes on instances, i.e. they bind `self`.
    is_function_like: bool,
}

pub(super) fn walk_callable_type<'db, V: visitor::TypeVisitor<'db> + ?Sized>(
    db: &'db dyn Db,
    ty: CallableType<'db>,
    visitor: &V,
) {
    for signature in &ty.signatures(db).overloads {
        walk_signature(db, signature, visitor);
    }
}

// The Salsa heap is tracked separately.
impl get_size2::GetSize for CallableType<'_> {}

impl<'db> CallableType<'db> {
    /// Create a callable type with a single non-overloaded signature.
    pub(crate) fn single(db: &'db dyn Db, signature: Signature<'db>) -> Type<'db> {
        Type::Callable(CallableType::new(
            db,
            CallableSignature::single(signature),
            false,
        ))
    }

    /// Create a non-overloaded, function-like callable type with a single signature.
    ///
    /// A function-like callable will bind `self` when accessed as an attribute on an instance.
    pub(crate) fn function_like(db: &'db dyn Db, signature: Signature<'db>) -> Type<'db> {
        Type::Callable(CallableType::new(
            db,
            CallableSignature::single(signature),
            true,
        ))
    }

    /// Create a callable type which accepts any parameters and returns an `Unknown` type.
    pub(crate) fn unknown(db: &'db dyn Db) -> Type<'db> {
        Self::single(db, Signature::unknown())
    }

    pub(crate) fn bind_self(self, db: &'db dyn Db) -> Type<'db> {
        Type::Callable(CallableType::new(
            db,
            self.signatures(db).bind_self(db, None),
            false,
        ))
    }

    fn materialize(self, db: &'db dyn Db, variance: TypeVarVariance) -> Self {
        CallableType::new(
            db,
            self.signatures(db).materialize(db, variance),
            self.is_function_like(db),
        )
    }

    /// Create a callable type which represents a fully-static "bottom" callable.
    ///
    /// Specifically, this represents a callable type with a single signature:
    /// `(*args: object, **kwargs: object) -> Never`.
    #[cfg(test)]
    pub(crate) fn bottom(db: &'db dyn Db) -> Type<'db> {
        Self::single(db, Signature::bottom(db))
    }

    /// Return a "normalized" version of this `Callable` type.
    ///
    /// See [`Type::normalized`] for more details.
    fn normalized_impl(self, db: &'db dyn Db, visitor: &NormalizedVisitor<'db>) -> Self {
        CallableType::new(
            db,
            self.signatures(db).normalized_impl(db, visitor),
            self.is_function_like(db),
        )
    }

    fn apply_type_mapping<'a>(self, db: &'db dyn Db, type_mapping: &TypeMapping<'a, 'db>) -> Self {
        CallableType::new(
            db,
            self.signatures(db).apply_type_mapping(db, type_mapping),
            self.is_function_like(db),
        )
    }

    fn find_legacy_typevars(
        self,
        db: &'db dyn Db,
        binding_context: Option<Definition<'db>>,
        typevars: &mut FxOrderSet<BoundTypeVarInstance<'db>>,
    ) {
        self.signatures(db)
            .find_legacy_typevars(db, binding_context, typevars);
    }

    /// Check whether this callable type has the given relation to another callable type.
    ///
    /// See [`Type::is_subtype_of`] and [`Type::is_assignable_to`] for more details.
    fn has_relation_to_impl<C: Constraints<'db>>(
        self,
        db: &'db dyn Db,
        other: Self,
        relation: TypeRelation,
        visitor: &HasRelationToVisitor<'db, C>,
    ) -> C {
        if other.is_function_like(db) && !self.is_function_like(db) {
            return C::unsatisfiable(db);
        }
        self.signatures(db)
            .has_relation_to_impl(db, other.signatures(db), relation, visitor)
    }

    /// Check whether this callable type is equivalent to another callable type.
    ///
    /// See [`Type::is_equivalent_to`] for more details.
    fn is_equivalent_to_impl<C: Constraints<'db>>(
        self,
        db: &'db dyn Db,
        other: Self,
        visitor: &IsEquivalentVisitor<'db, C>,
    ) -> C {
        if self == other {
            return C::always_satisfiable(db);
        }

        C::from_bool(db, self.is_function_like(db) == other.is_function_like(db)).and(db, || {
            self.signatures(db)
                .is_equivalent_to_impl(db, other.signatures(db), visitor)
        })
    }

    /// The type of the `index`th parameter from the `CallableType` signature.
    /// Returns `None` if `index` is out of bounds or if `CallableType` is overloaded.
    pub(crate) fn parameter_type(self, db: &'db dyn Db, index: usize) -> Option<Type<'db>> {
        let [signature] = self.signatures(db).overloads.as_slice() else {
            return None;
        };
        signature
            .parameters()
            .get(index)
            .and_then(Parameter::annotated_type)
    }
}

/// Represents a specific instance of `types.MethodWrapperType`
#[derive(
    Debug, Copy, Clone, Hash, PartialEq, Eq, PartialOrd, Ord, salsa::Update, get_size2::GetSize,
)]
pub enum MethodWrapperKind<'db> {
    /// Method wrapper for `some_function.__get__`
    FunctionTypeDunderGet(FunctionType<'db>),
    /// Method wrapper for `some_function.__call__`
    FunctionTypeDunderCall(FunctionType<'db>),
    /// Method wrapper for `some_property.__get__`
    PropertyDunderGet(PropertyInstanceType<'db>),
    /// Method wrapper for `some_property.__set__`
    PropertyDunderSet(PropertyInstanceType<'db>),
    /// Method wrapper for `str.startswith`.
    /// We treat this method specially because we want to be able to infer precise Boolean
    /// literal return types if the instance and the prefix are both string literals, and
    /// this allows us to understand statically known branches for common tests such as
    /// `if sys.platform.startswith("freebsd")`.
    StrStartswith(StringLiteralType<'db>),
}

pub(super) fn walk_method_wrapper_type<'db, V: visitor::TypeVisitor<'db> + ?Sized>(
    db: &'db dyn Db,
    method_wrapper: MethodWrapperKind<'db>,
    visitor: &V,
) {
    match method_wrapper {
        MethodWrapperKind::FunctionTypeDunderGet(function) => {
            visitor.visit_function_type(db, function);
        }
        MethodWrapperKind::FunctionTypeDunderCall(function) => {
            visitor.visit_function_type(db, function);
        }
        MethodWrapperKind::PropertyDunderGet(property) => {
            visitor.visit_property_instance_type(db, property);
        }
        MethodWrapperKind::PropertyDunderSet(property) => {
            visitor.visit_property_instance_type(db, property);
        }
        MethodWrapperKind::StrStartswith(string_literal) => {
            visitor.visit_type(db, Type::StringLiteral(string_literal));
        }
    }
}

impl<'db> MethodWrapperKind<'db> {
    fn has_relation_to_impl<C: Constraints<'db>>(
        self,
        db: &'db dyn Db,
        other: Self,
        relation: TypeRelation,
        visitor: &HasRelationToVisitor<'db, C>,
    ) -> C {
        match (self, other) {
            (
                MethodWrapperKind::FunctionTypeDunderGet(self_function),
                MethodWrapperKind::FunctionTypeDunderGet(other_function),
            ) => self_function.has_relation_to_impl(db, other_function, relation, visitor),

            (
                MethodWrapperKind::FunctionTypeDunderCall(self_function),
                MethodWrapperKind::FunctionTypeDunderCall(other_function),
            ) => self_function.has_relation_to_impl(db, other_function, relation, visitor),

            (MethodWrapperKind::PropertyDunderGet(_), MethodWrapperKind::PropertyDunderGet(_))
            | (MethodWrapperKind::PropertyDunderSet(_), MethodWrapperKind::PropertyDunderSet(_))
            | (MethodWrapperKind::StrStartswith(_), MethodWrapperKind::StrStartswith(_)) => {
                C::from_bool(db, self == other)
            }

            (
                MethodWrapperKind::FunctionTypeDunderGet(_)
                | MethodWrapperKind::FunctionTypeDunderCall(_)
                | MethodWrapperKind::PropertyDunderGet(_)
                | MethodWrapperKind::PropertyDunderSet(_)
                | MethodWrapperKind::StrStartswith(_),
                MethodWrapperKind::FunctionTypeDunderGet(_)
                | MethodWrapperKind::FunctionTypeDunderCall(_)
                | MethodWrapperKind::PropertyDunderGet(_)
                | MethodWrapperKind::PropertyDunderSet(_)
                | MethodWrapperKind::StrStartswith(_),
            ) => C::unsatisfiable(db),
        }
    }

    fn is_equivalent_to_impl<C: Constraints<'db>>(
        self,
        db: &'db dyn Db,
        other: Self,
        visitor: &IsEquivalentVisitor<'db, C>,
    ) -> C {
        match (self, other) {
            (
                MethodWrapperKind::FunctionTypeDunderGet(self_function),
                MethodWrapperKind::FunctionTypeDunderGet(other_function),
            ) => self_function.is_equivalent_to_impl(db, other_function, visitor),

            (
                MethodWrapperKind::FunctionTypeDunderCall(self_function),
                MethodWrapperKind::FunctionTypeDunderCall(other_function),
            ) => self_function.is_equivalent_to_impl(db, other_function, visitor),

            (MethodWrapperKind::PropertyDunderGet(_), MethodWrapperKind::PropertyDunderGet(_))
            | (MethodWrapperKind::PropertyDunderSet(_), MethodWrapperKind::PropertyDunderSet(_))
            | (MethodWrapperKind::StrStartswith(_), MethodWrapperKind::StrStartswith(_)) => {
                C::from_bool(db, self == other)
            }

            (
                MethodWrapperKind::FunctionTypeDunderGet(_)
                | MethodWrapperKind::FunctionTypeDunderCall(_)
                | MethodWrapperKind::PropertyDunderGet(_)
                | MethodWrapperKind::PropertyDunderSet(_)
                | MethodWrapperKind::StrStartswith(_),
                MethodWrapperKind::FunctionTypeDunderGet(_)
                | MethodWrapperKind::FunctionTypeDunderCall(_)
                | MethodWrapperKind::PropertyDunderGet(_)
                | MethodWrapperKind::PropertyDunderSet(_)
                | MethodWrapperKind::StrStartswith(_),
            ) => C::unsatisfiable(db),
        }
    }

    fn normalized_impl(self, db: &'db dyn Db, visitor: &NormalizedVisitor<'db>) -> Self {
        match self {
            MethodWrapperKind::FunctionTypeDunderGet(function) => {
                MethodWrapperKind::FunctionTypeDunderGet(function.normalized_impl(db, visitor))
            }
            MethodWrapperKind::FunctionTypeDunderCall(function) => {
                MethodWrapperKind::FunctionTypeDunderCall(function.normalized_impl(db, visitor))
            }
            MethodWrapperKind::PropertyDunderGet(property) => {
                MethodWrapperKind::PropertyDunderGet(property.normalized_impl(db, visitor))
            }
            MethodWrapperKind::PropertyDunderSet(property) => {
                MethodWrapperKind::PropertyDunderSet(property.normalized_impl(db, visitor))
            }
            MethodWrapperKind::StrStartswith(_) => self,
        }
    }
}

/// Represents a specific instance of `types.WrapperDescriptorType`
#[derive(
    Debug, Copy, Clone, Hash, PartialEq, Eq, PartialOrd, Ord, salsa::Update, get_size2::GetSize,
)]
pub enum WrapperDescriptorKind {
    /// `FunctionType.__get__`
    FunctionTypeDunderGet,
    /// `property.__get__`
    PropertyDunderGet,
    /// `property.__set__`
    PropertyDunderSet,
}

/// # Ordering
/// Ordering is based on the module literal's salsa-assigned id and not on its values.
/// The id may change between runs, or when the module literal was garbage collected and recreated.
#[salsa::interned(debug, heap_size=ruff_memory_usage::heap_size)]
#[derive(PartialOrd, Ord)]
pub struct ModuleLiteralType<'db> {
    /// The imported module.
    pub module: Module<'db>,

    /// The file in which this module was imported.
    ///
    /// If the module is a module that could have submodules (a package),
    /// we need this in order to know which submodules should be attached to it as attributes
    /// (because the submodules were also imported in this file). For a package, this should
    /// therefore always be `Some()`. If the module is not a package, however, this should
    /// always be `None`: this helps reduce memory usage (the information is redundant for
    /// single-file modules), and ensures that two module-literal types that both refer to
    /// the same underlying single-file module are understood by ty as being equivalent types
    /// in all situations.
    _importing_file: Option<File>,
}

// The Salsa heap is tracked separately.
impl get_size2::GetSize for ModuleLiteralType<'_> {}

impl<'db> ModuleLiteralType<'db> {
    fn importing_file(self, db: &'db dyn Db) -> Option<File> {
        debug_assert_eq!(
            self._importing_file(db).is_some(),
            self.module(db).kind(db).is_package()
        );
        self._importing_file(db)
    }

    fn available_submodule_attributes(&self, db: &'db dyn Db) -> impl Iterator<Item = Name> {
        self.importing_file(db)
            .into_iter()
            .flat_map(|file| imported_modules(db, file))
            .filter_map(|submodule_name| submodule_name.relative_to(self.module(db).name(db)))
            .filter_map(|relative_submodule| relative_submodule.components().next().map(Name::from))
    }

    fn resolve_submodule(self, db: &'db dyn Db, name: &str) -> Option<Type<'db>> {
        let importing_file = self.importing_file(db)?;
        let relative_submodule_name = ModuleName::new(name)?;
        let mut absolute_submodule_name = self.module(db).name(db).clone();
        absolute_submodule_name.extend(&relative_submodule_name);
        let submodule = resolve_module(db, &absolute_submodule_name)?;
        Some(Type::module_literal(db, importing_file, submodule))
    }

    fn try_module_getattr(self, db: &'db dyn Db, name: &str) -> PlaceAndQualifiers<'db> {
        // For module literals, we want to try calling the module's own `__getattr__` function
        // if it exists. First, we need to look up the `__getattr__` function in the module's scope.
        if let Some(file) = self.module(db).file(db) {
            let getattr_symbol = imported_symbol(db, file, "__getattr__", None);
            if let Place::Type(getattr_type, boundness) = getattr_symbol.place {
                // If we found a __getattr__ function, try to call it with the name argument
                if let Ok(outcome) = getattr_type.try_call(
                    db,
                    &CallArguments::positional([Type::string_literal(db, name)]),
                ) {
                    return Place::Type(outcome.return_type(db), boundness).into();
                }
            }
        }

        Place::Unbound.into()
    }

    fn static_member(self, db: &'db dyn Db, name: &str) -> PlaceAndQualifiers<'db> {
        // `__dict__` is a very special member that is never overridden by module globals;
        // we should always look it up directly as an attribute on `types.ModuleType`,
        // never in the global scope of the module.
        if name == "__dict__" {
            return KnownClass::ModuleType
                .to_instance(db)
                .member(db, "__dict__");
        }

        // If the file that originally imported the module has also imported a submodule
        // named `name`, then the result is (usually) that submodule, even if the module
        // also defines a (non-module) symbol with that name.
        //
        // Note that technically, either the submodule or the non-module symbol could take
        // priority, depending on the ordering of when the submodule is loaded relative to
        // the parent module's `__init__.py` file being evaluated. That said, we have
        // chosen to always have the submodule take priority. (This matches pyright's
        // current behavior, but is the opposite of mypy's current behavior.)
        if self.available_submodule_attributes(db).contains(name) {
            if let Some(submodule) = self.resolve_submodule(db, name) {
                return Place::bound(submodule).into();
            }
        }

        let place_and_qualifiers = self
            .module(db)
            .file(db)
            .map(|file| imported_symbol(db, file, name, None))
            .unwrap_or_default();

        // If the normal lookup failed, try to call the module's `__getattr__` function
        if place_and_qualifiers.place.is_unbound() {
            return self.try_module_getattr(db, name);
        }

        place_and_qualifiers
    }
}

/// # Ordering
/// Ordering is based on the type alias's salsa-assigned id and not on its values.
/// The id may change between runs, or when the alias was garbage collected and recreated.
#[salsa::interned(debug, heap_size=ruff_memory_usage::heap_size)]
#[derive(PartialOrd, Ord)]
pub struct PEP695TypeAliasType<'db> {
    #[returns(ref)]
    pub name: ast::name::Name,

    rhs_scope: ScopeId<'db>,
}

// The Salsa heap is tracked separately.
impl get_size2::GetSize for PEP695TypeAliasType<'_> {}

fn walk_pep_695_type_alias<'db, V: visitor::TypeVisitor<'db> + ?Sized>(
    db: &'db dyn Db,
    type_alias: PEP695TypeAliasType<'db>,
    visitor: &V,
) {
    visitor.visit_type(db, type_alias.value_type(db));
}

#[salsa::tracked]
impl<'db> PEP695TypeAliasType<'db> {
    pub(crate) fn definition(self, db: &'db dyn Db) -> Definition<'db> {
        let scope = self.rhs_scope(db);
        let module = parsed_module(db, scope.file(db)).load(db);
        let type_alias_stmt_node = scope.node(db).expect_type_alias(&module);

        semantic_index(db, scope.file(db)).expect_single_definition(type_alias_stmt_node)
    }

    #[salsa::tracked(cycle_fn=value_type_cycle_recover, cycle_initial=value_type_cycle_initial, heap_size=ruff_memory_usage::heap_size)]
    pub(crate) fn value_type(self, db: &'db dyn Db) -> Type<'db> {
        let scope = self.rhs_scope(db);
        let module = parsed_module(db, scope.file(db)).load(db);
        let type_alias_stmt_node = scope.node(db).expect_type_alias(&module);
        let definition = self.definition(db);
        definition_expression_type(db, definition, &type_alias_stmt_node.value)
    }

    fn normalized_impl(self, _db: &'db dyn Db, _visitor: &NormalizedVisitor<'db>) -> Self {
        self
    }
}

fn value_type_cycle_recover<'db>(
    _db: &'db dyn Db,
    _value: &Type<'db>,
    _count: u32,
    _self: PEP695TypeAliasType<'db>,
) -> salsa::CycleRecoveryAction<Type<'db>> {
    salsa::CycleRecoveryAction::Iterate
}

fn value_type_cycle_initial<'db>(_db: &'db dyn Db, _self: PEP695TypeAliasType<'db>) -> Type<'db> {
    Type::Never
}

/// A PEP 695 `types.TypeAliasType` created by manually calling the constructor.
///
/// # Ordering
/// Ordering is based on the type alias's salsa-assigned id and not on its values.
/// The id may change between runs, or when the alias was garbage collected and recreated.
#[salsa::interned(debug, heap_size=ruff_memory_usage::heap_size)]
#[derive(PartialOrd, Ord)]
pub struct ManualPEP695TypeAliasType<'db> {
    #[returns(ref)]
    pub name: ast::name::Name,
    pub definition: Option<Definition<'db>>,
    pub value: Type<'db>,
}

// The Salsa heap is tracked separately.
impl get_size2::GetSize for ManualPEP695TypeAliasType<'_> {}

fn walk_manual_pep_695_type_alias<'db, V: visitor::TypeVisitor<'db> + ?Sized>(
    db: &'db dyn Db,
    type_alias: ManualPEP695TypeAliasType<'db>,
    visitor: &V,
) {
    visitor.visit_type(db, type_alias.value(db));
}

impl<'db> ManualPEP695TypeAliasType<'db> {
    fn normalized_impl(self, db: &'db dyn Db, visitor: &NormalizedVisitor<'db>) -> Self {
        Self::new(
            db,
            self.name(db),
            self.definition(db),
            self.value(db).normalized_impl(db, visitor),
        )
    }
}

#[derive(
    Debug, Clone, Copy, PartialEq, Eq, PartialOrd, Ord, Hash, salsa::Update, get_size2::GetSize,
)]
pub enum TypeAliasType<'db> {
    /// A type alias defined using the PEP 695 `type` statement.
    PEP695(PEP695TypeAliasType<'db>),
    /// A type alias defined by manually instantiating the PEP 695 `types.TypeAliasType`.
    ManualPEP695(ManualPEP695TypeAliasType<'db>),
}

fn walk_type_alias_type<'db, V: visitor::TypeVisitor<'db> + ?Sized>(
    db: &'db dyn Db,
    type_alias: TypeAliasType<'db>,
    visitor: &V,
) {
    match type_alias {
        TypeAliasType::PEP695(type_alias) => {
            walk_pep_695_type_alias(db, type_alias, visitor);
        }
        TypeAliasType::ManualPEP695(type_alias) => {
            walk_manual_pep_695_type_alias(db, type_alias, visitor);
        }
    }
}

impl<'db> TypeAliasType<'db> {
    pub(crate) fn normalized_impl(self, db: &'db dyn Db, visitor: &NormalizedVisitor<'db>) -> Self {
        match self {
            TypeAliasType::PEP695(type_alias) => {
                TypeAliasType::PEP695(type_alias.normalized_impl(db, visitor))
            }
            TypeAliasType::ManualPEP695(type_alias) => {
                TypeAliasType::ManualPEP695(type_alias.normalized_impl(db, visitor))
            }
        }
    }

    pub(crate) fn name(self, db: &'db dyn Db) -> &'db str {
        match self {
            TypeAliasType::PEP695(type_alias) => type_alias.name(db),
            TypeAliasType::ManualPEP695(type_alias) => type_alias.name(db),
        }
    }

    pub(crate) fn definition(self, db: &'db dyn Db) -> Option<Definition<'db>> {
        match self {
            TypeAliasType::PEP695(type_alias) => Some(type_alias.definition(db)),
            TypeAliasType::ManualPEP695(type_alias) => type_alias.definition(db),
        }
    }

    pub(crate) fn value_type(self, db: &'db dyn Db) -> Type<'db> {
        match self {
            TypeAliasType::PEP695(type_alias) => type_alias.value_type(db),
            TypeAliasType::ManualPEP695(type_alias) => type_alias.value(db),
        }
    }
}

/// Either the explicit `metaclass=` keyword of the class, or the inferred metaclass of one of its base classes.
#[derive(Debug, Clone, PartialEq, Eq, salsa::Update, get_size2::GetSize)]
pub(super) struct MetaclassCandidate<'db> {
    metaclass: ClassType<'db>,
    explicit_metaclass_of: ClassLiteral<'db>,
}

#[salsa::interned(debug, heap_size=ruff_memory_usage::heap_size)]
pub struct UnionType<'db> {
    /// The union type includes values in any of these types.
    #[returns(deref)]
    pub elements: Box<[Type<'db>]>,
}

pub(crate) fn walk_union<'db, V: visitor::TypeVisitor<'db> + ?Sized>(
    db: &'db dyn Db,
    union: UnionType<'db>,
    visitor: &V,
) {
    for element in union.elements(db) {
        visitor.visit_type(db, *element);
    }
}

// The Salsa heap is tracked separately.
impl get_size2::GetSize for UnionType<'_> {}

impl<'db> UnionType<'db> {
    /// Create a union from a list of elements
    /// (which may be eagerly simplified into a different variant of [`Type`] altogether).
    pub(crate) fn from_elements<I, T>(db: &'db dyn Db, elements: I) -> Type<'db>
    where
        I: IntoIterator<Item = T>,
        T: Into<Type<'db>>,
    {
        elements
            .into_iter()
            .fold(UnionBuilder::new(db), |builder, element| {
                builder.add(element.into())
            })
            .build()
    }

    /// A fallible version of [`UnionType::from_elements`].
    ///
    /// If all items in `elements` are `Some()`, the result of unioning all elements is returned.
    /// As soon as a `None` element in the iterable is encountered,
    /// the function short-circuits and returns `None`.
    pub(crate) fn try_from_elements<I, T>(db: &'db dyn Db, elements: I) -> Option<Type<'db>>
    where
        I: IntoIterator<Item = Option<T>>,
        T: Into<Type<'db>>,
    {
        let mut builder = UnionBuilder::new(db);
        for element in elements {
            builder = builder.add(element?.into());
        }
        Some(builder.build())
    }

    /// Apply a transformation function to all elements of the union,
    /// and create a new union from the resulting set of types.
    pub(crate) fn map(
        self,
        db: &'db dyn Db,
        transform_fn: impl FnMut(&Type<'db>) -> Type<'db>,
    ) -> Type<'db> {
        Self::from_elements(db, self.elements(db).iter().map(transform_fn))
    }

    /// A fallible version of [`UnionType::map`].
    ///
    /// For each element in `self`, `transform_fn` is called on that element.
    /// If `transform_fn` returns `Some()` for all elements in `self`,
    /// the result of unioning all transformed elements is returned.
    /// As soon as `transform_fn` returns `None` for an element, however,
    /// the function short-circuits and returns `None`.
    pub(crate) fn try_map(
        self,
        db: &'db dyn Db,
        transform_fn: impl FnMut(&Type<'db>) -> Option<Type<'db>>,
    ) -> Option<Type<'db>> {
        Self::try_from_elements(db, self.elements(db).iter().map(transform_fn))
    }

    pub(crate) fn to_instance(self, db: &'db dyn Db) -> Option<Type<'db>> {
        self.try_map(db, |element| element.to_instance(db))
    }

    pub(crate) fn filter(
        self,
        db: &'db dyn Db,
        filter_fn: impl FnMut(&&Type<'db>) -> bool,
    ) -> Type<'db> {
        Self::from_elements(db, self.elements(db).iter().filter(filter_fn))
    }

    pub(crate) fn map_with_boundness(
        self,
        db: &'db dyn Db,
        mut transform_fn: impl FnMut(&Type<'db>) -> Place<'db>,
    ) -> Place<'db> {
        let mut builder = UnionBuilder::new(db);

        let mut all_unbound = true;
        let mut possibly_unbound = false;
        for ty in self.elements(db) {
            let ty_member = transform_fn(ty);
            match ty_member {
                Place::Unbound => {
                    possibly_unbound = true;
                }
                Place::Type(ty_member, member_boundness) => {
                    if member_boundness == Boundness::PossiblyUnbound {
                        possibly_unbound = true;
                    }

                    all_unbound = false;
                    builder = builder.add(ty_member);
                }
            }
        }

        if all_unbound {
            Place::Unbound
        } else {
            Place::Type(
                builder.build(),
                if possibly_unbound {
                    Boundness::PossiblyUnbound
                } else {
                    Boundness::Bound
                },
            )
        }
    }

    pub(crate) fn map_with_boundness_and_qualifiers(
        self,
        db: &'db dyn Db,
        mut transform_fn: impl FnMut(&Type<'db>) -> PlaceAndQualifiers<'db>,
    ) -> PlaceAndQualifiers<'db> {
        let mut builder = UnionBuilder::new(db);
        let mut qualifiers = TypeQualifiers::empty();

        let mut all_unbound = true;
        let mut possibly_unbound = false;
        for ty in self.elements(db) {
            let PlaceAndQualifiers {
                place: ty_member,
                qualifiers: new_qualifiers,
            } = transform_fn(ty);
            qualifiers |= new_qualifiers;
            match ty_member {
                Place::Unbound => {
                    possibly_unbound = true;
                }
                Place::Type(ty_member, member_boundness) => {
                    if member_boundness == Boundness::PossiblyUnbound {
                        possibly_unbound = true;
                    }

                    all_unbound = false;
                    builder = builder.add(ty_member);
                }
            }
        }
        PlaceAndQualifiers {
            place: if all_unbound {
                Place::Unbound
            } else {
                Place::Type(
                    builder.build(),
                    if possibly_unbound {
                        Boundness::PossiblyUnbound
                    } else {
                        Boundness::Bound
                    },
                )
            },
            qualifiers,
        }
    }

    /// Create a new union type with the elements normalized.
    ///
    /// See [`Type::normalized`] for more details.
    #[must_use]
    pub(crate) fn normalized(self, db: &'db dyn Db) -> Self {
        self.normalized_impl(db, &NormalizedVisitor::default())
    }

    pub(crate) fn normalized_impl(self, db: &'db dyn Db, visitor: &NormalizedVisitor<'db>) -> Self {
        let mut new_elements: Vec<Type<'db>> = self
            .elements(db)
            .iter()
            .map(|element| element.normalized_impl(db, visitor))
            .collect();
        new_elements.sort_unstable_by(|l, r| union_or_intersection_elements_ordering(db, l, r));
        UnionType::new(db, new_elements.into_boxed_slice())
    }

    pub(crate) fn is_equivalent_to_impl<C: Constraints<'db>>(
        self,
        db: &'db dyn Db,
        other: Self,
        _visitor: &IsEquivalentVisitor<'db, C>,
    ) -> C {
        if self == other {
            return C::always_satisfiable(db);
        }

        let self_elements = self.elements(db);
        let other_elements = other.elements(db);

        if self_elements.len() != other_elements.len() {
            return C::unsatisfiable(db);
        }

        let sorted_self = self.normalized(db);

        if sorted_self == other {
            return C::always_satisfiable(db);
        }

        C::from_bool(db, sorted_self == other.normalized(db))
    }
}

#[salsa::interned(debug, heap_size=IntersectionType::heap_size)]
pub struct IntersectionType<'db> {
    /// The intersection type includes only values in all of these types.
    #[returns(ref)]
    positive: FxOrderSet<Type<'db>>,

    /// The intersection type does not include any value in any of these types.
    ///
    /// Negation types aren't expressible in annotations, and are most likely to arise from type
    /// narrowing along with intersections (e.g. `if not isinstance(...)`), so we represent them
    /// directly in intersections rather than as a separate type.
    #[returns(ref)]
    negative: FxOrderSet<Type<'db>>,
}

// The Salsa heap is tracked separately.
impl get_size2::GetSize for IntersectionType<'_> {}

pub(super) fn walk_intersection_type<'db, V: visitor::TypeVisitor<'db> + ?Sized>(
    db: &'db dyn Db,
    intersection: IntersectionType<'db>,
    visitor: &V,
) {
    for element in intersection.positive(db) {
        visitor.visit_type(db, *element);
    }
    for element in intersection.negative(db) {
        visitor.visit_type(db, *element);
    }
}

impl<'db> IntersectionType<'db> {
    /// Return a new `IntersectionType` instance with the positive and negative types sorted
    /// according to a canonical ordering, and other normalizations applied to each element as applicable.
    ///
    /// See [`Type::normalized`] for more details.
    #[must_use]
    pub(crate) fn normalized(self, db: &'db dyn Db) -> Self {
        self.normalized_impl(db, &NormalizedVisitor::default())
    }

    pub(crate) fn normalized_impl(self, db: &'db dyn Db, visitor: &NormalizedVisitor<'db>) -> Self {
        fn normalized_set<'db>(
            db: &'db dyn Db,
            elements: &FxOrderSet<Type<'db>>,
            visitor: &NormalizedVisitor<'db>,
        ) -> FxOrderSet<Type<'db>> {
            let mut elements: FxOrderSet<Type<'db>> = elements
                .iter()
                .map(|ty| ty.normalized_impl(db, visitor))
                .collect();

            elements.sort_unstable_by(|l, r| union_or_intersection_elements_ordering(db, l, r));
            elements
        }

        IntersectionType::new(
            db,
            normalized_set(db, self.positive(db), visitor),
            normalized_set(db, self.negative(db), visitor),
        )
    }

    /// Return `true` if `self` represents exactly the same set of possible runtime objects as `other`
    pub(crate) fn is_equivalent_to_impl<C: Constraints<'db>>(
        self,
        db: &'db dyn Db,
        other: Self,
        _visitor: &IsEquivalentVisitor<'db, C>,
    ) -> C {
        if self == other {
            return C::always_satisfiable(db);
        }

        let self_positive = self.positive(db);
        let other_positive = other.positive(db);

        if self_positive.len() != other_positive.len() {
            return C::unsatisfiable(db);
        }

        let self_negative = self.negative(db);
        let other_negative = other.negative(db);

        if self_negative.len() != other_negative.len() {
            return C::unsatisfiable(db);
        }

        let sorted_self = self.normalized(db);

        if sorted_self == other {
            return C::always_satisfiable(db);
        }

        C::from_bool(db, sorted_self == other.normalized(db))
    }

    /// Returns an iterator over the positive elements of the intersection. If
    /// there are no positive elements, returns a single `object` type.
    fn positive_elements_or_object(self, db: &'db dyn Db) -> impl Iterator<Item = Type<'db>> {
        if self.positive(db).is_empty() {
            Either::Left(std::iter::once(Type::object(db)))
        } else {
            Either::Right(self.positive(db).iter().copied())
        }
    }

    pub(crate) fn map_with_boundness(
        self,
        db: &'db dyn Db,
        mut transform_fn: impl FnMut(&Type<'db>) -> Place<'db>,
    ) -> Place<'db> {
        let mut builder = IntersectionBuilder::new(db);

        let mut all_unbound = true;
        let mut any_definitely_bound = false;
        for ty in self.positive_elements_or_object(db) {
            let ty_member = transform_fn(&ty);
            match ty_member {
                Place::Unbound => {}
                Place::Type(ty_member, member_boundness) => {
                    all_unbound = false;
                    if member_boundness == Boundness::Bound {
                        any_definitely_bound = true;
                    }

                    builder = builder.add_positive(ty_member);
                }
            }
        }

        if all_unbound {
            Place::Unbound
        } else {
            Place::Type(
                builder.build(),
                if any_definitely_bound {
                    Boundness::Bound
                } else {
                    Boundness::PossiblyUnbound
                },
            )
        }
    }

    pub(crate) fn map_with_boundness_and_qualifiers(
        self,
        db: &'db dyn Db,
        mut transform_fn: impl FnMut(&Type<'db>) -> PlaceAndQualifiers<'db>,
    ) -> PlaceAndQualifiers<'db> {
        let mut builder = IntersectionBuilder::new(db);
        let mut qualifiers = TypeQualifiers::empty();

        let mut any_unbound = false;
        let mut any_possibly_unbound = false;
        for ty in self.positive_elements_or_object(db) {
            let PlaceAndQualifiers {
                place: member,
                qualifiers: new_qualifiers,
            } = transform_fn(&ty);
            qualifiers |= new_qualifiers;
            match member {
                Place::Unbound => {
                    any_unbound = true;
                }
                Place::Type(ty_member, member_boundness) => {
                    if member_boundness == Boundness::PossiblyUnbound {
                        any_possibly_unbound = true;
                    }

                    builder = builder.add_positive(ty_member);
                }
            }
        }

        PlaceAndQualifiers {
            place: if any_unbound {
                Place::Unbound
            } else {
                Place::Type(
                    builder.build(),
                    if any_possibly_unbound {
                        Boundness::PossiblyUnbound
                    } else {
                        Boundness::Bound
                    },
                )
            },
            qualifiers,
        }
    }

    pub fn iter_positive(self, db: &'db dyn Db) -> impl Iterator<Item = Type<'db>> {
        self.positive(db).iter().copied()
    }

    pub(crate) fn has_one_element(self, db: &'db dyn Db) -> bool {
        (self.positive(db).len() + self.negative(db).len()) == 1
    }

    fn heap_size((positive, negative): &(FxOrderSet<Type<'db>>, FxOrderSet<Type<'db>>)) -> usize {
        ruff_memory_usage::order_set_heap_size(positive)
            + ruff_memory_usage::order_set_heap_size(negative)
    }
}

/// # Ordering
/// Ordering is based on the string literal's salsa-assigned id and not on its value.
/// The id may change between runs, or when the string literal was garbage collected and recreated.
#[salsa::interned(debug, heap_size=ruff_memory_usage::heap_size)]
#[derive(PartialOrd, Ord)]
pub struct StringLiteralType<'db> {
    #[returns(deref)]
    value: Box<str>,
}

// The Salsa heap is tracked separately.
impl get_size2::GetSize for StringLiteralType<'_> {}

impl<'db> StringLiteralType<'db> {
    /// The length of the string, as would be returned by Python's `len()`.
    pub(crate) fn python_len(self, db: &'db dyn Db) -> usize {
        self.value(db).chars().count()
    }

    /// Return an iterator over each character in the string literal.
    /// as would be returned by Python's `iter()`.
    pub(crate) fn iter_each_char(self, db: &'db dyn Db) -> impl Iterator<Item = Self> {
        self.value(db)
            .chars()
            .map(|c| StringLiteralType::new(db, c.to_string().into_boxed_str()))
    }
}

/// # Ordering
/// Ordering is based on the byte literal's salsa-assigned id and not on its value.
/// The id may change between runs, or when the byte literal was garbage collected and recreated.
#[salsa::interned(debug, heap_size=ruff_memory_usage::heap_size)]
#[derive(PartialOrd, Ord)]
pub struct BytesLiteralType<'db> {
    #[returns(deref)]
    value: Box<[u8]>,
}

// The Salsa heap is tracked separately.
impl get_size2::GetSize for BytesLiteralType<'_> {}

impl<'db> BytesLiteralType<'db> {
    pub(crate) fn python_len(self, db: &'db dyn Db) -> usize {
        self.value(db).len()
    }
}

/// A singleton type corresponding to a specific enum member.
///
/// For the enum variant `Answer.YES` of the enum below, this type would store
/// a reference to `Answer` in `enum_class` and the name "YES" in `name`.
/// ```py
/// class Answer(Enum):
///     NO = 0
///     YES = 1
/// ```
#[salsa::interned(debug, heap_size=ruff_memory_usage::heap_size)]
#[derive(PartialOrd, Ord)]
pub struct EnumLiteralType<'db> {
    /// A reference to the enum class this literal belongs to
    enum_class: ClassLiteral<'db>,
    /// The name of the enum member
    #[returns(ref)]
    name: Name,
}

// The Salsa heap is tracked separately.
impl get_size2::GetSize for EnumLiteralType<'_> {}

impl<'db> EnumLiteralType<'db> {
    pub(crate) fn enum_class_instance(self, db: &'db dyn Db) -> Type<'db> {
        self.enum_class(db).to_non_generic_instance(db)
    }
}

/// Type that represents the set of all inhabitants (`dict` instances) that conform to
/// a given `TypedDict` schema.
#[derive(Debug, Copy, Clone, PartialEq, Eq, salsa::Update, Hash, get_size2::GetSize)]
pub struct TypedDictType<'db> {
    /// A reference to the class (inheriting from `typing.TypedDict`) that specifies the
    /// schema of this `TypedDict`.
    defining_class: ClassType<'db>,
}

impl<'db> TypedDictType<'db> {
    pub(crate) fn items(self, db: &'db dyn Db) -> FxOrderMap<Name, Field<'db>> {
        let (class_literal, specialization) = self.defining_class.class_literal(db);
        class_literal.fields(db, specialization, CodeGeneratorKind::TypedDict)
    }

    pub(crate) fn apply_type_mapping_impl<'a>(
        self,
        db: &'db dyn Db,
        type_mapping: &TypeMapping<'a, 'db>,
        visitor: &ApplyTypeMappingVisitor<'db>,
    ) -> Self {
        Self {
            defining_class: self
                .defining_class
                .apply_type_mapping_impl(db, type_mapping, visitor),
        }
    }
}

fn walk_typed_dict_type<'db, V: visitor::TypeVisitor<'db> + ?Sized>(
    db: &'db dyn Db,
    typed_dict: TypedDictType<'db>,
    visitor: &V,
) {
    visitor.visit_type(db, typed_dict.defining_class.into());
}

#[derive(Debug, Clone, PartialEq, Eq)]
pub(crate) enum BoundSuperError<'db> {
    InvalidPivotClassType {
        pivot_class: Type<'db>,
    },
    FailingConditionCheck {
        pivot_class: Type<'db>,
        owner: Type<'db>,
    },
    UnavailableImplicitArguments,
}

impl BoundSuperError<'_> {
    pub(super) fn report_diagnostic(&self, context: &InferContext, node: AnyNodeRef) {
        match self {
            BoundSuperError::InvalidPivotClassType { pivot_class } => {
                if let Some(builder) = context.report_lint(&INVALID_SUPER_ARGUMENT, node) {
                    builder.into_diagnostic(format_args!(
                        "`{pivot_class}` is not a valid class",
                        pivot_class = pivot_class.display(context.db()),
                    ));
                }
            }
            BoundSuperError::FailingConditionCheck { pivot_class, owner } => {
                if let Some(builder) = context.report_lint(&INVALID_SUPER_ARGUMENT, node) {
                    builder.into_diagnostic(format_args!(
                        "`{owner}` is not an instance or subclass of \
                         `{pivot_class}` in `super({pivot_class}, {owner})` call",
                        pivot_class = pivot_class.display(context.db()),
                        owner = owner.display(context.db()),
                    ));
                }
            }
            BoundSuperError::UnavailableImplicitArguments => {
                if let Some(builder) =
                    context.report_lint(&UNAVAILABLE_IMPLICIT_SUPER_ARGUMENTS, node)
                {
                    builder.into_diagnostic(format_args!(
                        "Cannot determine implicit arguments for 'super()' in this context",
                    ));
                }
            }
        }
    }
}

#[derive(Debug, Copy, Clone, Hash, PartialEq, Eq, get_size2::GetSize)]
pub enum SuperOwnerKind<'db> {
    Dynamic(DynamicType),
    Class(ClassType<'db>),
    Instance(NominalInstanceType<'db>),
}

impl<'db> SuperOwnerKind<'db> {
    fn normalized_impl(self, db: &'db dyn Db, visitor: &NormalizedVisitor<'db>) -> Self {
        match self {
            SuperOwnerKind::Dynamic(dynamic) => SuperOwnerKind::Dynamic(dynamic.normalized()),
            SuperOwnerKind::Class(class) => {
                SuperOwnerKind::Class(class.normalized_impl(db, visitor))
            }
            SuperOwnerKind::Instance(instance) => instance
                .normalized_impl(db, visitor)
                .into_nominal_instance()
                .map(Self::Instance)
                .unwrap_or(Self::Dynamic(DynamicType::Any)),
        }
    }

    fn iter_mro(self, db: &'db dyn Db) -> impl Iterator<Item = ClassBase<'db>> {
        match self {
            SuperOwnerKind::Dynamic(dynamic) => {
                Either::Left(ClassBase::Dynamic(dynamic).mro(db, None))
            }
            SuperOwnerKind::Class(class) => Either::Right(class.iter_mro(db)),
            SuperOwnerKind::Instance(instance) => Either::Right(instance.class(db).iter_mro(db)),
        }
    }

    fn into_type(self) -> Type<'db> {
        match self {
            SuperOwnerKind::Dynamic(dynamic) => Type::Dynamic(dynamic),
            SuperOwnerKind::Class(class) => class.into(),
            SuperOwnerKind::Instance(instance) => instance.into(),
        }
    }

    fn into_class(self, db: &'db dyn Db) -> Option<ClassType<'db>> {
        match self {
            SuperOwnerKind::Dynamic(_) => None,
            SuperOwnerKind::Class(class) => Some(class),
            SuperOwnerKind::Instance(instance) => Some(instance.class(db)),
        }
    }

    fn try_from_type(db: &'db dyn Db, ty: Type<'db>) -> Option<Self> {
        match ty {
            Type::Dynamic(dynamic) => Some(SuperOwnerKind::Dynamic(dynamic)),
            Type::ClassLiteral(class_literal) => Some(SuperOwnerKind::Class(
                class_literal.apply_optional_specialization(db, None),
            )),
            Type::NominalInstance(instance) => Some(SuperOwnerKind::Instance(instance)),
            Type::BooleanLiteral(_) => {
                SuperOwnerKind::try_from_type(db, KnownClass::Bool.to_instance(db))
            }
            Type::IntLiteral(_) => {
                SuperOwnerKind::try_from_type(db, KnownClass::Int.to_instance(db))
            }
            Type::StringLiteral(_) => {
                SuperOwnerKind::try_from_type(db, KnownClass::Str.to_instance(db))
            }
            Type::LiteralString => {
                SuperOwnerKind::try_from_type(db, KnownClass::Str.to_instance(db))
            }
            Type::BytesLiteral(_) => {
                SuperOwnerKind::try_from_type(db, KnownClass::Bytes.to_instance(db))
            }
            Type::SpecialForm(special_form) => {
                SuperOwnerKind::try_from_type(db, special_form.instance_fallback(db))
            }
            _ => None,
        }
    }
}

impl<'db> From<SuperOwnerKind<'db>> for Type<'db> {
    fn from(owner: SuperOwnerKind<'db>) -> Self {
        match owner {
            SuperOwnerKind::Dynamic(dynamic) => Type::Dynamic(dynamic),
            SuperOwnerKind::Class(class) => class.into(),
            SuperOwnerKind::Instance(instance) => instance.into(),
        }
    }
}

/// Represent a bound super object like `super(PivotClass, owner)`
#[salsa::interned(debug, heap_size=ruff_memory_usage::heap_size)]
pub struct BoundSuperType<'db> {
    pub pivot_class: ClassBase<'db>,
    pub owner: SuperOwnerKind<'db>,
}

// The Salsa heap is tracked separately.
impl get_size2::GetSize for BoundSuperType<'_> {}

fn walk_bound_super_type<'db, V: visitor::TypeVisitor<'db> + ?Sized>(
    db: &'db dyn Db,
    bound_super: BoundSuperType<'db>,
    visitor: &V,
) {
    visitor.visit_type(db, bound_super.pivot_class(db).into());
    visitor.visit_type(db, bound_super.owner(db).into_type());
}

impl<'db> BoundSuperType<'db> {
    /// Attempts to build a `Type::BoundSuper` based on the given `pivot_class` and `owner`.
    ///
    /// This mimics the behavior of Python's built-in `super(pivot, owner)` at runtime.
    /// - `super(pivot, owner_class)` is valid only if `issubclass(owner_class, pivot)`
    /// - `super(pivot, owner_instance)` is valid only if `isinstance(owner_instance, pivot)`
    ///
    /// However, the checking is skipped when any of the arguments is a dynamic type.
    fn build(
        db: &'db dyn Db,
        pivot_class_type: Type<'db>,
        owner_type: Type<'db>,
    ) -> Result<Type<'db>, BoundSuperError<'db>> {
        if let Type::Union(union) = owner_type {
            return Ok(UnionType::from_elements(
                db,
                union
                    .elements(db)
                    .iter()
                    .map(|ty| BoundSuperType::build(db, pivot_class_type, *ty))
                    .collect::<Result<Vec<_>, _>>()?,
            ));
        }

        // We don't use `Classbase::try_from_type` here because:
        // - There are objects that may validly be present in a class's bases list
        //   but are not valid as pivot classes, e.g. `typing.ChainMap`
        // - There are objects that are not valid in a class's bases list
        //   but are valid as pivot classes, e.g. unsubscripted `typing.Generic`
        let pivot_class = match pivot_class_type {
            Type::ClassLiteral(class) => ClassBase::Class(ClassType::NonGeneric(class)),
            Type::GenericAlias(class) => ClassBase::Class(ClassType::Generic(class)),
            Type::SubclassOf(subclass_of) if subclass_of.subclass_of().is_dynamic() => {
                ClassBase::Dynamic(
                    subclass_of
                        .subclass_of()
                        .into_dynamic()
                        .expect("Checked in branch arm"),
                )
            }
            Type::SpecialForm(SpecialFormType::Protocol) => ClassBase::Protocol,
            Type::SpecialForm(SpecialFormType::Generic) => ClassBase::Generic,
            Type::SpecialForm(SpecialFormType::TypedDict) => ClassBase::TypedDict,
            Type::Dynamic(dynamic) => ClassBase::Dynamic(dynamic),
            _ => {
                return Err(BoundSuperError::InvalidPivotClassType {
                    pivot_class: pivot_class_type,
                });
            }
        };

        let owner = SuperOwnerKind::try_from_type(db, owner_type)
            .and_then(|owner| {
                let Some(pivot_class) = pivot_class.into_class() else {
                    return Some(owner);
                };
                let Some(owner_class) = owner.into_class(db) else {
                    return Some(owner);
                };
                if owner_class.is_subclass_of(db, pivot_class) {
                    Some(owner)
                } else {
                    None
                }
            })
            .ok_or(BoundSuperError::FailingConditionCheck {
                pivot_class: pivot_class_type,
                owner: owner_type,
            })?;

        Ok(Type::BoundSuper(BoundSuperType::new(
            db,
            pivot_class,
            owner,
        )))
    }

    /// Skips elements in the MRO up to and including the pivot class.
    ///
    /// If the pivot class is a dynamic type, its MRO can't be determined,
    /// so we fall back to using the MRO of `DynamicType::Unknown`.
    fn skip_until_after_pivot(
        self,
        db: &'db dyn Db,
        mro_iter: impl Iterator<Item = ClassBase<'db>>,
    ) -> impl Iterator<Item = ClassBase<'db>> {
        let Some(pivot_class) = self.pivot_class(db).into_class() else {
            return Either::Left(ClassBase::Dynamic(DynamicType::Unknown).mro(db, None));
        };

        let mut pivot_found = false;

        Either::Right(mro_iter.skip_while(move |superclass| {
            if pivot_found {
                false
            } else if Some(pivot_class) == superclass.into_class() {
                pivot_found = true;
                true
            } else {
                true
            }
        }))
    }

    /// Tries to call `__get__` on the attribute.
    /// The arguments passed to `__get__` depend on whether the owner is an instance or a class.
    /// See the `CPython` implementation for reference:
    /// <https://github.com/python/cpython/blob/3b3720f1a26ab34377542b48eb6a6565f78ff892/Objects/typeobject.c#L11690-L11693>
    fn try_call_dunder_get_on_attribute(
        self,
        db: &'db dyn Db,
        attribute: PlaceAndQualifiers<'db>,
    ) -> Option<PlaceAndQualifiers<'db>> {
        let owner = self.owner(db);

        match owner {
            // If the owner is a dynamic type, we can't tell whether it's a class or an instance.
            // Also, invoking a descriptor on a dynamic attribute is meaningless, so we don't handle this.
            SuperOwnerKind::Dynamic(_) => None,
            SuperOwnerKind::Class(_) => Some(
                Type::try_call_dunder_get_on_attribute(
                    db,
                    attribute,
                    Type::none(db),
                    owner.into_type(),
                )
                .0,
            ),
            SuperOwnerKind::Instance(_) => Some(
                Type::try_call_dunder_get_on_attribute(
                    db,
                    attribute,
                    owner.into_type(),
                    owner.into_type().to_meta_type(db),
                )
                .0,
            ),
        }
    }

    /// Similar to `Type::find_name_in_mro_with_policy`, but performs lookup starting *after* the
    /// pivot class in the MRO, based on the `owner` type instead of the `super` type.
    fn find_name_in_mro_after_pivot(
        self,
        db: &'db dyn Db,
        name: &str,
        policy: MemberLookupPolicy,
    ) -> PlaceAndQualifiers<'db> {
        let owner = self.owner(db);
        let class = match owner {
            SuperOwnerKind::Dynamic(_) => {
                return owner
                    .into_type()
                    .find_name_in_mro_with_policy(db, name, policy)
                    .expect("Calling `find_name_in_mro` on dynamic type should return `Some`");
            }
            SuperOwnerKind::Class(class) => class,
            SuperOwnerKind::Instance(instance) => instance.class(db),
        };

        let (class_literal, _) = class.class_literal(db);
        // TODO properly support super() with generic types
        // * requires a fix for https://github.com/astral-sh/ruff/issues/17432
        // * also requires understanding how we should handle cases like this:
        //  ```python
        //  b_int: B[int]
        //  b_unknown: B
        //
        //  super(B, b_int)
        //  super(B[int], b_unknown)
        //  ```
        match class_literal.generic_context(db) {
            Some(_) => Place::bound(todo_type!("super in generic class")).into(),
            None => class_literal.class_member_from_mro(
                db,
                name,
                policy,
                self.skip_until_after_pivot(db, owner.iter_mro(db)),
            ),
        }
    }

    pub(super) fn normalized_impl(self, db: &'db dyn Db, visitor: &NormalizedVisitor<'db>) -> Self {
        Self::new(
            db,
            self.pivot_class(db).normalized_impl(db, visitor),
            self.owner(db).normalized_impl(db, visitor),
        )
    }
}

#[salsa::interned(debug, heap_size=ruff_memory_usage::heap_size)]
pub struct TypeIsType<'db> {
    return_type: Type<'db>,
    /// The ID of the scope to which the place belongs
    /// and the ID of the place itself within that scope.
    place_info: Option<(ScopeId<'db>, ScopedPlaceId)>,
}

fn walk_typeis_type<'db, V: visitor::TypeVisitor<'db> + ?Sized>(
    db: &'db dyn Db,
    typeis_type: TypeIsType<'db>,
    visitor: &V,
) {
    visitor.visit_type(db, typeis_type.return_type(db));
}

// The Salsa heap is tracked separately.
impl get_size2::GetSize for TypeIsType<'_> {}

impl<'db> TypeIsType<'db> {
    pub(crate) fn place_name(self, db: &'db dyn Db) -> Option<String> {
        let (scope, place) = self.place_info(db)?;
        let table = place_table(db, scope);

        Some(format!("{}", table.place(place)))
    }

    pub(crate) fn unbound(db: &'db dyn Db, ty: Type<'db>) -> Type<'db> {
        Type::TypeIs(Self::new(db, ty, None))
    }

    pub(crate) fn bound(
        db: &'db dyn Db,
        return_type: Type<'db>,
        scope: ScopeId<'db>,
        place: ScopedPlaceId,
    ) -> Type<'db> {
        Type::TypeIs(Self::new(db, return_type, Some((scope, place))))
    }

    #[must_use]
    pub(crate) fn bind(
        self,
        db: &'db dyn Db,
        scope: ScopeId<'db>,
        place: ScopedPlaceId,
    ) -> Type<'db> {
        Self::bound(db, self.return_type(db), scope, place)
    }

    #[must_use]
    pub(crate) fn with_type(self, db: &'db dyn Db, ty: Type<'db>) -> Type<'db> {
        Type::TypeIs(Self::new(db, ty, self.place_info(db)))
    }

    pub(crate) fn is_bound(self, db: &'db dyn Db) -> bool {
        self.place_info(db).is_some()
    }
}

// Make sure that the `Type` enum does not grow unexpectedly.
#[cfg(not(debug_assertions))]
#[cfg(target_pointer_width = "64")]
static_assertions::assert_eq_size!(Type, [u8; 16]);

#[cfg(test)]
pub(crate) mod tests {
    use super::*;
    use crate::db::tests::{TestDbBuilder, setup_db};
    use crate::place::{global_symbol, typing_extensions_symbol, typing_symbol};
    use ruff_db::files::system_path_to_file;
    use ruff_db::parsed::parsed_module;
    use ruff_db::system::DbWithWritableSystem as _;
    use ruff_db::testing::assert_function_query_was_not_run;
    use ruff_python_ast::PythonVersion;
    use test_case::test_case;

    /// Explicitly test for Python version <3.13 and >=3.13, to ensure that
    /// the fallback to `typing_extensions` is working correctly.
    /// See [`KnownClass::canonical_module`] for more information.
    #[test_case(PythonVersion::PY312)]
    #[test_case(PythonVersion::PY313)]
    fn no_default_type_is_singleton(python_version: PythonVersion) {
        let db = TestDbBuilder::new()
            .with_python_version(python_version)
            .build()
            .unwrap();

        let no_default = KnownClass::NoDefaultType.to_instance(&db);

        assert!(no_default.is_singleton(&db));
    }

    #[test]
    fn typing_vs_typeshed_no_default() {
        let db = TestDbBuilder::new()
            .with_python_version(PythonVersion::PY313)
            .build()
            .unwrap();

        let typing_no_default = typing_symbol(&db, "NoDefault").place.expect_type();
        let typing_extensions_no_default = typing_extensions_symbol(&db, "NoDefault")
            .place
            .expect_type();

        assert_eq!(typing_no_default.display(&db).to_string(), "NoDefault");
        assert_eq!(
            typing_extensions_no_default.display(&db).to_string(),
            "NoDefault"
        );
    }

    /// Inferring the result of a call-expression shouldn't need to re-run after
    /// a trivial change to the function's file (e.g. by adding a docstring to the function).
    #[test]
    fn call_type_doesnt_rerun_when_only_callee_changed() -> anyhow::Result<()> {
        let mut db = setup_db();

        db.write_dedented(
            "src/foo.py",
            r#"
            def foo() -> int:
                return 5
        "#,
        )?;
        db.write_dedented(
            "src/bar.py",
            r#"
            from foo import foo

            a = foo()
            "#,
        )?;

        let bar = system_path_to_file(&db, "src/bar.py")?;
        let a = global_symbol(&db, bar, "a").place;

        assert_eq!(
            a.expect_type(),
            UnionType::from_elements(&db, [Type::unknown(), KnownClass::Int.to_instance(&db)])
        );

        // Add a docstring to foo to trigger a re-run.
        // The bar-call site of foo should not be re-run because of that
        db.write_dedented(
            "src/foo.py",
            r#"
            def foo() -> int:
                "Computes a value"
                return 5
            "#,
        )?;
        db.clear_salsa_events();

        let a = global_symbol(&db, bar, "a").place;

        assert_eq!(
            a.expect_type(),
            UnionType::from_elements(&db, [Type::unknown(), KnownClass::Int.to_instance(&db)])
        );
        let events = db.take_salsa_events();

        let module = parsed_module(&db, bar).load(&db);
        let call = &*module.syntax().body[1].as_assign_stmt().unwrap().value;
        let foo_call = semantic_index(&db, bar).expression(call);

        assert_function_query_was_not_run(&db, infer_expression_types, foo_call, &events);

        Ok(())
    }

    /// All other tests also make sure that `Type::Todo` works as expected. This particular
    /// test makes sure that we handle `Todo` types correctly, even if they originate from
    /// different sources.
    #[test]
    fn todo_types() {
        let db = setup_db();

        let todo1 = todo_type!("1");
        let todo2 = todo_type!("2");

        let int = KnownClass::Int.to_instance(&db);

        assert!(int.is_assignable_to(&db, todo1));

        assert!(todo1.is_assignable_to(&db, int));

        // We lose information when combining several `Todo` types. This is an
        // acknowledged limitation of the current implementation. We can not
        // easily store the meta information of several `Todo`s in a single
        // variant, as `TodoType` needs to implement `Copy`, meaning it can't
        // contain `Vec`/`Box`/etc., and can't be boxed itself.
        //
        // Lifting this restriction would require us to intern `TodoType` in
        // salsa, but that would mean we would have to pass in `db` everywhere.

        // A union of several `Todo` types collapses to a single `Todo` type:
        assert!(UnionType::from_elements(&db, vec![todo1, todo2]).is_todo());

        // And similar for intersection types:
        assert!(
            IntersectionBuilder::new(&db)
                .add_positive(todo1)
                .add_positive(todo2)
                .build()
                .is_todo()
        );
        assert!(
            IntersectionBuilder::new(&db)
                .add_positive(todo1)
                .add_negative(todo2)
                .build()
                .is_todo()
        );
    }
}<|MERGE_RESOLUTION|>--- conflicted
+++ resolved
@@ -1674,17 +1674,10 @@
                 left.has_relation_to_impl(db, right, relation, visitor)
             }
             // A protocol instance can never be a subtype of a nominal type, with the *sole* exception of `object`.
-<<<<<<< HEAD
-            (Type::ProtocolInstance(_), _) => false,
+            (Type::ProtocolInstance(_), _) => C::unsatisfiable(db),
             (_, Type::ProtocolInstance(protocol)) => visitor.visit((self, target), || {
                 self.satisfies_protocol(db, protocol, relation, visitor)
             }),
-=======
-            (Type::ProtocolInstance(_), _) => C::unsatisfiable(db),
-            (_, Type::ProtocolInstance(protocol)) => {
-                self.satisfies_protocol(db, protocol, relation, visitor)
-            }
->>>>>>> b57cc5be
 
             // All `StringLiteral` types are a subtype of `LiteralString`.
             (Type::StringLiteral(_), Type::LiteralString) => C::always_satisfiable(db),
@@ -2000,11 +1993,7 @@
     /// Note: This function aims to have no false positives, but might return
     /// wrong `false` answers in some cases.
     pub(crate) fn is_disjoint_from(self, db: &'db dyn Db, other: Type<'db>) -> bool {
-<<<<<<< HEAD
-        self.is_disjoint_from_impl(db, other, &IsDisjointVisitor::new(false))
-=======
         self.when_disjoint_from(db, other)
->>>>>>> b57cc5be
     }
 
     fn when_disjoint_from<C: Constraints<'db>>(self, db: &'db dyn Db, other: Type<'db>) -> C {
@@ -2028,13 +2017,8 @@
                     .member(db, member.name())
                     .place
                     .ignore_possibly_unbound()
-<<<<<<< HEAD
-                    .is_none_or(|attribute_type| {
+                    .when_none_or(db, |attribute_type| {
                         member.has_disjoint_type_from(db, other, attribute_type, visitor)
-=======
-                    .when_none_or(db, |attribute_type| {
-                        member.has_disjoint_type_from(db, attribute_type, visitor)
->>>>>>> b57cc5be
                     })
             })
         }
@@ -2304,25 +2288,15 @@
                 })
             }
 
-<<<<<<< HEAD
             (Type::ProtocolInstance(protocol), other_ty)
             | (other_ty, Type::ProtocolInstance(protocol)) => visitor.visit((self, other), || {
-                protocol.interface(db).members(db).any(|member| {
-                    matches!(
-                        other_ty.member(db, member.name()).place,
-                        Place::Type(attribute_type, _) if member.has_disjoint_type_from(db, other_ty, attribute_type, visitor)
-                    )
-=======
-            (Type::ProtocolInstance(protocol), other)
-            | (other, Type::ProtocolInstance(protocol)) => visitor.visit((self, other), || {
                 protocol.interface(db).members(db).when_any(db, |member| {
-                    match other.member(db, member.name()).place {
+                    match other_ty.member(db, member.name()).place {
                         Place::Type(attribute_type, _) => {
-                            member.has_disjoint_type_from(db, attribute_type, visitor)
+                            member.has_disjoint_type_from(db, other_ty, attribute_type, visitor)
                         }
                         Place::Unbound => C::unsatisfiable(db),
                     }
->>>>>>> b57cc5be
                 })
             }),
 
@@ -4988,6 +4962,7 @@
             | Type::WrapperDescriptor(_)
             | Type::DataclassDecorator(_)
             | Type::DataclassTransformer(_)
+            | Type::NonInferableTypeVar(..)
             | Type::TypeVar(..)
             | Type::AlwaysTruthy
             | Type::AlwaysFalsy
@@ -5252,11 +5227,11 @@
         self.try_call_impl(db, argument_types, &HasRelationToVisitor::new(true))
     }
 
-    fn try_call_impl(
+    fn try_call_impl<C: Constraints<'db>>(
         self,
         db: &'db dyn Db,
         argument_types: &CallArguments<'_, 'db>,
-        visitor: &HasRelationToVisitor<'db>,
+        visitor: &HasRelationToVisitor<'db, C>,
     ) -> Result<Bindings<'db>, CallError<'db>> {
         self.bindings(db)
             .match_parameters(argument_types)
