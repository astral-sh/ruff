--- conflicted
+++ resolved
@@ -2768,7 +2768,7 @@
                     Some((self, AttributeKind::NormalOrNonDataDescriptor))
                 } else {
                     Some((
-                        Type::Callable(callable.bind_self(db)),
+                        callable.bind_self(db),
                         AttributeKind::NormalOrNonDataDescriptor,
                     ))
                 };
@@ -6958,15 +6958,11 @@
 
     /// Convert the `FunctionType` into a [`Type::Callable`].
     pub(crate) fn into_callable_type(self, db: &'db dyn Db) -> Type<'db> {
-<<<<<<< HEAD
-        Type::Callable(CallableType::new(db, self.signature(db).overloads.clone()))
-=======
-        Type::Callable(CallableType::from_overloads(
+        Type::Callable(CallableType::new(
             db,
-            self.signature(db).overloads.iter().cloned(),
+            self.signature(db).overloads.clone(),
             false,
         ))
->>>>>>> a5ebb3f3
     }
 
     /// Convert the `FunctionType` into a [`Type::BoundMethod`].
@@ -7583,7 +7579,6 @@
     pub(crate) fn into_callable_type(self, db: &'db dyn Db) -> Type<'db> {
         Type::Callable(CallableType::new(
             db,
-<<<<<<< HEAD
             CallableSignature::from_overloads(
                 self.function(db)
                     .signature(db)
@@ -7591,14 +7586,7 @@
                     .iter()
                     .map(signatures::Signature::bind_self),
             ),
-=======
-            self.function(db)
-                .signature(db)
-                .overloads
-                .iter()
-                .map(signatures::Signature::bind_self),
             false,
->>>>>>> a5ebb3f3
         ))
     }
 
@@ -7661,18 +7649,9 @@
 #[salsa::interned(debug)]
 #[derive(PartialOrd, Ord)]
 pub struct CallableType<'db> {
-<<<<<<< HEAD
     #[returns(ref)]
     signatures: CallableSignature<'db>,
-}
-
-impl<'db> CallableType<'db> {
-    /// Create a callable type with a single non-overloaded signature.
-    pub(crate) fn single(db: &'db dyn Db, signature: Signature<'db>) -> Type<'db> {
-        Type::Callable(CallableType::new(db, CallableSignature::single(signature)))
-=======
-    #[returns(deref)]
-    signatures: Box<[Signature<'db>]>,
+
     /// We use `CallableType` to represent function-like objects, like the synthesized methods
     /// of dataclasses or NamedTuples. These callables act like real functions when accessed
     /// as attributes on instances, i.e. they bind `self`.
@@ -7680,34 +7659,24 @@
 }
 
 impl<'db> CallableType<'db> {
-    /// Create a non-overloaded callable type with a single signature.
-    pub(crate) fn single(db: &'db dyn Db, signature: Signature<'db>) -> Self {
-        CallableType::new(db, vec![signature].into_boxed_slice(), false)
+    /// Create a callable type with a single non-overloaded signature.
+    pub(crate) fn single(db: &'db dyn Db, signature: Signature<'db>) -> Type<'db> {
+        Type::Callable(CallableType::new(
+            db,
+            CallableSignature::single(signature),
+            false,
+        ))
     }
 
     /// Create a non-overloaded, function-like callable type with a single signature.
     ///
     /// A function-like callable will bind `self` when accessed as an attribute on an instance.
-    pub(crate) fn function_like(db: &'db dyn Db, signature: Signature<'db>) -> Self {
-        CallableType::new(db, vec![signature].into_boxed_slice(), true)
-    }
-
-    /// Create an overloaded callable type with multiple signatures.
-    ///
-    /// # Panics
-    ///
-    /// Panics if `overloads` is empty.
-    pub(crate) fn from_overloads<I>(db: &'db dyn Db, overloads: I, is_function_like: bool) -> Self
-    where
-        I: IntoIterator<Item = Signature<'db>>,
-    {
-        let overloads = overloads.into_iter().collect::<Vec<_>>().into_boxed_slice();
-        assert!(
-            !overloads.is_empty(),
-            "CallableType must have at least one signature"
-        );
-        CallableType::new(db, overloads, is_function_like)
->>>>>>> a5ebb3f3
+    pub(crate) fn function_like(db: &'db dyn Db, signature: Signature<'db>) -> Type<'db> {
+        Type::Callable(CallableType::new(
+            db,
+            CallableSignature::single(signature),
+            true,
+        ))
     }
 
     /// Create a callable type which accepts any parameters and returns an `Unknown` type.
@@ -7715,12 +7684,12 @@
         Self::single(db, Signature::unknown())
     }
 
-    pub(crate) fn bind_self(self, db: &'db dyn Db) -> Self {
-        CallableType::from_overloads(
+    pub(crate) fn bind_self(self, db: &'db dyn Db) -> Type<'db> {
+        Type::Callable(CallableType::new(
             db,
-            self.signatures(db).iter().map(Signature::bind_self),
+            self.signatures(db).bind_self(),
             false,
-        )
+        ))
     }
 
     /// Create a callable type which represents a fully-static "bottom" callable.
@@ -7736,31 +7705,19 @@
     ///
     /// See [`Type::normalized`] for more details.
     fn normalized(self, db: &'db dyn Db) -> Self {
-<<<<<<< HEAD
-        CallableType::new(db, self.signatures(db).normalized(db))
-    }
-
-    fn apply_type_mapping<'a>(self, db: &'db dyn Db, type_mapping: &TypeMapping<'a, 'db>) -> Self {
-        CallableType::new(db, self.signatures(db).apply_type_mapping(db, type_mapping))
-=======
-        CallableType::from_overloads(
+        CallableType::new(
             db,
-            self.signatures(db)
-                .iter()
-                .map(|signature| signature.normalized(db)),
+            self.signatures(db).normalized(db),
             self.is_function_like(db),
         )
     }
 
     fn apply_type_mapping<'a>(self, db: &'db dyn Db, type_mapping: &TypeMapping<'a, 'db>) -> Self {
-        CallableType::from_overloads(
+        CallableType::new(
             db,
-            self.signatures(db)
-                .iter()
-                .map(|signature| signature.apply_type_mapping(db, type_mapping)),
+            self.signatures(db).apply_type_mapping(db, type_mapping),
             self.is_function_like(db),
         )
->>>>>>> a5ebb3f3
     }
 
     fn find_legacy_typevars(
@@ -7782,149 +7739,51 @@
     ///
     /// See [`Type::is_subtype_of`] for more details.
     fn is_subtype_of(self, db: &'db dyn Db, other: Self) -> bool {
-        self.signatures(db).is_subtype_of(db, other.signatures(db))
+        let self_is_function_like = self.is_function_like(db);
+        let other_is_function_like = other.is_function_like(db);
+        (self_is_function_like || !other_is_function_like)
+            && self.signatures(db).is_subtype_of(db, other.signatures(db))
     }
 
     /// Check whether this callable type is assignable to another callable type.
     ///
     /// See [`Type::is_assignable_to`] for more details.
     fn is_assignable_to(self, db: &'db dyn Db, other: Self) -> bool {
-<<<<<<< HEAD
-        self.signatures(db)
-            .is_assignable_to(db, other.signatures(db))
-=======
-        self.is_assignable_to_impl(db, other, &|self_signature, other_signature| {
-            self_signature.is_assignable_to(db, other_signature)
-        })
-    }
-
-    /// Implementation for the various relation checks between two, possible overloaded, callable
-    /// types.
-    ///
-    /// The `check_signature` closure is used to check the relation between two [`Signature`]s.
-    fn is_assignable_to_impl<F>(self, db: &'db dyn Db, other: Self, check_signature: &F) -> bool
-    where
-        F: Fn(&Signature<'db>, &Signature<'db>) -> bool,
-    {
         let self_is_function_like = self.is_function_like(db);
         let other_is_function_like = other.is_function_like(db);
-
-        if !self_is_function_like && other_is_function_like {
-            return false;
-        }
-
-        match (self.signatures(db), other.signatures(db)) {
-            ([self_signature], [other_signature]) => {
-                // Base case: both callable types contain a single signature.
-                check_signature(self_signature, other_signature)
-            }
-
-            // `self` is possibly overloaded while `other` is definitely not overloaded.
-            (self_signatures, [other_signature]) => {
-                let other_callable = CallableType::single(db, other_signature.clone());
-                self_signatures
-                    .iter()
-                    .map(|self_signature| CallableType::single(db, self_signature.clone()))
-                    .any(|self_callable| {
-                        self_callable.is_assignable_to_impl(db, other_callable, check_signature)
-                    })
-            }
-
-            // `self` is definitely not overloaded while `other` is possibly overloaded.
-            ([self_signature], other_signatures) => {
-                let self_callable = CallableType::single(db, self_signature.clone());
-                other_signatures
-                    .iter()
-                    .map(|other_signature| CallableType::single(db, other_signature.clone()))
-                    .all(|other_callable| {
-                        self_callable.is_assignable_to_impl(db, other_callable, check_signature)
-                    })
-            }
-
-            // `self` is definitely overloaded while `other` is possibly overloaded.
-            (_, other_signatures) => other_signatures
-                .iter()
-                .map(|other_signature| CallableType::single(db, other_signature.clone()))
-                .all(|other_callable| {
-                    self.is_assignable_to_impl(db, other_callable, check_signature)
-                }),
-        }
->>>>>>> a5ebb3f3
+        (self_is_function_like || !other_is_function_like)
+            && self
+                .signatures(db)
+                .is_assignable_to(db, other.signatures(db))
     }
 
     /// Check whether this callable type is equivalent to another callable type.
     ///
     /// See [`Type::is_equivalent_to`] for more details.
     fn is_equivalent_to(self, db: &'db dyn Db, other: Self) -> bool {
-<<<<<<< HEAD
-        self.signatures(db)
-            .is_equivalent_to(db, other.signatures(db))
-=======
-        if self.is_function_like(db) != other.is_function_like(db) {
-            return false;
-        }
-
-        match (self.signatures(db), other.signatures(db)) {
-            ([self_signature], [other_signature]) => {
-                // Common case: both callable types contain a single signature, use the custom
-                // equivalence check instead of delegating it to the subtype check.
-                self_signature.is_equivalent_to(db, other_signature)
-            }
-            (self_signatures, other_signatures) => {
-                if !self_signatures
-                    .iter()
-                    .chain(other_signatures.iter())
-                    .all(|signature| signature.is_fully_static(db))
-                {
-                    return false;
-                }
-                if self == other {
-                    return true;
-                }
-                self.is_subtype_of(db, other) && other.is_subtype_of(db, self)
-            }
-        }
->>>>>>> a5ebb3f3
+        self.is_function_like(db) == other.is_function_like(db)
+            && self
+                .signatures(db)
+                .is_equivalent_to(db, other.signatures(db))
     }
 
     /// Check whether this callable type is gradual equivalent to another callable type.
     ///
     /// See [`Type::is_gradual_equivalent_to`] for more details.
     fn is_gradual_equivalent_to(self, db: &'db dyn Db, other: Self) -> bool {
-<<<<<<< HEAD
-        self.signatures(db)
-            .is_gradual_equivalent_to(db, other.signatures(db))
-=======
-        if self.is_function_like(db) != other.is_function_like(db) {
-            return false;
-        }
-
-        match (self.signatures(db), other.signatures(db)) {
-            ([self_signature], [other_signature]) => {
-                self_signature.is_gradual_equivalent_to(db, other_signature)
-            }
-            _ => {
-                // TODO: overloads
-                false
-            }
-        }
->>>>>>> a5ebb3f3
+        self.is_function_like(db) == other.is_function_like(db)
+            && self
+                .signatures(db)
+                .is_gradual_equivalent_to(db, other.signatures(db))
     }
 
     /// See [`Type::replace_self_reference`].
     fn replace_self_reference(self, db: &'db dyn Db, class: ClassLiteral<'db>) -> Self {
-<<<<<<< HEAD
-        CallableType::new(db, self.signatures(db).replace_self_reference(db, class))
-=======
-        CallableType::from_overloads(
+        CallableType::new(
             db,
-            self.signatures(db)
-                .iter()
-                .cloned()
-                .map(|signature| signature.replace_self_reference(db, class)),
+            self.signatures(db).replace_self_reference(db, class),
             self.is_function_like(db),
         )
->>>>>>> a5ebb3f3
     }
 }
 
