use infer::nearest_enclosing_class;
use itertools::{Either, Itertools};
use ruff_db::parsed::parsed_module;

use std::slice::Iter;

use bitflags::bitflags;
use call::{CallDunderError, CallError, CallErrorKind};
use context::InferContext;
use diagnostic::{
    INVALID_CONTEXT_MANAGER, INVALID_SUPER_ARGUMENT, NOT_ITERABLE, POSSIBLY_UNBOUND_IMPLICIT_CALL,
    UNAVAILABLE_IMPLICIT_SUPER_ARGUMENTS,
};
use ruff_db::diagnostic::{Annotation, Diagnostic, Severity, Span, SubDiagnostic};
use ruff_db::files::File;
use ruff_python_ast::name::Name;
use ruff_python_ast::{self as ast, AnyNodeRef};
use ruff_text_size::{Ranged, TextRange};
use type_ordering::union_or_intersection_elements_ordering;

pub(crate) use self::builder::{IntersectionBuilder, UnionBuilder};
pub(crate) use self::cyclic::{PairVisitor, TypeTransformer};
pub use self::diagnostic::TypeCheckDiagnostics;
pub(crate) use self::diagnostic::register_lints;
pub(crate) use self::infer::{
    infer_deferred_types, infer_definition_types, infer_expression_type, infer_expression_types,
    infer_scope_types,
};
pub(crate) use self::signatures::{CallableSignature, Signature};
pub(crate) use self::subclass_of::{SubclassOfInner, SubclassOfType};
use crate::module_name::ModuleName;
use crate::module_resolver::{KnownModule, resolve_module};
use crate::place::{Boundness, Place, PlaceAndQualifiers, imported_symbol};
use crate::semantic_index::definition::Definition;
use crate::semantic_index::place::{ScopeId, ScopedPlaceId};
use crate::semantic_index::{imported_modules, place_table, semantic_index};
use crate::suppression::check_suppressions;
use crate::types::call::{Binding, Bindings, CallArguments, CallableBinding};
pub(crate) use crate::types::class_base::ClassBase;
use crate::types::context::{LintDiagnosticGuard, LintDiagnosticGuardBuilder};
use crate::types::diagnostic::{INVALID_TYPE_FORM, UNSUPPORTED_BOOL_CONVERSION};
use crate::types::function::{
    DataclassTransformerParams, FunctionSpans, FunctionType, KnownFunction,
};
use crate::types::generics::{
    GenericContext, PartialSpecialization, Specialization, walk_generic_context,
    walk_partial_specialization, walk_specialization,
};
pub use crate::types::ide_support::{
    CallSignatureDetails, Member, all_members, call_signature_details, definition_kind_for_name,
};
use crate::types::infer::infer_unpack_types;
use crate::types::mro::{Mro, MroError, MroIterator};
pub(crate) use crate::types::narrow::infer_narrowing_constraint;
use crate::types::signatures::{Parameter, ParameterForm, Parameters, walk_signature};
use crate::types::tuple::{TupleSpec, TupleType};
pub use crate::util::diagnostics::add_inferred_python_version_hint_to_diagnostic;
use crate::{Db, FxOrderSet, Module, Program};
pub(crate) use class::{ClassLiteral, ClassType, GenericAlias, KnownClass};
use instance::Protocol;
pub use instance::{NominalInstanceType, ProtocolInstanceType};
pub use special_form::SpecialFormType;

mod builder;
mod call;
mod class;
mod class_base;
mod context;
mod cyclic;
mod diagnostic;
mod display;
mod enums;
mod function;
mod generics;
pub(crate) mod ide_support;
mod infer;
mod instance;
mod mro;
mod narrow;
mod protocol_class;
mod signatures;
mod special_form;
mod string_annotation;
mod subclass_of;
mod tuple;
mod type_ordering;
mod unpacker;
mod visitor;

mod definition;
#[cfg(test)]
mod property_tests;

pub fn check_types(db: &dyn Db, file: File) -> Vec<Diagnostic> {
    let _span = tracing::trace_span!("check_types", ?file).entered();

    tracing::debug!("Checking file '{path}'", path = file.path(db));

    let index = semantic_index(db, file);
    let mut diagnostics = TypeCheckDiagnostics::default();

    for scope_id in index.scope_ids() {
        let result = infer_scope_types(db, scope_id);
        diagnostics.extend(result.diagnostics());
    }

    diagnostics.extend_diagnostics(
        index
            .semantic_syntax_errors()
            .iter()
            .map(|error| Diagnostic::invalid_syntax(file, error, error)),
    );

    check_suppressions(db, file, &mut diagnostics);

    diagnostics.into_vec()
}

/// Infer the type of a binding.
pub(crate) fn binding_type<'db>(db: &'db dyn Db, definition: Definition<'db>) -> Type<'db> {
    let inference = infer_definition_types(db, definition);
    inference.binding_type(definition)
}

/// Infer the type of a declaration.
pub(crate) fn declaration_type<'db>(
    db: &'db dyn Db,
    definition: Definition<'db>,
) -> TypeAndQualifiers<'db> {
    let inference = infer_definition_types(db, definition);
    inference.declaration_type(definition)
}

/// Infer the type of a (possibly deferred) sub-expression of a [`Definition`].
///
/// Supports expressions that are evaluated within a type-params sub-scope.
///
/// ## Panics
/// If the given expression is not a sub-expression of the given [`Definition`].
fn definition_expression_type<'db>(
    db: &'db dyn Db,
    definition: Definition<'db>,
    expression: &ast::Expr,
) -> Type<'db> {
    let file = definition.file(db);
    let index = semantic_index(db, file);
    let file_scope = index.expression_scope_id(expression);
    let scope = file_scope.to_scope_id(db, file);
    if scope == definition.scope(db) {
        // expression is in the definition scope
        let inference = infer_definition_types(db, definition);
        if let Some(ty) = inference.try_expression_type(expression) {
            ty
        } else {
            infer_deferred_types(db, definition).expression_type(expression)
        }
    } else {
        // expression is in a type-params sub-scope
        infer_scope_types(db, scope).expression_type(expression)
    }
}

/// The descriptor protocol distinguishes two kinds of descriptors. Non-data descriptors
/// define a `__get__` method, while data descriptors additionally define a `__set__`
/// method or a `__delete__` method. This enum is used to categorize attributes into two
/// groups: (1) data descriptors and (2) normal attributes or non-data descriptors.
#[derive(Clone, Debug, Copy, PartialEq, Eq, Hash, salsa::Update, get_size2::GetSize)]
pub(crate) enum AttributeKind {
    DataDescriptor,
    NormalOrNonDataDescriptor,
}

impl AttributeKind {
    const fn is_data(self) -> bool {
        matches!(self, Self::DataDescriptor)
    }
}

/// This enum is used to control the behavior of the descriptor protocol implementation.
/// When invoked on a class object, the fallback type (a class attribute) can shadow a
/// non-data descriptor of the meta-type (the class's metaclass). However, this is not
/// true for instances. When invoked on an instance, the fallback type (an attribute on
/// the instance) can not completely shadow a non-data descriptor of the meta-type (the
/// class), because we do not currently attempt to statically infer if an instance
/// attribute is definitely defined (i.e. to check whether a particular method has been
/// called).
#[derive(Clone, Debug, Copy, PartialEq)]
enum InstanceFallbackShadowsNonDataDescriptor {
    Yes,
    No,
}

bitflags! {
    #[derive(Clone, Debug, Copy, PartialEq, Eq, Hash)]
    pub(crate) struct MemberLookupPolicy: u8 {
        /// Dunder methods are looked up on the meta-type of a type without potentially falling
        /// back on attributes on the type itself. For example, when implicitly invoked on an
        /// instance, dunder methods are not looked up as instance attributes. And when invoked
        /// on a class, dunder methods are only looked up on the metaclass, not the class itself.
        ///
        /// All other attributes use the `WithInstanceFallback` policy.
        ///
        /// If this flag is set - look up the attribute on the meta-type only.
        const NO_INSTANCE_FALLBACK = 1 << 0;

        /// When looking up an attribute on a class, we sometimes need to avoid
        /// looking up attributes defined on the `object` class. Usually because
        /// typeshed doesn't properly encode runtime behavior (e.g. see how `__new__` & `__init__`
        /// are handled during class creation).
        ///
        /// If this flag is set - exclude attributes defined on `object` when looking up attributes.
        const MRO_NO_OBJECT_FALLBACK = 1 << 1;

        /// When looking up an attribute on a class, we sometimes need to avoid
        /// looking up attributes defined on `type` if this is the metaclass of the class.
        ///
        /// This is similar to no object fallback above
        const META_CLASS_NO_TYPE_FALLBACK = 1 << 2;
    }
}

impl MemberLookupPolicy {
    /// Only look up the attribute on the meta-type.
    ///
    /// If false - Look up the attribute on the meta-type, but fall back to attributes on the instance
    /// if the meta-type attribute is not found or if the meta-type attribute is not a data
    /// descriptor.
    pub(crate) const fn no_instance_fallback(self) -> bool {
        self.contains(Self::NO_INSTANCE_FALLBACK)
    }

    /// Exclude attributes defined on `object` when looking up attributes.
    pub(crate) const fn mro_no_object_fallback(self) -> bool {
        self.contains(Self::MRO_NO_OBJECT_FALLBACK)
    }

    /// Exclude attributes defined on `type` when looking up meta-class-attributes.
    pub(crate) const fn meta_class_no_type_fallback(self) -> bool {
        self.contains(Self::META_CLASS_NO_TYPE_FALLBACK)
    }
}

impl Default for MemberLookupPolicy {
    fn default() -> Self {
        Self::empty()
    }
}

fn member_lookup_cycle_recover<'db>(
    _db: &'db dyn Db,
    _value: &PlaceAndQualifiers<'db>,
    _count: u32,
    _self: Type<'db>,
    _name: Name,
    _policy: MemberLookupPolicy,
) -> salsa::CycleRecoveryAction<PlaceAndQualifiers<'db>> {
    salsa::CycleRecoveryAction::Iterate
}

fn member_lookup_cycle_initial<'db>(
    _db: &'db dyn Db,
    _self: Type<'db>,
    _name: Name,
    _policy: MemberLookupPolicy,
) -> PlaceAndQualifiers<'db> {
    Place::bound(Type::Never).into()
}

fn class_lookup_cycle_recover<'db>(
    _db: &'db dyn Db,
    _value: &PlaceAndQualifiers<'db>,
    _count: u32,
    _self: Type<'db>,
    _name: Name,
    _policy: MemberLookupPolicy,
) -> salsa::CycleRecoveryAction<PlaceAndQualifiers<'db>> {
    salsa::CycleRecoveryAction::Iterate
}

fn class_lookup_cycle_initial<'db>(
    _db: &'db dyn Db,
    _self: Type<'db>,
    _name: Name,
    _policy: MemberLookupPolicy,
) -> PlaceAndQualifiers<'db> {
    Place::bound(Type::Never).into()
}

/// Meta data for `Type::Todo`, which represents a known limitation in ty.
#[cfg(debug_assertions)]
#[derive(Copy, Clone, Debug, PartialEq, Eq, Hash, get_size2::GetSize)]
pub struct TodoType(pub &'static str);

#[cfg(debug_assertions)]
impl std::fmt::Display for TodoType {
    fn fmt(&self, f: &mut std::fmt::Formatter<'_>) -> std::fmt::Result {
        write!(f, "({msg})", msg = self.0)
    }
}

#[cfg(not(debug_assertions))]
#[derive(Copy, Clone, Debug, PartialEq, Eq, Hash, get_size2::GetSize)]
pub struct TodoType;

#[cfg(not(debug_assertions))]
impl std::fmt::Display for TodoType {
    fn fmt(&self, _: &mut std::fmt::Formatter<'_>) -> std::fmt::Result {
        Ok(())
    }
}

/// Create a `Type::Todo` variant to represent a known limitation in the type system.
///
/// It can be created by specifying a custom message: `todo_type!("PEP 604 not supported")`.
#[cfg(debug_assertions)]
macro_rules! todo_type {
    ($message:literal) => {{
        const _: () = {
            let s = $message;

            if !s.is_ascii() {
                panic!("todo_type! message must be ASCII");
            }

            let bytes = s.as_bytes();
            let mut i = 0;
            while i < bytes.len() {
                // Check each byte for '(' or ')'
                let ch = bytes[i];

                assert!(
                    !40u8.eq_ignore_ascii_case(&ch) && !41u8.eq_ignore_ascii_case(&ch),
                    "todo_type! message must not contain parentheses",
                );
                i += 1;
            }
        };
        $crate::types::Type::Dynamic($crate::types::DynamicType::Todo($crate::types::TodoType(
            $message,
        )))
    }};
    ($message:ident) => {
        $crate::types::Type::Dynamic($crate::types::DynamicType::Todo($crate::types::TodoType(
            $message,
        )))
    };
}

#[cfg(not(debug_assertions))]
macro_rules! todo_type {
    () => {
        $crate::types::Type::Dynamic($crate::types::DynamicType::Todo(crate::types::TodoType))
    };
    ($message:literal) => {
        $crate::types::Type::Dynamic($crate::types::DynamicType::Todo(crate::types::TodoType))
    };
    ($message:ident) => {
        $crate::types::Type::Dynamic($crate::types::DynamicType::Todo(crate::types::TodoType))
    };
}

pub use crate::types::definition::TypeDefinition;
pub(crate) use todo_type;

/// Represents an instance of `builtins.property`.
///
/// # Ordering
/// Ordering is based on the property instance's salsa-assigned id and not on its values.
/// The id may change between runs, or when the property instance was garbage collected and recreated.
#[salsa::interned(debug)]
#[derive(PartialOrd, Ord)]
pub struct PropertyInstanceType<'db> {
    getter: Option<Type<'db>>,
    setter: Option<Type<'db>>,
}

fn walk_property_instance_type<'db, V: visitor::TypeVisitor<'db> + ?Sized>(
    db: &'db dyn Db,
    property: PropertyInstanceType<'db>,
    visitor: &mut V,
) {
    if let Some(getter) = property.getter(db) {
        visitor.visit_type(db, getter);
    }
    if let Some(setter) = property.setter(db) {
        visitor.visit_type(db, setter);
    }
}

// The Salsa heap is tracked separately.
impl get_size2::GetSize for PropertyInstanceType<'_> {}

impl<'db> PropertyInstanceType<'db> {
    fn apply_type_mapping<'a>(self, db: &'db dyn Db, type_mapping: &TypeMapping<'a, 'db>) -> Self {
        let getter = self
            .getter(db)
            .map(|ty| ty.apply_type_mapping(db, type_mapping));
        let setter = self
            .setter(db)
            .map(|ty| ty.apply_type_mapping(db, type_mapping));
        Self::new(db, getter, setter)
    }

    fn normalized_impl(self, db: &'db dyn Db, visitor: &mut TypeTransformer<'db>) -> Self {
        Self::new(
            db,
            self.getter(db).map(|ty| ty.normalized_impl(db, visitor)),
            self.setter(db).map(|ty| ty.normalized_impl(db, visitor)),
        )
    }

    fn find_legacy_typevars(
        self,
        db: &'db dyn Db,
        typevars: &mut FxOrderSet<TypeVarInstance<'db>>,
    ) {
        if let Some(ty) = self.getter(db) {
            ty.find_legacy_typevars(db, typevars);
        }
        if let Some(ty) = self.setter(db) {
            ty.find_legacy_typevars(db, typevars);
        }
    }

    fn materialize(self, db: &'db dyn Db, variance: TypeVarVariance) -> Self {
        Self::new(
            db,
            self.getter(db).map(|ty| ty.materialize(db, variance)),
            self.setter(db).map(|ty| ty.materialize(db, variance)),
        )
    }
}

bitflags! {
    /// Used for the return type of `dataclass(…)` calls. Keeps track of the arguments
    /// that were passed in. For the precise meaning of the fields, see [1].
    ///
    /// [1]: https://docs.python.org/3/library/dataclasses.html
    #[derive(Debug, Clone, Copy, PartialEq, Eq, Hash)]
    pub struct DataclassParams: u16 {
        const INIT = 0b0000_0000_0001;
        const REPR = 0b0000_0000_0010;
        const EQ = 0b0000_0000_0100;
        const ORDER = 0b0000_0000_1000;
        const UNSAFE_HASH = 0b0000_0001_0000;
        const FROZEN = 0b0000_0010_0000;
        const MATCH_ARGS = 0b0000_0100_0000;
        const KW_ONLY = 0b0000_1000_0000;
        const SLOTS = 0b0001_0000_0000;
        const WEAKREF_SLOT = 0b0010_0000_0000;
    }
}

impl get_size2::GetSize for DataclassParams {}

impl Default for DataclassParams {
    fn default() -> Self {
        Self::INIT | Self::REPR | Self::EQ | Self::MATCH_ARGS
    }
}

impl From<DataclassTransformerParams> for DataclassParams {
    fn from(params: DataclassTransformerParams) -> Self {
        let mut result = Self::default();

        result.set(
            Self::EQ,
            params.contains(DataclassTransformerParams::EQ_DEFAULT),
        );
        result.set(
            Self::ORDER,
            params.contains(DataclassTransformerParams::ORDER_DEFAULT),
        );
        result.set(
            Self::KW_ONLY,
            params.contains(DataclassTransformerParams::KW_ONLY_DEFAULT),
        );
        result.set(
            Self::FROZEN,
            params.contains(DataclassTransformerParams::FROZEN_DEFAULT),
        );

        result
    }
}

/// Representation of a type: a set of possible values at runtime.
///
#[derive(Copy, Clone, Debug, PartialEq, Eq, Hash, salsa::Update, get_size2::GetSize)]
pub enum Type<'db> {
    /// The dynamic type: a statically unknown set of values
    Dynamic(DynamicType),
    /// The empty set of values
    Never,
    /// A specific function object
    FunctionLiteral(FunctionType<'db>),
    /// Represents a callable `instance.method` where `instance` is an instance of a class
    /// and `method` is a method (of that class).
    ///
    /// See [`BoundMethodType`] for more information.
    ///
    /// TODO: consider replacing this with `Callable & Instance(MethodType)`?
    /// I.e. if we have a method `def f(self, x: int) -> str`, and see it being called as
    /// `instance.f`, we could partially apply (and check) the `instance` argument against
    /// the `self` parameter, and return a `MethodType & Callable[[int], str]`.
    /// One drawback would be that we could not show the bound instance when that type is displayed.
    BoundMethod(BoundMethodType<'db>),
    /// Represents a specific instance of `types.MethodWrapperType`.
    ///
    /// TODO: consider replacing this with `Callable & types.MethodWrapperType` type?
    /// Requires `Callable` to be able to represent overloads, e.g. `types.FunctionType.__get__` has
    /// this behaviour when a method is accessed on a class vs an instance:
    ///
    /// ```txt
    ///  * (None,   type)         ->  Literal[function_on_which_it_was_called]
    ///  * (object, type | None)  ->  BoundMethod[instance, function_on_which_it_was_called]
    /// ```
    MethodWrapper(MethodWrapperKind<'db>),
    /// Represents a specific instance of `types.WrapperDescriptorType`.
    ///
    /// TODO: Similar to above, this could eventually be replaced by a generic `Callable`
    /// type. We currently add this as a separate variant because `FunctionType.__get__`
    /// is an overloaded method and we do not support `@overload` yet.
    WrapperDescriptor(WrapperDescriptorKind),
    /// A special callable that is returned by a `dataclass(…)` call. It is usually
    /// used as a decorator. Note that this is only used as a return type for actual
    /// `dataclass` calls, not for the argumentless `@dataclass` decorator.
    DataclassDecorator(DataclassParams),
    /// A special callable that is returned by a `dataclass_transform(…)` call.
    DataclassTransformer(DataclassTransformerParams),
    /// The type of an arbitrary callable object with a certain specified signature.
    Callable(CallableType<'db>),
    /// A specific module object
    ModuleLiteral(ModuleLiteralType<'db>),
    /// A specific class object
    ClassLiteral(ClassLiteral<'db>),
    /// A specialization of a generic class
    GenericAlias(GenericAlias<'db>),
    /// The set of all class objects that are subclasses of the given class (C), spelled `type[C]`.
    SubclassOf(SubclassOfType<'db>),
    /// The set of Python objects with the given class in their __class__'s method resolution order.
    /// Construct this variant using the `Type::instance` constructor function.
    NominalInstance(NominalInstanceType<'db>),
    /// The set of Python objects that conform to the interface described by a given protocol.
    /// Construct this variant using the `Type::instance` constructor function.
    ProtocolInstance(ProtocolInstanceType<'db>),
    /// A single Python object that requires special treatment in the type system,
    /// and which exists at a location that can be known prior to any analysis by ty.
    SpecialForm(SpecialFormType),
    /// Singleton types that are heavily special-cased by ty, and which are usually
    /// created as a result of some runtime operation (e.g. a type-alias statement,
    /// a typevar definition, or `Generic[T]` in a class's bases list).
    KnownInstance(KnownInstanceType<'db>),
    /// An instance of `builtins.property`
    PropertyInstance(PropertyInstanceType<'db>),
    /// The set of objects in any of the types in the union
    Union(UnionType<'db>),
    /// The set of objects in all of the types in the intersection
    Intersection(IntersectionType<'db>),
    /// Represents objects whose `__bool__` method is deterministic:
    /// - `AlwaysTruthy`: `__bool__` always returns `True`
    /// - `AlwaysFalsy`: `__bool__` always returns `False`
    AlwaysTruthy,
    AlwaysFalsy,
    /// An integer literal
    IntLiteral(i64),
    /// A boolean literal, either `True` or `False`.
    BooleanLiteral(bool),
    /// A string literal whose value is known
    StringLiteral(StringLiteralType<'db>),
    /// A string known to originate only from literal values, but whose value is not known (unlike
    /// `StringLiteral` above).
    LiteralString,
    /// A bytes literal
    BytesLiteral(BytesLiteralType<'db>),
    /// An instance of the builtin `tuple` class.
    /// TODO: Consider removing this in favor of `NominalInstance`. This is currently stored as a
    /// separate variant partly for historical reasons, and partly to allow us to easily
    /// distinguish tuples since they occur so often.
    Tuple(TupleType<'db>),
    /// An instance of a typevar in a generic class or function. When the generic class or function
    /// is specialized, we will replace this typevar with its specialization.
    TypeVar(TypeVarInstance<'db>),
    /// A bound super object like `super()` or `super(A, A())`
    /// This type doesn't handle an unbound super object like `super(A)`; for that we just use
    /// a `Type::NominalInstance` of `builtins.super`.
    BoundSuper(BoundSuperType<'db>),
    /// A subtype of `bool` that allows narrowing in both positive and negative cases.
    TypeIs(TypeIsType<'db>),
}

#[salsa::tracked]
impl<'db> Type<'db> {
    pub const fn any() -> Self {
        Self::Dynamic(DynamicType::Any)
    }

    pub const fn unknown() -> Self {
        Self::Dynamic(DynamicType::Unknown)
    }

    pub fn object(db: &'db dyn Db) -> Self {
        KnownClass::Object.to_instance(db)
    }

    pub const fn is_unknown(&self) -> bool {
        matches!(self, Type::Dynamic(DynamicType::Unknown))
    }

    pub const fn is_never(&self) -> bool {
        matches!(self, Type::Never)
    }

    /// Returns `true` if `self` is [`Type::Callable`].
    pub const fn is_callable_type(&self) -> bool {
        matches!(self, Type::Callable(..))
    }

    fn is_none(&self, db: &'db dyn Db) -> bool {
        self.into_nominal_instance()
            .is_some_and(|instance| instance.class.is_known(db, KnownClass::NoneType))
    }

    fn is_bool(&self, db: &'db dyn Db) -> bool {
        self.into_nominal_instance()
            .is_some_and(|instance| instance.class.is_known(db, KnownClass::Bool))
    }

    pub fn is_notimplemented(&self, db: &'db dyn Db) -> bool {
        self.into_nominal_instance()
            .is_some_and(|instance| instance.class.is_known(db, KnownClass::NotImplementedType))
    }

    pub fn is_object(&self, db: &'db dyn Db) -> bool {
        self.into_nominal_instance()
            .is_some_and(|instance| instance.class.is_object(db))
    }

    pub const fn is_todo(&self) -> bool {
        matches!(self, Type::Dynamic(DynamicType::Todo(_)))
    }

    pub const fn is_generic_alias(&self) -> bool {
        matches!(self, Type::GenericAlias(_))
    }

    const fn is_dynamic(&self) -> bool {
        matches!(self, Type::Dynamic(_))
    }

    /// Returns the top materialization (or upper bound materialization) of this type, which is the
    /// most general form of the type that is fully static.
    #[must_use]
    pub(crate) fn top_materialization(&self, db: &'db dyn Db) -> Type<'db> {
        self.materialize(db, TypeVarVariance::Covariant)
    }

    /// Returns the bottom materialization (or lower bound materialization) of this type, which is
    /// the most specific form of the type that is fully static.
    #[must_use]
    pub(crate) fn bottom_materialization(&self, db: &'db dyn Db) -> Type<'db> {
        self.materialize(db, TypeVarVariance::Contravariant)
    }

    /// Returns the materialization of this type depending on the given `variance`.
    ///
    /// More concretely, `T'`, the materialization of `T`, is the type `T` with all occurrences of
    /// the dynamic types (`Any`, `Unknown`, `Todo`) replaced as follows:
    ///
    /// - In covariant position, it's replaced with `object`
    /// - In contravariant position, it's replaced with `Never`
    /// - In invariant position, it's replaced with an unresolved type variable
    fn materialize(&self, db: &'db dyn Db, variance: TypeVarVariance) -> Type<'db> {
        match self {
            Type::Dynamic(_) => match variance {
                // TODO: For an invariant position, e.g. `list[Any]`, it should be replaced with an
                // existential type representing "all lists, containing any type." We currently
                // represent this by replacing `Any` in invariant position with an unresolved type
                // variable.
                TypeVarVariance::Invariant => Type::TypeVar(TypeVarInstance::new(
                    db,
                    Name::new_static("T_all"),
                    None,
                    None,
                    variance,
                    None,
                    TypeVarKind::Pep695,
                )),
                TypeVarVariance::Covariant => Type::object(db),
                TypeVarVariance::Contravariant => Type::Never,
                TypeVarVariance::Bivariant => unreachable!(),
            },

            Type::Never
            | Type::WrapperDescriptor(_)
            | Type::MethodWrapper(_)
            | Type::DataclassDecorator(_)
            | Type::DataclassTransformer(_)
            | Type::ModuleLiteral(_)
            | Type::IntLiteral(_)
            | Type::BooleanLiteral(_)
            | Type::StringLiteral(_)
            | Type::LiteralString
            | Type::BytesLiteral(_)
            | Type::SpecialForm(_)
            | Type::KnownInstance(_)
            | Type::AlwaysFalsy
            | Type::AlwaysTruthy
            | Type::ClassLiteral(_)
            | Type::BoundSuper(_) => *self,

            Type::PropertyInstance(property_instance) => {
                Type::PropertyInstance(property_instance.materialize(db, variance))
            }

            Type::FunctionLiteral(_) | Type::BoundMethod(_) => {
                // TODO: Subtyping between function / methods with a callable accounts for the
                // signature (parameters and return type), so we might need to do something here
                *self
            }

            Type::NominalInstance(nominal_instance_type) => {
                Type::NominalInstance(nominal_instance_type.materialize(db, variance))
            }
            Type::GenericAlias(generic_alias) => {
                Type::GenericAlias(generic_alias.materialize(db, variance))
            }
            Type::Callable(callable_type) => {
                Type::Callable(callable_type.materialize(db, variance))
            }
            Type::SubclassOf(subclass_of_type) => subclass_of_type.materialize(db, variance),
            Type::ProtocolInstance(protocol_instance_type) => {
                // TODO: Add tests for this once subtyping/assignability is implemented for
                // protocols. It _might_ require changing the logic here because:
                //
                // > Subtyping for protocol instances involves taking account of the fact that
                // > read-only property members, and method members, on protocols act covariantly;
                // > write-only property members act contravariantly; and read/write attribute
                // > members on protocols act invariantly
                Type::ProtocolInstance(protocol_instance_type.materialize(db, variance))
            }
            Type::Union(union_type) => union_type.map(db, |ty| ty.materialize(db, variance)),
            Type::Intersection(intersection_type) => IntersectionBuilder::new(db)
                .positive_elements(
                    intersection_type
                        .positive(db)
                        .iter()
                        .map(|ty| ty.materialize(db, variance)),
                )
                .negative_elements(
                    intersection_type
                        .negative(db)
                        .iter()
                        .map(|ty| ty.materialize(db, variance.flip())),
                )
                .build(),
            Type::Tuple(tuple_type) => Type::tuple(tuple_type.materialize(db, variance)),
            Type::TypeVar(type_var) => Type::TypeVar(type_var.materialize(db, variance)),
            Type::TypeIs(type_is) => {
                type_is.with_type(db, type_is.return_type(db).materialize(db, variance))
            }
        }
    }

    pub const fn into_class_literal(self) -> Option<ClassLiteral<'db>> {
        match self {
            Type::ClassLiteral(class_type) => Some(class_type),
            _ => None,
        }
    }

    #[track_caller]
    pub fn expect_class_literal(self) -> ClassLiteral<'db> {
        self.into_class_literal()
            .expect("Expected a Type::ClassLiteral variant")
    }

    pub const fn is_subclass_of(&self) -> bool {
        matches!(self, Type::SubclassOf(..))
    }

    pub const fn is_class_literal(&self) -> bool {
        matches!(self, Type::ClassLiteral(..))
    }

    pub(crate) const fn into_tuple(self) -> Option<TupleType<'db>> {
        match self {
            Type::Tuple(tuple_type) => Some(tuple_type),
            _ => None,
        }
    }

    /// Turn a class literal (`Type::ClassLiteral` or `Type::GenericAlias`) into a `ClassType`.
    /// Since a `ClassType` must be specialized, apply the default specialization to any
    /// unspecialized generic class literal.
    pub fn to_class_type(self, db: &'db dyn Db) -> Option<ClassType<'db>> {
        match self {
            Type::ClassLiteral(class_literal) => Some(class_literal.default_specialization(db)),
            Type::GenericAlias(alias) => Some(ClassType::Generic(alias)),
            _ => None,
        }
    }

    #[track_caller]
    pub fn expect_class_type(self, db: &'db dyn Db) -> ClassType<'db> {
        self.to_class_type(db)
            .expect("Expected a Type::GenericAlias or Type::ClassLiteral variant")
    }

    pub fn is_class_type(&self, db: &'db dyn Db) -> bool {
        match self {
            Type::ClassLiteral(class) if class.generic_context(db).is_none() => true,
            Type::GenericAlias(_) => true,
            _ => false,
        }
    }

    pub const fn is_property_instance(&self) -> bool {
        matches!(self, Type::PropertyInstance(..))
    }

    pub fn module_literal(db: &'db dyn Db, importing_file: File, submodule: &Module) -> Self {
        Self::ModuleLiteral(ModuleLiteralType::new(
            db,
            submodule,
            submodule.kind().is_package().then_some(importing_file),
        ))
    }

    pub const fn into_module_literal(self) -> Option<ModuleLiteralType<'db>> {
        match self {
            Type::ModuleLiteral(module) => Some(module),
            _ => None,
        }
    }

    #[track_caller]
    pub fn expect_module_literal(self) -> ModuleLiteralType<'db> {
        self.into_module_literal()
            .expect("Expected a Type::ModuleLiteral variant")
    }

    pub const fn into_union(self) -> Option<UnionType<'db>> {
        match self {
            Type::Union(union_type) => Some(union_type),
            _ => None,
        }
    }

    #[track_caller]
    pub fn expect_union(self) -> UnionType<'db> {
        self.into_union().expect("Expected a Type::Union variant")
    }

    pub const fn is_union(&self) -> bool {
        matches!(self, Type::Union(..))
    }

    pub const fn into_intersection(self) -> Option<IntersectionType<'db>> {
        match self {
            Type::Intersection(intersection_type) => Some(intersection_type),
            _ => None,
        }
    }

    #[track_caller]
    pub fn expect_intersection(self) -> IntersectionType<'db> {
        self.into_intersection()
            .expect("Expected a Type::Intersection variant")
    }

    pub const fn into_function_literal(self) -> Option<FunctionType<'db>> {
        match self {
            Type::FunctionLiteral(function_type) => Some(function_type),
            _ => None,
        }
    }

    #[track_caller]
    pub fn expect_function_literal(self) -> FunctionType<'db> {
        self.into_function_literal()
            .expect("Expected a Type::FunctionLiteral variant")
    }

    pub const fn is_function_literal(&self) -> bool {
        matches!(self, Type::FunctionLiteral(..))
    }

    pub const fn is_bound_method(&self) -> bool {
        matches!(self, Type::BoundMethod(..))
    }

    pub fn is_union_of_single_valued(&self, db: &'db dyn Db) -> bool {
        self.into_union().is_some_and(|union| {
            union
                .elements(db)
                .iter()
                .all(|ty| ty.is_single_valued(db) || ty.is_bool(db) || ty.is_literal_string())
        }) || self.is_bool(db)
            || self.is_literal_string()
    }

    pub const fn into_int_literal(self) -> Option<i64> {
        match self {
            Type::IntLiteral(value) => Some(value),
            _ => None,
        }
    }

    pub fn into_string_literal(self) -> Option<StringLiteralType<'db>> {
        match self {
            Type::StringLiteral(string_literal) => Some(string_literal),
            _ => None,
        }
    }

    pub fn is_string_literal(&self) -> bool {
        matches!(self, Type::StringLiteral(..))
    }

    #[track_caller]
    pub fn expect_int_literal(self) -> i64 {
        self.into_int_literal()
            .expect("Expected a Type::IntLiteral variant")
    }

    pub const fn is_boolean_literal(&self) -> bool {
        matches!(self, Type::BooleanLiteral(..))
    }

    pub const fn is_literal_string(&self) -> bool {
        matches!(self, Type::LiteralString)
    }

    pub fn string_literal(db: &'db dyn Db, string: &str) -> Self {
        Self::StringLiteral(StringLiteralType::new(db, string))
    }

    pub fn bytes_literal(db: &'db dyn Db, bytes: &[u8]) -> Self {
        Self::BytesLiteral(BytesLiteralType::new(db, bytes))
    }

    #[must_use]
    pub fn negate(&self, db: &'db dyn Db) -> Type<'db> {
        IntersectionBuilder::new(db).add_negative(*self).build()
    }

    #[must_use]
    pub fn negate_if(&self, db: &'db dyn Db, yes: bool) -> Type<'db> {
        if yes { self.negate(db) } else { *self }
    }

    /// Returns the fallback instance type that a literal is an instance of, or `None` if the type
    /// is not a literal.
    pub fn literal_fallback_instance(self, db: &'db dyn Db) -> Option<Type<'db>> {
        // There are other literal types that could conceivable be included here: class literals
        // falling back to `type[X]`, for instance. For now, there is not much rigorous thought put
        // into what's included vs not; this is just an empirical choice that makes our ecosystem
        // report look better until we have proper bidirectional type inference.
        match self {
            Type::StringLiteral(_) | Type::LiteralString => Some(KnownClass::Str.to_instance(db)),
            Type::BooleanLiteral(_) => Some(KnownClass::Bool.to_instance(db)),
            Type::IntLiteral(_) => Some(KnownClass::Int.to_instance(db)),
            Type::BytesLiteral(_) => Some(KnownClass::Bytes.to_instance(db)),
            Type::ModuleLiteral(_) => Some(KnownClass::ModuleType.to_instance(db)),
            _ => None,
        }
    }

    /// Return a "normalized" version of `self` that ensures that equivalent types have the same Salsa ID.
    ///
    /// A normalized type:
    /// - Has all unions and intersections sorted according to a canonical order,
    ///   no matter how "deeply" a union/intersection may be nested.
    /// - Strips the names of positional-only parameters and variadic parameters from `Callable` types,
    ///   as these are irrelevant to whether a callable type `X` is equivalent to a callable type `Y`.
    /// - Strips the types of default values from parameters in `Callable` types: only whether a parameter
    ///   *has* or *does not have* a default value is relevant to whether two `Callable` types  are equivalent.
    /// - Converts class-based protocols into synthesized protocols
    #[must_use]
    pub fn normalized(self, db: &'db dyn Db) -> Self {
        let mut visitor = TypeTransformer::default();
        self.normalized_impl(db, &mut visitor)
    }

    #[must_use]
    pub(crate) fn normalized_impl(
        self,
        db: &'db dyn Db,
        visitor: &mut TypeTransformer<'db>,
    ) -> Self {
        match self {
            Type::Union(union) => {
                visitor.visit(self, |v| Type::Union(union.normalized_impl(db, v)))
            }
            Type::Intersection(intersection) => visitor.visit(self, |v| {
                Type::Intersection(intersection.normalized_impl(db, v))
            }),
            Type::Tuple(tuple) => {
                visitor.visit(self, |v| Type::tuple(tuple.normalized_impl(db, v)))
            }
            Type::Callable(callable) => {
                visitor.visit(self, |v| Type::Callable(callable.normalized_impl(db, v)))
            }
            Type::ProtocolInstance(protocol) => {
                visitor.visit(self, |v| protocol.normalized_impl(db, v))
            }
            Type::NominalInstance(instance) => visitor.visit(self, |v| {
                Type::NominalInstance(instance.normalized_impl(db, v))
            }),
            Type::FunctionLiteral(function) => visitor.visit(self, |v| {
                Type::FunctionLiteral(function.normalized_impl(db, v))
            }),
            Type::PropertyInstance(property) => visitor.visit(self, |v| {
                Type::PropertyInstance(property.normalized_impl(db, v))
            }),
            Type::MethodWrapper(method_kind) => visitor.visit(self, |v| {
                Type::MethodWrapper(method_kind.normalized_impl(db, v))
            }),
            Type::BoundMethod(method) => {
                visitor.visit(self, |v| Type::BoundMethod(method.normalized_impl(db, v)))
            }
            Type::BoundSuper(bound_super) => visitor.visit(self, |v| {
                Type::BoundSuper(bound_super.normalized_impl(db, v))
            }),
            Type::GenericAlias(generic) => {
                visitor.visit(self, |v| Type::GenericAlias(generic.normalized_impl(db, v)))
            }
            Type::SubclassOf(subclass_of) => visitor.visit(self, |v| {
                Type::SubclassOf(subclass_of.normalized_impl(db, v))
            }),
            Type::TypeVar(typevar) => {
                visitor.visit(self, |v| Type::TypeVar(typevar.normalized_impl(db, v)))
            }
            Type::KnownInstance(known_instance) => visitor.visit(self, |v| {
                Type::KnownInstance(known_instance.normalized_impl(db, v))
            }),
            Type::TypeIs(type_is) => visitor.visit(self, |v| {
                type_is.with_type(db, type_is.return_type(db).normalized_impl(db, v))
            }),
            Type::Dynamic(dynamic) => Type::Dynamic(dynamic.normalized()),
            Type::LiteralString
            | Type::AlwaysFalsy
            | Type::AlwaysTruthy
            | Type::BooleanLiteral(_)
            | Type::BytesLiteral(_)
            | Type::StringLiteral(_)
            | Type::Never
            | Type::WrapperDescriptor(_)
            | Type::DataclassDecorator(_)
            | Type::DataclassTransformer(_)
            | Type::ModuleLiteral(_)
            | Type::ClassLiteral(_)
            | Type::SpecialForm(_)
            | Type::IntLiteral(_) => self,
        }
    }

    /// Return `true` if subtyping is always reflexive for this type; `T <: T` is always true for
    /// any `T` of this type.
    ///
    /// This is true for fully static types, but also for some types that may not be fully static.
    /// For example, a `ClassLiteral` may inherit `Any`, but its subtyping is still reflexive.
    ///
    /// This method may have false negatives, but it should not have false positives. It should be
    /// a cheap shallow check, not an exhaustive recursive check.
    fn subtyping_is_always_reflexive(self) -> bool {
        match self {
            Type::Never
            | Type::FunctionLiteral(..)
            | Type::BoundMethod(_)
            | Type::WrapperDescriptor(_)
            | Type::MethodWrapper(_)
            | Type::DataclassDecorator(_)
            | Type::DataclassTransformer(_)
            | Type::ModuleLiteral(..)
            | Type::IntLiteral(_)
            | Type::BooleanLiteral(_)
            | Type::StringLiteral(_)
            | Type::LiteralString
            | Type::BytesLiteral(_)
            | Type::SpecialForm(_)
            | Type::KnownInstance(_)
            | Type::AlwaysFalsy
            | Type::AlwaysTruthy
            | Type::PropertyInstance(_)
            // might inherit `Any`, but subtyping is still reflexive
            | Type::ClassLiteral(_) => true,
            Type::Dynamic(_)
            | Type::NominalInstance(_)
            | Type::ProtocolInstance(_)
            | Type::GenericAlias(_)
            | Type::SubclassOf(_)
            | Type::Union(_)
            | Type::Intersection(_)
            | Type::Callable(_)
            | Type::Tuple(_)
            | Type::TypeVar(_)
            | Type::BoundSuper(_)
            | Type::TypeIs(_) => false,
        }
    }

    pub(crate) fn into_callable(self, db: &'db dyn Db) -> Option<Type<'db>> {
        match self {
            Type::Callable(_) => Some(self),

            Type::Dynamic(_) => Some(CallableType::single(db, Signature::dynamic(self))),

            Type::FunctionLiteral(function_literal) => {
                Some(Type::Callable(function_literal.into_callable_type(db)))
            }
            Type::BoundMethod(bound_method) => {
                Some(Type::Callable(bound_method.into_callable_type(db)))
            }

            Type::NominalInstance(_) | Type::ProtocolInstance(_) => {
                let call_symbol = self
                    .member_lookup_with_policy(
                        db,
                        Name::new_static("__call__"),
                        MemberLookupPolicy::NO_INSTANCE_FALLBACK,
                    )
                    .place;

                if let Place::Type(ty, Boundness::Bound) = call_symbol {
                    ty.into_callable(db)
                } else {
                    None
                }
            }
            Type::ClassLiteral(class_literal) => {
                Some(ClassType::NonGeneric(class_literal).into_callable(db))
            }

            Type::GenericAlias(alias) => Some(ClassType::Generic(alias).into_callable(db)),

            // TODO: This is unsound so in future we can consider an opt-in option to disable it.
            Type::SubclassOf(subclass_of_ty) => match subclass_of_ty.subclass_of() {
                SubclassOfInner::Class(class) => Some(class.into_callable(db)),
                SubclassOfInner::Dynamic(dynamic) => Some(CallableType::single(
                    db,
                    Signature::new(Parameters::unknown(), Some(Type::Dynamic(dynamic))),
                )),
            },

            Type::Union(union) => union.try_map(db, |element| element.into_callable(db)),

            Type::Never
            | Type::DataclassTransformer(_)
            | Type::AlwaysTruthy
            | Type::AlwaysFalsy
            | Type::IntLiteral(_)
            | Type::BooleanLiteral(_)
            | Type::StringLiteral(_)
            | Type::LiteralString
            | Type::BytesLiteral(_)
            | Type::Tuple(_)
            | Type::TypeIs(_) => None,

            // TODO
            Type::MethodWrapper(_)
            | Type::WrapperDescriptor(_)
            | Type::DataclassDecorator(_)
            | Type::ModuleLiteral(_)
            | Type::SpecialForm(_)
            | Type::KnownInstance(_)
            | Type::PropertyInstance(_)
            | Type::Intersection(_)
            | Type::TypeVar(_)
            | Type::BoundSuper(_) => None,
        }
    }
    /// Return true if this type is a [subtype of] type `target`.
    ///
    /// For fully static types, this means that the set of objects represented by `self` is a
    /// subset of the objects represented by `target`.
    ///
    /// For gradual types, it means that the union of all possible sets of values represented by
    /// `self` (the "top materialization" of `self`) is a subtype of the intersection of all
    /// possible sets of values represented by `target` (the "bottom materialization" of
    /// `target`). In other words, for all possible pairs of materializations `self'` and
    /// `target'`, `self'` is always a subtype of `target'`.
    ///
    /// Note that this latter expansion of the subtyping relation to non-fully-static types is not
    /// described in the typing spec, but the primary use of the subtyping relation is for
    /// simplifying unions and intersections, and this expansion to gradual types is sound and
    /// allows us to better simplify many unions and intersections. This definition does mean the
    /// subtyping relation is not reflexive for non-fully-static types (e.g. `Any` is not a subtype
    /// of `Any`).
    ///
    /// [subtype of]: https://typing.python.org/en/latest/spec/concepts.html#subtype-supertype-and-type-equivalence
    ///
    /// There would be an even more general definition of subtyping for gradual types, allowing a
    /// type `S` to be a subtype of a type `T` if the top materialization of `S` (`S+`) is a
    /// subtype of `T+`, and the bottom materialization of `S` (`S-`) is a subtype of `T-`. This
    /// definition is attractive in that it would restore reflexivity of subtyping for all types,
    /// and would mean that gradual equivalence of `S` and `T` could be defined simply as `S <: T
    /// && T <: S`. It would also be sound, in that simplifying unions or intersections according
    /// to this definition of subtyping would still result in an equivalent type.
    ///
    /// Unfortunately using this definition would break transitivity of subtyping when both nominal
    /// and structural types are involved, because Liskov enforcement for nominal types is based on
    /// assignability, so we can have class `A` with method `def meth(self) -> Any` and a subclass
    /// `B(A)` with method `def meth(self) -> int`. In this case, `A` would be a subtype of a
    /// protocol `P` with method `def meth(self) -> Any`, but `B` would not be a subtype of `P`,
    /// and yet `B` is (by nominal subtyping) a subtype of `A`, so we would have `B <: A` and `A <:
    /// P`, but not `B <: P`. Losing transitivity of subtyping is not tenable (it makes union and
    /// intersection simplification dependent on the order in which elements are added), so we do
    /// not use this more general definition of subtyping.
    pub(crate) fn is_subtype_of(self, db: &'db dyn Db, target: Type<'db>) -> bool {
        self.has_relation_to(db, target, TypeRelation::Subtyping)
    }

    /// Return true if this type is [assignable to] type `target`.
    ///
    /// [assignable to]: https://typing.python.org/en/latest/spec/concepts.html#the-assignable-to-or-consistent-subtyping-relation
    pub(crate) fn is_assignable_to(self, db: &'db dyn Db, target: Type<'db>) -> bool {
        self.has_relation_to(db, target, TypeRelation::Assignability)
    }

    fn has_relation_to(self, db: &'db dyn Db, target: Type<'db>, relation: TypeRelation) -> bool {
        // Subtyping implies assignability, so if subtyping is reflexive and the two types are
        // equal, it is both a subtype and assignable. Assignability is always reflexive.
        //
        // Note that we could do a full equivalence check here, but that would be both expensive
        // and unnecessary. This early return is only an optimisation.
        if (relation.is_assignability() || self.subtyping_is_always_reflexive()) && self == target {
            return true;
        }

        match (self, target) {
            // Everything is a subtype of `object`.
            (_, Type::NominalInstance(instance)) if instance.class.is_object(db) => true,

            // `Never` is the bottom type, the empty set.
            // It is a subtype of all other types.
            (Type::Never, _) => true,

            // Dynamic is only a subtype of `object` and only a supertype of `Never`; both were
            // handled above. It's always assignable, though.
            (Type::Dynamic(_), _) | (_, Type::Dynamic(_)) => relation.is_assignability(),

            // In general, a TypeVar `T` is not a subtype of a type `S` unless one of the two conditions is satisfied:
            // 1. `T` is a bound TypeVar and `T`'s upper bound is a subtype of `S`.
            //    TypeVars without an explicit upper bound are treated as having an implicit upper bound of `object`.
            // 2. `T` is a constrained TypeVar and all of `T`'s constraints are subtypes of `S`.
            //
            // However, there is one exception to this general rule: for any given typevar `T`,
            // `T` will always be a subtype of any union containing `T`.
            // A similar rule applies in reverse to intersection types.
            (Type::TypeVar(_), Type::Union(union)) if union.elements(db).contains(&self) => true,
            (Type::Intersection(intersection), Type::TypeVar(_))
                if intersection.positive(db).contains(&target) =>
            {
                true
            }
            (Type::Intersection(intersection), Type::TypeVar(_))
                if intersection.negative(db).contains(&target) =>
            {
                false
            }

            // Two identical typevars must always solve to the same type, so they are always
            // subtypes of each other and assignable to each other.
            //
            // Note that this is not handled by the early return at the beginning of this method,
            // since subtyping between a TypeVar and an arbitrary other type cannot be guaranteed to be reflexive.
            (Type::TypeVar(lhs_typevar), Type::TypeVar(rhs_typevar))
                if lhs_typevar == rhs_typevar =>
            {
                true
            }

            // A fully static typevar is a subtype of its upper bound, and to something similar to
            // the union of its constraints. An unbound, unconstrained, fully static typevar has an
            // implicit upper bound of `object` (which is handled above).
            (Type::TypeVar(typevar), _) if typevar.bound_or_constraints(db).is_some() => {
                match typevar.bound_or_constraints(db) {
                    None => unreachable!(),
                    Some(TypeVarBoundOrConstraints::UpperBound(bound)) => {
                        bound.has_relation_to(db, target, relation)
                    }
                    Some(TypeVarBoundOrConstraints::Constraints(constraints)) => constraints
                        .elements(db)
                        .iter()
                        .all(|constraint| constraint.has_relation_to(db, target, relation)),
                }
            }

            // If the typevar is constrained, there must be multiple constraints, and the typevar
            // might be specialized to any one of them. However, the constraints do not have to be
            // disjoint, which means an lhs type might be a subtype of all of the constraints.
            (_, Type::TypeVar(typevar))
                if typevar.constraints(db).is_some_and(|constraints| {
                    constraints
                        .iter()
                        .all(|constraint| self.has_relation_to(db, *constraint, relation))
                }) =>
            {
                true
            }

            // `Never` is the bottom type, the empty set.
            // Other than one unlikely edge case (TypeVars bound to `Never`),
            // no other type is a subtype of or assignable to `Never`.
            (_, Type::Never) => false,

            (Type::Union(union), _) => union
                .elements(db)
                .iter()
                .all(|&elem_ty| elem_ty.has_relation_to(db, target, relation)),

            (_, Type::Union(union)) => union
                .elements(db)
                .iter()
                .any(|&elem_ty| self.has_relation_to(db, elem_ty, relation)),

            // If both sides are intersections we need to handle the right side first
            // (A & B & C) is a subtype of (A & B) because the left is a subtype of both A and B,
            // but none of A, B, or C is a subtype of (A & B).
            (_, Type::Intersection(intersection)) => {
                intersection
                    .positive(db)
                    .iter()
                    .all(|&pos_ty| self.has_relation_to(db, pos_ty, relation))
                    && intersection
                        .negative(db)
                        .iter()
                        .all(|&neg_ty| self.is_disjoint_from(db, neg_ty))
            }

            (Type::Intersection(intersection), _) => intersection
                .positive(db)
                .iter()
                .any(|&elem_ty| elem_ty.has_relation_to(db, target, relation)),

            // Other than the special cases checked above, no other types are a subtype of a
            // typevar, since there's no guarantee what type the typevar will be specialized to.
            // (If the typevar is bounded, it might be specialized to a smaller type than the
            // bound. This is true even if the bound is a final class, since the typevar can still
            // be specialized to `Never`.)
            (_, Type::TypeVar(_)) => false,

            // Note that the definition of `Type::AlwaysFalsy` depends on the return value of `__bool__`.
            // If `__bool__` always returns True or False, it can be treated as a subtype of `AlwaysTruthy` or `AlwaysFalsy`, respectively.
            (left, Type::AlwaysFalsy) => left.bool(db).is_always_false(),
            (left, Type::AlwaysTruthy) => left.bool(db).is_always_true(),
            // Currently, the only supertype of `AlwaysFalsy` and `AlwaysTruthy` is the universal set (object instance).
            (Type::AlwaysFalsy | Type::AlwaysTruthy, _) => {
                target.is_equivalent_to(db, Type::object(db))
            }

            // These clauses handle type variants that include function literals. A function
            // literal is the subtype of itself, and not of any other function literal. However,
            // our representation of a function literal includes any specialization that should be
            // applied to the signature. Different specializations of the same function literal are
            // only subtypes of each other if they result in the same signature.
            (Type::FunctionLiteral(self_function), Type::FunctionLiteral(target_function)) => {
                self_function.has_relation_to(db, target_function, relation)
            }
            (Type::BoundMethod(self_method), Type::BoundMethod(target_method)) => {
                self_method.has_relation_to(db, target_method, relation)
            }
            (Type::MethodWrapper(self_method), Type::MethodWrapper(target_method)) => {
                self_method.has_relation_to(db, target_method, relation)
            }

            // No literal type is a subtype of any other literal type, unless they are the same
            // type (which is handled above). This case is not necessary from a correctness
            // perspective (the fallback cases below will handle it correctly), but it is important
            // for performance of simplifying large unions of literal types.
            (
                Type::StringLiteral(_)
                | Type::IntLiteral(_)
                | Type::BytesLiteral(_)
                | Type::ClassLiteral(_)
                | Type::FunctionLiteral(_)
                | Type::ModuleLiteral(_),
                Type::StringLiteral(_)
                | Type::IntLiteral(_)
                | Type::BytesLiteral(_)
                | Type::ClassLiteral(_)
                | Type::FunctionLiteral(_)
                | Type::ModuleLiteral(_),
            ) => false,

            (Type::Callable(self_callable), Type::Callable(other_callable)) => {
                self_callable.has_relation_to(db, other_callable, relation)
            }

            (_, Type::Callable(_)) => self
                .into_callable(db)
                .is_some_and(|callable| callable.has_relation_to(db, target, relation)),

            (Type::ProtocolInstance(left), Type::ProtocolInstance(right)) => {
                left.has_relation_to(db, right, relation)
            }
            // A protocol instance can never be a subtype of a nominal type, with the *sole* exception of `object`.
            (Type::ProtocolInstance(_), _) => false,
            (_, Type::ProtocolInstance(protocol)) => {
                self.satisfies_protocol(db, protocol, relation)
            }

            // All `StringLiteral` types are a subtype of `LiteralString`.
            (Type::StringLiteral(_), Type::LiteralString) => true,

            // Except for the special `LiteralString` case above,
            // most `Literal` types delegate to their instance fallbacks
            // unless `self` is exactly equivalent to `target` (handled above)
            (
                Type::StringLiteral(_)
                | Type::LiteralString
                | Type::BooleanLiteral(_)
                | Type::IntLiteral(_)
                | Type::BytesLiteral(_)
                | Type::ModuleLiteral(_),
                _,
            ) => (self.literal_fallback_instance(db))
                .is_some_and(|instance| instance.has_relation_to(db, target, relation)),

            // A `FunctionLiteral` type is a single-valued type like the other literals handled above,
            // so it also, for now, just delegates to its instance fallback.
            (Type::FunctionLiteral(_), _) => KnownClass::FunctionType
                .to_instance(db)
                .has_relation_to(db, target, relation),

            // The same reasoning applies for these special callable types:
            (Type::BoundMethod(_), _) => KnownClass::MethodType
                .to_instance(db)
                .has_relation_to(db, target, relation),
            (Type::MethodWrapper(_), _) => KnownClass::WrapperDescriptorType
                .to_instance(db)
                .has_relation_to(db, target, relation),
            (Type::WrapperDescriptor(_), _) => KnownClass::WrapperDescriptorType
                .to_instance(db)
                .has_relation_to(db, target, relation),

            (Type::DataclassDecorator(_) | Type::DataclassTransformer(_), _) => {
                // TODO: Implement subtyping using an equivalent `Callable` type.
                false
            }

            // `TypeIs` is invariant.
            (Type::TypeIs(left), Type::TypeIs(right)) => {
                left.return_type(db)
                    .has_relation_to(db, right.return_type(db), relation)
                    && right
                        .return_type(db)
                        .has_relation_to(db, left.return_type(db), relation)
            }

            // `TypeIs[T]` is a subtype of `bool`.
            (Type::TypeIs(_), _) => KnownClass::Bool
                .to_instance(db)
                .has_relation_to(db, target, relation),

            // Function-like callables are subtypes of `FunctionType`
            (Type::Callable(callable), _)
                if callable.is_function_like(db)
                    && KnownClass::FunctionType
                        .to_instance(db)
                        .has_relation_to(db, target, relation) =>
            {
                true
            }

            (Type::Callable(_), _) => false,

            (Type::Tuple(self_tuple), Type::Tuple(target_tuple)) => {
                self_tuple.has_relation_to(db, target_tuple, relation)
            }

            (Type::Tuple(self_tuple), Type::NominalInstance(target_instance)) => {
                self_tuple.to_class_type(db).is_some_and(|self_class| {
                    self_class.has_relation_to(db, target_instance.class, relation)
                })
            }
            (Type::NominalInstance(self_instance), Type::Tuple(target_tuple)) => {
                target_tuple.to_class_type(db).is_some_and(|target_class| {
                    self_instance
                        .class
                        .has_relation_to(db, target_class, relation)
                })
            }
            (Type::Tuple(_), _) => false,

            (Type::BoundSuper(_), Type::BoundSuper(_)) => self.is_equivalent_to(db, target),
            (Type::BoundSuper(_), _) => KnownClass::Super
                .to_instance(db)
                .has_relation_to(db, target, relation),

            // `Literal[<class 'C'>]` is a subtype of `type[B]` if `C` is a subclass of `B`,
            // since `type[B]` describes all possible runtime subclasses of the class object `B`.
            (Type::ClassLiteral(class), Type::SubclassOf(target_subclass_ty)) => target_subclass_ty
                .subclass_of()
                .into_class()
                .map(|subclass_of_class| {
                    ClassType::NonGeneric(class).has_relation_to(db, subclass_of_class, relation)
                })
                .unwrap_or(relation.is_assignability()),
            (Type::GenericAlias(alias), Type::SubclassOf(target_subclass_ty)) => target_subclass_ty
                .subclass_of()
                .into_class()
                .map(|subclass_of_class| {
                    ClassType::Generic(alias).has_relation_to(db, subclass_of_class, relation)
                })
                .unwrap_or(relation.is_assignability()),

            // This branch asks: given two types `type[T]` and `type[S]`, is `type[T]` a subtype of `type[S]`?
            (Type::SubclassOf(self_subclass_ty), Type::SubclassOf(target_subclass_ty)) => {
                self_subclass_ty.has_relation_to(db, target_subclass_ty, relation)
            }

            // `Literal[str]` is a subtype of `type` because the `str` class object is an instance of its metaclass `type`.
            // `Literal[abc.ABC]` is a subtype of `abc.ABCMeta` because the `abc.ABC` class object
            // is an instance of its metaclass `abc.ABCMeta`.
            (Type::ClassLiteral(class), _) => class
                .metaclass_instance_type(db)
                .has_relation_to(db, target, relation),
            (Type::GenericAlias(alias), _) => ClassType::from(alias)
                .metaclass_instance_type(db)
                .has_relation_to(db, target, relation),

            // `type[Any]` is a subtype of `type[object]`, and is assignable to any `type[...]`
            (Type::SubclassOf(subclass_of_ty), other) if subclass_of_ty.is_dynamic() => {
                KnownClass::Type
                    .to_instance(db)
                    .has_relation_to(db, other, relation)
                    || (relation.is_assignability()
                        && other.has_relation_to(db, KnownClass::Type.to_instance(db), relation))
            }

            // Any `type[...]` type is assignable to `type[Any]`
            (other, Type::SubclassOf(subclass_of_ty))
                if subclass_of_ty.is_dynamic() && relation.is_assignability() =>
            {
                other.has_relation_to(db, KnownClass::Type.to_instance(db), relation)
            }

            // `type[str]` (== `SubclassOf("str")` in ty) describes all possible runtime subclasses
            // of the class object `str`. It is a subtype of `type` (== `Instance("type")`) because `str`
            // is an instance of `type`, and so all possible subclasses of `str` will also be instances of `type`.
            //
            // Similarly `type[enum.Enum]`  is a subtype of `enum.EnumMeta` because `enum.Enum`
            // is an instance of `enum.EnumMeta`. `type[Any]` and `type[Unknown]` do not participate in subtyping,
            // however, as they are not fully static types.
            (Type::SubclassOf(subclass_of_ty), _) => subclass_of_ty
                .subclass_of()
                .into_class()
                .map(|class| class.metaclass_instance_type(db))
                .unwrap_or_else(|| KnownClass::Type.to_instance(db))
                .has_relation_to(db, target, relation),

            // For example: `Type::SpecialForm(SpecialFormType::Type)` is a subtype of `Type::NominalInstance(_SpecialForm)`,
            // because `Type::SpecialForm(SpecialFormType::Type)` is a set with exactly one runtime value in it
            // (the symbol `typing.Type`), and that symbol is known to be an instance of `typing._SpecialForm` at runtime.
            (Type::SpecialForm(left), right) => left
                .instance_fallback(db)
                .has_relation_to(db, right, relation),

            (Type::KnownInstance(left), right) => left
                .instance_fallback(db)
                .has_relation_to(db, right, relation),

            // `bool` is a subtype of `int`, because `bool` subclasses `int`,
            // which means that all instances of `bool` are also instances of `int`
            (Type::NominalInstance(self_instance), Type::NominalInstance(target_instance)) => {
                self_instance.has_relation_to(db, target_instance, relation)
            }

            (Type::PropertyInstance(_), _) => KnownClass::Property
                .to_instance(db)
                .has_relation_to(db, target, relation),
            (_, Type::PropertyInstance(_)) => {
                self.has_relation_to(db, KnownClass::Property.to_instance(db), relation)
            }

            // Other than the special cases enumerated above, `Instance` types and typevars are
            // never subtypes of any other variants
            (Type::NominalInstance(_) | Type::TypeVar(_), _) => false,
        }
    }

    /// Return true if this type is [equivalent to] type `other`.
    ///
    /// Two equivalent types represent the same sets of values.
    ///
    /// > Two gradual types `A` and `B` are equivalent
    /// > (that is, the same gradual type, not merely consistent with one another)
    /// > if and only if all materializations of `A` are also materializations of `B`,
    /// > and all materializations of `B` are also materializations of `A`.
    /// >
    /// > &mdash; [Summary of type relations]
    ///
    /// [equivalent to]: https://typing.python.org/en/latest/spec/glossary.html#term-equivalent
    pub(crate) fn is_equivalent_to(self, db: &'db dyn Db, other: Type<'db>) -> bool {
        if self == other {
            return true;
        }

        match (self, other) {
            (Type::Dynamic(_), Type::Dynamic(_)) => true,

            (Type::SubclassOf(first), Type::SubclassOf(second)) => {
                match (first.subclass_of(), second.subclass_of()) {
                    (first, second) if first == second => true,
                    (SubclassOfInner::Dynamic(_), SubclassOfInner::Dynamic(_)) => true,
                    _ => false,
                }
            }

            (Type::NominalInstance(first), Type::NominalInstance(second)) => {
                first.is_equivalent_to(db, second)
            }

            (Type::Tuple(first), Type::Tuple(second)) => first.is_equivalent_to(db, second),

            (Type::Union(first), Type::Union(second)) => first.is_equivalent_to(db, second),

            (Type::Intersection(first), Type::Intersection(second)) => {
                first.is_equivalent_to(db, second)
            }

            (Type::FunctionLiteral(self_function), Type::FunctionLiteral(target_function)) => {
                self_function.is_equivalent_to(db, target_function)
            }
            (Type::BoundMethod(self_method), Type::BoundMethod(target_method)) => {
                self_method.is_equivalent_to(db, target_method)
            }
            (Type::MethodWrapper(self_method), Type::MethodWrapper(target_method)) => {
                self_method.is_equivalent_to(db, target_method)
            }
            (Type::Callable(first), Type::Callable(second)) => first.is_equivalent_to(db, second),

            (Type::ProtocolInstance(first), Type::ProtocolInstance(second)) => {
                first.is_equivalent_to(db, second)
            }
            (Type::ProtocolInstance(protocol), nominal @ Type::NominalInstance(n))
            | (nominal @ Type::NominalInstance(n), Type::ProtocolInstance(protocol)) => {
                n.class.is_object(db) && protocol.normalized(db) == nominal
            }
            _ => false,
        }
    }

    /// Return true if this type and `other` have no common elements.
    ///
    /// Note: This function aims to have no false positives, but might return
    /// wrong `false` answers in some cases.
    pub(crate) fn is_disjoint_from(self, db: &'db dyn Db, other: Type<'db>) -> bool {
        let mut visitor = PairVisitor::new(false);
        self.is_disjoint_from_impl(db, other, &mut visitor)
    }

    pub(crate) fn is_disjoint_from_impl(
        self,
        db: &'db dyn Db,
        other: Type<'db>,
        visitor: &mut PairVisitor<'db>,
    ) -> bool {
        fn any_protocol_members_absent_or_disjoint<'db>(
            db: &'db dyn Db,
            protocol: ProtocolInstanceType<'db>,
            other: Type<'db>,
            visitor: &mut PairVisitor<'db>,
        ) -> bool {
            protocol.interface(db).members(db).any(|member| {
                other
                    .member(db, member.name())
                    .place
                    .ignore_possibly_unbound()
                    .is_none_or(|attribute_type| {
                        member.has_disjoint_type_from(db, attribute_type, visitor)
                    })
            })
        }

        match (self, other) {
            (Type::Never, _) | (_, Type::Never) => true,

            (Type::Dynamic(_), _) | (_, Type::Dynamic(_)) => false,

            // A typevar is never disjoint from itself, since all occurrences of the typevar must
            // be specialized to the same type. (This is an important difference between typevars
            // and `Any`!) Different typevars might be disjoint, depending on their bounds and
            // constraints, which are handled below.
            (Type::TypeVar(self_typevar), Type::TypeVar(other_typevar))
                if self_typevar == other_typevar =>
            {
                false
            }

            (tvar @ Type::TypeVar(_), Type::Intersection(intersection))
            | (Type::Intersection(intersection), tvar @ Type::TypeVar(_))
                if intersection.negative(db).contains(&tvar) =>
            {
                true
            }

            // An unbounded typevar is never disjoint from any other type, since it might be
            // specialized to any type. A bounded typevar is not disjoint from its bound, and is
            // only disjoint from other types if its bound is. A constrained typevar is disjoint
            // from a type if all of its constraints are.
            (Type::TypeVar(typevar), other) | (other, Type::TypeVar(typevar)) => {
                match typevar.bound_or_constraints(db) {
                    None => false,
                    Some(TypeVarBoundOrConstraints::UpperBound(bound)) => {
                        bound.is_disjoint_from_impl(db, other, visitor)
                    }
                    Some(TypeVarBoundOrConstraints::Constraints(constraints)) => constraints
                        .elements(db)
                        .iter()
                        .all(|constraint| constraint.is_disjoint_from_impl(db, other, visitor)),
                }
            }

            (Type::Union(union), other) | (other, Type::Union(union)) => union
                .elements(db)
                .iter()
                .all(|e| e.is_disjoint_from_impl(db, other, visitor)),

            // If we have two intersections, we test the positive elements of each one against the other intersection
            // Negative elements need a positive element on the other side in order to be disjoint.
            // This is similar to what would happen if we tried to build a new intersection that combines the two
            (Type::Intersection(self_intersection), Type::Intersection(other_intersection)) => {
                self_intersection
                    .positive(db)
                    .iter()
                    .any(|p| p.is_disjoint_from_impl(db, other, visitor))
                    || other_intersection
                        .positive(db)
                        .iter()
                        .any(|p: &Type<'_>| p.is_disjoint_from_impl(db, self, visitor))
            }

            (Type::Intersection(intersection), other)
            | (other, Type::Intersection(intersection)) => {
                intersection
                    .positive(db)
                    .iter()
                    .any(|p| p.is_disjoint_from_impl(db, other, visitor))
                    // A & B & Not[C] is disjoint from C
                    || intersection
                        .negative(db)
                        .iter()
                        .any(|&neg_ty| other.is_subtype_of(db, neg_ty))
            }

            // any single-valued type is disjoint from another single-valued type
            // iff the two types are nonequal
            (
                left @ (Type::BooleanLiteral(..)
                | Type::IntLiteral(..)
                | Type::StringLiteral(..)
                | Type::BytesLiteral(..)
                | Type::FunctionLiteral(..)
                | Type::BoundMethod(..)
                | Type::MethodWrapper(..)
                | Type::WrapperDescriptor(..)
                | Type::ModuleLiteral(..)
                | Type::ClassLiteral(..)
                | Type::GenericAlias(..)
                | Type::SpecialForm(..)
                | Type::KnownInstance(..)),
                right @ (Type::BooleanLiteral(..)
                | Type::IntLiteral(..)
                | Type::StringLiteral(..)
                | Type::BytesLiteral(..)
                | Type::FunctionLiteral(..)
                | Type::BoundMethod(..)
                | Type::MethodWrapper(..)
                | Type::WrapperDescriptor(..)
                | Type::ModuleLiteral(..)
                | Type::ClassLiteral(..)
                | Type::GenericAlias(..)
                | Type::SpecialForm(..)
                | Type::KnownInstance(..)),
            ) => left != right,

            // One tuple type can be a subtype of another tuple type,
            // but we know for sure that any given tuple type is disjoint from all single-valued types
            (
                Type::Tuple(..),
                Type::ClassLiteral(..)
                | Type::GenericAlias(..)
                | Type::ModuleLiteral(..)
                | Type::BooleanLiteral(..)
                | Type::BytesLiteral(..)
                | Type::FunctionLiteral(..)
                | Type::BoundMethod(..)
                | Type::MethodWrapper(..)
                | Type::WrapperDescriptor(..)
                | Type::DataclassDecorator(..)
                | Type::DataclassTransformer(..)
                | Type::IntLiteral(..)
                | Type::StringLiteral(..)
                | Type::LiteralString,
            )
            | (
                Type::ClassLiteral(..)
                | Type::GenericAlias(..)
                | Type::ModuleLiteral(..)
                | Type::BooleanLiteral(..)
                | Type::BytesLiteral(..)
                | Type::FunctionLiteral(..)
                | Type::BoundMethod(..)
                | Type::MethodWrapper(..)
                | Type::WrapperDescriptor(..)
                | Type::DataclassDecorator(..)
                | Type::DataclassTransformer(..)
                | Type::IntLiteral(..)
                | Type::StringLiteral(..)
                | Type::LiteralString,
                Type::Tuple(..),
            ) => true,

            (
                Type::SubclassOf(_),
                Type::BooleanLiteral(..)
                | Type::IntLiteral(..)
                | Type::StringLiteral(..)
                | Type::LiteralString
                | Type::BytesLiteral(..)
                | Type::FunctionLiteral(..)
                | Type::BoundMethod(..)
                | Type::MethodWrapper(..)
                | Type::WrapperDescriptor(..)
                | Type::ModuleLiteral(..),
            )
            | (
                Type::BooleanLiteral(..)
                | Type::IntLiteral(..)
                | Type::StringLiteral(..)
                | Type::LiteralString
                | Type::BytesLiteral(..)
                | Type::FunctionLiteral(..)
                | Type::BoundMethod(..)
                | Type::MethodWrapper(..)
                | Type::WrapperDescriptor(..)
                | Type::ModuleLiteral(..),
                Type::SubclassOf(_),
            ) => true,

            (Type::AlwaysTruthy, ty) | (ty, Type::AlwaysTruthy) => {
                // `Truthiness::Ambiguous` may include `AlwaysTrue` as a subset, so it's not guaranteed to be disjoint.
                // Thus, they are only disjoint if `ty.bool() == AlwaysFalse`.
                ty.bool(db).is_always_false()
            }
            (Type::AlwaysFalsy, ty) | (ty, Type::AlwaysFalsy) => {
                // Similarly, they are only disjoint if `ty.bool() == AlwaysTrue`.
                ty.bool(db).is_always_true()
            }

            (Type::ProtocolInstance(left), Type::ProtocolInstance(right)) => {
                left.is_disjoint_from_impl(db, right, visitor)
            }

            (Type::ProtocolInstance(protocol), Type::SpecialForm(special_form))
            | (Type::SpecialForm(special_form), Type::ProtocolInstance(protocol)) => {
                any_protocol_members_absent_or_disjoint(db, protocol, special_form.instance_fallback(db), visitor)
            }

            (Type::ProtocolInstance(protocol), Type::KnownInstance(known_instance))
            | (Type::KnownInstance(known_instance), Type::ProtocolInstance(protocol)) => {
                any_protocol_members_absent_or_disjoint(db, protocol, known_instance.instance_fallback(db), visitor)
            }

            // The absence of a protocol member on one of these types guarantees
            // that the type will be disjoint from the protocol,
            // but the type will not be disjoint from the protocol if it has a member
            // that is of the correct type but is possibly unbound.
            // If accessing a member on this type returns a possibly unbound `Place`,
            // the type will not be a subtype of the protocol but it will also not be
            // disjoint from the protocol, since there are possible subtypes of the type
            // that could satisfy the protocol.
            //
            // ```py
            // class Foo:
            //     if coinflip():
            //         X = 42
            //
            // class HasX(Protocol):
            //     @property
            //     def x(self) -> int: ...
            //
            // # `TypeOf[Foo]` (a class-literal type) is not a subtype of `HasX`,
            // # but `TypeOf[Foo]` & HasX` should not simplify to `Never`,
            // # or this branch would be incorrectly understood to be unreachable,
            // # since we would understand the type of `Foo` in this branch to be
            // # `TypeOf[Foo] & HasX` due to `hasattr()` narrowing.
            //
            // if hasattr(Foo, "X"):
            //     print(Foo.X)
            // ```
            (
                ty @ (Type::LiteralString
                | Type::StringLiteral(..)
                | Type::BytesLiteral(..)
                | Type::BooleanLiteral(..)
                | Type::ClassLiteral(..)
                | Type::FunctionLiteral(..)
                | Type::ModuleLiteral(..)
                | Type::GenericAlias(..)
                | Type::IntLiteral(..)),
                Type::ProtocolInstance(protocol),
            )
            | (
                Type::ProtocolInstance(protocol),
                ty @ (Type::LiteralString
                | Type::StringLiteral(..)
                | Type::BytesLiteral(..)
                | Type::BooleanLiteral(..)
                | Type::ClassLiteral(..)
                | Type::FunctionLiteral(..)
                | Type::ModuleLiteral(..)
                | Type::GenericAlias(..)
                | Type::IntLiteral(..)),
            )  => any_protocol_members_absent_or_disjoint(db, protocol, ty, visitor),

            // This is the same as the branch above --
            // once guard patterns are stabilised, it could be unified with that branch
            // (<https://github.com/rust-lang/rust/issues/129967>)
            (Type::ProtocolInstance(protocol), nominal @ Type::NominalInstance(n))
            | (nominal @ Type::NominalInstance(n), Type::ProtocolInstance(protocol))
                if n.class.is_final(db) =>
            {
                any_protocol_members_absent_or_disjoint(db, protocol, nominal, visitor)
            }

            (Type::ProtocolInstance(protocol), other)
            | (other, Type::ProtocolInstance(protocol)) => {
                protocol.interface(db).members(db).any(|member| {
                    matches!(
                        other.member(db, member.name()).place,
                        Place::Type(attribute_type, _) if member.has_disjoint_type_from(db, attribute_type, visitor)
                    )
                })
            }

            (Type::SubclassOf(subclass_of_ty), Type::ClassLiteral(class_b))
            | (Type::ClassLiteral(class_b), Type::SubclassOf(subclass_of_ty)) => {
                match subclass_of_ty.subclass_of() {
                    SubclassOfInner::Dynamic(_) => false,
                    SubclassOfInner::Class(class_a) => !class_b.is_subclass_of(db, None, class_a),
                }
            }

            (Type::SubclassOf(subclass_of_ty), Type::GenericAlias(alias_b))
            | (Type::GenericAlias(alias_b), Type::SubclassOf(subclass_of_ty)) => {
                match subclass_of_ty.subclass_of() {
                    SubclassOfInner::Dynamic(_) => false,
                    SubclassOfInner::Class(class_a) => {
                        !ClassType::from(alias_b).is_subclass_of(db, class_a)
                    }
                }
            }

            (Type::SubclassOf(left), Type::SubclassOf(right)) => left.is_disjoint_from_impl(db, right),

            // for `type[Any]`/`type[Unknown]`/`type[Todo]`, we know the type cannot be any larger than `type`,
            // so although the type is dynamic we can still determine disjointedness in some situations
            (Type::SubclassOf(subclass_of_ty), other)
            | (other, Type::SubclassOf(subclass_of_ty)) => match subclass_of_ty.subclass_of() {
                SubclassOfInner::Dynamic(_) => {
                    KnownClass::Type.to_instance(db).is_disjoint_from_impl(db, other, visitor)
                }
                SubclassOfInner::Class(class) => class
                    .metaclass_instance_type(db)
                    .is_disjoint_from_impl(db, other, visitor),
            },

            (Type::SpecialForm(special_form), Type::NominalInstance(instance))
            | (Type::NominalInstance(instance), Type::SpecialForm(special_form)) => {
                !special_form.is_instance_of(db, instance.class)
            }

            (Type::KnownInstance(known_instance), Type::NominalInstance(instance))
            | (Type::NominalInstance(instance), Type::KnownInstance(known_instance)) => {
                !known_instance.is_instance_of(db, instance.class)
            }

            (Type::SpecialForm(special_form), Type::Tuple(tuple))
            | (Type::Tuple(tuple), Type::SpecialForm(special_form)) => tuple
                .to_class_type(db)
                .is_some_and(|tuple_class| !special_form.is_instance_of(db, tuple_class)),

            (Type::KnownInstance(known_instance), Type::Tuple(tuple))
            | (Type::Tuple(tuple), Type::KnownInstance(known_instance)) => tuple
                .to_class_type(db)
                .is_some_and(|tuple_class| !known_instance.is_instance_of(db, tuple_class)),

            (Type::BooleanLiteral(..) | Type::TypeIs(_), Type::NominalInstance(instance))
            | (Type::NominalInstance(instance), Type::BooleanLiteral(..) | Type::TypeIs(_)) => {
                // A `Type::BooleanLiteral()` must be an instance of exactly `bool`
                // (it cannot be an instance of a `bool` subclass)
                !KnownClass::Bool.is_subclass_of(db, instance.class)
            }

            (Type::BooleanLiteral(..) | Type::TypeIs(_), _)
            | (_, Type::BooleanLiteral(..) | Type::TypeIs(_)) => true,

            (Type::IntLiteral(..), Type::NominalInstance(instance))
            | (Type::NominalInstance(instance), Type::IntLiteral(..)) => {
                // A `Type::IntLiteral()` must be an instance of exactly `int`
                // (it cannot be an instance of an `int` subclass)
                !KnownClass::Int.is_subclass_of(db, instance.class)
            }

            (Type::IntLiteral(..), _) | (_, Type::IntLiteral(..)) => true,

            (Type::StringLiteral(..), Type::LiteralString)
            | (Type::LiteralString, Type::StringLiteral(..)) => false,

            (Type::StringLiteral(..) | Type::LiteralString, Type::NominalInstance(instance))
            | (Type::NominalInstance(instance), Type::StringLiteral(..) | Type::LiteralString) => {
                // A `Type::StringLiteral()` or a `Type::LiteralString` must be an instance of exactly `str`
                // (it cannot be an instance of a `str` subclass)
                !KnownClass::Str.is_subclass_of(db, instance.class)
            }

            (Type::LiteralString, Type::LiteralString) => false,
            (Type::LiteralString, _) | (_, Type::LiteralString) => true,

            (Type::BytesLiteral(..), Type::NominalInstance(instance))
            | (Type::NominalInstance(instance), Type::BytesLiteral(..)) => {
                // A `Type::BytesLiteral()` must be an instance of exactly `bytes`
                // (it cannot be an instance of a `bytes` subclass)
                !KnownClass::Bytes.is_subclass_of(db, instance.class)
            }

            // A class-literal type `X` is always disjoint from an instance type `Y`,
            // unless the type expressing "all instances of `Z`" is a subtype of of `Y`,
            // where `Z` is `X`'s metaclass.
            (Type::ClassLiteral(class), instance @ Type::NominalInstance(_))
            | (instance @ Type::NominalInstance(_), Type::ClassLiteral(class)) => !class
                .metaclass_instance_type(db)
                .is_subtype_of(db, instance),
            (Type::GenericAlias(alias), instance @ Type::NominalInstance(_))
            | (instance @ Type::NominalInstance(_), Type::GenericAlias(alias)) => {
                !ClassType::from(alias)
                    .metaclass_instance_type(db)
                    .is_subtype_of(db, instance)
            }

            (Type::FunctionLiteral(..), Type::NominalInstance(instance))
            | (Type::NominalInstance(instance), Type::FunctionLiteral(..)) => {
                // A `Type::FunctionLiteral()` must be an instance of exactly `types.FunctionType`
                // (it cannot be an instance of a `types.FunctionType` subclass)
                !KnownClass::FunctionType.is_subclass_of(db, instance.class)
            }

            (Type::BoundMethod(_), other) | (other, Type::BoundMethod(_)) => KnownClass::MethodType
                .to_instance(db)
                .is_disjoint_from_impl(db, other, visitor),

            (Type::MethodWrapper(_), other) | (other, Type::MethodWrapper(_)) => {
                KnownClass::MethodWrapperType
                    .to_instance(db)
                    .is_disjoint_from_impl(db, other, visitor)
            }

            (Type::WrapperDescriptor(_), other) | (other, Type::WrapperDescriptor(_)) => {
                KnownClass::WrapperDescriptorType
                    .to_instance(db)
                    .is_disjoint_from_impl(db, other, visitor)
            }

            (Type::Callable(_) | Type::FunctionLiteral(_), Type::Callable(_))
            | (Type::Callable(_), Type::FunctionLiteral(_)) => {
                // No two callable types are ever disjoint because
                // `(*args: object, **kwargs: object) -> Never` is a subtype of all fully static
                // callable types.
                false
            }

            (Type::Callable(_), Type::StringLiteral(_) | Type::BytesLiteral(_))
            | (Type::StringLiteral(_) | Type::BytesLiteral(_), Type::Callable(_)) => {
                // A callable type is disjoint from other literal types. For example,
                // `Type::StringLiteral` must be an instance of exactly `str`, not a subclass
                // of `str`, and `str` is not callable. The same applies to other literal types.
                true
            }

            (Type::Callable(_), Type::SpecialForm(special_form))
            | (Type::SpecialForm(special_form), Type::Callable(_)) => {
                // A callable type is disjoint from special form types, except for special forms
                // that are callable (like TypedDict and collection constructors).
                // Most special forms are type constructors/annotations (like `typing.Literal`,
                // `typing.Union`, etc.) that are subscripted, not called.
                !special_form.is_callable()
            }

            (
                Type::Callable(_) | Type::DataclassDecorator(_) | Type::DataclassTransformer(_),
                instance @ Type::NominalInstance(NominalInstanceType { class, .. }),
            )
            | (
                instance @ Type::NominalInstance(NominalInstanceType { class, .. }),
                Type::Callable(_) | Type::DataclassDecorator(_) | Type::DataclassTransformer(_),
            ) if class.is_final(db) => instance
                .member_lookup_with_policy(
                    db,
                    Name::new_static("__call__"),
                    MemberLookupPolicy::NO_INSTANCE_FALLBACK,
                )
                .place
                .ignore_possibly_unbound()
                .is_none_or(|dunder_call| {
                    !dunder_call.is_assignable_to(db, CallableType::unknown(db))
                }),

            (
                Type::Callable(_) | Type::DataclassDecorator(_) | Type::DataclassTransformer(_),
                _,
            )
            | (
                _,
                Type::Callable(_) | Type::DataclassDecorator(_) | Type::DataclassTransformer(_),
            ) => {
                // TODO: Implement disjointness for general callable type with other types
                false
            }

            (Type::ModuleLiteral(..), other @ Type::NominalInstance(..))
            | (other @ Type::NominalInstance(..), Type::ModuleLiteral(..)) => {
                // Modules *can* actually be instances of `ModuleType` subclasses
                other.is_disjoint_from_impl(db, KnownClass::ModuleType.to_instance(db), visitor)
            }

            (Type::NominalInstance(left), Type::NominalInstance(right)) => {
                left.is_disjoint_from_impl(db, right)
            }

            (Type::Tuple(tuple), Type::Tuple(other_tuple)) => {
                tuple.is_disjoint_from_impl(db, other_tuple, visitor)
            }

            (Type::Tuple(tuple), Type::NominalInstance(instance))
            | (Type::NominalInstance(instance), Type::Tuple(tuple)) => {
                tuple.to_class_type(db).is_some_and(|tuple_class| {
                    !instance.class.could_coexist_in_mro_with(db, tuple_class)
                })
            }

            (Type::PropertyInstance(_), other) | (other, Type::PropertyInstance(_)) => {
                KnownClass::Property
                    .to_instance(db)
                    .is_disjoint_from_impl(db, other, visitor)
            }

            (Type::BoundSuper(_), Type::BoundSuper(_)) => !self.is_equivalent_to(db, other),
            (Type::BoundSuper(_), other) | (other, Type::BoundSuper(_)) => KnownClass::Super
                .to_instance(db)
                .is_disjoint_from_impl(db, other, visitor),
        }
    }

    /// Return true if there is just a single inhabitant for this type.
    ///
    /// Note: This function aims to have no false positives, but might return `false`
    /// for more complicated types that are actually singletons.
    pub(crate) fn is_singleton(self, db: &'db dyn Db) -> bool {
        match self {
            Type::Dynamic(_)
            | Type::Never
            | Type::IntLiteral(..)
            | Type::StringLiteral(..)
            | Type::BytesLiteral(..)
            | Type::LiteralString => {
                // Note: The literal types included in this pattern are not true singletons.
                // There can be multiple Python objects (at different memory locations) that
                // are both of type Literal[345], for example.
                false
            }

            Type::ProtocolInstance(..) => {
                // It *might* be possible to have a singleton protocol-instance type...?
                //
                // E.g.:
                //
                // ```py
                // from typing import Protocol, Callable
                //
                // class WeirdAndWacky(Protocol):
                //     @property
                //     def __class__(self) -> Callable[[], None]: ...
                // ```
                //
                // `WeirdAndWacky` only has a single possible inhabitant: `None`!
                // It is thus a singleton type.
                // However, going out of our way to recognise it as such is probably not worth it.
                // Such cases should anyway be exceedingly rare and/or contrived.
                false
            }

            // An unbounded, unconstrained typevar is not a singleton, because it can be
            // specialized to a non-singleton type. A bounded typevar is not a singleton, even if
            // the bound is a final singleton class, since it can still be specialized to `Never`.
            // A constrained typevar is a singleton if all of its constraints are singletons. (Note
            // that you cannot specialize a constrained typevar to a subtype of a constraint.)
            Type::TypeVar(typevar) => match typevar.bound_or_constraints(db) {
                None => false,
                Some(TypeVarBoundOrConstraints::UpperBound(_)) => false,
                Some(TypeVarBoundOrConstraints::Constraints(constraints)) => constraints
                    .elements(db)
                    .iter()
                    .all(|constraint| constraint.is_singleton(db)),
            },

            // We eagerly transform `SubclassOf` to `ClassLiteral` for final types, so `SubclassOf` is never a singleton.
            Type::SubclassOf(..) => false,
            Type::BoundSuper(..) => false,
            Type::BooleanLiteral(_)
            | Type::FunctionLiteral(..)
            | Type::WrapperDescriptor(..)
            | Type::ClassLiteral(..)
            | Type::GenericAlias(..)
            | Type::ModuleLiteral(..) => true,
            Type::SpecialForm(special_form) => {
                // Nearly all `SpecialForm` types are singletons, but if a symbol could validly
                // originate from either `typing` or `typing_extensions` then this is not guaranteed.
                // E.g. `typing.TypeGuard` is equivalent to `typing_extensions.TypeGuard`, so both are treated
                // as inhabiting the type `SpecialFormType::TypeGuard` in our model, but they are actually
                // distinct symbols at different memory addresses at runtime.
                !(special_form.check_module(KnownModule::Typing)
                    && special_form.check_module(KnownModule::TypingExtensions))
            }
            Type::KnownInstance(_) => false,
            Type::Callable(_) => {
                // A callable type is never a singleton because for any given signature,
                // there could be any number of distinct objects that are all callable with that
                // signature.
                false
            }
            Type::BoundMethod(..) => {
                // `BoundMethod` types are single-valued types, but not singleton types:
                // ```pycon
                // >>> class Foo:
                // ...     def bar(self): pass
                // >>> f = Foo()
                // >>> f.bar is f.bar
                // False
                // ```
                false
            }
            Type::MethodWrapper(_) => {
                // Just a special case of `BoundMethod` really
                // (this variant represents `f.__get__`, where `f` is any function)
                false
            }
            Type::DataclassDecorator(_) | Type::DataclassTransformer(_) => false,
            Type::NominalInstance(instance) => instance.is_singleton(db),
            Type::PropertyInstance(_) => false,
            Type::Tuple(..) => {
                // The empty tuple is a singleton on CPython and PyPy, but not on other Python
                // implementations such as GraalPy. Its *use* as a singleton is discouraged and
                // should not be relied on for type narrowing, so we do not treat it as one.
                // See:
                // https://docs.python.org/3/reference/expressions.html#parenthesized-forms
                false
            }
            Type::Union(..) => {
                // A single-element union, where the sole element was a singleton, would itself
                // be a singleton type. However, unions with length < 2 should never appear in
                // our model due to [`UnionBuilder::build`].
                false
            }
            Type::Intersection(..) => {
                // Here, we assume that all intersection types that are singletons would have
                // been reduced to a different form via [`IntersectionBuilder::build`] by now.
                // For example:
                //
                //   bool & ~Literal[False]   = Literal[True]
                //   None & (None | int)      = None | None & int = None
                //
                false
            }
            Type::AlwaysTruthy | Type::AlwaysFalsy => false,
            Type::TypeIs(type_is) => type_is.is_bound(db),
        }
    }

    /// Return true if this type is non-empty and all inhabitants of this type compare equal.
    pub(crate) fn is_single_valued(self, db: &'db dyn Db) -> bool {
        match self {
            Type::FunctionLiteral(..)
            | Type::BoundMethod(_)
            | Type::WrapperDescriptor(_)
            | Type::MethodWrapper(_)
            | Type::ModuleLiteral(..)
            | Type::ClassLiteral(..)
            | Type::GenericAlias(..)
            | Type::IntLiteral(..)
            | Type::BooleanLiteral(..)
            | Type::StringLiteral(..)
            | Type::BytesLiteral(..)
            | Type::SpecialForm(..)
            | Type::KnownInstance(..) => true,

            Type::ProtocolInstance(..) => {
                // See comment in the `Type::ProtocolInstance` branch for `Type::is_singleton`.
                false
            }

            // An unbounded, unconstrained typevar is not single-valued, because it can be
            // specialized to a multiple-valued type. A bounded typevar is not single-valued, even
            // if the bound is a final single-valued class, since it can still be specialized to
            // `Never`. A constrained typevar is single-valued if all of its constraints are
            // single-valued. (Note that you cannot specialize a constrained typevar to a subtype
            // of a constraint.)
            Type::TypeVar(typevar) => match typevar.bound_or_constraints(db) {
                None => false,
                Some(TypeVarBoundOrConstraints::UpperBound(_)) => false,
                Some(TypeVarBoundOrConstraints::Constraints(constraints)) => constraints
                    .elements(db)
                    .iter()
                    .all(|constraint| constraint.is_single_valued(db)),
            },

            Type::SubclassOf(..) => {
                // TODO: Same comment as above for `is_singleton`
                false
            }

            Type::Tuple(tuple) => tuple.is_single_valued(db),
            Type::NominalInstance(instance) => instance.is_single_valued(db),

            Type::BoundSuper(_) => {
                // At runtime two super instances never compare equal, even if their arguments are identical.
                false
            }

            Type::TypeIs(type_is) => type_is.is_bound(db),

            Type::Dynamic(_)
            | Type::Never
            | Type::Union(..)
            | Type::Intersection(..)
            | Type::LiteralString
            | Type::AlwaysTruthy
            | Type::AlwaysFalsy
            | Type::Callable(_)
            | Type::PropertyInstance(_)
            | Type::DataclassDecorator(_)
            | Type::DataclassTransformer(_) => false,
        }
    }

    /// This function is roughly equivalent to `find_name_in_mro` as defined in the [descriptor guide] or
    /// [`_PyType_Lookup`] in CPython's `Objects/typeobject.c`. It should typically be called through
    /// [Type::class_member], unless it is known that `self` is a class-like type. This function returns
    /// `None` if called on an instance-like type.
    ///
    /// [descriptor guide]: https://docs.python.org/3/howto/descriptor.html#invocation-from-an-instance
    /// [`_PyType_Lookup`]: https://github.com/python/cpython/blob/e285232c76606e3be7bf216efb1be1e742423e4b/Objects/typeobject.c#L5223
    fn find_name_in_mro(&self, db: &'db dyn Db, name: &str) -> Option<PlaceAndQualifiers<'db>> {
        self.find_name_in_mro_with_policy(db, name, MemberLookupPolicy::default())
    }

    fn find_name_in_mro_with_policy(
        &self,
        db: &'db dyn Db,
        name: &str,
        policy: MemberLookupPolicy,
    ) -> Option<PlaceAndQualifiers<'db>> {
        match self {
            Type::Union(union) => Some(union.map_with_boundness_and_qualifiers(db, |elem| {
                elem.find_name_in_mro_with_policy(db, name, policy)
                    // If some elements are classes, and some are not, we simply fall back to `Unbound` for the non-class
                    // elements instead of short-circuiting the whole result to `None`. We would need a more detailed
                    // return type otherwise, and since `find_name_in_mro` is usually called via `class_member`, this is
                    // not a problem.
                    .unwrap_or_default()
            })),
            Type::Intersection(inter) => {
                Some(inter.map_with_boundness_and_qualifiers(db, |elem| {
                    elem.find_name_in_mro_with_policy(db, name, policy)
                        // Fall back to Unbound, similar to the union case (see above).
                        .unwrap_or_default()
                }))
            }

            Type::Dynamic(_) | Type::Never => Some(Place::bound(self).into()),

            Type::ClassLiteral(class) => {
                match (class.known(db), name) {
                    (Some(KnownClass::FunctionType), "__get__") => Some(
                        Place::bound(Type::WrapperDescriptor(
                            WrapperDescriptorKind::FunctionTypeDunderGet,
                        ))
                        .into(),
                    ),
                    (Some(KnownClass::FunctionType), "__set__" | "__delete__") => {
                        // Hard code this knowledge, as we look up `__set__` and `__delete__` on `FunctionType` often.
                        Some(Place::Unbound.into())
                    }
                    (Some(KnownClass::Property), "__get__") => Some(
                        Place::bound(Type::WrapperDescriptor(
                            WrapperDescriptorKind::PropertyDunderGet,
                        ))
                        .into(),
                    ),
                    (Some(KnownClass::Property), "__set__") => Some(
                        Place::bound(Type::WrapperDescriptor(
                            WrapperDescriptorKind::PropertyDunderSet,
                        ))
                        .into(),
                    ),

                    _ => Some(class.class_member(db, name, policy)),
                }
            }

            Type::GenericAlias(alias) => {
                Some(ClassType::from(*alias).class_member(db, name, policy))
            }

            Type::SubclassOf(subclass_of_ty) => {
                subclass_of_ty.find_name_in_mro_with_policy(db, name, policy)
            }

            // Note: `super(pivot, owner).__class__` is `builtins.super`, not the owner's class.
            // `BoundSuper` should look up the name in the MRO of `builtins.super`.
            Type::BoundSuper(_) => KnownClass::Super
                .to_class_literal(db)
                .find_name_in_mro_with_policy(db, name, policy),

            // We eagerly normalize type[object], i.e. Type::SubclassOf(object) to `type`,
            // i.e. Type::NominalInstance(type). So looking up a name in the MRO of
            // `Type::NominalInstance(type)` is equivalent to looking up the name in the
            // MRO of the class `object`.
            Type::NominalInstance(instance) if instance.class.is_known(db, KnownClass::Type) => {
                if policy.mro_no_object_fallback() {
                    Some(Place::Unbound.into())
                } else {
                    KnownClass::Object
                        .to_class_literal(db)
                        .find_name_in_mro_with_policy(db, name, policy)
                }
            }

            Type::FunctionLiteral(_)
            | Type::Callable(_)
            | Type::BoundMethod(_)
            | Type::WrapperDescriptor(_)
            | Type::MethodWrapper(_)
            | Type::DataclassDecorator(_)
            | Type::DataclassTransformer(_)
            | Type::ModuleLiteral(_)
            | Type::SpecialForm(_)
            | Type::KnownInstance(_)
            | Type::AlwaysTruthy
            | Type::AlwaysFalsy
            | Type::IntLiteral(_)
            | Type::BooleanLiteral(_)
            | Type::StringLiteral(_)
            | Type::LiteralString
            | Type::BytesLiteral(_)
            | Type::Tuple(_)
            | Type::TypeVar(_)
            | Type::NominalInstance(_)
            | Type::ProtocolInstance(_)
            | Type::PropertyInstance(_)
            | Type::TypeIs(_) => None,
        }
    }

    #[salsa::tracked(heap_size=get_size2::GetSize::get_heap_size)]
    #[allow(unused_variables)]
    // If we choose name `_unit`, the macro will generate code that uses `_unit`, causing clippy to fail.
    fn lookup_dunder_new(self, db: &'db dyn Db, unit: ()) -> Option<PlaceAndQualifiers<'db>> {
        self.find_name_in_mro_with_policy(
            db,
            "__new__",
            MemberLookupPolicy::MRO_NO_OBJECT_FALLBACK
                | MemberLookupPolicy::META_CLASS_NO_TYPE_FALLBACK,
        )
    }

    /// Look up an attribute in the MRO of the meta-type of `self`. This returns class-level attributes
    /// when called on an instance-like type, and metaclass attributes when called on a class-like type.
    ///
    /// Basically corresponds to `self.to_meta_type().find_name_in_mro(name)`, except for the handling
    /// of union and intersection types.
    fn class_member(self, db: &'db dyn Db, name: Name) -> PlaceAndQualifiers<'db> {
        self.class_member_with_policy(db, name, MemberLookupPolicy::default())
    }

    #[salsa::tracked(cycle_fn=class_lookup_cycle_recover, cycle_initial=class_lookup_cycle_initial, heap_size=get_size2::GetSize::get_heap_size)]
    fn class_member_with_policy(
        self,
        db: &'db dyn Db,
        name: Name,
        policy: MemberLookupPolicy,
    ) -> PlaceAndQualifiers<'db> {
        tracing::trace!("class_member: {}.{}", self.display(db), name);
        match self {
            Type::Union(union) => union.map_with_boundness_and_qualifiers(db, |elem| {
                elem.class_member_with_policy(db, name.clone(), policy)
            }),
            Type::Intersection(inter) => inter.map_with_boundness_and_qualifiers(db, |elem| {
                elem.class_member_with_policy(db, name.clone(), policy)
            }),
            // TODO: Once `to_meta_type` for the synthesized protocol is fully implemented, this handling should be removed.
            Type::ProtocolInstance(ProtocolInstanceType {
                inner: Protocol::Synthesized(_),
                ..
            }) => self.instance_member(db, &name),
            _ => self
                .to_meta_type(db)
                .find_name_in_mro_with_policy(db, name.as_str(), policy)
                .expect(
                    "`Type::find_name_in_mro()` should return `Some()` when called on a meta-type",
                ),
        }
    }

    /// This function roughly corresponds to looking up an attribute in the `__dict__` of an object.
    /// For instance-like types, this goes through the classes MRO and discovers attribute assignments
    /// in methods, as well as class-body declarations that we consider to be evidence for the presence
    /// of an instance attribute.
    ///
    /// For example, an instance of the following class has instance members `a` and `b`, but `c` is
    /// just a class attribute that would not be discovered by this method:
    /// ```py
    /// class C:
    ///     a: int
    ///
    ///     c = 1
    ///
    ///     def __init__(self):
    ///         self.b: str = "a"
    /// ```
    fn instance_member(&self, db: &'db dyn Db, name: &str) -> PlaceAndQualifiers<'db> {
        match self {
            Type::Union(union) => {
                union.map_with_boundness_and_qualifiers(db, |elem| elem.instance_member(db, name))
            }

            Type::Intersection(intersection) => intersection
                .map_with_boundness_and_qualifiers(db, |elem| elem.instance_member(db, name)),

            Type::Dynamic(_) | Type::Never => Place::bound(self).into(),

            Type::NominalInstance(instance) => instance.class.instance_member(db, name),

            Type::ProtocolInstance(protocol) => protocol.instance_member(db, name),

            Type::FunctionLiteral(_) => KnownClass::FunctionType
                .to_instance(db)
                .instance_member(db, name),

            Type::BoundMethod(_) => KnownClass::MethodType
                .to_instance(db)
                .instance_member(db, name),
            Type::MethodWrapper(_) => KnownClass::MethodWrapperType
                .to_instance(db)
                .instance_member(db, name),
            Type::WrapperDescriptor(_) => KnownClass::WrapperDescriptorType
                .to_instance(db)
                .instance_member(db, name),
            Type::DataclassDecorator(_) => KnownClass::FunctionType
                .to_instance(db)
                .instance_member(db, name),
            Type::Callable(_) | Type::DataclassTransformer(_) => {
                KnownClass::Object.to_instance(db).instance_member(db, name)
            }

            Type::TypeVar(typevar) => match typevar.bound_or_constraints(db) {
                None => KnownClass::Object.to_instance(db).instance_member(db, name),
                Some(TypeVarBoundOrConstraints::UpperBound(bound)) => {
                    bound.instance_member(db, name)
                }
                Some(TypeVarBoundOrConstraints::Constraints(constraints)) => constraints
                    .map_with_boundness_and_qualifiers(db, |constraint| {
                        constraint.instance_member(db, name)
                    }),
            },

            Type::IntLiteral(_) => KnownClass::Int.to_instance(db).instance_member(db, name),
            Type::BooleanLiteral(_) | Type::TypeIs(_) => {
                KnownClass::Bool.to_instance(db).instance_member(db, name)
            }
            Type::StringLiteral(_) | Type::LiteralString => {
                KnownClass::Str.to_instance(db).instance_member(db, name)
            }
            Type::BytesLiteral(_) => KnownClass::Bytes.to_instance(db).instance_member(db, name),
            Type::Tuple(tuple) => tuple
                .to_class_type(db)
                .map(|class| class.instance_member(db, name))
                .unwrap_or(Place::Unbound.into()),

            Type::AlwaysTruthy | Type::AlwaysFalsy => Type::object(db).instance_member(db, name),
            Type::ModuleLiteral(_) => KnownClass::ModuleType
                .to_instance(db)
                .instance_member(db, name),

            Type::SpecialForm(_) | Type::KnownInstance(_) => Place::Unbound.into(),

            Type::PropertyInstance(_) => KnownClass::Property
                .to_instance(db)
                .instance_member(db, name),

            // Note: `super(pivot, owner).__dict__` refers to the `__dict__` of the `builtins.super` instance,
            // not that of the owner.
            // This means we should only look up instance members defined on the `builtins.super()` instance itself.
            // If you want to look up a member in the MRO of the `super`'s owner,
            // refer to [`Type::member`] instead.
            Type::BoundSuper(_) => KnownClass::Super.to_instance(db).instance_member(db, name),

            // TODO: we currently don't model the fact that class literals and subclass-of types have
            // a `__dict__` that is filled with class level attributes. Modeling this is currently not
            // required, as `instance_member` is only called for instance-like types through `member`,
            // but we might want to add this in the future.
            Type::ClassLiteral(_) | Type::GenericAlias(_) | Type::SubclassOf(_) => {
                Place::Unbound.into()
            }
        }
    }

    /// Access an attribute of this type without invoking the descriptor protocol. This
    /// method corresponds to `inspect.getattr_static(<object of type 'self'>, name)`.
    ///
    /// See also: [`Type::member`]
    fn static_member(&self, db: &'db dyn Db, name: &str) -> Place<'db> {
        if let Type::ModuleLiteral(module) = self {
            module.static_member(db, name).place
        } else if let place @ Place::Type(_, _) = self.class_member(db, name.into()).place {
            place
        } else if let Some(place @ Place::Type(_, _)) =
            self.find_name_in_mro(db, name).map(|inner| inner.place)
        {
            place
        } else {
            self.instance_member(db, name).place
        }
    }

    /// Look up `__get__` on the meta-type of self, and call it with the arguments `self`, `instance`,
    /// and `owner`. `__get__` is different than other dunder methods in that it is not looked up using
    /// the descriptor protocol itself.
    ///
    /// In addition to the return type of `__get__`, this method also returns the *kind* of attribute
    /// that `self` represents: (1) a data descriptor or (2) a non-data descriptor / normal attribute.
    ///
    /// If `__get__` is not defined on the meta-type, this method returns `None`.
    #[salsa::tracked(heap_size=get_size2::GetSize::get_heap_size)]
    pub(crate) fn try_call_dunder_get(
        self,
        db: &'db dyn Db,
        instance: Type<'db>,
        owner: Type<'db>,
    ) -> Option<(Type<'db>, AttributeKind)> {
        tracing::trace!(
            "try_call_dunder_get: {}, {}, {}",
            self.display(db),
            instance.display(db),
            owner.display(db)
        );
        match self {
            Type::Callable(callable) if callable.is_function_like(db) => {
                // For "function-like" callables, model the the behavior of `FunctionType.__get__`.
                //
                // It is a shortcut to model this in `try_call_dunder_get`. If we want to be really precise,
                // we should instead return a new method-wrapper type variant for the synthesized `__get__`
                // method of these synthesized functions. The method-wrapper would then be returned from
                // `find_name_in_mro` when called on function-like `Callable`s. This would allow us to
                // correctly model the behavior of *explicit* `SomeDataclass.__init__.__get__` calls.
                return if instance.is_none(db) {
                    Some((self, AttributeKind::NormalOrNonDataDescriptor))
                } else {
                    Some((
                        callable.bind_self(db),
                        AttributeKind::NormalOrNonDataDescriptor,
                    ))
                };
            }
            _ => {}
        }

        let descr_get = self.class_member(db, "__get__".into()).place;

        if let Place::Type(descr_get, descr_get_boundness) = descr_get {
            let return_ty = descr_get
                .try_call(db, &CallArguments::positional([self, instance, owner]))
                .map(|bindings| {
                    if descr_get_boundness == Boundness::Bound {
                        bindings.return_type(db)
                    } else {
                        UnionType::from_elements(db, [bindings.return_type(db), self])
                    }
                })
                .ok()?;

            let descriptor_kind = if self.is_data_descriptor(db) {
                AttributeKind::DataDescriptor
            } else {
                AttributeKind::NormalOrNonDataDescriptor
            };

            Some((return_ty, descriptor_kind))
        } else {
            None
        }
    }

    /// Look up `__get__` on the meta-type of `attribute`, and call it with `attribute`, `instance`,
    /// and `owner` as arguments. This method exists as a separate step as we need to handle unions
    /// and intersections explicitly.
    fn try_call_dunder_get_on_attribute(
        db: &'db dyn Db,
        attribute: PlaceAndQualifiers<'db>,
        instance: Type<'db>,
        owner: Type<'db>,
    ) -> (PlaceAndQualifiers<'db>, AttributeKind) {
        match attribute {
            // This branch is not strictly needed, but it short-circuits the lookup of various dunder
            // methods and calls that would otherwise be made.
            //
            // Note that attribute accesses on dynamic types always succeed. For this reason, they also
            // have `__get__`, `__set__`, and `__delete__` methods and are therefore considered to be
            // data descriptors.
            //
            // The same is true for `Never`.
            PlaceAndQualifiers {
                place: Place::Type(Type::Dynamic(_) | Type::Never, _),
                qualifiers: _,
            } => (attribute, AttributeKind::DataDescriptor),

            PlaceAndQualifiers {
                place: Place::Type(Type::Union(union), boundness),
                qualifiers,
            } => (
                union
                    .map_with_boundness(db, |elem| {
                        Place::Type(
                            elem.try_call_dunder_get(db, instance, owner)
                                .map_or(*elem, |(ty, _)| ty),
                            boundness,
                        )
                    })
                    .with_qualifiers(qualifiers),
                // TODO: avoid the duplication here:
                if union.elements(db).iter().all(|elem| {
                    elem.try_call_dunder_get(db, instance, owner)
                        .is_some_and(|(_, kind)| kind.is_data())
                }) {
                    AttributeKind::DataDescriptor
                } else {
                    AttributeKind::NormalOrNonDataDescriptor
                },
            ),

            PlaceAndQualifiers {
                place: Place::Type(Type::Intersection(intersection), boundness),
                qualifiers,
            } => (
                intersection
                    .map_with_boundness(db, |elem| {
                        Place::Type(
                            elem.try_call_dunder_get(db, instance, owner)
                                .map_or(*elem, |(ty, _)| ty),
                            boundness,
                        )
                    })
                    .with_qualifiers(qualifiers),
                // TODO: Discover data descriptors in intersections.
                AttributeKind::NormalOrNonDataDescriptor,
            ),

            PlaceAndQualifiers {
                place: Place::Type(attribute_ty, boundness),
                qualifiers: _,
            } => {
                if let Some((return_ty, attribute_kind)) =
                    attribute_ty.try_call_dunder_get(db, instance, owner)
                {
                    (Place::Type(return_ty, boundness).into(), attribute_kind)
                } else {
                    (attribute, AttributeKind::NormalOrNonDataDescriptor)
                }
            }

            _ => (attribute, AttributeKind::NormalOrNonDataDescriptor),
        }
    }

    /// Returns whether this type is a data descriptor, i.e. defines `__set__` or `__delete__`.
    /// If this type is a union, requires all elements of union to be data descriptors.
    pub(crate) fn is_data_descriptor(self, d: &'db dyn Db) -> bool {
        self.is_data_descriptor_impl(d, false)
    }

    /// Returns whether this type may be a data descriptor.
    /// If this type is a union, returns true if _any_ element is a data descriptor.
    pub(crate) fn may_be_data_descriptor(self, d: &'db dyn Db) -> bool {
        self.is_data_descriptor_impl(d, true)
    }

    fn is_data_descriptor_impl(self, db: &'db dyn Db, any_of_union: bool) -> bool {
        match self {
            Type::Dynamic(_) | Type::Never | Type::PropertyInstance(_) => true,
            Type::Union(union) if any_of_union => union
                .elements(db)
                .iter()
                // Types of instance attributes that are not explicitly typed are unioned with `Unknown`, it should be excluded when checking.
                .filter(|ty| !ty.is_unknown())
                .any(|ty| ty.is_data_descriptor_impl(db, any_of_union)),
            Type::Union(union) => union
                .elements(db)
                .iter()
                .all(|ty| ty.is_data_descriptor_impl(db, any_of_union)),
            Type::Intersection(intersection) => intersection
                .iter_positive(db)
                .any(|ty| ty.is_data_descriptor_impl(db, any_of_union)),
            _ => {
                !self.class_member(db, "__set__".into()).place.is_unbound()
                    || !self
                        .class_member(db, "__delete__".into())
                        .place
                        .is_unbound()
            }
        }
    }

    /// Implementation of the descriptor protocol.
    ///
    /// This method roughly performs the following steps:
    ///
    /// - Look up the attribute `name` on the meta-type of `self`. Call the result `meta_attr`.
    /// - Call `__get__` on the meta-type of `meta_attr`, if it exists. If the call succeeds,
    ///   replace `meta_attr` with the result of the call. Also check if `meta_attr` is a *data*
    ///   descriptor by testing if `__set__` or `__delete__` exist.
    /// - If `meta_attr` is a data descriptor, return it.
    /// - Otherwise, if `fallback` is bound, return `fallback`.
    /// - Otherwise, return `meta_attr`.
    ///
    /// In addition to that, we also handle various cases of possibly-unbound symbols and fall
    /// back to lower-precedence stages of the descriptor protocol by building union types.
    fn invoke_descriptor_protocol(
        self,
        db: &'db dyn Db,
        name: &str,
        fallback: PlaceAndQualifiers<'db>,
        policy: InstanceFallbackShadowsNonDataDescriptor,
        member_policy: MemberLookupPolicy,
    ) -> PlaceAndQualifiers<'db> {
        let (
            PlaceAndQualifiers {
                place: meta_attr,
                qualifiers: meta_attr_qualifiers,
            },
            meta_attr_kind,
        ) = Self::try_call_dunder_get_on_attribute(
            db,
            self.class_member_with_policy(db, name.into(), member_policy),
            self,
            self.to_meta_type(db),
        );

        let PlaceAndQualifiers {
            place: fallback,
            qualifiers: fallback_qualifiers,
        } = fallback;

        match (meta_attr, meta_attr_kind, fallback) {
            // The fallback type is unbound, so we can just return `meta_attr` unconditionally,
            // no matter if it's data descriptor, a non-data descriptor, or a normal attribute.
            (meta_attr @ Place::Type(_, _), _, Place::Unbound) => {
                meta_attr.with_qualifiers(meta_attr_qualifiers)
            }

            // `meta_attr` is the return type of a data descriptor and definitely bound, so we
            // return it.
            (meta_attr @ Place::Type(_, Boundness::Bound), AttributeKind::DataDescriptor, _) => {
                meta_attr.with_qualifiers(meta_attr_qualifiers)
            }

            // `meta_attr` is the return type of a data descriptor, but the attribute on the
            // meta-type is possibly-unbound. This means that we "fall through" to the next
            // stage of the descriptor protocol and union with the fallback type.
            (
                Place::Type(meta_attr_ty, Boundness::PossiblyUnbound),
                AttributeKind::DataDescriptor,
                Place::Type(fallback_ty, fallback_boundness),
            ) => Place::Type(
                UnionType::from_elements(db, [meta_attr_ty, fallback_ty]),
                fallback_boundness,
            )
            .with_qualifiers(meta_attr_qualifiers.union(fallback_qualifiers)),

            // `meta_attr` is *not* a data descriptor. This means that the `fallback` type has
            // now the highest priority. However, we only return the pure `fallback` type if the
            // policy allows it. When invoked on class objects, the policy is set to `Yes`, which
            // means that class-level attributes (the fallback) can shadow non-data descriptors
            // on metaclasses. However, for instances, the policy is set to `No`, because we do
            // allow instance-level attributes to shadow class-level non-data descriptors. This
            // would require us to statically infer if an instance attribute is always set, which
            // is something we currently don't attempt to do.
            (
                Place::Type(_, _),
                AttributeKind::NormalOrNonDataDescriptor,
                fallback @ Place::Type(_, Boundness::Bound),
            ) if policy == InstanceFallbackShadowsNonDataDescriptor::Yes => {
                fallback.with_qualifiers(fallback_qualifiers)
            }

            // `meta_attr` is *not* a data descriptor. The `fallback` symbol is either possibly
            // unbound or the policy argument is `No`. In both cases, the `fallback` type does
            // not completely shadow the non-data descriptor, so we build a union of the two.
            (
                Place::Type(meta_attr_ty, meta_attr_boundness),
                AttributeKind::NormalOrNonDataDescriptor,
                Place::Type(fallback_ty, fallback_boundness),
            ) => Place::Type(
                UnionType::from_elements(db, [meta_attr_ty, fallback_ty]),
                meta_attr_boundness.max(fallback_boundness),
            )
            .with_qualifiers(meta_attr_qualifiers.union(fallback_qualifiers)),

            // If the attribute is not found on the meta-type, we simply return the fallback.
            (Place::Unbound, _, fallback) => fallback.with_qualifiers(fallback_qualifiers),
        }
    }

    /// Access an attribute of this type, potentially invoking the descriptor protocol.
    /// Corresponds to `getattr(<object of type 'self'>, name)`.
    ///
    /// See also: [`Type::static_member`]
    ///
    /// TODO: We should return a `Result` here to handle errors that can appear during attribute
    /// lookup, like a failed `__get__` call on a descriptor.
    #[must_use]
    pub(crate) fn member(self, db: &'db dyn Db, name: &str) -> PlaceAndQualifiers<'db> {
        self.member_lookup_with_policy(db, name.into(), MemberLookupPolicy::default())
    }

    /// Similar to [`Type::member`], but allows the caller to specify what policy should be used
    /// when looking up attributes. See [`MemberLookupPolicy`] for more information.
    #[salsa::tracked(cycle_fn=member_lookup_cycle_recover, cycle_initial=member_lookup_cycle_initial, heap_size=get_size2::GetSize::get_heap_size)]
    fn member_lookup_with_policy(
        self,
        db: &'db dyn Db,
        name: Name,
        policy: MemberLookupPolicy,
    ) -> PlaceAndQualifiers<'db> {
        tracing::trace!("member_lookup_with_policy: {}.{}", self.display(db), name);
        if name == "__class__" {
            return Place::bound(self.to_meta_type(db)).into();
        }

        let name_str = name.as_str();

        match self {
            Type::Union(union) => union
                .map_with_boundness(db, |elem| {
                    elem.member_lookup_with_policy(db, name_str.into(), policy)
                        .place
                })
                .into(),

            Type::Intersection(intersection) => intersection
                .map_with_boundness(db, |elem| {
                    elem.member_lookup_with_policy(db, name_str.into(), policy)
                        .place
                })
                .into(),

            Type::Dynamic(..) | Type::Never => Place::bound(self).into(),

            Type::FunctionLiteral(function) if name == "__get__" => Place::bound(
                Type::MethodWrapper(MethodWrapperKind::FunctionTypeDunderGet(function)),
            )
            .into(),
            Type::FunctionLiteral(function) if name == "__call__" => Place::bound(
                Type::MethodWrapper(MethodWrapperKind::FunctionTypeDunderCall(function)),
            )
            .into(),
            Type::PropertyInstance(property) if name == "__get__" => Place::bound(
                Type::MethodWrapper(MethodWrapperKind::PropertyDunderGet(property)),
            )
            .into(),
            Type::PropertyInstance(property) if name == "__set__" => Place::bound(
                Type::MethodWrapper(MethodWrapperKind::PropertyDunderSet(property)),
            )
            .into(),
            Type::StringLiteral(literal) if name == "startswith" => Place::bound(
                Type::MethodWrapper(MethodWrapperKind::StrStartswith(literal)),
            )
            .into(),

            Type::ClassLiteral(class)
                if name == "__get__" && class.is_known(db, KnownClass::FunctionType) =>
            {
                Place::bound(Type::WrapperDescriptor(
                    WrapperDescriptorKind::FunctionTypeDunderGet,
                ))
                .into()
            }
            Type::ClassLiteral(class)
                if name == "__get__" && class.is_known(db, KnownClass::Property) =>
            {
                Place::bound(Type::WrapperDescriptor(
                    WrapperDescriptorKind::PropertyDunderGet,
                ))
                .into()
            }
            Type::ClassLiteral(class)
                if name == "__set__" && class.is_known(db, KnownClass::Property) =>
            {
                Place::bound(Type::WrapperDescriptor(
                    WrapperDescriptorKind::PropertyDunderSet,
                ))
                .into()
            }
            Type::BoundMethod(bound_method) => match name_str {
                "__self__" => Place::bound(bound_method.self_instance(db)).into(),
                "__func__" => Place::bound(Type::FunctionLiteral(bound_method.function(db))).into(),
                _ => {
                    KnownClass::MethodType
                        .to_instance(db)
                        .member_lookup_with_policy(db, name.clone(), policy)
                        .or_fall_back_to(db, || {
                            // If an attribute is not available on the bound method object,
                            // it will be looked up on the underlying function object:
                            Type::FunctionLiteral(bound_method.function(db))
                                .member_lookup_with_policy(db, name, policy)
                        })
                }
            },
            Type::MethodWrapper(_) => KnownClass::MethodWrapperType
                .to_instance(db)
                .member_lookup_with_policy(db, name, policy),
            Type::WrapperDescriptor(_) => KnownClass::WrapperDescriptorType
                .to_instance(db)
                .member_lookup_with_policy(db, name, policy),
            Type::DataclassDecorator(_) => KnownClass::FunctionType
                .to_instance(db)
                .member_lookup_with_policy(db, name, policy),

            Type::Callable(_) | Type::DataclassTransformer(_) if name_str == "__call__" => {
                Place::bound(self).into()
            }

            Type::Callable(callable) if callable.is_function_like(db) => KnownClass::FunctionType
                .to_instance(db)
                .member_lookup_with_policy(db, name, policy),

            Type::Callable(_) | Type::DataclassTransformer(_) => KnownClass::Object
                .to_instance(db)
                .member_lookup_with_policy(db, name, policy),

            Type::NominalInstance(instance)
                if matches!(name.as_str(), "major" | "minor")
                    && instance.class.is_known(db, KnownClass::VersionInfo) =>
            {
                let python_version = Program::get(db).python_version(db);
                let segment = if name == "major" {
                    python_version.major
                } else {
                    python_version.minor
                };
                Place::bound(Type::IntLiteral(segment.into())).into()
            }

            Type::PropertyInstance(property) if name == "fget" => {
                Place::bound(property.getter(db).unwrap_or(Type::none(db))).into()
            }
            Type::PropertyInstance(property) if name == "fset" => {
                Place::bound(property.setter(db).unwrap_or(Type::none(db))).into()
            }

            Type::IntLiteral(_) if matches!(name_str, "real" | "numerator") => {
                Place::bound(self).into()
            }

            Type::BooleanLiteral(bool_value) if matches!(name_str, "real" | "numerator") => {
                Place::bound(Type::IntLiteral(i64::from(bool_value))).into()
            }

            Type::ModuleLiteral(module) => module.static_member(db, name_str),

            _ if policy.no_instance_fallback() => self.invoke_descriptor_protocol(
                db,
                name_str,
                Place::Unbound.into(),
                InstanceFallbackShadowsNonDataDescriptor::No,
                policy,
            ),

            Type::NominalInstance(..)
            | Type::ProtocolInstance(..)
            | Type::BooleanLiteral(..)
            | Type::IntLiteral(..)
            | Type::StringLiteral(..)
            | Type::BytesLiteral(..)
            | Type::LiteralString
            | Type::Tuple(..)
            | Type::TypeVar(..)
            | Type::SpecialForm(..)
            | Type::KnownInstance(..)
            | Type::PropertyInstance(..)
            | Type::FunctionLiteral(..)
            | Type::AlwaysTruthy
            | Type::AlwaysFalsy
            | Type::TypeIs(..) => {
                let fallback = self.instance_member(db, name_str);

                let result = self.invoke_descriptor_protocol(
                    db,
                    name_str,
                    fallback,
                    InstanceFallbackShadowsNonDataDescriptor::No,
                    policy,
                );

                let custom_getattr_result = || {
                    // Typeshed has a fake `__getattr__` on `types.ModuleType` to help out with
                    // dynamic imports. We explicitly hide it here to prevent arbitrary attributes
                    // from being available on modules. Same for `types.GenericAlias` - its
                    // `__getattr__` method will delegate to `__origin__` to allow looking up
                    // attributes on the original type. But in typeshed its return type is `Any`.
                    // It will need a special handling, so it remember the origin type to properly
                    // resolve the attribute.
                    if matches!(
                        self.into_nominal_instance()
                            .and_then(|instance| instance.class.known(db)),
                        Some(KnownClass::ModuleType | KnownClass::GenericAlias)
                    ) {
                        return Place::Unbound.into();
                    }

                    self.try_call_dunder(
                        db,
                        "__getattr__",
<<<<<<< HEAD
                        CallArguments::positional([Type::StringLiteral(StringLiteralType::new(
                            db,
                            Box::from(name.as_str()),
                        ))]),
=======
                        CallArgumentTypes::positional([Type::string_literal(db, &name)]),
>>>>>>> 92a302e2
                    )
                    .map(|outcome| Place::bound(outcome.return_type(db)))
                    // TODO: Handle call errors here.
                    .unwrap_or(Place::Unbound)
                    .into()
                };

                let custom_getattribute_result = || {
                    // Avoid cycles when looking up `__getattribute__`
                    if "__getattribute__" == name.as_str() {
                        return Place::Unbound.into();
                    }

                    // Typeshed has a `__getattribute__` method defined on `builtins.object` so we
                    // explicitly hide it here using `MemberLookupPolicy::MRO_NO_OBJECT_FALLBACK`.
                    self.try_call_dunder_with_policy(
                        db,
                        "__getattribute__",
<<<<<<< HEAD
                        &mut CallArguments::positional([Type::StringLiteral(
                            StringLiteralType::new(db, Box::from(name.as_str())),
                        )]),
=======
                        &mut CallArgumentTypes::positional([Type::string_literal(db, &name)]),
>>>>>>> 92a302e2
                        MemberLookupPolicy::MRO_NO_OBJECT_FALLBACK,
                    )
                    .map(|outcome| Place::bound(outcome.return_type(db)))
                    // TODO: Handle call errors here.
                    .unwrap_or(Place::Unbound)
                    .into()
                };

                match result {
                    member @ PlaceAndQualifiers {
                        place: Place::Type(_, Boundness::Bound),
                        qualifiers: _,
                    } => member,
                    member @ PlaceAndQualifiers {
                        place: Place::Type(_, Boundness::PossiblyUnbound),
                        qualifiers: _,
                    } => member
                        .or_fall_back_to(db, custom_getattribute_result)
                        .or_fall_back_to(db, custom_getattr_result),
                    PlaceAndQualifiers {
                        place: Place::Unbound,
                        qualifiers: _,
                    } => custom_getattribute_result().or_fall_back_to(db, custom_getattr_result),
                }
            }

            Type::ClassLiteral(..) | Type::GenericAlias(..) | Type::SubclassOf(..) => {
                let class_attr_plain = self.find_name_in_mro_with_policy(db, name_str,policy).expect(
                    "Calling `find_name_in_mro` on class literals and subclass-of types should always return `Some`",
                );

                if name == "__mro__" {
                    return class_attr_plain;
                }

                if self.is_subtype_of(db, KnownClass::Enum.to_subclass_of(db)) {
                    return PlaceAndQualifiers::todo("Attribute access on enum classes");
                }

                let class_attr_fallback = Self::try_call_dunder_get_on_attribute(
                    db,
                    class_attr_plain,
                    Type::none(db),
                    self,
                )
                .0;

                self.invoke_descriptor_protocol(
                    db,
                    name_str,
                    class_attr_fallback,
                    InstanceFallbackShadowsNonDataDescriptor::Yes,
                    policy,
                )
            }

            // Unlike other objects, `super` has a unique member lookup behavior.
            // It's simpler than other objects:
            //
            // 1. Search for the attribute in the MRO, starting just after the pivot class.
            // 2. If the attribute is a descriptor, invoke its `__get__` method.
            Type::BoundSuper(bound_super) => {
                let owner_attr = bound_super.find_name_in_mro_after_pivot(db, name_str, policy);

                bound_super
                    .try_call_dunder_get_on_attribute(db, owner_attr.clone())
                    .unwrap_or(owner_attr)
            }
        }
    }

    /// Resolves the boolean value of the type and falls back to [`Truthiness::Ambiguous`] if the type doesn't implement `__bool__` correctly.
    ///
    /// This method should only be used outside type checking or when evaluating if a type
    /// is truthy or falsy in a context where Python doesn't make an implicit `bool` call.
    /// Use [`try_bool`](Self::try_bool) for type checking or implicit `bool` calls.
    pub(crate) fn bool(&self, db: &'db dyn Db) -> Truthiness {
        self.try_bool_impl(db, true)
            .unwrap_or_else(|err| err.fallback_truthiness())
    }

    /// Resolves the boolean value of a type.
    ///
    /// This is used to determine the value that would be returned
    /// when `bool(x)` is called on an object `x`.
    ///
    /// Returns an error if the type doesn't implement `__bool__` correctly.
    pub(crate) fn try_bool(&self, db: &'db dyn Db) -> Result<Truthiness, BoolError<'db>> {
        self.try_bool_impl(db, false)
    }

    /// Resolves the boolean value of a type.
    ///
    /// Setting `allow_short_circuit` to `true` allows the implementation to
    /// early return if the bool value of any union variant is `Truthiness::Ambiguous`.
    /// Early returning shows a 1-2% perf improvement on our benchmarks because
    /// `bool` (which doesn't care about errors) is used heavily when evaluating statically known branches.
    ///
    /// An alternative to this flag is to implement a trait similar to Rust's `Try` trait.
    /// The advantage of that is that it would allow collecting the errors as well. However,
    /// it is significantly more complex and duplicating the logic into `bool` without the error
    /// handling didn't show any significant performance difference to when using the `allow_short_circuit` flag.
    #[inline]
    fn try_bool_impl(
        &self,
        db: &'db dyn Db,
        allow_short_circuit: bool,
    ) -> Result<Truthiness, BoolError<'db>> {
        let type_to_truthiness = |ty| {
            if let Type::BooleanLiteral(bool_val) = ty {
                Truthiness::from(bool_val)
            } else {
                Truthiness::Ambiguous
            }
        };

        let try_dunder_bool = || {
            // We only check the `__bool__` method for truth testing, even though at
            // runtime there is a fallback to `__len__`, since `__bool__` takes precedence
            // and a subclass could add a `__bool__` method.

            match self.try_call_dunder(db, "__bool__", CallArguments::none()) {
                Ok(outcome) => {
                    let return_type = outcome.return_type(db);
                    if !return_type.is_assignable_to(db, KnownClass::Bool.to_instance(db)) {
                        // The type has a `__bool__` method, but it doesn't return a
                        // boolean.
                        return Err(BoolError::IncorrectReturnType {
                            return_type,
                            not_boolable_type: *self,
                        });
                    }
                    Ok(type_to_truthiness(return_type))
                }

                Err(CallDunderError::PossiblyUnbound(outcome)) => {
                    let return_type = outcome.return_type(db);
                    if !return_type.is_assignable_to(db, KnownClass::Bool.to_instance(db)) {
                        // The type has a `__bool__` method, but it doesn't return a
                        // boolean.
                        return Err(BoolError::IncorrectReturnType {
                            return_type: outcome.return_type(db),
                            not_boolable_type: *self,
                        });
                    }

                    // Don't trust possibly unbound `__bool__` method.
                    Ok(Truthiness::Ambiguous)
                }

                Err(CallDunderError::MethodNotAvailable) => Ok(Truthiness::Ambiguous),
                Err(CallDunderError::CallError(CallErrorKind::BindingError, bindings)) => {
                    Err(BoolError::IncorrectArguments {
                        truthiness: type_to_truthiness(bindings.return_type(db)),
                        not_boolable_type: *self,
                    })
                }
                Err(CallDunderError::CallError(CallErrorKind::NotCallable, _)) => {
                    Err(BoolError::NotCallable {
                        not_boolable_type: *self,
                    })
                }
                Err(CallDunderError::CallError(CallErrorKind::PossiblyNotCallable, _)) => {
                    Err(BoolError::Other {
                        not_boolable_type: *self,
                    })
                }
            }
        };

        let try_union = |union: UnionType<'db>| {
            let mut truthiness = None;
            let mut all_not_callable = true;
            let mut has_errors = false;

            for element in union.elements(db) {
                let element_truthiness = match element.try_bool_impl(db, allow_short_circuit) {
                    Ok(truthiness) => truthiness,
                    Err(err) => {
                        has_errors = true;
                        all_not_callable &= matches!(err, BoolError::NotCallable { .. });
                        err.fallback_truthiness()
                    }
                };

                truthiness.get_or_insert(element_truthiness);

                if Some(element_truthiness) != truthiness {
                    truthiness = Some(Truthiness::Ambiguous);

                    if allow_short_circuit {
                        return Ok(Truthiness::Ambiguous);
                    }
                }
            }

            if has_errors {
                if all_not_callable {
                    return Err(BoolError::NotCallable {
                        not_boolable_type: *self,
                    });
                }
                return Err(BoolError::Union {
                    union,
                    truthiness: truthiness.unwrap_or(Truthiness::Ambiguous),
                });
            }
            Ok(truthiness.unwrap_or(Truthiness::Ambiguous))
        };

        let truthiness = match self {
            Type::Dynamic(_)
            | Type::Never
            | Type::Callable(_)
            | Type::LiteralString
            | Type::TypeIs(_) => Truthiness::Ambiguous,

            Type::FunctionLiteral(_)
            | Type::BoundMethod(_)
            | Type::WrapperDescriptor(_)
            | Type::MethodWrapper(_)
            | Type::DataclassDecorator(_)
            | Type::DataclassTransformer(_)
            | Type::ModuleLiteral(_)
            | Type::PropertyInstance(_)
            | Type::BoundSuper(_)
            | Type::KnownInstance(_)
            | Type::SpecialForm(_)
            | Type::AlwaysTruthy => Truthiness::AlwaysTrue,

            Type::AlwaysFalsy => Truthiness::AlwaysFalse,

            Type::ClassLiteral(class) => class
                .metaclass_instance_type(db)
                .try_bool_impl(db, allow_short_circuit)?,
            Type::GenericAlias(alias) => ClassType::from(*alias)
                .metaclass_instance_type(db)
                .try_bool_impl(db, allow_short_circuit)?,

            Type::SubclassOf(subclass_of_ty) => match subclass_of_ty.subclass_of() {
                SubclassOfInner::Dynamic(_) => Truthiness::Ambiguous,
                SubclassOfInner::Class(class) => {
                    Type::from(class).try_bool_impl(db, allow_short_circuit)?
                }
            },

            Type::TypeVar(typevar) => match typevar.bound_or_constraints(db) {
                None => Truthiness::Ambiguous,
                Some(TypeVarBoundOrConstraints::UpperBound(bound)) => {
                    bound.try_bool_impl(db, allow_short_circuit)?
                }
                Some(TypeVarBoundOrConstraints::Constraints(constraints)) => {
                    try_union(constraints)?
                }
            },

            Type::NominalInstance(instance) => match instance.class.known(db) {
                Some(known_class) => known_class.bool(),
                None => try_dunder_bool()?,
            },

            Type::ProtocolInstance(_) => try_dunder_bool()?,

            Type::Union(union) => try_union(*union)?,

            Type::Intersection(_) => {
                // TODO
                Truthiness::Ambiguous
            }

            Type::IntLiteral(num) => Truthiness::from(*num != 0),
            Type::BooleanLiteral(bool) => Truthiness::from(*bool),
            Type::StringLiteral(str) => Truthiness::from(!str.value(db).is_empty()),
            Type::BytesLiteral(bytes) => Truthiness::from(!bytes.value(db).is_empty()),
            Type::Tuple(tuple) => match tuple.tuple(db).len().size_hint() {
                // The tuple type is AlwaysFalse if it contains only the empty tuple
                (_, Some(0)) => Truthiness::AlwaysFalse,
                // The tuple type is AlwaysTrue if its inhabitants must always have length >=1
                (minimum, _) if minimum > 0 => Truthiness::AlwaysTrue,
                // The tuple type is Ambiguous if its inhabitants could be of any length
                _ => Truthiness::Ambiguous,
            },
        };

        Ok(truthiness)
    }

    /// Return the type of `len()` on a type if it is known more precisely than `int`,
    /// or `None` otherwise.
    ///
    /// In the second case, the return type of `len()` in `typeshed` (`int`)
    /// is used as a fallback.
    fn len(&self, db: &'db dyn Db) -> Option<Type<'db>> {
        fn non_negative_int_literal<'db>(db: &'db dyn Db, ty: Type<'db>) -> Option<Type<'db>> {
            match ty {
                // TODO: Emit diagnostic for non-integers and negative integers
                Type::IntLiteral(value) => (value >= 0).then_some(ty),
                Type::BooleanLiteral(value) => Some(Type::IntLiteral(value.into())),
                Type::Union(union) => {
                    union.try_map(db, |element| non_negative_int_literal(db, *element))
                }
                _ => None,
            }
        }

        let usize_len = match self {
            Type::BytesLiteral(bytes) => Some(bytes.python_len(db)),
            Type::StringLiteral(string) => Some(string.python_len(db)),
            Type::Tuple(tuple) => match tuple.tuple(db) {
                TupleSpec::Fixed(tuple) => Some(tuple.len()),
                TupleSpec::Variable(_) => None,
            },

            _ => None,
        };

        if let Some(usize_len) = usize_len {
            return usize_len.try_into().ok().map(Type::IntLiteral);
        }

        let return_ty = match self.try_call_dunder(db, "__len__", CallArguments::none()) {
            Ok(bindings) => bindings.return_type(db),
            Err(CallDunderError::PossiblyUnbound(bindings)) => bindings.return_type(db),

            // TODO: emit a diagnostic
            Err(CallDunderError::MethodNotAvailable) => return None,
            Err(CallDunderError::CallError(_, bindings)) => bindings.return_type(db),
        };

        non_negative_int_literal(db, return_ty)
    }

    /// Returns a [`Bindings`] that can be used to analyze a call to this type. You must call
    /// [`match_parameters`][Bindings::match_parameters] and [`check_types`][Bindings::check_types]
    /// to fully analyze a particular call site.
    ///
    /// Note that we return a [`Bindings`] for all types, even if the type is not callable.
    /// "Callable" can be subtle for a union type, since some union elements might be callable and
    /// some not. A union is callable if every element type is callable — but even then, the
    /// elements might be inconsistent, such that there's no argument list that's valid for all
    /// elements. It's usually best to only worry about "callability" relative to a particular
    /// argument list, via [`try_call`][Self::try_call] and [`CallErrorKind::NotCallable`].
    fn bindings(self, db: &'db dyn Db) -> Bindings<'db> {
        match self {
            Type::Callable(callable) => {
                CallableBinding::from_overloads(self, callable.signatures(db).iter().cloned())
                    .into()
            }

            Type::TypeVar(typevar) => match typevar.bound_or_constraints(db) {
                None => CallableBinding::not_callable(self).into(),
                Some(TypeVarBoundOrConstraints::UpperBound(bound)) => bound.bindings(db),
                Some(TypeVarBoundOrConstraints::Constraints(constraints)) => Bindings::from_union(
                    self,
                    constraints.elements(db).iter().map(|ty| ty.bindings(db)),
                ),
            },

            Type::BoundMethod(bound_method) => {
                let signature = bound_method.function(db).signature(db);
                CallableBinding::from_overloads(self, signature.overloads.iter().cloned())
                    .with_bound_type(bound_method.self_instance(db))
                    .into()
            }

            Type::MethodWrapper(
                MethodWrapperKind::FunctionTypeDunderGet(_)
                | MethodWrapperKind::PropertyDunderGet(_),
            ) => {
                // Here, we dynamically model the overloaded function signature of `types.FunctionType.__get__`.
                // This is required because we need to return more precise types than what the signature in
                // typeshed provides:
                //
                // ```py
                // class FunctionType:
                //     # ...
                //     @overload
                //     def __get__(self, instance: None, owner: type, /) -> FunctionType: ...
                //     @overload
                //     def __get__(self, instance: object, owner: type | None = None, /) -> MethodType: ...
                // ```
                //
                // For `builtins.property.__get__`, we use the same signature. The return types are not
                // specified yet, they will be dynamically added in `Bindings::evaluate_known_cases`.

                CallableBinding::from_overloads(
                    self,
                    [
                        Signature::new(
                            Parameters::new([
                                Parameter::positional_only(Some(Name::new_static("instance")))
                                    .with_annotated_type(Type::none(db)),
                                Parameter::positional_only(Some(Name::new_static("owner")))
                                    .with_annotated_type(KnownClass::Type.to_instance(db)),
                            ]),
                            None,
                        ),
                        Signature::new(
                            Parameters::new([
                                Parameter::positional_only(Some(Name::new_static("instance")))
                                    .with_annotated_type(Type::object(db)),
                                Parameter::positional_only(Some(Name::new_static("owner")))
                                    .with_annotated_type(UnionType::from_elements(
                                        db,
                                        [KnownClass::Type.to_instance(db), Type::none(db)],
                                    ))
                                    .with_default_type(Type::none(db)),
                            ]),
                            None,
                        ),
                    ],
                )
                .into()
            }

            Type::WrapperDescriptor(
                kind @ (WrapperDescriptorKind::FunctionTypeDunderGet
                | WrapperDescriptorKind::PropertyDunderGet),
            ) => {
                // Here, we also model `types.FunctionType.__get__` (or builtins.property.__get__),
                // but now we consider a call to this as a function, i.e. we also expect the `self`
                // argument to be passed in.

                // TODO: Consider merging this signature with the one in the previous match clause,
                // since the previous one is just this signature with the `self` parameters
                // removed.
                let descriptor = match kind {
                    WrapperDescriptorKind::FunctionTypeDunderGet => {
                        KnownClass::FunctionType.to_instance(db)
                    }
                    WrapperDescriptorKind::PropertyDunderGet => {
                        KnownClass::Property.to_instance(db)
                    }
                    WrapperDescriptorKind::PropertyDunderSet => {
                        unreachable!("Not part of outer match pattern")
                    }
                };
                CallableBinding::from_overloads(
                    self,
                    [
                        Signature::new(
                            Parameters::new([
                                Parameter::positional_only(Some(Name::new_static("self")))
                                    .with_annotated_type(descriptor),
                                Parameter::positional_only(Some(Name::new_static("instance")))
                                    .with_annotated_type(Type::none(db)),
                                Parameter::positional_only(Some(Name::new_static("owner")))
                                    .with_annotated_type(KnownClass::Type.to_instance(db)),
                            ]),
                            None,
                        ),
                        Signature::new(
                            Parameters::new([
                                Parameter::positional_only(Some(Name::new_static("self")))
                                    .with_annotated_type(descriptor),
                                Parameter::positional_only(Some(Name::new_static("instance")))
                                    .with_annotated_type(Type::object(db)),
                                Parameter::positional_only(Some(Name::new_static("owner")))
                                    .with_annotated_type(UnionType::from_elements(
                                        db,
                                        [KnownClass::Type.to_instance(db), Type::none(db)],
                                    ))
                                    .with_default_type(Type::none(db)),
                            ]),
                            None,
                        ),
                    ],
                )
                .into()
            }

            Type::MethodWrapper(MethodWrapperKind::PropertyDunderSet(_)) => Binding::single(
                self,
                Signature::new(
                    Parameters::new([
                        Parameter::positional_only(Some(Name::new_static("instance")))
                            .with_annotated_type(Type::object(db)),
                        Parameter::positional_only(Some(Name::new_static("value")))
                            .with_annotated_type(Type::object(db)),
                    ]),
                    None,
                ),
            )
            .into(),

            Type::WrapperDescriptor(WrapperDescriptorKind::PropertyDunderSet) => Binding::single(
                self,
                Signature::new(
                    Parameters::new([
                        Parameter::positional_only(Some(Name::new_static("self")))
                            .with_annotated_type(KnownClass::Property.to_instance(db)),
                        Parameter::positional_only(Some(Name::new_static("instance")))
                            .with_annotated_type(Type::object(db)),
                        Parameter::positional_only(Some(Name::new_static("value")))
                            .with_annotated_type(Type::object(db)),
                    ]),
                    None,
                ),
            )
            .into(),

            Type::MethodWrapper(MethodWrapperKind::StrStartswith(_)) => Binding::single(
                self,
                Signature::new(
                    Parameters::new([
                        Parameter::positional_only(Some(Name::new_static("prefix")))
                            .with_annotated_type(UnionType::from_elements(
                                db,
                                [
                                    KnownClass::Str.to_instance(db),
                                    TupleType::homogeneous(db, KnownClass::Str.to_instance(db)),
                                ],
                            )),
                        Parameter::positional_only(Some(Name::new_static("start")))
                            .with_annotated_type(UnionType::from_elements(
                                db,
                                [KnownClass::SupportsIndex.to_instance(db), Type::none(db)],
                            ))
                            .with_default_type(Type::none(db)),
                        Parameter::positional_only(Some(Name::new_static("end")))
                            .with_annotated_type(UnionType::from_elements(
                                db,
                                [KnownClass::SupportsIndex.to_instance(db), Type::none(db)],
                            ))
                            .with_default_type(Type::none(db)),
                    ]),
                    Some(KnownClass::Bool.to_instance(db)),
                ),
            )
            .into(),

            // TODO: We should probably also check the original return type of the function
            // that was decorated with `@dataclass_transform`, to see if it is consistent with
            // with what we configure here.
            Type::DataclassTransformer(_) => Binding::single(
                self,
                Signature::new(
                    Parameters::new([Parameter::positional_only(Some(Name::new_static("func")))
                        .with_annotated_type(Type::object(db))]),
                    None,
                ),
            )
            .into(),

            Type::FunctionLiteral(function_type) => match function_type.known(db) {
                Some(
                    KnownFunction::IsEquivalentTo
                    | KnownFunction::IsSubtypeOf
                    | KnownFunction::IsAssignableTo
                    | KnownFunction::IsDisjointFrom,
                ) => Binding::single(
                    self,
                    Signature::new(
                        Parameters::new([
                            Parameter::positional_only(Some(Name::new_static("a")))
                                .type_form()
                                .with_annotated_type(Type::any()),
                            Parameter::positional_only(Some(Name::new_static("b")))
                                .type_form()
                                .with_annotated_type(Type::any()),
                        ]),
                        Some(KnownClass::Bool.to_instance(db)),
                    ),
                )
                .into(),

                Some(KnownFunction::IsSingleton | KnownFunction::IsSingleValued) => {
                    Binding::single(
                        self,
                        Signature::new(
                            Parameters::new([Parameter::positional_only(Some(Name::new_static(
                                "a",
                            )))
                            .type_form()
                            .with_annotated_type(Type::any())]),
                            Some(KnownClass::Bool.to_instance(db)),
                        ),
                    )
                    .into()
                }

                Some(KnownFunction::TopMaterialization | KnownFunction::BottomMaterialization) => {
                    Binding::single(
                        self,
                        Signature::new(
                            Parameters::new([Parameter::positional_only(Some(Name::new_static(
                                "type",
                            )))
                            .type_form()
                            .with_annotated_type(Type::any())]),
                            Some(Type::any()),
                        ),
                    )
                    .into()
                }

                Some(KnownFunction::AssertType) => Binding::single(
                    self,
                    Signature::new(
                        Parameters::new([
                            Parameter::positional_only(Some(Name::new_static("value")))
                                .with_annotated_type(Type::any()),
                            Parameter::positional_only(Some(Name::new_static("type")))
                                .type_form()
                                .with_annotated_type(Type::any()),
                        ]),
                        Some(Type::none(db)),
                    ),
                )
                .into(),

                Some(KnownFunction::AssertNever) => {
                    Binding::single(
                        self,
                        Signature::new(
                            Parameters::new([Parameter::positional_only(Some(Name::new_static(
                                "arg",
                            )))
                            // We need to set the type to `Any` here (instead of `Never`),
                            // in order for every `assert_never` call to pass the argument
                            // check. If we set it to `Never`, we'll get invalid-argument-type
                            // errors instead of `type-assertion-failure` errors.
                            .with_annotated_type(Type::any())]),
                            Some(Type::none(db)),
                        ),
                    )
                    .into()
                }

                Some(KnownFunction::Cast) => Binding::single(
                    self,
                    Signature::new(
                        Parameters::new([
                            Parameter::positional_or_keyword(Name::new_static("typ"))
                                .type_form()
                                .with_annotated_type(Type::any()),
                            Parameter::positional_or_keyword(Name::new_static("val"))
                                .with_annotated_type(Type::any()),
                        ]),
                        Some(Type::any()),
                    ),
                )
                .into(),

                Some(KnownFunction::Dataclass) => {
                    CallableBinding::from_overloads(
                        self,
                        [
                            // def dataclass(cls: None, /) -> Callable[[type[_T]], type[_T]]: ...
                            Signature::new(
                                Parameters::new([Parameter::positional_only(Some(
                                    Name::new_static("cls"),
                                ))
                                .with_annotated_type(Type::none(db))]),
                                None,
                            ),
                            // def dataclass(cls: type[_T], /) -> type[_T]: ...
                            Signature::new(
                                Parameters::new([Parameter::positional_only(Some(
                                    Name::new_static("cls"),
                                ))
                                .with_annotated_type(KnownClass::Type.to_instance(db))]),
                                None,
                            ),
                            // TODO: make this overload Python-version-dependent

                            // def dataclass(
                            //     *,
                            //     init: bool = True,
                            //     repr: bool = True,
                            //     eq: bool = True,
                            //     order: bool = False,
                            //     unsafe_hash: bool = False,
                            //     frozen: bool = False,
                            //     match_args: bool = True,
                            //     kw_only: bool = False,
                            //     slots: bool = False,
                            //     weakref_slot: bool = False,
                            // ) -> Callable[[type[_T]], type[_T]]: ...
                            Signature::new(
                                Parameters::new([
                                    Parameter::keyword_only(Name::new_static("init"))
                                        .with_annotated_type(KnownClass::Bool.to_instance(db))
                                        .with_default_type(Type::BooleanLiteral(true)),
                                    Parameter::keyword_only(Name::new_static("repr"))
                                        .with_annotated_type(KnownClass::Bool.to_instance(db))
                                        .with_default_type(Type::BooleanLiteral(true)),
                                    Parameter::keyword_only(Name::new_static("eq"))
                                        .with_annotated_type(KnownClass::Bool.to_instance(db))
                                        .with_default_type(Type::BooleanLiteral(true)),
                                    Parameter::keyword_only(Name::new_static("order"))
                                        .with_annotated_type(KnownClass::Bool.to_instance(db))
                                        .with_default_type(Type::BooleanLiteral(false)),
                                    Parameter::keyword_only(Name::new_static("unsafe_hash"))
                                        .with_annotated_type(KnownClass::Bool.to_instance(db))
                                        .with_default_type(Type::BooleanLiteral(false)),
                                    Parameter::keyword_only(Name::new_static("frozen"))
                                        .with_annotated_type(KnownClass::Bool.to_instance(db))
                                        .with_default_type(Type::BooleanLiteral(false)),
                                    Parameter::keyword_only(Name::new_static("match_args"))
                                        .with_annotated_type(KnownClass::Bool.to_instance(db))
                                        .with_default_type(Type::BooleanLiteral(true)),
                                    Parameter::keyword_only(Name::new_static("kw_only"))
                                        .with_annotated_type(KnownClass::Bool.to_instance(db))
                                        .with_default_type(Type::BooleanLiteral(false)),
                                    Parameter::keyword_only(Name::new_static("slots"))
                                        .with_annotated_type(KnownClass::Bool.to_instance(db))
                                        .with_default_type(Type::BooleanLiteral(false)),
                                    Parameter::keyword_only(Name::new_static("weakref_slot"))
                                        .with_annotated_type(KnownClass::Bool.to_instance(db))
                                        .with_default_type(Type::BooleanLiteral(false)),
                                ]),
                                None,
                            ),
                        ],
                    )
                    .into()
                }

                _ => CallableBinding::from_overloads(
                    self,
                    function_type.signature(db).overloads.iter().cloned(),
                )
                .into(),
            },

            Type::ClassLiteral(class) => match class.known(db) {
                // TODO: Ideally we'd use `try_call_constructor` for all constructor calls.
                // Currently we don't for a few special known types, either because their
                // constructors are defined with overloads, or because we want to special case
                // their return type beyond what typeshed provides (though this support could
                // likely be moved into the `try_call_constructor` path). Once we support
                // overloads, re-evaluate the need for these arms.
                Some(KnownClass::Bool) => {
                    // ```py
                    // class bool(int):
                    //     def __new__(cls, o: object = ..., /) -> Self: ...
                    // ```
                    Binding::single(
                        self,
                        Signature::new(
                            Parameters::new([Parameter::positional_only(Some(Name::new_static(
                                "o",
                            )))
                            .with_annotated_type(Type::any())
                            .with_default_type(Type::BooleanLiteral(false))]),
                            Some(KnownClass::Bool.to_instance(db)),
                        ),
                    )
                    .into()
                }

                Some(KnownClass::Str) => {
                    // ```py
                    // class str(Sequence[str]):
                    //     @overload
                    //     def __new__(cls, object: object = ...) -> Self: ...
                    //     @overload
                    //     def __new__(cls, object: ReadableBuffer, encoding: str = ..., errors: str = ...) -> Self: ...
                    // ```
                    CallableBinding::from_overloads(
                        self,
                        [
                            Signature::new(
                                Parameters::new([Parameter::positional_or_keyword(
                                    Name::new_static("object"),
                                )
                                .with_annotated_type(Type::object(db))
                                .with_default_type(Type::string_literal(db, ""))]),
                                Some(KnownClass::Str.to_instance(db)),
                            ),
                            Signature::new(
                                Parameters::new([
                                    Parameter::positional_or_keyword(Name::new_static("object"))
                                        // TODO: Should be `ReadableBuffer` instead of this union type:
                                        .with_annotated_type(UnionType::from_elements(
                                            db,
                                            [
                                                KnownClass::Bytes.to_instance(db),
                                                KnownClass::Bytearray.to_instance(db),
                                            ],
                                        ))
                                        .with_default_type(Type::bytes_literal(db, b"")),
                                    Parameter::positional_or_keyword(Name::new_static("encoding"))
                                        .with_annotated_type(KnownClass::Str.to_instance(db))
                                        .with_default_type(Type::string_literal(db, "utf-8")),
                                    Parameter::positional_or_keyword(Name::new_static("errors"))
                                        .with_annotated_type(KnownClass::Str.to_instance(db))
                                        .with_default_type(Type::string_literal(db, "strict")),
                                ]),
                                Some(KnownClass::Str.to_instance(db)),
                            ),
                        ],
                    )
                    .into()
                }

                Some(KnownClass::Type) => {
                    let str_instance = KnownClass::Str.to_instance(db);
                    let type_instance = KnownClass::Type.to_instance(db);

                    // ```py
                    // class type:
                    //     @overload
                    //     def __init__(self, o: object, /) -> None: ...
                    //     @overload
                    //     def __init__(self, name: str, bases: tuple[type, ...], dict: dict[str, Any], /, **kwds: Any) -> None: ...
                    // ```
                    CallableBinding::from_overloads(
                        self,
                        [
                            Signature::new(
                                Parameters::new([Parameter::positional_only(Some(
                                    Name::new_static("o"),
                                ))
                                .with_annotated_type(Type::any())]),
                                Some(type_instance),
                            ),
                            Signature::new(
                                Parameters::new([
                                    Parameter::positional_only(Some(Name::new_static("name")))
                                        .with_annotated_type(str_instance),
                                    Parameter::positional_only(Some(Name::new_static("bases")))
                                        .with_annotated_type(TupleType::homogeneous(
                                            db,
                                            type_instance,
                                        )),
                                    Parameter::positional_only(Some(Name::new_static("dict")))
                                        .with_annotated_type(
                                            KnownClass::Dict.to_specialized_instance(
                                                db,
                                                [str_instance, Type::any()],
                                            ),
                                        ),
                                ]),
                                Some(type_instance),
                            ),
                        ],
                    )
                    .into()
                }

                Some(KnownClass::NamedTuple) => {
                    Binding::single(self, Signature::todo("functional `NamedTuple` syntax")).into()
                }

                Some(KnownClass::Object) => {
                    // ```py
                    // class object:
                    //    def __init__(self) -> None: ...
                    //    def __new__(cls) -> Self: ...
                    // ```
                    Binding::single(
                        self,
                        Signature::new(
                            Parameters::empty(),
                            Some(KnownClass::Object.to_instance(db)),
                        ),
                    )
                    .into()
                }

                Some(KnownClass::Enum) => {
                    Binding::single(self, Signature::todo("functional `Enum` syntax")).into()
                }

                Some(KnownClass::Super) => {
                    // ```py
                    // class super:
                    //     @overload
                    //     def __init__(self, t: Any, obj: Any, /) -> None: ...
                    //     @overload
                    //     def __init__(self, t: Any, /) -> None: ...
                    //     @overload
                    //     def __init__(self) -> None: ...
                    // ```
                    CallableBinding::from_overloads(
                        self,
                        [
                            Signature::new(
                                Parameters::new([
                                    Parameter::positional_only(Some(Name::new_static("t")))
                                        .with_annotated_type(Type::any()),
                                    Parameter::positional_only(Some(Name::new_static("obj")))
                                        .with_annotated_type(Type::any()),
                                ]),
                                Some(KnownClass::Super.to_instance(db)),
                            ),
                            Signature::new(
                                Parameters::new([Parameter::positional_only(Some(
                                    Name::new_static("t"),
                                ))
                                .with_annotated_type(Type::any())]),
                                Some(KnownClass::Super.to_instance(db)),
                            ),
                            Signature::new(
                                Parameters::empty(),
                                Some(KnownClass::Super.to_instance(db)),
                            ),
                        ],
                    )
                    .into()
                }

                Some(KnownClass::TypeVar) => {
                    // ```py
                    // class TypeVar:
                    //     def __new__(
                    //         cls,
                    //         name: str,
                    //         *constraints: Any,
                    //         bound: Any | None = None,
                    //         contravariant: bool = False,
                    //         covariant: bool = False,
                    //         infer_variance: bool = False,
                    //         default: Any = ...,
                    //     ) -> Self: ...
                    // ```
                    Binding::single(
                        self,
                        Signature::new(
                            Parameters::new([
                                Parameter::positional_or_keyword(Name::new_static("name"))
                                    .with_annotated_type(Type::LiteralString),
                                Parameter::variadic(Name::new_static("constraints"))
                                    .type_form()
                                    .with_annotated_type(Type::any()),
                                Parameter::keyword_only(Name::new_static("bound"))
                                    .type_form()
                                    .with_annotated_type(UnionType::from_elements(
                                        db,
                                        [Type::any(), Type::none(db)],
                                    ))
                                    .with_default_type(Type::none(db)),
                                Parameter::keyword_only(Name::new_static("default"))
                                    .type_form()
                                    .with_annotated_type(Type::any())
                                    .with_default_type(KnownClass::NoneType.to_instance(db)),
                                Parameter::keyword_only(Name::new_static("contravariant"))
                                    .with_annotated_type(KnownClass::Bool.to_instance(db))
                                    .with_default_type(Type::BooleanLiteral(false)),
                                Parameter::keyword_only(Name::new_static("covariant"))
                                    .with_annotated_type(KnownClass::Bool.to_instance(db))
                                    .with_default_type(Type::BooleanLiteral(false)),
                                Parameter::keyword_only(Name::new_static("infer_variance"))
                                    .with_annotated_type(KnownClass::Bool.to_instance(db))
                                    .with_default_type(Type::BooleanLiteral(false)),
                            ]),
                            Some(KnownClass::TypeVar.to_instance(db)),
                        ),
                    )
                    .into()
                }

                Some(KnownClass::TypeAliasType) => {
                    // ```py
                    // def __new__(
                    //     cls,
                    //     name: str,
                    //     value: Any,
                    //     *,
                    //     type_params: tuple[TypeVar | ParamSpec | TypeVarTuple, ...] = ()
                    // ) -> Self: ...
                    // ```
                    Binding::single(
                        self,
                        Signature::new(
                            Parameters::new([
                                Parameter::positional_or_keyword(Name::new_static("name"))
                                    .with_annotated_type(KnownClass::Str.to_instance(db)),
                                Parameter::positional_or_keyword(Name::new_static("value"))
                                    .with_annotated_type(Type::any())
                                    .type_form(),
                                Parameter::keyword_only(Name::new_static("type_params"))
                                    .with_annotated_type(TupleType::homogeneous(
                                        db,
                                        UnionType::from_elements(
                                            db,
                                            [
                                                KnownClass::TypeVar.to_instance(db),
                                                KnownClass::ParamSpec.to_instance(db),
                                                KnownClass::TypeVarTuple.to_instance(db),
                                            ],
                                        ),
                                    ))
                                    .with_default_type(TupleType::empty(db)),
                            ]),
                            None,
                        ),
                    )
                    .into()
                }

                Some(KnownClass::Property) => {
                    let getter_signature = Signature::new(
                        Parameters::new([
                            Parameter::positional_only(None).with_annotated_type(Type::any())
                        ]),
                        Some(Type::any()),
                    );
                    let setter_signature = Signature::new(
                        Parameters::new([
                            Parameter::positional_only(None).with_annotated_type(Type::any()),
                            Parameter::positional_only(None).with_annotated_type(Type::any()),
                        ]),
                        Some(Type::none(db)),
                    );
                    let deleter_signature = Signature::new(
                        Parameters::new([
                            Parameter::positional_only(None).with_annotated_type(Type::any())
                        ]),
                        Some(Type::any()),
                    );

                    Binding::single(
                        self,
                        Signature::new(
                            Parameters::new([
                                Parameter::positional_or_keyword(Name::new_static("fget"))
                                    .with_annotated_type(UnionType::from_elements(
                                        db,
                                        [
                                            CallableType::single(db, getter_signature),
                                            Type::none(db),
                                        ],
                                    ))
                                    .with_default_type(Type::none(db)),
                                Parameter::positional_or_keyword(Name::new_static("fset"))
                                    .with_annotated_type(UnionType::from_elements(
                                        db,
                                        [
                                            CallableType::single(db, setter_signature),
                                            Type::none(db),
                                        ],
                                    ))
                                    .with_default_type(Type::none(db)),
                                Parameter::positional_or_keyword(Name::new_static("fdel"))
                                    .with_annotated_type(UnionType::from_elements(
                                        db,
                                        [
                                            CallableType::single(db, deleter_signature),
                                            Type::none(db),
                                        ],
                                    ))
                                    .with_default_type(Type::none(db)),
                                Parameter::positional_or_keyword(Name::new_static("doc"))
                                    .with_annotated_type(UnionType::from_elements(
                                        db,
                                        [KnownClass::Str.to_instance(db), Type::none(db)],
                                    ))
                                    .with_default_type(Type::none(db)),
                            ]),
                            None,
                        ),
                    )
                    .into()
                }

                Some(KnownClass::Tuple) => {
                    let object = Type::object(db);

                    // ```py
                    // class tuple:
                    //     @overload
                    //     def __new__(cls) -> tuple[()]: ...
                    //     @overload
                    //     def __new__(cls, iterable: Iterable[object]) -> tuple[object, ...]: ...
                    // ```
                    CallableBinding::from_overloads(
                        self,
                        [
                            Signature::new(Parameters::empty(), Some(TupleType::empty(db))),
                            Signature::new(
                                Parameters::new([Parameter::positional_only(Some(
                                    Name::new_static("iterable"),
                                ))
                                .with_annotated_type(
                                    KnownClass::Iterable.to_specialized_instance(db, [object]),
                                )]),
                                Some(TupleType::homogeneous(db, object)),
                            ),
                        ],
                    )
                    .into()
                }

                // Most class literal constructor calls are handled by `try_call_constructor` and
                // not via getting the signature here. This signature can still be used in some
                // cases (e.g. evaluating callable subtyping). TODO improve this definition
                // (intersection of `__new__` and `__init__` signatures? and respect metaclass
                // `__call__`).
                _ => Binding::single(
                    self,
                    Signature::new_generic(
                        class.generic_context(db),
                        Parameters::gradual_form(),
                        self.to_instance(db),
                    ),
                )
                .into(),
            },

            Type::SpecialForm(SpecialFormType::TypedDict) => {
                Binding::single(
                    self,
                    Signature::new(
                        Parameters::new([
                            Parameter::positional_only(Some(Name::new_static("typename")))
                                .with_annotated_type(KnownClass::Str.to_instance(db)),
                            Parameter::positional_only(Some(Name::new_static("fields")))
                                .with_annotated_type(KnownClass::Dict.to_instance(db))
                                .with_default_type(Type::any()),
                            Parameter::keyword_only(Name::new_static("total"))
                                .with_annotated_type(KnownClass::Bool.to_instance(db))
                                .with_default_type(Type::BooleanLiteral(true)),
                            // Future compatibility, in case new keyword arguments will be added:
                            Parameter::keyword_variadic(Name::new_static("kwargs"))
                                .with_annotated_type(Type::any()),
                        ]),
                        None,
                    ),
                )
                .into()
            }

            Type::GenericAlias(alias) => {
                let instantiated = Type::instance(db, ClassType::from(alias));

                let parameters = if alias.origin(db).is_known(db, KnownClass::Tuple) {
                    // ```py
                    // class tuple:
                    //     @overload
                    //     def __new__(cls: type[tuple[()]], iterable: tuple[()] = ()) -> tuple[()]: ...
                    //     @overload
                    //     def __new__[T](cls: type[tuple[T, ...]], iterable: tuple[T, ...]) -> tuple[T, ...]: ...
                    // ```
                    let spec = alias.specialization(db).tuple(db);
                    let mut parameter =
                        Parameter::positional_only(Some(Name::new_static("iterable")))
                            .with_annotated_type(instantiated);
                    if matches!(spec.len().maximum(), Some(0)) {
                        parameter = parameter.with_default_type(TupleType::empty(db));
                    }
                    Parameters::new([parameter])
                } else {
                    Parameters::gradual_form()
                };
                // TODO annotated return type on `__new__` or metaclass `__call__`
                // TODO check call vs signatures of `__new__` and/or `__init__`
                Binding::single(self, Signature::new(parameters, Some(instantiated))).into()
            }

            Type::SubclassOf(subclass_of_type) => match subclass_of_type.subclass_of() {
                SubclassOfInner::Dynamic(dynamic_type) => Type::Dynamic(dynamic_type).bindings(db),

                // Most type[] constructor calls are handled by `try_call_constructor` and not via
                // getting the signature here. This signature can still be used in some cases (e.g.
                // evaluating callable subtyping). TODO improve this definition (intersection of
                // `__new__` and `__init__` signatures? and respect metaclass `__call__`).
                SubclassOfInner::Class(class) => Type::from(class).bindings(db),
            },

            Type::NominalInstance(_) | Type::ProtocolInstance(_) => {
                // Note that for objects that have a (possibly not callable!) `__call__` attribute,
                // we will get the signature of the `__call__` attribute, but will pass in the type
                // of the original object as the "callable type". That ensures that we get errors
                // like "`X` is not callable" instead of "`<type of illegal '__call__'>` is not
                // callable".
                match self
                    .member_lookup_with_policy(
                        db,
                        Name::new_static("__call__"),
                        MemberLookupPolicy::NO_INSTANCE_FALLBACK,
                    )
                    .place
                {
                    Place::Type(dunder_callable, boundness) => {
                        let mut bindings = dunder_callable.bindings(db);
                        bindings.replace_callable_type(dunder_callable, self);
                        if boundness == Boundness::PossiblyUnbound {
                            bindings.set_dunder_call_is_possibly_unbound();
                        }
                        bindings
                    }
                    Place::Unbound => CallableBinding::not_callable(self).into(),
                }
            }

            // Dynamic types are callable, and the return type is the same dynamic type. Similarly,
            // `Never` is always callable and returns `Never`.
            Type::Dynamic(_) | Type::Never => {
                Binding::single(self, Signature::dynamic(self)).into()
            }

            // Note that this correctly returns `None` if none of the union elements are callable.
            Type::Union(union) => Bindings::from_union(
                self,
                union
                    .elements(db)
                    .iter()
                    .map(|element| element.bindings(db)),
            ),

            Type::Intersection(_) => {
                Binding::single(self, Signature::todo("Type::Intersection.call()")).into()
            }

            // TODO: these are actually callable
            Type::MethodWrapper(_) | Type::DataclassDecorator(_) => {
                CallableBinding::not_callable(self).into()
            }

            // TODO: some `SpecialForm`s are callable (e.g. TypedDicts)
            Type::SpecialForm(_) => CallableBinding::not_callable(self).into(),

            Type::PropertyInstance(_)
            | Type::KnownInstance(_)
            | Type::AlwaysFalsy
            | Type::AlwaysTruthy
            | Type::IntLiteral(_)
            | Type::StringLiteral(_)
            | Type::BytesLiteral(_)
            | Type::BooleanLiteral(_)
            | Type::LiteralString
            | Type::Tuple(_)
            | Type::BoundSuper(_)
            | Type::ModuleLiteral(_)
            | Type::TypeIs(_) => CallableBinding::not_callable(self).into(),
        }
    }

    /// Calls `self`. Returns a [`CallError`] if `self` is (always or possibly) not callable, or if
    /// the arguments are not compatible with the formal parameters.
    ///
    /// You get back a [`Bindings`] for both successful and unsuccessful calls.
    /// It contains information about which formal parameters each argument was matched to,
    /// and about any errors matching arguments and parameters.
    fn try_call(
        self,
        db: &'db dyn Db,
        argument_types: &CallArguments<'_, 'db>,
    ) -> Result<Bindings<'db>, CallError<'db>> {
        self.bindings(db)
            .match_parameters(argument_types)
            .check_types(db, argument_types)
    }

    /// Look up a dunder method on the meta-type of `self` and call it.
    ///
    /// Returns an `Err` if the dunder method can't be called,
    /// or the given arguments are not valid.
    fn try_call_dunder(
        self,
        db: &'db dyn Db,
        name: &str,
        mut argument_types: CallArguments<'_, 'db>,
    ) -> Result<Bindings<'db>, CallDunderError<'db>> {
        self.try_call_dunder_with_policy(
            db,
            name,
            &mut argument_types,
            MemberLookupPolicy::default(),
        )
    }

    /// Same as `try_call_dunder`, but allows specifying a policy for the member lookup. In
    /// particular, this allows to specify `MemberLookupPolicy::MRO_NO_OBJECT_FALLBACK` to avoid
    /// looking up dunder methods on `object`, which is needed for functions like `__init__`,
    /// `__new__`, or `__setattr__`.
    ///
    /// Note that `NO_INSTANCE_FALLBACK` is always added to the policy, since implicit calls to
    /// dunder methods never access instance members.
    fn try_call_dunder_with_policy(
        self,
        db: &'db dyn Db,
        name: &str,
        argument_types: &mut CallArguments<'_, 'db>,
        policy: MemberLookupPolicy,
    ) -> Result<Bindings<'db>, CallDunderError<'db>> {
        // Implicit calls to dunder methods never access instance members, so we pass
        // `NO_INSTANCE_FALLBACK` here in addition to other policies:
        match self
            .member_lookup_with_policy(
                db,
                name.into(),
                policy | MemberLookupPolicy::NO_INSTANCE_FALLBACK,
            )
            .place
        {
            Place::Type(dunder_callable, boundness) => {
                let bindings = dunder_callable
                    .bindings(db)
                    .match_parameters(argument_types)
                    .check_types(db, argument_types)?;
                if boundness == Boundness::PossiblyUnbound {
                    return Err(CallDunderError::PossiblyUnbound(Box::new(bindings)));
                }
                Ok(bindings)
            }
            Place::Unbound => Err(CallDunderError::MethodNotAvailable),
        }
    }

    /// Returns the element type when iterating over `self`.
    ///
    /// This method should only be used outside of type checking because it omits any errors.
    /// For type checking, use [`try_iterate`](Self::try_iterate) instead.
    fn iterate(self, db: &'db dyn Db) -> Type<'db> {
        self.try_iterate(db)
            .unwrap_or_else(|err| err.fallback_element_type(db))
    }

    /// Given the type of an object that is iterated over in some way,
    /// return the type of objects that are yielded by that iteration.
    ///
    /// E.g., for the following loop, given the type of `x`, infer the type of `y`:
    /// ```python
    /// for y in x:
    ///     pass
    /// ```
    fn try_iterate(self, db: &'db dyn Db) -> Result<Type<'db>, IterationError<'db>> {
        if let Type::Tuple(tuple_type) = self {
            return Ok(UnionType::from_elements(
                db,
                tuple_type.tuple(db).all_elements(),
            ));
        }

        if let Type::GenericAlias(alias) = self {
            if alias.origin(db).is_known(db, KnownClass::Tuple) {
                return Ok(todo_type!("*tuple[] annotations"));
            }
        }

        let try_call_dunder_getitem = || {
            self.try_call_dunder(
                db,
                "__getitem__",
                CallArguments::positional([KnownClass::Int.to_instance(db)]),
            )
            .map(|dunder_getitem_outcome| dunder_getitem_outcome.return_type(db))
        };

        let try_call_dunder_next_on_iterator = |iterator: Type<'db>| {
            iterator
                .try_call_dunder(db, "__next__", CallArguments::none())
                .map(|dunder_next_outcome| dunder_next_outcome.return_type(db))
        };

        let dunder_iter_result = self
            .try_call_dunder(db, "__iter__", CallArguments::none())
            .map(|dunder_iter_outcome| dunder_iter_outcome.return_type(db));

        match dunder_iter_result {
            Ok(iterator) => {
                // `__iter__` is definitely bound and calling it succeeds.
                // See what calling `__next__` on the object returned by `__iter__` gives us...
                try_call_dunder_next_on_iterator(iterator).map_err(|dunder_next_error| {
                    IterationError::IterReturnsInvalidIterator {
                        iterator,
                        dunder_next_error,
                    }
                })
            }

            // `__iter__` is possibly unbound...
            Err(CallDunderError::PossiblyUnbound(dunder_iter_outcome)) => {
                let iterator = dunder_iter_outcome.return_type(db);

                match try_call_dunder_next_on_iterator(iterator) {
                    Ok(dunder_next_return) => {
                        try_call_dunder_getitem()
                            .map(|dunder_getitem_return_type| {
                                // If `__iter__` is possibly unbound,
                                // but it returns an object that has a bound and valid `__next__` method,
                                // *and* the object has a bound and valid `__getitem__` method,
                                // we infer a union of the type returned by the `__next__` method
                                // and the type returned by the `__getitem__` method.
                                //
                                // No diagnostic is emitted; iteration will always succeed!
                                UnionType::from_elements(
                                    db,
                                    [dunder_next_return, dunder_getitem_return_type],
                                )
                            })
                            .map_err(|dunder_getitem_error| {
                                IterationError::PossiblyUnboundIterAndGetitemError {
                                    dunder_next_return,
                                    dunder_getitem_error,
                                }
                            })
                    }

                    Err(dunder_next_error) => Err(IterationError::IterReturnsInvalidIterator {
                        iterator,
                        dunder_next_error,
                    }),
                }
            }

            // `__iter__` is definitely bound but it can't be called with the expected arguments
            Err(CallDunderError::CallError(kind, bindings)) => {
                Err(IterationError::IterCallError(kind, bindings))
            }

            // There's no `__iter__` method. Try `__getitem__` instead...
            Err(CallDunderError::MethodNotAvailable) => {
                try_call_dunder_getitem().map_err(|dunder_getitem_error| {
                    IterationError::UnboundIterAndGetitemError {
                        dunder_getitem_error,
                    }
                })
            }
        }
    }

    /// Returns the type bound from a context manager with type `self`.
    ///
    /// This method should only be used outside of type checking because it omits any errors.
    /// For type checking, use [`try_enter`](Self::try_enter) instead.
    fn enter(self, db: &'db dyn Db) -> Type<'db> {
        self.try_enter(db)
            .unwrap_or_else(|err| err.fallback_enter_type(db))
    }

    /// Given the type of an object that is used as a context manager (i.e. in a `with` statement),
    /// return the return type of its `__enter__` method, which is bound to any potential targets.
    ///
    /// E.g., for the following `with` statement, given the type of `x`, infer the type of `y`:
    /// ```python
    /// with x as y:
    ///     pass
    /// ```
    fn try_enter(self, db: &'db dyn Db) -> Result<Type<'db>, ContextManagerError<'db>> {
        let enter = self.try_call_dunder(db, "__enter__", CallArguments::none());
        let exit = self.try_call_dunder(
            db,
            "__exit__",
            CallArguments::positional([Type::none(db), Type::none(db), Type::none(db)]),
        );

        // TODO: Make use of Protocols when we support it (the manager be assignable to `contextlib.AbstractContextManager`).
        match (enter, exit) {
            (Ok(enter), Ok(_)) => Ok(enter.return_type(db)),
            (Ok(enter), Err(exit_error)) => Err(ContextManagerError::Exit {
                enter_return_type: enter.return_type(db),
                exit_error,
            }),
            // TODO: Use the `exit_ty` to determine if any raised exception is suppressed.
            (Err(enter_error), Ok(_)) => Err(ContextManagerError::Enter(enter_error)),
            (Err(enter_error), Err(exit_error)) => Err(ContextManagerError::EnterAndExit {
                enter_error,
                exit_error,
            }),
        }
    }

    /// Given a class literal or non-dynamic SubclassOf type, try calling it (creating an instance)
    /// and return the resulting instance type.
    ///
    /// Models `type.__call__` behavior.
    /// TODO: model metaclass `__call__`.
    ///
    /// E.g., for the following code, infer the type of `Foo()`:
    /// ```python
    /// class Foo:
    ///     pass
    ///
    /// Foo()
    /// ```
    fn try_call_constructor(
        self,
        db: &'db dyn Db,
        argument_types: CallArguments<'_, 'db>,
    ) -> Result<Type<'db>, ConstructorCallError<'db>> {
        debug_assert!(matches!(
            self,
            Type::ClassLiteral(_) | Type::GenericAlias(_) | Type::SubclassOf(_)
        ));

        // If we are trying to construct a non-specialized generic class, we should use the
        // constructor parameters to try to infer the class specialization. To do this, we need to
        // tweak our member lookup logic a bit. Normally, when looking up a class or instance
        // member, we first apply the class's default specialization, and apply that specialization
        // to the type of the member. To infer a specialization from the argument types, we need to
        // have the class's typevars still in the method signature when we attempt to call it. To
        // do this, we instead use the _identity_ specialization, which maps each of the class's
        // generic typevars to itself.
        let (generic_origin, generic_context, self_type) =
            match self {
                Type::ClassLiteral(class) => match class.generic_context(db) {
                    Some(generic_context) => (
                        Some(class),
                        Some(generic_context),
                        Type::from(class.apply_specialization(db, |_| {
                            generic_context.identity_specialization(db)
                        })),
                    ),
                    _ => (None, None, self),
                },
                _ => (None, None, self),
            };

        // As of now we do not model custom `__call__` on meta-classes, so the code below
        // only deals with interplay between `__new__` and `__init__` methods.
        // The logic is roughly as follows:
        // 1. If `__new__` is defined anywhere in the MRO (except for `object`, since it is always
        //    present), we call it and analyze outcome. We then analyze `__init__` call, but only
        //    if it is defined somewhere except object. This is because `object.__init__`
        //    allows arbitrary arguments if and only if `__new__` is defined, but typeshed
        //    defines `__init__` for `object` with no arguments.
        // 2. If `__new__` is not found, we call `__init__`. Here, we allow it to fallback all
        //    the way to `object` (single `self` argument call). This time it is correct to
        //    fallback to `object.__init__`, since it will indeed check that no arguments are
        //    passed.
        //
        // Note that we currently ignore `__new__` return type, since we do not yet support `Self`
        // and most builtin classes use it as return type annotation. We always return the instance
        // type.

        // Lookup `__new__` method in the MRO up to, but not including, `object`. Also, we must
        // avoid `__new__` on `type` since per descriptor protocol, if `__new__` is not defined on
        // a class, metaclass attribute would take precedence. But by avoiding `__new__` on
        // `object` we would inadvertently unhide `__new__` on `type`, which is not what we want.
        // An alternative might be to not skip `object.__new__` but instead mark it such that it's
        // easy to check if that's the one we found?
        // Note that `__new__` is a static method, so we must inject the `cls` argument.
        let new_method = self_type.lookup_dunder_new(db, ());
        let new_call_outcome = new_method.and_then(|new_method| {
            match new_method.place.try_call_dunder_get(db, self_type) {
                Place::Type(new_method, boundness) => {
                    let result =
                        new_method.try_call(db, argument_types.with_self(Some(self_type)).as_ref());
                    if boundness == Boundness::PossiblyUnbound {
                        Some(Err(DunderNewCallError::PossiblyUnbound(result.err())))
                    } else {
                        Some(result.map_err(DunderNewCallError::CallError))
                    }
                }
                Place::Unbound => None,
            }
        });

        // Construct an instance type that we can use to look up the `__init__` instance method.
        // This performs the same logic as `Type::to_instance`, except for generic class literals.
        // TODO: we should use the actual return type of `__new__` to determine the instance type
        let init_ty = self_type
            .to_instance(db)
            .expect("type should be convertible to instance type");

        let init_call_outcome = if new_call_outcome.is_none()
            || !init_ty
                .member_lookup_with_policy(
                    db,
                    "__init__".into(),
                    MemberLookupPolicy::NO_INSTANCE_FALLBACK
                        | MemberLookupPolicy::MRO_NO_OBJECT_FALLBACK,
                )
                .place
                .is_unbound()
        {
            Some(init_ty.try_call_dunder(db, "__init__", argument_types))
        } else {
            None
        };

        // Note that we use `self` here, not `self_type`, so that if constructor argument inference
        // fails, we fail back to the default specialization.
        let instance_ty = self
            .to_instance(db)
            .expect("type should be convertible to instance type");

        match (generic_origin, new_call_outcome, init_call_outcome) {
            // All calls are successful or not called at all
            (
                Some(generic_origin),
                new_call_outcome @ (None | Some(Ok(_))),
                init_call_outcome @ (None | Some(Ok(_))),
            ) => {
                fn combine_specializations<'db>(
                    db: &'db dyn Db,
                    s1: Option<Specialization<'db>>,
                    s2: Option<Specialization<'db>>,
                ) -> Option<Specialization<'db>> {
                    match (s1, s2) {
                        (None, None) => None,
                        (Some(s), None) | (None, Some(s)) => Some(s),
                        (Some(s1), Some(s2)) => Some(s1.combine(db, s2)),
                    }
                }

                let new_specialization = new_call_outcome
                    .and_then(Result::ok)
                    .as_ref()
                    .and_then(Bindings::single_element)
                    .into_iter()
                    .flat_map(CallableBinding::matching_overloads)
                    .next()
                    .and_then(|(_, binding)| binding.inherited_specialization())
                    .filter(|specialization| {
                        Some(specialization.generic_context(db)) == generic_context
                    });
                let init_specialization = init_call_outcome
                    .and_then(Result::ok)
                    .as_ref()
                    .and_then(Bindings::single_element)
                    .into_iter()
                    .flat_map(CallableBinding::matching_overloads)
                    .next()
                    .and_then(|(_, binding)| binding.inherited_specialization())
                    .filter(|specialization| {
                        Some(specialization.generic_context(db)) == generic_context
                    });
                let specialization =
                    combine_specializations(db, new_specialization, init_specialization);
                let specialized = specialization
                    .map(|specialization| {
                        Type::instance(
                            db,
                            generic_origin.apply_specialization(db, |_| specialization),
                        )
                    })
                    .unwrap_or(instance_ty);
                Ok(specialized)
            }

            (None, None | Some(Ok(_)), None | Some(Ok(_))) => Ok(instance_ty),

            (_, None | Some(Ok(_)), Some(Err(error))) => {
                // no custom `__new__` or it was called and succeeded, but `__init__` failed.
                Err(ConstructorCallError::Init(instance_ty, error))
            }
            (_, Some(Err(error)), None | Some(Ok(_))) => {
                // custom `__new__` was called and failed, but init is ok
                Err(ConstructorCallError::New(instance_ty, error))
            }
            (_, Some(Err(new_error)), Some(Err(init_error))) => {
                // custom `__new__` was called and failed, and `__init__` is also not ok
                Err(ConstructorCallError::NewAndInit(
                    instance_ty,
                    new_error,
                    init_error,
                ))
            }
        }
    }

    #[must_use]
    pub fn to_instance(&self, db: &'db dyn Db) -> Option<Type<'db>> {
        match self {
            Type::Dynamic(_) | Type::Never => Some(*self),
            Type::ClassLiteral(class) => Some(Type::instance(db, class.default_specialization(db))),
            Type::GenericAlias(alias) => Some(Type::instance(db, ClassType::from(*alias))),
            Type::SubclassOf(subclass_of_ty) => Some(subclass_of_ty.to_instance(db)),
            Type::Union(union) => union.to_instance(db),
            // If there is no bound or constraints on a typevar `T`, `T: object` implicitly, which
            // has no instance type. Otherwise, synthesize a typevar with bound or constraints
            // mapped through `to_instance`.
            Type::TypeVar(typevar) => {
                let bound_or_constraints = match typevar.bound_or_constraints(db)? {
                    TypeVarBoundOrConstraints::UpperBound(upper_bound) => {
                        TypeVarBoundOrConstraints::UpperBound(upper_bound.to_instance(db)?)
                    }
                    TypeVarBoundOrConstraints::Constraints(constraints) => {
                        TypeVarBoundOrConstraints::Constraints(
                            constraints.to_instance(db)?.into_union()?,
                        )
                    }
                };
                Some(Type::TypeVar(TypeVarInstance::new(
                    db,
                    Name::new(format!("{}'instance", typevar.name(db))),
                    None,
                    Some(bound_or_constraints),
                    typevar.variance(db),
                    None,
                    typevar.kind(db),
                )))
            }
            Type::Intersection(_) => Some(todo_type!("Type::Intersection.to_instance")),
            Type::BooleanLiteral(_)
            | Type::BytesLiteral(_)
            | Type::FunctionLiteral(_)
            | Type::Callable(..)
            | Type::MethodWrapper(_)
            | Type::BoundMethod(_)
            | Type::WrapperDescriptor(_)
            | Type::DataclassDecorator(_)
            | Type::DataclassTransformer(_)
            | Type::NominalInstance(_)
            | Type::ProtocolInstance(_)
            | Type::SpecialForm(_)
            | Type::KnownInstance(_)
            | Type::PropertyInstance(_)
            | Type::ModuleLiteral(_)
            | Type::IntLiteral(_)
            | Type::StringLiteral(_)
            | Type::Tuple(_)
            | Type::LiteralString
            | Type::BoundSuper(_)
            | Type::AlwaysTruthy
            | Type::AlwaysFalsy
            | Type::TypeIs(_) => None,
        }
    }

    /// If we see a value of this type used as a type expression, what type does it name?
    ///
    /// For example, the builtin `int` as a value expression is of type
    /// `Type::ClassLiteral(builtins.int)`, that is, it is the `int` class itself. As a type
    /// expression, it names the type `Type::NominalInstance(builtins.int)`, that is, all objects whose
    /// `__class__` is `int`.
    ///
    /// The `scope_id` argument must always be a scope from the file we are currently inferring, so
    /// as to avoid cross-module AST dependency.
    pub(crate) fn in_type_expression(
        &self,
        db: &'db dyn Db,
        scope_id: ScopeId<'db>,
    ) -> Result<Type<'db>, InvalidTypeExpressionError<'db>> {
        match self {
            // Special cases for `float` and `complex`
            // https://typing.python.org/en/latest/spec/special-types.html#special-cases-for-float-and-complex
            Type::ClassLiteral(class) => {
                let ty = match class.known(db) {
                    Some(KnownClass::Any) => Type::any(),
                    Some(KnownClass::Complex) => UnionType::from_elements(
                        db,
                        [
                            KnownClass::Int.to_instance(db),
                            KnownClass::Float.to_instance(db),
                            KnownClass::Complex.to_instance(db),
                        ],
                    ),
                    Some(KnownClass::Float) => UnionType::from_elements(
                        db,
                        [
                            KnownClass::Int.to_instance(db),
                            KnownClass::Float.to_instance(db),
                        ],
                    ),
                    _ => Type::instance(db, class.default_specialization(db)),
                };
                Ok(ty)
            }
            Type::GenericAlias(alias) => Ok(Type::instance(db, ClassType::from(*alias))),

            Type::SubclassOf(_)
            | Type::BooleanLiteral(_)
            | Type::BytesLiteral(_)
            | Type::AlwaysTruthy
            | Type::AlwaysFalsy
            | Type::IntLiteral(_)
            | Type::LiteralString
            | Type::ModuleLiteral(_)
            | Type::StringLiteral(_)
            | Type::Tuple(_)
            | Type::TypeVar(_)
            | Type::Callable(_)
            | Type::BoundMethod(_)
            | Type::WrapperDescriptor(_)
            | Type::MethodWrapper(_)
            | Type::DataclassDecorator(_)
            | Type::DataclassTransformer(_)
            | Type::Never
            | Type::FunctionLiteral(_)
            | Type::BoundSuper(_)
            | Type::ProtocolInstance(_)
            | Type::PropertyInstance(_)
            | Type::TypeIs(_) => Err(InvalidTypeExpressionError {
                invalid_expressions: smallvec::smallvec![InvalidTypeExpression::InvalidType(
                    *self, scope_id
                )],
                fallback_type: Type::unknown(),
            }),

            Type::KnownInstance(known_instance) => match known_instance {
                KnownInstanceType::TypeAliasType(alias) => Ok(alias.value_type(db)),
                KnownInstanceType::TypeVar(typevar) => Ok(Type::TypeVar(*typevar)),
                KnownInstanceType::SubscriptedProtocol(_) => Err(InvalidTypeExpressionError {
                    invalid_expressions: smallvec::smallvec![InvalidTypeExpression::Protocol],
                    fallback_type: Type::unknown(),
                }),
                KnownInstanceType::SubscriptedGeneric(_) => Err(InvalidTypeExpressionError {
                    invalid_expressions: smallvec::smallvec![InvalidTypeExpression::Generic],
                    fallback_type: Type::unknown(),
                }),
            },

            Type::SpecialForm(special_form) => match special_form {
                SpecialFormType::Never | SpecialFormType::NoReturn => Ok(Type::Never),
                SpecialFormType::LiteralString => Ok(Type::LiteralString),
                SpecialFormType::Unknown => Ok(Type::unknown()),
                SpecialFormType::AlwaysTruthy => Ok(Type::AlwaysTruthy),
                SpecialFormType::AlwaysFalsy => Ok(Type::AlwaysFalsy),

                // We treat `typing.Type` exactly the same as `builtins.type`:
                SpecialFormType::Type => Ok(KnownClass::Type.to_instance(db)),
                SpecialFormType::Tuple => Ok(TupleType::homogeneous(db, Type::unknown())),

                // Legacy `typing` aliases
                SpecialFormType::List => Ok(KnownClass::List.to_instance(db)),
                SpecialFormType::Dict => Ok(KnownClass::Dict.to_instance(db)),
                SpecialFormType::Set => Ok(KnownClass::Set.to_instance(db)),
                SpecialFormType::FrozenSet => Ok(KnownClass::FrozenSet.to_instance(db)),
                SpecialFormType::ChainMap => Ok(KnownClass::ChainMap.to_instance(db)),
                SpecialFormType::Counter => Ok(KnownClass::Counter.to_instance(db)),
                SpecialFormType::DefaultDict => Ok(KnownClass::DefaultDict.to_instance(db)),
                SpecialFormType::Deque => Ok(KnownClass::Deque.to_instance(db)),
                SpecialFormType::OrderedDict => Ok(KnownClass::OrderedDict.to_instance(db)),

                // TODO: Use an opt-in rule for a bare `Callable`
                SpecialFormType::Callable => Ok(CallableType::unknown(db)),

                SpecialFormType::TypingSelf => {
                    let module = parsed_module(db, scope_id.file(db)).load(db);
                    let index = semantic_index(db, scope_id.file(db));
                    let Some(class) = nearest_enclosing_class(db, index, scope_id, &module) else {
                        return Err(InvalidTypeExpressionError {
                            fallback_type: Type::unknown(),
                            invalid_expressions: smallvec::smallvec![
                                InvalidTypeExpression::InvalidType(*self, scope_id)
                            ],
                        });
                    };
                    let instance = Type::ClassLiteral(class).to_instance(db).expect(
                        "nearest_enclosing_class must return type that can be instantiated",
                    );
                    Ok(Type::TypeVar(TypeVarInstance::new(
                        db,
                        ast::name::Name::new_static("Self"),
                        Some(class.definition(db)),
                        Some(TypeVarBoundOrConstraints::UpperBound(instance)),
                        TypeVarVariance::Invariant,
                        None,
                        TypeVarKind::Legacy,
                    )))
                }
                SpecialFormType::TypeAlias => Ok(Type::Dynamic(DynamicType::TodoTypeAlias)),
                SpecialFormType::TypedDict => Ok(todo_type!("Support for `typing.TypedDict`")),

                SpecialFormType::Literal
                | SpecialFormType::Union
                | SpecialFormType::Intersection => Err(InvalidTypeExpressionError {
                    invalid_expressions: smallvec::smallvec![
                        InvalidTypeExpression::RequiresArguments(*self)
                    ],
                    fallback_type: Type::unknown(),
                }),

                SpecialFormType::Protocol => Err(InvalidTypeExpressionError {
                    invalid_expressions: smallvec::smallvec![InvalidTypeExpression::Protocol],
                    fallback_type: Type::unknown(),
                }),
                SpecialFormType::Generic => Err(InvalidTypeExpressionError {
                    invalid_expressions: smallvec::smallvec![InvalidTypeExpression::Generic],
                    fallback_type: Type::unknown(),
                }),

                SpecialFormType::Optional
                | SpecialFormType::Not
                | SpecialFormType::TypeOf
                | SpecialFormType::TypeIs
                | SpecialFormType::TypeGuard
                | SpecialFormType::Unpack
                | SpecialFormType::CallableTypeOf => Err(InvalidTypeExpressionError {
                    invalid_expressions: smallvec::smallvec![
                        InvalidTypeExpression::RequiresOneArgument(*self)
                    ],
                    fallback_type: Type::unknown(),
                }),

                SpecialFormType::Annotated | SpecialFormType::Concatenate => {
                    Err(InvalidTypeExpressionError {
                        invalid_expressions: smallvec::smallvec![
                            InvalidTypeExpression::RequiresTwoArguments(*self)
                        ],
                        fallback_type: Type::unknown(),
                    })
                }

                SpecialFormType::ClassVar | SpecialFormType::Final => {
                    Err(InvalidTypeExpressionError {
                        invalid_expressions: smallvec::smallvec![
                            InvalidTypeExpression::TypeQualifier(*special_form)
                        ],
                        fallback_type: Type::unknown(),
                    })
                }

                SpecialFormType::ReadOnly
                | SpecialFormType::NotRequired
                | SpecialFormType::Required => Err(InvalidTypeExpressionError {
                    invalid_expressions: smallvec::smallvec![
                        InvalidTypeExpression::TypeQualifierRequiresOneArgument(*special_form)
                    ],
                    fallback_type: Type::unknown(),
                }),
            },

            Type::Union(union) => {
                let mut builder = UnionBuilder::new(db);
                let mut invalid_expressions = smallvec::SmallVec::default();
                for element in union.elements(db) {
                    match element.in_type_expression(db, scope_id) {
                        Ok(type_expr) => builder = builder.add(type_expr),
                        Err(InvalidTypeExpressionError {
                            fallback_type,
                            invalid_expressions: new_invalid_expressions,
                        }) => {
                            invalid_expressions.extend(new_invalid_expressions);
                            builder = builder.add(fallback_type);
                        }
                    }
                }
                if invalid_expressions.is_empty() {
                    Ok(builder.build())
                } else {
                    Err(InvalidTypeExpressionError {
                        fallback_type: builder.build(),
                        invalid_expressions,
                    })
                }
            }

            Type::Dynamic(_) => Ok(*self),

            Type::NominalInstance(instance) => match instance.class.known(db) {
                Some(KnownClass::TypeVar) => Ok(todo_type!(
                    "Support for `typing.TypeVar` instances in type expressions"
                )),
                Some(
                    KnownClass::ParamSpec | KnownClass::ParamSpecArgs | KnownClass::ParamSpecKwargs,
                ) => Ok(todo_type!("Support for `typing.ParamSpec`")),
                Some(KnownClass::TypeVarTuple) => Ok(todo_type!(
                    "Support for `typing.TypeVarTuple` instances in type expressions"
                )),
                Some(KnownClass::NewType) => Ok(todo_type!(
                    "Support for `typing.NewType` instances in type expressions"
                )),
                Some(KnownClass::GenericAlias) => Ok(todo_type!(
                    "Support for `typing.GenericAlias` instances in type expressions"
                )),
                Some(KnownClass::UnionType) => Ok(todo_type!(
                    "Support for `types.UnionType` instances in type expressions"
                )),
                _ => Err(InvalidTypeExpressionError {
                    invalid_expressions: smallvec::smallvec![InvalidTypeExpression::InvalidType(
                        *self, scope_id
                    )],
                    fallback_type: Type::unknown(),
                }),
            },

            Type::Intersection(_) => Ok(todo_type!("Type::Intersection.in_type_expression")),
        }
    }

    /// The type `NoneType` / `None`
    pub fn none(db: &'db dyn Db) -> Type<'db> {
        KnownClass::NoneType.to_instance(db)
    }

    /// Return the type of `tuple(sys.version_info)`.
    ///
    /// This is not exactly the type that `sys.version_info` has at runtime,
    /// but it's a useful fallback for us in order to infer `Literal` types from `sys.version_info` comparisons.
    fn version_info_tuple(db: &'db dyn Db) -> Self {
        let python_version = Program::get(db).python_version(db);
        let int_instance_ty = KnownClass::Int.to_instance(db);

        // TODO: just grab this type from typeshed (it's a `sys._ReleaseLevel` type alias there)
        let release_level_ty = {
            let elements: Box<[Type<'db>]> = ["alpha", "beta", "candidate", "final"]
                .iter()
                .map(|level| Type::string_literal(db, level))
                .collect();

            // For most unions, it's better to go via `UnionType::from_elements` or use `UnionBuilder`;
            // those techniques ensure that union elements are deduplicated and unions are eagerly simplified
            // into other types where necessary. Here, however, we know that there are no duplicates
            // in this union, so it's probably more efficient to use `UnionType::new()` directly.
            Type::Union(UnionType::new(db, elements))
        };

        TupleType::from_elements(
            db,
            [
                Type::IntLiteral(python_version.major.into()),
                Type::IntLiteral(python_version.minor.into()),
                int_instance_ty,
                release_level_ty,
                int_instance_ty,
            ],
        )
    }

    /// Given a type that is assumed to represent an instance of a class,
    /// return a type that represents that class itself.
    #[must_use]
    pub fn to_meta_type(&self, db: &'db dyn Db) -> Type<'db> {
        match self {
            Type::Never => Type::Never,
            Type::NominalInstance(instance) => instance.to_meta_type(db),
            Type::KnownInstance(known_instance) => known_instance.to_meta_type(db),
            Type::SpecialForm(special_form) => special_form.to_meta_type(db),
            Type::PropertyInstance(_) => KnownClass::Property.to_class_literal(db),
            Type::Union(union) => union.map(db, |ty| ty.to_meta_type(db)),
            Type::BooleanLiteral(_) | Type::TypeIs(_) => KnownClass::Bool.to_class_literal(db),
            Type::BytesLiteral(_) => KnownClass::Bytes.to_class_literal(db),
            Type::IntLiteral(_) => KnownClass::Int.to_class_literal(db),
            Type::FunctionLiteral(_) => KnownClass::FunctionType.to_class_literal(db),
            Type::BoundMethod(_) => KnownClass::MethodType.to_class_literal(db),
            Type::MethodWrapper(_) => KnownClass::MethodWrapperType.to_class_literal(db),
            Type::WrapperDescriptor(_) => KnownClass::WrapperDescriptorType.to_class_literal(db),
            Type::DataclassDecorator(_) => KnownClass::FunctionType.to_class_literal(db),
            Type::Callable(callable) if callable.is_function_like(db) => {
                KnownClass::FunctionType.to_class_literal(db)
            }
            Type::Callable(_) | Type::DataclassTransformer(_) => KnownClass::Type.to_instance(db),
            Type::ModuleLiteral(_) => KnownClass::ModuleType.to_class_literal(db),
            Type::Tuple(tuple) => tuple
                .to_class_type(db)
                .map(Type::from)
                .unwrap_or_else(Type::unknown),

            Type::TypeVar(typevar) => match typevar.bound_or_constraints(db) {
                None => KnownClass::Type.to_instance(db),
                Some(TypeVarBoundOrConstraints::UpperBound(bound)) => bound.to_meta_type(db),
                Some(TypeVarBoundOrConstraints::Constraints(constraints)) => {
                    // TODO: If we add a proper `OneOf` connector, we should use that here instead
                    // of union. (Using a union here doesn't break anything, but it is imprecise.)
                    constraints.map(db, |constraint| constraint.to_meta_type(db))
                }
            },

            Type::ClassLiteral(class) => class.metaclass(db),
            Type::GenericAlias(alias) => ClassType::from(*alias).metaclass(db),
            Type::SubclassOf(subclass_of_ty) => match subclass_of_ty.subclass_of() {
                SubclassOfInner::Dynamic(_) => *self,
                SubclassOfInner::Class(class) => SubclassOfType::from(
                    db,
                    SubclassOfInner::try_from_type(db, class.metaclass(db))
                        .unwrap_or(SubclassOfInner::unknown()),
                ),
            },

            Type::StringLiteral(_) | Type::LiteralString => KnownClass::Str.to_class_literal(db),
            Type::Dynamic(dynamic) => SubclassOfType::from(db, SubclassOfInner::Dynamic(*dynamic)),
            // TODO intersections
            Type::Intersection(_) => SubclassOfType::from(
                db,
                SubclassOfInner::try_from_type(db, todo_type!("Intersection meta-type"))
                    .expect("Type::Todo should be a valid `SubclassOfInner`"),
            ),
            Type::AlwaysTruthy | Type::AlwaysFalsy => KnownClass::Type.to_instance(db),
            Type::BoundSuper(_) => KnownClass::Super.to_class_literal(db),
            Type::ProtocolInstance(protocol) => protocol.to_meta_type(db),
        }
    }

    #[must_use]
    pub fn apply_optional_specialization(
        self,
        db: &'db dyn Db,
        specialization: Option<Specialization<'db>>,
    ) -> Type<'db> {
        if let Some(specialization) = specialization {
            self.apply_specialization(db, specialization)
        } else {
            self
        }
    }

    /// Applies a specialization to this type, replacing any typevars with the types that they are
    /// specialized to.
    ///
    /// Note that this does not specialize generic classes, functions, or type aliases! That is a
    /// different operation that is performed explicitly (via a subscript operation), or implicitly
    /// via a call to the generic object.
    #[salsa::tracked(heap_size=get_size2::GetSize::get_heap_size)]
    pub fn apply_specialization(
        self,
        db: &'db dyn Db,
        specialization: Specialization<'db>,
    ) -> Type<'db> {
        self.apply_type_mapping(db, &TypeMapping::Specialization(specialization))
    }

    fn apply_type_mapping<'a>(
        self,
        db: &'db dyn Db,
        type_mapping: &TypeMapping<'a, 'db>,
    ) -> Type<'db> {
        match self {
            Type::TypeVar(typevar) => match type_mapping {
                TypeMapping::Specialization(specialization) => {
                    specialization.get(db, typevar).unwrap_or(self)
                }
                TypeMapping::PartialSpecialization(partial) => {
                    partial.get(db, typevar).unwrap_or(self)
                }
                TypeMapping::PromoteLiterals => self,
            }

            Type::FunctionLiteral(function) => {
                Type::FunctionLiteral(function.with_type_mapping(db, type_mapping))
            }

            Type::BoundMethod(method) => Type::BoundMethod(BoundMethodType::new(
                db,
                method.function(db).with_type_mapping(db, type_mapping),
                method.self_instance(db).apply_type_mapping(db, type_mapping),
            )),

            Type::NominalInstance(instance) => Type::NominalInstance(
                instance.apply_type_mapping(db, type_mapping),
            ),

            Type::ProtocolInstance(instance) => {
                Type::ProtocolInstance(instance.apply_type_mapping(db, type_mapping))
            }

            Type::MethodWrapper(MethodWrapperKind::FunctionTypeDunderGet(function)) => {
                Type::MethodWrapper(MethodWrapperKind::FunctionTypeDunderGet(
                    function.with_type_mapping(db, type_mapping),
                ))
            }

            Type::MethodWrapper(MethodWrapperKind::FunctionTypeDunderCall(function)) => {
                Type::MethodWrapper(MethodWrapperKind::FunctionTypeDunderCall(
                    function.with_type_mapping(db, type_mapping),
                ))
            }

            Type::MethodWrapper(MethodWrapperKind::PropertyDunderGet(property)) => {
                Type::MethodWrapper(MethodWrapperKind::PropertyDunderGet(
                    property.apply_type_mapping(db, type_mapping),
                ))
            }

            Type::MethodWrapper(MethodWrapperKind::PropertyDunderSet(property)) => {
                Type::MethodWrapper(MethodWrapperKind::PropertyDunderSet(
                    property.apply_type_mapping(db, type_mapping),
                ))
            }

            Type::Callable(callable) => {
                Type::Callable(callable.apply_type_mapping(db, type_mapping))
            }

            Type::GenericAlias(generic) => {
                Type::GenericAlias(generic.apply_type_mapping(db, type_mapping))
            }

            Type::SubclassOf(subclass_of) => Type::SubclassOf(
                subclass_of.apply_type_mapping(db, type_mapping),
            ),

            Type::PropertyInstance(property) => {
                Type::PropertyInstance(property.apply_type_mapping(db, type_mapping))
            }

            Type::Union(union) => union.map(db, |element| {
                element.apply_type_mapping(db, type_mapping)
            }),
            Type::Intersection(intersection) => {
                let mut builder = IntersectionBuilder::new(db);
                for positive in intersection.positive(db) {
                    builder =
                        builder.add_positive(positive.apply_type_mapping(db, type_mapping));
                }
                for negative in intersection.negative(db) {
                    builder =
                        builder.add_negative(negative.apply_type_mapping(db, type_mapping));
                }
                builder.build()
            }
            Type::Tuple(tuple) => Type::tuple(tuple.apply_type_mapping(db, type_mapping)),

            Type::TypeIs(type_is) => type_is.with_type(db, type_is.return_type(db).apply_type_mapping(db, type_mapping)),

            Type::ModuleLiteral(_)
            | Type::IntLiteral(_)
            | Type::BooleanLiteral(_)
            | Type::LiteralString
            | Type::StringLiteral(_)
            | Type::BytesLiteral(_) => match type_mapping {
                TypeMapping::Specialization(_) |
                TypeMapping::PartialSpecialization(_) => self,
                TypeMapping::PromoteLiterals => self.literal_fallback_instance(db)
                    .expect("literal type should have fallback instance type"),
            }

            Type::Dynamic(_)
            | Type::Never
            | Type::AlwaysTruthy
            | Type::AlwaysFalsy
            | Type::WrapperDescriptor(_)
            | Type::MethodWrapper(MethodWrapperKind::StrStartswith(_))
            | Type::DataclassDecorator(_)
            | Type::DataclassTransformer(_)
            // A non-generic class never needs to be specialized. A generic class is specialized
            // explicitly (via a subscript expression) or implicitly (via a call), and not because
            // some other generic context's specialization is applied to it.
            | Type::ClassLiteral(_)
            | Type::BoundSuper(_)
            | Type::SpecialForm(_)
            | Type::KnownInstance(_) => self,
        }
    }

    /// Locates any legacy `TypeVar`s in this type, and adds them to a set. This is used to build
    /// up a generic context from any legacy `TypeVar`s that appear in a function parameter list or
    /// `Generic` specialization.
    pub(crate) fn find_legacy_typevars(
        self,
        db: &'db dyn Db,
        typevars: &mut FxOrderSet<TypeVarInstance<'db>>,
    ) {
        match self {
            Type::TypeVar(typevar) => {
                if typevar.is_legacy(db) {
                    typevars.insert(typevar);
                }
            }

            Type::FunctionLiteral(function) => function.find_legacy_typevars(db, typevars),

            Type::BoundMethod(method) => {
                method.self_instance(db).find_legacy_typevars(db, typevars);
                method.function(db).find_legacy_typevars(db, typevars);
            }

            Type::MethodWrapper(
                MethodWrapperKind::FunctionTypeDunderGet(function)
                | MethodWrapperKind::FunctionTypeDunderCall(function),
            ) => {
                function.find_legacy_typevars(db, typevars);
            }

            Type::MethodWrapper(
                MethodWrapperKind::PropertyDunderGet(property)
                | MethodWrapperKind::PropertyDunderSet(property),
            ) => {
                property.find_legacy_typevars(db, typevars);
            }

            Type::Callable(callable) => {
                callable.find_legacy_typevars(db, typevars);
            }

            Type::PropertyInstance(property) => {
                property.find_legacy_typevars(db, typevars);
            }

            Type::Union(union) => {
                for element in union.iter(db) {
                    element.find_legacy_typevars(db, typevars);
                }
            }
            Type::Intersection(intersection) => {
                for positive in intersection.positive(db) {
                    positive.find_legacy_typevars(db, typevars);
                }
                for negative in intersection.negative(db) {
                    negative.find_legacy_typevars(db, typevars);
                }
            }

            Type::Tuple(tuple) => {
                tuple.find_legacy_typevars(db, typevars);
            }

            Type::GenericAlias(alias) => {
                alias.find_legacy_typevars(db, typevars);
            }

            Type::NominalInstance(instance) => {
                instance.find_legacy_typevars(db, typevars);
            }

            Type::ProtocolInstance(instance) => {
                instance.find_legacy_typevars(db, typevars);
            }

            Type::SubclassOf(subclass_of) => {
                subclass_of.find_legacy_typevars(db, typevars);
            }

            Type::TypeIs(type_is) => {
                type_is.return_type(db).find_legacy_typevars(db, typevars);
            }

            Type::Dynamic(_)
            | Type::Never
            | Type::AlwaysTruthy
            | Type::AlwaysFalsy
            | Type::WrapperDescriptor(_)
            | Type::MethodWrapper(MethodWrapperKind::StrStartswith(_))
            | Type::DataclassDecorator(_)
            | Type::DataclassTransformer(_)
            | Type::ModuleLiteral(_)
            | Type::ClassLiteral(_)
            | Type::IntLiteral(_)
            | Type::BooleanLiteral(_)
            | Type::LiteralString
            | Type::StringLiteral(_)
            | Type::BytesLiteral(_)
            | Type::BoundSuper(_)
            | Type::SpecialForm(_)
            | Type::KnownInstance(_) => {}
        }
    }

    /// Return the string representation of this type when converted to string as it would be
    /// provided by the `__str__` method.
    ///
    /// When not available, this should fall back to the value of `[Type::repr]`.
    /// Note: this method is used in the builtins `format`, `print`, `str.format` and `f-strings`.
    #[must_use]
    pub fn str(&self, db: &'db dyn Db) -> Type<'db> {
        match self {
            Type::IntLiteral(_) | Type::BooleanLiteral(_) => self.repr(db),
            Type::StringLiteral(_) | Type::LiteralString => *self,
            Type::SpecialForm(special_form) => Type::string_literal(db, special_form.repr()),
            Type::KnownInstance(known_instance) => Type::StringLiteral(StringLiteralType::new(
                db,
                known_instance.repr(db).to_string().into_boxed_str(),
            )),
            // TODO: handle more complex types
            _ => KnownClass::Str.to_instance(db),
        }
    }

    /// Return the string representation of this type as it would be provided by the  `__repr__`
    /// method at runtime.
    #[must_use]
    pub fn repr(&self, db: &'db dyn Db) -> Type<'db> {
        match self {
            Type::IntLiteral(number) => Type::string_literal(db, &number.to_string()),
            Type::BooleanLiteral(true) => Type::string_literal(db, "True"),
            Type::BooleanLiteral(false) => Type::string_literal(db, "False"),
            Type::StringLiteral(literal) => {
                Type::string_literal(db, &format!("'{}'", literal.value(db).escape_default()))
            }
            Type::LiteralString => Type::LiteralString,
            Type::SpecialForm(special_form) => Type::string_literal(db, special_form.repr()),
            Type::KnownInstance(known_instance) => Type::StringLiteral(StringLiteralType::new(
                db,
                known_instance.repr(db).to_string().into_boxed_str(),
            )),
            // TODO: handle more complex types
            _ => KnownClass::Str.to_instance(db),
        }
    }

    /// Returns where this type is defined.
    ///
    /// It's the foundation for the editor's "Go to type definition" feature
    /// where the user clicks on a value and it takes them to where the value's type is defined.
    ///
    /// This method returns `None` for unions and intersections because how these
    /// should be handled, especially when some variants don't have definitions, is
    /// specific to the call site.
    pub fn definition(&self, db: &'db dyn Db) -> Option<TypeDefinition<'db>> {
        match self {
            Self::BoundMethod(method) => {
                Some(TypeDefinition::Function(method.function(db).definition(db)))
            }
            Self::FunctionLiteral(function) => {
                Some(TypeDefinition::Function(function.definition(db)))
            }
            Self::ModuleLiteral(module) => Some(TypeDefinition::Module(module.module(db))),
            Self::ClassLiteral(class_literal) => {
                Some(TypeDefinition::Class(class_literal.definition(db)))
            }
            Self::GenericAlias(alias) => Some(TypeDefinition::Class(alias.definition(db))),
            Self::NominalInstance(instance) => {
                Some(TypeDefinition::Class(instance.class.definition(db)))
            }
            Self::KnownInstance(instance) => match instance {
                KnownInstanceType::TypeVar(var) => {
                    Some(TypeDefinition::TypeVar(var.definition(db)?))
                }
                KnownInstanceType::TypeAliasType(type_alias) => {
                    type_alias.definition(db).map(TypeDefinition::TypeAlias)
                }
                _ => None,
            },

            Self::SubclassOf(subclass_of_type) => match subclass_of_type.subclass_of() {
                SubclassOfInner::Class(class) => Some(TypeDefinition::Class(class.definition(db))),
                SubclassOfInner::Dynamic(_) => None,
            },

            Self::StringLiteral(_)
            | Self::BooleanLiteral(_)
            | Self::LiteralString
            | Self::IntLiteral(_)
            | Self::BytesLiteral(_)
            | Self::MethodWrapper(_)
            | Self::WrapperDescriptor(_)
            | Self::DataclassDecorator(_)
            | Self::DataclassTransformer(_)
            | Self::PropertyInstance(_)
            | Self::BoundSuper(_)
            | Self::Tuple(_) => self.to_meta_type(db).definition(db),

            Self::TypeVar(var) => Some(TypeDefinition::TypeVar(var.definition(db)?)),

            Self::ProtocolInstance(protocol) => match protocol.inner {
                Protocol::FromClass(class) => Some(TypeDefinition::Class(class.definition(db))),
                Protocol::Synthesized(_) => None,
            },

            Self::Union(_) | Self::Intersection(_) => None,

            // These types have no definition
            Self::Dynamic(_)
            | Self::Never
            | Self::Callable(_)
            | Self::AlwaysTruthy
            | Self::AlwaysFalsy
            | Self::SpecialForm(_)
            | Self::TypeIs(_) => None,
        }
    }

    /// Returns a tuple of two spans. The first is
    /// the span for the identifier of the function
    /// definition for `self`. The second is
    /// the span for the parameter in the function
    /// definition for `self`.
    ///
    /// If there are no meaningful spans, then this
    /// returns `None`. For example, when this type
    /// isn't callable.
    ///
    /// When `parameter_index` is `None`, then the
    /// second span returned covers the entire parameter
    /// list.
    ///
    /// # Performance
    ///
    /// Note that this may introduce cross-module
    /// dependencies. This can have an impact on
    /// the effectiveness of incremental caching
    /// and should therefore be used judiciously.
    ///
    /// An example of a good use case is to improve
    /// a diagnostic.
    fn parameter_span(
        &self,
        db: &'db dyn Db,
        parameter_index: Option<usize>,
    ) -> Option<(Span, Span)> {
        match *self {
            Type::FunctionLiteral(function) => function.parameter_span(db, parameter_index),
            Type::BoundMethod(bound_method) => bound_method
                .function(db)
                .parameter_span(db, parameter_index),
            _ => None,
        }
    }

    /// Returns a collection of useful spans for a
    /// function signature. These are useful for
    /// creating annotations on diagnostics.
    ///
    /// If there are no meaningful spans, then this
    /// returns `None`. For example, when this type
    /// isn't callable.
    ///
    /// # Performance
    ///
    /// Note that this may introduce cross-module
    /// dependencies. This can have an impact on
    /// the effectiveness of incremental caching
    /// and should therefore be used judiciously.
    ///
    /// An example of a good use case is to improve
    /// a diagnostic.
    fn function_spans(&self, db: &'db dyn Db) -> Option<FunctionSpans> {
        match *self {
            Type::FunctionLiteral(function) => function.spans(db),
            Type::BoundMethod(bound_method) => bound_method.function(db).spans(db),
            _ => None,
        }
    }

    pub(crate) fn generic_origin(self, db: &'db dyn Db) -> Option<ClassLiteral<'db>> {
        match self {
            Type::GenericAlias(generic) => Some(generic.origin(db)),
            Type::NominalInstance(instance) => {
                if let ClassType::Generic(generic) = instance.class {
                    Some(generic.origin(db))
                } else {
                    None
                }
            }
            _ => None,
        }
    }
}

impl<'db> From<&Type<'db>> for Type<'db> {
    fn from(value: &Type<'db>) -> Self {
        *value
    }
}

/// A mapping that can be applied to a type, producing another type. This is applied inductively to
/// the components of complex types.
///
/// This is represented as an enum (with some variants using `Cow`), and not an `FnMut` trait,
/// since we sometimes have to apply type mappings lazily (e.g., to the signature of a function
/// literal).
#[derive(Clone, Debug, Eq, Hash, PartialEq)]
pub enum TypeMapping<'a, 'db> {
    /// Applies a specialization to the type
    Specialization(Specialization<'db>),
    /// Applies a partial specialization to the type
    PartialSpecialization(PartialSpecialization<'a, 'db>),
    /// Promotes any literal types to their corresponding instance types (e.g. `Literal["string"]`
    /// to `str`)
    PromoteLiterals,
}

fn walk_type_mapping<'db, V: visitor::TypeVisitor<'db> + ?Sized>(
    db: &'db dyn Db,
    mapping: &TypeMapping<'_, 'db>,
    visitor: &mut V,
) {
    match mapping {
        TypeMapping::Specialization(specialization) => {
            walk_specialization(db, *specialization, visitor);
        }
        TypeMapping::PartialSpecialization(specialization) => {
            walk_partial_specialization(db, specialization, visitor);
        }
        TypeMapping::PromoteLiterals => {}
    }
}

impl<'db> TypeMapping<'_, 'db> {
    fn to_owned(&self) -> TypeMapping<'db, 'db> {
        match self {
            TypeMapping::Specialization(specialization) => {
                TypeMapping::Specialization(*specialization)
            }
            TypeMapping::PartialSpecialization(partial) => {
                TypeMapping::PartialSpecialization(partial.to_owned())
            }
            TypeMapping::PromoteLiterals => TypeMapping::PromoteLiterals,
        }
    }

    fn normalized_impl(&self, db: &'db dyn Db, visitor: &mut TypeTransformer<'db>) -> Self {
        match self {
            TypeMapping::Specialization(specialization) => {
                TypeMapping::Specialization(specialization.normalized_impl(db, visitor))
            }
            TypeMapping::PartialSpecialization(partial) => {
                TypeMapping::PartialSpecialization(partial.normalized_impl(db, visitor))
            }
            TypeMapping::PromoteLiterals => TypeMapping::PromoteLiterals,
        }
    }
}

/// Singleton types that are heavily special-cased by ty. Despite its name,
/// quite a different type to [`NominalInstanceType`].
///
/// In many ways, this enum behaves similarly to [`SpecialFormType`].
/// Unlike instances of that variant, however, `Type::KnownInstance`s do not exist
/// at a location that can be known prior to any analysis by ty, and each variant
/// of `KnownInstanceType` can have multiple instances (as, unlike `SpecialFormType`,
/// `KnownInstanceType` variants can hold associated data). Instances of this type
/// are generally created by operations at runtime in some way, such as a type alias
/// statement, a typevar definition, or an instance of `Generic[T]` in a class's
/// bases list.
///
/// # Ordering
///
/// Ordering between variants is stable and should be the same between runs.
/// Ordering within variants is based on the wrapped data's salsa-assigned id and not on its values.
/// The id may change between runs, or when e.g. a `TypeVarInstance` was garbage-collected and recreated.
#[derive(
    Copy, Clone, Debug, Eq, Hash, PartialEq, salsa::Update, Ord, PartialOrd, get_size2::GetSize,
)]
pub enum KnownInstanceType<'db> {
    /// The type of `Protocol[T]`, `Protocol[U, S]`, etc -- usually only found in a class's bases list.
    ///
    /// Note that unsubscripted `Protocol` is represented by [`SpecialFormType::Protocol`], not this type.
    SubscriptedProtocol(GenericContext<'db>),

    /// The type of `Generic[T]`, `Generic[U, S]`, etc -- usually only found in a class's bases list.
    ///
    /// Note that unsubscripted `Generic` is represented by [`SpecialFormType::Generic`], not this type.
    SubscriptedGeneric(GenericContext<'db>),

    /// A single instance of `typing.TypeVar`
    TypeVar(TypeVarInstance<'db>),

    /// A single instance of `typing.TypeAliasType` (PEP 695 type alias)
    TypeAliasType(TypeAliasType<'db>),
}

fn walk_known_instance_type<'db, V: visitor::TypeVisitor<'db> + ?Sized>(
    db: &'db dyn Db,
    known_instance: KnownInstanceType<'db>,
    visitor: &mut V,
) {
    match known_instance {
        KnownInstanceType::SubscriptedProtocol(context)
        | KnownInstanceType::SubscriptedGeneric(context) => {
            walk_generic_context(db, context, visitor);
        }
        KnownInstanceType::TypeVar(typevar) => {
            visitor.visit_type_var_type(db, typevar);
        }
        KnownInstanceType::TypeAliasType(type_alias) => {
            visitor.visit_type_alias_type(db, type_alias);
        }
    }
}

impl<'db> KnownInstanceType<'db> {
    fn normalized_impl(self, db: &'db dyn Db, visitor: &mut TypeTransformer<'db>) -> Self {
        match self {
            Self::SubscriptedProtocol(context) => {
                Self::SubscriptedProtocol(context.normalized_impl(db, visitor))
            }
            Self::SubscriptedGeneric(context) => {
                Self::SubscriptedGeneric(context.normalized_impl(db, visitor))
            }
            Self::TypeVar(typevar) => Self::TypeVar(typevar.normalized_impl(db, visitor)),
            Self::TypeAliasType(type_alias) => {
                Self::TypeAliasType(type_alias.normalized_impl(db, visitor))
            }
        }
    }

    const fn class(self) -> KnownClass {
        match self {
            Self::SubscriptedProtocol(_) | Self::SubscriptedGeneric(_) => KnownClass::SpecialForm,
            Self::TypeVar(_) => KnownClass::TypeVar,
            Self::TypeAliasType(_) => KnownClass::TypeAliasType,
        }
    }

    fn to_meta_type(self, db: &'db dyn Db) -> Type<'db> {
        self.class().to_class_literal(db)
    }

    /// Return the instance type which this type is a subtype of.
    ///
    /// For example, an alias created using the `type` statement is an instance of
    /// `typing.TypeAliasType`, so `KnownInstanceType::TypeAliasType(_).instance_fallback(db)`
    /// returns `Type::NominalInstance(NominalInstanceType { class: <typing.TypeAliasType> })`.
    fn instance_fallback(self, db: &dyn Db) -> Type {
        self.class().to_instance(db)
    }

    /// Return `true` if this symbol is an instance of `class`.
    fn is_instance_of(self, db: &dyn Db, class: ClassType) -> bool {
        self.class().is_subclass_of(db, class)
    }

    /// Return the repr of the symbol at runtime
    fn repr(self, db: &'db dyn Db) -> impl std::fmt::Display + 'db {
        struct KnownInstanceRepr<'db> {
            known_instance: KnownInstanceType<'db>,
            db: &'db dyn Db,
        }

        impl std::fmt::Display for KnownInstanceRepr<'_> {
            fn fmt(&self, f: &mut std::fmt::Formatter<'_>) -> std::fmt::Result {
                match self.known_instance {
                    KnownInstanceType::SubscriptedProtocol(generic_context) => {
                        f.write_str("typing.Protocol")?;
                        generic_context.display(self.db).fmt(f)
                    }
                    KnownInstanceType::SubscriptedGeneric(generic_context) => {
                        f.write_str("typing.Generic")?;
                        generic_context.display(self.db).fmt(f)
                    }
                    KnownInstanceType::TypeAliasType(_) => f.write_str("typing.TypeAliasType"),
                    // This is a legacy `TypeVar` _outside_ of any generic class or function, so we render
                    // it as an instance of `typing.TypeVar`. Inside of a generic class or function, we'll
                    // have a `Type::TypeVar(_)`, which is rendered as the typevar's name.
                    KnownInstanceType::TypeVar(_) => f.write_str("typing.TypeVar"),
                }
            }
        }

        KnownInstanceRepr {
            known_instance: self,
            db,
        }
    }
}

#[derive(Copy, Clone, Debug, Eq, Hash, PartialEq, get_size2::GetSize)]
pub enum DynamicType {
    /// An explicitly annotated `typing.Any`
    Any,
    /// An unannotated value, or a dynamic type resulting from an error
    Unknown,
    /// Temporary type for symbols that can't be inferred yet because of missing implementations.
    ///
    /// This variant should eventually be removed once ty is spec-compliant.
    ///
    /// General rule: `Todo` should only propagate when the presence of the input `Todo` caused the
    /// output to be unknown. An output should only be `Todo` if fixing all `Todo` inputs to be not
    /// `Todo` would change the output type.
    ///
    /// This variant should be created with the `todo_type!` macro.
    Todo(TodoType),
    /// A special Todo-variant for PEP-695 `ParamSpec` types. A temporary variant to detect and special-
    /// case the handling of these types in `Callable` annotations.
    TodoPEP695ParamSpec,
    /// A special Todo-variant for type aliases declared using `typing.TypeAlias`.
    /// A temporary variant to detect and special-case the handling of these aliases in autocomplete suggestions.
    TodoTypeAlias,
    /// A special Todo-variant for classes inheriting from `TypedDict`.
    /// A temporary variant to avoid false positives while we wait for full support.
    TodoTypedDict,
}

impl DynamicType {
    #[expect(clippy::unused_self)]
    fn normalized(self) -> Self {
        Self::Any
    }
}

impl std::fmt::Display for DynamicType {
    fn fmt(&self, f: &mut std::fmt::Formatter<'_>) -> std::fmt::Result {
        match self {
            DynamicType::Any => f.write_str("Any"),
            DynamicType::Unknown => f.write_str("Unknown"),
            // `DynamicType::Todo`'s display should be explicit that is not a valid display of
            // any other type
            DynamicType::Todo(todo) => write!(f, "@Todo{todo}"),
            DynamicType::TodoPEP695ParamSpec => {
                if cfg!(debug_assertions) {
                    f.write_str("@Todo(ParamSpec)")
                } else {
                    f.write_str("@Todo")
                }
            }
            DynamicType::TodoTypeAlias => {
                if cfg!(debug_assertions) {
                    f.write_str("@Todo(Support for `typing.TypeAlias`)")
                } else {
                    f.write_str("@Todo")
                }
            }
            DynamicType::TodoTypedDict => {
                if cfg!(debug_assertions) {
                    f.write_str("@Todo(Support for `TypedDict`)")
                } else {
                    f.write_str("@Todo")
                }
            }
        }
    }
}

bitflags! {
    /// Type qualifiers that appear in an annotation expression.
    #[derive(Copy, Clone, Debug, Eq, PartialEq, Default, salsa::Update, Hash)]
    pub(crate) struct TypeQualifiers: u8 {
        /// `typing.ClassVar`
        const CLASS_VAR = 1 << 0;
        /// `typing.Final`
        const FINAL     = 1 << 1;
    }
}

impl get_size2::GetSize for TypeQualifiers {}

/// When inferring the type of an annotation expression, we can also encounter type qualifiers
/// such as `ClassVar` or `Final`. These do not affect the inferred type itself, but rather
/// control how a particular place can be accessed or modified. This struct holds a type and
/// a set of type qualifiers.
///
/// Example: `Annotated[ClassVar[tuple[int]], "metadata"]` would have type `tuple[int]` and the
/// qualifier `ClassVar`.
#[derive(Clone, Debug, Copy, Eq, PartialEq, salsa::Update, get_size2::GetSize)]
pub(crate) struct TypeAndQualifiers<'db> {
    inner: Type<'db>,
    qualifiers: TypeQualifiers,
}

impl<'db> TypeAndQualifiers<'db> {
    pub(crate) fn new(inner: Type<'db>, qualifiers: TypeQualifiers) -> Self {
        Self { inner, qualifiers }
    }

    /// Constructor that creates a [`TypeAndQualifiers`] instance with type `Unknown` and no qualifiers.
    pub(crate) fn unknown() -> Self {
        Self {
            inner: Type::unknown(),
            qualifiers: TypeQualifiers::empty(),
        }
    }

    /// Forget about type qualifiers and only return the inner type.
    pub(crate) fn inner_type(&self) -> Type<'db> {
        self.inner
    }

    /// Insert/add an additional type qualifier.
    pub(crate) fn add_qualifier(&mut self, qualifier: TypeQualifiers) {
        self.qualifiers |= qualifier;
    }

    /// Return the set of type qualifiers.
    pub(crate) fn qualifiers(&self) -> TypeQualifiers {
        self.qualifiers
    }
}

impl<'db> From<Type<'db>> for TypeAndQualifiers<'db> {
    fn from(inner: Type<'db>) -> Self {
        Self {
            inner,
            qualifiers: TypeQualifiers::empty(),
        }
    }
}

/// Error struct providing information on type(s) that were deemed to be invalid
/// in a type expression context, and the type we should therefore fallback to
/// for the problematic type expression.
#[derive(Debug, PartialEq, Eq)]
pub struct InvalidTypeExpressionError<'db> {
    fallback_type: Type<'db>,
    invalid_expressions: smallvec::SmallVec<[InvalidTypeExpression<'db>; 1]>,
}

impl<'db> InvalidTypeExpressionError<'db> {
    fn into_fallback_type(
        self,
        context: &InferContext,
        node: &ast::Expr,
        is_reachable: bool,
    ) -> Type<'db> {
        let InvalidTypeExpressionError {
            fallback_type,
            invalid_expressions,
        } = self;
        if is_reachable {
            for error in invalid_expressions {
                let Some(builder) = context.report_lint(&INVALID_TYPE_FORM, node) else {
                    continue;
                };
                let diagnostic = builder.into_diagnostic(error.reason(context.db()));
                error.add_subdiagnostics(context.db(), diagnostic);
            }
        }
        fallback_type
    }
}

/// Enumeration of various types that are invalid in type-expression contexts
#[derive(Debug, Copy, Clone, PartialEq, Eq)]
enum InvalidTypeExpression<'db> {
    /// Some types always require exactly one argument when used in a type expression
    RequiresOneArgument(Type<'db>),
    /// Some types always require at least one argument when used in a type expression
    RequiresArguments(Type<'db>),
    /// Some types always require at least two arguments when used in a type expression
    RequiresTwoArguments(Type<'db>),
    /// The `Protocol` class is invalid in type expressions
    Protocol,
    /// Same for `Generic`
    Generic,
    /// Type qualifiers are always invalid in *type expressions*,
    /// but these ones are okay with 0 arguments in *annotation expressions*
    TypeQualifier(SpecialFormType),
    /// Type qualifiers that are invalid in type expressions,
    /// and which would require exactly one argument even if they appeared in an annotation expression
    TypeQualifierRequiresOneArgument(SpecialFormType),
    /// Some types are always invalid in type expressions
    InvalidType(Type<'db>, ScopeId<'db>),
}

impl<'db> InvalidTypeExpression<'db> {
    const fn reason(self, db: &'db dyn Db) -> impl std::fmt::Display + 'db {
        struct Display<'db> {
            error: InvalidTypeExpression<'db>,
            db: &'db dyn Db,
        }

        impl std::fmt::Display for Display<'_> {
            fn fmt(&self, f: &mut std::fmt::Formatter<'_>) -> std::fmt::Result {
                match self.error {
                    InvalidTypeExpression::RequiresOneArgument(ty) => write!(
                        f,
                        "`{ty}` requires exactly one argument when used in a type expression",
                        ty = ty.display(self.db)
                    ),
                    InvalidTypeExpression::RequiresArguments(ty) => write!(
                        f,
                        "`{ty}` requires at least one argument when used in a type expression",
                        ty = ty.display(self.db)
                    ),
                    InvalidTypeExpression::RequiresTwoArguments(ty) => write!(
                        f,
                        "`{ty}` requires at least two arguments when used in a type expression",
                        ty = ty.display(self.db)
                    ),
                    InvalidTypeExpression::Protocol => {
                        f.write_str("`typing.Protocol` is not allowed in type expressions")
                    }
                    InvalidTypeExpression::Generic => {
                        f.write_str("`typing.Generic` is not allowed in type expressions")
                    }
                    InvalidTypeExpression::TypeQualifier(qualifier) => write!(
                        f,
                        "Type qualifier `{qualifier}` is not allowed in type expressions \
                        (only in annotation expressions)",
                    ),
                    InvalidTypeExpression::TypeQualifierRequiresOneArgument(qualifier) => write!(
                        f,
                        "Type qualifier `{qualifier}` is not allowed in type expressions \
                        (only in annotation expressions, and only with exactly one argument)",
                    ),
                    InvalidTypeExpression::InvalidType(ty, _) => write!(
                        f,
                        "Variable of type `{ty}` is not allowed in a type expression",
                        ty = ty.display(self.db)
                    ),
                }
            }
        }

        Display { error: self, db }
    }

    fn add_subdiagnostics(self, db: &'db dyn Db, mut diagnostic: LintDiagnosticGuard) {
        let InvalidTypeExpression::InvalidType(ty, scope) = self else {
            return;
        };
        let Type::ModuleLiteral(module_type) = ty else {
            return;
        };
        let module = module_type.module(db);
        let Some(module_name_final_part) = module.name().components().next_back() else {
            return;
        };
        let Some(module_member_with_same_name) = ty
            .member(db, module_name_final_part)
            .place
            .ignore_possibly_unbound()
        else {
            return;
        };
        if module_member_with_same_name
            .in_type_expression(db, scope)
            .is_err()
        {
            return;
        }

        // TODO: showing a diff (and even having an autofix) would be even better
        diagnostic.info(format_args!(
            "Did you mean to use the module's member \
            `{module_name_final_part}.{module_name_final_part}` instead?"
        ));
    }
}

/// Whether this typecar was created via the legacy `TypeVar` constructor, or using PEP 695 syntax.
#[derive(Clone, Copy, Debug, Eq, Hash, PartialEq)]
pub enum TypeVarKind {
    Legacy,
    Pep695,
}

/// Data regarding a single type variable.
///
/// This is referenced by `KnownInstanceType::TypeVar` (to represent the singleton type of the
/// runtime `typing.TypeVar` object itself), and by `Type::TypeVar` to represent the type that this
/// typevar represents as an annotation: that is, an unknown set of objects, constrained by the
/// upper-bound/constraints on this type var, defaulting to the default type of this type var when
/// not otherwise bound to a type.
///
/// # Ordering
/// Ordering is based on the type var instance's salsa-assigned id and not on its values.
/// The id may change between runs, or when the type var instance was garbage collected and recreated.
#[salsa::interned(debug)]
#[derive(PartialOrd, Ord)]
pub struct TypeVarInstance<'db> {
    /// The name of this TypeVar (e.g. `T`)
    #[returns(ref)]
    name: ast::name::Name,

    /// The type var's definition (None if synthesized)
    pub definition: Option<Definition<'db>>,

    /// The upper bound or constraint on the type of this TypeVar
    bound_or_constraints: Option<TypeVarBoundOrConstraints<'db>>,

    /// The variance of the TypeVar
    variance: TypeVarVariance,

    /// The default type for this TypeVar
    default_ty: Option<Type<'db>>,

    pub kind: TypeVarKind,
}

// The Salsa heap is tracked separately.
impl get_size2::GetSize for TypeVarInstance<'_> {}

fn walk_type_var_type<'db, V: visitor::TypeVisitor<'db> + ?Sized>(
    db: &'db dyn Db,
    type_var: TypeVarInstance<'db>,
    visitor: &mut V,
) {
    if let Some(bounds) = type_var.bound_or_constraints(db) {
        walk_type_var_bounds(db, bounds, visitor);
    }
    if let Some(default_type) = type_var.default_ty(db) {
        visitor.visit_type(db, default_type);
    }
}

impl<'db> TypeVarInstance<'db> {
    pub(crate) fn is_legacy(self, db: &'db dyn Db) -> bool {
        matches!(self.kind(db), TypeVarKind::Legacy)
    }

    pub(crate) fn upper_bound(self, db: &'db dyn Db) -> Option<Type<'db>> {
        if let Some(TypeVarBoundOrConstraints::UpperBound(ty)) = self.bound_or_constraints(db) {
            Some(ty)
        } else {
            None
        }
    }

    pub(crate) fn constraints(self, db: &'db dyn Db) -> Option<&'db [Type<'db>]> {
        if let Some(TypeVarBoundOrConstraints::Constraints(tuple)) = self.bound_or_constraints(db) {
            Some(tuple.elements(db))
        } else {
            None
        }
    }

    pub(crate) fn normalized_impl(
        self,
        db: &'db dyn Db,
        visitor: &mut TypeTransformer<'db>,
    ) -> Self {
        Self::new(
            db,
            self.name(db),
            self.definition(db),
            self.bound_or_constraints(db)
                .map(|b| b.normalized_impl(db, visitor)),
            self.variance(db),
            self.default_ty(db).map(|d| d.normalized_impl(db, visitor)),
            self.kind(db),
        )
    }

    fn materialize(self, db: &'db dyn Db, variance: TypeVarVariance) -> Self {
        Self::new(
            db,
            self.name(db),
            self.definition(db),
            self.bound_or_constraints(db)
                .map(|b| b.materialize(db, variance)),
            self.variance(db),
            self.default_ty(db),
            self.kind(db),
        )
    }
}

#[derive(Clone, Copy, Debug, Hash, PartialEq, Eq, salsa::Update)]
pub enum TypeVarVariance {
    Invariant,
    Covariant,
    Contravariant,
    Bivariant,
}

impl TypeVarVariance {
    /// Flips the polarity of the variance.
    ///
    /// Covariant becomes contravariant, contravariant becomes covariant, others remain unchanged.
    pub(crate) const fn flip(self) -> Self {
        match self {
            TypeVarVariance::Invariant => TypeVarVariance::Invariant,
            TypeVarVariance::Covariant => TypeVarVariance::Contravariant,
            TypeVarVariance::Contravariant => TypeVarVariance::Covariant,
            TypeVarVariance::Bivariant => TypeVarVariance::Bivariant,
        }
    }
}

#[derive(Clone, Copy, Debug, Hash, PartialEq, Eq, salsa::Update)]
pub enum TypeVarBoundOrConstraints<'db> {
    UpperBound(Type<'db>),
    Constraints(UnionType<'db>),
}

fn walk_type_var_bounds<'db, V: visitor::TypeVisitor<'db> + ?Sized>(
    db: &'db dyn Db,
    bounds: TypeVarBoundOrConstraints<'db>,
    visitor: &mut V,
) {
    match bounds {
        TypeVarBoundOrConstraints::UpperBound(bound) => visitor.visit_type(db, bound),
        TypeVarBoundOrConstraints::Constraints(constraints) => {
            visitor.visit_union_type(db, constraints);
        }
    }
}

impl<'db> TypeVarBoundOrConstraints<'db> {
    fn normalized_impl(self, db: &'db dyn Db, visitor: &mut TypeTransformer<'db>) -> Self {
        match self {
            TypeVarBoundOrConstraints::UpperBound(bound) => {
                TypeVarBoundOrConstraints::UpperBound(bound.normalized_impl(db, visitor))
            }
            TypeVarBoundOrConstraints::Constraints(constraints) => {
                TypeVarBoundOrConstraints::Constraints(constraints.normalized_impl(db, visitor))
            }
        }
    }

    fn materialize(self, db: &'db dyn Db, variance: TypeVarVariance) -> Self {
        match self {
            TypeVarBoundOrConstraints::UpperBound(bound) => {
                TypeVarBoundOrConstraints::UpperBound(bound.materialize(db, variance))
            }
            TypeVarBoundOrConstraints::Constraints(constraints) => {
                TypeVarBoundOrConstraints::Constraints(UnionType::new(
                    db,
                    constraints
                        .elements(db)
                        .iter()
                        .map(|ty| ty.materialize(db, variance))
                        .collect::<Vec<_>>()
                        .into_boxed_slice(),
                ))
            }
        }
    }
}

/// Error returned if a type is not (or may not be) a context manager.
#[derive(Debug)]
enum ContextManagerError<'db> {
    Enter(CallDunderError<'db>),
    Exit {
        enter_return_type: Type<'db>,
        exit_error: CallDunderError<'db>,
    },
    EnterAndExit {
        enter_error: CallDunderError<'db>,
        exit_error: CallDunderError<'db>,
    },
}

impl<'db> ContextManagerError<'db> {
    fn fallback_enter_type(&self, db: &'db dyn Db) -> Type<'db> {
        self.enter_type(db).unwrap_or(Type::unknown())
    }

    /// Returns the `__enter__` return type if it is known,
    /// or `None` if the type never has a callable `__enter__` attribute
    fn enter_type(&self, db: &'db dyn Db) -> Option<Type<'db>> {
        match self {
            Self::Exit {
                enter_return_type,
                exit_error: _,
            } => Some(*enter_return_type),
            Self::Enter(enter_error)
            | Self::EnterAndExit {
                enter_error,
                exit_error: _,
            } => match enter_error {
                CallDunderError::PossiblyUnbound(call_outcome) => {
                    Some(call_outcome.return_type(db))
                }
                CallDunderError::CallError(CallErrorKind::NotCallable, _) => None,
                CallDunderError::CallError(_, bindings) => Some(bindings.return_type(db)),
                CallDunderError::MethodNotAvailable => None,
            },
        }
    }

    fn report_diagnostic(
        &self,
        context: &InferContext<'db, '_>,
        context_expression_type: Type<'db>,
        context_expression_node: ast::AnyNodeRef,
    ) {
        let Some(builder) = context.report_lint(&INVALID_CONTEXT_MANAGER, context_expression_node)
        else {
            return;
        };

        let format_call_dunder_error = |call_dunder_error: &CallDunderError<'db>, name: &str| {
            match call_dunder_error {
                CallDunderError::MethodNotAvailable => format!("it does not implement `{name}`"),
                CallDunderError::PossiblyUnbound(_) => {
                    format!("the method `{name}` is possibly unbound")
                }
                // TODO: Use more specific error messages for the different error cases.
                //  E.g. hint toward the union variant that doesn't correctly implement enter,
                //  distinguish between a not callable `__enter__` attribute and a wrong signature.
                CallDunderError::CallError(_, _) => {
                    format!("it does not correctly implement `{name}`")
                }
            }
        };

        let format_call_dunder_errors = |error_a: &CallDunderError<'db>,
                                         name_a: &str,
                                         error_b: &CallDunderError<'db>,
                                         name_b: &str| {
            match (error_a, error_b) {
                (CallDunderError::PossiblyUnbound(_), CallDunderError::PossiblyUnbound(_)) => {
                    format!("the methods `{name_a}` and `{name_b}` are possibly unbound")
                }
                (CallDunderError::MethodNotAvailable, CallDunderError::MethodNotAvailable) => {
                    format!("it does not implement `{name_a}` and `{name_b}`")
                }
                (CallDunderError::CallError(_, _), CallDunderError::CallError(_, _)) => {
                    format!("it does not correctly implement `{name_a}` or `{name_b}`")
                }
                (_, _) => format!(
                    "{format_a}, and {format_b}",
                    format_a = format_call_dunder_error(error_a, name_a),
                    format_b = format_call_dunder_error(error_b, name_b)
                ),
            }
        };

        let db = context.db();

        let formatted_errors = match self {
            Self::Exit {
                enter_return_type: _,
                exit_error,
            } => format_call_dunder_error(exit_error, "__exit__"),
            Self::Enter(enter_error) => format_call_dunder_error(enter_error, "__enter__"),
            Self::EnterAndExit {
                enter_error,
                exit_error,
            } => format_call_dunder_errors(enter_error, "__enter__", exit_error, "__exit__"),
        };

        let mut diag = builder.into_diagnostic(
            format_args!(
                "Object of type `{context_expression}` cannot be used with `with` because {formatted_errors}",
                context_expression = context_expression_type.display(db)
            ),
        );

        // If `__aenter__` and `__aexit__` are available, the user may have intended to use `async with` instead of `with`:
        if let (
            Ok(_) | Err(CallDunderError::CallError(..)),
            Ok(_) | Err(CallDunderError::CallError(..)),
        ) = (
            context_expression_type.try_call_dunder(db, "__aenter__", CallArguments::none()),
            context_expression_type.try_call_dunder(
                db,
                "__aexit__",
                CallArguments::positional([Type::unknown(), Type::unknown(), Type::unknown()]),
            ),
        ) {
            diag.info(format_args!(
                "Objects of type `{context_expression}` can be used as async context managers",
                context_expression = context_expression_type.display(db)
            ));
            diag.info("Consider using `async with` here");
        }
    }
}

/// Error returned if a type is not (or may not be) iterable.
#[derive(Debug)]
enum IterationError<'db> {
    /// The object being iterated over has a bound `__iter__` method,
    /// but calling it with the expected arguments results in an error.
    IterCallError(CallErrorKind, Box<Bindings<'db>>),

    /// The object being iterated over has a bound `__iter__` method that can be called
    /// with the expected types, but it returns an object that is not a valid iterator.
    IterReturnsInvalidIterator {
        /// The type of the object returned by the `__iter__` method.
        iterator: Type<'db>,
        /// The error we encountered when we tried to call `__next__` on the type
        /// returned by `__iter__`
        dunder_next_error: CallDunderError<'db>,
    },

    /// The object being iterated over has a bound `__iter__` method that returns a
    /// valid iterator. However, the `__iter__` method is possibly unbound, and there
    /// either isn't a `__getitem__` method to fall back to, or calling the `__getitem__`
    /// method returns some kind of error.
    PossiblyUnboundIterAndGetitemError {
        /// The type of the object returned by the `__next__` method on the iterator.
        /// (The iterator being the type returned by the `__iter__` method on the iterable.)
        dunder_next_return: Type<'db>,
        /// The error we encountered when we tried to call `__getitem__` on the iterable.
        dunder_getitem_error: CallDunderError<'db>,
    },

    /// The object being iterated over doesn't have an `__iter__` method.
    /// It also either doesn't have a `__getitem__` method to fall back to,
    /// or calling the `__getitem__` method returns some kind of error.
    UnboundIterAndGetitemError {
        dunder_getitem_error: CallDunderError<'db>,
    },
}

impl<'db> IterationError<'db> {
    fn fallback_element_type(&self, db: &'db dyn Db) -> Type<'db> {
        self.element_type(db).unwrap_or(Type::unknown())
    }

    /// Returns the element type if it is known, or `None` if the type is never iterable.
    fn element_type(&self, db: &'db dyn Db) -> Option<Type<'db>> {
        match self {
            Self::IterReturnsInvalidIterator {
                dunder_next_error, ..
            } => dunder_next_error.return_type(db),

            Self::IterCallError(_, dunder_iter_bindings) => dunder_iter_bindings
                .return_type(db)
                .try_call_dunder(db, "__next__", CallArguments::none())
                .map(|dunder_next_outcome| Some(dunder_next_outcome.return_type(db)))
                .unwrap_or_else(|dunder_next_call_error| dunder_next_call_error.return_type(db)),

            Self::PossiblyUnboundIterAndGetitemError {
                dunder_next_return,
                dunder_getitem_error,
            } => match dunder_getitem_error {
                CallDunderError::MethodNotAvailable => Some(*dunder_next_return),
                CallDunderError::PossiblyUnbound(dunder_getitem_outcome) => {
                    Some(UnionType::from_elements(
                        db,
                        [*dunder_next_return, dunder_getitem_outcome.return_type(db)],
                    ))
                }
                CallDunderError::CallError(CallErrorKind::NotCallable, _) => {
                    Some(*dunder_next_return)
                }
                CallDunderError::CallError(_, dunder_getitem_bindings) => {
                    let dunder_getitem_return = dunder_getitem_bindings.return_type(db);
                    let elements = [*dunder_next_return, dunder_getitem_return];
                    Some(UnionType::from_elements(db, elements))
                }
            },

            Self::UnboundIterAndGetitemError {
                dunder_getitem_error,
            } => dunder_getitem_error.return_type(db),
        }
    }

    /// Reports the diagnostic for this error.
    fn report_diagnostic(
        &self,
        context: &InferContext<'db, '_>,
        iterable_type: Type<'db>,
        iterable_node: ast::AnyNodeRef,
    ) {
        /// A little helper type for emitting a diagnostic
        /// based on the variant of iteration error.
        struct Reporter<'a> {
            db: &'a dyn Db,
            builder: LintDiagnosticGuardBuilder<'a, 'a>,
            iterable_type: Type<'a>,
        }

        impl<'a> Reporter<'a> {
            /// Emit a diagnostic that is certain that `iterable_type` is not iterable.
            ///
            /// `because` should explain why `iterable_type` is not iterable.
            #[expect(clippy::wrong_self_convention)]
            fn is_not(self, because: impl std::fmt::Display) -> LintDiagnosticGuard<'a, 'a> {
                let mut diag = self.builder.into_diagnostic(format_args!(
                    "Object of type `{iterable_type}` is not iterable",
                    iterable_type = self.iterable_type.display(self.db),
                ));
                diag.info(because);
                diag
            }

            /// Emit a diagnostic that is uncertain that `iterable_type` is not iterable.
            ///
            /// `because` should explain why `iterable_type` is likely not iterable.
            fn may_not(self, because: impl std::fmt::Display) -> LintDiagnosticGuard<'a, 'a> {
                let mut diag = self.builder.into_diagnostic(format_args!(
                    "Object of type `{iterable_type}` may not be iterable",
                    iterable_type = self.iterable_type.display(self.db),
                ));
                diag.info(because);
                diag
            }
        }

        let Some(builder) = context.report_lint(&NOT_ITERABLE, iterable_node) else {
            return;
        };
        let db = context.db();
        let reporter = Reporter {
            db,
            builder,
            iterable_type,
        };

        // TODO: for all of these error variants, the "explanation" for the diagnostic
        // (everything after the "because") should really be presented as a "help:", "note",
        // or similar, rather than as part of the same sentence as the error message.
        match self {
            Self::IterCallError(CallErrorKind::NotCallable, bindings) => {
                reporter.is_not(format_args!(
                    "Its `__iter__` attribute has type `{dunder_iter_type}`, which is not callable",
                    dunder_iter_type = bindings.callable_type().display(db),
                ));
            }
            Self::IterCallError(CallErrorKind::PossiblyNotCallable, bindings)
                if bindings.is_single() =>
            {
                reporter.may_not(format_args!(
                    "Its `__iter__` attribute (with type `{dunder_iter_type}`) \
                     may not be callable",
                    dunder_iter_type = bindings.callable_type().display(db),
                ));
            }
            Self::IterCallError(CallErrorKind::PossiblyNotCallable, bindings) => {
                reporter.may_not(format_args!(
                    "Its `__iter__` attribute (with type `{dunder_iter_type}`) \
                     may not be callable",
                    dunder_iter_type = bindings.callable_type().display(db),
                ));
            }
            Self::IterCallError(CallErrorKind::BindingError, bindings) if bindings.is_single() => {
                reporter
                    .is_not("Its `__iter__` method has an invalid signature")
                    .info("Expected signature `def __iter__(self): ...`");
            }
            Self::IterCallError(CallErrorKind::BindingError, bindings) => {
                let mut diag =
                    reporter.may_not("Its `__iter__` method may have an invalid signature");
                diag.info(format_args!(
                    "Type of `__iter__` is `{dunder_iter_type}`",
                    dunder_iter_type = bindings.callable_type().display(db),
                ));
                diag.info("Expected signature for `__iter__` is `def __iter__(self): ...`");
            }

            Self::IterReturnsInvalidIterator {
                iterator,
                dunder_next_error,
            } => match dunder_next_error {
                CallDunderError::MethodNotAvailable => {
                    reporter.is_not(format_args!(
                        "Its `__iter__` method returns an object of type `{iterator_type}`, \
                     which has no `__next__` method",
                        iterator_type = iterator.display(db),
                    ));
                }
                CallDunderError::PossiblyUnbound(_) => {
                    reporter.may_not(format_args!(
                        "Its `__iter__` method returns an object of type `{iterator_type}`, \
                     which may not have a `__next__` method",
                        iterator_type = iterator.display(db),
                    ));
                }
                CallDunderError::CallError(CallErrorKind::NotCallable, _) => {
                    reporter.is_not(format_args!(
                        "Its `__iter__` method returns an object of type `{iterator_type}`, \
                         which has a `__next__` attribute that is not callable",
                        iterator_type = iterator.display(db),
                    ));
                }
                CallDunderError::CallError(CallErrorKind::PossiblyNotCallable, _) => {
                    reporter.may_not(format_args!(
                        "Its `__iter__` method returns an object of type `{iterator_type}`, \
                         which has a `__next__` attribute that may not be callable",
                        iterator_type = iterator.display(db),
                    ));
                }
                CallDunderError::CallError(CallErrorKind::BindingError, bindings)
                    if bindings.is_single() =>
                {
                    reporter
                        .is_not(format_args!(
                            "Its `__iter__` method returns an object of type `{iterator_type}`, \
                             which has an invalid `__next__` method",
                            iterator_type = iterator.display(db),
                        ))
                        .info("Expected signature for `__next__` is `def __next__(self): ...`");
                }
                CallDunderError::CallError(CallErrorKind::BindingError, _) => {
                    reporter
                        .may_not(format_args!(
                            "Its `__iter__` method returns an object of type `{iterator_type}`, \
                             which may have an invalid `__next__` method",
                            iterator_type = iterator.display(db),
                        ))
                        .info("Expected signature for `__next__` is `def __next__(self): ...`)");
                }
            },

            Self::PossiblyUnboundIterAndGetitemError {
                dunder_getitem_error,
                ..
            } => match dunder_getitem_error {
                CallDunderError::MethodNotAvailable => {
                    reporter.may_not(
                        "It may not have an `__iter__` method \
                         and it doesn't have a `__getitem__` method",
                    );
                }
                CallDunderError::PossiblyUnbound(_) => {
                    reporter
                        .may_not("It may not have an `__iter__` method or a `__getitem__` method");
                }
                CallDunderError::CallError(CallErrorKind::NotCallable, bindings) => {
                    reporter.may_not(format_args!(
                        "It may not have an `__iter__` method \
                         and its `__getitem__` attribute has type `{dunder_getitem_type}`, \
                         which is not callable",
                        dunder_getitem_type = bindings.callable_type().display(db),
                    ));
                }
                CallDunderError::CallError(CallErrorKind::PossiblyNotCallable, bindings)
                    if bindings.is_single() =>
                {
                    reporter.may_not(
                        "It may not have an `__iter__` method \
                         and its `__getitem__` attribute may not be callable",
                    );
                }
                CallDunderError::CallError(CallErrorKind::PossiblyNotCallable, bindings) => {
                    reporter.may_not(format_args!(
                        "It may not have an `__iter__` method \
                         and its `__getitem__` attribute (with type `{dunder_getitem_type}`) \
                         may not be callable",
                        dunder_getitem_type = bindings.callable_type().display(db),
                    ));
                }
                CallDunderError::CallError(CallErrorKind::BindingError, bindings)
                    if bindings.is_single() =>
                {
                    reporter
                        .may_not(
                            "It may not have an `__iter__` method \
                             and its `__getitem__` method has an incorrect signature \
                             for the old-style iteration protocol",
                        )
                        .info(
                            "`__getitem__` must be at least as permissive as \
                             `def __getitem__(self, key: int): ...` \
                             to satisfy the old-style iteration protocol",
                        );
                }
                CallDunderError::CallError(CallErrorKind::BindingError, bindings) => {
                    reporter
                        .may_not(format_args!(
                            "It may not have an `__iter__` method \
                             and its `__getitem__` method (with type `{dunder_getitem_type}`) \
                             may have an incorrect signature for the old-style iteration protocol",
                            dunder_getitem_type = bindings.callable_type().display(db),
                        ))
                        .info(
                            "`__getitem__` must be at least as permissive as \
                             `def __getitem__(self, key: int): ...` \
                             to satisfy the old-style iteration protocol",
                        );
                }
            },

            Self::UnboundIterAndGetitemError {
                dunder_getitem_error,
            } => match dunder_getitem_error {
                CallDunderError::MethodNotAvailable => {
                    reporter
                        .is_not("It doesn't have an `__iter__` method or a `__getitem__` method");
                }
                CallDunderError::PossiblyUnbound(_) => {
                    reporter.is_not(
                        "It has no `__iter__` method and it may not have a `__getitem__` method",
                    );
                }
                CallDunderError::CallError(CallErrorKind::NotCallable, bindings) => {
                    reporter.is_not(format_args!(
                        "It has no `__iter__` method and \
                         its `__getitem__` attribute has type `{dunder_getitem_type}`, \
                         which is not callable",
                        dunder_getitem_type = bindings.callable_type().display(db),
                    ));
                }
                CallDunderError::CallError(CallErrorKind::PossiblyNotCallable, bindings)
                    if bindings.is_single() =>
                {
                    reporter.may_not(
                        "It has no `__iter__` method and its `__getitem__` attribute \
                         may not be callable",
                    );
                }
                CallDunderError::CallError(CallErrorKind::PossiblyNotCallable, bindings) => {
                    reporter.may_not(
                        "It has no `__iter__` method and its `__getitem__` attribute is invalid",
                    ).info(format_args!(
                        "`__getitem__` has type `{dunder_getitem_type}`, which is not callable",
                        dunder_getitem_type = bindings.callable_type().display(db),
                    ));
                }
                CallDunderError::CallError(CallErrorKind::BindingError, bindings)
                    if bindings.is_single() =>
                {
                    reporter
                        .is_not(
                            "It has no `__iter__` method and \
                             its `__getitem__` method has an incorrect signature \
                             for the old-style iteration protocol",
                        )
                        .info(
                            "`__getitem__` must be at least as permissive as \
                             `def __getitem__(self, key: int): ...` \
                             to satisfy the old-style iteration protocol",
                        );
                }
                CallDunderError::CallError(CallErrorKind::BindingError, bindings) => {
                    reporter
                        .may_not(format_args!(
                            "It has no `__iter__` method and \
                             its `__getitem__` method (with type `{dunder_getitem_type}`) \
                             may have an incorrect signature for the old-style iteration protocol",
                            dunder_getitem_type = bindings.callable_type().display(db),
                        ))
                        .info(
                            "`__getitem__` must be at least as permissive as \
                             `def __getitem__(self, key: int): ...` \
                             to satisfy the old-style iteration protocol",
                        );
                }
            },
        }
    }
}

#[derive(Debug, Clone, PartialEq, Eq)]
pub(super) enum BoolError<'db> {
    /// The type has a `__bool__` attribute but it can't be called.
    NotCallable { not_boolable_type: Type<'db> },

    /// The type has a callable `__bool__` attribute, but it isn't callable
    /// with the given arguments.
    IncorrectArguments {
        not_boolable_type: Type<'db>,
        truthiness: Truthiness,
    },

    /// The type has a `__bool__` method, is callable with the given arguments,
    /// but the return type isn't assignable to `bool`.
    IncorrectReturnType {
        not_boolable_type: Type<'db>,
        return_type: Type<'db>,
    },

    /// A union type doesn't implement `__bool__` correctly.
    Union {
        union: UnionType<'db>,
        truthiness: Truthiness,
    },

    /// Any other reason why the type can't be converted to a bool.
    /// E.g. because calling `__bool__` returns in a union type and not all variants support `__bool__` or
    /// because `__bool__` points to a type that has a possibly unbound `__call__` method.
    Other { not_boolable_type: Type<'db> },
}

impl<'db> BoolError<'db> {
    pub(super) fn fallback_truthiness(&self) -> Truthiness {
        match self {
            BoolError::NotCallable { .. }
            | BoolError::IncorrectReturnType { .. }
            | BoolError::Other { .. } => Truthiness::Ambiguous,
            BoolError::IncorrectArguments { truthiness, .. }
            | BoolError::Union { truthiness, .. } => *truthiness,
        }
    }

    fn not_boolable_type(&self) -> Type<'db> {
        match self {
            BoolError::NotCallable {
                not_boolable_type, ..
            }
            | BoolError::IncorrectArguments {
                not_boolable_type, ..
            }
            | BoolError::Other { not_boolable_type }
            | BoolError::IncorrectReturnType {
                not_boolable_type, ..
            } => *not_boolable_type,
            BoolError::Union { union, .. } => Type::Union(*union),
        }
    }

    pub(super) fn report_diagnostic(&self, context: &InferContext, condition: impl Ranged) {
        self.report_diagnostic_impl(context, condition.range());
    }

    fn report_diagnostic_impl(&self, context: &InferContext, condition: TextRange) {
        let Some(builder) = context.report_lint(&UNSUPPORTED_BOOL_CONVERSION, condition) else {
            return;
        };
        match self {
            Self::IncorrectArguments {
                not_boolable_type, ..
            } => {
                let mut diag = builder.into_diagnostic(format_args!(
                    "Boolean conversion is unsupported for type `{}`",
                    not_boolable_type.display(context.db())
                ));
                let mut sub = SubDiagnostic::new(
                    Severity::Info,
                    "`__bool__` methods must only have a `self` parameter",
                );
                if let Some((func_span, parameter_span)) = not_boolable_type
                    .member(context.db(), "__bool__")
                    .into_lookup_result()
                    .ok()
                    .and_then(|quals| quals.inner_type().parameter_span(context.db(), None))
                {
                    sub.annotate(
                        Annotation::primary(parameter_span).message("Incorrect parameters"),
                    );
                    sub.annotate(Annotation::secondary(func_span).message("Method defined here"));
                }
                diag.sub(sub);
            }
            Self::IncorrectReturnType {
                not_boolable_type,
                return_type,
            } => {
                let mut diag = builder.into_diagnostic(format_args!(
                    "Boolean conversion is unsupported for type `{not_boolable}`",
                    not_boolable = not_boolable_type.display(context.db()),
                ));
                let mut sub = SubDiagnostic::new(
                    Severity::Info,
                    format_args!(
                        "`{return_type}` is not assignable to `bool`",
                        return_type = return_type.display(context.db()),
                    ),
                );
                if let Some((func_span, return_type_span)) = not_boolable_type
                    .member(context.db(), "__bool__")
                    .into_lookup_result()
                    .ok()
                    .and_then(|quals| quals.inner_type().function_spans(context.db()))
                    .and_then(|spans| Some((spans.name, spans.return_type?)))
                {
                    sub.annotate(
                        Annotation::primary(return_type_span).message("Incorrect return type"),
                    );
                    sub.annotate(Annotation::secondary(func_span).message("Method defined here"));
                }
                diag.sub(sub);
            }
            Self::NotCallable { not_boolable_type } => {
                let mut diag = builder.into_diagnostic(format_args!(
                    "Boolean conversion is unsupported for type `{}`",
                    not_boolable_type.display(context.db())
                ));
                let sub = SubDiagnostic::new(
                    Severity::Info,
                    format_args!(
                        "`__bool__` on `{}` must be callable",
                        not_boolable_type.display(context.db())
                    ),
                );
                // TODO: It would be nice to create an annotation here for
                // where `__bool__` is defined. At time of writing, I couldn't
                // figure out a straight-forward way of doing this. ---AG
                diag.sub(sub);
            }
            Self::Union { union, .. } => {
                let first_error = union
                    .elements(context.db())
                    .iter()
                    .find_map(|element| element.try_bool(context.db()).err())
                    .unwrap();

                builder.into_diagnostic(format_args!(
                    "Boolean conversion is unsupported for union `{}` \
                     because `{}` doesn't implement `__bool__` correctly",
                    Type::Union(*union).display(context.db()),
                    first_error.not_boolable_type().display(context.db()),
                ));
            }

            Self::Other { not_boolable_type } => {
                builder.into_diagnostic(format_args!(
                    "Boolean conversion is unsupported for type `{}`; \
                     it incorrectly implements `__bool__`",
                    not_boolable_type.display(context.db())
                ));
            }
        }
    }
}

/// Represents possibly failure modes of implicit `__new__` calls.
#[derive(Debug)]
enum DunderNewCallError<'db> {
    /// The call to `__new__` failed.
    CallError(CallError<'db>),
    /// The `__new__` method could be unbound. If the call to the
    /// method has also failed, this variant also includes the
    /// corresponding `CallError`.
    PossiblyUnbound(Option<CallError<'db>>),
}

/// Error returned if a class instantiation call failed
#[derive(Debug)]
enum ConstructorCallError<'db> {
    Init(Type<'db>, CallDunderError<'db>),
    New(Type<'db>, DunderNewCallError<'db>),
    NewAndInit(Type<'db>, DunderNewCallError<'db>, CallDunderError<'db>),
}

impl<'db> ConstructorCallError<'db> {
    fn return_type(&self) -> Type<'db> {
        match self {
            Self::Init(ty, _) => *ty,
            Self::New(ty, _) => *ty,
            Self::NewAndInit(ty, _, _) => *ty,
        }
    }

    fn report_diagnostic(
        &self,
        context: &InferContext<'db, '_>,
        context_expression_type: Type<'db>,
        context_expression_node: ast::AnyNodeRef,
    ) {
        let report_init_error = |call_dunder_error: &CallDunderError<'db>| match call_dunder_error {
            CallDunderError::MethodNotAvailable => {
                if let Some(builder) =
                    context.report_lint(&POSSIBLY_UNBOUND_IMPLICIT_CALL, context_expression_node)
                {
                    // If we are using vendored typeshed, it should be impossible to have missing
                    // or unbound `__init__` method on a class, as all classes have `object` in MRO.
                    // Thus the following may only trigger if a custom typeshed is used.
                    builder.into_diagnostic(format_args!(
                        "`__init__` method is missing on type `{}`. \
                         Make sure your `object` in typeshed has its definition.",
                        context_expression_type.display(context.db()),
                    ));
                }
            }
            CallDunderError::PossiblyUnbound(bindings) => {
                if let Some(builder) =
                    context.report_lint(&POSSIBLY_UNBOUND_IMPLICIT_CALL, context_expression_node)
                {
                    builder.into_diagnostic(format_args!(
                        "Method `__init__` on type `{}` is possibly unbound.",
                        context_expression_type.display(context.db()),
                    ));
                }

                bindings.report_diagnostics(context, context_expression_node);
            }
            CallDunderError::CallError(_, bindings) => {
                bindings.report_diagnostics(context, context_expression_node);
            }
        };

        let report_new_error = |error: &DunderNewCallError<'db>| match error {
            DunderNewCallError::PossiblyUnbound(call_error) => {
                if let Some(builder) =
                    context.report_lint(&POSSIBLY_UNBOUND_IMPLICIT_CALL, context_expression_node)
                {
                    builder.into_diagnostic(format_args!(
                        "Method `__new__` on type `{}` is possibly unbound.",
                        context_expression_type.display(context.db()),
                    ));
                }

                if let Some(CallError(_kind, bindings)) = call_error {
                    bindings.report_diagnostics(context, context_expression_node);
                }
            }
            DunderNewCallError::CallError(CallError(_kind, bindings)) => {
                bindings.report_diagnostics(context, context_expression_node);
            }
        };

        match self {
            Self::Init(_, init_call_dunder_error) => {
                report_init_error(init_call_dunder_error);
            }
            Self::New(_, new_call_error) => {
                report_new_error(new_call_error);
            }
            Self::NewAndInit(_, new_call_error, init_call_dunder_error) => {
                report_new_error(new_call_error);
                report_init_error(init_call_dunder_error);
            }
        }
    }
}

#[derive(Debug, Copy, Clone, PartialEq, Eq)]
pub(crate) enum TypeRelation {
    Subtyping,
    Assignability,
}

impl TypeRelation {
    pub(crate) const fn is_assignability(self) -> bool {
        matches!(self, TypeRelation::Assignability)
    }
}

#[derive(Debug, Copy, Clone, PartialEq, Eq)]
pub enum Truthiness {
    /// For an object `x`, `bool(x)` will always return `True`
    AlwaysTrue,
    /// For an object `x`, `bool(x)` will always return `False`
    AlwaysFalse,
    /// For an object `x`, `bool(x)` could return either `True` or `False`
    Ambiguous,
}

impl Truthiness {
    pub(crate) const fn is_ambiguous(self) -> bool {
        matches!(self, Truthiness::Ambiguous)
    }

    pub(crate) const fn is_always_false(self) -> bool {
        matches!(self, Truthiness::AlwaysFalse)
    }

    pub(crate) const fn may_be_true(self) -> bool {
        !self.is_always_false()
    }

    pub(crate) const fn is_always_true(self) -> bool {
        matches!(self, Truthiness::AlwaysTrue)
    }

    pub(crate) const fn negate(self) -> Self {
        match self {
            Self::AlwaysTrue => Self::AlwaysFalse,
            Self::AlwaysFalse => Self::AlwaysTrue,
            Self::Ambiguous => Self::Ambiguous,
        }
    }

    pub(crate) const fn negate_if(self, condition: bool) -> Self {
        if condition { self.negate() } else { self }
    }

    pub(crate) fn and(self, other: Self) -> Self {
        match (self, other) {
            (Truthiness::AlwaysTrue, Truthiness::AlwaysTrue) => Truthiness::AlwaysTrue,
            (Truthiness::AlwaysFalse, _) | (_, Truthiness::AlwaysFalse) => Truthiness::AlwaysFalse,
            _ => Truthiness::Ambiguous,
        }
    }

    pub(crate) fn or(self, other: Self) -> Self {
        match (self, other) {
            (Truthiness::AlwaysFalse, Truthiness::AlwaysFalse) => Truthiness::AlwaysFalse,
            (Truthiness::AlwaysTrue, _) | (_, Truthiness::AlwaysTrue) => Truthiness::AlwaysTrue,
            _ => Truthiness::Ambiguous,
        }
    }

    fn into_type(self, db: &dyn Db) -> Type {
        match self {
            Self::AlwaysTrue => Type::BooleanLiteral(true),
            Self::AlwaysFalse => Type::BooleanLiteral(false),
            Self::Ambiguous => KnownClass::Bool.to_instance(db),
        }
    }
}

impl From<bool> for Truthiness {
    fn from(value: bool) -> Self {
        if value {
            Truthiness::AlwaysTrue
        } else {
            Truthiness::AlwaysFalse
        }
    }
}

/// This type represents bound method objects that are created when a method is accessed
/// on an instance of a class. For example, the expression `Path("a.txt").touch` creates
/// a bound method object that represents the `Path.touch` method which is bound to the
/// instance `Path("a.txt")`.
///
/// # Ordering
/// Ordering is based on the bounded method's salsa-assigned id and not on its values.
/// The id may change between runs, or when the bounded method was garbage collected and recreated.
#[salsa::interned(debug)]
#[derive(PartialOrd, Ord)]
pub struct BoundMethodType<'db> {
    /// The function that is being bound. Corresponds to the `__func__` attribute on a
    /// bound method object
    pub(crate) function: FunctionType<'db>,
    /// The instance on which this method has been called. Corresponds to the `__self__`
    /// attribute on a bound method object
    self_instance: Type<'db>,
}

// The Salsa heap is tracked separately.
impl get_size2::GetSize for BoundMethodType<'_> {}

fn walk_bound_method_type<'db, V: visitor::TypeVisitor<'db> + ?Sized>(
    db: &'db dyn Db,
    method: BoundMethodType<'db>,
    visitor: &mut V,
) {
    visitor.visit_function_type(db, method.function(db));
    visitor.visit_type(db, method.self_instance(db));
}

impl<'db> BoundMethodType<'db> {
    pub(crate) fn into_callable_type(self, db: &'db dyn Db) -> CallableType<'db> {
        CallableType::new(
            db,
            CallableSignature::from_overloads(
                self.function(db)
                    .signature(db)
                    .overloads
                    .iter()
                    .map(signatures::Signature::bind_self),
            ),
            false,
        )
    }

    fn normalized_impl(self, db: &'db dyn Db, visitor: &mut TypeTransformer<'db>) -> Self {
        Self::new(
            db,
            self.function(db).normalized_impl(db, visitor),
            self.self_instance(db).normalized_impl(db, visitor),
        )
    }

    fn has_relation_to(self, db: &'db dyn Db, other: Self, relation: TypeRelation) -> bool {
        // A bound method is a typically a subtype of itself. However, we must explicitly verify
        // the subtyping of the underlying function signatures (since they might be specialized
        // differently), and of the bound self parameter (taking care that parameters, including a
        // bound self parameter, are contravariant.)
        self.function(db)
            .has_relation_to(db, other.function(db), relation)
            && other
                .self_instance(db)
                .has_relation_to(db, self.self_instance(db), relation)
    }

    fn is_equivalent_to(self, db: &'db dyn Db, other: Self) -> bool {
        self.function(db).is_equivalent_to(db, other.function(db))
            && other
                .self_instance(db)
                .is_equivalent_to(db, self.self_instance(db))
    }
}

/// This type represents the set of all callable objects with a certain, possibly overloaded,
/// signature.
///
/// It can be written in type expressions using `typing.Callable`. `lambda` expressions are
/// inferred directly as `CallableType`s; all function-literal types are subtypes of a
/// `CallableType`.
///
/// # Ordering
/// Ordering is based on the callable type's salsa-assigned id and not on its values.
/// The id may change between runs, or when the callable type was garbage collected and recreated.
#[salsa::interned(debug)]
#[derive(PartialOrd, Ord)]
pub struct CallableType<'db> {
    #[returns(ref)]
    pub(crate) signatures: CallableSignature<'db>,

    /// We use `CallableType` to represent function-like objects, like the synthesized methods
    /// of dataclasses or NamedTuples. These callables act like real functions when accessed
    /// as attributes on instances, i.e. they bind `self`.
    is_function_like: bool,
}

pub(super) fn walk_callable_type<'db, V: visitor::TypeVisitor<'db> + ?Sized>(
    db: &'db dyn Db,
    ty: CallableType<'db>,
    visitor: &mut V,
) {
    for signature in &ty.signatures(db).overloads {
        walk_signature(db, signature, visitor);
    }
}

// The Salsa heap is tracked separately.
impl get_size2::GetSize for CallableType<'_> {}

impl<'db> CallableType<'db> {
    /// Create a callable type with a single non-overloaded signature.
    pub(crate) fn single(db: &'db dyn Db, signature: Signature<'db>) -> Type<'db> {
        Type::Callable(CallableType::new(
            db,
            CallableSignature::single(signature),
            false,
        ))
    }

    /// Create a non-overloaded, function-like callable type with a single signature.
    ///
    /// A function-like callable will bind `self` when accessed as an attribute on an instance.
    pub(crate) fn function_like(db: &'db dyn Db, signature: Signature<'db>) -> Type<'db> {
        Type::Callable(CallableType::new(
            db,
            CallableSignature::single(signature),
            true,
        ))
    }

    /// Create a callable type which accepts any parameters and returns an `Unknown` type.
    pub(crate) fn unknown(db: &'db dyn Db) -> Type<'db> {
        Self::single(db, Signature::unknown())
    }

    pub(crate) fn bind_self(self, db: &'db dyn Db) -> Type<'db> {
        Type::Callable(CallableType::new(
            db,
            self.signatures(db).bind_self(),
            false,
        ))
    }

    fn materialize(self, db: &'db dyn Db, variance: TypeVarVariance) -> Self {
        CallableType::new(
            db,
            self.signatures(db).materialize(db, variance),
            self.is_function_like(db),
        )
    }

    /// Create a callable type which represents a fully-static "bottom" callable.
    ///
    /// Specifically, this represents a callable type with a single signature:
    /// `(*args: object, **kwargs: object) -> Never`.
    #[cfg(test)]
    pub(crate) fn bottom(db: &'db dyn Db) -> Type<'db> {
        Self::single(db, Signature::bottom(db))
    }

    /// Return a "normalized" version of this `Callable` type.
    ///
    /// See [`Type::normalized`] for more details.
    fn normalized_impl(self, db: &'db dyn Db, visitor: &mut TypeTransformer<'db>) -> Self {
        CallableType::new(
            db,
            self.signatures(db).normalized_impl(db, visitor),
            self.is_function_like(db),
        )
    }

    fn apply_type_mapping<'a>(self, db: &'db dyn Db, type_mapping: &TypeMapping<'a, 'db>) -> Self {
        CallableType::new(
            db,
            self.signatures(db).apply_type_mapping(db, type_mapping),
            self.is_function_like(db),
        )
    }

    fn find_legacy_typevars(
        self,
        db: &'db dyn Db,
        typevars: &mut FxOrderSet<TypeVarInstance<'db>>,
    ) {
        self.signatures(db).find_legacy_typevars(db, typevars);
    }

    /// Check whether this callable type has the given relation to another callable type.
    ///
    /// See [`Type::is_subtype_of`] and [`Type::is_assignable_to`] for more details.
    fn has_relation_to(self, db: &'db dyn Db, other: Self, relation: TypeRelation) -> bool {
        if other.is_function_like(db) && !self.is_function_like(db) {
            return false;
        }
        self.signatures(db)
            .has_relation_to(db, other.signatures(db), relation)
    }

    /// Check whether this callable type is equivalent to another callable type.
    ///
    /// See [`Type::is_equivalent_to`] for more details.
    fn is_equivalent_to(self, db: &'db dyn Db, other: Self) -> bool {
        if self == other {
            return true;
        }

        self.is_function_like(db) == other.is_function_like(db)
            && self
                .signatures(db)
                .is_equivalent_to(db, other.signatures(db))
    }
}

/// Represents a specific instance of `types.MethodWrapperType`
#[derive(
    Debug, Copy, Clone, Hash, PartialEq, Eq, PartialOrd, Ord, salsa::Update, get_size2::GetSize,
)]
pub enum MethodWrapperKind<'db> {
    /// Method wrapper for `some_function.__get__`
    FunctionTypeDunderGet(FunctionType<'db>),
    /// Method wrapper for `some_function.__call__`
    FunctionTypeDunderCall(FunctionType<'db>),
    /// Method wrapper for `some_property.__get__`
    PropertyDunderGet(PropertyInstanceType<'db>),
    /// Method wrapper for `some_property.__set__`
    PropertyDunderSet(PropertyInstanceType<'db>),
    /// Method wrapper for `str.startswith`.
    /// We treat this method specially because we want to be able to infer precise Boolean
    /// literal return types if the instance and the prefix are both string literals, and
    /// this allows us to understand statically known branches for common tests such as
    /// `if sys.platform.startswith("freebsd")`.
    StrStartswith(StringLiteralType<'db>),
}

pub(super) fn walk_method_wrapper_type<'db, V: visitor::TypeVisitor<'db> + ?Sized>(
    db: &'db dyn Db,
    method_wrapper: MethodWrapperKind<'db>,
    visitor: &mut V,
) {
    match method_wrapper {
        MethodWrapperKind::FunctionTypeDunderGet(function) => {
            visitor.visit_function_type(db, function);
        }
        MethodWrapperKind::FunctionTypeDunderCall(function) => {
            visitor.visit_function_type(db, function);
        }
        MethodWrapperKind::PropertyDunderGet(property) => {
            visitor.visit_property_instance_type(db, property);
        }
        MethodWrapperKind::PropertyDunderSet(property) => {
            visitor.visit_property_instance_type(db, property);
        }
        MethodWrapperKind::StrStartswith(string_literal) => {
            visitor.visit_type(db, Type::StringLiteral(string_literal));
        }
    }
}

impl<'db> MethodWrapperKind<'db> {
    fn has_relation_to(self, db: &'db dyn Db, other: Self, relation: TypeRelation) -> bool {
        match (self, other) {
            (
                MethodWrapperKind::FunctionTypeDunderGet(self_function),
                MethodWrapperKind::FunctionTypeDunderGet(other_function),
            ) => self_function.has_relation_to(db, other_function, relation),

            (
                MethodWrapperKind::FunctionTypeDunderCall(self_function),
                MethodWrapperKind::FunctionTypeDunderCall(other_function),
            ) => self_function.has_relation_to(db, other_function, relation),

            (MethodWrapperKind::PropertyDunderGet(_), MethodWrapperKind::PropertyDunderGet(_))
            | (MethodWrapperKind::PropertyDunderSet(_), MethodWrapperKind::PropertyDunderSet(_))
            | (MethodWrapperKind::StrStartswith(_), MethodWrapperKind::StrStartswith(_)) => {
                self == other
            }

            (
                MethodWrapperKind::FunctionTypeDunderGet(_)
                | MethodWrapperKind::FunctionTypeDunderCall(_)
                | MethodWrapperKind::PropertyDunderGet(_)
                | MethodWrapperKind::PropertyDunderSet(_)
                | MethodWrapperKind::StrStartswith(_),
                MethodWrapperKind::FunctionTypeDunderGet(_)
                | MethodWrapperKind::FunctionTypeDunderCall(_)
                | MethodWrapperKind::PropertyDunderGet(_)
                | MethodWrapperKind::PropertyDunderSet(_)
                | MethodWrapperKind::StrStartswith(_),
            ) => false,
        }
    }

    fn is_equivalent_to(self, db: &'db dyn Db, other: Self) -> bool {
        match (self, other) {
            (
                MethodWrapperKind::FunctionTypeDunderGet(self_function),
                MethodWrapperKind::FunctionTypeDunderGet(other_function),
            ) => self_function.is_equivalent_to(db, other_function),

            (
                MethodWrapperKind::FunctionTypeDunderCall(self_function),
                MethodWrapperKind::FunctionTypeDunderCall(other_function),
            ) => self_function.is_equivalent_to(db, other_function),

            (MethodWrapperKind::PropertyDunderGet(_), MethodWrapperKind::PropertyDunderGet(_))
            | (MethodWrapperKind::PropertyDunderSet(_), MethodWrapperKind::PropertyDunderSet(_))
            | (MethodWrapperKind::StrStartswith(_), MethodWrapperKind::StrStartswith(_)) => {
                self == other
            }

            (
                MethodWrapperKind::FunctionTypeDunderGet(_)
                | MethodWrapperKind::FunctionTypeDunderCall(_)
                | MethodWrapperKind::PropertyDunderGet(_)
                | MethodWrapperKind::PropertyDunderSet(_)
                | MethodWrapperKind::StrStartswith(_),
                MethodWrapperKind::FunctionTypeDunderGet(_)
                | MethodWrapperKind::FunctionTypeDunderCall(_)
                | MethodWrapperKind::PropertyDunderGet(_)
                | MethodWrapperKind::PropertyDunderSet(_)
                | MethodWrapperKind::StrStartswith(_),
            ) => false,
        }
    }

    fn normalized_impl(self, db: &'db dyn Db, visitor: &mut TypeTransformer<'db>) -> Self {
        match self {
            MethodWrapperKind::FunctionTypeDunderGet(function) => {
                MethodWrapperKind::FunctionTypeDunderGet(function.normalized_impl(db, visitor))
            }
            MethodWrapperKind::FunctionTypeDunderCall(function) => {
                MethodWrapperKind::FunctionTypeDunderCall(function.normalized_impl(db, visitor))
            }
            MethodWrapperKind::PropertyDunderGet(property) => {
                MethodWrapperKind::PropertyDunderGet(property.normalized_impl(db, visitor))
            }
            MethodWrapperKind::PropertyDunderSet(property) => {
                MethodWrapperKind::PropertyDunderSet(property.normalized_impl(db, visitor))
            }
            MethodWrapperKind::StrStartswith(_) => self,
        }
    }
}

/// Represents a specific instance of `types.WrapperDescriptorType`
#[derive(
    Debug, Copy, Clone, Hash, PartialEq, Eq, PartialOrd, Ord, salsa::Update, get_size2::GetSize,
)]
pub enum WrapperDescriptorKind {
    /// `FunctionType.__get__`
    FunctionTypeDunderGet,
    /// `property.__get__`
    PropertyDunderGet,
    /// `property.__set__`
    PropertyDunderSet,
}

/// # Ordering
/// Ordering is based on the module literal's salsa-assigned id and not on its values.
/// The id may change between runs, or when the module literal was garbage collected and recreated.
#[salsa::interned(debug)]
#[derive(PartialOrd, Ord)]
pub struct ModuleLiteralType<'db> {
    /// The imported module.
    pub module: Module,

    /// The file in which this module was imported.
    ///
    /// If the module is a module that could have submodules (a package),
    /// we need this in order to know which submodules should be attached to it as attributes
    /// (because the submodules were also imported in this file). For a package, this should
    /// therefore always be `Some()`. If the module is not a package, however, this should
    /// always be `None`: this helps reduce memory usage (the information is redundant for
    /// single-file modules), and ensures that two module-literal types that both refer to
    /// the same underlying single-file module are understood by ty as being equivalent types
    /// in all situations.
    _importing_file: Option<File>,
}

// The Salsa heap is tracked separately.
impl get_size2::GetSize for ModuleLiteralType<'_> {}

impl<'db> ModuleLiteralType<'db> {
    fn importing_file(self, db: &'db dyn Db) -> Option<File> {
        debug_assert_eq!(
            self._importing_file(db).is_some(),
            self.module(db).kind().is_package()
        );
        self._importing_file(db)
    }

    fn available_submodule_attributes(&self, db: &'db dyn Db) -> impl Iterator<Item = Name> {
        self.importing_file(db)
            .into_iter()
            .flat_map(|file| imported_modules(db, file))
            .filter_map(|submodule_name| submodule_name.relative_to(self.module(db).name()))
            .filter_map(|relative_submodule| relative_submodule.components().next().map(Name::from))
    }

    fn resolve_submodule(self, db: &'db dyn Db, name: &str) -> Option<Type<'db>> {
        let importing_file = self.importing_file(db)?;
        let relative_submodule_name = ModuleName::new(name)?;
        let mut absolute_submodule_name = self.module(db).name().clone();
        absolute_submodule_name.extend(&relative_submodule_name);
        let submodule = resolve_module(db, &absolute_submodule_name)?;
        Some(Type::module_literal(db, importing_file, &submodule))
    }

    fn static_member(self, db: &'db dyn Db, name: &str) -> PlaceAndQualifiers<'db> {
        // `__dict__` is a very special member that is never overridden by module globals;
        // we should always look it up directly as an attribute on `types.ModuleType`,
        // never in the global scope of the module.
        if name == "__dict__" {
            return KnownClass::ModuleType
                .to_instance(db)
                .member(db, "__dict__");
        }

        // If the file that originally imported the module has also imported a submodule
        // named `name`, then the result is (usually) that submodule, even if the module
        // also defines a (non-module) symbol with that name.
        //
        // Note that technically, either the submodule or the non-module symbol could take
        // priority, depending on the ordering of when the submodule is loaded relative to
        // the parent module's `__init__.py` file being evaluated. That said, we have
        // chosen to always have the submodule take priority. (This matches pyright's
        // current behavior, but is the opposite of mypy's current behavior.)
        if self.available_submodule_attributes(db).contains(name) {
            if let Some(submodule) = self.resolve_submodule(db, name) {
                return Place::bound(submodule).into();
            }
        }

        self.module(db)
            .file()
            .map(|file| imported_symbol(db, file, name, None))
            .unwrap_or_default()
    }
}

/// # Ordering
/// Ordering is based on the type alias's salsa-assigned id and not on its values.
/// The id may change between runs, or when the alias was garbage collected and recreated.
#[salsa::interned(debug)]
#[derive(PartialOrd, Ord)]
pub struct PEP695TypeAliasType<'db> {
    #[returns(ref)]
    pub name: ast::name::Name,

    rhs_scope: ScopeId<'db>,
}

// The Salsa heap is tracked separately.
impl get_size2::GetSize for PEP695TypeAliasType<'_> {}

fn walk_pep_695_type_alias<'db, V: visitor::TypeVisitor<'db> + ?Sized>(
    db: &'db dyn Db,
    type_alias: PEP695TypeAliasType<'db>,
    visitor: &mut V,
) {
    visitor.visit_type(db, type_alias.value_type(db));
}

#[salsa::tracked]
impl<'db> PEP695TypeAliasType<'db> {
    pub(crate) fn definition(self, db: &'db dyn Db) -> Definition<'db> {
        let scope = self.rhs_scope(db);
        let module = parsed_module(db, scope.file(db)).load(db);
        let type_alias_stmt_node = scope.node(db).expect_type_alias(&module);

        semantic_index(db, scope.file(db)).expect_single_definition(type_alias_stmt_node)
    }

    #[salsa::tracked(heap_size=get_size2::GetSize::get_heap_size)]
    pub(crate) fn value_type(self, db: &'db dyn Db) -> Type<'db> {
        let scope = self.rhs_scope(db);
        let module = parsed_module(db, scope.file(db)).load(db);
        let type_alias_stmt_node = scope.node(db).expect_type_alias(&module);
        let definition = self.definition(db);
        definition_expression_type(db, definition, &type_alias_stmt_node.value)
    }

    fn normalized_impl(self, _db: &'db dyn Db, _visitor: &mut TypeTransformer<'db>) -> Self {
        self
    }
}

/// # Ordering
/// Ordering is based on the type alias's salsa-assigned id and not on its values.
/// The id may change between runs, or when the alias was garbage collected and recreated.
#[salsa::interned(debug)]
#[derive(PartialOrd, Ord)]
pub struct BareTypeAliasType<'db> {
    #[returns(ref)]
    pub name: ast::name::Name,
    pub definition: Option<Definition<'db>>,
    pub value: Type<'db>,
}

// The Salsa heap is tracked separately.
impl get_size2::GetSize for BareTypeAliasType<'_> {}

fn walk_bare_type_alias<'db, V: visitor::TypeVisitor<'db> + ?Sized>(
    db: &'db dyn Db,
    type_alias: BareTypeAliasType<'db>,
    visitor: &mut V,
) {
    visitor.visit_type(db, type_alias.value(db));
}

impl<'db> BareTypeAliasType<'db> {
    fn normalized_impl(self, db: &'db dyn Db, visitor: &mut TypeTransformer<'db>) -> Self {
        Self::new(
            db,
            self.name(db),
            self.definition(db),
            self.value(db).normalized_impl(db, visitor),
        )
    }
}

#[derive(
    Debug, Clone, Copy, PartialEq, Eq, PartialOrd, Ord, Hash, salsa::Update, get_size2::GetSize,
)]
pub enum TypeAliasType<'db> {
    PEP695(PEP695TypeAliasType<'db>),
    Bare(BareTypeAliasType<'db>),
}

fn walk_type_alias_type<'db, V: visitor::TypeVisitor<'db> + ?Sized>(
    db: &'db dyn Db,
    type_alias: TypeAliasType<'db>,
    visitor: &mut V,
) {
    match type_alias {
        TypeAliasType::PEP695(type_alias) => {
            walk_pep_695_type_alias(db, type_alias, visitor);
        }
        TypeAliasType::Bare(type_alias) => {
            walk_bare_type_alias(db, type_alias, visitor);
        }
    }
}

impl<'db> TypeAliasType<'db> {
    pub(crate) fn normalized_impl(
        self,
        db: &'db dyn Db,
        visitor: &mut TypeTransformer<'db>,
    ) -> Self {
        match self {
            TypeAliasType::PEP695(type_alias) => {
                TypeAliasType::PEP695(type_alias.normalized_impl(db, visitor))
            }
            TypeAliasType::Bare(type_alias) => {
                TypeAliasType::Bare(type_alias.normalized_impl(db, visitor))
            }
        }
    }

    pub(crate) fn name(self, db: &'db dyn Db) -> &'db str {
        match self {
            TypeAliasType::PEP695(type_alias) => type_alias.name(db),
            TypeAliasType::Bare(type_alias) => type_alias.name(db),
        }
    }

    pub(crate) fn definition(self, db: &'db dyn Db) -> Option<Definition<'db>> {
        match self {
            TypeAliasType::PEP695(type_alias) => Some(type_alias.definition(db)),
            TypeAliasType::Bare(type_alias) => type_alias.definition(db),
        }
    }

    pub(crate) fn value_type(self, db: &'db dyn Db) -> Type<'db> {
        match self {
            TypeAliasType::PEP695(type_alias) => type_alias.value_type(db),
            TypeAliasType::Bare(type_alias) => type_alias.value(db),
        }
    }
}

/// Either the explicit `metaclass=` keyword of the class, or the inferred metaclass of one of its base classes.
#[derive(Debug, Clone, PartialEq, Eq, salsa::Update, get_size2::GetSize)]
pub(super) struct MetaclassCandidate<'db> {
    metaclass: ClassType<'db>,
    explicit_metaclass_of: ClassLiteral<'db>,
}

#[salsa::interned(debug)]
pub struct UnionType<'db> {
    /// The union type includes values in any of these types.
    #[returns(deref)]
    pub elements: Box<[Type<'db>]>,
}

pub(crate) fn walk_union<'db, V: visitor::TypeVisitor<'db> + ?Sized>(
    db: &'db dyn Db,
    union: UnionType<'db>,
    visitor: &mut V,
) {
    for element in union.elements(db) {
        visitor.visit_type(db, *element);
    }
}

// The Salsa heap is tracked separately.
impl get_size2::GetSize for UnionType<'_> {}

impl<'db> UnionType<'db> {
    /// Create a union from a list of elements
    /// (which may be eagerly simplified into a different variant of [`Type`] altogether).
    pub fn from_elements<I, T>(db: &'db dyn Db, elements: I) -> Type<'db>
    where
        I: IntoIterator<Item = T>,
        T: Into<Type<'db>>,
    {
        elements
            .into_iter()
            .fold(UnionBuilder::new(db), |builder, element| {
                builder.add(element.into())
            })
            .build()
    }

    /// A fallible version of [`UnionType::from_elements`].
    ///
    /// If all items in `elements` are `Some()`, the result of unioning all elements is returned.
    /// As soon as a `None` element in the iterable is encountered,
    /// the function short-circuits and returns `None`.
    pub(crate) fn try_from_elements<I, T>(db: &'db dyn Db, elements: I) -> Option<Type<'db>>
    where
        I: IntoIterator<Item = Option<T>>,
        T: Into<Type<'db>>,
    {
        let mut builder = UnionBuilder::new(db);
        for element in elements {
            builder = builder.add(element?.into());
        }
        Some(builder.build())
    }

    /// Apply a transformation function to all elements of the union,
    /// and create a new union from the resulting set of types.
    pub fn map(
        &self,
        db: &'db dyn Db,
        transform_fn: impl FnMut(&Type<'db>) -> Type<'db>,
    ) -> Type<'db> {
        Self::from_elements(db, self.elements(db).iter().map(transform_fn))
    }

    /// A fallible version of [`UnionType::map`].
    ///
    /// For each element in `self`, `transform_fn` is called on that element.
    /// If `transform_fn` returns `Some()` for all elements in `self`,
    /// the result of unioning all transformed elements is returned.
    /// As soon as `transform_fn` returns `None` for an element, however,
    /// the function short-circuits and returns `None`.
    pub(crate) fn try_map(
        self,
        db: &'db dyn Db,
        transform_fn: impl FnMut(&Type<'db>) -> Option<Type<'db>>,
    ) -> Option<Type<'db>> {
        Self::try_from_elements(db, self.elements(db).iter().map(transform_fn))
    }

    pub(crate) fn to_instance(self, db: &'db dyn Db) -> Option<Type<'db>> {
        self.try_map(db, |element| element.to_instance(db))
    }

    pub(crate) fn filter(
        self,
        db: &'db dyn Db,
        filter_fn: impl FnMut(&&Type<'db>) -> bool,
    ) -> Type<'db> {
        Self::from_elements(db, self.elements(db).iter().filter(filter_fn))
    }

    pub fn iter(&self, db: &'db dyn Db) -> Iter<Type<'db>> {
        self.elements(db).iter()
    }

    pub(crate) fn map_with_boundness(
        self,
        db: &'db dyn Db,
        mut transform_fn: impl FnMut(&Type<'db>) -> Place<'db>,
    ) -> Place<'db> {
        let mut builder = UnionBuilder::new(db);

        let mut all_unbound = true;
        let mut possibly_unbound = false;
        for ty in self.elements(db) {
            let ty_member = transform_fn(ty);
            match ty_member {
                Place::Unbound => {
                    possibly_unbound = true;
                }
                Place::Type(ty_member, member_boundness) => {
                    if member_boundness == Boundness::PossiblyUnbound {
                        possibly_unbound = true;
                    }

                    all_unbound = false;
                    builder = builder.add(ty_member);
                }
            }
        }

        if all_unbound {
            Place::Unbound
        } else {
            Place::Type(
                builder.build(),
                if possibly_unbound {
                    Boundness::PossiblyUnbound
                } else {
                    Boundness::Bound
                },
            )
        }
    }

    pub(crate) fn map_with_boundness_and_qualifiers(
        self,
        db: &'db dyn Db,
        mut transform_fn: impl FnMut(&Type<'db>) -> PlaceAndQualifiers<'db>,
    ) -> PlaceAndQualifiers<'db> {
        let mut builder = UnionBuilder::new(db);
        let mut qualifiers = TypeQualifiers::empty();

        let mut all_unbound = true;
        let mut possibly_unbound = false;
        for ty in self.elements(db) {
            let PlaceAndQualifiers {
                place: ty_member,
                qualifiers: new_qualifiers,
            } = transform_fn(ty);
            qualifiers |= new_qualifiers;
            match ty_member {
                Place::Unbound => {
                    possibly_unbound = true;
                }
                Place::Type(ty_member, member_boundness) => {
                    if member_boundness == Boundness::PossiblyUnbound {
                        possibly_unbound = true;
                    }

                    all_unbound = false;
                    builder = builder.add(ty_member);
                }
            }
        }
        PlaceAndQualifiers {
            place: if all_unbound {
                Place::Unbound
            } else {
                Place::Type(
                    builder.build(),
                    if possibly_unbound {
                        Boundness::PossiblyUnbound
                    } else {
                        Boundness::Bound
                    },
                )
            },
            qualifiers,
        }
    }

    /// Create a new union type with the elements normalized.
    ///
    /// See [`Type::normalized`] for more details.
    #[must_use]
    pub(crate) fn normalized(self, db: &'db dyn Db) -> Self {
        self.normalized_impl(db, &mut TypeTransformer::default())
    }

    pub(crate) fn normalized_impl(
        self,
        db: &'db dyn Db,
        visitor: &mut TypeTransformer<'db>,
    ) -> Self {
        let mut new_elements: Vec<Type<'db>> = self
            .elements(db)
            .iter()
            .map(|element| element.normalized_impl(db, visitor))
            .collect();
        new_elements.sort_unstable_by(|l, r| union_or_intersection_elements_ordering(db, l, r));
        UnionType::new(db, new_elements.into_boxed_slice())
    }

    /// Return `true` if `self` represents the exact same sets of possible runtime objects as `other`
    pub(crate) fn is_equivalent_to(self, db: &'db dyn Db, other: Self) -> bool {
        if self == other {
            return true;
        }

        let self_elements = self.elements(db);
        let other_elements = other.elements(db);

        if self_elements.len() != other_elements.len() {
            return false;
        }

        let sorted_self = self.normalized(db);

        if sorted_self == other {
            return true;
        }

        sorted_self == other.normalized(db)
    }
}

#[salsa::interned(debug)]
pub struct IntersectionType<'db> {
    /// The intersection type includes only values in all of these types.
    #[returns(ref)]
    positive: FxOrderSet<Type<'db>>,

    /// The intersection type does not include any value in any of these types.
    ///
    /// Negation types aren't expressible in annotations, and are most likely to arise from type
    /// narrowing along with intersections (e.g. `if not isinstance(...)`), so we represent them
    /// directly in intersections rather than as a separate type.
    #[returns(ref)]
    negative: FxOrderSet<Type<'db>>,
}

// The Salsa heap is tracked separately.
impl get_size2::GetSize for IntersectionType<'_> {}

pub(super) fn walk_intersection_type<'db, V: visitor::TypeVisitor<'db> + ?Sized>(
    db: &'db dyn Db,
    intersection: IntersectionType<'db>,
    visitor: &mut V,
) {
    for element in intersection.positive(db) {
        visitor.visit_type(db, *element);
    }
    for element in intersection.negative(db) {
        visitor.visit_type(db, *element);
    }
}

impl<'db> IntersectionType<'db> {
    /// Return a new `IntersectionType` instance with the positive and negative types sorted
    /// according to a canonical ordering, and other normalizations applied to each element as applicable.
    ///
    /// See [`Type::normalized`] for more details.
    #[must_use]
    pub(crate) fn normalized(self, db: &'db dyn Db) -> Self {
        let mut visitor = TypeTransformer::default();
        self.normalized_impl(db, &mut visitor)
    }

    pub(crate) fn normalized_impl(
        self,
        db: &'db dyn Db,
        visitor: &mut TypeTransformer<'db>,
    ) -> Self {
        fn normalized_set<'db>(
            db: &'db dyn Db,
            elements: &FxOrderSet<Type<'db>>,
            visitor: &mut TypeTransformer<'db>,
        ) -> FxOrderSet<Type<'db>> {
            let mut elements: FxOrderSet<Type<'db>> = elements
                .iter()
                .map(|ty| ty.normalized_impl(db, visitor))
                .collect();

            elements.sort_unstable_by(|l, r| union_or_intersection_elements_ordering(db, l, r));
            elements
        }

        IntersectionType::new(
            db,
            normalized_set(db, self.positive(db), visitor),
            normalized_set(db, self.negative(db), visitor),
        )
    }

    /// Return `true` if `self` represents exactly the same set of possible runtime objects as `other`
    pub(crate) fn is_equivalent_to(self, db: &'db dyn Db, other: Self) -> bool {
        if self == other {
            return true;
        }

        let self_positive = self.positive(db);
        let other_positive = other.positive(db);

        if self_positive.len() != other_positive.len() {
            return false;
        }

        let self_negative = self.negative(db);
        let other_negative = other.negative(db);

        if self_negative.len() != other_negative.len() {
            return false;
        }

        let sorted_self = self.normalized(db);

        if sorted_self == other {
            return true;
        }

        sorted_self == other.normalized(db)
    }

    pub(crate) fn map_with_boundness(
        self,
        db: &'db dyn Db,
        mut transform_fn: impl FnMut(&Type<'db>) -> Place<'db>,
    ) -> Place<'db> {
        if !self.negative(db).is_empty() {
            return Place::todo("map_with_boundness: intersections with negative contributions");
        }

        let mut builder = IntersectionBuilder::new(db);

        let mut all_unbound = true;
        let mut any_definitely_bound = false;
        for ty in self.positive(db) {
            let ty_member = transform_fn(ty);
            match ty_member {
                Place::Unbound => {}
                Place::Type(ty_member, member_boundness) => {
                    all_unbound = false;
                    if member_boundness == Boundness::Bound {
                        any_definitely_bound = true;
                    }

                    builder = builder.add_positive(ty_member);
                }
            }
        }

        if all_unbound {
            Place::Unbound
        } else {
            Place::Type(
                builder.build(),
                if any_definitely_bound {
                    Boundness::Bound
                } else {
                    Boundness::PossiblyUnbound
                },
            )
        }
    }

    pub(crate) fn map_with_boundness_and_qualifiers(
        self,
        db: &'db dyn Db,
        mut transform_fn: impl FnMut(&Type<'db>) -> PlaceAndQualifiers<'db>,
    ) -> PlaceAndQualifiers<'db> {
        if !self.negative(db).is_empty() {
            return Place::todo("map_with_boundness: intersections with negative contributions")
                .into();
        }

        let mut builder = IntersectionBuilder::new(db);
        let mut qualifiers = TypeQualifiers::empty();

        let mut any_unbound = false;
        let mut any_possibly_unbound = false;
        for ty in self.positive(db) {
            let PlaceAndQualifiers {
                place: member,
                qualifiers: new_qualifiers,
            } = transform_fn(ty);
            qualifiers |= new_qualifiers;
            match member {
                Place::Unbound => {
                    any_unbound = true;
                }
                Place::Type(ty_member, member_boundness) => {
                    if member_boundness == Boundness::PossiblyUnbound {
                        any_possibly_unbound = true;
                    }

                    builder = builder.add_positive(ty_member);
                }
            }
        }

        PlaceAndQualifiers {
            place: if any_unbound {
                Place::Unbound
            } else {
                Place::Type(
                    builder.build(),
                    if any_possibly_unbound {
                        Boundness::PossiblyUnbound
                    } else {
                        Boundness::Bound
                    },
                )
            },
            qualifiers,
        }
    }

    pub fn iter_positive(&self, db: &'db dyn Db) -> impl Iterator<Item = Type<'db>> {
        self.positive(db).iter().copied()
    }

    pub fn has_one_element(&self, db: &'db dyn Db) -> bool {
        (self.positive(db).len() + self.negative(db).len()) == 1
    }
}

/// # Ordering
/// Ordering is based on the string literal's salsa-assigned id and not on its value.
/// The id may change between runs, or when the string literal was garbage collected and recreated.
#[salsa::interned(debug)]
#[derive(PartialOrd, Ord)]
pub struct StringLiteralType<'db> {
    #[returns(deref)]
    value: Box<str>,
}

// The Salsa heap is tracked separately.
impl get_size2::GetSize for StringLiteralType<'_> {}

impl<'db> StringLiteralType<'db> {
    /// The length of the string, as would be returned by Python's `len()`.
    pub(crate) fn python_len(self, db: &'db dyn Db) -> usize {
        self.value(db).chars().count()
    }

    /// Return an iterator over each character in the string literal.
    /// as would be returned by Python's `iter()`.
    pub(crate) fn iter_each_char(self, db: &'db dyn Db) -> impl Iterator<Item = Self> {
        self.value(db)
            .chars()
            .map(|c| StringLiteralType::new(db, c.to_string().into_boxed_str()))
    }
}

/// # Ordering
/// Ordering is based on the byte literal's salsa-assigned id and not on its value.
/// The id may change between runs, or when the byte literal was garbage collected and recreated.
#[salsa::interned(debug)]
#[derive(PartialOrd, Ord)]
pub struct BytesLiteralType<'db> {
    #[returns(deref)]
    value: Box<[u8]>,
}

// The Salsa heap is tracked separately.
impl get_size2::GetSize for BytesLiteralType<'_> {}

impl<'db> BytesLiteralType<'db> {
    pub(crate) fn python_len(self, db: &'db dyn Db) -> usize {
        self.value(db).len()
    }
}

#[derive(Debug, Clone, PartialEq, Eq)]
pub(crate) enum BoundSuperError<'db> {
    InvalidPivotClassType {
        pivot_class: Type<'db>,
    },
    FailingConditionCheck {
        pivot_class: Type<'db>,
        owner: Type<'db>,
    },
    UnavailableImplicitArguments,
}

impl BoundSuperError<'_> {
    pub(super) fn report_diagnostic(&self, context: &InferContext, node: AnyNodeRef) {
        match self {
            BoundSuperError::InvalidPivotClassType { pivot_class } => {
                if let Some(builder) = context.report_lint(&INVALID_SUPER_ARGUMENT, node) {
                    builder.into_diagnostic(format_args!(
                        "`{pivot_class}` is not a valid class",
                        pivot_class = pivot_class.display(context.db()),
                    ));
                }
            }
            BoundSuperError::FailingConditionCheck { pivot_class, owner } => {
                if let Some(builder) = context.report_lint(&INVALID_SUPER_ARGUMENT, node) {
                    builder.into_diagnostic(format_args!(
                        "`{owner}` is not an instance or subclass of \
                         `{pivot_class}` in `super({pivot_class}, {owner})` call",
                        pivot_class = pivot_class.display(context.db()),
                        owner = owner.display(context.db()),
                    ));
                }
            }
            BoundSuperError::UnavailableImplicitArguments => {
                if let Some(builder) =
                    context.report_lint(&UNAVAILABLE_IMPLICIT_SUPER_ARGUMENTS, node)
                {
                    builder.into_diagnostic(format_args!(
                        "Cannot determine implicit arguments for 'super()' in this context",
                    ));
                }
            }
        }
    }
}

#[derive(Debug, Copy, Clone, Hash, PartialEq, Eq)]
pub enum SuperOwnerKind<'db> {
    Dynamic(DynamicType),
    Class(ClassType<'db>),
    Instance(NominalInstanceType<'db>),
}

impl<'db> SuperOwnerKind<'db> {
    fn normalized_impl(self, db: &'db dyn Db, visitor: &mut TypeTransformer<'db>) -> Self {
        match self {
            SuperOwnerKind::Dynamic(dynamic) => SuperOwnerKind::Dynamic(dynamic.normalized()),
            SuperOwnerKind::Class(class) => {
                SuperOwnerKind::Class(class.normalized_impl(db, visitor))
            }
            SuperOwnerKind::Instance(instance) => {
                SuperOwnerKind::Instance(instance.normalized_impl(db, visitor))
            }
        }
    }

    fn iter_mro(self, db: &'db dyn Db) -> impl Iterator<Item = ClassBase<'db>> {
        match self {
            SuperOwnerKind::Dynamic(dynamic) => {
                Either::Left(ClassBase::Dynamic(dynamic).mro(db, None))
            }
            SuperOwnerKind::Class(class) => Either::Right(class.iter_mro(db)),
            SuperOwnerKind::Instance(instance) => Either::Right(instance.class.iter_mro(db)),
        }
    }

    fn into_type(self) -> Type<'db> {
        match self {
            SuperOwnerKind::Dynamic(dynamic) => Type::Dynamic(dynamic),
            SuperOwnerKind::Class(class) => class.into(),
            SuperOwnerKind::Instance(instance) => instance.into(),
        }
    }

    fn into_class(self) -> Option<ClassType<'db>> {
        match self {
            SuperOwnerKind::Dynamic(_) => None,
            SuperOwnerKind::Class(class) => Some(class),
            SuperOwnerKind::Instance(instance) => Some(instance.class),
        }
    }

    fn try_from_type(db: &'db dyn Db, ty: Type<'db>) -> Option<Self> {
        match ty {
            Type::Dynamic(dynamic) => Some(SuperOwnerKind::Dynamic(dynamic)),
            Type::ClassLiteral(class_literal) => Some(SuperOwnerKind::Class(
                class_literal.apply_optional_specialization(db, None),
            )),
            Type::NominalInstance(instance) => Some(SuperOwnerKind::Instance(instance)),
            Type::BooleanLiteral(_) => {
                SuperOwnerKind::try_from_type(db, KnownClass::Bool.to_instance(db))
            }
            Type::IntLiteral(_) => {
                SuperOwnerKind::try_from_type(db, KnownClass::Int.to_instance(db))
            }
            Type::StringLiteral(_) => {
                SuperOwnerKind::try_from_type(db, KnownClass::Str.to_instance(db))
            }
            Type::LiteralString => {
                SuperOwnerKind::try_from_type(db, KnownClass::Str.to_instance(db))
            }
            Type::BytesLiteral(_) => {
                SuperOwnerKind::try_from_type(db, KnownClass::Bytes.to_instance(db))
            }
            Type::SpecialForm(special_form) => {
                SuperOwnerKind::try_from_type(db, special_form.instance_fallback(db))
            }
            _ => None,
        }
    }
}

impl<'db> From<SuperOwnerKind<'db>> for Type<'db> {
    fn from(owner: SuperOwnerKind<'db>) -> Self {
        match owner {
            SuperOwnerKind::Dynamic(dynamic) => Type::Dynamic(dynamic),
            SuperOwnerKind::Class(class) => class.into(),
            SuperOwnerKind::Instance(instance) => instance.into(),
        }
    }
}

/// Represent a bound super object like `super(PivotClass, owner)`
#[salsa::interned(debug)]
pub struct BoundSuperType<'db> {
    pub pivot_class: ClassBase<'db>,
    pub owner: SuperOwnerKind<'db>,
}

// The Salsa heap is tracked separately.
impl get_size2::GetSize for BoundSuperType<'_> {}

fn walk_bound_super_type<'db, V: visitor::TypeVisitor<'db> + ?Sized>(
    db: &'db dyn Db,
    bound_super: BoundSuperType<'db>,
    visitor: &mut V,
) {
    visitor.visit_type(db, bound_super.pivot_class(db).into());
    visitor.visit_type(db, bound_super.owner(db).into_type());
}

impl<'db> BoundSuperType<'db> {
    /// Attempts to build a `Type::BoundSuper` based on the given `pivot_class` and `owner`.
    ///
    /// This mimics the behavior of Python's built-in `super(pivot, owner)` at runtime.
    /// - `super(pivot, owner_class)` is valid only if `issubclass(owner_class, pivot)`
    /// - `super(pivot, owner_instance)` is valid only if `isinstance(owner_instance, pivot)`
    ///
    /// However, the checking is skipped when any of the arguments is a dynamic type.
    fn build(
        db: &'db dyn Db,
        pivot_class_type: Type<'db>,
        owner_type: Type<'db>,
    ) -> Result<Type<'db>, BoundSuperError<'db>> {
        if let Type::Union(union) = owner_type {
            return Ok(UnionType::from_elements(
                db,
                union
                    .elements(db)
                    .iter()
                    .map(|ty| BoundSuperType::build(db, pivot_class_type, *ty))
                    .collect::<Result<Vec<_>, _>>()?,
            ));
        }

        let pivot_class = ClassBase::try_from_type(db, pivot_class_type).ok_or({
            BoundSuperError::InvalidPivotClassType {
                pivot_class: pivot_class_type,
            }
        })?;

        let owner = SuperOwnerKind::try_from_type(db, owner_type)
            .and_then(|owner| {
                let Some(pivot_class) = pivot_class.into_class() else {
                    return Some(owner);
                };
                let Some(owner_class) = owner.into_class() else {
                    return Some(owner);
                };
                if owner_class.is_subclass_of(db, pivot_class) {
                    Some(owner)
                } else {
                    None
                }
            })
            .ok_or(BoundSuperError::FailingConditionCheck {
                pivot_class: pivot_class_type,
                owner: owner_type,
            })?;

        Ok(Type::BoundSuper(BoundSuperType::new(
            db,
            pivot_class,
            owner,
        )))
    }

    /// Skips elements in the MRO up to and including the pivot class.
    ///
    /// If the pivot class is a dynamic type, its MRO can't be determined,
    /// so we fall back to using the MRO of `DynamicType::Unknown`.
    fn skip_until_after_pivot(
        self,
        db: &'db dyn Db,
        mro_iter: impl Iterator<Item = ClassBase<'db>>,
    ) -> impl Iterator<Item = ClassBase<'db>> {
        let Some(pivot_class) = self.pivot_class(db).into_class() else {
            return Either::Left(ClassBase::Dynamic(DynamicType::Unknown).mro(db, None));
        };

        let mut pivot_found = false;

        Either::Right(mro_iter.skip_while(move |superclass| {
            if pivot_found {
                false
            } else if Some(pivot_class) == superclass.into_class() {
                pivot_found = true;
                true
            } else {
                true
            }
        }))
    }

    /// Tries to call `__get__` on the attribute.
    /// The arguments passed to `__get__` depend on whether the owner is an instance or a class.
    /// See the `CPython` implementation for reference:
    /// <https://github.com/python/cpython/blob/3b3720f1a26ab34377542b48eb6a6565f78ff892/Objects/typeobject.c#L11690-L11693>
    fn try_call_dunder_get_on_attribute(
        self,
        db: &'db dyn Db,
        attribute: PlaceAndQualifiers<'db>,
    ) -> Option<PlaceAndQualifiers<'db>> {
        let owner = self.owner(db);

        match owner {
            // If the owner is a dynamic type, we can't tell whether it's a class or an instance.
            // Also, invoking a descriptor on a dynamic attribute is meaningless, so we don't handle this.
            SuperOwnerKind::Dynamic(_) => None,
            SuperOwnerKind::Class(_) => Some(
                Type::try_call_dunder_get_on_attribute(
                    db,
                    attribute,
                    Type::none(db),
                    owner.into_type(),
                )
                .0,
            ),
            SuperOwnerKind::Instance(_) => Some(
                Type::try_call_dunder_get_on_attribute(
                    db,
                    attribute,
                    owner.into_type(),
                    owner.into_type().to_meta_type(db),
                )
                .0,
            ),
        }
    }

    /// Similar to `Type::find_name_in_mro_with_policy`, but performs lookup starting *after* the
    /// pivot class in the MRO, based on the `owner` type instead of the `super` type.
    fn find_name_in_mro_after_pivot(
        self,
        db: &'db dyn Db,
        name: &str,
        policy: MemberLookupPolicy,
    ) -> PlaceAndQualifiers<'db> {
        let owner = self.owner(db);
        let class = match owner {
            SuperOwnerKind::Dynamic(_) => {
                return owner
                    .into_type()
                    .find_name_in_mro_with_policy(db, name, policy)
                    .expect("Calling `find_name_in_mro` on dynamic type should return `Some`");
            }
            SuperOwnerKind::Class(class) => class,
            SuperOwnerKind::Instance(instance) => instance.class,
        };

        let (class_literal, _) = class.class_literal(db);
        // TODO properly support super() with generic types
        // * requires a fix for https://github.com/astral-sh/ruff/issues/17432
        // * also requires understanding how we should handle cases like this:
        //  ```python
        //  b_int: B[int]
        //  b_unknown: B
        //
        //  super(B, b_int)
        //  super(B[int], b_unknown)
        //  ```
        match class_literal.generic_context(db) {
            Some(_) => Place::bound(todo_type!("super in generic class")).into(),
            None => class_literal.class_member_from_mro(
                db,
                name,
                policy,
                self.skip_until_after_pivot(db, owner.iter_mro(db)),
            ),
        }
    }

    pub(super) fn normalized_impl(
        self,
        db: &'db dyn Db,
        visitor: &mut TypeTransformer<'db>,
    ) -> Self {
        Self::new(
            db,
            self.pivot_class(db).normalized_impl(db, visitor),
            self.owner(db).normalized_impl(db, visitor),
        )
    }
}

#[salsa::interned(debug)]
pub struct TypeIsType<'db> {
    return_type: Type<'db>,
    /// The ID of the scope to which the place belongs
    /// and the ID of the place itself within that scope.
    place_info: Option<(ScopeId<'db>, ScopedPlaceId)>,
}

fn walk_typeis_type<'db, V: visitor::TypeVisitor<'db> + ?Sized>(
    db: &'db dyn Db,
    typeis_type: TypeIsType<'db>,
    visitor: &mut V,
) {
    visitor.visit_type(db, typeis_type.return_type(db));
}

// The Salsa heap is tracked separately.
impl get_size2::GetSize for TypeIsType<'_> {}

impl<'db> TypeIsType<'db> {
    pub fn place_name(self, db: &'db dyn Db) -> Option<String> {
        let (scope, place) = self.place_info(db)?;
        let table = place_table(db, scope);

        Some(format!("{}", table.place_expr(place)))
    }

    pub fn unbound(db: &'db dyn Db, ty: Type<'db>) -> Type<'db> {
        Type::TypeIs(Self::new(db, ty, None))
    }

    pub fn bound(
        db: &'db dyn Db,
        return_type: Type<'db>,
        scope: ScopeId<'db>,
        place: ScopedPlaceId,
    ) -> Type<'db> {
        Type::TypeIs(Self::new(db, return_type, Some((scope, place))))
    }

    #[must_use]
    pub fn bind(self, db: &'db dyn Db, scope: ScopeId<'db>, place: ScopedPlaceId) -> Type<'db> {
        Self::bound(db, self.return_type(db), scope, place)
    }

    #[must_use]
    pub fn with_type(self, db: &'db dyn Db, ty: Type<'db>) -> Type<'db> {
        Type::TypeIs(Self::new(db, ty, self.place_info(db)))
    }

    pub fn is_bound(&self, db: &'db dyn Db) -> bool {
        self.place_info(db).is_some()
    }

    pub fn is_unbound(&self, db: &'db dyn Db) -> bool {
        self.place_info(db).is_none()
    }
}

// Make sure that the `Type` enum does not grow unexpectedly.
#[cfg(not(debug_assertions))]
#[cfg(target_pointer_width = "64")]
static_assertions::assert_eq_size!(Type, [u8; 16]);

#[cfg(test)]
pub(crate) mod tests {
    use super::*;
    use crate::db::tests::{TestDbBuilder, setup_db};
    use crate::place::{global_symbol, typing_extensions_symbol, typing_symbol};
    use ruff_db::files::system_path_to_file;
    use ruff_db::parsed::parsed_module;
    use ruff_db::system::DbWithWritableSystem as _;
    use ruff_db::testing::assert_function_query_was_not_run;
    use ruff_python_ast::PythonVersion;
    use test_case::test_case;

    /// Explicitly test for Python version <3.13 and >=3.13, to ensure that
    /// the fallback to `typing_extensions` is working correctly.
    /// See [`KnownClass::canonical_module`] for more information.
    #[test_case(PythonVersion::PY312)]
    #[test_case(PythonVersion::PY313)]
    fn no_default_type_is_singleton(python_version: PythonVersion) {
        let db = TestDbBuilder::new()
            .with_python_version(python_version)
            .build()
            .unwrap();

        let no_default = KnownClass::NoDefaultType.to_instance(&db);

        assert!(no_default.is_singleton(&db));
    }

    #[test]
    fn typing_vs_typeshed_no_default() {
        let db = TestDbBuilder::new()
            .with_python_version(PythonVersion::PY313)
            .build()
            .unwrap();

        let typing_no_default = typing_symbol(&db, "NoDefault").place.expect_type();
        let typing_extensions_no_default = typing_extensions_symbol(&db, "NoDefault")
            .place
            .expect_type();

        assert_eq!(typing_no_default.display(&db).to_string(), "NoDefault");
        assert_eq!(
            typing_extensions_no_default.display(&db).to_string(),
            "NoDefault"
        );
    }

    /// Inferring the result of a call-expression shouldn't need to re-run after
    /// a trivial change to the function's file (e.g. by adding a docstring to the function).
    #[test]
    fn call_type_doesnt_rerun_when_only_callee_changed() -> anyhow::Result<()> {
        let mut db = setup_db();

        db.write_dedented(
            "src/foo.py",
            r#"
            def foo() -> int:
                return 5
        "#,
        )?;
        db.write_dedented(
            "src/bar.py",
            r#"
            from foo import foo

            a = foo()
            "#,
        )?;

        let bar = system_path_to_file(&db, "src/bar.py")?;
        let a = global_symbol(&db, bar, "a").place;

        assert_eq!(
            a.expect_type(),
            UnionType::from_elements(&db, [Type::unknown(), KnownClass::Int.to_instance(&db)])
        );

        // Add a docstring to foo to trigger a re-run.
        // The bar-call site of foo should not be re-run because of that
        db.write_dedented(
            "src/foo.py",
            r#"
            def foo() -> int:
                "Computes a value"
                return 5
            "#,
        )?;
        db.clear_salsa_events();

        let a = global_symbol(&db, bar, "a").place;

        assert_eq!(
            a.expect_type(),
            UnionType::from_elements(&db, [Type::unknown(), KnownClass::Int.to_instance(&db)])
        );
        let events = db.take_salsa_events();

        let module = parsed_module(&db, bar).load(&db);
        let call = &*module.syntax().body[1].as_assign_stmt().unwrap().value;
        let foo_call = semantic_index(&db, bar).expression(call);

        assert_function_query_was_not_run(&db, infer_expression_types, foo_call, &events);

        Ok(())
    }

    /// All other tests also make sure that `Type::Todo` works as expected. This particular
    /// test makes sure that we handle `Todo` types correctly, even if they originate from
    /// different sources.
    #[test]
    fn todo_types() {
        let db = setup_db();

        let todo1 = todo_type!("1");
        let todo2 = todo_type!("2");

        let int = KnownClass::Int.to_instance(&db);

        assert!(int.is_assignable_to(&db, todo1));

        assert!(todo1.is_assignable_to(&db, int));

        // We lose information when combining several `Todo` types. This is an
        // acknowledged limitation of the current implementation. We can not
        // easily store the meta information of several `Todo`s in a single
        // variant, as `TodoType` needs to implement `Copy`, meaning it can't
        // contain `Vec`/`Box`/etc., and can't be boxed itself.
        //
        // Lifting this restriction would require us to intern `TodoType` in
        // salsa, but that would mean we would have to pass in `db` everywhere.

        // A union of several `Todo` types collapses to a single `Todo` type:
        assert!(UnionType::from_elements(&db, vec![todo1, todo2]).is_todo());

        // And similar for intersection types:
        assert!(
            IntersectionBuilder::new(&db)
                .add_positive(todo1)
                .add_positive(todo2)
                .build()
                .is_todo()
        );
        assert!(
            IntersectionBuilder::new(&db)
                .add_positive(todo1)
                .add_negative(todo2)
                .build()
                .is_todo()
        );
    }
}<|MERGE_RESOLUTION|>--- conflicted
+++ resolved
@@ -3134,14 +3134,7 @@
                     self.try_call_dunder(
                         db,
                         "__getattr__",
-<<<<<<< HEAD
-                        CallArguments::positional([Type::StringLiteral(StringLiteralType::new(
-                            db,
-                            Box::from(name.as_str()),
-                        ))]),
-=======
-                        CallArgumentTypes::positional([Type::string_literal(db, &name)]),
->>>>>>> 92a302e2
+                        CallArguments::positional([Type::string_literal(db, &name)]),
                     )
                     .map(|outcome| Place::bound(outcome.return_type(db)))
                     // TODO: Handle call errors here.
@@ -3160,13 +3153,7 @@
                     self.try_call_dunder_with_policy(
                         db,
                         "__getattribute__",
-<<<<<<< HEAD
-                        &mut CallArguments::positional([Type::StringLiteral(
-                            StringLiteralType::new(db, Box::from(name.as_str())),
-                        )]),
-=======
-                        &mut CallArgumentTypes::positional([Type::string_literal(db, &name)]),
->>>>>>> 92a302e2
+                        &mut CallArguments::positional([Type::string_literal(db, &name)]),
                         MemberLookupPolicy::MRO_NO_OBJECT_FALLBACK,
                     )
                     .map(|outcome| Place::bound(outcome.return_type(db)))
