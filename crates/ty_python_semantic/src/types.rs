--- conflicted
+++ resolved
@@ -599,13 +599,13 @@
     /// separate variant partly for historical reasons, and partly to allow us to easily
     /// distinguish tuples since they occur so often.
     Tuple(TupleType<'db>),
-    /// An instance of a typevar in a generic class or function. When the generic class or function
-    /// is specialized, we will replace this typevar with its specialization.
-<<<<<<< HEAD
-    TypeVar(TypeVarInstance<'db>, Inferable),
-=======
+    /// An instance of a typevar outside of the generic class or function that binds it. When the
+    /// generic class or function is specialized, we will replace this typevar with its
+    /// specialization.
     TypeVar(BoundTypeVarInstance<'db>),
->>>>>>> 66500907
+    /// An instance of a typevar inside the generic class or function. In this position, the
+    /// typevar cannot be specialized, and therefore is not eligible for specialization inference.
+    NonInferableTypeVar(BoundTypeVarInstance<'db>),
     /// A bound super object like `super()` or `super(A, A())`
     /// This type doesn't handle an unbound super object like `super(A)`; for that we just use
     /// a `Type::NominalInstance` of `builtins.super`.
@@ -704,32 +704,19 @@
                 // existential type representing "all lists, containing any type." We currently
                 // represent this by replacing `Any` in invariant position with an unresolved type
                 // variable.
-<<<<<<< HEAD
-                TypeVarVariance::Invariant => Type::TypeVar(
-=======
                 TypeVarVariance::Invariant => Type::TypeVar(BoundTypeVarInstance::new(
                     db,
->>>>>>> 66500907
                     TypeVarInstance::new(
                         db,
                         Name::new_static("T_all"),
                         None,
                         None,
-<<<<<<< HEAD
-                        None,
-=======
->>>>>>> 66500907
                         variance,
                         None,
                         TypeVarKind::Pep695,
                     ),
-<<<<<<< HEAD
-                    Inferable::NotInferable,
-                ),
-=======
                     BindingContext::Synthetic,
                 )),
->>>>>>> 66500907
                 TypeVarVariance::Covariant => Type::object(db),
                 TypeVarVariance::Contravariant => Type::Never,
                 TypeVarVariance::Bivariant => unreachable!(),
@@ -800,13 +787,10 @@
                 )
                 .build(),
             Type::Tuple(tuple_type) => Type::tuple(tuple_type.materialize(db, variance)),
-<<<<<<< HEAD
-            Type::TypeVar(type_var, inferable) => {
-                Type::TypeVar(type_var.materialize(db, variance), *inferable)
-            }
-=======
             Type::TypeVar(bound_typevar) => Type::TypeVar(bound_typevar.materialize(db, variance)),
->>>>>>> 66500907
+            Type::NonInferableTypeVar(bound_typevar) => {
+                Type::NonInferableTypeVar(bound_typevar.materialize(db, variance))
+            }
             Type::TypeIs(type_is) => {
                 type_is.with_type(db, type_is.return_type(db).materialize(db, variance))
             }
@@ -1109,13 +1093,11 @@
             Type::SubclassOf(subclass_of) => visitor.visit(self, |v| {
                 Type::SubclassOf(subclass_of.normalized_impl(db, v))
             }),
-<<<<<<< HEAD
-            Type::TypeVar(typevar, inferable) => visitor.visit(self, |v| {
-                Type::TypeVar(typevar.normalized_impl(db, v), inferable)
-=======
             Type::TypeVar(bound_typevar) => visitor.visit(self, |v| {
                 Type::TypeVar(bound_typevar.normalized_impl(db, v))
->>>>>>> 66500907
+            }),
+            Type::NonInferableTypeVar(bound_typevar) => visitor.visit(self, |v| {
+                Type::NonInferableTypeVar(bound_typevar.normalized_impl(db, v))
             }),
             Type::KnownInstance(known_instance) => visitor.visit(self, |v| {
                 Type::KnownInstance(known_instance.normalized_impl(db, v))
@@ -1195,7 +1177,8 @@
             | Type::Intersection(_)
             | Type::Callable(_)
             | Type::Tuple(_)
-            | Type::TypeVar(_,_)
+            | Type::NonInferableTypeVar(_)
+            | Type::TypeVar(_)
             | Type::BoundSuper(_)
             | Type::TypeIs(_)
             | Type::TypedDict(_) => false,
@@ -1273,7 +1256,8 @@
             | Type::KnownInstance(_)
             | Type::PropertyInstance(_)
             | Type::Intersection(_)
-            | Type::TypeVar(_, _)
+            | Type::NonInferableTypeVar(_)
+            | Type::TypeVar(_)
             | Type::BoundSuper(_) => None,
         }
     }
@@ -1369,17 +1353,17 @@
             // However, there is one exception to this general rule: for any given typevar `T`,
             // `T` will always be a subtype of any union containing `T`.
             // A similar rule applies in reverse to intersection types.
-            (Type::TypeVar(_, Inferable::NotInferable), Type::Union(union))
+            (Type::NonInferableTypeVar(_), Type::Union(union))
                 if union.elements(db).contains(&self) =>
             {
                 true
             }
-            (Type::Intersection(intersection), Type::TypeVar(_, Inferable::NotInferable))
+            (Type::Intersection(intersection), Type::NonInferableTypeVar(_))
                 if intersection.positive(db).contains(&target) =>
             {
                 true
             }
-            (Type::Intersection(intersection), Type::TypeVar(_, Inferable::NotInferable))
+            (Type::Intersection(intersection), Type::NonInferableTypeVar(_))
                 if intersection.negative(db).contains(&target) =>
             {
                 false
@@ -1390,33 +1374,18 @@
             //
             // Note that this is not handled by the early return at the beginning of this method,
             // since subtyping between a TypeVar and an arbitrary other type cannot be guaranteed to be reflexive.
-<<<<<<< HEAD
             (
-                Type::TypeVar(lhs_typevar, Inferable::NotInferable),
-                Type::TypeVar(rhs_typevar, Inferable::NotInferable),
-            ) if lhs_typevar == rhs_typevar => true,
-=======
-            (Type::TypeVar(lhs_bound_typevar), Type::TypeVar(rhs_bound_typevar))
-                if lhs_bound_typevar == rhs_bound_typevar =>
-            {
-                true
-            }
->>>>>>> 66500907
+                Type::NonInferableTypeVar(lhs_bound_typevar),
+                Type::NonInferableTypeVar(rhs_bound_typevar),
+            ) if lhs_bound_typevar == rhs_bound_typevar => true,
 
             // A fully static typevar is a subtype of its upper bound, and to something similar to
             // the union of its constraints. An unbound, unconstrained, fully static typevar has an
             // implicit upper bound of `object` (which is handled above).
-<<<<<<< HEAD
-            (Type::TypeVar(typevar, Inferable::NotInferable), _)
-                if typevar.bound_or_constraints(db).is_some() =>
-            {
-                match typevar.bound_or_constraints(db) {
-=======
-            (Type::TypeVar(bound_typevar), _)
+            (Type::NonInferableTypeVar(bound_typevar), _)
                 if bound_typevar.typevar(db).bound_or_constraints(db).is_some() =>
             {
                 match bound_typevar.typevar(db).bound_or_constraints(db) {
->>>>>>> 66500907
                     None => unreachable!(),
                     Some(TypeVarBoundOrConstraints::UpperBound(bound)) => {
                         bound.has_relation_to(db, target, relation)
@@ -1431,15 +1400,7 @@
             // If the typevar is constrained, there must be multiple constraints, and the typevar
             // might be specialized to any one of them. However, the constraints do not have to be
             // disjoint, which means an lhs type might be a subtype of all of the constraints.
-<<<<<<< HEAD
-            (_, Type::TypeVar(typevar, Inferable::NotInferable))
-                if typevar.constraints(db).is_some_and(|constraints| {
-                    constraints
-                        .iter()
-                        .all(|constraint| self.has_relation_to(db, *constraint, relation))
-                }) =>
-=======
-            (_, Type::TypeVar(bound_typevar))
+            (_, Type::NonInferableTypeVar(bound_typevar))
                 if bound_typevar
                     .typevar(db)
                     .constraints(db)
@@ -1448,7 +1409,6 @@
                             .iter()
                             .all(|constraint| self.has_relation_to(db, *constraint, relation))
                     }) =>
->>>>>>> 66500907
             {
                 true
             }
@@ -1492,11 +1452,10 @@
             // (If the typevar is bounded, it might be specialized to a smaller type than the
             // bound. This is true even if the bound is a final class, since the typevar can still
             // be specialized to `Never`.)
-            (_, Type::TypeVar(_, Inferable::NotInferable)) => false,
+            (_, Type::NonInferableTypeVar(_)) => false,
 
             // TODO: Infer specializations here
-            (Type::TypeVar(_, Inferable::Inferable), _)
-            | (_, Type::TypeVar(_, Inferable::Inferable)) => false,
+            (Type::TypeVar(_), _) | (_, Type::TypeVar(_)) => false,
 
             // Note that the definition of `Type::AlwaysFalsy` depends on the return value of `__bool__`.
             // If `__bool__` always returns True or False, it can be treated as a subtype of `AlwaysTruthy` or `AlwaysFalsy`, respectively.
@@ -1747,7 +1706,7 @@
 
             // Other than the special cases enumerated above, `Instance` types and typevars are
             // never subtypes of any other variants
-            (Type::NominalInstance(_) | Type::TypeVar(_, Inferable::NotInferable), _) => false,
+            (Type::NominalInstance(_) | Type::NonInferableTypeVar(_), _) => false,
         }
     }
 
@@ -1870,19 +1829,14 @@
             // be specialized to the same type. (This is an important difference between typevars
             // and `Any`!) Different typevars might be disjoint, depending on their bounds and
             // constraints, which are handled below.
-<<<<<<< HEAD
-            (Type::TypeVar(self_typevar, Inferable::NotInferable), Type::TypeVar(other_typevar, Inferable::NotInferable))
-                if self_typevar == other_typevar =>
-=======
-            (Type::TypeVar(self_bound_typevar), Type::TypeVar(other_bound_typevar))
+            (Type::NonInferableTypeVar(self_bound_typevar), Type::NonInferableTypeVar(other_bound_typevar))
                 if self_bound_typevar == other_bound_typevar =>
->>>>>>> 66500907
             {
                 false
             }
 
-            (tvar @ Type::TypeVar(_, Inferable::NotInferable), Type::Intersection(intersection))
-            | (Type::Intersection(intersection), tvar @ Type::TypeVar(_, Inferable::NotInferable))
+            (tvar @ Type::NonInferableTypeVar(_), Type::Intersection(intersection))
+            | (Type::Intersection(intersection), tvar @ Type::NonInferableTypeVar(_))
                 if intersection.negative(db).contains(&tvar) =>
             {
                 true
@@ -1892,13 +1846,8 @@
             // specialized to any type. A bounded typevar is not disjoint from its bound, and is
             // only disjoint from other types if its bound is. A constrained typevar is disjoint
             // from a type if all of its constraints are.
-<<<<<<< HEAD
-            (Type::TypeVar(typevar, Inferable::NotInferable), other) | (other, Type::TypeVar(typevar, Inferable::NotInferable)) => {
-                match typevar.bound_or_constraints(db) {
-=======
-            (Type::TypeVar(bound_typevar), other) | (other, Type::TypeVar(bound_typevar)) => {
+            (Type::NonInferableTypeVar(bound_typevar), other) | (other, Type::NonInferableTypeVar(bound_typevar)) => {
                 match bound_typevar.typevar(db).bound_or_constraints(db) {
->>>>>>> 66500907
                     None => false,
                     Some(TypeVarBoundOrConstraints::UpperBound(bound)) => {
                         bound.is_disjoint_from_impl(db, other, visitor)
@@ -1911,8 +1860,8 @@
             }
 
             // TODO: Infer specializations here
-            (Type::TypeVar(_, Inferable::Inferable), _)
-            | (_, Type::TypeVar(_, Inferable::Inferable)) => false,
+            (Type::TypeVar(_), _)
+            | (_, Type::TypeVar(_)) => false,
 
             (Type::Union(union), other) | (other, Type::Union(union)) => union
                 .elements(db)
@@ -2413,13 +2362,8 @@
             // the bound is a final singleton class, since it can still be specialized to `Never`.
             // A constrained typevar is a singleton if all of its constraints are singletons. (Note
             // that you cannot specialize a constrained typevar to a subtype of a constraint.)
-<<<<<<< HEAD
-            Type::TypeVar(typevar, Inferable::NotInferable) => {
-                match typevar.bound_or_constraints(db) {
-=======
-            Type::TypeVar(bound_typevar) => {
+            Type::NonInferableTypeVar(bound_typevar) => {
                 match bound_typevar.typevar(db).bound_or_constraints(db) {
->>>>>>> 66500907
                     None => false,
                     Some(TypeVarBoundOrConstraints::UpperBound(_)) => false,
                     Some(TypeVarBoundOrConstraints::Constraints(constraints)) => constraints
@@ -2428,11 +2372,8 @@
                         .all(|constraint| constraint.is_singleton(db)),
                 }
             }
-<<<<<<< HEAD
-
-            Type::TypeVar(_, Inferable::Inferable) => false,
-=======
->>>>>>> 66500907
+
+            Type::TypeVar(_) => false,
 
             // We eagerly transform `SubclassOf` to `ClassLiteral` for final types, so `SubclassOf` is never a singleton.
             Type::SubclassOf(..) => false,
@@ -2560,13 +2501,8 @@
             // `Never`. A constrained typevar is single-valued if all of its constraints are
             // single-valued. (Note that you cannot specialize a constrained typevar to a subtype
             // of a constraint.)
-<<<<<<< HEAD
-            Type::TypeVar(typevar, Inferable::NotInferable) => {
-                match typevar.bound_or_constraints(db) {
-=======
-            Type::TypeVar(bound_typevar) => {
+            Type::NonInferableTypeVar(bound_typevar) => {
                 match bound_typevar.typevar(db).bound_or_constraints(db) {
->>>>>>> 66500907
                     None => false,
                     Some(TypeVarBoundOrConstraints::UpperBound(_)) => false,
                     Some(TypeVarBoundOrConstraints::Constraints(constraints)) => constraints
@@ -2575,11 +2511,8 @@
                         .all(|constraint| constraint.is_single_valued(db)),
                 }
             }
-<<<<<<< HEAD
-
-            Type::TypeVar(_, Inferable::Inferable) => false,
-=======
->>>>>>> 66500907
+
+            Type::TypeVar(_) => false,
 
             Type::SubclassOf(..) => {
                 // TODO: Same comment as above for `is_singleton`
@@ -2731,7 +2664,8 @@
             | Type::BytesLiteral(_)
             | Type::EnumLiteral(_)
             | Type::Tuple(_)
-            | Type::TypeVar(_, _)
+            | Type::NonInferableTypeVar(_)
+            | Type::TypeVar(_)
             | Type::NominalInstance(_)
             | Type::ProtocolInstance(_)
             | Type::PropertyInstance(_)
@@ -2841,13 +2775,8 @@
                 KnownClass::Object.to_instance(db).instance_member(db, name)
             }
 
-<<<<<<< HEAD
-            Type::TypeVar(typevar, Inferable::NotInferable) => {
-                match typevar.bound_or_constraints(db) {
-=======
-            Type::TypeVar(bound_typevar) => {
+            Type::NonInferableTypeVar(bound_typevar) => {
                 match bound_typevar.typevar(db).bound_or_constraints(db) {
->>>>>>> 66500907
                     None => KnownClass::Object.to_instance(db).instance_member(db, name),
                     Some(TypeVarBoundOrConstraints::UpperBound(bound)) => {
                         bound.instance_member(db, name)
@@ -2858,12 +2787,9 @@
                         }),
                 }
             }
-<<<<<<< HEAD
 
             // TODO: Consider inferring constraints under which the instance member exists.
-            Type::TypeVar(_, Inferable::Inferable) => Place::Unbound.into(),
-=======
->>>>>>> 66500907
+            Type::TypeVar(_) => Place::Unbound.into(),
 
             Type::IntLiteral(_) => KnownClass::Int.to_instance(db).instance_member(db, name),
             Type::BooleanLiteral(_) | Type::TypeIs(_) => {
@@ -3390,6 +3316,7 @@
             | Type::EnumLiteral(..)
             | Type::LiteralString
             | Type::Tuple(..)
+            | Type::NonInferableTypeVar(..)
             | Type::TypeVar(..)
             | Type::SpecialForm(..)
             | Type::KnownInstance(..)
@@ -3725,13 +3652,8 @@
                 }
             },
 
-<<<<<<< HEAD
-            Type::TypeVar(typevar, Inferable::NotInferable) => {
-                match typevar.bound_or_constraints(db) {
-=======
-            Type::TypeVar(bound_typevar) => {
+            Type::NonInferableTypeVar(bound_typevar) => {
                 match bound_typevar.typevar(db).bound_or_constraints(db) {
->>>>>>> 66500907
                     None => Truthiness::Ambiguous,
                     Some(TypeVarBoundOrConstraints::UpperBound(bound)) => {
                         bound.try_bool_impl(db, allow_short_circuit)?
@@ -3741,10 +3663,7 @@
                     }
                 }
             }
-<<<<<<< HEAD
-            Type::TypeVar(_, Inferable::Inferable) => Truthiness::Ambiguous,
-=======
->>>>>>> 66500907
+            Type::TypeVar(_) => Truthiness::Ambiguous,
 
             Type::NominalInstance(instance) => match instance.class.known(db) {
                 Some(known_class) => known_class.bool(),
@@ -3840,19 +3759,7 @@
                     .into()
             }
 
-<<<<<<< HEAD
-            Type::TypeVar(typevar, Inferable::NotInferable) => match typevar
-                .bound_or_constraints(db)
-            {
-                None => CallableBinding::not_callable(self).into(),
-                Some(TypeVarBoundOrConstraints::UpperBound(bound)) => bound.bindings(db),
-                Some(TypeVarBoundOrConstraints::Constraints(constraints)) => Bindings::from_union(
-                    self,
-                    constraints.elements(db).iter().map(|ty| ty.bindings(db)),
-                ),
-            },
-=======
-            Type::TypeVar(bound_typevar) => {
+            Type::NonInferableTypeVar(bound_typevar) => {
                 match bound_typevar.typevar(db).bound_or_constraints(db) {
                     None => CallableBinding::not_callable(self).into(),
                     Some(TypeVarBoundOrConstraints::UpperBound(bound)) => bound.bindings(db),
@@ -3864,10 +3771,9 @@
                     }
                 }
             }
->>>>>>> 66500907
 
             // TODO: Infer constraints under which the typevar _is_ callable
-            Type::TypeVar(_, Inferable::Inferable) => CallableBinding::not_callable(self).into(),
+            Type::TypeVar(_) => CallableBinding::not_callable(self).into(),
 
             Type::BoundMethod(bound_method) => {
                 let signature = bound_method.function(db).signature(db);
@@ -5360,49 +5266,10 @@
             // If there is no bound or constraints on a typevar `T`, `T: object` implicitly, which
             // has no instance type. Otherwise, synthesize a typevar with bound or constraints
             // mapped through `to_instance`.
-<<<<<<< HEAD
-            Type::TypeVar(typevar, inferable) => {
-=======
-            Type::TypeVar(bound_typevar) => {
-                let typevar = bound_typevar.typevar(db);
->>>>>>> 66500907
-                let bound_or_constraints = match typevar.bound_or_constraints(db)? {
-                    TypeVarBoundOrConstraints::UpperBound(upper_bound) => {
-                        TypeVarBoundOrConstraints::UpperBound(upper_bound.to_instance(db)?)
-                    }
-                    TypeVarBoundOrConstraints::Constraints(constraints) => {
-                        TypeVarBoundOrConstraints::Constraints(
-                            constraints.to_instance(db)?.into_union()?,
-                        )
-                    }
-                };
-<<<<<<< HEAD
-                Some(Type::TypeVar(
-=======
-                Some(Type::TypeVar(BoundTypeVarInstance::new(
-                    db,
->>>>>>> 66500907
-                    TypeVarInstance::new(
-                        db,
-                        Name::new(format!("{}'instance", typevar.name(db))),
-                        None,
-<<<<<<< HEAD
-                        None,
-=======
->>>>>>> 66500907
-                        Some(bound_or_constraints),
-                        typevar.variance(db),
-                        None,
-                        typevar.kind(db),
-                    ),
-<<<<<<< HEAD
-                    *inferable,
-                ))
-=======
-                    bound_typevar.binding_context(db),
-                )))
->>>>>>> 66500907
-            }
+            Type::NonInferableTypeVar(bound_typevar) => {
+                Some(Type::NonInferableTypeVar(bound_typevar.to_instance(db)?))
+            }
+            Type::TypeVar(bound_typevar) => Some(Type::TypeVar(bound_typevar.to_instance(db)?)),
             Type::Intersection(_) => Some(todo_type!("Type::Intersection.to_instance")),
             Type::BooleanLiteral(_)
             | Type::BytesLiteral(_)
@@ -5491,7 +5358,8 @@
             | Type::ModuleLiteral(_)
             | Type::StringLiteral(_)
             | Type::Tuple(_)
-            | Type::TypeVar(_, _)
+            | Type::NonInferableTypeVar(_)
+            | Type::TypeVar(_)
             | Type::Callable(_)
             | Type::BoundMethod(_)
             | Type::WrapperDescriptor(_)
@@ -5514,9 +5382,6 @@
             Type::KnownInstance(known_instance) => match known_instance {
                 KnownInstanceType::TypeAliasType(alias) => Ok(alias.value_type(db)),
                 KnownInstanceType::TypeVar(typevar) => {
-<<<<<<< HEAD
-                    Ok(Type::TypeVar(*typevar, Inferable::NotInferable))
-=======
                     let module = parsed_module(db, scope_id.file(db)).load(db);
                     let index = semantic_index(db, scope_id.file(db));
                     Ok(bind_typevar(
@@ -5527,9 +5392,8 @@
                         typevar_binding_context,
                         *typevar,
                     )
-                    .map(Type::TypeVar)
+                    .map(Type::NonInferableTypeVar)
                     .unwrap_or(*self))
->>>>>>> 66500907
                 }
                 KnownInstanceType::Deprecated(_) => Err(InvalidTypeExpressionError {
                     invalid_expressions: smallvec::smallvec![InvalidTypeExpression::Deprecated],
@@ -5608,13 +5472,8 @@
                         typevar_binding_context,
                         typevar,
                     )
-<<<<<<< HEAD
-                    .unwrap_or(typevar);
-                    Ok(Type::TypeVar(typevar, Inferable::NotInferable))
-=======
-                    .map(Type::TypeVar)
+                    .map(Type::NonInferableTypeVar)
                     .unwrap_or(*self))
->>>>>>> 66500907
                 }
                 SpecialFormType::TypeAlias => Ok(Type::Dynamic(DynamicType::TodoTypeAlias)),
                 SpecialFormType::TypedDict => Err(InvalidTypeExpressionError {
@@ -5813,13 +5672,8 @@
             Type::Tuple(tuple) => tuple
                 .to_subclass_of(db)
                 .unwrap_or_else(SubclassOfType::subclass_of_unknown),
-<<<<<<< HEAD
-            Type::TypeVar(typevar, Inferable::NotInferable) => {
-                match typevar.bound_or_constraints(db) {
-=======
-            Type::TypeVar(bound_typevar) => {
+            Type::NonInferableTypeVar(bound_typevar) => {
                 match bound_typevar.typevar(db).bound_or_constraints(db) {
->>>>>>> 66500907
                     None => KnownClass::Type.to_instance(db),
                     Some(TypeVarBoundOrConstraints::UpperBound(bound)) => bound.to_meta_type(db),
                     Some(TypeVarBoundOrConstraints::Constraints(constraints)) => {
@@ -5829,10 +5683,7 @@
                     }
                 }
             }
-<<<<<<< HEAD
-            Type::TypeVar(_, Inferable::Inferable) => KnownClass::Type.to_instance(db),
-=======
->>>>>>> 66500907
+            Type::TypeVar(_) => KnownClass::Type.to_instance(db),
 
             Type::ClassLiteral(class) => class.metaclass(db),
             Type::GenericAlias(alias) => ClassType::from(*alias).metaclass(db),
@@ -5912,27 +5763,42 @@
         type_mapping: &TypeMapping<'a, 'db>,
     ) -> Type<'db> {
         match self {
-<<<<<<< HEAD
-            Type::TypeVar(typevar, inferable) => match type_mapping {
-=======
             Type::TypeVar(bound_typevar) => match type_mapping {
->>>>>>> 66500907
                 TypeMapping::Specialization(specialization) => {
                     specialization.get(db, bound_typevar).unwrap_or(self)
                 }
                 TypeMapping::PartialSpecialization(partial) => {
                     partial.get(db, bound_typevar).unwrap_or(self)
                 }
-                TypeMapping::PromoteLiterals | TypeMapping::BindLegacyTypevars(_) => self,
+                TypeMapping::PromoteLiterals | TypeMapping::BindLegacyTypevars(_) |
+                TypeMapping::BindSelf(_) |
+                TypeMapping::MarkTypeVarsInferable(_) => self,
+            }
+
+            Type::NonInferableTypeVar(bound_typevar) => match type_mapping {
+                TypeMapping::MarkTypeVarsInferable(binding_context) => {
+                    if bound_typevar.binding_context(db) == *binding_context {
+                        Type::TypeVar(bound_typevar)
+                    } else {
+                        self
+                    }
+                }
+                TypeMapping::Specialization(_) |
+                TypeMapping::PartialSpecialization(_) |
+                TypeMapping::PromoteLiterals |
+                TypeMapping::BindLegacyTypevars(_) |
+                TypeMapping::BindSelf(_)
+                    => self,
             }
 
             Type::KnownInstance(KnownInstanceType::TypeVar(typevar)) => match type_mapping {
                 TypeMapping::Specialization(_) |
                 TypeMapping::PartialSpecialization(_) |
-                TypeMapping::PromoteLiterals => self,
+                TypeMapping::PromoteLiterals |
+                TypeMapping::MarkTypeVarsInferable(_)
+                => self,
                 TypeMapping::BindLegacyTypevars(binding_context) => {
-<<<<<<< HEAD
-                    Type::TypeVar(typevar.with_binding_context(db, *binding_context), inferable)
+                    Type::TypeVar(BoundTypeVarInstance::new(db, typevar, *binding_context))
                 }
                 TypeMapping::BindSelf(self_type) => {
                     if typevar.is_self(db) {
@@ -5940,16 +5806,6 @@
                     } else {
                         self
                     }
-                }
-                TypeMapping::MarkTypeVarsInferable(binding_context) => {
-                    if typevar.binding_context(db) == Some(*binding_context) {
-                        Type::TypeVar(typevar, Inferable::Inferable)
-                    } else {
-                        self
-                    }
-=======
-                    Type::TypeVar(BoundTypeVarInstance::new(db, typevar, *binding_context))
->>>>>>> 66500907
                 }
             }
 
@@ -6078,20 +5934,14 @@
         typevars: &mut FxOrderSet<BoundTypeVarInstance<'db>>,
     ) {
         match self {
-<<<<<<< HEAD
-            Type::TypeVar(typevar, _) => {
-                if typevar.is_legacy(db) || typevar.is_self(db) {
-                    typevars.insert(typevar);
-=======
-            Type::TypeVar(bound_typevar) => {
+            Type::NonInferableTypeVar(bound_typevar) | Type::TypeVar(bound_typevar) => {
                 if matches!(
                     bound_typevar.typevar(db).kind(db),
-                    TypeVarKind::Legacy | TypeVarKind::Implicit
+                    TypeVarKind::Legacy | TypeVarKind::TypingSelf
                 ) && binding_context.is_none_or(|binding_context| {
                     bound_typevar.binding_context(db) == BindingContext::Definition(binding_context)
                 }) {
                     typevars.insert(bound_typevar);
->>>>>>> 66500907
                 }
             }
 
@@ -6297,11 +6147,8 @@
             | Self::BoundSuper(_)
             | Self::Tuple(_) => self.to_meta_type(db).definition(db),
 
-<<<<<<< HEAD
-            Self::TypeVar(var,_) => Some(TypeDefinition::TypeVar(var.definition(db)?)),
-=======
+            Self::NonInferableTypeVar(bound_typevar) |
             Self::TypeVar(bound_typevar) => Some(TypeDefinition::TypeVar(bound_typevar.typevar(db).definition(db)?)),
->>>>>>> 66500907
 
             Self::ProtocolInstance(protocol) => match protocol.inner {
                 Protocol::FromClass(class) => Some(TypeDefinition::Class(class.definition(db))),
@@ -6425,15 +6272,11 @@
     PromoteLiterals,
     /// Binds a legacy typevar with the generic context (class, function, type alias) that it is
     /// being used in.
-<<<<<<< HEAD
-    BindLegacyTypevars(Definition<'db>),
+    BindLegacyTypevars(BindingContext<'db>),
     /// Binds any `typing.Self` typevar with a particular `self` class.
     BindSelf(Type<'db>),
     /// Marks the typevars that are bound by a generic class or function as inferable.
-    MarkTypeVarsInferable(Definition<'db>),
-=======
-    BindLegacyTypevars(BindingContext<'db>),
->>>>>>> 66500907
+    MarkTypeVarsInferable(BindingContext<'db>),
 }
 
 fn walk_type_mapping<'db, V: visitor::TypeVisitor<'db> + ?Sized>(
@@ -6554,7 +6397,7 @@
             walk_generic_context(db, context, visitor);
         }
         KnownInstanceType::TypeVar(typevar) => {
-            visitor.visit_type_var_type(db, typevar, Inferable::NotInferable);
+            visitor.visit_type_var_type(db, typevar);
         }
         KnownInstanceType::TypeAliasType(type_alias) => {
             visitor.visit_type_alias_type(db, type_alias);
@@ -7177,6 +7020,26 @@
             self.kind(db),
         )
     }
+
+    fn to_instance(self, db: &'db dyn Db) -> Option<Self> {
+        let bound_or_constraints = match self.bound_or_constraints(db)? {
+            TypeVarBoundOrConstraints::UpperBound(upper_bound) => {
+                TypeVarBoundOrConstraints::UpperBound(upper_bound.to_instance(db)?)
+            }
+            TypeVarBoundOrConstraints::Constraints(constraints) => {
+                TypeVarBoundOrConstraints::Constraints(constraints.to_instance(db)?.into_union()?)
+            }
+        };
+        Some(Self::new(
+            db,
+            Name::new(format!("{}'instance", self.name(db))),
+            None,
+            Some(bound_or_constraints),
+            self.variance(db),
+            None,
+            self.kind(db),
+        ))
+    }
 }
 
 /// Where a type variable is bound and usable.
@@ -7244,6 +7107,14 @@
             self.typevar(db).materialize(db, variance),
             self.binding_context(db),
         )
+    }
+
+    fn to_instance(self, db: &'db dyn Db) -> Option<Self> {
+        Some(Self::new(
+            db,
+            self.typevar(db).to_instance(db)?,
+            self.binding_context(db),
+        ))
     }
 }
 
