--- conflicted
+++ resolved
@@ -1375,28 +1375,8 @@
                 | Type::ModuleLiteral(_),
             ) => false,
 
-<<<<<<< HEAD
-            (Type::NominalInstance(_) | Type::ProtocolInstance(_), Type::Callable(_)) => {
-                let call_symbol = self
-                    .member_lookup_with_policy(
-                        db,
-                        Name::new_static("__call__"),
-                        MemberLookupPolicy::NO_INSTANCE_FALLBACK,
-                    )
-                    .unwrap_or_else(|(member, _)| member)
-                    .place;
-                // If the type of __call__ is a subtype of a callable type, this instance is.
-                // Don't add other special cases here; our subtyping of a callable type
-                // shouldn't get out of sync with the calls we will actually allow.
-                if let Place::Type(t, Boundness::Bound) = call_symbol {
-                    t.has_relation_to(db, target, relation)
-                } else {
-                    false
-                }
-=======
             (Type::Callable(self_callable), Type::Callable(other_callable)) => {
                 self_callable.has_relation_to(db, other_callable, relation)
->>>>>>> 3be83d36
             }
 
             (_, Type::Callable(_)) => self
