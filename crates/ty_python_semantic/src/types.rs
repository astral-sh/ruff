--- conflicted
+++ resolved
@@ -30,22 +30,13 @@
 pub(crate) use self::signatures::{CallableSignature, Signature};
 pub(crate) use self::subclass_of::{SubclassOfInner, SubclassOfType};
 use crate::module_name::ModuleName;
-<<<<<<< HEAD
-use crate::module_resolver::{KnownModule, file_to_module, resolve_module};
-use crate::place::{Boundness, Place, PlaceAndQualifiers, imported_symbol, place_from_bindings};
-use crate::semantic_index::ast_ids::{HasScopedExpressionId, HasScopedUseId};
-=======
 use crate::module_resolver::{KnownModule, resolve_module};
+use crate::place::{Boundness, Place, PlaceAndQualifiers, imported_symbol};
 use crate::semantic_index::ast_ids::HasScopedExpressionId;
->>>>>>> 453e5f59
 use crate::semantic_index::definition::Definition;
 use crate::semantic_index::place::ScopeId;
 use crate::semantic_index::{imported_modules, semantic_index};
 use crate::suppression::check_suppressions;
-<<<<<<< HEAD
-=======
-use crate::symbol::{Boundness, Symbol, SymbolAndQualifiers, imported_symbol};
->>>>>>> 453e5f59
 use crate::types::call::{Binding, Bindings, CallArgumentTypes, CallableBinding};
 pub(crate) use crate::types::class_base::ClassBase;
 use crate::types::context::{LintDiagnosticGuard, LintDiagnosticGuardBuilder};
@@ -7092,713 +7083,6 @@
     }
 }
 
-<<<<<<< HEAD
-bitflags! {
-    #[derive(Copy, Clone, Debug, Eq, PartialEq, Default, Hash)]
-    pub struct FunctionDecorators: u8 {
-        /// `@classmethod`
-        const CLASSMETHOD = 1 << 0;
-        /// `@typing.no_type_check`
-        const NO_TYPE_CHECK = 1 << 1;
-        /// `@typing.overload`
-        const OVERLOAD = 1 << 2;
-        /// `@abc.abstractmethod`
-        const ABSTRACT_METHOD = 1 << 3;
-        /// `@typing.final`
-        const FINAL = 1 << 4;
-        /// `@typing.override`
-        const OVERRIDE = 1 << 6;
-    }
-}
-
-/// A function signature, which optionally includes an implementation signature if the function is
-/// overloaded.
-#[derive(Clone, Debug, PartialEq, Eq, Hash, salsa::Update)]
-pub(crate) struct FunctionSignature<'db> {
-    pub(crate) overloads: CallableSignature<'db>,
-    pub(crate) implementation: Option<Signature<'db>>,
-}
-
-impl<'db> FunctionSignature<'db> {
-    /// Returns the "bottom" signature (subtype of all fully-static signatures.)
-    pub(crate) fn bottom(db: &'db dyn Db) -> Self {
-        FunctionSignature {
-            overloads: CallableSignature::single(Signature::bottom(db)),
-            implementation: None,
-        }
-    }
-}
-
-/// An overloaded function.
-///
-/// This is created by the [`to_overloaded`] method on [`FunctionType`].
-///
-/// [`to_overloaded`]: FunctionType::to_overloaded
-#[derive(Debug, PartialEq, Eq, salsa::Update)]
-struct OverloadedFunction<'db> {
-    /// The overloads of this function.
-    overloads: Vec<FunctionType<'db>>,
-    /// The implementation of this overloaded function, if any.
-    implementation: Option<FunctionType<'db>>,
-}
-
-impl<'db> OverloadedFunction<'db> {
-    /// Returns an iterator over all overloads and the implementation, in that order.
-    fn all(&self) -> impl Iterator<Item = FunctionType<'db>> + '_ {
-        self.overloads.iter().copied().chain(self.implementation)
-    }
-}
-
-/// # Ordering
-/// Ordering is based on the function type's salsa-assigned id and not on its values.
-/// The id may change between runs, or when the function type was garbage collected and recreated.
-#[salsa::interned(debug)]
-#[derive(PartialOrd, Ord)]
-pub struct FunctionType<'db> {
-    /// Name of the function at definition.
-    #[returns(ref)]
-    pub name: ast::name::Name,
-
-    /// Is this a function that we special-case somehow? If so, which one?
-    known: Option<KnownFunction>,
-
-    /// The scope that's created by the function, in which the function body is evaluated.
-    body_scope: ScopeId<'db>,
-
-    /// A set of special decorators that were applied to this function
-    decorators: FunctionDecorators,
-
-    /// The arguments to `dataclass_transformer`, if this function was annotated
-    /// with `@dataclass_transformer(...)`.
-    dataclass_transformer_params: Option<DataclassTransformerParams>,
-
-    /// The inherited generic context, if this function is a class method being used to infer the
-    /// specialization of its generic class. If the method is itself generic, this is in addition
-    /// to its own generic context.
-    inherited_generic_context: Option<GenericContext<'db>>,
-
-    /// Type mappings that should be applied to the function's parameter and return types.
-    type_mappings: Box<[TypeMapping<'db, 'db>]>,
-}
-
-#[salsa::tracked]
-impl<'db> FunctionType<'db> {
-    /// Returns the [`File`] in which this function is defined.
-    pub(crate) fn file(self, db: &'db dyn Db) -> File {
-        // NOTE: Do not use `self.definition(db).file(db)` here, as that could create a
-        // cross-module dependency on the full AST.
-        self.body_scope(db).file(db)
-    }
-
-    pub(crate) fn has_known_decorator(self, db: &dyn Db, decorator: FunctionDecorators) -> bool {
-        self.decorators(db).contains(decorator)
-    }
-
-    /// Convert the `FunctionType` into a [`Type::Callable`].
-    pub(crate) fn into_callable_type(self, db: &'db dyn Db) -> Type<'db> {
-        Type::Callable(CallableType::new(
-            db,
-            self.signature(db).overloads.clone(),
-            false,
-        ))
-    }
-
-    /// Convert the `FunctionType` into a [`Type::BoundMethod`].
-    pub(crate) fn into_bound_method_type(
-        self,
-        db: &'db dyn Db,
-        self_instance: Type<'db>,
-    ) -> Type<'db> {
-        Type::BoundMethod(BoundMethodType::new(db, self, self_instance))
-    }
-
-    /// Returns the AST node for this function.
-    pub(crate) fn node(self, db: &'db dyn Db, file: File) -> &'db ast::StmtFunctionDef {
-        debug_assert_eq!(
-            file,
-            self.file(db),
-            "FunctionType::node() must be called with the same file as the one where \
-            the function is defined."
-        );
-
-        self.body_scope(db).node(db).expect_function()
-    }
-
-    /// Returns the [`FileRange`] of the function's name.
-    pub fn focus_range(self, db: &dyn Db) -> FileRange {
-        FileRange::new(
-            self.file(db),
-            self.body_scope(db).node(db).expect_function().name.range,
-        )
-    }
-
-    pub fn full_range(self, db: &dyn Db) -> FileRange {
-        FileRange::new(
-            self.file(db),
-            self.body_scope(db).node(db).expect_function().range,
-        )
-    }
-
-    /// Returns the [`Definition`] of this function.
-    ///
-    /// ## Warning
-    ///
-    /// This uses the semantic index to find the definition of the function. This means that if the
-    /// calling query is not in the same file as this function is defined in, then this will create
-    /// a cross-module dependency directly on the full AST which will lead to cache
-    /// over-invalidation.
-    pub(crate) fn definition(self, db: &'db dyn Db) -> Definition<'db> {
-        let body_scope = self.body_scope(db);
-        let index = semantic_index(db, body_scope.file(db));
-        index.expect_single_definition(body_scope.node(db).expect_function())
-    }
-
-    /// Typed externally-visible signature for this function.
-    ///
-    /// This is the signature as seen by external callers, possibly modified by decorators and/or
-    /// overloaded.
-    ///
-    /// ## Why is this a salsa query?
-    ///
-    /// This is a salsa query to short-circuit the invalidation
-    /// when the function's AST node changes.
-    ///
-    /// Were this not a salsa query, then the calling query
-    /// would depend on the function's AST and rerun for every change in that file.
-    #[salsa::tracked(returns(ref), cycle_fn=signature_cycle_recover, cycle_initial=signature_cycle_initial)]
-    pub(crate) fn signature(self, db: &'db dyn Db) -> FunctionSignature<'db> {
-        let inherited_generic_context = self.inherited_generic_context(db);
-        let type_mappings = self.type_mappings(db);
-        if let Some(overloaded) = self.to_overloaded(db) {
-            FunctionSignature {
-                overloads: CallableSignature::from_overloads(
-                    overloaded.overloads.iter().copied().map(|overload| {
-                        type_mappings.iter().fold(
-                            overload.internal_signature(db, inherited_generic_context),
-                            |ty, mapping| ty.apply_type_mapping(db, mapping),
-                        )
-                    }),
-                ),
-                implementation: overloaded.implementation.map(|implementation| {
-                    type_mappings.iter().fold(
-                        implementation.internal_signature(db, inherited_generic_context),
-                        |ty, mapping| ty.apply_type_mapping(db, mapping),
-                    )
-                }),
-            }
-        } else {
-            FunctionSignature {
-                overloads: CallableSignature::single(type_mappings.iter().fold(
-                    self.internal_signature(db, inherited_generic_context),
-                    |ty, mapping| ty.apply_type_mapping(db, mapping),
-                )),
-                implementation: None,
-            }
-        }
-    }
-
-    /// Typed internally-visible signature for this function.
-    ///
-    /// This represents the annotations on the function itself, unmodified by decorators and
-    /// overloads.
-    ///
-    /// These are the parameter and return types that should be used for type checking the body of
-    /// the function.
-    ///
-    /// Don't call this when checking any other file; only when type-checking the function body
-    /// scope.
-    fn internal_signature(
-        self,
-        db: &'db dyn Db,
-        inherited_generic_context: Option<GenericContext<'db>>,
-    ) -> Signature<'db> {
-        let scope = self.body_scope(db);
-        let function_stmt_node = scope.node(db).expect_function();
-        let definition = self.definition(db);
-        let generic_context = function_stmt_node.type_params.as_ref().map(|type_params| {
-            let index = semantic_index(db, scope.file(db));
-            GenericContext::from_type_params(db, index, type_params)
-        });
-        Signature::from_function(
-            db,
-            generic_context,
-            inherited_generic_context,
-            definition,
-            function_stmt_node,
-        )
-    }
-
-    pub(crate) fn is_known(self, db: &'db dyn Db, known_function: KnownFunction) -> bool {
-        self.known(db) == Some(known_function)
-    }
-
-    fn with_dataclass_transformer_params(
-        self,
-        db: &'db dyn Db,
-        params: DataclassTransformerParams,
-    ) -> Self {
-        Self::new(
-            db,
-            self.name(db).clone(),
-            self.known(db),
-            self.body_scope(db),
-            self.decorators(db),
-            Some(params),
-            self.inherited_generic_context(db),
-            self.type_mappings(db),
-        )
-    }
-
-    fn with_inherited_generic_context(
-        self,
-        db: &'db dyn Db,
-        inherited_generic_context: GenericContext<'db>,
-    ) -> Self {
-        // A function cannot inherit more than one generic context from its containing class.
-        debug_assert!(self.inherited_generic_context(db).is_none());
-        Self::new(
-            db,
-            self.name(db).clone(),
-            self.known(db),
-            self.body_scope(db),
-            self.decorators(db),
-            self.dataclass_transformer_params(db),
-            Some(inherited_generic_context),
-            self.type_mappings(db),
-        )
-    }
-
-    fn with_type_mapping<'a>(self, db: &'db dyn Db, type_mapping: &TypeMapping<'a, 'db>) -> Self {
-        let type_mappings: Box<[_]> = self
-            .type_mappings(db)
-            .iter()
-            .cloned()
-            .chain(std::iter::once(type_mapping.to_owned()))
-            .collect();
-        Self::new(
-            db,
-            self.name(db).clone(),
-            self.known(db),
-            self.body_scope(db),
-            self.decorators(db),
-            self.dataclass_transformer_params(db),
-            self.inherited_generic_context(db),
-            type_mappings,
-        )
-    }
-
-    fn find_legacy_typevars(
-        self,
-        db: &'db dyn Db,
-        typevars: &mut FxOrderSet<TypeVarInstance<'db>>,
-    ) {
-        let signatures = self.signature(db);
-        for signature in &signatures.overloads {
-            signature.find_legacy_typevars(db, typevars);
-        }
-    }
-
-    /// Returns `self` as [`OverloadedFunction`] if it is overloaded, [`None`] otherwise.
-    ///
-    /// ## Note
-    ///
-    /// The way this method works only allows us to "see" the overloads that are defined before
-    /// this function definition. This is because the semantic model records a use for each
-    /// function on the name node which is used to get the previous function definition with the
-    /// same name. This means that [`OverloadedFunction`] would only include the functions that
-    /// comes before this function definition. Consider the following example:
-    ///
-    /// ```py
-    /// from typing import overload
-    ///
-    /// @overload
-    /// def foo() -> None: ...
-    /// @overload
-    /// def foo(x: int) -> int: ...
-    /// def foo(x: int | None) -> int | None:
-    ///     return x
-    /// ```
-    ///
-    /// Here, when the `to_overloaded` method is invoked on the
-    /// 1. first `foo` definition, it would only contain a single overload which is itself and no
-    ///    implementation
-    /// 2. second `foo` definition, it would contain both overloads and still no implementation
-    /// 3. third `foo` definition, it would contain both overloads and the implementation which is
-    ///    itself
-    #[salsa::tracked(returns(as_ref))]
-    fn to_overloaded(self, db: &'db dyn Db) -> Option<OverloadedFunction<'db>> {
-        let mut current = self;
-        let mut overloads = vec![];
-
-        loop {
-            // The semantic model records a use for each function on the name node. This is used
-            // here to get the previous function definition with the same name.
-            let scope = current.definition(db).scope(db);
-            let use_def = semantic_index(db, scope.file(db)).use_def_map(scope.file_scope_id(db));
-            let use_id = current
-                .body_scope(db)
-                .node(db)
-                .expect_function()
-                .name
-                .scoped_use_id(db, scope);
-
-            let Place::Type(Type::FunctionLiteral(previous), Boundness::Bound) =
-                place_from_bindings(db, use_def.bindings_at_use(use_id))
-            else {
-                break;
-            };
-
-            if previous.has_known_decorator(db, FunctionDecorators::OVERLOAD) {
-                overloads.push(previous);
-            } else {
-                break;
-            }
-
-            current = previous;
-        }
-
-        // Overloads are inserted in reverse order, from bottom to top.
-        overloads.reverse();
-
-        let implementation = if self.has_known_decorator(db, FunctionDecorators::OVERLOAD) {
-            overloads.push(self);
-            None
-        } else {
-            Some(self)
-        };
-
-        if overloads.is_empty() {
-            None
-        } else {
-            Some(OverloadedFunction {
-                overloads,
-                implementation,
-            })
-        }
-    }
-
-    fn is_subtype_of(self, db: &'db dyn Db, other: Self) -> bool {
-        // A function literal is the subtype of itself, and not of any other function literal.
-        // However, our representation of a function literal includes any specialization that
-        // should be applied to the signature. Different specializations of the same function
-        // literal are only subtypes of each other if they result in subtype signatures.
-        self.normalized(db) == other.normalized(db)
-            || (self.body_scope(db) == other.body_scope(db)
-                && self
-                    .into_callable_type(db)
-                    .is_subtype_of(db, other.into_callable_type(db)))
-    }
-
-    fn is_assignable_to(self, db: &'db dyn Db, other: Self) -> bool {
-        // A function literal is assignable to itself, and not to any other function literal.
-        // However, our representation of a function literal includes any specialization that
-        // should be applied to the signature. Different specializations of the same function
-        // literal are only assignable to each other if they result in assignable signatures.
-        self.body_scope(db) == other.body_scope(db)
-            && self
-                .into_callable_type(db)
-                .is_assignable_to(db, other.into_callable_type(db))
-    }
-
-    fn is_equivalent_to(self, db: &'db dyn Db, other: Self) -> bool {
-        self.normalized(db) == other.normalized(db)
-            || (self.body_scope(db) == other.body_scope(db)
-                && self
-                    .into_callable_type(db)
-                    .is_equivalent_to(db, other.into_callable_type(db)))
-    }
-
-    fn is_gradual_equivalent_to(self, db: &'db dyn Db, other: Self) -> bool {
-        self.body_scope(db) == other.body_scope(db)
-            && self
-                .into_callable_type(db)
-                .is_gradual_equivalent_to(db, other.into_callable_type(db))
-    }
-
-    fn normalized(self, db: &'db dyn Db) -> Self {
-        let context = self
-            .inherited_generic_context(db)
-            .map(|ctx| ctx.normalized(db));
-
-        let mappings: Box<_> = self
-            .type_mappings(db)
-            .iter()
-            .map(|mapping| mapping.normalized(db))
-            .collect();
-
-        Self::new(
-            db,
-            self.name(db),
-            self.known(db),
-            self.body_scope(db),
-            self.decorators(db),
-            self.dataclass_transformer_params(db),
-            context,
-            mappings,
-        )
-    }
-
-    /// Returns a tuple of two spans. The first is
-    /// the span for the identifier of the function
-    /// definition for `self`. The second is
-    /// the span for the parameter in the function
-    /// definition for `self`.
-    ///
-    /// If there are no meaningful spans, then this
-    /// returns `None`. For example, when this type
-    /// isn't callable.
-    ///
-    /// When `parameter_index` is `None`, then the
-    /// second span returned covers the entire parameter
-    /// list.
-    ///
-    /// # Performance
-    ///
-    /// Note that this may introduce cross-module
-    /// dependencies. This can have an impact on
-    /// the effectiveness of incremental caching
-    /// and should therefore be used judiciously.
-    ///
-    /// An example of a good use case is to improve
-    /// a diagnostic.
-    fn parameter_span(
-        self,
-        db: &'db dyn Db,
-        parameter_index: Option<usize>,
-    ) -> Option<(Span, Span)> {
-        let function_scope = self.body_scope(db);
-        let span = Span::from(function_scope.file(db));
-        let node = function_scope.node(db);
-        let func_def = node.as_function()?;
-        let range = parameter_index
-            .and_then(|parameter_index| {
-                func_def
-                    .parameters
-                    .iter()
-                    .nth(parameter_index)
-                    .map(|param| param.range())
-            })
-            .unwrap_or(func_def.parameters.range);
-        let name_span = span.clone().with_range(func_def.name.range);
-        let parameter_span = span.with_range(range);
-        Some((name_span, parameter_span))
-    }
-
-    /// Returns a collection of useful spans for a
-    /// function signature. These are useful for
-    /// creating annotations on diagnostics.
-    ///
-    /// # Performance
-    ///
-    /// Note that this may introduce cross-module
-    /// dependencies. This can have an impact on
-    /// the effectiveness of incremental caching
-    /// and should therefore be used judiciously.
-    ///
-    /// An example of a good use case is to improve
-    /// a diagnostic.
-    fn spans(self, db: &'db dyn Db) -> Option<FunctionSpans> {
-        let function_scope = self.body_scope(db);
-        let span = Span::from(function_scope.file(db));
-        let node = function_scope.node(db);
-        let func_def = node.as_function()?;
-        let return_type_range = func_def.returns.as_ref().map(|returns| returns.range());
-        let mut signature = func_def.name.range.cover(func_def.parameters.range);
-        if let Some(return_type_range) = return_type_range {
-            signature = signature.cover(return_type_range);
-        }
-        Some(FunctionSpans {
-            signature: span.clone().with_range(signature),
-            name: span.clone().with_range(func_def.name.range),
-            parameters: span.clone().with_range(func_def.parameters.range),
-            return_type: return_type_range.map(|range| span.clone().with_range(range)),
-        })
-    }
-}
-
-/// A collection of useful spans for annotating functions.
-///
-/// This can be retrieved via `FunctionType::spans` or
-/// `Type::function_spans`.
-struct FunctionSpans {
-    /// The span of the entire function "signature." This includes
-    /// the name, parameter list and return type (if present).
-    signature: Span,
-    /// The span of the function name. i.e., `foo` in `def foo(): ...`.
-    name: Span,
-    /// The span of the parameter list, including the opening and
-    /// closing parentheses.
-    #[expect(dead_code)]
-    parameters: Span,
-    /// The span of the annotated return type, if present.
-    return_type: Option<Span>,
-}
-
-fn signature_cycle_recover<'db>(
-    _db: &'db dyn Db,
-    _value: &FunctionSignature<'db>,
-    _count: u32,
-    _function: FunctionType<'db>,
-) -> salsa::CycleRecoveryAction<FunctionSignature<'db>> {
-    salsa::CycleRecoveryAction::Iterate
-}
-
-fn signature_cycle_initial<'db>(
-    db: &'db dyn Db,
-    _function: FunctionType<'db>,
-) -> FunctionSignature<'db> {
-    FunctionSignature::bottom(db)
-}
-
-/// Non-exhaustive enumeration of known functions (e.g. `builtins.reveal_type`, ...) that might
-/// have special behavior.
-#[derive(
-    Debug, Copy, Clone, PartialEq, Eq, Hash, strum_macros::EnumString, strum_macros::IntoStaticStr,
-)]
-#[strum(serialize_all = "snake_case")]
-#[cfg_attr(test, derive(strum_macros::EnumIter))]
-pub enum KnownFunction {
-    /// `builtins.isinstance`
-    #[strum(serialize = "isinstance")]
-    IsInstance,
-    /// `builtins.issubclass`
-    #[strum(serialize = "issubclass")]
-    IsSubclass,
-    /// `builtins.hasattr`
-    #[strum(serialize = "hasattr")]
-    HasAttr,
-    /// `builtins.reveal_type`, `typing.reveal_type` or `typing_extensions.reveal_type`
-    RevealType,
-    /// `builtins.len`
-    Len,
-    /// `builtins.repr`
-    Repr,
-    /// `typing(_extensions).final`
-    Final,
-
-    /// [`typing(_extensions).no_type_check`](https://typing.python.org/en/latest/spec/directives.html#no-type-check)
-    NoTypeCheck,
-
-    /// `typing(_extensions).assert_type`
-    AssertType,
-    /// `typing(_extensions).assert_never`
-    AssertNever,
-    /// `typing(_extensions).cast`
-    Cast,
-    /// `typing(_extensions).overload`
-    Overload,
-    /// `typing(_extensions).override`
-    Override,
-    /// `typing(_extensions).is_protocol`
-    IsProtocol,
-    /// `typing(_extensions).get_protocol_members`
-    GetProtocolMembers,
-    /// `typing(_extensions).runtime_checkable`
-    RuntimeCheckable,
-    /// `typing(_extensions).dataclass_transform`
-    DataclassTransform,
-
-    /// `abc.abstractmethod`
-    #[strum(serialize = "abstractmethod")]
-    AbstractMethod,
-
-    /// `dataclasses.dataclass`
-    Dataclass,
-
-    /// `inspect.getattr_static`
-    GetattrStatic,
-
-    /// `ty_extensions.static_assert`
-    StaticAssert,
-    /// `ty_extensions.is_equivalent_to`
-    IsEquivalentTo,
-    /// `ty_extensions.is_subtype_of`
-    IsSubtypeOf,
-    /// `ty_extensions.is_assignable_to`
-    IsAssignableTo,
-    /// `ty_extensions.is_disjoint_from`
-    IsDisjointFrom,
-    /// `ty_extensions.is_gradual_equivalent_to`
-    IsGradualEquivalentTo,
-    /// `ty_extensions.is_fully_static`
-    IsFullyStatic,
-    /// `ty_extensions.is_singleton`
-    IsSingleton,
-    /// `ty_extensions.is_single_valued`
-    IsSingleValued,
-    /// `ty_extensions.generic_context`
-    GenericContext,
-    /// `ty_extensions.dunder_all_names`
-    DunderAllNames,
-    /// `ty_extensions.all_members`
-    AllMembers,
-}
-
-impl KnownFunction {
-    pub fn into_classinfo_constraint_function(self) -> Option<ClassInfoConstraintFunction> {
-        match self {
-            Self::IsInstance => Some(ClassInfoConstraintFunction::IsInstance),
-            Self::IsSubclass => Some(ClassInfoConstraintFunction::IsSubclass),
-            _ => None,
-        }
-    }
-
-    fn try_from_definition_and_name<'db>(
-        db: &'db dyn Db,
-        definition: Definition<'db>,
-        name: &str,
-    ) -> Option<Self> {
-        let candidate = Self::from_str(name).ok()?;
-        candidate
-            .check_module(file_to_module(db, definition.file(db))?.known()?)
-            .then_some(candidate)
-    }
-
-    /// Return `true` if `self` is defined in `module` at runtime.
-    const fn check_module(self, module: KnownModule) -> bool {
-        match self {
-            Self::IsInstance | Self::IsSubclass | Self::HasAttr | Self::Len | Self::Repr => {
-                module.is_builtins()
-            }
-            Self::AssertType
-            | Self::AssertNever
-            | Self::Cast
-            | Self::Overload
-            | Self::Override
-            | Self::RevealType
-            | Self::Final
-            | Self::IsProtocol
-            | Self::GetProtocolMembers
-            | Self::RuntimeCheckable
-            | Self::DataclassTransform
-            | Self::NoTypeCheck => {
-                matches!(module, KnownModule::Typing | KnownModule::TypingExtensions)
-            }
-            Self::AbstractMethod => {
-                matches!(module, KnownModule::Abc)
-            }
-            Self::Dataclass => {
-                matches!(module, KnownModule::Dataclasses)
-            }
-            Self::GetattrStatic => module.is_inspect(),
-            Self::IsAssignableTo
-            | Self::IsDisjointFrom
-            | Self::IsEquivalentTo
-            | Self::IsGradualEquivalentTo
-            | Self::IsFullyStatic
-            | Self::IsSingleValued
-            | Self::IsSingleton
-            | Self::IsSubtypeOf
-            | Self::GenericContext
-            | Self::DunderAllNames
-            | Self::StaticAssert
-            | Self::AllMembers => module.is_ty_extensions(),
-        }
-    }
-}
-
-=======
->>>>>>> 453e5f59
 /// This type represents bound method objects that are created when a method is accessed
 /// on an instance of a class. For example, the expression `Path("a.txt").touch` creates
 /// a bound method object that represents the `Path.touch` method which is bound to the
@@ -9268,13 +8552,7 @@
 pub(crate) mod tests {
     use super::*;
     use crate::db::tests::{TestDbBuilder, setup_db};
-<<<<<<< HEAD
-    use crate::place::{
-        global_symbol, known_module_symbol, typing_extensions_symbol, typing_symbol,
-    };
-=======
-    use crate::symbol::{global_symbol, typing_extensions_symbol, typing_symbol};
->>>>>>> 453e5f59
+    use crate::place::{global_symbol, typing_extensions_symbol, typing_symbol};
     use ruff_db::files::system_path_to_file;
     use ruff_db::parsed::parsed_module;
     use ruff_db::system::DbWithWritableSystem as _;
@@ -9422,72 +8700,4 @@
                 .is_todo()
         );
     }
-<<<<<<< HEAD
-
-    #[test]
-    fn known_function_roundtrip_from_str() {
-        let db = setup_db();
-
-        for function in KnownFunction::iter() {
-            let function_name: &'static str = function.into();
-
-            let module = match function {
-                KnownFunction::Len
-                | KnownFunction::Repr
-                | KnownFunction::IsInstance
-                | KnownFunction::HasAttr
-                | KnownFunction::IsSubclass => KnownModule::Builtins,
-
-                KnownFunction::AbstractMethod => KnownModule::Abc,
-
-                KnownFunction::Dataclass => KnownModule::Dataclasses,
-
-                KnownFunction::GetattrStatic => KnownModule::Inspect,
-
-                KnownFunction::Cast
-                | KnownFunction::Final
-                | KnownFunction::Overload
-                | KnownFunction::Override
-                | KnownFunction::RevealType
-                | KnownFunction::AssertType
-                | KnownFunction::AssertNever
-                | KnownFunction::IsProtocol
-                | KnownFunction::GetProtocolMembers
-                | KnownFunction::RuntimeCheckable
-                | KnownFunction::DataclassTransform
-                | KnownFunction::NoTypeCheck => KnownModule::TypingExtensions,
-
-                KnownFunction::IsSingleton
-                | KnownFunction::IsSubtypeOf
-                | KnownFunction::GenericContext
-                | KnownFunction::DunderAllNames
-                | KnownFunction::StaticAssert
-                | KnownFunction::IsFullyStatic
-                | KnownFunction::IsDisjointFrom
-                | KnownFunction::IsSingleValued
-                | KnownFunction::IsAssignableTo
-                | KnownFunction::IsEquivalentTo
-                | KnownFunction::IsGradualEquivalentTo
-                | KnownFunction::AllMembers => KnownModule::TyExtensions,
-            };
-
-            let function_definition = known_module_symbol(&db, module, function_name)
-                .place
-                .expect_type()
-                .expect_function_literal()
-                .definition(&db);
-
-            assert_eq!(
-                KnownFunction::try_from_definition_and_name(
-                    &db,
-                    function_definition,
-                    function_name
-                ),
-                Some(function),
-                "The strum `EnumString` implementation appears to be incorrect for `{function_name}`"
-            );
-        }
-    }
-=======
->>>>>>> 453e5f59
 }