--- conflicted
+++ resolved
@@ -6920,7 +6920,6 @@
         }
     }
 
-<<<<<<< HEAD
     pub(crate) fn bound_or_constraints(
         self,
         db: &'db dyn Db,
@@ -6941,10 +6940,7 @@
         })
     }
 
-    pub(crate) fn normalized_impl(self, db: &'db dyn Db, visitor: &TypeTransformer<'db>) -> Self {
-=======
     pub(crate) fn normalized_impl(self, db: &'db dyn Db, visitor: &NormalizedVisitor<'db>) -> Self {
->>>>>>> baadb5a7
         Self::new(
             db,
             self.name(db),
