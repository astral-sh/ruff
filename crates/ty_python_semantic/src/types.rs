use infer::nearest_enclosing_class;
use itertools::Either;

use std::slice::Iter;
use std::str::FromStr;

use bitflags::bitflags;
use call::{CallDunderError, CallError, CallErrorKind};
use context::InferContext;
use diagnostic::{
    INVALID_CONTEXT_MANAGER, INVALID_SUPER_ARGUMENT, NOT_ITERABLE, POSSIBLY_UNBOUND_IMPLICIT_CALL,
    UNAVAILABLE_IMPLICIT_SUPER_ARGUMENTS,
};
use ruff_db::diagnostic::{
    Annotation, Severity, Span, SubDiagnostic, create_semantic_syntax_diagnostic,
};
use ruff_db::files::{File, FileRange};
use ruff_python_ast::name::Name;
use ruff_python_ast::{self as ast, AnyNodeRef};
use ruff_text_size::{Ranged, TextRange};
use type_ordering::union_or_intersection_elements_ordering;

pub(crate) use self::builder::{IntersectionBuilder, UnionBuilder};
pub use self::diagnostic::TypeCheckDiagnostics;
pub(crate) use self::diagnostic::register_lints;
pub(crate) use self::display::TypeArrayDisplay;
pub(crate) use self::infer::{
    infer_deferred_types, infer_definition_types, infer_expression_type, infer_expression_types,
    infer_scope_types,
};
pub(crate) use self::narrow::ClassInfoConstraintFunction;
pub(crate) use self::signatures::{CallableSignature, Signature};
pub(crate) use self::subclass_of::{SubclassOfInner, SubclassOfType};
use crate::module_name::ModuleName;
use crate::module_resolver::{KnownModule, file_to_module, resolve_module};
use crate::semantic_index::ast_ids::{HasScopedExpressionId, HasScopedUseId};
use crate::semantic_index::definition::Definition;
use crate::semantic_index::symbol::{ScopeId, ScopedSymbolId};
use crate::semantic_index::{imported_modules, semantic_index};
use crate::suppression::check_suppressions;
use crate::symbol::{
    Boundness, Symbol, SymbolAndQualifiers, imported_symbol, symbol_from_bindings,
};
use crate::types::call::{Binding, Bindings, CallArgumentTypes, CallableBinding};
pub(crate) use crate::types::class_base::ClassBase;
use crate::types::context::{LintDiagnosticGuard, LintDiagnosticGuardBuilder};
use crate::types::diagnostic::{INVALID_TYPE_FORM, UNSUPPORTED_BOOL_CONVERSION};
use crate::types::generics::{GenericContext, PartialSpecialization, Specialization};
use crate::types::infer::infer_unpack_types;
use crate::types::mro::{Mro, MroError, MroIterator};
pub(crate) use crate::types::narrow::infer_narrowing_constraint;
use crate::types::signatures::{Parameter, ParameterForm, Parameters};
pub use crate::util::diagnostics::add_inferred_python_version_hint_to_diagnostic;
use crate::{Db, FxOrderSet, Module, Program};
pub(crate) use class::{ClassLiteral, ClassType, GenericAlias, KnownClass};
use instance::Protocol;
pub use instance::{NominalInstanceType, ProtocolInstanceType};
pub use special_form::SpecialFormType;

mod builder;
mod call;
mod class;
mod class_base;
mod context;
mod diagnostic;
mod display;
mod generics;
mod ide_support;
mod infer;
mod instance;
mod mro;
mod narrow;
mod protocol_class;
mod signatures;
mod slots;
mod special_form;
mod string_annotation;
mod subclass_of;
mod type_ordering;
mod unpacker;

mod definition;
#[cfg(test)]
mod property_tests;

#[salsa::tracked(returns(ref))]
pub fn check_types(db: &dyn Db, file: File) -> TypeCheckDiagnostics {
    let _span = tracing::trace_span!("check_types", ?file).entered();

    tracing::debug!("Checking file '{path}'", path = file.path(db));

    let index = semantic_index(db, file);
    let mut diagnostics = TypeCheckDiagnostics::default();

    for scope_id in index.scope_ids() {
        let result = infer_scope_types(db, scope_id);
        diagnostics.extend(result.diagnostics());
    }

    diagnostics.extend_diagnostics(
        index
            .semantic_syntax_errors()
            .iter()
            .map(|error| create_semantic_syntax_diagnostic(file, error)),
    );

    check_suppressions(db, file, &mut diagnostics);

    diagnostics
}

/// Infer the type of a binding.
pub(crate) fn binding_type<'db>(db: &'db dyn Db, definition: Definition<'db>) -> Type<'db> {
    let inference = infer_definition_types(db, definition);
    inference.binding_type(definition)
}

/// Infer the type of a declaration.
pub(crate) fn declaration_type<'db>(
    db: &'db dyn Db,
    definition: Definition<'db>,
) -> TypeAndQualifiers<'db> {
    let inference = infer_definition_types(db, definition);
    inference.declaration_type(definition)
}

/// Infer the type of a (possibly deferred) sub-expression of a [`Definition`].
///
/// Supports expressions that are evaluated within a type-params sub-scope.
///
/// ## Panics
/// If the given expression is not a sub-expression of the given [`Definition`].
fn definition_expression_type<'db>(
    db: &'db dyn Db,
    definition: Definition<'db>,
    expression: &ast::Expr,
) -> Type<'db> {
    let file = definition.file(db);
    let index = semantic_index(db, file);
    let file_scope = index.expression_scope_id(expression);
    let scope = file_scope.to_scope_id(db, file);
    let expr_id = expression.scoped_expression_id(db, scope);
    if scope == definition.scope(db) {
        // expression is in the definition scope
        let inference = infer_definition_types(db, definition);
        if let Some(ty) = inference.try_expression_type(expr_id) {
            ty
        } else {
            infer_deferred_types(db, definition).expression_type(expr_id)
        }
    } else {
        // expression is in a type-params sub-scope
        infer_scope_types(db, scope).expression_type(expr_id)
    }
}

/// The descriptor protocol distinguishes two kinds of descriptors. Non-data descriptors
/// define a `__get__` method, while data descriptors additionally define a `__set__`
/// method or a `__delete__` method. This enum is used to categorize attributes into two
/// groups: (1) data descriptors and (2) normal attributes or non-data descriptors.
#[derive(Clone, Debug, Copy, PartialEq, Eq, Hash, salsa::Update)]
pub(crate) enum AttributeKind {
    DataDescriptor,
    NormalOrNonDataDescriptor,
}

impl AttributeKind {
    const fn is_data(self) -> bool {
        matches!(self, Self::DataDescriptor)
    }
}

/// This enum is used to control the behavior of the descriptor protocol implementation.
/// When invoked on a class object, the fallback type (a class attribute) can shadow a
/// non-data descriptor of the meta-type (the class's metaclass). However, this is not
/// true for instances. When invoked on an instance, the fallback type (an attribute on
/// the instance) can not completely shadow a non-data descriptor of the meta-type (the
/// class), because we do not currently attempt to statically infer if an instance
/// attribute is definitely defined (i.e. to check whether a particular method has been
/// called).
#[derive(Clone, Debug, Copy, PartialEq)]
enum InstanceFallbackShadowsNonDataDescriptor {
    Yes,
    No,
}

bitflags! {
    #[derive(Clone, Debug, Copy, PartialEq, Eq, Hash)]
    pub(crate) struct MemberLookupPolicy: u8 {
        /// Dunder methods are looked up on the meta-type of a type without potentially falling
        /// back on attributes on the type itself. For example, when implicitly invoked on an
        /// instance, dunder methods are not looked up as instance attributes. And when invoked
        /// on a class, dunder methods are only looked up on the metaclass, not the class itself.
        ///
        /// All other attributes use the `WithInstanceFallback` policy.
        ///
        /// If this flag is set - look up the attribute on the meta-type only.
        const NO_INSTANCE_FALLBACK = 1 << 0;

        /// When looking up an attribute on a class, we sometimes need to avoid
        /// looking up attributes defined on the `object` class. Usually because
        /// typeshed doesn't properly encode runtime behavior (e.g. see how `__new__` & `__init__`
        /// are handled during class creation).
        ///
        /// If this flag is set - exclude attributes defined on `object` when looking up attributes.
        const MRO_NO_OBJECT_FALLBACK = 1 << 1;

        /// When looking up an attribute on a class, we sometimes need to avoid
        /// looking up attributes defined on `type` if this is the metaclass of the class.
        ///
        /// This is similar to no object fallback above
        const META_CLASS_NO_TYPE_FALLBACK = 1 << 2;
    }
}

impl MemberLookupPolicy {
    /// Only look up the attribute on the meta-type.
    ///
    /// If false - Look up the attribute on the meta-type, but fall back to attributes on the instance
    /// if the meta-type attribute is not found or if the meta-type attribute is not a data
    /// descriptor.
    pub(crate) const fn no_instance_fallback(self) -> bool {
        self.contains(Self::NO_INSTANCE_FALLBACK)
    }

    /// Exclude attributes defined on `object` when looking up attributes.
    pub(crate) const fn mro_no_object_fallback(self) -> bool {
        self.contains(Self::MRO_NO_OBJECT_FALLBACK)
    }

    /// Exclude attributes defined on `type` when looking up meta-class-attributes.
    pub(crate) const fn meta_class_no_type_fallback(self) -> bool {
        self.contains(Self::META_CLASS_NO_TYPE_FALLBACK)
    }
}

impl Default for MemberLookupPolicy {
    fn default() -> Self {
        Self::empty()
    }
}

fn member_lookup_cycle_recover<'db>(
    _db: &'db dyn Db,
    _value: &SymbolAndQualifiers<'db>,
    _count: u32,
    _self: Type<'db>,
    _name: Name,
    _policy: MemberLookupPolicy,
) -> salsa::CycleRecoveryAction<SymbolAndQualifiers<'db>> {
    salsa::CycleRecoveryAction::Iterate
}

fn member_lookup_cycle_initial<'db>(
    _db: &'db dyn Db,
    _self: Type<'db>,
    _name: Name,
    _policy: MemberLookupPolicy,
) -> SymbolAndQualifiers<'db> {
    Symbol::bound(Type::Never).into()
}

/// Meta data for `Type::Todo`, which represents a known limitation in ty.
#[cfg(debug_assertions)]
#[derive(Copy, Clone, Debug, PartialEq, Eq, Hash)]
pub struct TodoType(pub &'static str);

#[cfg(debug_assertions)]
impl std::fmt::Display for TodoType {
    fn fmt(&self, f: &mut std::fmt::Formatter<'_>) -> std::fmt::Result {
        write!(f, "({msg})", msg = self.0)
    }
}

#[cfg(not(debug_assertions))]
#[derive(Copy, Clone, Debug, PartialEq, Eq, Hash)]
pub struct TodoType;

#[cfg(not(debug_assertions))]
impl std::fmt::Display for TodoType {
    fn fmt(&self, _: &mut std::fmt::Formatter<'_>) -> std::fmt::Result {
        Ok(())
    }
}

/// Create a `Type::Todo` variant to represent a known limitation in the type system.
///
/// It can be created by specifying a custom message: `todo_type!("PEP 604 not supported")`.
#[cfg(debug_assertions)]
macro_rules! todo_type {
    ($message:literal) => {{
        const _: () = {
            let s = $message;

            if !s.is_ascii() {
                panic!("todo_type! message must be ASCII");
            }

            let bytes = s.as_bytes();
            let mut i = 0;
            while i < bytes.len() {
                // Check each byte for '(' or ')'
                let ch = bytes[i];

                assert!(
                    !40u8.eq_ignore_ascii_case(&ch) && !41u8.eq_ignore_ascii_case(&ch),
                    "todo_type! message must not contain parentheses",
                );
                i += 1;
            }
        };
        $crate::types::Type::Dynamic($crate::types::DynamicType::Todo($crate::types::TodoType(
            $message,
        )))
    }};
    ($message:ident) => {
        $crate::types::Type::Dynamic($crate::types::DynamicType::Todo($crate::types::TodoType(
            $message,
        )))
    };
}

#[cfg(not(debug_assertions))]
macro_rules! todo_type {
    () => {
        $crate::types::Type::Dynamic($crate::types::DynamicType::Todo(crate::types::TodoType))
    };
    ($message:literal) => {
        $crate::types::Type::Dynamic($crate::types::DynamicType::Todo(crate::types::TodoType))
    };
    ($message:ident) => {
        $crate::types::Type::Dynamic($crate::types::DynamicType::Todo(crate::types::TodoType))
    };
}

pub use crate::types::definition::TypeDefinition;
pub(crate) use todo_type;

/// Represents an instance of `builtins.property`.
///
/// # Ordering
/// Ordering is based on the property instance's salsa-assigned id and not on its values.
/// The id may change between runs, or when the property instance was garbage collected and recreated.
#[salsa::interned(debug)]
#[derive(PartialOrd, Ord)]
pub struct PropertyInstanceType<'db> {
    getter: Option<Type<'db>>,
    setter: Option<Type<'db>>,
}

impl<'db> PropertyInstanceType<'db> {
    fn apply_type_mapping<'a>(self, db: &'db dyn Db, type_mapping: &TypeMapping<'a, 'db>) -> Self {
        let getter = self
            .getter(db)
            .map(|ty| ty.apply_type_mapping(db, type_mapping));
        let setter = self
            .setter(db)
            .map(|ty| ty.apply_type_mapping(db, type_mapping));
        Self::new(db, getter, setter)
    }

    fn normalized(self, db: &'db dyn Db) -> Self {
        Self::new(
            db,
            self.getter(db).map(|ty| ty.normalized(db)),
            self.setter(db).map(|ty| ty.normalized(db)),
        )
    }

    fn find_legacy_typevars(
        self,
        db: &'db dyn Db,
        typevars: &mut FxOrderSet<TypeVarInstance<'db>>,
    ) {
        if let Some(ty) = self.getter(db) {
            ty.find_legacy_typevars(db, typevars);
        }
        if let Some(ty) = self.setter(db) {
            ty.find_legacy_typevars(db, typevars);
        }
    }
}

bitflags! {
    /// Used for the return type of `dataclass(…)` calls. Keeps track of the arguments
    /// that were passed in. For the precise meaning of the fields, see [1].
    ///
    /// [1]: https://docs.python.org/3/library/dataclasses.html
    #[derive(Debug, Clone, Copy, PartialEq, Eq, Hash)]
    pub struct DataclassParams: u16 {
        const INIT = 0b0000_0000_0001;
        const REPR = 0b0000_0000_0010;
        const EQ = 0b0000_0000_0100;
        const ORDER = 0b0000_0000_1000;
        const UNSAFE_HASH = 0b0000_0001_0000;
        const FROZEN = 0b0000_0010_0000;
        const MATCH_ARGS = 0b0000_0100_0000;
        const KW_ONLY = 0b0000_1000_0000;
        const SLOTS = 0b0001_0000_0000;
        const WEAKREF_SLOT = 0b0010_0000_0000;
    }
}

impl Default for DataclassParams {
    fn default() -> Self {
        Self::INIT | Self::REPR | Self::EQ | Self::MATCH_ARGS
    }
}

impl From<DataclassTransformerParams> for DataclassParams {
    fn from(params: DataclassTransformerParams) -> Self {
        let mut result = Self::default();

        result.set(
            Self::EQ,
            params.contains(DataclassTransformerParams::EQ_DEFAULT),
        );
        result.set(
            Self::ORDER,
            params.contains(DataclassTransformerParams::ORDER_DEFAULT),
        );
        result.set(
            Self::KW_ONLY,
            params.contains(DataclassTransformerParams::KW_ONLY_DEFAULT),
        );
        result.set(
            Self::FROZEN,
            params.contains(DataclassTransformerParams::FROZEN_DEFAULT),
        );

        result
    }
}

bitflags! {
    /// Used for the return type of `dataclass_transform(…)` calls. Keeps track of the
    /// arguments that were passed in. For the precise meaning of the fields, see [1].
    ///
    /// [1]: https://docs.python.org/3/library/typing.html#typing.dataclass_transform
    #[derive(Debug, Clone, Copy, PartialEq, Eq, Hash, salsa::Update)]
    pub struct DataclassTransformerParams: u8 {
        const EQ_DEFAULT = 0b0000_0001;
        const ORDER_DEFAULT = 0b0000_0010;
        const KW_ONLY_DEFAULT = 0b0000_0100;
        const FROZEN_DEFAULT = 0b0000_1000;
    }
}

impl Default for DataclassTransformerParams {
    fn default() -> Self {
        Self::EQ_DEFAULT
    }
}

/// Representation of a type: a set of possible values at runtime.
///
#[derive(Copy, Clone, Debug, PartialEq, Eq, Hash, salsa::Update)]
pub enum Type<'db> {
    /// The dynamic type: a statically unknown set of values
    Dynamic(DynamicType),
    /// The empty set of values
    Never,
    /// A specific function object
    FunctionLiteral(FunctionType<'db>),
    /// Represents a callable `instance.method` where `instance` is an instance of a class
    /// and `method` is a method (of that class).
    ///
    /// See [`BoundMethodType`] for more information.
    ///
    /// TODO: consider replacing this with `Callable & Instance(MethodType)`?
    /// I.e. if we have a method `def f(self, x: int) -> str`, and see it being called as
    /// `instance.f`, we could partially apply (and check) the `instance` argument against
    /// the `self` parameter, and return a `MethodType & Callable[[int], str]`.
    /// One drawback would be that we could not show the bound instance when that type is displayed.
    BoundMethod(BoundMethodType<'db>),
    /// Represents a specific instance of `types.MethodWrapperType`.
    ///
    /// TODO: consider replacing this with `Callable & types.MethodWrapperType` type?
    /// Requires `Callable` to be able to represent overloads, e.g. `types.FunctionType.__get__` has
    /// this behaviour when a method is accessed on a class vs an instance:
    ///
    /// ```txt
    ///  * (None,   type)         ->  Literal[function_on_which_it_was_called]
    ///  * (object, type | None)  ->  BoundMethod[instance, function_on_which_it_was_called]
    /// ```
    MethodWrapper(MethodWrapperKind<'db>),
    /// Represents a specific instance of `types.WrapperDescriptorType`.
    ///
    /// TODO: Similar to above, this could eventually be replaced by a generic `Callable`
    /// type. We currently add this as a separate variant because `FunctionType.__get__`
    /// is an overloaded method and we do not support `@overload` yet.
    WrapperDescriptor(WrapperDescriptorKind),
    /// A special callable that is returned by a `dataclass(…)` call. It is usually
    /// used as a decorator. Note that this is only used as a return type for actual
    /// `dataclass` calls, not for the argumentless `@dataclass` decorator.
    DataclassDecorator(DataclassParams),
    /// A special callable that is returned by a `dataclass_transform(…)` call.
    DataclassTransformer(DataclassTransformerParams),
    /// The type of an arbitrary callable object with a certain specified signature.
    Callable(CallableType<'db>),
    /// A specific module object
    ModuleLiteral(ModuleLiteralType<'db>),
    /// A specific class object
    ClassLiteral(ClassLiteral<'db>),
    /// A specialization of a generic class
    GenericAlias(GenericAlias<'db>),
    /// The set of all class objects that are subclasses of the given class (C), spelled `type[C]`.
    SubclassOf(SubclassOfType<'db>),
    /// The set of Python objects with the given class in their __class__'s method resolution order.
    /// Construct this variant using the `Type::instance` constructor function.
    NominalInstance(NominalInstanceType<'db>),
    /// The set of Python objects that conform to the interface described by a given protocol.
    /// Construct this variant using the `Type::instance` constructor function.
    ProtocolInstance(ProtocolInstanceType<'db>),
    /// A single Python object that requires special treatment in the type system,
    /// and which exists at a location that can be known prior to any analysis by ty.
    SpecialForm(SpecialFormType),
    /// Singleton types that are heavily special-cased by ty, and which are usually
    /// created as a result of some runtime operation (e.g. a type-alias statement,
    /// a typevar definition, or `Generic[T]` in a class's bases list).
    KnownInstance(KnownInstanceType<'db>),
    /// An instance of `builtins.property`
    PropertyInstance(PropertyInstanceType<'db>),
    /// The set of objects in any of the types in the union
    Union(UnionType<'db>),
    /// The set of objects in all of the types in the intersection
    Intersection(IntersectionType<'db>),
    /// Represents objects whose `__bool__` method is deterministic:
    /// - `AlwaysTruthy`: `__bool__` always returns `True`
    /// - `AlwaysFalsy`: `__bool__` always returns `False`
    AlwaysTruthy,
    AlwaysFalsy,
    /// An integer literal
    IntLiteral(i64),
    /// A boolean literal, either `True` or `False`.
    BooleanLiteral(bool),
    /// A string literal whose value is known
    StringLiteral(StringLiteralType<'db>),
    /// A string known to originate only from literal values, but whose value is not known (unlike
    /// `StringLiteral` above).
    LiteralString,
    /// A bytes literal
    BytesLiteral(BytesLiteralType<'db>),
    /// A heterogeneous tuple type, with elements of the given types in source order.
    // TODO: Support variable length homogeneous tuple type like `tuple[int, ...]`.
    Tuple(TupleType<'db>),
    /// An instance of a typevar in a generic class or function. When the generic class or function
    /// is specialized, we will replace this typevar with its specialization.
    TypeVar(TypeVarInstance<'db>),
    /// A bound super object like `super()` or `super(A, A())`
    /// This type doesn't handle an unbound super object like `super(A)`; for that we just use
    /// a `Type::NominalInstance` of `builtins.super`.
    BoundSuper(BoundSuperType<'db>),
    /// A subtype of `bool` that allows narrowing in both positive and negative cases.
    TypeIs(TypeIsType<'db>),
    // TODO protocols, overloads, generics
}

#[salsa::tracked]
impl<'db> Type<'db> {
    pub const fn any() -> Self {
        Self::Dynamic(DynamicType::Any)
    }

    pub const fn unknown() -> Self {
        Self::Dynamic(DynamicType::Unknown)
    }

    pub fn object(db: &'db dyn Db) -> Self {
        KnownClass::Object.to_instance(db)
    }

    pub const fn is_unknown(&self) -> bool {
        matches!(self, Type::Dynamic(DynamicType::Unknown))
    }

    pub const fn is_never(&self) -> bool {
        matches!(self, Type::Never)
    }

    /// Returns `true` if `self` is [`Type::Callable`].
    pub const fn is_callable_type(&self) -> bool {
        matches!(self, Type::Callable(..))
    }

    fn is_none(&self, db: &'db dyn Db) -> bool {
        self.into_nominal_instance()
            .is_some_and(|instance| instance.class.is_known(db, KnownClass::NoneType))
    }

    fn is_bool(&self, db: &'db dyn Db) -> bool {
        self.into_nominal_instance()
            .is_some_and(|instance| instance.class.is_known(db, KnownClass::Bool))
    }

    pub fn is_notimplemented(&self, db: &'db dyn Db) -> bool {
        self.into_nominal_instance()
            .is_some_and(|instance| instance.class.is_known(db, KnownClass::NotImplementedType))
    }

    pub fn is_object(&self, db: &'db dyn Db) -> bool {
        self.into_nominal_instance()
            .is_some_and(|instance| instance.class.is_object(db))
    }

    pub const fn is_todo(&self) -> bool {
        matches!(self, Type::Dynamic(DynamicType::Todo(_)))
    }

    pub const fn is_generic_alias(&self) -> bool {
        matches!(self, Type::GenericAlias(_))
    }

    /// Replace references to the class `class` with a self-reference marker. This is currently
    /// used for recursive protocols, but could probably be extended to self-referential type-
    /// aliases and similar.
    #[must_use]
    pub fn replace_self_reference(&self, db: &'db dyn Db, class: ClassLiteral<'db>) -> Type<'db> {
        match self {
            Self::ProtocolInstance(protocol) => {
                Self::ProtocolInstance(protocol.replace_self_reference(db, class))
            }

            Self::Union(union) => UnionType::from_elements(
                db,
                union
                    .elements(db)
                    .iter()
                    .map(|ty| ty.replace_self_reference(db, class)),
            ),

            Self::Intersection(intersection) => IntersectionBuilder::new(db)
                .positive_elements(
                    intersection
                        .positive(db)
                        .iter()
                        .map(|ty| ty.replace_self_reference(db, class)),
                )
                .negative_elements(
                    intersection
                        .negative(db)
                        .iter()
                        .map(|ty| ty.replace_self_reference(db, class)),
                )
                .build(),

            Self::Tuple(tuple) => TupleType::from_elements(
                db,
                tuple
                    .elements(db)
                    .iter()
                    .map(|ty| ty.replace_self_reference(db, class)),
            ),

            Self::Callable(callable) => Self::Callable(callable.replace_self_reference(db, class)),

            Self::GenericAlias(_) | Self::TypeVar(_) => {
                // TODO: replace self-references in generic aliases and typevars
                *self
            }

            Self::TypeIs(type_is) => {
                type_is.with_ty(db, type_is.ty(db).replace_self_reference(db, class))
            }

            Self::Dynamic(_)
            | Self::AlwaysFalsy
            | Self::AlwaysTruthy
            | Self::Never
            | Self::BooleanLiteral(_)
            | Self::BytesLiteral(_)
            | Self::StringLiteral(_)
            | Self::IntLiteral(_)
            | Self::LiteralString
            | Self::FunctionLiteral(_)
            | Self::ModuleLiteral(_)
            | Self::ClassLiteral(_)
            | Self::NominalInstance(_)
            | Self::SpecialForm(_)
            | Self::KnownInstance(_)
            | Self::PropertyInstance(_)
            | Self::BoundMethod(_)
            | Self::WrapperDescriptor(_)
            | Self::MethodWrapper(_)
            | Self::DataclassDecorator(_)
            | Self::DataclassTransformer(_)
            | Self::SubclassOf(_)
            | Self::BoundSuper(_) => *self,
        }
    }

    /// Return `true` if `self`, or any of the types contained in `self`, match the closure passed in.
    pub fn any_over_type(self, db: &'db dyn Db, type_fn: &dyn Fn(Type<'db>) -> bool) -> bool {
        if type_fn(self) {
            return true;
        }

        match self {
            Self::AlwaysFalsy
            | Self::AlwaysTruthy
            | Self::Never
            | Self::BooleanLiteral(_)
            | Self::BytesLiteral(_)
            | Self::ModuleLiteral(_)
            | Self::FunctionLiteral(_)
            | Self::ClassLiteral(_)
            | Self::SpecialForm(_)
            | Self::KnownInstance(_)
            | Self::StringLiteral(_)
            | Self::IntLiteral(_)
            | Self::LiteralString
            | Self::Dynamic(_)
            | Self::BoundMethod(_)
            | Self::WrapperDescriptor(_)
            | Self::MethodWrapper(_)
            | Self::DataclassDecorator(_)
            | Self::DataclassTransformer(_) => false,

            Self::GenericAlias(generic) => generic
                .specialization(db)
                .types(db)
                .iter()
                .copied()
                .any(|ty| ty.any_over_type(db, type_fn)),

            Self::Callable(callable) => {
                let signatures = callable.signatures(db);
                signatures.iter().any(|signature| {
                    signature.parameters().iter().any(|param| {
                        param
                            .annotated_type()
                            .is_some_and(|ty| ty.any_over_type(db, type_fn))
                    }) || signature
                        .return_ty
                        .is_some_and(|ty| ty.any_over_type(db, type_fn))
                })
            }

            Self::SubclassOf(subclass_of) => {
                Type::from(subclass_of.subclass_of()).any_over_type(db, type_fn)
            }

            Self::TypeVar(typevar) => match typevar.bound_or_constraints(db) {
                None => false,
                Some(TypeVarBoundOrConstraints::UpperBound(bound)) => {
                    bound.any_over_type(db, type_fn)
                }
                Some(TypeVarBoundOrConstraints::Constraints(constraints)) => constraints
                    .elements(db)
                    .iter()
                    .any(|constraint| constraint.any_over_type(db, type_fn)),
            },

            Self::BoundSuper(bound_super) => {
                Type::from(bound_super.pivot_class(db)).any_over_type(db, type_fn)
                    || Type::from(bound_super.owner(db)).any_over_type(db, type_fn)
            }

            Self::Tuple(tuple) => tuple
                .elements(db)
                .iter()
                .any(|ty| ty.any_over_type(db, type_fn)),

            Self::Union(union) => union
                .elements(db)
                .iter()
                .any(|ty| ty.any_over_type(db, type_fn)),

            Self::Intersection(intersection) => {
                intersection
                    .positive(db)
                    .iter()
                    .any(|ty| ty.any_over_type(db, type_fn))
                    || intersection
                        .negative(db)
                        .iter()
                        .any(|ty| ty.any_over_type(db, type_fn))
            }

            Self::ProtocolInstance(protocol) => protocol.any_over_type(db, type_fn),

            Self::PropertyInstance(property) => {
                property
                    .getter(db)
                    .is_some_and(|ty| ty.any_over_type(db, type_fn))
                    || property
                        .setter(db)
                        .is_some_and(|ty| ty.any_over_type(db, type_fn))
            }

            Self::NominalInstance(instance) => match instance.class {
                ClassType::NonGeneric(_) => false,
                ClassType::Generic(generic) => generic
                    .specialization(db)
                    .types(db)
                    .iter()
                    .any(|ty| ty.any_over_type(db, type_fn)),
            },

            Self::TypeIs(type_is) => type_is.ty(db).any_over_type(db, type_fn),
        }
    }

    pub const fn into_class_literal(self) -> Option<ClassLiteral<'db>> {
        match self {
            Type::ClassLiteral(class_type) => Some(class_type),
            _ => None,
        }
    }

    #[track_caller]
    pub fn expect_class_literal(self) -> ClassLiteral<'db> {
        self.into_class_literal()
            .expect("Expected a Type::ClassLiteral variant")
    }

    pub const fn is_subclass_of(&self) -> bool {
        matches!(self, Type::SubclassOf(..))
    }

    pub const fn is_class_literal(&self) -> bool {
        matches!(self, Type::ClassLiteral(..))
    }

    /// Turn a class literal (`Type::ClassLiteral` or `Type::GenericAlias`) into a `ClassType`.
    /// Since a `ClassType` must be specialized, apply the default specialization to any
    /// unspecialized generic class literal.
    pub fn to_class_type(self, db: &'db dyn Db) -> Option<ClassType<'db>> {
        match self {
            Type::ClassLiteral(class_literal) => Some(class_literal.default_specialization(db)),
            Type::GenericAlias(alias) => Some(ClassType::Generic(alias)),
            _ => None,
        }
    }

    #[track_caller]
    pub fn expect_class_type(self, db: &'db dyn Db) -> ClassType<'db> {
        self.to_class_type(db)
            .expect("Expected a Type::GenericAlias or Type::ClassLiteral variant")
    }

    pub fn is_class_type(&self, db: &'db dyn Db) -> bool {
        match self {
            Type::ClassLiteral(class) if class.generic_context(db).is_none() => true,
            Type::GenericAlias(_) => true,
            _ => false,
        }
    }

    pub const fn is_property_instance(&self) -> bool {
        matches!(self, Type::PropertyInstance(..))
    }

    pub fn module_literal(db: &'db dyn Db, importing_file: File, submodule: Module) -> Self {
        Self::ModuleLiteral(ModuleLiteralType::new(db, importing_file, submodule))
    }

    pub const fn into_module_literal(self) -> Option<ModuleLiteralType<'db>> {
        match self {
            Type::ModuleLiteral(module) => Some(module),
            _ => None,
        }
    }

    #[track_caller]
    pub fn expect_module_literal(self) -> ModuleLiteralType<'db> {
        self.into_module_literal()
            .expect("Expected a Type::ModuleLiteral variant")
    }

    pub const fn into_union(self) -> Option<UnionType<'db>> {
        match self {
            Type::Union(union_type) => Some(union_type),
            _ => None,
        }
    }

    #[track_caller]
    pub fn expect_union(self) -> UnionType<'db> {
        self.into_union().expect("Expected a Type::Union variant")
    }

    pub const fn is_union(&self) -> bool {
        matches!(self, Type::Union(..))
    }

    pub const fn into_intersection(self) -> Option<IntersectionType<'db>> {
        match self {
            Type::Intersection(intersection_type) => Some(intersection_type),
            _ => None,
        }
    }

    #[track_caller]
    pub fn expect_intersection(self) -> IntersectionType<'db> {
        self.into_intersection()
            .expect("Expected a Type::Intersection variant")
    }

    pub const fn into_function_literal(self) -> Option<FunctionType<'db>> {
        match self {
            Type::FunctionLiteral(function_type) => Some(function_type),
            _ => None,
        }
    }

    #[track_caller]
    pub fn expect_function_literal(self) -> FunctionType<'db> {
        self.into_function_literal()
            .expect("Expected a Type::FunctionLiteral variant")
    }

    pub const fn is_function_literal(&self) -> bool {
        matches!(self, Type::FunctionLiteral(..))
    }

    pub const fn is_bound_method(&self) -> bool {
        matches!(self, Type::BoundMethod(..))
    }

    pub fn is_union_of_single_valued(&self, db: &'db dyn Db) -> bool {
        self.into_union().is_some_and(|union| {
            union
                .elements(db)
                .iter()
                .all(|ty| ty.is_single_valued(db) || ty.is_bool(db) || ty.is_literal_string())
        }) || self.is_bool(db)
            || self.is_literal_string()
    }

    pub const fn into_int_literal(self) -> Option<i64> {
        match self {
            Type::IntLiteral(value) => Some(value),
            _ => None,
        }
    }

    pub fn into_string_literal(self) -> Option<StringLiteralType<'db>> {
        match self {
            Type::StringLiteral(string_literal) => Some(string_literal),
            _ => None,
        }
    }

    pub fn is_string_literal(&self) -> bool {
        matches!(self, Type::StringLiteral(..))
    }

    #[track_caller]
    pub fn expect_int_literal(self) -> i64 {
        self.into_int_literal()
            .expect("Expected a Type::IntLiteral variant")
    }

    pub const fn into_tuple(self) -> Option<TupleType<'db>> {
        match self {
            Type::Tuple(tuple_type) => Some(tuple_type),
            _ => None,
        }
    }

    pub const fn is_boolean_literal(&self) -> bool {
        matches!(self, Type::BooleanLiteral(..))
    }

    pub const fn is_literal_string(&self) -> bool {
        matches!(self, Type::LiteralString)
    }

    pub fn string_literal(db: &'db dyn Db, string: &str) -> Self {
        Self::StringLiteral(StringLiteralType::new(db, string))
    }

    pub fn bytes_literal(db: &'db dyn Db, bytes: &[u8]) -> Self {
        Self::BytesLiteral(BytesLiteralType::new(db, bytes))
    }

    #[must_use]
    pub fn negate(&self, db: &'db dyn Db) -> Type<'db> {
        IntersectionBuilder::new(db).add_negative(*self).build()
    }

    #[must_use]
    pub fn negate_if(&self, db: &'db dyn Db, yes: bool) -> Type<'db> {
        if yes { self.negate(db) } else { *self }
    }

    /// Returns the fallback instance type that a literal is an instance of, or `None` if the type
    /// is not a literal.
    pub fn literal_fallback_instance(self, db: &'db dyn Db) -> Option<Type<'db>> {
        // There are other literal types that could conceivable be included here: class literals
        // falling back to `type[X]`, for instance. For now, there is not much rigorous thought put
        // into what's included vs not; this is just an empirical choice that makes our ecosystem
        // report look better until we have proper bidirectional type inference.
        match self {
            Type::StringLiteral(_) | Type::LiteralString => Some(KnownClass::Str.to_instance(db)),
            Type::BooleanLiteral(_) => Some(KnownClass::Bool.to_instance(db)),
            Type::IntLiteral(_) => Some(KnownClass::Int.to_instance(db)),
            Type::BytesLiteral(_) => Some(KnownClass::Bytes.to_instance(db)),
            Type::ModuleLiteral(_) => Some(KnownClass::ModuleType.to_instance(db)),
            _ => None,
        }
    }

    /// Return a "normalized" version of `self` that ensures that equivalent types have the same Salsa ID.
    ///
    /// A normalized type:
    /// - Has all unions and intersections sorted according to a canonical order,
    ///   no matter how "deeply" a union/intersection may be nested.
    /// - Strips the names of positional-only parameters and variadic parameters from `Callable` types,
    ///   as these are irrelevant to whether a callable type `X` is equivalent to a callable type `Y`.
    /// - Strips the types of default values from parameters in `Callable` types: only whether a parameter
    ///   *has* or *does not have* a default value is relevant to whether two `Callable` types  are equivalent.
    /// - Converts class-based protocols into synthesized protocols
    #[must_use]
    pub fn normalized(self, db: &'db dyn Db) -> Self {
        match self {
            Type::Union(union) => Type::Union(union.normalized(db)),
            Type::Intersection(intersection) => Type::Intersection(intersection.normalized(db)),
            Type::Tuple(tuple) => Type::Tuple(tuple.normalized(db)),
            Type::Callable(callable) => Type::Callable(callable.normalized(db)),
            Type::ProtocolInstance(protocol) => protocol.normalized(db),
            Type::NominalInstance(instance) => Type::NominalInstance(instance.normalized(db)),
            Type::Dynamic(dynamic) => Type::Dynamic(dynamic.normalized()),
            Type::FunctionLiteral(function) => Type::FunctionLiteral(function.normalized(db)),
            Type::PropertyInstance(property) => Type::PropertyInstance(property.normalized(db)),
            Type::MethodWrapper(method_kind) => Type::MethodWrapper(method_kind.normalized(db)),
            Type::BoundMethod(method) => Type::BoundMethod(method.normalized(db)),
            Type::BoundSuper(bound_super) => Type::BoundSuper(bound_super.normalized(db)),
            Type::GenericAlias(generic) => Type::GenericAlias(generic.normalized(db)),
            Type::SubclassOf(subclass_of) => Type::SubclassOf(subclass_of.normalized(db)),
            Type::TypeVar(typevar) => Type::TypeVar(typevar.normalized(db)),
            Type::KnownInstance(known_instance) => {
                Type::KnownInstance(known_instance.normalized(db))
            }
            Type::TypeIs(type_is) => type_is.ty(db).normalized(db),
            Type::LiteralString
            | Type::AlwaysFalsy
            | Type::AlwaysTruthy
            | Type::BooleanLiteral(_)
            | Type::BytesLiteral(_)
            | Type::StringLiteral(_)
            | Type::Never
            | Type::WrapperDescriptor(_)
            | Type::DataclassDecorator(_)
            | Type::DataclassTransformer(_)
            | Type::ModuleLiteral(_)
            | Type::ClassLiteral(_)
            | Type::SpecialForm(_)
            | Type::IntLiteral(_) => self,
        }
    }

    /// Return true if this type is a [subtype of] type `target`.
    ///
    /// This method returns `false` if either `self` or `other` is not fully static.
    ///
    /// [subtype of]: https://typing.python.org/en/latest/spec/concepts.html#subtype-supertype-and-type-equivalence
    pub(crate) fn is_subtype_of(self, db: &'db dyn Db, target: Type<'db>) -> bool {
        // Two equivalent types are always subtypes of each other.
        //
        // "Equivalent to" here means that the two types are both fully static
        // and describe exactly the same set of possible runtime objects.
        // For example, `int` is a subtype of `int` because `int` and `int` are equivalent to each other.
        // Equally, `type[object]` is a subtype of `type`,
        // because the former type expresses "all subclasses of `object`"
        // while the latter expresses "all instances of `type`",
        // and these are exactly the same set of objects at runtime.
        if self.is_equivalent_to(db, target) {
            return true;
        }

        // Non-fully-static types do not participate in subtyping.
        //
        // Type `A` can only be a subtype of type `B` if the set of possible runtime objects
        // that `A` represents is a subset of the set of possible runtime objects that `B` represents.
        // But the set of objects described by a non-fully-static type is (either partially or wholly) unknown,
        // so the question is simply unanswerable for non-fully-static types.
        if !self.is_fully_static(db) || !target.is_fully_static(db) {
            return false;
        }

        match (self, target) {
            // We should have handled these immediately above.
            (Type::Dynamic(_), _) | (_, Type::Dynamic(_)) => {
                unreachable!("Non-fully-static types do not participate in subtyping!")
            }

            // `Never` is the bottom type, the empty set.
            // It is a subtype of all other fully static types.
            // No other fully static type is a subtype of `Never`.
            (Type::Never, _) => true,
            (_, Type::Never) => false,

            // Everything is a subtype of `object`.
            (_, Type::NominalInstance(instance)) if instance.class.is_object(db) => true,

            // In general, a TypeVar `T` is not a subtype of a type `S` unless one of the two conditions is satisfied:
            // 1. `T` is a bound TypeVar and `T`'s upper bound is a subtype of `S`.
            //    TypeVars without an explicit upper bound are treated as having an implicit upper bound of `object`.
            // 2. `T` is a constrained TypeVar and all of `T`'s constraints are subtypes of `S`.
            //
            // However, there is one exception to this general rule: for any given typevar `T`,
            // `T` will always be a subtype of any union containing `T`.
            // A similar rule applies in reverse to intersection types.
            (Type::TypeVar(_), Type::Union(union)) if union.elements(db).contains(&self) => true,
            (Type::Intersection(intersection), Type::TypeVar(_))
                if intersection.positive(db).contains(&target) =>
            {
                true
            }
            (Type::Intersection(intersection), Type::TypeVar(_))
                if intersection.negative(db).contains(&target) =>
            {
                false
            }

            // A fully static typevar is a subtype of its upper bound, and to something similar to
            // the union of its constraints. An unbound, unconstrained, fully static typevar has an
            // implicit upper bound of `object` (which is handled above).
            (Type::TypeVar(typevar), _) if typevar.bound_or_constraints(db).is_some() => {
                match typevar.bound_or_constraints(db) {
                    None => unreachable!(),
                    Some(TypeVarBoundOrConstraints::UpperBound(bound)) => {
                        bound.is_subtype_of(db, target)
                    }
                    Some(TypeVarBoundOrConstraints::Constraints(constraints)) => constraints
                        .elements(db)
                        .iter()
                        .all(|constraint| constraint.is_subtype_of(db, target)),
                }
            }

            // If the typevar is constrained, there must be multiple constraints, and the typevar
            // might be specialized to any one of them. However, the constraints do not have to be
            // disjoint, which means an lhs type might be a subtype of all of the constraints.
            (_, Type::TypeVar(typevar))
                if typevar.constraints(db).is_some_and(|constraints| {
                    constraints
                        .iter()
                        .all(|constraint| self.is_subtype_of(db, *constraint))
                }) =>
            {
                true
            }

            (Type::Union(union), _) => union
                .elements(db)
                .iter()
                .all(|&elem_ty| elem_ty.is_subtype_of(db, target)),

            (_, Type::Union(union)) => union
                .elements(db)
                .iter()
                .any(|&elem_ty| self.is_subtype_of(db, elem_ty)),

            // If both sides are intersections we need to handle the right side first
            // (A & B & C) is a subtype of (A & B) because the left is a subtype of both A and B,
            // but none of A, B, or C is a subtype of (A & B).
            (_, Type::Intersection(intersection)) => {
                intersection
                    .positive(db)
                    .iter()
                    .all(|&pos_ty| self.is_subtype_of(db, pos_ty))
                    && intersection
                        .negative(db)
                        .iter()
                        .all(|&neg_ty| self.is_disjoint_from(db, neg_ty))
            }

            (Type::Intersection(intersection), _) => intersection
                .positive(db)
                .iter()
                .any(|&elem_ty| elem_ty.is_subtype_of(db, target)),

            // Other than the special cases checked above, no other types are a subtype of a
            // typevar, since there's no guarantee what type the typevar will be specialized to.
            // (If the typevar is bounded, it might be specialized to a smaller type than the
            // bound. This is true even if the bound is a final class, since the typevar can still
            // be specialized to `Never`.)
            (_, Type::TypeVar(_)) => false,

            // Note that the definition of `Type::AlwaysFalsy` depends on the return value of `__bool__`.
            // If `__bool__` always returns True or False, it can be treated as a subtype of `AlwaysTruthy` or `AlwaysFalsy`, respectively.
            (left, Type::AlwaysFalsy) => left.bool(db).is_always_false(),
            (left, Type::AlwaysTruthy) => left.bool(db).is_always_true(),
            // Currently, the only supertype of `AlwaysFalsy` and `AlwaysTruthy` is the universal set (object instance).
            (Type::AlwaysFalsy | Type::AlwaysTruthy, _) => {
                target.is_equivalent_to(db, Type::object(db))
            }

            // These clauses handle type variants that include function literals. A function
            // literal is the subtype of itself, and not of any other function literal. However,
            // our representation of a function literal includes any specialization that should be
            // applied to the signature. Different specializations of the same function literal are
            // only subtypes of each other if they result in the same signature.
            (Type::FunctionLiteral(self_function), Type::FunctionLiteral(target_function)) => {
                self_function.is_subtype_of(db, target_function)
            }
            (Type::BoundMethod(self_method), Type::BoundMethod(target_method)) => {
                self_method.is_subtype_of(db, target_method)
            }
            (Type::MethodWrapper(self_method), Type::MethodWrapper(target_method)) => {
                self_method.is_subtype_of(db, target_method)
            }

            // No literal type is a subtype of any other literal type, unless they are the same
            // type (which is handled above). This case is not necessary from a correctness
            // perspective (the fallback cases below will handle it correctly), but it is important
            // for performance of simplifying large unions of literal types.
            (
                Type::StringLiteral(_)
                | Type::IntLiteral(_)
                | Type::BytesLiteral(_)
                | Type::ClassLiteral(_)
                | Type::FunctionLiteral(_)
                | Type::ModuleLiteral(_),
                Type::StringLiteral(_)
                | Type::IntLiteral(_)
                | Type::BytesLiteral(_)
                | Type::ClassLiteral(_)
                | Type::FunctionLiteral(_)
                | Type::ModuleLiteral(_),
            ) => false,

            // All `StringLiteral` types are a subtype of `LiteralString`.
            (Type::StringLiteral(_), Type::LiteralString) => true,

            // Except for the special `LiteralString` case above,
            // most `Literal` types delegate to their instance fallbacks
            // unless `self` is exactly equivalent to `target` (handled above)
            (
                Type::StringLiteral(_)
                | Type::LiteralString
                | Type::BooleanLiteral(_)
                | Type::IntLiteral(_)
                | Type::BytesLiteral(_)
                | Type::ModuleLiteral(_),
                _,
            ) => (self.literal_fallback_instance(db))
                .is_some_and(|instance| instance.is_subtype_of(db, target)),

            // `TypeIs[T]` is a subtype of `bool`.
            (Type::TypeIs(_), _) => KnownClass::Bool.to_instance(db).is_subtype_of(db, target),

            // Function-like callables are subtypes of `FunctionType`
            (Type::Callable(callable), Type::NominalInstance(target))
                if callable.is_function_like(db)
                    && target.class.is_known(db, KnownClass::FunctionType) =>
            {
                true
            }

            (Type::FunctionLiteral(self_function_literal), Type::Callable(_)) => {
                self_function_literal
                    .into_callable_type(db)
                    .is_subtype_of(db, target)
            }

            (Type::BoundMethod(self_bound_method), Type::Callable(_)) => self_bound_method
                .into_callable_type(db)
                .is_subtype_of(db, target),

            // A `FunctionLiteral` type is a single-valued type like the other literals handled above,
            // so it also, for now, just delegates to its instance fallback.
            (Type::FunctionLiteral(_), _) => KnownClass::FunctionType
                .to_instance(db)
                .is_subtype_of(db, target),

            // The same reasoning applies for these special callable types:
            (Type::BoundMethod(_), _) => KnownClass::MethodType
                .to_instance(db)
                .is_subtype_of(db, target),
            (Type::MethodWrapper(_), _) => KnownClass::WrapperDescriptorType
                .to_instance(db)
                .is_subtype_of(db, target),
            (Type::WrapperDescriptor(_), _) => KnownClass::WrapperDescriptorType
                .to_instance(db)
                .is_subtype_of(db, target),

            (Type::Callable(self_callable), Type::Callable(other_callable)) => {
                self_callable.is_subtype_of(db, other_callable)
            }

            (Type::DataclassDecorator(_) | Type::DataclassTransformer(_), _) => {
                // TODO: Implement subtyping using an equivalent `Callable` type.
                false
            }

            (Type::NominalInstance(_) | Type::ProtocolInstance(_), Type::Callable(_)) => {
                let call_symbol = self
                    .member_lookup_with_policy(
                        db,
                        Name::new_static("__call__"),
                        MemberLookupPolicy::NO_INSTANCE_FALLBACK,
                    )
                    .symbol;
                // If the type of __call__ is a subtype of a callable type, this instance is.
                // Don't add other special cases here; our subtyping of a callable type
                // shouldn't get out of sync with the calls we will actually allow.
                if let Symbol::Type(t, Boundness::Bound) = call_symbol {
                    t.is_subtype_of(db, target)
                } else {
                    false
                }
            }
            (Type::ProtocolInstance(left), Type::ProtocolInstance(right)) => {
                left.is_subtype_of(db, right)
            }
            // A protocol instance can never be a subtype of a nominal type, with the *sole* exception of `object`.
            (Type::ProtocolInstance(_), _) => false,
            (_, Type::ProtocolInstance(protocol)) => self.satisfies_protocol(db, protocol),

            (Type::Callable(_), _) => {
                // TODO: Implement subtyping between callable types and other types like
                // function literals, bound methods, class literals, `type[]`, etc.)
                false
            }

            // A fully static heterogeneous tuple type `A` is a subtype of a fully static heterogeneous tuple type `B`
            // iff the two tuple types have the same number of elements and each element-type in `A` is a subtype
            // of the element-type at the same index in `B`. (Now say that 5 times fast.)
            //
            // For example: `tuple[bool, bool]` is a subtype of `tuple[int, int]`,
            // but `tuple[bool, bool, bool]` is not a subtype of `tuple[int, int]`
            (Type::Tuple(self_tuple), Type::Tuple(target_tuple)) => {
                let self_elements = self_tuple.elements(db);
                let target_elements = target_tuple.elements(db);
                self_elements.len() == target_elements.len()
                    && self_elements.iter().zip(target_elements).all(
                        |(self_element, target_element)| {
                            self_element.is_subtype_of(db, *target_element)
                        },
                    )
            }

            // `tuple[A, B, C]` is a subtype of `tuple[A | B | C, ...]`
            (Type::Tuple(tuple), _) => tuple.homogeneous_supertype(db).is_subtype_of(db, target),

            (Type::BoundSuper(_), Type::BoundSuper(_)) => self.is_equivalent_to(db, target),
            (Type::BoundSuper(_), _) => KnownClass::Super.to_instance(db).is_subtype_of(db, target),

            // `Literal[<class 'C'>]` is a subtype of `type[B]` if `C` is a subclass of `B`,
            // since `type[B]` describes all possible runtime subclasses of the class object `B`.
            (Type::ClassLiteral(class), Type::SubclassOf(target_subclass_ty)) => target_subclass_ty
                .subclass_of()
                .into_class()
                .is_some_and(|target_class| class.is_subclass_of(db, None, target_class)),
            (Type::GenericAlias(alias), Type::SubclassOf(target_subclass_ty)) => target_subclass_ty
                .subclass_of()
                .into_class()
                .is_some_and(|target_class| {
                    ClassType::from(alias).is_subclass_of(db, target_class)
                }),

            // This branch asks: given two types `type[T]` and `type[S]`, is `type[T]` a subtype of `type[S]`?
            (Type::SubclassOf(self_subclass_ty), Type::SubclassOf(target_subclass_ty)) => {
                self_subclass_ty.is_subtype_of(db, target_subclass_ty)
            }

            (Type::ClassLiteral(class_literal), Type::Callable(_)) => {
                ClassType::NonGeneric(class_literal)
                    .into_callable(db)
                    .is_subtype_of(db, target)
            }

            (Type::GenericAlias(alias), Type::Callable(_)) => ClassType::Generic(alias)
                .into_callable(db)
                .is_subtype_of(db, target),

            // `Literal[str]` is a subtype of `type` because the `str` class object is an instance of its metaclass `type`.
            // `Literal[abc.ABC]` is a subtype of `abc.ABCMeta` because the `abc.ABC` class object
            // is an instance of its metaclass `abc.ABCMeta`.
            (Type::ClassLiteral(class), _) => {
                class.metaclass_instance_type(db).is_subtype_of(db, target)
            }
            (Type::GenericAlias(alias), _) => ClassType::from(alias)
                .metaclass_instance_type(db)
                .is_subtype_of(db, target),

            // `type[str]` (== `SubclassOf("str")` in ty) describes all possible runtime subclasses
            // of the class object `str`. It is a subtype of `type` (== `Instance("type")`) because `str`
            // is an instance of `type`, and so all possible subclasses of `str` will also be instances of `type`.
            //
            // Similarly `type[enum.Enum]`  is a subtype of `enum.EnumMeta` because `enum.Enum`
            // is an instance of `enum.EnumMeta`. `type[Any]` and `type[Unknown]` do not participate in subtyping,
            // however, as they are not fully static types.
            (Type::SubclassOf(subclass_of_ty), _) => subclass_of_ty
                .subclass_of()
                .into_class()
                .map(|class| class.metaclass_instance_type(db))
                .is_some_and(|metaclass_instance_type| {
                    metaclass_instance_type.is_subtype_of(db, target)
                }),

            // For example: `Type::SpecialForm(SpecialFormType::Type)` is a subtype of `Type::NominalInstance(_SpecialForm)`,
            // because `Type::SpecialForm(SpecialFormType::Type)` is a set with exactly one runtime value in it
            // (the symbol `typing.Type`), and that symbol is known to be an instance of `typing._SpecialForm` at runtime.
            (Type::SpecialForm(left), right) => left.instance_fallback(db).is_subtype_of(db, right),

            (Type::KnownInstance(left), right) => {
                left.instance_fallback(db).is_subtype_of(db, right)
            }

            // `bool` is a subtype of `int`, because `bool` subclasses `int`,
            // which means that all instances of `bool` are also instances of `int`
            (Type::NominalInstance(self_instance), Type::NominalInstance(target_instance)) => {
                self_instance.is_subtype_of(db, target_instance)
            }

            (Type::PropertyInstance(_), _) => KnownClass::Property
                .to_instance(db)
                .is_subtype_of(db, target),
            (_, Type::PropertyInstance(_)) => {
                self.is_subtype_of(db, KnownClass::Property.to_instance(db))
            }

            // Other than the special cases enumerated above, `Instance` types and typevars are
            // never subtypes of any other variants
            (Type::NominalInstance(_) | Type::TypeVar(_), _) => false,
        }
    }

    /// Return true if this type is [assignable to] type `target`.
    ///
    /// [assignable to]: https://typing.python.org/en/latest/spec/concepts.html#the-assignable-to-or-consistent-subtyping-relation
    pub(crate) fn is_assignable_to(self, db: &'db dyn Db, target: Type<'db>) -> bool {
        if self.is_gradual_equivalent_to(db, target) {
            return true;
        }

        match (self, target) {
            // Never can be assigned to any type.
            (Type::Never, _) => true,

            // The dynamic type is assignable-to and assignable-from any type.
            (Type::Dynamic(_), _) => true,
            (_, Type::Dynamic(_)) => true,

            // All types are assignable to `object`.
            // TODO this special case might be removable once the below cases are comprehensive
            (_, Type::NominalInstance(instance)) if instance.class.is_object(db) => true,

            // In general, a TypeVar `T` is not assignable to a type `S` unless one of the two conditions is satisfied:
            // 1. `T` is a bound TypeVar and `T`'s upper bound is assignable to `S`.
            //    TypeVars without an explicit upper bound are treated as having an implicit upper bound of `object`.
            // 2. `T` is a constrained TypeVar and all of `T`'s constraints are assignable to `S`.
            //
            // However, there is one exception to this general rule: for any given typevar `T`,
            // `T` will always be assignable to any union containing `T`.
            // A similar rule applies in reverse to intersection types.
            (Type::TypeVar(_), Type::Union(union)) if union.elements(db).contains(&self) => true,
            (Type::Intersection(intersection), Type::TypeVar(_))
                if intersection.positive(db).contains(&target) =>
            {
                true
            }
            (Type::Intersection(intersection), Type::TypeVar(_))
                if intersection.negative(db).contains(&target) =>
            {
                false
            }

            // A typevar is assignable to its upper bound, and to something similar to the union of
            // its constraints. An unbound, unconstrained typevar has an implicit upper bound of
            // `object` (which is handled above).
            (Type::TypeVar(typevar), _) if typevar.bound_or_constraints(db).is_some() => {
                match typevar.bound_or_constraints(db) {
                    None => unreachable!(),
                    Some(TypeVarBoundOrConstraints::UpperBound(bound)) => {
                        bound.is_assignable_to(db, target)
                    }
                    Some(TypeVarBoundOrConstraints::Constraints(constraints)) => constraints
                        .elements(db)
                        .iter()
                        .all(|constraint| constraint.is_assignable_to(db, target)),
                }
            }

            // If the typevar is constrained, there must be multiple constraints, and the typevar
            // might be specialized to any one of them. However, the constraints do not have to be
            // disjoint, which means an lhs type might be assignable to all of the constraints.
            (_, Type::TypeVar(typevar))
                if typevar.constraints(db).is_some_and(|constraints| {
                    constraints
                        .iter()
                        .all(|constraint| self.is_assignable_to(db, *constraint))
                }) =>
            {
                true
            }

            // A union is assignable to a type T iff every element of the union is assignable to T.
            (Type::Union(union), ty) => union
                .elements(db)
                .iter()
                .all(|&elem_ty| elem_ty.is_assignable_to(db, ty)),

            // A type T is assignable to a union iff T is assignable to any element of the union.
            (ty, Type::Union(union)) => union
                .elements(db)
                .iter()
                .any(|&elem_ty| ty.is_assignable_to(db, elem_ty)),

            // If both sides are intersections we need to handle the right side first
            // (A & B & C) is assignable to (A & B) because the left is assignable to both A and B,
            // but none of A, B, or C is assignable to (A & B).
            //
            // A type S is assignable to an intersection type T if
            // S is assignable to all positive elements of T (e.g. `str & int` is assignable to `str & Any`), and
            // S is disjoint from all negative elements of T (e.g. `int` is not assignable to Intersection[int, Not[Literal[1]]]).
            (ty, Type::Intersection(intersection)) => {
                intersection
                    .positive(db)
                    .iter()
                    .all(|&elem_ty| ty.is_assignable_to(db, elem_ty))
                    && intersection
                        .negative(db)
                        .iter()
                        .all(|&neg_ty| ty.is_disjoint_from(db, neg_ty))
            }

            // An intersection type S is assignable to a type T if
            // Any element of S is assignable to T (e.g. `A & B` is assignable to `A`)
            // Negative elements do not have an effect on assignability - if S is assignable to T then S & ~P is also assignable to T.
            (Type::Intersection(intersection), ty) => intersection
                .positive(db)
                .iter()
                .any(|&elem_ty| elem_ty.is_assignable_to(db, ty)),

            // Other than the special cases checked above, no other types are assignable to a
            // typevar, since there's no guarantee what type the typevar will be specialized to.
            // (If the typevar is bounded, it might be specialized to a smaller type than the
            // bound. This is true even if the bound is a final class, since the typevar can still
            // be specialized to `Never`.)
            (_, Type::TypeVar(_)) => false,

            // A tuple type S is assignable to a tuple type T if their lengths are the same, and
            // each element of S is assignable to the corresponding element of T.
            (Type::Tuple(self_tuple), Type::Tuple(target_tuple)) => {
                let self_elements = self_tuple.elements(db);
                let target_elements = target_tuple.elements(db);
                self_elements.len() == target_elements.len()
                    && self_elements.iter().zip(target_elements).all(
                        |(self_element, target_element)| {
                            self_element.is_assignable_to(db, *target_element)
                        },
                    )
            }

            // This special case is required because the left-hand side tuple might be a
            // gradual type, so we can not rely on subtyping. This allows us to assign e.g.
            // `tuple[Any, int]` to `tuple`.
            //
            // `tuple[A, B, C]` is assignable to `tuple[A | B | C, ...]`
            (Type::Tuple(tuple), _)
                if tuple.homogeneous_supertype(db).is_assignable_to(db, target) =>
            {
                true
            }

            // These clauses handle type variants that include function literals. A function
            // literal is assignable to itself, and not to any other function literal. However, our
            // representation of a function literal includes any specialization that should be
            // applied to the signature. Different specializations of the same function literal are
            // only assignable to each other if they result in the same signature.
            (Type::FunctionLiteral(self_function), Type::FunctionLiteral(target_function)) => {
                self_function.is_assignable_to(db, target_function)
            }
            (Type::BoundMethod(self_method), Type::BoundMethod(target_method)) => {
                self_method.is_assignable_to(db, target_method)
            }
            (Type::MethodWrapper(self_method), Type::MethodWrapper(target_method)) => {
                self_method.is_assignable_to(db, target_method)
            }

            // `type[Any]` is assignable to any `type[...]` type, because `type[Any]` can
            // materialize to any `type[...]` type.
            (Type::SubclassOf(subclass_of_ty), Type::SubclassOf(_))
                if subclass_of_ty.is_dynamic() =>
            {
                true
            }

            (Type::ClassLiteral(class), Type::SubclassOf(_))
                if class
                    .iter_mro(db, None)
                    .any(class_base::ClassBase::is_dynamic) =>
            {
                true
            }

            // Every `type[...]` is assignable to `type`
            (Type::SubclassOf(_), _)
                if KnownClass::Type
                    .to_instance(db)
                    .is_assignable_to(db, target) =>
            {
                true
            }

            // All `type[...]` types are assignable to `type[Any]`, because `type[Any]` can
            // materialize to any `type[...]` type.
            //
            // Every class literal type is also assignable to `type[Any]`, because the class
            // literal type for a class `C` is a subtype of `type[C]`, and `type[C]` is assignable
            // to `type[Any]`.
            (
                Type::ClassLiteral(_) | Type::GenericAlias(_) | Type::SubclassOf(_),
                Type::SubclassOf(target_subclass_of),
            ) if target_subclass_of.is_dynamic() => true,

            // `type[Any]` is assignable to any type that `type[object]` is assignable to, because
            // `type[Any]` can materialize to `type[object]`.
            //
            // `type[Any]` is also assignable to any subtype of `type[object]`, because all
            // subtypes of `type[object]` are `type[...]` types (or `Never`), and `type[Any]` can
            // materialize to any `type[...]` type (or to `type[Never]`, which is equivalent to
            // `Never`.)
            (Type::SubclassOf(subclass_of_ty), Type::NominalInstance(_))
                if subclass_of_ty.is_dynamic()
                    && (KnownClass::Type
                        .to_instance(db)
                        .is_assignable_to(db, target)
                        || target.is_subtype_of(db, KnownClass::Type.to_instance(db))) =>
            {
                true
            }

            // Any type that is assignable to `type[object]` is also assignable to `type[Any]`,
            // because `type[Any]` can materialize to `type[object]`.
            (Type::NominalInstance(_), Type::SubclassOf(subclass_of_ty))
                if subclass_of_ty.is_dynamic()
                    && self.is_assignable_to(db, KnownClass::Type.to_instance(db)) =>
            {
                true
            }

            (Type::NominalInstance(self_instance), Type::NominalInstance(target_instance)) => {
                self_instance.is_assignable_to(db, target_instance)
            }

            (Type::Callable(self_callable), Type::Callable(target_callable)) => {
                self_callable.is_assignable_to(db, target_callable)
            }

            (Type::NominalInstance(instance), Type::Callable(_))
                if instance.class.is_subclass_of_any_or_unknown(db) =>
            {
                true
            }

            (Type::NominalInstance(_) | Type::ProtocolInstance(_), Type::Callable(_)) => {
                let call_symbol = self
                    .member_lookup_with_policy(
                        db,
                        Name::new_static("__call__"),
                        MemberLookupPolicy::NO_INSTANCE_FALLBACK,
                    )
                    .symbol;
                // If the type of __call__ is assignable to a callable type, this instance is.
                // Don't add other special cases here; our assignability to a callable type
                // shouldn't get out of sync with the calls we will actually allow.
                if let Symbol::Type(t, Boundness::Bound) = call_symbol {
                    t.is_assignable_to(db, target)
                } else {
                    false
                }
            }

            (Type::ClassLiteral(class_literal), Type::Callable(_)) => {
                ClassType::NonGeneric(class_literal)
                    .into_callable(db)
                    .is_assignable_to(db, target)
            }

            (Type::GenericAlias(alias), Type::Callable(_)) => ClassType::Generic(alias)
                .into_callable(db)
                .is_assignable_to(db, target),

            (Type::FunctionLiteral(self_function_literal), Type::Callable(_)) => {
                self_function_literal
                    .into_callable_type(db)
                    .is_assignable_to(db, target)
            }

            (Type::BoundMethod(self_bound_method), Type::Callable(_)) => self_bound_method
                .into_callable_type(db)
                .is_assignable_to(db, target),

            (Type::ProtocolInstance(left), Type::ProtocolInstance(right)) => {
                left.is_assignable_to(db, right)
            }
            // Other than the dynamic types such as `Any`/`Unknown`/`Todo` handled above,
            // a protocol instance can never be assignable to a nominal type,
            // with the *sole* exception of `object`.
            (Type::ProtocolInstance(_), _) => false,
            (_, Type::ProtocolInstance(protocol)) => self.satisfies_protocol(db, protocol),

            (Type::TypeIs(_), _) => KnownClass::Bool
                .to_instance(db)
                .is_assignable_to(db, target),

            // TODO other types containing gradual forms
            _ => self.is_subtype_of(db, target),
        }
    }

    /// Return true if this type is [equivalent to] type `other`.
    ///
    /// This method returns `false` if either `self` or `other` is not fully static.
    ///
    /// [equivalent to]: https://typing.python.org/en/latest/spec/glossary.html#term-equivalent
    pub(crate) fn is_equivalent_to(self, db: &'db dyn Db, other: Type<'db>) -> bool {
        // TODO equivalent but not identical types: TypedDicts, Protocols, type aliases, etc.

        match (self, other) {
            (Type::Union(left), Type::Union(right)) => left.is_equivalent_to(db, right),
            (Type::Intersection(left), Type::Intersection(right)) => {
                left.is_equivalent_to(db, right)
            }
            (Type::Tuple(left), Type::Tuple(right)) => left.is_equivalent_to(db, right),
            (Type::FunctionLiteral(self_function), Type::FunctionLiteral(target_function)) => {
                self_function.is_equivalent_to(db, target_function)
            }
            (Type::BoundMethod(self_method), Type::BoundMethod(target_method)) => {
                self_method.is_equivalent_to(db, target_method)
            }
            (Type::MethodWrapper(self_method), Type::MethodWrapper(target_method)) => {
                self_method.is_equivalent_to(db, target_method)
            }
            (Type::Callable(left), Type::Callable(right)) => left.is_equivalent_to(db, right),
            (Type::NominalInstance(left), Type::NominalInstance(right)) => {
                left.is_equivalent_to(db, right)
            }
            (Type::ProtocolInstance(left), Type::ProtocolInstance(right)) => {
                left.is_equivalent_to(db, right)
            }
            (Type::ProtocolInstance(protocol), nominal @ Type::NominalInstance(n))
            | (nominal @ Type::NominalInstance(n), Type::ProtocolInstance(protocol)) => {
                n.class.is_object(db) && protocol.normalized(db) == nominal
            }
            _ => self == other && self.is_fully_static(db) && other.is_fully_static(db),
        }
    }

    /// Returns true if this type and `other` are gradual equivalent.
    ///
    /// > Two gradual types `A` and `B` are equivalent
    /// > (that is, the same gradual type, not merely consistent with one another)
    /// > if and only if all materializations of `A` are also materializations of `B`,
    /// > and all materializations of `B` are also materializations of `A`.
    /// >
    /// > &mdash; [Summary of type relations]
    ///
    /// This powers the `assert_type()` directive.
    ///
    /// [Summary of type relations]: https://typing.python.org/en/latest/spec/concepts.html#summary-of-type-relations
    pub(crate) fn is_gradual_equivalent_to(self, db: &'db dyn Db, other: Type<'db>) -> bool {
        if self == other {
            return true;
        }

        match (self, other) {
            (Type::Dynamic(_), Type::Dynamic(_)) => true,

            (Type::SubclassOf(first), Type::SubclassOf(second)) => {
                match (first.subclass_of(), second.subclass_of()) {
                    (first, second) if first == second => true,
                    (SubclassOfInner::Dynamic(_), SubclassOfInner::Dynamic(_)) => true,
                    _ => false,
                }
            }

            (Type::NominalInstance(first), Type::NominalInstance(second)) => {
                first.is_gradual_equivalent_to(db, second)
            }

            (Type::Tuple(first), Type::Tuple(second)) => first.is_gradual_equivalent_to(db, second),

            (Type::Union(first), Type::Union(second)) => first.is_gradual_equivalent_to(db, second),

            (Type::Intersection(first), Type::Intersection(second)) => {
                first.is_gradual_equivalent_to(db, second)
            }

            (Type::FunctionLiteral(self_function), Type::FunctionLiteral(target_function)) => {
                self_function.is_gradual_equivalent_to(db, target_function)
            }
            (Type::BoundMethod(self_method), Type::BoundMethod(target_method)) => {
                self_method.is_gradual_equivalent_to(db, target_method)
            }
            (Type::MethodWrapper(self_method), Type::MethodWrapper(target_method)) => {
                self_method.is_gradual_equivalent_to(db, target_method)
            }
            (Type::Callable(first), Type::Callable(second)) => {
                first.is_gradual_equivalent_to(db, second)
            }

            (Type::ProtocolInstance(first), Type::ProtocolInstance(second)) => {
                first.is_gradual_equivalent_to(db, second)
            }
            (Type::ProtocolInstance(protocol), nominal @ Type::NominalInstance(n))
            | (nominal @ Type::NominalInstance(n), Type::ProtocolInstance(protocol)) => {
                n.class.is_object(db) && protocol.normalized(db) == nominal
            }
            _ => false,
        }
    }

    /// Return true if this type and `other` have no common elements.
    ///
    /// Note: This function aims to have no false positives, but might return
    /// wrong `false` answers in some cases.
    pub(crate) fn is_disjoint_from(self, db: &'db dyn Db, other: Type<'db>) -> bool {
        match (self, other) {
            (Type::Never, _) | (_, Type::Never) => true,

            (Type::Dynamic(_), _) | (_, Type::Dynamic(_)) => false,

            // A typevar is never disjoint from itself, since all occurrences of the typevar must
            // be specialized to the same type. (This is an important difference between typevars
            // and `Any`!) Different typevars might be disjoint, depending on their bounds and
            // constraints, which are handled below.
            (Type::TypeVar(self_typevar), Type::TypeVar(other_typevar))
                if self_typevar == other_typevar =>
            {
                false
            }

            (tvar @ Type::TypeVar(_), Type::Intersection(intersection))
            | (Type::Intersection(intersection), tvar @ Type::TypeVar(_))
                if intersection.negative(db).contains(&tvar) =>
            {
                true
            }

            // An unbounded typevar is never disjoint from any other type, since it might be
            // specialized to any type. A bounded typevar is not disjoint from its bound, and is
            // only disjoint from other types if its bound is. A constrained typevar is disjoint
            // from a type if all of its constraints are.
            (Type::TypeVar(typevar), other) | (other, Type::TypeVar(typevar)) => {
                match typevar.bound_or_constraints(db) {
                    None => false,
                    Some(TypeVarBoundOrConstraints::UpperBound(bound)) => {
                        bound.is_disjoint_from(db, other)
                    }
                    Some(TypeVarBoundOrConstraints::Constraints(constraints)) => constraints
                        .elements(db)
                        .iter()
                        .all(|constraint| constraint.is_disjoint_from(db, other)),
                }
            }

            (Type::Union(union), other) | (other, Type::Union(union)) => union
                .elements(db)
                .iter()
                .all(|e| e.is_disjoint_from(db, other)),

            // If we have two intersections, we test the positive elements of each one against the other intersection
            // Negative elements need a positive element on the other side in order to be disjoint.
            // This is similar to what would happen if we tried to build a new intersection that combines the two
            (Type::Intersection(self_intersection), Type::Intersection(other_intersection)) => {
                self_intersection
                    .positive(db)
                    .iter()
                    .any(|p| p.is_disjoint_from(db, other))
                    || other_intersection
                        .positive(db)
                        .iter()
                        .any(|p: &Type<'_>| p.is_disjoint_from(db, self))
            }

            (Type::Intersection(intersection), other)
            | (other, Type::Intersection(intersection)) => {
                intersection
                    .positive(db)
                    .iter()
                    .any(|p| p.is_disjoint_from(db, other))
                    // A & B & Not[C] is disjoint from C
                    || intersection
                        .negative(db)
                        .iter()
                        .any(|&neg_ty| other.is_subtype_of(db, neg_ty))
            }

            // any single-valued type is disjoint from another single-valued type
            // iff the two types are nonequal
            (
                left @ (Type::BooleanLiteral(..)
                | Type::IntLiteral(..)
                | Type::StringLiteral(..)
                | Type::BytesLiteral(..)
                | Type::FunctionLiteral(..)
                | Type::BoundMethod(..)
                | Type::MethodWrapper(..)
                | Type::WrapperDescriptor(..)
                | Type::ModuleLiteral(..)
                | Type::ClassLiteral(..)
                | Type::GenericAlias(..)
                | Type::SpecialForm(..)
                | Type::KnownInstance(..)),
                right @ (Type::BooleanLiteral(..)
                | Type::IntLiteral(..)
                | Type::StringLiteral(..)
                | Type::BytesLiteral(..)
                | Type::FunctionLiteral(..)
                | Type::BoundMethod(..)
                | Type::MethodWrapper(..)
                | Type::WrapperDescriptor(..)
                | Type::ModuleLiteral(..)
                | Type::ClassLiteral(..)
                | Type::GenericAlias(..)
                | Type::SpecialForm(..)
                | Type::KnownInstance(..)),
            ) => left != right,

            // One tuple type can be a subtype of another tuple type,
            // but we know for sure that any given tuple type is disjoint from all single-valued types
            (
                Type::Tuple(..),
                Type::ClassLiteral(..)
                | Type::GenericAlias(..)
                | Type::ModuleLiteral(..)
                | Type::BooleanLiteral(..)
                | Type::BytesLiteral(..)
                | Type::FunctionLiteral(..)
                | Type::BoundMethod(..)
                | Type::MethodWrapper(..)
                | Type::WrapperDescriptor(..)
                | Type::DataclassDecorator(..)
                | Type::DataclassTransformer(..)
                | Type::IntLiteral(..)
                | Type::StringLiteral(..)
                | Type::LiteralString,
            )
            | (
                Type::ClassLiteral(..)
                | Type::GenericAlias(..)
                | Type::ModuleLiteral(..)
                | Type::BooleanLiteral(..)
                | Type::BytesLiteral(..)
                | Type::FunctionLiteral(..)
                | Type::BoundMethod(..)
                | Type::MethodWrapper(..)
                | Type::WrapperDescriptor(..)
                | Type::DataclassDecorator(..)
                | Type::DataclassTransformer(..)
                | Type::IntLiteral(..)
                | Type::StringLiteral(..)
                | Type::LiteralString,
                Type::Tuple(..),
            ) => true,

            (Type::SubclassOf(subclass_of_ty), Type::ClassLiteral(class_b))
            | (Type::ClassLiteral(class_b), Type::SubclassOf(subclass_of_ty)) => {
                match subclass_of_ty.subclass_of() {
                    SubclassOfInner::Dynamic(_) => false,
                    SubclassOfInner::Class(class_a) => !class_b.is_subclass_of(db, None, class_a),
                }
            }

            (Type::SubclassOf(subclass_of_ty), Type::GenericAlias(alias_b))
            | (Type::GenericAlias(alias_b), Type::SubclassOf(subclass_of_ty)) => {
                match subclass_of_ty.subclass_of() {
                    SubclassOfInner::Dynamic(_) => false,
                    SubclassOfInner::Class(class_a) => {
                        !ClassType::from(alias_b).is_subclass_of(db, class_a)
                    }
                }
            }

            (
                Type::SubclassOf(_),
                Type::BooleanLiteral(..)
                | Type::IntLiteral(..)
                | Type::StringLiteral(..)
                | Type::LiteralString
                | Type::BytesLiteral(..)
                | Type::FunctionLiteral(..)
                | Type::BoundMethod(..)
                | Type::MethodWrapper(..)
                | Type::WrapperDescriptor(..)
                | Type::ModuleLiteral(..),
            )
            | (
                Type::BooleanLiteral(..)
                | Type::IntLiteral(..)
                | Type::StringLiteral(..)
                | Type::LiteralString
                | Type::BytesLiteral(..)
                | Type::FunctionLiteral(..)
                | Type::BoundMethod(..)
                | Type::MethodWrapper(..)
                | Type::WrapperDescriptor(..)
                | Type::ModuleLiteral(..),
                Type::SubclassOf(_),
            ) => true,

            (Type::AlwaysTruthy, ty) | (ty, Type::AlwaysTruthy) => {
                // `Truthiness::Ambiguous` may include `AlwaysTrue` as a subset, so it's not guaranteed to be disjoint.
                // Thus, they are only disjoint if `ty.bool() == AlwaysFalse`.
                ty.bool(db).is_always_false()
            }
            (Type::AlwaysFalsy, ty) | (ty, Type::AlwaysFalsy) => {
                // Similarly, they are only disjoint if `ty.bool() == AlwaysTrue`.
                ty.bool(db).is_always_true()
            }

            (Type::ProtocolInstance(left), Type::ProtocolInstance(right)) => {
                left.is_disjoint_from(db, right)
            }

            // TODO: we could also consider `protocol` to be disjoint from `nominal` if `nominal`
            // has the right member but the type of its member is disjoint from the type of the
            // member on `protocol`.
            (Type::ProtocolInstance(protocol), nominal @ Type::NominalInstance(n))
            | (nominal @ Type::NominalInstance(n), Type::ProtocolInstance(protocol)) => {
                n.class.is_final(db) && !nominal.satisfies_protocol(db, protocol)
            }

            (
                ty @ (Type::LiteralString
                | Type::StringLiteral(..)
                | Type::BytesLiteral(..)
                | Type::BooleanLiteral(..)
                | Type::ClassLiteral(..)
                | Type::FunctionLiteral(..)
                | Type::ModuleLiteral(..)
                | Type::GenericAlias(..)
                | Type::IntLiteral(..)),
                Type::ProtocolInstance(protocol),
            )
            | (
                Type::ProtocolInstance(protocol),
                ty @ (Type::LiteralString
                | Type::StringLiteral(..)
                | Type::BytesLiteral(..)
                | Type::BooleanLiteral(..)
                | Type::ClassLiteral(..)
                | Type::FunctionLiteral(..)
                | Type::ModuleLiteral(..)
                | Type::GenericAlias(..)
                | Type::IntLiteral(..)),
            ) => !ty.satisfies_protocol(db, protocol),

            (Type::ProtocolInstance(protocol), Type::SpecialForm(special_form))
            | (Type::SpecialForm(special_form), Type::ProtocolInstance(protocol)) => !special_form
                .instance_fallback(db)
                .satisfies_protocol(db, protocol),

            (Type::ProtocolInstance(protocol), Type::KnownInstance(known_instance))
            | (Type::KnownInstance(known_instance), Type::ProtocolInstance(protocol)) => {
                !known_instance
                    .instance_fallback(db)
                    .satisfies_protocol(db, protocol)
            }

            (Type::Callable(_), Type::ProtocolInstance(_))
            | (Type::ProtocolInstance(_), Type::Callable(_)) => {
                // TODO disjointness between `Callable` and `ProtocolInstance`
                false
            }

            (Type::Tuple(..), Type::ProtocolInstance(..))
            | (Type::ProtocolInstance(..), Type::Tuple(..)) => {
                // Currently we do not make any general assumptions about the disjointness of a `Tuple` type
                // and a `ProtocolInstance` type because a `Tuple` type can be an instance of a tuple
                // subclass.
                //
                // TODO when we capture the types of the protocol members, we can improve on this.
                false
            }

            // for `type[Any]`/`type[Unknown]`/`type[Todo]`, we know the type cannot be any larger than `type`,
            // so although the type is dynamic we can still determine disjointedness in some situations
            (Type::SubclassOf(subclass_of_ty), other)
            | (other, Type::SubclassOf(subclass_of_ty)) => match subclass_of_ty.subclass_of() {
                SubclassOfInner::Dynamic(_) => {
                    KnownClass::Type.to_instance(db).is_disjoint_from(db, other)
                }
                SubclassOfInner::Class(class) => class
                    .metaclass_instance_type(db)
                    .is_disjoint_from(db, other),
            },

            (Type::SpecialForm(special_form), Type::NominalInstance(instance))
            | (Type::NominalInstance(instance), Type::SpecialForm(special_form)) => {
                !special_form.is_instance_of(db, instance.class)
            }

            (Type::KnownInstance(known_instance), Type::NominalInstance(instance))
            | (Type::NominalInstance(instance), Type::KnownInstance(known_instance)) => {
                !known_instance.is_instance_of(db, instance.class)
            }

            (
                known_instance_ty @ (Type::SpecialForm(_) | Type::KnownInstance(_)),
                Type::Tuple(tuple),
            )
            | (
                Type::Tuple(tuple),
                known_instance_ty @ (Type::SpecialForm(_) | Type::KnownInstance(_)),
            ) => known_instance_ty.is_disjoint_from(db, tuple.homogeneous_supertype(db)),

            (Type::BooleanLiteral(..) | Type::TypeIs(_), Type::NominalInstance(instance))
            | (Type::NominalInstance(instance), Type::BooleanLiteral(..) | Type::TypeIs(_)) => {
                // A `Type::BooleanLiteral()` must be an instance of exactly `bool`
                // (it cannot be an instance of a `bool` subclass)
                !KnownClass::Bool.is_subclass_of(db, instance.class)
            }

            (Type::BooleanLiteral(..) | Type::TypeIs(_), _)
            | (_, Type::BooleanLiteral(..) | Type::TypeIs(_)) => true,

            (Type::IntLiteral(..), Type::NominalInstance(instance))
            | (Type::NominalInstance(instance), Type::IntLiteral(..)) => {
                // A `Type::IntLiteral()` must be an instance of exactly `int`
                // (it cannot be an instance of an `int` subclass)
                !KnownClass::Int.is_subclass_of(db, instance.class)
            }

            (Type::IntLiteral(..), _) | (_, Type::IntLiteral(..)) => true,

            (Type::StringLiteral(..), Type::LiteralString)
            | (Type::LiteralString, Type::StringLiteral(..)) => false,

            (Type::StringLiteral(..) | Type::LiteralString, Type::NominalInstance(instance))
            | (Type::NominalInstance(instance), Type::StringLiteral(..) | Type::LiteralString) => {
                // A `Type::StringLiteral()` or a `Type::LiteralString` must be an instance of exactly `str`
                // (it cannot be an instance of a `str` subclass)
                !KnownClass::Str.is_subclass_of(db, instance.class)
            }

            (Type::LiteralString, Type::LiteralString) => false,
            (Type::LiteralString, _) | (_, Type::LiteralString) => true,

            (Type::BytesLiteral(..), Type::NominalInstance(instance))
            | (Type::NominalInstance(instance), Type::BytesLiteral(..)) => {
                // A `Type::BytesLiteral()` must be an instance of exactly `bytes`
                // (it cannot be an instance of a `bytes` subclass)
                !KnownClass::Bytes.is_subclass_of(db, instance.class)
            }

            // A class-literal type `X` is always disjoint from an instance type `Y`,
            // unless the type expressing "all instances of `Z`" is a subtype of of `Y`,
            // where `Z` is `X`'s metaclass.
            (Type::ClassLiteral(class), instance @ Type::NominalInstance(_))
            | (instance @ Type::NominalInstance(_), Type::ClassLiteral(class)) => !class
                .metaclass_instance_type(db)
                .is_subtype_of(db, instance),
            (Type::GenericAlias(alias), instance @ Type::NominalInstance(_))
            | (instance @ Type::NominalInstance(_), Type::GenericAlias(alias)) => {
                !ClassType::from(alias)
                    .metaclass_instance_type(db)
                    .is_subtype_of(db, instance)
            }

            (Type::FunctionLiteral(..), Type::NominalInstance(instance))
            | (Type::NominalInstance(instance), Type::FunctionLiteral(..)) => {
                // A `Type::FunctionLiteral()` must be an instance of exactly `types.FunctionType`
                // (it cannot be an instance of a `types.FunctionType` subclass)
                !KnownClass::FunctionType.is_subclass_of(db, instance.class)
            }

            (Type::BoundMethod(_), other) | (other, Type::BoundMethod(_)) => KnownClass::MethodType
                .to_instance(db)
                .is_disjoint_from(db, other),

            (Type::MethodWrapper(_), other) | (other, Type::MethodWrapper(_)) => {
                KnownClass::MethodWrapperType
                    .to_instance(db)
                    .is_disjoint_from(db, other)
            }

            (Type::WrapperDescriptor(_), other) | (other, Type::WrapperDescriptor(_)) => {
                KnownClass::WrapperDescriptorType
                    .to_instance(db)
                    .is_disjoint_from(db, other)
            }

            (Type::Callable(_) | Type::FunctionLiteral(_), Type::Callable(_))
            | (Type::Callable(_), Type::FunctionLiteral(_)) => {
                // No two callable types are ever disjoint because
                // `(*args: object, **kwargs: object) -> Never` is a subtype of all fully static
                // callable types.
                false
            }

            (Type::Callable(_), Type::StringLiteral(_) | Type::BytesLiteral(_))
            | (Type::StringLiteral(_) | Type::BytesLiteral(_), Type::Callable(_)) => {
                // A callable type is disjoint from other literal types. For example,
                // `Type::StringLiteral` must be an instance of exactly `str`, not a subclass
                // of `str`, and `str` is not callable. The same applies to other literal types.
                true
            }

            (
                Type::Callable(_) | Type::DataclassDecorator(_) | Type::DataclassTransformer(_),
                instance @ Type::NominalInstance(NominalInstanceType { class, .. }),
            )
            | (
                instance @ Type::NominalInstance(NominalInstanceType { class, .. }),
                Type::Callable(_) | Type::DataclassDecorator(_) | Type::DataclassTransformer(_),
            ) if class.is_final(db) => instance
                .member_lookup_with_policy(
                    db,
                    Name::new_static("__call__"),
                    MemberLookupPolicy::NO_INSTANCE_FALLBACK,
                )
                .symbol
                .ignore_possibly_unbound()
                .is_none_or(|dunder_call| {
                    !dunder_call.is_assignable_to(db, CallableType::unknown(db))
                }),

            (
                Type::Callable(_) | Type::DataclassDecorator(_) | Type::DataclassTransformer(_),
                _,
            )
            | (
                _,
                Type::Callable(_) | Type::DataclassDecorator(_) | Type::DataclassTransformer(_),
            ) => {
                // TODO: Implement disjointness for general callable type with other types
                false
            }

            (Type::ModuleLiteral(..), other @ Type::NominalInstance(..))
            | (other @ Type::NominalInstance(..), Type::ModuleLiteral(..)) => {
                // Modules *can* actually be instances of `ModuleType` subclasses
                other.is_disjoint_from(db, KnownClass::ModuleType.to_instance(db))
            }

            (Type::NominalInstance(left), Type::NominalInstance(right)) => {
                left.is_disjoint_from(db, right)
            }

            (Type::Tuple(tuple), Type::Tuple(other_tuple)) => {
                let self_elements = tuple.elements(db);
                let other_elements = other_tuple.elements(db);
                self_elements.len() != other_elements.len()
                    || self_elements
                        .iter()
                        .zip(other_elements)
                        .any(|(e1, e2)| e1.is_disjoint_from(db, *e2))
            }

            (Type::Tuple(tuple), instance @ Type::NominalInstance(_))
            | (instance @ Type::NominalInstance(_), Type::Tuple(tuple)) => {
                instance.is_disjoint_from(db, tuple.homogeneous_supertype(db))
            }

            (Type::PropertyInstance(_), other) | (other, Type::PropertyInstance(_)) => {
                KnownClass::Property
                    .to_instance(db)
                    .is_disjoint_from(db, other)
            }

            (Type::BoundSuper(_), Type::BoundSuper(_)) => !self.is_equivalent_to(db, other),
            (Type::BoundSuper(_), other) | (other, Type::BoundSuper(_)) => KnownClass::Super
                .to_instance(db)
                .is_disjoint_from(db, other),
        }
    }

    /// Returns true if the type does not contain any gradual forms (as a sub-part).
    pub(crate) fn is_fully_static(&self, db: &'db dyn Db) -> bool {
        match self {
            Type::Dynamic(_) => false,
            Type::Never
            | Type::FunctionLiteral(..)
            | Type::BoundMethod(_)
            | Type::WrapperDescriptor(_)
            | Type::MethodWrapper(_)
            | Type::DataclassDecorator(_)
            | Type::DataclassTransformer(_)
            | Type::ModuleLiteral(..)
            | Type::IntLiteral(_)
            | Type::BooleanLiteral(_)
            | Type::StringLiteral(_)
            | Type::LiteralString
            | Type::BytesLiteral(_)
            | Type::SpecialForm(_)
            | Type::KnownInstance(_)
            | Type::AlwaysFalsy
            | Type::AlwaysTruthy
            | Type::PropertyInstance(_) => true,

            Type::ProtocolInstance(protocol) => protocol.is_fully_static(db),

            Type::TypeVar(typevar) => match typevar.bound_or_constraints(db) {
                None => true,
                Some(TypeVarBoundOrConstraints::UpperBound(bound)) => bound.is_fully_static(db),
                Some(TypeVarBoundOrConstraints::Constraints(constraints)) => constraints
                    .elements(db)
                    .iter()
                    .all(|constraint| constraint.is_fully_static(db)),
            },

            Type::SubclassOf(subclass_of_ty) => subclass_of_ty.is_fully_static(),
            Type::BoundSuper(bound_super) => {
                !matches!(bound_super.pivot_class(db), ClassBase::Dynamic(_))
                    && !matches!(bound_super.owner(db), SuperOwnerKind::Dynamic(_))
            }
            Type::ClassLiteral(_) | Type::GenericAlias(_) | Type::NominalInstance(_) => {
                // TODO: Ideally, we would iterate over the MRO of the class, check if all
                // bases are fully static, and only return `true` if that is the case.
                //
                // This does not work yet, because we currently infer `Unknown` for some
                // generic base classes that we don't understand yet. For example, `str`
                // is defined as `class str(Sequence[str])` in typeshed and we currently
                // compute its MRO as `(str, Unknown, object)`. This would make us think
                // that `str` is a gradual type, which causes all sorts of downstream
                // issues because it does not participate in equivalence/subtyping etc.
                //
                // Another problem is that we run into problems if we eagerly query the
                // MRO of class literals here. I have not fully investigated this, but
                // iterating over the MRO alone, without even acting on it, causes us to
                // infer `Unknown` for many classes.

                true
            }
            Type::Union(union) => union.is_fully_static(db),
            Type::Intersection(intersection) => intersection.is_fully_static(db),
            // TODO: Once we support them, make sure that we return `false` for other types
            // containing gradual forms such as `tuple[Any, ...]`.
            // Conversely, make sure to return `true` for homogeneous tuples such as
            // `tuple[int, ...]`, once we add support for them.
            Type::Tuple(tuple) => tuple
                .elements(db)
                .iter()
                .all(|elem| elem.is_fully_static(db)),
            Type::Callable(callable) => callable.is_fully_static(db),

            Type::TypeIs(type_is) => type_is.ty(db).is_fully_static(db),
        }
    }

    /// Return true if there is just a single inhabitant for this type.
    ///
    /// Note: This function aims to have no false positives, but might return `false`
    /// for more complicated types that are actually singletons.
    pub(crate) fn is_singleton(self, db: &'db dyn Db) -> bool {
        match self {
            Type::Dynamic(_)
            | Type::Never
            | Type::IntLiteral(..)
            | Type::StringLiteral(..)
            | Type::BytesLiteral(..)
            | Type::LiteralString => {
                // Note: The literal types included in this pattern are not true singletons.
                // There can be multiple Python objects (at different memory locations) that
                // are both of type Literal[345], for example.
                false
            }

            Type::ProtocolInstance(..) => {
                // It *might* be possible to have a singleton protocol-instance type...?
                //
                // E.g.:
                //
                // ```py
                // from typing import Protocol, Callable
                //
                // class WeirdAndWacky(Protocol):
                //     @property
                //     def __class__(self) -> Callable[[], None]: ...
                // ```
                //
                // `WeirdAndWacky` only has a single possible inhabitant: `None`!
                // It is thus a singleton type.
                // However, going out of our way to recognise it as such is probably not worth it.
                // Such cases should anyway be exceedingly rare and/or contrived.
                false
            }

            // An unbounded, unconstrained typevar is not a singleton, because it can be
            // specialized to a non-singleton type. A bounded typevar is not a singleton, even if
            // the bound is a final singleton class, since it can still be specialized to `Never`.
            // A constrained typevar is a singleton if all of its constraints are singletons. (Note
            // that you cannot specialize a constrained typevar to a subtype of a constraint.)
            Type::TypeVar(typevar) => match typevar.bound_or_constraints(db) {
                None => false,
                Some(TypeVarBoundOrConstraints::UpperBound(_)) => false,
                Some(TypeVarBoundOrConstraints::Constraints(constraints)) => constraints
                    .elements(db)
                    .iter()
                    .all(|constraint| constraint.is_singleton(db)),
            },

            // We eagerly transform `SubclassOf` to `ClassLiteral` for final types, so `SubclassOf` is never a singleton.
            Type::SubclassOf(..) => false,
            Type::BoundSuper(..) => false,
            Type::BooleanLiteral(_)
            | Type::FunctionLiteral(..)
            | Type::WrapperDescriptor(..)
            | Type::ClassLiteral(..)
            | Type::GenericAlias(..)
            | Type::ModuleLiteral(..) => true,
            Type::SpecialForm(special_form) => {
                // Nearly all `SpecialForm` types are singletons, but if a symbol could validly
                // originate from either `typing` or `typing_extensions` then this is not guaranteed.
                // E.g. `typing.TypeGuard` is equivalent to `typing_extensions.TypeGuard`, so both are treated
                // as inhabiting the type `SpecialFormType::TypeGuard` in our model, but they are actually
                // distinct symbols at different memory addresses at runtime.
                !(special_form.check_module(KnownModule::Typing)
                    && special_form.check_module(KnownModule::TypingExtensions))
            }
            Type::KnownInstance(_) => false,
            Type::Callable(_) => {
                // A callable type is never a singleton because for any given signature,
                // there could be any number of distinct objects that are all callable with that
                // signature.
                false
            }
            Type::BoundMethod(..) => {
                // `BoundMethod` types are single-valued types, but not singleton types:
                // ```pycon
                // >>> class Foo:
                // ...     def bar(self): pass
                // >>> f = Foo()
                // >>> f.bar is f.bar
                // False
                // ```
                false
            }
            Type::MethodWrapper(_) => {
                // Just a special case of `BoundMethod` really
                // (this variant represents `f.__get__`, where `f` is any function)
                false
            }
            Type::DataclassDecorator(_) | Type::DataclassTransformer(_) => false,
            Type::NominalInstance(instance) => instance.is_singleton(db),
            Type::PropertyInstance(_) => false,
            Type::Tuple(..) => {
                // The empty tuple is a singleton on CPython and PyPy, but not on other Python
                // implementations such as GraalPy. Its *use* as a singleton is discouraged and
                // should not be relied on for type narrowing, so we do not treat it as one.
                // See:
                // https://docs.python.org/3/reference/expressions.html#parenthesized-forms
                false
            }
            Type::Union(..) => {
                // A single-element union, where the sole element was a singleton, would itself
                // be a singleton type. However, unions with length < 2 should never appear in
                // our model due to [`UnionBuilder::build`].
                false
            }
            Type::Intersection(..) => {
                // Here, we assume that all intersection types that are singletons would have
                // been reduced to a different form via [`IntersectionBuilder::build`] by now.
                // For example:
                //
                //   bool & ~Literal[False]   = Literal[True]
                //   None & (None | int)      = None | None & int = None
                //
                false
            }
            Type::AlwaysTruthy | Type::AlwaysFalsy => false,
            Type::TypeIs(type_is) => type_is.is_bound(db),
        }
    }

    /// Return true if this type is non-empty and all inhabitants of this type compare equal.
    pub(crate) fn is_single_valued(self, db: &'db dyn Db) -> bool {
        match self {
            Type::FunctionLiteral(..)
            | Type::BoundMethod(_)
            | Type::WrapperDescriptor(_)
            | Type::MethodWrapper(_)
            | Type::ModuleLiteral(..)
            | Type::ClassLiteral(..)
            | Type::GenericAlias(..)
            | Type::IntLiteral(..)
            | Type::BooleanLiteral(..)
            | Type::StringLiteral(..)
            | Type::BytesLiteral(..)
            | Type::SpecialForm(..)
            | Type::KnownInstance(..) => true,

            Type::ProtocolInstance(..) => {
                // See comment in the `Type::ProtocolInstance` branch for `Type::is_singleton`.
                false
            }

            // An unbounded, unconstrained typevar is not single-valued, because it can be
            // specialized to a multiple-valued type. A bounded typevar is not single-valued, even
            // if the bound is a final single-valued class, since it can still be specialized to
            // `Never`. A constrained typevar is single-valued if all of its constraints are
            // single-valued. (Note that you cannot specialize a constrained typevar to a subtype
            // of a constraint.)
            Type::TypeVar(typevar) => match typevar.bound_or_constraints(db) {
                None => false,
                Some(TypeVarBoundOrConstraints::UpperBound(_)) => false,
                Some(TypeVarBoundOrConstraints::Constraints(constraints)) => constraints
                    .elements(db)
                    .iter()
                    .all(|constraint| constraint.is_single_valued(db)),
            },

            Type::SubclassOf(..) => {
                // TODO: Same comment as above for `is_singleton`
                false
            }

            Type::Tuple(tuple) => tuple
                .elements(db)
                .iter()
                .all(|elem| elem.is_single_valued(db)),

            Type::NominalInstance(instance) => instance.is_single_valued(db),

            Type::BoundSuper(_) => {
                // At runtime two super instances never compare equal, even if their arguments are identical.
                false
            }

            Type::TypeIs(type_is) => type_is.is_bound(db),

            Type::Dynamic(_)
            | Type::Never
            | Type::Union(..)
            | Type::Intersection(..)
            | Type::LiteralString
            | Type::AlwaysTruthy
            | Type::AlwaysFalsy
            | Type::Callable(_)
            | Type::PropertyInstance(_)
            | Type::DataclassDecorator(_)
            | Type::DataclassTransformer(_) => false,
        }
    }

    /// This function is roughly equivalent to `find_name_in_mro` as defined in the [descriptor guide] or
    /// [`_PyType_Lookup`] in CPython's `Objects/typeobject.c`. It should typically be called through
    /// [Type::class_member], unless it is known that `self` is a class-like type. This function returns
    /// `None` if called on an instance-like type.
    ///
    /// [descriptor guide]: https://docs.python.org/3/howto/descriptor.html#invocation-from-an-instance
    /// [`_PyType_Lookup`]: https://github.com/python/cpython/blob/e285232c76606e3be7bf216efb1be1e742423e4b/Objects/typeobject.c#L5223
    fn find_name_in_mro(&self, db: &'db dyn Db, name: &str) -> Option<SymbolAndQualifiers<'db>> {
        self.find_name_in_mro_with_policy(db, name, MemberLookupPolicy::default())
    }

    fn find_name_in_mro_with_policy(
        &self,
        db: &'db dyn Db,
        name: &str,
        policy: MemberLookupPolicy,
    ) -> Option<SymbolAndQualifiers<'db>> {
        match self {
            Type::Union(union) => Some(union.map_with_boundness_and_qualifiers(db, |elem| {
                elem.find_name_in_mro_with_policy(db, name, policy)
                    // If some elements are classes, and some are not, we simply fall back to `Unbound` for the non-class
                    // elements instead of short-circuiting the whole result to `None`. We would need a more detailed
                    // return type otherwise, and since `find_name_in_mro` is usually called via `class_member`, this is
                    // not a problem.
                    .unwrap_or_default()
            })),
            Type::Intersection(inter) => {
                Some(inter.map_with_boundness_and_qualifiers(db, |elem| {
                    elem.find_name_in_mro_with_policy(db, name, policy)
                        // Fall back to Unbound, similar to the union case (see above).
                        .unwrap_or_default()
                }))
            }

            Type::Dynamic(_) | Type::Never => Some(Symbol::bound(self).into()),

            Type::ClassLiteral(class) => {
                match (class.known(db), name) {
                    (Some(KnownClass::FunctionType), "__get__") => Some(
                        Symbol::bound(Type::WrapperDescriptor(
                            WrapperDescriptorKind::FunctionTypeDunderGet,
                        ))
                        .into(),
                    ),
                    (Some(KnownClass::FunctionType), "__set__" | "__delete__") => {
                        // Hard code this knowledge, as we look up `__set__` and `__delete__` on `FunctionType` often.
                        Some(Symbol::Unbound.into())
                    }
                    (Some(KnownClass::Property), "__get__") => Some(
                        Symbol::bound(Type::WrapperDescriptor(
                            WrapperDescriptorKind::PropertyDunderGet,
                        ))
                        .into(),
                    ),
                    (Some(KnownClass::Property), "__set__") => Some(
                        Symbol::bound(Type::WrapperDescriptor(
                            WrapperDescriptorKind::PropertyDunderSet,
                        ))
                        .into(),
                    ),

                    _ => Some(class.class_member(db, name, policy)),
                }
            }

            Type::GenericAlias(alias) => {
                Some(ClassType::from(*alias).class_member(db, name, policy))
            }

            Type::SubclassOf(subclass_of_ty) => {
                subclass_of_ty.find_name_in_mro_with_policy(db, name, policy)
            }

            // Note: `super(pivot, owner).__class__` is `builtins.super`, not the owner's class.
            // `BoundSuper` should look up the name in the MRO of `builtins.super`.
            Type::BoundSuper(_) => KnownClass::Super
                .to_class_literal(db)
                .find_name_in_mro_with_policy(db, name, policy),

            // We eagerly normalize type[object], i.e. Type::SubclassOf(object) to `type`,
            // i.e. Type::NominalInstance(type). So looking up a name in the MRO of
            // `Type::NominalInstance(type)` is equivalent to looking up the name in the
            // MRO of the class `object`.
            Type::NominalInstance(instance) if instance.class.is_known(db, KnownClass::Type) => {
                if policy.mro_no_object_fallback() {
                    Some(Symbol::Unbound.into())
                } else {
                    KnownClass::Object
                        .to_class_literal(db)
                        .find_name_in_mro_with_policy(db, name, policy)
                }
            }

            Type::FunctionLiteral(_)
            | Type::Callable(_)
            | Type::BoundMethod(_)
            | Type::WrapperDescriptor(_)
            | Type::MethodWrapper(_)
            | Type::DataclassDecorator(_)
            | Type::DataclassTransformer(_)
            | Type::ModuleLiteral(_)
            | Type::SpecialForm(_)
            | Type::KnownInstance(_)
            | Type::AlwaysTruthy
            | Type::AlwaysFalsy
            | Type::IntLiteral(_)
            | Type::BooleanLiteral(_)
            | Type::StringLiteral(_)
            | Type::LiteralString
            | Type::BytesLiteral(_)
            | Type::Tuple(_)
            | Type::TypeVar(_)
            | Type::NominalInstance(_)
            | Type::ProtocolInstance(_)
            | Type::PropertyInstance(_)
            | Type::TypeIs(_) => None,
        }
    }

    /// Look up an attribute in the MRO of the meta-type of `self`. This returns class-level attributes
    /// when called on an instance-like type, and metaclass attributes when called on a class-like type.
    ///
    /// Basically corresponds to `self.to_meta_type().find_name_in_mro(name)`, except for the handling
    /// of union and intersection types.
    fn class_member(self, db: &'db dyn Db, name: Name) -> SymbolAndQualifiers<'db> {
        self.class_member_with_policy(db, name, MemberLookupPolicy::default())
    }

    #[salsa::tracked]
    fn class_member_with_policy(
        self,
        db: &'db dyn Db,
        name: Name,
        policy: MemberLookupPolicy,
    ) -> SymbolAndQualifiers<'db> {
        tracing::trace!("class_member: {}.{}", self.display(db), name);
        match self {
            Type::Union(union) => union.map_with_boundness_and_qualifiers(db, |elem| {
                elem.class_member_with_policy(db, name.clone(), policy)
            }),
            Type::Intersection(inter) => inter.map_with_boundness_and_qualifiers(db, |elem| {
                elem.class_member_with_policy(db, name.clone(), policy)
            }),
            _ => self
                .to_meta_type(db)
                .find_name_in_mro_with_policy(db, name.as_str(), policy)
                .expect(
                    "`Type::find_name_in_mro()` should return `Some()` when called on a meta-type",
                ),
        }
    }

    /// This function roughly corresponds to looking up an attribute in the `__dict__` of an object.
    /// For instance-like types, this goes through the classes MRO and discovers attribute assignments
    /// in methods, as well as class-body declarations that we consider to be evidence for the presence
    /// of an instance attribute.
    ///
    /// For example, an instance of the following class has instance members `a` and `b`, but `c` is
    /// just a class attribute that would not be discovered by this method:
    /// ```py
    /// class C:
    ///     a: int
    ///
    ///     c = 1
    ///
    ///     def __init__(self):
    ///         self.b: str = "a"
    /// ```
    fn instance_member(&self, db: &'db dyn Db, name: &str) -> SymbolAndQualifiers<'db> {
        match self {
            Type::Union(union) => {
                union.map_with_boundness_and_qualifiers(db, |elem| elem.instance_member(db, name))
            }

            Type::Intersection(intersection) => intersection
                .map_with_boundness_and_qualifiers(db, |elem| elem.instance_member(db, name)),

            Type::Dynamic(_) | Type::Never => Symbol::bound(self).into(),

            Type::NominalInstance(instance) => instance.class.instance_member(db, name),

            Type::ProtocolInstance(protocol) => protocol.instance_member(db, name),

            Type::FunctionLiteral(_) => KnownClass::FunctionType
                .to_instance(db)
                .instance_member(db, name),

            Type::BoundMethod(_) => KnownClass::MethodType
                .to_instance(db)
                .instance_member(db, name),
            Type::MethodWrapper(_) => KnownClass::MethodWrapperType
                .to_instance(db)
                .instance_member(db, name),
            Type::WrapperDescriptor(_) => KnownClass::WrapperDescriptorType
                .to_instance(db)
                .instance_member(db, name),
            Type::DataclassDecorator(_) => KnownClass::FunctionType
                .to_instance(db)
                .instance_member(db, name),
            Type::Callable(_) | Type::DataclassTransformer(_) => {
                KnownClass::Object.to_instance(db).instance_member(db, name)
            }

            Type::TypeVar(typevar) => match typevar.bound_or_constraints(db) {
                None => KnownClass::Object.to_instance(db).instance_member(db, name),
                Some(TypeVarBoundOrConstraints::UpperBound(bound)) => {
                    bound.instance_member(db, name)
                }
                Some(TypeVarBoundOrConstraints::Constraints(constraints)) => constraints
                    .map_with_boundness_and_qualifiers(db, |constraint| {
                        constraint.instance_member(db, name)
                    }),
            },

            Type::IntLiteral(_) => KnownClass::Int.to_instance(db).instance_member(db, name),
            Type::BooleanLiteral(_) | Type::TypeIs(_) => {
                KnownClass::Bool.to_instance(db).instance_member(db, name)
            }
            Type::StringLiteral(_) | Type::LiteralString => {
                KnownClass::Str.to_instance(db).instance_member(db, name)
            }
            Type::BytesLiteral(_) => KnownClass::Bytes.to_instance(db).instance_member(db, name),
            Type::Tuple(tuple) => tuple.homogeneous_supertype(db).instance_member(db, name),

            Type::AlwaysTruthy | Type::AlwaysFalsy => Type::object(db).instance_member(db, name),
            Type::ModuleLiteral(_) => KnownClass::ModuleType
                .to_instance(db)
                .instance_member(db, name),

            Type::SpecialForm(_) | Type::KnownInstance(_) => Symbol::Unbound.into(),

            Type::PropertyInstance(_) => KnownClass::Property
                .to_instance(db)
                .instance_member(db, name),

            // Note: `super(pivot, owner).__dict__` refers to the `__dict__` of the `builtins.super` instance,
            // not that of the owner.
            // This means we should only look up instance members defined on the `builtins.super()` instance itself.
            // If you want to look up a member in the MRO of the `super`'s owner,
            // refer to [`Type::member`] instead.
            Type::BoundSuper(_) => KnownClass::Super.to_instance(db).instance_member(db, name),

            // TODO: we currently don't model the fact that class literals and subclass-of types have
            // a `__dict__` that is filled with class level attributes. Modeling this is currently not
            // required, as `instance_member` is only called for instance-like types through `member`,
            // but we might want to add this in the future.
            Type::ClassLiteral(_) | Type::GenericAlias(_) | Type::SubclassOf(_) => {
                Symbol::Unbound.into()
            }
        }
    }

    /// Access an attribute of this type without invoking the descriptor protocol. This
    /// method corresponds to `inspect.getattr_static(<object of type 'self'>, name)`.
    ///
    /// See also: [`Type::member`]
    fn static_member(&self, db: &'db dyn Db, name: &str) -> Symbol<'db> {
        if let Type::ModuleLiteral(module) = self {
            module.static_member(db, name)
        } else if let symbol @ Symbol::Type(_, _) = self.class_member(db, name.into()).symbol {
            symbol
        } else if let Some(symbol @ Symbol::Type(_, _)) =
            self.find_name_in_mro(db, name).map(|inner| inner.symbol)
        {
            symbol
        } else {
            self.instance_member(db, name).symbol
        }
    }

    /// Look up `__get__` on the meta-type of self, and call it with the arguments `self`, `instance`,
    /// and `owner`. `__get__` is different than other dunder methods in that it is not looked up using
    /// the descriptor protocol itself.
    ///
    /// In addition to the return type of `__get__`, this method also returns the *kind* of attribute
    /// that `self` represents: (1) a data descriptor or (2) a non-data descriptor / normal attribute.
    ///
    /// If `__get__` is not defined on the meta-type, this method returns `None`.
    #[salsa::tracked]
    pub(crate) fn try_call_dunder_get(
        self,
        db: &'db dyn Db,
        instance: Type<'db>,
        owner: Type<'db>,
    ) -> Option<(Type<'db>, AttributeKind)> {
        tracing::trace!(
            "try_call_dunder_get: {}, {}, {}",
            self.display(db),
            instance.display(db),
            owner.display(db)
        );
        match self {
            Type::Callable(callable) if callable.is_function_like(db) => {
                // For "function-like" callables, model the the behavior of `FunctionType.__get__`.
                //
                // It is a shortcut to model this in `try_call_dunder_get`. If we want to be really precise,
                // we should instead return a new method-wrapper type variant for the synthesized `__get__`
                // method of these synthesized functions. The method-wrapper would then be returned from
                // `find_name_in_mro` when called on function-like `Callable`s. This would allow us to
                // correctly model the behavior of *explicit* `SomeDataclass.__init__.__get__` calls.
                return if instance.is_none(db) {
                    Some((self, AttributeKind::NormalOrNonDataDescriptor))
                } else {
                    Some((
                        callable.bind_self(db),
                        AttributeKind::NormalOrNonDataDescriptor,
                    ))
                };
            }
            _ => {}
        }

        let descr_get = self.class_member(db, "__get__".into()).symbol;

        if let Symbol::Type(descr_get, descr_get_boundness) = descr_get {
            let return_ty = descr_get
                .try_call(db, &CallArgumentTypes::positional([self, instance, owner]))
                .map(|bindings| {
                    if descr_get_boundness == Boundness::Bound {
                        bindings.return_type(db)
                    } else {
                        UnionType::from_elements(db, [bindings.return_type(db), self])
                    }
                })
                .ok()?;

            let descriptor_kind = if self.class_member(db, "__set__".into()).symbol.is_unbound()
                && self
                    .class_member(db, "__delete__".into())
                    .symbol
                    .is_unbound()
            {
                AttributeKind::NormalOrNonDataDescriptor
            } else {
                AttributeKind::DataDescriptor
            };

            Some((return_ty, descriptor_kind))
        } else {
            None
        }
    }

    /// Look up `__get__` on the meta-type of `attribute`, and call it with `attribute`, `instance`,
    /// and `owner` as arguments. This method exists as a separate step as we need to handle unions
    /// and intersections explicitly.
    fn try_call_dunder_get_on_attribute(
        db: &'db dyn Db,
        attribute: SymbolAndQualifiers<'db>,
        instance: Type<'db>,
        owner: Type<'db>,
    ) -> (SymbolAndQualifiers<'db>, AttributeKind) {
        match attribute {
            // This branch is not strictly needed, but it short-circuits the lookup of various dunder
            // methods and calls that would otherwise be made.
            //
            // Note that attribute accesses on dynamic types always succeed. For this reason, they also
            // have `__get__`, `__set__`, and `__delete__` methods and are therefore considered to be
            // data descriptors.
            //
            // The same is true for `Never`.
            SymbolAndQualifiers {
                symbol: Symbol::Type(Type::Dynamic(_) | Type::Never, _),
                qualifiers: _,
            } => (attribute, AttributeKind::DataDescriptor),

            SymbolAndQualifiers {
                symbol: Symbol::Type(Type::Union(union), boundness),
                qualifiers,
            } => (
                union
                    .map_with_boundness(db, |elem| {
                        Symbol::Type(
                            elem.try_call_dunder_get(db, instance, owner)
                                .map_or(*elem, |(ty, _)| ty),
                            boundness,
                        )
                    })
                    .with_qualifiers(qualifiers),
                // TODO: avoid the duplication here:
                if union.elements(db).iter().all(|elem| {
                    elem.try_call_dunder_get(db, instance, owner)
                        .is_some_and(|(_, kind)| kind.is_data())
                }) {
                    AttributeKind::DataDescriptor
                } else {
                    AttributeKind::NormalOrNonDataDescriptor
                },
            ),

            SymbolAndQualifiers {
                symbol: Symbol::Type(Type::Intersection(intersection), boundness),
                qualifiers,
            } => (
                intersection
                    .map_with_boundness(db, |elem| {
                        Symbol::Type(
                            elem.try_call_dunder_get(db, instance, owner)
                                .map_or(*elem, |(ty, _)| ty),
                            boundness,
                        )
                    })
                    .with_qualifiers(qualifiers),
                // TODO: Discover data descriptors in intersections.
                AttributeKind::NormalOrNonDataDescriptor,
            ),

            SymbolAndQualifiers {
                symbol: Symbol::Type(attribute_ty, boundness),
                qualifiers: _,
            } => {
                if let Some((return_ty, attribute_kind)) =
                    attribute_ty.try_call_dunder_get(db, instance, owner)
                {
                    (Symbol::Type(return_ty, boundness).into(), attribute_kind)
                } else {
                    (attribute, AttributeKind::NormalOrNonDataDescriptor)
                }
            }

            _ => (attribute, AttributeKind::NormalOrNonDataDescriptor),
        }
    }

    /// Implementation of the descriptor protocol.
    ///
    /// This method roughly performs the following steps:
    ///
    /// - Look up the attribute `name` on the meta-type of `self`. Call the result `meta_attr`.
    /// - Call `__get__` on the meta-type of `meta_attr`, if it exists. If the call succeeds,
    ///   replace `meta_attr` with the result of the call. Also check if `meta_attr` is a *data*
    ///   descriptor by testing if `__set__` or `__delete__` exist.
    /// - If `meta_attr` is a data descriptor, return it.
    /// - Otherwise, if `fallback` is bound, return `fallback`.
    /// - Otherwise, return `meta_attr`.
    ///
    /// In addition to that, we also handle various cases of possibly-unbound symbols and fall
    /// back to lower-precedence stages of the descriptor protocol by building union types.
    fn invoke_descriptor_protocol(
        self,
        db: &'db dyn Db,
        name: &str,
        fallback: SymbolAndQualifiers<'db>,
        policy: InstanceFallbackShadowsNonDataDescriptor,
        member_policy: MemberLookupPolicy,
    ) -> SymbolAndQualifiers<'db> {
        let (
            SymbolAndQualifiers {
                symbol: meta_attr,
                qualifiers: meta_attr_qualifiers,
            },
            meta_attr_kind,
        ) = Self::try_call_dunder_get_on_attribute(
            db,
            self.class_member_with_policy(db, name.into(), member_policy),
            self,
            self.to_meta_type(db),
        );

        let SymbolAndQualifiers {
            symbol: fallback,
            qualifiers: fallback_qualifiers,
        } = fallback;

        match (meta_attr, meta_attr_kind, fallback) {
            // The fallback type is unbound, so we can just return `meta_attr` unconditionally,
            // no matter if it's data descriptor, a non-data descriptor, or a normal attribute.
            (meta_attr @ Symbol::Type(_, _), _, Symbol::Unbound) => {
                meta_attr.with_qualifiers(meta_attr_qualifiers)
            }

            // `meta_attr` is the return type of a data descriptor and definitely bound, so we
            // return it.
            (meta_attr @ Symbol::Type(_, Boundness::Bound), AttributeKind::DataDescriptor, _) => {
                meta_attr.with_qualifiers(meta_attr_qualifiers)
            }

            // `meta_attr` is the return type of a data descriptor, but the attribute on the
            // meta-type is possibly-unbound. This means that we "fall through" to the next
            // stage of the descriptor protocol and union with the fallback type.
            (
                Symbol::Type(meta_attr_ty, Boundness::PossiblyUnbound),
                AttributeKind::DataDescriptor,
                Symbol::Type(fallback_ty, fallback_boundness),
            ) => Symbol::Type(
                UnionType::from_elements(db, [meta_attr_ty, fallback_ty]),
                fallback_boundness,
            )
            .with_qualifiers(meta_attr_qualifiers.union(fallback_qualifiers)),

            // `meta_attr` is *not* a data descriptor. This means that the `fallback` type has
            // now the highest priority. However, we only return the pure `fallback` type if the
            // policy allows it. When invoked on class objects, the policy is set to `Yes`, which
            // means that class-level attributes (the fallback) can shadow non-data descriptors
            // on metaclasses. However, for instances, the policy is set to `No`, because we do
            // allow instance-level attributes to shadow class-level non-data descriptors. This
            // would require us to statically infer if an instance attribute is always set, which
            // is something we currently don't attempt to do.
            (
                Symbol::Type(_, _),
                AttributeKind::NormalOrNonDataDescriptor,
                fallback @ Symbol::Type(_, Boundness::Bound),
            ) if policy == InstanceFallbackShadowsNonDataDescriptor::Yes => {
                fallback.with_qualifiers(fallback_qualifiers)
            }

            // `meta_attr` is *not* a data descriptor. The `fallback` symbol is either possibly
            // unbound or the policy argument is `No`. In both cases, the `fallback` type does
            // not completely shadow the non-data descriptor, so we build a union of the two.
            (
                Symbol::Type(meta_attr_ty, meta_attr_boundness),
                AttributeKind::NormalOrNonDataDescriptor,
                Symbol::Type(fallback_ty, fallback_boundness),
            ) => Symbol::Type(
                UnionType::from_elements(db, [meta_attr_ty, fallback_ty]),
                meta_attr_boundness.max(fallback_boundness),
            )
            .with_qualifiers(meta_attr_qualifiers.union(fallback_qualifiers)),

            // If the attribute is not found on the meta-type, we simply return the fallback.
            (Symbol::Unbound, _, fallback) => fallback.with_qualifiers(fallback_qualifiers),
        }
    }

    /// Access an attribute of this type, potentially invoking the descriptor protocol.
    /// Corresponds to `getattr(<object of type 'self'>, name)`.
    ///
    /// See also: [`Type::static_member`]
    ///
    /// TODO: We should return a `Result` here to handle errors that can appear during attribute
    /// lookup, like a failed `__get__` call on a descriptor.
    #[must_use]
    pub(crate) fn member(self, db: &'db dyn Db, name: &str) -> SymbolAndQualifiers<'db> {
        self.member_lookup_with_policy(db, name.into(), MemberLookupPolicy::default())
    }

    /// Similar to [`Type::member`], but allows the caller to specify what policy should be used
    /// when looking up attributes. See [`MemberLookupPolicy`] for more information.
    #[salsa::tracked(cycle_fn=member_lookup_cycle_recover, cycle_initial=member_lookup_cycle_initial)]
    fn member_lookup_with_policy(
        self,
        db: &'db dyn Db,
        name: Name,
        policy: MemberLookupPolicy,
    ) -> SymbolAndQualifiers<'db> {
        tracing::trace!("member_lookup_with_policy: {}.{}", self.display(db), name);
        if name == "__class__" {
            return Symbol::bound(self.to_meta_type(db)).into();
        }

        let name_str = name.as_str();

        match self {
            Type::Union(union) => union
                .map_with_boundness(db, |elem| {
                    elem.member_lookup_with_policy(db, name_str.into(), policy)
                        .symbol
                })
                .into(),

            Type::Intersection(intersection) => intersection
                .map_with_boundness(db, |elem| {
                    elem.member_lookup_with_policy(db, name_str.into(), policy)
                        .symbol
                })
                .into(),

            Type::Dynamic(..) | Type::Never => Symbol::bound(self).into(),

            Type::FunctionLiteral(function) if name == "__get__" => Symbol::bound(
                Type::MethodWrapper(MethodWrapperKind::FunctionTypeDunderGet(function)),
            )
            .into(),
            Type::FunctionLiteral(function) if name == "__call__" => Symbol::bound(
                Type::MethodWrapper(MethodWrapperKind::FunctionTypeDunderCall(function)),
            )
            .into(),
            Type::PropertyInstance(property) if name == "__get__" => Symbol::bound(
                Type::MethodWrapper(MethodWrapperKind::PropertyDunderGet(property)),
            )
            .into(),
            Type::PropertyInstance(property) if name == "__set__" => Symbol::bound(
                Type::MethodWrapper(MethodWrapperKind::PropertyDunderSet(property)),
            )
            .into(),
            Type::StringLiteral(literal) if name == "startswith" => Symbol::bound(
                Type::MethodWrapper(MethodWrapperKind::StrStartswith(literal)),
            )
            .into(),

            Type::ClassLiteral(class)
                if name == "__get__" && class.is_known(db, KnownClass::FunctionType) =>
            {
                Symbol::bound(Type::WrapperDescriptor(
                    WrapperDescriptorKind::FunctionTypeDunderGet,
                ))
                .into()
            }
            Type::ClassLiteral(class)
                if name == "__get__" && class.is_known(db, KnownClass::Property) =>
            {
                Symbol::bound(Type::WrapperDescriptor(
                    WrapperDescriptorKind::PropertyDunderGet,
                ))
                .into()
            }
            Type::ClassLiteral(class)
                if name == "__set__" && class.is_known(db, KnownClass::Property) =>
            {
                Symbol::bound(Type::WrapperDescriptor(
                    WrapperDescriptorKind::PropertyDunderSet,
                ))
                .into()
            }
            Type::BoundMethod(bound_method) => match name_str {
                "__self__" => Symbol::bound(bound_method.self_instance(db)).into(),
                "__func__" => {
                    Symbol::bound(Type::FunctionLiteral(bound_method.function(db))).into()
                }
                _ => {
                    KnownClass::MethodType
                        .to_instance(db)
                        .member_lookup_with_policy(db, name.clone(), policy)
                        .or_fall_back_to(db, || {
                            // If an attribute is not available on the bound method object,
                            // it will be looked up on the underlying function object:
                            Type::FunctionLiteral(bound_method.function(db))
                                .member_lookup_with_policy(db, name, policy)
                        })
                }
            },
            Type::MethodWrapper(_) => KnownClass::MethodWrapperType
                .to_instance(db)
                .member_lookup_with_policy(db, name, policy),
            Type::WrapperDescriptor(_) => KnownClass::WrapperDescriptorType
                .to_instance(db)
                .member_lookup_with_policy(db, name, policy),
            Type::DataclassDecorator(_) => KnownClass::FunctionType
                .to_instance(db)
                .member_lookup_with_policy(db, name, policy),

            Type::Callable(_) | Type::DataclassTransformer(_) if name_str == "__call__" => {
                Symbol::bound(self).into()
            }

            Type::Callable(callable) if callable.is_function_like(db) => KnownClass::FunctionType
                .to_instance(db)
                .member_lookup_with_policy(db, name, policy),

            Type::Callable(_) | Type::DataclassTransformer(_) => KnownClass::Object
                .to_instance(db)
                .member_lookup_with_policy(db, name, policy),

            Type::NominalInstance(instance)
                if matches!(name.as_str(), "major" | "minor")
                    && instance.class.is_known(db, KnownClass::VersionInfo) =>
            {
                let python_version = Program::get(db).python_version(db);
                let segment = if name == "major" {
                    python_version.major
                } else {
                    python_version.minor
                };
                Symbol::bound(Type::IntLiteral(segment.into())).into()
            }

            Type::PropertyInstance(property) if name == "fget" => {
                Symbol::bound(property.getter(db).unwrap_or(Type::none(db))).into()
            }
            Type::PropertyInstance(property) if name == "fset" => {
                Symbol::bound(property.setter(db).unwrap_or(Type::none(db))).into()
            }

            Type::IntLiteral(_) if matches!(name_str, "real" | "numerator") => {
                Symbol::bound(self).into()
            }

            Type::BooleanLiteral(bool_value) if matches!(name_str, "real" | "numerator") => {
                Symbol::bound(Type::IntLiteral(i64::from(bool_value))).into()
            }

            Type::ModuleLiteral(module) => module.static_member(db, name_str).into(),

            Type::AlwaysFalsy | Type::AlwaysTruthy => {
                self.class_member_with_policy(db, name, policy)
            }

            _ if policy.no_instance_fallback() => self.invoke_descriptor_protocol(
                db,
                name_str,
                Symbol::Unbound.into(),
                InstanceFallbackShadowsNonDataDescriptor::No,
                policy,
            ),

            Type::NominalInstance(..)
            | Type::ProtocolInstance(..)
            | Type::BooleanLiteral(..)
            | Type::IntLiteral(..)
            | Type::StringLiteral(..)
            | Type::BytesLiteral(..)
            | Type::LiteralString
            | Type::Tuple(..)
            | Type::TypeVar(..)
            | Type::SpecialForm(..)
            | Type::KnownInstance(..)
            | Type::PropertyInstance(..)
            | Type::FunctionLiteral(..)
            | Type::TypeIs(..) => {
                let fallback = self.instance_member(db, name_str);

                let result = self.invoke_descriptor_protocol(
                    db,
                    name_str,
                    fallback,
                    InstanceFallbackShadowsNonDataDescriptor::No,
                    policy,
                );

                let custom_getattr_result = || {
                    // Typeshed has a fake `__getattr__` on `types.ModuleType` to help out with
                    // dynamic imports. We explicitly hide it here to prevent arbitrary attributes
                    // from being available on modules. Same for `types.GenericAlias` - its
                    // `__getattr__` method will delegate to `__origin__` to allow looking up
                    // attributes on the original type. But in typeshed its return type is `Any`.
                    // It will need a special handling, so it remember the origin type to properly
                    // resolve the attribute.
                    if matches!(
                        self.into_nominal_instance()
                            .and_then(|instance| instance.class.known(db)),
                        Some(KnownClass::ModuleType | KnownClass::GenericAlias)
                    ) {
                        return Symbol::Unbound.into();
                    }

                    self.try_call_dunder(
                        db,
                        "__getattr__",
                        CallArgumentTypes::positional([Type::StringLiteral(
                            StringLiteralType::new(db, Box::from(name.as_str())),
                        )]),
                    )
                    .map(|outcome| Symbol::bound(outcome.return_type(db)))
                    // TODO: Handle call errors here.
                    .unwrap_or(Symbol::Unbound)
                    .into()
                };

                let custom_getattribute_result = || {
                    // Avoid cycles when looking up `__getattribute__`
                    if "__getattribute__" == name.as_str() {
                        return Symbol::Unbound.into();
                    }

                    // Typeshed has a `__getattribute__` method defined on `builtins.object` so we
                    // explicitly hide it here using `MemberLookupPolicy::MRO_NO_OBJECT_FALLBACK`.
                    self.try_call_dunder_with_policy(
                        db,
                        "__getattribute__",
                        &mut CallArgumentTypes::positional([Type::StringLiteral(
                            StringLiteralType::new(db, Box::from(name.as_str())),
                        )]),
                        MemberLookupPolicy::MRO_NO_OBJECT_FALLBACK,
                    )
                    .map(|outcome| Symbol::bound(outcome.return_type(db)))
                    // TODO: Handle call errors here.
                    .unwrap_or(Symbol::Unbound)
                    .into()
                };

                match result {
                    member @ SymbolAndQualifiers {
                        symbol: Symbol::Type(_, Boundness::Bound),
                        qualifiers: _,
                    } => member,
                    member @ SymbolAndQualifiers {
                        symbol: Symbol::Type(_, Boundness::PossiblyUnbound),
                        qualifiers: _,
                    } => member
                        .or_fall_back_to(db, custom_getattribute_result)
                        .or_fall_back_to(db, custom_getattr_result),
                    SymbolAndQualifiers {
                        symbol: Symbol::Unbound,
                        qualifiers: _,
                    } => custom_getattribute_result().or_fall_back_to(db, custom_getattr_result),
                }
            }

            Type::ClassLiteral(..) | Type::GenericAlias(..) | Type::SubclassOf(..) => {
                let class_attr_plain = self.find_name_in_mro_with_policy(db, name_str,policy).expect(
                    "Calling `find_name_in_mro` on class literals and subclass-of types should always return `Some`",
                );

                if name == "__mro__" {
                    return class_attr_plain;
                }

                if self.is_subtype_of(db, KnownClass::Enum.to_subclass_of(db)) {
                    return SymbolAndQualifiers::todo("Attribute access on enum classes");
                }

                let class_attr_fallback = Self::try_call_dunder_get_on_attribute(
                    db,
                    class_attr_plain,
                    Type::none(db),
                    self,
                )
                .0;

                self.invoke_descriptor_protocol(
                    db,
                    name_str,
                    class_attr_fallback,
                    InstanceFallbackShadowsNonDataDescriptor::Yes,
                    policy,
                )
            }

            // Unlike other objects, `super` has a unique member lookup behavior.
            // It's simpler than other objects:
            //
            // 1. Search for the attribute in the MRO, starting just after the pivot class.
            // 2. If the attribute is a descriptor, invoke its `__get__` method.
            Type::BoundSuper(bound_super) => {
                let owner_attr = bound_super.find_name_in_mro_after_pivot(db, name_str, policy);

                bound_super
                    .try_call_dunder_get_on_attribute(db, owner_attr.clone())
                    .unwrap_or(owner_attr)
            }
        }
    }

    /// Resolves the boolean value of the type and falls back to [`Truthiness::Ambiguous`] if the type doesn't implement `__bool__` correctly.
    ///
    /// This method should only be used outside type checking or when evaluating if a type
    /// is truthy or falsy in a context where Python doesn't make an implicit `bool` call.
    /// Use [`try_bool`](Self::try_bool) for type checking or implicit `bool` calls.
    pub(crate) fn bool(&self, db: &'db dyn Db) -> Truthiness {
        self.try_bool_impl(db, true)
            .unwrap_or_else(|err| err.fallback_truthiness())
    }

    /// Resolves the boolean value of a type.
    ///
    /// This is used to determine the value that would be returned
    /// when `bool(x)` is called on an object `x`.
    ///
    /// Returns an error if the type doesn't implement `__bool__` correctly.
    pub(crate) fn try_bool(&self, db: &'db dyn Db) -> Result<Truthiness, BoolError<'db>> {
        self.try_bool_impl(db, false)
    }

    /// Resolves the boolean value of a type.
    ///
    /// Setting `allow_short_circuit` to `true` allows the implementation to
    /// early return if the bool value of any union variant is `Truthiness::Ambiguous`.
    /// Early returning shows a 1-2% perf improvement on our benchmarks because
    /// `bool` (which doesn't care about errors) is used heavily when evaluating statically known branches.
    ///
    /// An alternative to this flag is to implement a trait similar to Rust's `Try` trait.
    /// The advantage of that is that it would allow collecting the errors as well. However,
    /// it is significantly more complex and duplicating the logic into `bool` without the error
    /// handling didn't show any significant performance difference to when using the `allow_short_circuit` flag.
    #[inline]
    fn try_bool_impl(
        &self,
        db: &'db dyn Db,
        allow_short_circuit: bool,
    ) -> Result<Truthiness, BoolError<'db>> {
        let type_to_truthiness = |ty| {
            if let Type::BooleanLiteral(bool_val) = ty {
                Truthiness::from(bool_val)
            } else {
                Truthiness::Ambiguous
            }
        };

        let try_dunder_bool = || {
            // We only check the `__bool__` method for truth testing, even though at
            // runtime there is a fallback to `__len__`, since `__bool__` takes precedence
            // and a subclass could add a `__bool__` method.

            match self.try_call_dunder(db, "__bool__", CallArgumentTypes::none()) {
                Ok(outcome) => {
                    let return_type = outcome.return_type(db);
                    if !return_type.is_assignable_to(db, KnownClass::Bool.to_instance(db)) {
                        // The type has a `__bool__` method, but it doesn't return a
                        // boolean.
                        return Err(BoolError::IncorrectReturnType {
                            return_type,
                            not_boolable_type: *self,
                        });
                    }
                    Ok(type_to_truthiness(return_type))
                }

                Err(CallDunderError::PossiblyUnbound(outcome)) => {
                    let return_type = outcome.return_type(db);
                    if !return_type.is_assignable_to(db, KnownClass::Bool.to_instance(db)) {
                        // The type has a `__bool__` method, but it doesn't return a
                        // boolean.
                        return Err(BoolError::IncorrectReturnType {
                            return_type: outcome.return_type(db),
                            not_boolable_type: *self,
                        });
                    }

                    // Don't trust possibly unbound `__bool__` method.
                    Ok(Truthiness::Ambiguous)
                }

                Err(CallDunderError::MethodNotAvailable) => Ok(Truthiness::Ambiguous),
                Err(CallDunderError::CallError(CallErrorKind::BindingError, bindings)) => {
                    Err(BoolError::IncorrectArguments {
                        truthiness: type_to_truthiness(bindings.return_type(db)),
                        not_boolable_type: *self,
                    })
                }
                Err(CallDunderError::CallError(CallErrorKind::NotCallable, _)) => {
                    Err(BoolError::NotCallable {
                        not_boolable_type: *self,
                    })
                }
                Err(CallDunderError::CallError(CallErrorKind::PossiblyNotCallable, _)) => {
                    Err(BoolError::Other {
                        not_boolable_type: *self,
                    })
                }
            }
        };

        let try_union = |union: UnionType<'db>| {
            let mut truthiness = None;
            let mut all_not_callable = true;
            let mut has_errors = false;

            for element in union.elements(db) {
                let element_truthiness = match element.try_bool_impl(db, allow_short_circuit) {
                    Ok(truthiness) => truthiness,
                    Err(err) => {
                        has_errors = true;
                        all_not_callable &= matches!(err, BoolError::NotCallable { .. });
                        err.fallback_truthiness()
                    }
                };

                truthiness.get_or_insert(element_truthiness);

                if Some(element_truthiness) != truthiness {
                    truthiness = Some(Truthiness::Ambiguous);

                    if allow_short_circuit {
                        return Ok(Truthiness::Ambiguous);
                    }
                }
            }

            if has_errors {
                if all_not_callable {
                    return Err(BoolError::NotCallable {
                        not_boolable_type: *self,
                    });
                }
                return Err(BoolError::Union {
                    union,
                    truthiness: truthiness.unwrap_or(Truthiness::Ambiguous),
                });
            }
            Ok(truthiness.unwrap_or(Truthiness::Ambiguous))
        };

        let truthiness = match self {
            Type::Dynamic(_)
            | Type::Never
            | Type::Callable(_)
            | Type::LiteralString
            | Type::TypeIs(_) => Truthiness::Ambiguous,

            Type::FunctionLiteral(_)
            | Type::BoundMethod(_)
            | Type::WrapperDescriptor(_)
            | Type::MethodWrapper(_)
            | Type::DataclassDecorator(_)
            | Type::DataclassTransformer(_)
            | Type::ModuleLiteral(_)
            | Type::PropertyInstance(_)
            | Type::BoundSuper(_)
            | Type::KnownInstance(_)
            | Type::SpecialForm(_)
            | Type::AlwaysTruthy => Truthiness::AlwaysTrue,

            Type::AlwaysFalsy => Truthiness::AlwaysFalse,

            Type::ClassLiteral(class) => class
                .metaclass_instance_type(db)
                .try_bool_impl(db, allow_short_circuit)?,
            Type::GenericAlias(alias) => ClassType::from(*alias)
                .metaclass_instance_type(db)
                .try_bool_impl(db, allow_short_circuit)?,

            Type::SubclassOf(subclass_of_ty) => match subclass_of_ty.subclass_of() {
                SubclassOfInner::Dynamic(_) => Truthiness::Ambiguous,
                SubclassOfInner::Class(class) => {
                    Type::from(class).try_bool_impl(db, allow_short_circuit)?
                }
            },

            Type::TypeVar(typevar) => match typevar.bound_or_constraints(db) {
                None => Truthiness::Ambiguous,
                Some(TypeVarBoundOrConstraints::UpperBound(bound)) => {
                    bound.try_bool_impl(db, allow_short_circuit)?
                }
                Some(TypeVarBoundOrConstraints::Constraints(constraints)) => {
                    try_union(constraints)?
                }
            },

            Type::NominalInstance(instance) => match instance.class.known(db) {
                Some(known_class) => known_class.bool(),
                None => try_dunder_bool()?,
            },

            Type::ProtocolInstance(_) => try_dunder_bool()?,

            Type::Union(union) => try_union(*union)?,

            Type::Intersection(_) => {
                // TODO
                Truthiness::Ambiguous
            }

            Type::IntLiteral(num) => Truthiness::from(*num != 0),
            Type::BooleanLiteral(bool) => Truthiness::from(*bool),
            Type::StringLiteral(str) => Truthiness::from(!str.value(db).is_empty()),
            Type::BytesLiteral(bytes) => Truthiness::from(!bytes.value(db).is_empty()),
            Type::Tuple(items) => Truthiness::from(!items.elements(db).is_empty()),
        };

        Ok(truthiness)
    }

    /// Return the type of `len()` on a type if it is known more precisely than `int`,
    /// or `None` otherwise.
    ///
    /// In the second case, the return type of `len()` in `typeshed` (`int`)
    /// is used as a fallback.
    fn len(&self, db: &'db dyn Db) -> Option<Type<'db>> {
        fn non_negative_int_literal<'db>(db: &'db dyn Db, ty: Type<'db>) -> Option<Type<'db>> {
            match ty {
                // TODO: Emit diagnostic for non-integers and negative integers
                Type::IntLiteral(value) => (value >= 0).then_some(ty),
                Type::BooleanLiteral(value) => Some(Type::IntLiteral(value.into())),
                Type::Union(union) => {
                    let mut builder = UnionBuilder::new(db);
                    for element in union.elements(db) {
                        builder = builder.add(non_negative_int_literal(db, *element)?);
                    }
                    Some(builder.build())
                }
                _ => None,
            }
        }

        let usize_len = match self {
            Type::BytesLiteral(bytes) => Some(bytes.python_len(db)),
            Type::StringLiteral(string) => Some(string.python_len(db)),
            Type::Tuple(tuple) => Some(tuple.len(db)),
            _ => None,
        };

        if let Some(usize_len) = usize_len {
            return usize_len.try_into().ok().map(Type::IntLiteral);
        }

        let return_ty = match self.try_call_dunder(db, "__len__", CallArgumentTypes::none()) {
            Ok(bindings) => bindings.return_type(db),
            Err(CallDunderError::PossiblyUnbound(bindings)) => bindings.return_type(db),

            // TODO: emit a diagnostic
            Err(CallDunderError::MethodNotAvailable) => return None,
            Err(CallDunderError::CallError(_, bindings)) => bindings.return_type(db),
        };

        non_negative_int_literal(db, return_ty)
    }

    /// Returns a [`Bindings`] that can be used to analyze a call to this type. You must call
    /// [`match_parameters`][Bindings::match_parameters] and [`check_types`][Bindings::check_types]
    /// to fully analyze a particular call site.
    ///
    /// Note that we return a [`Bindings`] for all types, even if the type is not callable.
    /// "Callable" can be subtle for a union type, since some union elements might be callable and
    /// some not. A union is callable if every element type is callable — but even then, the
    /// elements might be inconsistent, such that there's no argument list that's valid for all
    /// elements. It's usually best to only worry about "callability" relative to a particular
    /// argument list, via [`try_call`][Self::try_call] and [`CallErrorKind::NotCallable`].
    fn bindings(self, db: &'db dyn Db) -> Bindings<'db> {
        match self {
            Type::Callable(callable) => {
                CallableBinding::from_overloads(self, callable.signatures(db).iter().cloned())
                    .into()
            }

            Type::TypeVar(typevar) => match typevar.bound_or_constraints(db) {
                None => CallableBinding::not_callable(self).into(),
                Some(TypeVarBoundOrConstraints::UpperBound(bound)) => bound.bindings(db),
                Some(TypeVarBoundOrConstraints::Constraints(constraints)) => Bindings::from_union(
                    self,
                    constraints.elements(db).iter().map(|ty| ty.bindings(db)),
                ),
            },

            Type::BoundMethod(bound_method) => {
                let signature = bound_method.function(db).signature(db);
                CallableBinding::from_overloads(self, signature.overloads.iter().cloned())
                    .with_bound_type(bound_method.self_instance(db))
                    .into()
            }

            Type::MethodWrapper(
                MethodWrapperKind::FunctionTypeDunderGet(_)
                | MethodWrapperKind::PropertyDunderGet(_),
            ) => {
                // Here, we dynamically model the overloaded function signature of `types.FunctionType.__get__`.
                // This is required because we need to return more precise types than what the signature in
                // typeshed provides:
                //
                // ```py
                // class FunctionType:
                //     # ...
                //     @overload
                //     def __get__(self, instance: None, owner: type, /) -> FunctionType: ...
                //     @overload
                //     def __get__(self, instance: object, owner: type | None = None, /) -> MethodType: ...
                // ```
                //
                // For `builtins.property.__get__`, we use the same signature. The return types are not
                // specified yet, they will be dynamically added in `Bindings::evaluate_known_cases`.

                let not_none = Type::none(db).negate(db);
                CallableBinding::from_overloads(
                    self,
                    [
                        Signature::new(
                            Parameters::new([
                                Parameter::positional_only(Some(Name::new_static("instance")))
                                    .with_annotated_type(Type::none(db)),
                                Parameter::positional_only(Some(Name::new_static("owner")))
                                    .with_annotated_type(KnownClass::Type.to_instance(db)),
                            ]),
                            None,
                        ),
                        Signature::new(
                            Parameters::new([
                                Parameter::positional_only(Some(Name::new_static("instance")))
                                    .with_annotated_type(not_none),
                                Parameter::positional_only(Some(Name::new_static("owner")))
                                    .with_annotated_type(UnionType::from_elements(
                                        db,
                                        [KnownClass::Type.to_instance(db), Type::none(db)],
                                    ))
                                    .with_default_type(Type::none(db)),
                            ]),
                            None,
                        ),
                    ],
                )
                .into()
            }

            Type::WrapperDescriptor(
                kind @ (WrapperDescriptorKind::FunctionTypeDunderGet
                | WrapperDescriptorKind::PropertyDunderGet),
            ) => {
                // Here, we also model `types.FunctionType.__get__` (or builtins.property.__get__),
                // but now we consider a call to this as a function, i.e. we also expect the `self`
                // argument to be passed in.

                // TODO: Consider merging this signature with the one in the previous match clause,
                // since the previous one is just this signature with the `self` parameters
                // removed.
                let not_none = Type::none(db).negate(db);
                let descriptor = match kind {
                    WrapperDescriptorKind::FunctionTypeDunderGet => {
                        KnownClass::FunctionType.to_instance(db)
                    }
                    WrapperDescriptorKind::PropertyDunderGet => {
                        KnownClass::Property.to_instance(db)
                    }
                    WrapperDescriptorKind::PropertyDunderSet => {
                        unreachable!("Not part of outer match pattern")
                    }
                };
                CallableBinding::from_overloads(
                    self,
                    [
                        Signature::new(
                            Parameters::new([
                                Parameter::positional_only(Some(Name::new_static("self")))
                                    .with_annotated_type(descriptor),
                                Parameter::positional_only(Some(Name::new_static("instance")))
                                    .with_annotated_type(Type::none(db)),
                                Parameter::positional_only(Some(Name::new_static("owner")))
                                    .with_annotated_type(KnownClass::Type.to_instance(db)),
                            ]),
                            None,
                        ),
                        Signature::new(
                            Parameters::new([
                                Parameter::positional_only(Some(Name::new_static("self")))
                                    .with_annotated_type(descriptor),
                                Parameter::positional_only(Some(Name::new_static("instance")))
                                    .with_annotated_type(not_none),
                                Parameter::positional_only(Some(Name::new_static("owner")))
                                    .with_annotated_type(UnionType::from_elements(
                                        db,
                                        [KnownClass::Type.to_instance(db), Type::none(db)],
                                    ))
                                    .with_default_type(Type::none(db)),
                            ]),
                            None,
                        ),
                    ],
                )
                .into()
            }

            Type::MethodWrapper(MethodWrapperKind::PropertyDunderSet(_)) => Binding::single(
                self,
                Signature::new(
                    Parameters::new([
                        Parameter::positional_only(Some(Name::new_static("instance")))
                            .with_annotated_type(Type::object(db)),
                        Parameter::positional_only(Some(Name::new_static("value")))
                            .with_annotated_type(Type::object(db)),
                    ]),
                    None,
                ),
            )
            .into(),

            Type::WrapperDescriptor(WrapperDescriptorKind::PropertyDunderSet) => Binding::single(
                self,
                Signature::new(
                    Parameters::new([
                        Parameter::positional_only(Some(Name::new_static("self")))
                            .with_annotated_type(KnownClass::Property.to_instance(db)),
                        Parameter::positional_only(Some(Name::new_static("instance")))
                            .with_annotated_type(Type::object(db)),
                        Parameter::positional_only(Some(Name::new_static("value")))
                            .with_annotated_type(Type::object(db)),
                    ]),
                    None,
                ),
            )
            .into(),

            Type::MethodWrapper(MethodWrapperKind::StrStartswith(_)) => Binding::single(
                self,
                Signature::new(
                    Parameters::new([
                        Parameter::positional_only(Some(Name::new_static("prefix")))
                            .with_annotated_type(UnionType::from_elements(
                                db,
                                [
                                    KnownClass::Str.to_instance(db),
                                    KnownClass::Tuple.to_specialized_instance(
                                        db,
                                        [KnownClass::Str.to_instance(db)],
                                    ),
                                ],
                            )),
                        Parameter::positional_only(Some(Name::new_static("start")))
                            .with_annotated_type(UnionType::from_elements(
                                db,
                                [KnownClass::SupportsIndex.to_instance(db), Type::none(db)],
                            ))
                            .with_default_type(Type::none(db)),
                        Parameter::positional_only(Some(Name::new_static("end")))
                            .with_annotated_type(UnionType::from_elements(
                                db,
                                [KnownClass::SupportsIndex.to_instance(db), Type::none(db)],
                            ))
                            .with_default_type(Type::none(db)),
                    ]),
                    Some(KnownClass::Bool.to_instance(db)),
                ),
            )
            .into(),

            // TODO: We should probably also check the original return type of the function
            // that was decorated with `@dataclass_transform`, to see if it is consistent with
            // with what we configure here.
            Type::DataclassTransformer(_) => Binding::single(
                self,
                Signature::new(
                    Parameters::new([Parameter::positional_only(Some(Name::new_static("func")))
                        .with_annotated_type(Type::object(db))]),
                    None,
                ),
            )
            .into(),

            Type::FunctionLiteral(function_type) => match function_type.known(db) {
                Some(
                    KnownFunction::IsEquivalentTo
                    | KnownFunction::IsSubtypeOf
                    | KnownFunction::IsAssignableTo
                    | KnownFunction::IsDisjointFrom
                    | KnownFunction::IsGradualEquivalentTo,
                ) => Binding::single(
                    self,
                    Signature::new(
                        Parameters::new([
                            Parameter::positional_only(Some(Name::new_static("a")))
                                .type_form()
                                .with_annotated_type(Type::any()),
                            Parameter::positional_only(Some(Name::new_static("b")))
                                .type_form()
                                .with_annotated_type(Type::any()),
                        ]),
                        Some(KnownClass::Bool.to_instance(db)),
                    ),
                )
                .into(),

                Some(
                    KnownFunction::IsFullyStatic
                    | KnownFunction::IsSingleton
                    | KnownFunction::IsSingleValued,
                ) => Binding::single(
                    self,
                    Signature::new(
                        Parameters::new([Parameter::positional_only(Some(Name::new_static("a")))
                            .type_form()
                            .with_annotated_type(Type::any())]),
                        Some(KnownClass::Bool.to_instance(db)),
                    ),
                )
                .into(),

                Some(KnownFunction::AssertType) => Binding::single(
                    self,
                    Signature::new(
                        Parameters::new([
                            Parameter::positional_only(Some(Name::new_static("value")))
                                .with_annotated_type(Type::any()),
                            Parameter::positional_only(Some(Name::new_static("type")))
                                .type_form()
                                .with_annotated_type(Type::any()),
                        ]),
                        Some(Type::none(db)),
                    ),
                )
                .into(),

                Some(KnownFunction::AssertNever) => {
                    Binding::single(
                        self,
                        Signature::new(
                            Parameters::new([Parameter::positional_only(Some(Name::new_static(
                                "arg",
                            )))
                            // We need to set the type to `Any` here (instead of `Never`),
                            // in order for every `assert_never` call to pass the argument
                            // check. If we set it to `Never`, we'll get invalid-argument-type
                            // errors instead of `type-assertion-failure` errors.
                            .with_annotated_type(Type::any())]),
                            Some(Type::none(db)),
                        ),
                    )
                    .into()
                }

                Some(KnownFunction::Cast) => Binding::single(
                    self,
                    Signature::new(
                        Parameters::new([
                            Parameter::positional_or_keyword(Name::new_static("typ"))
                                .type_form()
                                .with_annotated_type(Type::any()),
                            Parameter::positional_or_keyword(Name::new_static("val"))
                                .with_annotated_type(Type::any()),
                        ]),
                        Some(Type::any()),
                    ),
                )
                .into(),

                Some(KnownFunction::Dataclass) => {
                    CallableBinding::from_overloads(
                        self,
                        [
                            // def dataclass(cls: None, /) -> Callable[[type[_T]], type[_T]]: ...
                            Signature::new(
                                Parameters::new([Parameter::positional_only(Some(
                                    Name::new_static("cls"),
                                ))
                                .with_annotated_type(Type::none(db))]),
                                None,
                            ),
                            // def dataclass(cls: type[_T], /) -> type[_T]: ...
                            Signature::new(
                                Parameters::new([Parameter::positional_only(Some(
                                    Name::new_static("cls"),
                                ))
                                .with_annotated_type(KnownClass::Type.to_instance(db))]),
                                None,
                            ),
                            // TODO: make this overload Python-version-dependent

                            // def dataclass(
                            //     *,
                            //     init: bool = True,
                            //     repr: bool = True,
                            //     eq: bool = True,
                            //     order: bool = False,
                            //     unsafe_hash: bool = False,
                            //     frozen: bool = False,
                            //     match_args: bool = True,
                            //     kw_only: bool = False,
                            //     slots: bool = False,
                            //     weakref_slot: bool = False,
                            // ) -> Callable[[type[_T]], type[_T]]: ...
                            Signature::new(
                                Parameters::new([
                                    Parameter::keyword_only(Name::new_static("init"))
                                        .with_annotated_type(KnownClass::Bool.to_instance(db))
                                        .with_default_type(Type::BooleanLiteral(true)),
                                    Parameter::keyword_only(Name::new_static("repr"))
                                        .with_annotated_type(KnownClass::Bool.to_instance(db))
                                        .with_default_type(Type::BooleanLiteral(true)),
                                    Parameter::keyword_only(Name::new_static("eq"))
                                        .with_annotated_type(KnownClass::Bool.to_instance(db))
                                        .with_default_type(Type::BooleanLiteral(true)),
                                    Parameter::keyword_only(Name::new_static("order"))
                                        .with_annotated_type(KnownClass::Bool.to_instance(db))
                                        .with_default_type(Type::BooleanLiteral(false)),
                                    Parameter::keyword_only(Name::new_static("unsafe_hash"))
                                        .with_annotated_type(KnownClass::Bool.to_instance(db))
                                        .with_default_type(Type::BooleanLiteral(false)),
                                    Parameter::keyword_only(Name::new_static("frozen"))
                                        .with_annotated_type(KnownClass::Bool.to_instance(db))
                                        .with_default_type(Type::BooleanLiteral(false)),
                                    Parameter::keyword_only(Name::new_static("match_args"))
                                        .with_annotated_type(KnownClass::Bool.to_instance(db))
                                        .with_default_type(Type::BooleanLiteral(true)),
                                    Parameter::keyword_only(Name::new_static("kw_only"))
                                        .with_annotated_type(KnownClass::Bool.to_instance(db))
                                        .with_default_type(Type::BooleanLiteral(false)),
                                    Parameter::keyword_only(Name::new_static("slots"))
                                        .with_annotated_type(KnownClass::Bool.to_instance(db))
                                        .with_default_type(Type::BooleanLiteral(false)),
                                    Parameter::keyword_only(Name::new_static("weakref_slot"))
                                        .with_annotated_type(KnownClass::Bool.to_instance(db))
                                        .with_default_type(Type::BooleanLiteral(false)),
                                ]),
                                None,
                            ),
                        ],
                    )
                    .into()
                }

                _ => CallableBinding::from_overloads(
                    self,
                    function_type.signature(db).overloads.iter().cloned(),
                )
                .into(),
            },

            Type::ClassLiteral(class) => match class.known(db) {
                // TODO: Ideally we'd use `try_call_constructor` for all constructor calls.
                // Currently we don't for a few special known types, either because their
                // constructors are defined with overloads, or because we want to special case
                // their return type beyond what typeshed provides (though this support could
                // likely be moved into the `try_call_constructor` path). Once we support
                // overloads, re-evaluate the need for these arms.
                Some(KnownClass::Bool) => {
                    // ```py
                    // class bool(int):
                    //     def __new__(cls, o: object = ..., /) -> Self: ...
                    // ```
                    Binding::single(
                        self,
                        Signature::new(
                            Parameters::new([Parameter::positional_only(Some(Name::new_static(
                                "o",
                            )))
                            .with_annotated_type(Type::any())
                            .with_default_type(Type::BooleanLiteral(false))]),
                            Some(KnownClass::Bool.to_instance(db)),
                        ),
                    )
                    .into()
                }

                Some(KnownClass::Str) => {
                    // ```py
                    // class str(Sequence[str]):
                    //     @overload
                    //     def __new__(cls, object: object = ...) -> Self: ...
                    //     @overload
                    //     def __new__(cls, object: ReadableBuffer, encoding: str = ..., errors: str = ...) -> Self: ...
                    // ```
                    CallableBinding::from_overloads(
                        self,
                        [
                            Signature::new(
                                Parameters::new([Parameter::positional_or_keyword(
                                    Name::new_static("object"),
                                )
                                .with_annotated_type(Type::object(db))
                                .with_default_type(Type::string_literal(db, ""))]),
                                Some(KnownClass::Str.to_instance(db)),
                            ),
                            Signature::new(
                                Parameters::new([
                                    Parameter::positional_or_keyword(Name::new_static("object"))
                                        // TODO: Should be `ReadableBuffer` instead of this union type:
                                        .with_annotated_type(UnionType::from_elements(
                                            db,
                                            [
                                                KnownClass::Bytes.to_instance(db),
                                                KnownClass::Bytearray.to_instance(db),
                                            ],
                                        ))
                                        .with_default_type(Type::bytes_literal(db, b"")),
                                    Parameter::positional_or_keyword(Name::new_static("encoding"))
                                        .with_annotated_type(KnownClass::Str.to_instance(db))
                                        .with_default_type(Type::string_literal(db, "utf-8")),
                                    Parameter::positional_or_keyword(Name::new_static("errors"))
                                        .with_annotated_type(KnownClass::Str.to_instance(db))
                                        .with_default_type(Type::string_literal(db, "strict")),
                                ]),
                                Some(KnownClass::Str.to_instance(db)),
                            ),
                        ],
                    )
                    .into()
                }

                Some(KnownClass::Type) => {
                    let str_instance = KnownClass::Str.to_instance(db);
                    let type_instance = KnownClass::Type.to_instance(db);

                    // ```py
                    // class type:
                    //     @overload
                    //     def __init__(self, o: object, /) -> None: ...
                    //     @overload
                    //     def __init__(self, name: str, bases: tuple[type, ...], dict: dict[str, Any], /, **kwds: Any) -> None: ...
                    // ```
                    CallableBinding::from_overloads(
                        self,
                        [
                            Signature::new(
                                Parameters::new([Parameter::positional_only(Some(
                                    Name::new_static("o"),
                                ))
                                .with_annotated_type(Type::any())]),
                                Some(type_instance),
                            ),
                            Signature::new(
                                Parameters::new([
                                    Parameter::positional_only(Some(Name::new_static("name")))
                                        .with_annotated_type(str_instance),
                                    Parameter::positional_only(Some(Name::new_static("bases")))
                                        .with_annotated_type(
                                            KnownClass::Tuple
                                                .to_specialized_instance(db, [type_instance]),
                                        ),
                                    Parameter::positional_only(Some(Name::new_static("dict")))
                                        .with_annotated_type(
                                            KnownClass::Dict.to_specialized_instance(
                                                db,
                                                [str_instance, Type::any()],
                                            ),
                                        ),
                                ]),
                                Some(type_instance),
                            ),
                        ],
                    )
                    .into()
                }

                Some(KnownClass::NamedTuple) => {
                    Binding::single(self, Signature::todo("functional `NamedTuple` syntax")).into()
                }

                Some(KnownClass::Object) => {
                    // ```py
                    // class object:
                    //    def __init__(self) -> None: ...
                    //    def __new__(cls) -> Self: ...
                    // ```
                    Binding::single(
                        self,
                        Signature::new(
                            Parameters::empty(),
                            Some(KnownClass::Object.to_instance(db)),
                        ),
                    )
                    .into()
                }

                Some(KnownClass::Enum) => {
                    Binding::single(self, Signature::todo("functional `Enum` syntax")).into()
                }

                Some(KnownClass::Super) => {
                    // ```py
                    // class super:
                    //     @overload
                    //     def __init__(self, t: Any, obj: Any, /) -> None: ...
                    //     @overload
                    //     def __init__(self, t: Any, /) -> None: ...
                    //     @overload
                    //     def __init__(self) -> None: ...
                    // ```
                    CallableBinding::from_overloads(
                        self,
                        [
                            Signature::new(
                                Parameters::new([
                                    Parameter::positional_only(Some(Name::new_static("t")))
                                        .with_annotated_type(Type::any()),
                                    Parameter::positional_only(Some(Name::new_static("obj")))
                                        .with_annotated_type(Type::any()),
                                ]),
                                Some(KnownClass::Super.to_instance(db)),
                            ),
                            Signature::new(
                                Parameters::new([Parameter::positional_only(Some(
                                    Name::new_static("t"),
                                ))
                                .with_annotated_type(Type::any())]),
                                Some(KnownClass::Super.to_instance(db)),
                            ),
                            Signature::new(
                                Parameters::empty(),
                                Some(KnownClass::Super.to_instance(db)),
                            ),
                        ],
                    )
                    .into()
                }

                Some(KnownClass::TypeVar) => {
                    // ```py
                    // class TypeVar:
                    //     def __new__(
                    //         cls,
                    //         name: str,
                    //         *constraints: Any,
                    //         bound: Any | None = None,
                    //         contravariant: bool = False,
                    //         covariant: bool = False,
                    //         infer_variance: bool = False,
                    //         default: Any = ...,
                    //     ) -> Self: ...
                    // ```
                    Binding::single(
                        self,
                        Signature::new(
                            Parameters::new([
                                Parameter::positional_or_keyword(Name::new_static("name"))
                                    .with_annotated_type(Type::LiteralString),
                                Parameter::variadic(Name::new_static("constraints"))
                                    .type_form()
                                    .with_annotated_type(Type::any()),
                                Parameter::keyword_only(Name::new_static("bound"))
                                    .type_form()
                                    .with_annotated_type(UnionType::from_elements(
                                        db,
                                        [Type::any(), Type::none(db)],
                                    ))
                                    .with_default_type(Type::none(db)),
                                Parameter::keyword_only(Name::new_static("default"))
                                    .type_form()
                                    .with_annotated_type(Type::any())
                                    .with_default_type(KnownClass::NoneType.to_instance(db)),
                                Parameter::keyword_only(Name::new_static("contravariant"))
                                    .with_annotated_type(KnownClass::Bool.to_instance(db))
                                    .with_default_type(Type::BooleanLiteral(false)),
                                Parameter::keyword_only(Name::new_static("covariant"))
                                    .with_annotated_type(KnownClass::Bool.to_instance(db))
                                    .with_default_type(Type::BooleanLiteral(false)),
                                Parameter::keyword_only(Name::new_static("infer_variance"))
                                    .with_annotated_type(KnownClass::Bool.to_instance(db))
                                    .with_default_type(Type::BooleanLiteral(false)),
                            ]),
                            Some(KnownClass::TypeVar.to_instance(db)),
                        ),
                    )
                    .into()
                }

                Some(KnownClass::TypeAliasType) => {
                    // ```py
                    // def __new__(
                    //     cls,
                    //     name: str,
                    //     value: Any,
                    //     *,
                    //     type_params: tuple[TypeVar | ParamSpec | TypeVarTuple, ...] = ()
                    // ) -> Self: ...
                    // ```
                    Binding::single(
                        self,
                        Signature::new(
                            Parameters::new([
                                Parameter::positional_or_keyword(Name::new_static("name"))
                                    .with_annotated_type(KnownClass::Str.to_instance(db)),
                                Parameter::positional_or_keyword(Name::new_static("value"))
                                    .with_annotated_type(Type::any())
                                    .type_form(),
                                Parameter::keyword_only(Name::new_static("type_params"))
                                    .with_annotated_type(KnownClass::Tuple.to_specialized_instance(
                                        db,
                                        [UnionType::from_elements(
                                            db,
                                            [
                                                KnownClass::TypeVar.to_instance(db),
                                                KnownClass::ParamSpec.to_instance(db),
                                                KnownClass::TypeVarTuple.to_instance(db),
                                            ],
                                        )],
                                    ))
                                    .with_default_type(TupleType::empty(db)),
                            ]),
                            None,
                        ),
                    )
                    .into()
                }

                Some(KnownClass::Property) => {
                    let getter_signature = Signature::new(
                        Parameters::new([
                            Parameter::positional_only(None).with_annotated_type(Type::any())
                        ]),
                        Some(Type::any()),
                    );
                    let setter_signature = Signature::new(
                        Parameters::new([
                            Parameter::positional_only(None).with_annotated_type(Type::any()),
                            Parameter::positional_only(None).with_annotated_type(Type::any()),
                        ]),
                        Some(Type::none(db)),
                    );
                    let deleter_signature = Signature::new(
                        Parameters::new([
                            Parameter::positional_only(None).with_annotated_type(Type::any())
                        ]),
                        Some(Type::any()),
                    );

                    Binding::single(
                        self,
                        Signature::new(
                            Parameters::new([
                                Parameter::positional_or_keyword(Name::new_static("fget"))
                                    .with_annotated_type(UnionType::from_elements(
                                        db,
                                        [
                                            CallableType::single(db, getter_signature),
                                            Type::none(db),
                                        ],
                                    ))
                                    .with_default_type(Type::none(db)),
                                Parameter::positional_or_keyword(Name::new_static("fset"))
                                    .with_annotated_type(UnionType::from_elements(
                                        db,
                                        [
                                            CallableType::single(db, setter_signature),
                                            Type::none(db),
                                        ],
                                    ))
                                    .with_default_type(Type::none(db)),
                                Parameter::positional_or_keyword(Name::new_static("fdel"))
                                    .with_annotated_type(UnionType::from_elements(
                                        db,
                                        [
                                            CallableType::single(db, deleter_signature),
                                            Type::none(db),
                                        ],
                                    ))
                                    .with_default_type(Type::none(db)),
                                Parameter::positional_or_keyword(Name::new_static("doc"))
                                    .with_annotated_type(UnionType::from_elements(
                                        db,
                                        [KnownClass::Str.to_instance(db), Type::none(db)],
                                    ))
                                    .with_default_type(Type::none(db)),
                            ]),
                            None,
                        ),
                    )
                    .into()
                }

                // Most class literal constructor calls are handled by `try_call_constructor` and
                // not via getting the signature here. This signature can still be used in some
                // cases (e.g. evaluating callable subtyping). TODO improve this definition
                // (intersection of `__new__` and `__init__` signatures? and respect metaclass
                // `__call__`).
                _ => Binding::single(
                    self,
                    Signature::new_generic(
                        class.generic_context(db),
                        Parameters::gradual_form(),
                        self.to_instance(db),
                    ),
                )
                .into(),
            },

            Type::SpecialForm(SpecialFormType::TypedDict) => {
                Binding::single(
                    self,
                    Signature::new(
                        Parameters::new([
                            Parameter::positional_only(Some(Name::new_static("typename")))
                                .with_annotated_type(KnownClass::Str.to_instance(db)),
                            Parameter::positional_only(Some(Name::new_static("fields")))
                                .with_annotated_type(KnownClass::Dict.to_instance(db))
                                .with_default_type(Type::any()),
                            Parameter::keyword_only(Name::new_static("total"))
                                .with_annotated_type(KnownClass::Bool.to_instance(db))
                                .with_default_type(Type::BooleanLiteral(true)),
                            // Future compatibility, in case new keyword arguments will be added:
                            Parameter::keyword_variadic(Name::new_static("kwargs"))
                                .with_annotated_type(Type::any()),
                        ]),
                        None,
                    ),
                )
                .into()
            }

            Type::GenericAlias(_) => {
                // TODO annotated return type on `__new__` or metaclass `__call__`
                // TODO check call vs signatures of `__new__` and/or `__init__`
                Binding::single(
                    self,
                    Signature::new(Parameters::gradual_form(), self.to_instance(db)),
                )
                .into()
            }

            Type::SubclassOf(subclass_of_type) => match subclass_of_type.subclass_of() {
                SubclassOfInner::Dynamic(dynamic_type) => Type::Dynamic(dynamic_type).bindings(db),

                // Most type[] constructor calls are handled by `try_call_constructor` and not via
                // getting the signature here. This signature can still be used in some cases (e.g.
                // evaluating callable subtyping). TODO improve this definition (intersection of
                // `__new__` and `__init__` signatures? and respect metaclass `__call__`).
                SubclassOfInner::Class(class) => Type::from(class).bindings(db),
            },

            Type::NominalInstance(_) | Type::ProtocolInstance(_) => {
                // Note that for objects that have a (possibly not callable!) `__call__` attribute,
                // we will get the signature of the `__call__` attribute, but will pass in the type
                // of the original object as the "callable type". That ensures that we get errors
                // like "`X` is not callable" instead of "`<type of illegal '__call__'>` is not
                // callable".
                match self
                    .member_lookup_with_policy(
                        db,
                        Name::new_static("__call__"),
                        MemberLookupPolicy::NO_INSTANCE_FALLBACK,
                    )
                    .symbol
                {
                    Symbol::Type(dunder_callable, boundness) => {
                        let mut bindings = dunder_callable.bindings(db);
                        bindings.replace_callable_type(dunder_callable, self);
                        if boundness == Boundness::PossiblyUnbound {
                            bindings.set_dunder_call_is_possibly_unbound();
                        }
                        bindings
                    }
                    Symbol::Unbound => CallableBinding::not_callable(self).into(),
                }
            }

            // Dynamic types are callable, and the return type is the same dynamic type. Similarly,
            // `Never` is always callable and returns `Never`.
            Type::Dynamic(_) | Type::Never => {
                Binding::single(self, Signature::dynamic(self)).into()
            }

            // Note that this correctly returns `None` if none of the union elements are callable.
            Type::Union(union) => Bindings::from_union(
                self,
                union
                    .elements(db)
                    .iter()
                    .map(|element| element.bindings(db)),
            ),

            Type::Intersection(_) => {
                Binding::single(self, Signature::todo("Type::Intersection.call()")).into()
            }

            // TODO: these are actually callable
            Type::MethodWrapper(_) | Type::DataclassDecorator(_) => {
                CallableBinding::not_callable(self).into()
            }

            // TODO: some `SpecialForm`s are callable (e.g. TypedDicts)
            Type::SpecialForm(_) => CallableBinding::not_callable(self).into(),

            Type::PropertyInstance(_)
            | Type::KnownInstance(_)
            | Type::AlwaysFalsy
            | Type::AlwaysTruthy
            | Type::IntLiteral(_)
            | Type::StringLiteral(_)
            | Type::BytesLiteral(_)
            | Type::BooleanLiteral(_)
            | Type::LiteralString
            | Type::Tuple(_)
            | Type::BoundSuper(_)
<<<<<<< HEAD
            | Type::TypeVar(_)
            | Type::ModuleLiteral(_)
            | Type::TypeIs(_) => CallableBinding::not_callable(self).into(),
=======
            | Type::ModuleLiteral(_) => CallableBinding::not_callable(self).into(),
>>>>>>> aa1fad61
        }
    }

    /// Calls `self`. Returns a [`CallError`] if `self` is (always or possibly) not callable, or if
    /// the arguments are not compatible with the formal parameters.
    ///
    /// You get back a [`Bindings`] for both successful and unsuccessful calls.
    /// It contains information about which formal parameters each argument was matched to,
    /// and about any errors matching arguments and parameters.
    fn try_call(
        self,
        db: &'db dyn Db,
        argument_types: &CallArgumentTypes<'_, 'db>,
    ) -> Result<Bindings<'db>, CallError<'db>> {
        self.bindings(db)
            .match_parameters(argument_types)
            .check_types(db, argument_types)
    }

    /// Look up a dunder method on the meta-type of `self` and call it.
    ///
    /// Returns an `Err` if the dunder method can't be called,
    /// or the given arguments are not valid.
    fn try_call_dunder(
        self,
        db: &'db dyn Db,
        name: &str,
        mut argument_types: CallArgumentTypes<'_, 'db>,
    ) -> Result<Bindings<'db>, CallDunderError<'db>> {
        self.try_call_dunder_with_policy(
            db,
            name,
            &mut argument_types,
            MemberLookupPolicy::default(),
        )
    }

    /// Same as `try_call_dunder`, but allows specifying a policy for the member lookup. In
    /// particular, this allows to specify `MemberLookupPolicy::MRO_NO_OBJECT_FALLBACK` to avoid
    /// looking up dunder methods on `object`, which is needed for functions like `__init__`,
    /// `__new__`, or `__setattr__`.
    ///
    /// Note that `NO_INSTANCE_FALLBACK` is always added to the policy, since implicit calls to
    /// dunder methods never access instance members.
    fn try_call_dunder_with_policy(
        self,
        db: &'db dyn Db,
        name: &str,
        argument_types: &mut CallArgumentTypes<'_, 'db>,
        policy: MemberLookupPolicy,
    ) -> Result<Bindings<'db>, CallDunderError<'db>> {
        // Implicit calls to dunder methods never access instance members, so we pass
        // `NO_INSTANCE_FALLBACK` here in addition to other policies:
        match self
            .member_lookup_with_policy(
                db,
                name.into(),
                policy | MemberLookupPolicy::NO_INSTANCE_FALLBACK,
            )
            .symbol
        {
            Symbol::Type(dunder_callable, boundness) => {
                let bindings = dunder_callable
                    .bindings(db)
                    .match_parameters(argument_types)
                    .check_types(db, argument_types)?;
                if boundness == Boundness::PossiblyUnbound {
                    return Err(CallDunderError::PossiblyUnbound(Box::new(bindings)));
                }
                Ok(bindings)
            }
            Symbol::Unbound => Err(CallDunderError::MethodNotAvailable),
        }
    }

    /// Returns the element type when iterating over `self`.
    ///
    /// This method should only be used outside of type checking because it omits any errors.
    /// For type checking, use [`try_iterate`](Self::try_iterate) instead.
    fn iterate(self, db: &'db dyn Db) -> Type<'db> {
        self.try_iterate(db)
            .unwrap_or_else(|err| err.fallback_element_type(db))
    }

    /// Given the type of an object that is iterated over in some way,
    /// return the type of objects that are yielded by that iteration.
    ///
    /// E.g., for the following loop, given the type of `x`, infer the type of `y`:
    /// ```python
    /// for y in x:
    ///     pass
    /// ```
    fn try_iterate(self, db: &'db dyn Db) -> Result<Type<'db>, IterationError<'db>> {
        if let Type::Tuple(tuple_type) = self {
            return Ok(UnionType::from_elements(db, tuple_type.elements(db)));
        }

        if let Type::GenericAlias(alias) = self {
            if alias.origin(db).is_known(db, KnownClass::Tuple) {
                return Ok(todo_type!("*tuple[] annotations"));
            }
        }

        let try_call_dunder_getitem = || {
            self.try_call_dunder(
                db,
                "__getitem__",
                CallArgumentTypes::positional([KnownClass::Int.to_instance(db)]),
            )
            .map(|dunder_getitem_outcome| dunder_getitem_outcome.return_type(db))
        };

        let try_call_dunder_next_on_iterator = |iterator: Type<'db>| {
            iterator
                .try_call_dunder(db, "__next__", CallArgumentTypes::none())
                .map(|dunder_next_outcome| dunder_next_outcome.return_type(db))
        };

        let dunder_iter_result = self
            .try_call_dunder(db, "__iter__", CallArgumentTypes::none())
            .map(|dunder_iter_outcome| dunder_iter_outcome.return_type(db));

        match dunder_iter_result {
            Ok(iterator) => {
                // `__iter__` is definitely bound and calling it succeeds.
                // See what calling `__next__` on the object returned by `__iter__` gives us...
                try_call_dunder_next_on_iterator(iterator).map_err(|dunder_next_error| {
                    IterationError::IterReturnsInvalidIterator {
                        iterator,
                        dunder_next_error,
                    }
                })
            }

            // `__iter__` is possibly unbound...
            Err(CallDunderError::PossiblyUnbound(dunder_iter_outcome)) => {
                let iterator = dunder_iter_outcome.return_type(db);

                match try_call_dunder_next_on_iterator(iterator) {
                    Ok(dunder_next_return) => {
                        try_call_dunder_getitem()
                            .map(|dunder_getitem_return_type| {
                                // If `__iter__` is possibly unbound,
                                // but it returns an object that has a bound and valid `__next__` method,
                                // *and* the object has a bound and valid `__getitem__` method,
                                // we infer a union of the type returned by the `__next__` method
                                // and the type returned by the `__getitem__` method.
                                //
                                // No diagnostic is emitted; iteration will always succeed!
                                UnionType::from_elements(
                                    db,
                                    [dunder_next_return, dunder_getitem_return_type],
                                )
                            })
                            .map_err(|dunder_getitem_error| {
                                IterationError::PossiblyUnboundIterAndGetitemError {
                                    dunder_next_return,
                                    dunder_getitem_error,
                                }
                            })
                    }

                    Err(dunder_next_error) => Err(IterationError::IterReturnsInvalidIterator {
                        iterator,
                        dunder_next_error,
                    }),
                }
            }

            // `__iter__` is definitely bound but it can't be called with the expected arguments
            Err(CallDunderError::CallError(kind, bindings)) => {
                Err(IterationError::IterCallError(kind, bindings))
            }

            // There's no `__iter__` method. Try `__getitem__` instead...
            Err(CallDunderError::MethodNotAvailable) => {
                try_call_dunder_getitem().map_err(|dunder_getitem_error| {
                    IterationError::UnboundIterAndGetitemError {
                        dunder_getitem_error,
                    }
                })
            }
        }
    }

    /// Returns the type bound from a context manager with type `self`.
    ///
    /// This method should only be used outside of type checking because it omits any errors.
    /// For type checking, use [`try_enter`](Self::try_enter) instead.
    fn enter(self, db: &'db dyn Db) -> Type<'db> {
        self.try_enter(db)
            .unwrap_or_else(|err| err.fallback_enter_type(db))
    }

    /// Given the type of an object that is used as a context manager (i.e. in a `with` statement),
    /// return the return type of its `__enter__` method, which is bound to any potential targets.
    ///
    /// E.g., for the following `with` statement, given the type of `x`, infer the type of `y`:
    /// ```python
    /// with x as y:
    ///     pass
    /// ```
    fn try_enter(self, db: &'db dyn Db) -> Result<Type<'db>, ContextManagerError<'db>> {
        let enter = self.try_call_dunder(db, "__enter__", CallArgumentTypes::none());
        let exit = self.try_call_dunder(
            db,
            "__exit__",
            CallArgumentTypes::positional([Type::none(db), Type::none(db), Type::none(db)]),
        );

        // TODO: Make use of Protocols when we support it (the manager be assignable to `contextlib.AbstractContextManager`).
        match (enter, exit) {
            (Ok(enter), Ok(_)) => Ok(enter.return_type(db)),
            (Ok(enter), Err(exit_error)) => Err(ContextManagerError::Exit {
                enter_return_type: enter.return_type(db),
                exit_error,
            }),
            // TODO: Use the `exit_ty` to determine if any raised exception is suppressed.
            (Err(enter_error), Ok(_)) => Err(ContextManagerError::Enter(enter_error)),
            (Err(enter_error), Err(exit_error)) => Err(ContextManagerError::EnterAndExit {
                enter_error,
                exit_error,
            }),
        }
    }

    /// Given a class literal or non-dynamic SubclassOf type, try calling it (creating an instance)
    /// and return the resulting instance type.
    ///
    /// Models `type.__call__` behavior.
    /// TODO: model metaclass `__call__`.
    ///
    /// E.g., for the following code, infer the type of `Foo()`:
    /// ```python
    /// class Foo:
    ///     pass
    ///
    /// Foo()
    /// ```
    fn try_call_constructor(
        self,
        db: &'db dyn Db,
        argument_types: CallArgumentTypes<'_, 'db>,
    ) -> Result<Type<'db>, ConstructorCallError<'db>> {
        debug_assert!(matches!(
            self,
            Type::ClassLiteral(_) | Type::GenericAlias(_) | Type::SubclassOf(_)
        ));

        // If we are trying to construct a non-specialized generic class, we should use the
        // constructor parameters to try to infer the class specialization. To do this, we need to
        // tweak our member lookup logic a bit. Normally, when looking up a class or instance
        // member, we first apply the class's default specialization, and apply that specialization
        // to the type of the member. To infer a specialization from the argument types, we need to
        // have the class's typevars still in the method signature when we attempt to call it. To
        // do this, we instead use the _identity_ specialization, which maps each of the class's
        // generic typevars to itself.
        let (generic_origin, generic_context, self_type) = match self {
            Type::ClassLiteral(class) => match class.generic_context(db) {
                Some(generic_context) => {
                    let specialization = generic_context.identity_specialization(db);
                    (
                        Some(class),
                        Some(generic_context),
                        Type::GenericAlias(GenericAlias::new(db, class, specialization)),
                    )
                }
                _ => (None, None, self),
            },
            _ => (None, None, self),
        };

        // As of now we do not model custom `__call__` on meta-classes, so the code below
        // only deals with interplay between `__new__` and `__init__` methods.
        // The logic is roughly as follows:
        // 1. If `__new__` is defined anywhere in the MRO (except for `object`, since it is always
        //    present), we call it and analyze outcome. We then analyze `__init__` call, but only
        //    if it is defined somewhere except object. This is because `object.__init__`
        //    allows arbitrary arguments if and only if `__new__` is defined, but typeshed
        //    defines `__init__` for `object` with no arguments.
        // 2. If `__new__` is not found, we call `__init__`. Here, we allow it to fallback all
        //    the way to `object` (single `self` argument call). This time it is correct to
        //    fallback to `object.__init__`, since it will indeed check that no arguments are
        //    passed.
        //
        // Note that we currently ignore `__new__` return type, since we do not yet support `Self`
        // and most builtin classes use it as return type annotation. We always return the instance
        // type.

        // Lookup `__new__` method in the MRO up to, but not including, `object`. Also, we must
        // avoid `__new__` on `type` since per descriptor protocol, if `__new__` is not defined on
        // a class, metaclass attribute would take precedence. But by avoiding `__new__` on
        // `object` we would inadvertently unhide `__new__` on `type`, which is not what we want.
        // An alternative might be to not skip `object.__new__` but instead mark it such that it's
        // easy to check if that's the one we found?
        // Note that `__new__` is a static method, so we must inject the `cls` argument.
        let new_method = self_type.find_name_in_mro_with_policy(
            db,
            "__new__",
            MemberLookupPolicy::MRO_NO_OBJECT_FALLBACK
                | MemberLookupPolicy::META_CLASS_NO_TYPE_FALLBACK,
        );
        let new_call_outcome = new_method.and_then(|new_method| {
            match new_method.symbol.try_call_dunder_get(db, self_type) {
                Symbol::Type(new_method, boundness) => {
                    let result =
                        new_method.try_call(db, argument_types.with_self(Some(self_type)).as_ref());
                    if boundness == Boundness::PossiblyUnbound {
                        Some(Err(DunderNewCallError::PossiblyUnbound(result.err())))
                    } else {
                        Some(result.map_err(DunderNewCallError::CallError))
                    }
                }
                Symbol::Unbound => None,
            }
        });

        // Construct an instance type that we can use to look up the `__init__` instance method.
        // This performs the same logic as `Type::to_instance`, except for generic class literals.
        // TODO: we should use the actual return type of `__new__` to determine the instance type
        let init_ty = self_type
            .to_instance(db)
            .expect("type should be convertible to instance type");

        let init_call_outcome = if new_call_outcome.is_none()
            || !init_ty
                .member_lookup_with_policy(
                    db,
                    "__init__".into(),
                    MemberLookupPolicy::NO_INSTANCE_FALLBACK
                        | MemberLookupPolicy::MRO_NO_OBJECT_FALLBACK,
                )
                .symbol
                .is_unbound()
        {
            Some(init_ty.try_call_dunder(db, "__init__", argument_types))
        } else {
            None
        };

        // Note that we use `self` here, not `self_type`, so that if constructor argument inference
        // fails, we fail back to the default specialization.
        let instance_ty = self
            .to_instance(db)
            .expect("type should be convertible to instance type");

        match (generic_origin, new_call_outcome, init_call_outcome) {
            // All calls are successful or not called at all
            (
                Some(generic_origin),
                new_call_outcome @ (None | Some(Ok(_))),
                init_call_outcome @ (None | Some(Ok(_))),
            ) => {
                fn combine_specializations<'db>(
                    db: &'db dyn Db,
                    s1: Option<Specialization<'db>>,
                    s2: Option<Specialization<'db>>,
                ) -> Option<Specialization<'db>> {
                    match (s1, s2) {
                        (None, None) => None,
                        (Some(s), None) | (None, Some(s)) => Some(s),
                        (Some(s1), Some(s2)) => Some(s1.combine(db, s2)),
                    }
                }

                let new_specialization = new_call_outcome
                    .and_then(Result::ok)
                    .as_ref()
                    .and_then(Bindings::single_element)
                    .into_iter()
                    .flat_map(CallableBinding::matching_overloads)
                    .next()
                    .and_then(|(_, binding)| binding.inherited_specialization())
                    .filter(|specialization| {
                        Some(specialization.generic_context(db)) == generic_context
                    });
                let init_specialization = init_call_outcome
                    .and_then(Result::ok)
                    .as_ref()
                    .and_then(Bindings::single_element)
                    .into_iter()
                    .flat_map(CallableBinding::matching_overloads)
                    .next()
                    .and_then(|(_, binding)| binding.inherited_specialization())
                    .filter(|specialization| {
                        Some(specialization.generic_context(db)) == generic_context
                    });
                let specialization =
                    combine_specializations(db, new_specialization, init_specialization);
                let specialized = specialization
                    .map(|specialization| {
                        Type::instance(
                            db,
                            ClassType::Generic(GenericAlias::new(
                                db,
                                generic_origin,
                                specialization,
                            )),
                        )
                    })
                    .unwrap_or(instance_ty);
                Ok(specialized)
            }

            (None, None | Some(Ok(_)), None | Some(Ok(_))) => Ok(instance_ty),

            (_, None | Some(Ok(_)), Some(Err(error))) => {
                // no custom `__new__` or it was called and succeeded, but `__init__` failed.
                Err(ConstructorCallError::Init(instance_ty, error))
            }
            (_, Some(Err(error)), None | Some(Ok(_))) => {
                // custom `__new__` was called and failed, but init is ok
                Err(ConstructorCallError::New(instance_ty, error))
            }
            (_, Some(Err(new_error)), Some(Err(init_error))) => {
                // custom `__new__` was called and failed, and `__init__` is also not ok
                Err(ConstructorCallError::NewAndInit(
                    instance_ty,
                    new_error,
                    init_error,
                ))
            }
        }
    }

    #[must_use]
    pub fn to_instance(&self, db: &'db dyn Db) -> Option<Type<'db>> {
        match self {
            Type::Dynamic(_) | Type::Never => Some(*self),
            Type::ClassLiteral(class) => Some(Type::instance(db, class.default_specialization(db))),
            Type::GenericAlias(alias) => Some(Type::instance(db, ClassType::from(*alias))),
            Type::SubclassOf(subclass_of_ty) => Some(subclass_of_ty.to_instance(db)),
            Type::Union(union) => {
                let mut builder = UnionBuilder::new(db);
                for element in union.elements(db) {
                    builder = builder.add(element.to_instance(db)?);
                }
                Some(builder.build())
            }
            // If there is no bound or constraints on a typevar `T`, `T: object` implicitly, which
            // has no instance type. Otherwise, synthesize a typevar with bound or constraints
            // mapped through `to_instance`.
            Type::TypeVar(typevar) => {
                let bound_or_constraints = match typevar.bound_or_constraints(db)? {
                    TypeVarBoundOrConstraints::UpperBound(upper_bound) => {
                        TypeVarBoundOrConstraints::UpperBound(upper_bound.to_instance(db)?)
                    }
                    TypeVarBoundOrConstraints::Constraints(constraints) => {
                        let mut builder = UnionBuilder::new(db);
                        for constraint in constraints.elements(db) {
                            builder = builder.add(constraint.to_instance(db)?);
                        }
                        TypeVarBoundOrConstraints::Constraints(builder.build().into_union()?)
                    }
                };
                Some(Type::TypeVar(TypeVarInstance::new(
                    db,
                    Name::new(format!("{}'instance", typevar.name(db))),
                    None,
                    Some(bound_or_constraints),
                    typevar.variance(db),
                    None,
                    typevar.kind(db),
                )))
            }
            Type::Intersection(_) => Some(todo_type!("Type::Intersection.to_instance")),
            Type::BooleanLiteral(_)
            | Type::BytesLiteral(_)
            | Type::FunctionLiteral(_)
            | Type::Callable(..)
            | Type::MethodWrapper(_)
            | Type::BoundMethod(_)
            | Type::WrapperDescriptor(_)
            | Type::DataclassDecorator(_)
            | Type::DataclassTransformer(_)
            | Type::NominalInstance(_)
            | Type::ProtocolInstance(_)
            | Type::SpecialForm(_)
            | Type::KnownInstance(_)
            | Type::PropertyInstance(_)
            | Type::ModuleLiteral(_)
            | Type::IntLiteral(_)
            | Type::StringLiteral(_)
            | Type::Tuple(_)
            | Type::LiteralString
            | Type::BoundSuper(_)
            | Type::AlwaysTruthy
            | Type::AlwaysFalsy
            | Type::TypeIs(_) => None,
        }
    }

    /// If we see a value of this type used as a type expression, what type does it name?
    ///
    /// For example, the builtin `int` as a value expression is of type
    /// `Type::ClassLiteral(builtins.int)`, that is, it is the `int` class itself. As a type
    /// expression, it names the type `Type::NominalInstance(builtins.int)`, that is, all objects whose
    /// `__class__` is `int`.
    pub fn in_type_expression(
        &self,
        db: &'db dyn Db,
        scope_id: ScopeId<'db>,
    ) -> Result<Type<'db>, InvalidTypeExpressionError<'db>> {
        match self {
            // Special cases for `float` and `complex`
            // https://typing.python.org/en/latest/spec/special-types.html#special-cases-for-float-and-complex
            Type::ClassLiteral(class) => {
                let ty = match class.known(db) {
                    Some(KnownClass::Any) => Type::any(),
                    Some(KnownClass::Complex) => UnionType::from_elements(
                        db,
                        [
                            KnownClass::Int.to_instance(db),
                            KnownClass::Float.to_instance(db),
                            KnownClass::Complex.to_instance(db),
                        ],
                    ),
                    Some(KnownClass::Float) => UnionType::from_elements(
                        db,
                        [
                            KnownClass::Int.to_instance(db),
                            KnownClass::Float.to_instance(db),
                        ],
                    ),
                    _ => Type::instance(db, class.default_specialization(db)),
                };
                Ok(ty)
            }
            Type::GenericAlias(alias) => Ok(Type::instance(db, ClassType::from(*alias))),

            Type::SubclassOf(_)
            | Type::BooleanLiteral(_)
            | Type::BytesLiteral(_)
            | Type::AlwaysTruthy
            | Type::AlwaysFalsy
            | Type::IntLiteral(_)
            | Type::LiteralString
            | Type::ModuleLiteral(_)
            | Type::StringLiteral(_)
            | Type::Tuple(_)
            | Type::TypeVar(_)
            | Type::Callable(_)
            | Type::BoundMethod(_)
            | Type::WrapperDescriptor(_)
            | Type::MethodWrapper(_)
            | Type::DataclassDecorator(_)
            | Type::DataclassTransformer(_)
            | Type::Never
            | Type::FunctionLiteral(_)
            | Type::BoundSuper(_)
            | Type::ProtocolInstance(_)
            | Type::PropertyInstance(_)
            | Type::TypeIs(_) => Err(InvalidTypeExpressionError {
                invalid_expressions: smallvec::smallvec![InvalidTypeExpression::InvalidType(
                    *self, scope_id
                )],
                fallback_type: Type::unknown(),
            }),

            Type::KnownInstance(known_instance) => match known_instance {
                KnownInstanceType::TypeAliasType(alias) => Ok(alias.value_type(db)),
                KnownInstanceType::TypeVar(typevar) => Ok(Type::TypeVar(*typevar)),
                KnownInstanceType::SubscriptedProtocol(_) => Err(InvalidTypeExpressionError {
                    invalid_expressions: smallvec::smallvec![InvalidTypeExpression::Protocol],
                    fallback_type: Type::unknown(),
                }),
                KnownInstanceType::SubscriptedGeneric(_) => Err(InvalidTypeExpressionError {
                    invalid_expressions: smallvec::smallvec![InvalidTypeExpression::Generic],
                    fallback_type: Type::unknown(),
                }),
            },

            Type::SpecialForm(special_form) => match special_form {
                SpecialFormType::Never | SpecialFormType::NoReturn => Ok(Type::Never),
                SpecialFormType::LiteralString => Ok(Type::LiteralString),
                SpecialFormType::Unknown => Ok(Type::unknown()),
                SpecialFormType::AlwaysTruthy => Ok(Type::AlwaysTruthy),
                SpecialFormType::AlwaysFalsy => Ok(Type::AlwaysFalsy),

                // We treat `typing.Type` exactly the same as `builtins.type`:
                SpecialFormType::Type => Ok(KnownClass::Type.to_instance(db)),
                SpecialFormType::Tuple => Ok(KnownClass::Tuple.to_instance(db)),

                // Legacy `typing` aliases
                SpecialFormType::List => Ok(KnownClass::List.to_instance(db)),
                SpecialFormType::Dict => Ok(KnownClass::Dict.to_instance(db)),
                SpecialFormType::Set => Ok(KnownClass::Set.to_instance(db)),
                SpecialFormType::FrozenSet => Ok(KnownClass::FrozenSet.to_instance(db)),
                SpecialFormType::ChainMap => Ok(KnownClass::ChainMap.to_instance(db)),
                SpecialFormType::Counter => Ok(KnownClass::Counter.to_instance(db)),
                SpecialFormType::DefaultDict => Ok(KnownClass::DefaultDict.to_instance(db)),
                SpecialFormType::Deque => Ok(KnownClass::Deque.to_instance(db)),
                SpecialFormType::OrderedDict => Ok(KnownClass::OrderedDict.to_instance(db)),

                // TODO: Use an opt-in rule for a bare `Callable`
                SpecialFormType::Callable => Ok(CallableType::unknown(db)),

                SpecialFormType::TypingSelf => {
                    let index = semantic_index(db, scope_id.file(db));
                    let Some(class) = nearest_enclosing_class(db, index, scope_id) else {
                        return Err(InvalidTypeExpressionError {
                            fallback_type: Type::unknown(),
                            invalid_expressions: smallvec::smallvec![
                                InvalidTypeExpression::InvalidType(*self, scope_id)
                            ],
                        });
                    };
                    let instance = Type::ClassLiteral(class)
                        .to_instance(db)
                        .expect("enclosing_class_symbol must return type that can be instantiated");
                    Ok(Type::TypeVar(TypeVarInstance::new(
                        db,
                        ast::name::Name::new("Self"),
                        Some(class.definition(db)),
                        Some(TypeVarBoundOrConstraints::UpperBound(instance)),
                        TypeVarVariance::Invariant,
                        None,
                        TypeVarKind::Legacy,
                    )))
                }
                SpecialFormType::TypeAlias => Ok(todo_type!("Support for `typing.TypeAlias`")),
                SpecialFormType::TypedDict => Ok(todo_type!("Support for `typing.TypedDict`")),

                SpecialFormType::Literal
                | SpecialFormType::Union
                | SpecialFormType::Intersection => Err(InvalidTypeExpressionError {
                    invalid_expressions: smallvec::smallvec![
                        InvalidTypeExpression::RequiresArguments(*self)
                    ],
                    fallback_type: Type::unknown(),
                }),

                SpecialFormType::Protocol => Err(InvalidTypeExpressionError {
                    invalid_expressions: smallvec::smallvec![InvalidTypeExpression::Protocol],
                    fallback_type: Type::unknown(),
                }),
                SpecialFormType::Generic => Err(InvalidTypeExpressionError {
                    invalid_expressions: smallvec::smallvec![InvalidTypeExpression::Generic],
                    fallback_type: Type::unknown(),
                }),

                SpecialFormType::Optional
                | SpecialFormType::Not
                | SpecialFormType::TypeOf
                | SpecialFormType::TypeIs
                | SpecialFormType::TypeGuard
                | SpecialFormType::Unpack
                | SpecialFormType::CallableTypeOf => Err(InvalidTypeExpressionError {
                    invalid_expressions: smallvec::smallvec![
                        InvalidTypeExpression::RequiresOneArgument(*self)
                    ],
                    fallback_type: Type::unknown(),
                }),

                SpecialFormType::Annotated | SpecialFormType::Concatenate => {
                    Err(InvalidTypeExpressionError {
                        invalid_expressions: smallvec::smallvec![
                            InvalidTypeExpression::RequiresTwoArguments(*self)
                        ],
                        fallback_type: Type::unknown(),
                    })
                }

                SpecialFormType::ClassVar | SpecialFormType::Final => {
                    Err(InvalidTypeExpressionError {
                        invalid_expressions: smallvec::smallvec![
                            InvalidTypeExpression::TypeQualifier(*special_form)
                        ],
                        fallback_type: Type::unknown(),
                    })
                }

                SpecialFormType::ReadOnly
                | SpecialFormType::NotRequired
                | SpecialFormType::Required => Err(InvalidTypeExpressionError {
                    invalid_expressions: smallvec::smallvec![
                        InvalidTypeExpression::TypeQualifierRequiresOneArgument(*special_form)
                    ],
                    fallback_type: Type::unknown(),
                }),
            },

            Type::Union(union) => {
                let mut builder = UnionBuilder::new(db);
                let mut invalid_expressions = smallvec::SmallVec::default();
                for element in union.elements(db) {
                    match element.in_type_expression(db, scope_id) {
                        Ok(type_expr) => builder = builder.add(type_expr),
                        Err(InvalidTypeExpressionError {
                            fallback_type,
                            invalid_expressions: new_invalid_expressions,
                        }) => {
                            invalid_expressions.extend(new_invalid_expressions);
                            builder = builder.add(fallback_type);
                        }
                    }
                }
                if invalid_expressions.is_empty() {
                    Ok(builder.build())
                } else {
                    Err(InvalidTypeExpressionError {
                        fallback_type: builder.build(),
                        invalid_expressions,
                    })
                }
            }

            Type::Dynamic(_) => Ok(*self),

            Type::NominalInstance(instance) => match instance.class.known(db) {
                Some(KnownClass::TypeVar) => Ok(todo_type!(
                    "Support for `typing.TypeVar` instances in type expressions"
                )),
                Some(
                    KnownClass::ParamSpec | KnownClass::ParamSpecArgs | KnownClass::ParamSpecKwargs,
                ) => Ok(todo_type!("Support for `typing.ParamSpec`")),
                Some(KnownClass::TypeVarTuple) => Ok(todo_type!(
                    "Support for `typing.TypeVarTuple` instances in type expressions"
                )),
                Some(KnownClass::NewType) => Ok(todo_type!(
                    "Support for `typing.NewType` instances in type expressions"
                )),
                Some(KnownClass::GenericAlias) => Ok(todo_type!(
                    "Support for `typing.GenericAlias` instances in type expressions"
                )),
                Some(KnownClass::UnionType) => Ok(todo_type!(
                    "Support for `types.UnionType` instances in type expressions"
                )),
                _ => Err(InvalidTypeExpressionError {
                    invalid_expressions: smallvec::smallvec![InvalidTypeExpression::InvalidType(
                        *self, scope_id
                    )],
                    fallback_type: Type::unknown(),
                }),
            },

            Type::Intersection(_) => Ok(todo_type!("Type::Intersection.in_type_expression")),
        }
    }

    /// The type `NoneType` / `None`
    pub fn none(db: &'db dyn Db) -> Type<'db> {
        KnownClass::NoneType.to_instance(db)
    }

    /// Return the type of `tuple(sys.version_info)`.
    ///
    /// This is not exactly the type that `sys.version_info` has at runtime,
    /// but it's a useful fallback for us in order to infer `Literal` types from `sys.version_info` comparisons.
    fn version_info_tuple(db: &'db dyn Db) -> Self {
        let python_version = Program::get(db).python_version(db);
        let int_instance_ty = KnownClass::Int.to_instance(db);

        // TODO: just grab this type from typeshed (it's a `sys._ReleaseLevel` type alias there)
        let release_level_ty = {
            let elements: Box<[Type<'db>]> = ["alpha", "beta", "candidate", "final"]
                .iter()
                .map(|level| Type::string_literal(db, level))
                .collect();

            // For most unions, it's better to go via `UnionType::from_elements` or use `UnionBuilder`;
            // those techniques ensure that union elements are deduplicated and unions are eagerly simplified
            // into other types where necessary. Here, however, we know that there are no duplicates
            // in this union, so it's probably more efficient to use `UnionType::new()` directly.
            Type::Union(UnionType::new(db, elements))
        };

        TupleType::from_elements(
            db,
            [
                Type::IntLiteral(python_version.major.into()),
                Type::IntLiteral(python_version.minor.into()),
                int_instance_ty,
                release_level_ty,
                int_instance_ty,
            ],
        )
    }

    /// Given a type that is assumed to represent an instance of a class,
    /// return a type that represents that class itself.
    #[must_use]
    pub fn to_meta_type(&self, db: &'db dyn Db) -> Type<'db> {
        match self {
            Type::Never => Type::Never,
            Type::NominalInstance(instance) => instance.to_meta_type(db),
            Type::KnownInstance(known_instance) => known_instance.to_meta_type(db),
            Type::SpecialForm(special_form) => special_form.to_meta_type(db),
            Type::PropertyInstance(_) => KnownClass::Property.to_class_literal(db),
            Type::Union(union) => union.map(db, |ty| ty.to_meta_type(db)),
            Type::BooleanLiteral(_) | Type::TypeIs(_) => KnownClass::Bool.to_class_literal(db),
            Type::BytesLiteral(_) => KnownClass::Bytes.to_class_literal(db),
            Type::IntLiteral(_) => KnownClass::Int.to_class_literal(db),
            Type::FunctionLiteral(_) => KnownClass::FunctionType.to_class_literal(db),
            Type::BoundMethod(_) => KnownClass::MethodType.to_class_literal(db),
            Type::MethodWrapper(_) => KnownClass::MethodWrapperType.to_class_literal(db),
            Type::WrapperDescriptor(_) => KnownClass::WrapperDescriptorType.to_class_literal(db),
            Type::DataclassDecorator(_) => KnownClass::FunctionType.to_class_literal(db),
            Type::Callable(callable) if callable.is_function_like(db) => {
                KnownClass::FunctionType.to_class_literal(db)
            }
            Type::Callable(_) | Type::DataclassTransformer(_) => KnownClass::Type.to_instance(db),
            Type::ModuleLiteral(_) => KnownClass::ModuleType.to_class_literal(db),
            Type::Tuple(_) => KnownClass::Tuple.to_class_literal(db),

            Type::TypeVar(typevar) => match typevar.bound_or_constraints(db) {
                None => KnownClass::Object.to_class_literal(db),
                Some(TypeVarBoundOrConstraints::UpperBound(bound)) => bound.to_meta_type(db),
                Some(TypeVarBoundOrConstraints::Constraints(constraints)) => {
                    // TODO: If we add a proper `OneOf` connector, we should use that here instead
                    // of union. (Using a union here doesn't break anything, but it is imprecise.)
                    constraints.map(db, |constraint| constraint.to_meta_type(db))
                }
            },

            Type::ClassLiteral(class) => class.metaclass(db),
            Type::GenericAlias(alias) => ClassType::from(*alias).metaclass(db),
            Type::SubclassOf(subclass_of_ty) => match subclass_of_ty.subclass_of() {
                SubclassOfInner::Dynamic(_) => *self,
                SubclassOfInner::Class(class) => SubclassOfType::from(
                    db,
                    SubclassOfInner::try_from_type(db, class.metaclass(db))
                        .unwrap_or(SubclassOfInner::unknown()),
                ),
            },

            Type::StringLiteral(_) | Type::LiteralString => KnownClass::Str.to_class_literal(db),
            Type::Dynamic(dynamic) => SubclassOfType::from(db, SubclassOfInner::Dynamic(*dynamic)),
            // TODO intersections
            Type::Intersection(_) => SubclassOfType::from(
                db,
                SubclassOfInner::try_from_type(db, todo_type!("Intersection meta-type"))
                    .expect("Type::Todo should be a valid `SubclassOfInner`"),
            ),
            Type::AlwaysTruthy | Type::AlwaysFalsy => KnownClass::Type.to_instance(db),
            Type::BoundSuper(_) => KnownClass::Super.to_class_literal(db),
            Type::ProtocolInstance(protocol) => protocol.to_meta_type(db),
        }
    }

    #[must_use]
    pub fn apply_optional_specialization(
        self,
        db: &'db dyn Db,
        specialization: Option<Specialization<'db>>,
    ) -> Type<'db> {
        if let Some(specialization) = specialization {
            self.apply_specialization(db, specialization)
        } else {
            self
        }
    }

    /// Applies a specialization to this type, replacing any typevars with the types that they are
    /// specialized to.
    ///
    /// Note that this does not specialize generic classes, functions, or type aliases! That is a
    /// different operation that is performed explicitly (via a subscript operation), or implicitly
    /// via a call to the generic object.
    #[salsa::tracked]
    pub fn apply_specialization(
        self,
        db: &'db dyn Db,
        specialization: Specialization<'db>,
    ) -> Type<'db> {
        self.apply_type_mapping(db, &TypeMapping::Specialization(specialization))
    }

    fn apply_type_mapping<'a>(
        self,
        db: &'db dyn Db,
        type_mapping: &TypeMapping<'a, 'db>,
    ) -> Type<'db> {
        match self {
            Type::TypeVar(typevar) => match type_mapping {
                TypeMapping::Specialization(specialization) => {
                    specialization.get(db, typevar).unwrap_or(self)
                }
                TypeMapping::PartialSpecialization(partial) => {
                    partial.get(db, typevar).unwrap_or(self)
                }
                TypeMapping::PromoteLiterals => self,
            }

            Type::FunctionLiteral(function) => {
                Type::FunctionLiteral(function.with_type_mapping(db, type_mapping))
            }

            Type::BoundMethod(method) => Type::BoundMethod(BoundMethodType::new(
                db,
                method.function(db).with_type_mapping(db, type_mapping),
                method.self_instance(db).apply_type_mapping(db, type_mapping),
            )),

            Type::NominalInstance(instance) => Type::NominalInstance(
                instance.apply_type_mapping(db, type_mapping),
            ),

            Type::ProtocolInstance(instance) => {
                Type::ProtocolInstance(instance.apply_type_mapping(db, type_mapping))
            }

            Type::MethodWrapper(MethodWrapperKind::FunctionTypeDunderGet(function)) => {
                Type::MethodWrapper(MethodWrapperKind::FunctionTypeDunderGet(
                    function.with_type_mapping(db, type_mapping),
                ))
            }

            Type::MethodWrapper(MethodWrapperKind::FunctionTypeDunderCall(function)) => {
                Type::MethodWrapper(MethodWrapperKind::FunctionTypeDunderCall(
                    function.with_type_mapping(db, type_mapping),
                ))
            }

            Type::MethodWrapper(MethodWrapperKind::PropertyDunderGet(property)) => {
                Type::MethodWrapper(MethodWrapperKind::PropertyDunderGet(
                    property.apply_type_mapping(db, type_mapping),
                ))
            }

            Type::MethodWrapper(MethodWrapperKind::PropertyDunderSet(property)) => {
                Type::MethodWrapper(MethodWrapperKind::PropertyDunderSet(
                    property.apply_type_mapping(db, type_mapping),
                ))
            }

            Type::Callable(callable) => {
                Type::Callable(callable.apply_type_mapping(db, type_mapping))
            }

            Type::GenericAlias(generic) => {
                Type::GenericAlias(generic.apply_type_mapping(db, type_mapping))
            }

            Type::SubclassOf(subclass_of) => Type::SubclassOf(
                subclass_of.apply_type_mapping(db, type_mapping),
            ),

            Type::PropertyInstance(property) => {
                Type::PropertyInstance(property.apply_type_mapping(db, type_mapping))
            }

            Type::Union(union) => union.map(db, |element| {
                element.apply_type_mapping(db, type_mapping)
            }),
            Type::Intersection(intersection) => {
                let mut builder = IntersectionBuilder::new(db);
                for positive in intersection.positive(db) {
                    builder =
                        builder.add_positive(positive.apply_type_mapping(db, type_mapping));
                }
                for negative in intersection.negative(db) {
                    builder =
                        builder.add_negative(negative.apply_type_mapping(db, type_mapping));
                }
                builder.build()
            }
            Type::Tuple(tuple) => TupleType::from_elements(
                db,
                tuple
                    .iter(db)
                    .map(|ty| ty.apply_type_mapping(db, type_mapping)),
            ),

            Type::ModuleLiteral(_)
            | Type::IntLiteral(_)
            | Type::BooleanLiteral(_)
            | Type::LiteralString
            | Type::StringLiteral(_)
            | Type::BytesLiteral(_) => match type_mapping {
                TypeMapping::Specialization(_) |
                TypeMapping::PartialSpecialization(_) => self,
                TypeMapping::PromoteLiterals => self.literal_fallback_instance(db)
                    .expect("literal type should have fallback instance type"),
            }

            Type::Dynamic(_)
            | Type::Never
            | Type::AlwaysTruthy
            | Type::AlwaysFalsy
            | Type::WrapperDescriptor(_)
            | Type::MethodWrapper(MethodWrapperKind::StrStartswith(_))
            | Type::DataclassDecorator(_)
            | Type::DataclassTransformer(_)
            // A non-generic class never needs to be specialized. A generic class is specialized
            // explicitly (via a subscript expression) or implicitly (via a call), and not because
            // some other generic context's specialization is applied to it.
            | Type::ClassLiteral(_)
            | Type::BoundSuper(_)
            | Type::SpecialForm(_)
            | Type::KnownInstance(_)
            | Type::TypeIs(_) => self,
        }
    }

    /// Locates any legacy `TypeVar`s in this type, and adds them to a set. This is used to build
    /// up a generic context from any legacy `TypeVar`s that appear in a function parameter list or
    /// `Generic` specialization.
    pub(crate) fn find_legacy_typevars(
        self,
        db: &'db dyn Db,
        typevars: &mut FxOrderSet<TypeVarInstance<'db>>,
    ) {
        match self {
            Type::TypeVar(typevar) => {
                if typevar.is_legacy(db) {
                    typevars.insert(typevar);
                }
            }

            Type::FunctionLiteral(function) => function.find_legacy_typevars(db, typevars),

            Type::BoundMethod(method) => {
                method.self_instance(db).find_legacy_typevars(db, typevars);
                method.function(db).find_legacy_typevars(db, typevars);
            }

            Type::MethodWrapper(
                MethodWrapperKind::FunctionTypeDunderGet(function)
                | MethodWrapperKind::FunctionTypeDunderCall(function),
            ) => {
                function.find_legacy_typevars(db, typevars);
            }

            Type::MethodWrapper(
                MethodWrapperKind::PropertyDunderGet(property)
                | MethodWrapperKind::PropertyDunderSet(property),
            ) => {
                property.find_legacy_typevars(db, typevars);
            }

            Type::Callable(callable) => {
                callable.find_legacy_typevars(db, typevars);
            }

            Type::PropertyInstance(property) => {
                property.find_legacy_typevars(db, typevars);
            }

            Type::Union(union) => {
                for element in union.iter(db) {
                    element.find_legacy_typevars(db, typevars);
                }
            }
            Type::Intersection(intersection) => {
                for positive in intersection.positive(db) {
                    positive.find_legacy_typevars(db, typevars);
                }
                for negative in intersection.negative(db) {
                    negative.find_legacy_typevars(db, typevars);
                }
            }
            Type::Tuple(tuple) => {
                for element in tuple.iter(db) {
                    element.find_legacy_typevars(db, typevars);
                }
            }

            Type::GenericAlias(alias) => {
                alias.find_legacy_typevars(db, typevars);
            }

            Type::NominalInstance(instance) => {
                instance.find_legacy_typevars(db, typevars);
            }

            Type::ProtocolInstance(instance) => {
                instance.find_legacy_typevars(db, typevars);
            }

            Type::SubclassOf(subclass_of) => {
                subclass_of.find_legacy_typevars(db, typevars);
            }

            Type::TypeIs(type_is) => {
                type_is.ty(db).find_legacy_typevars(db, typevars);
            }

            Type::Dynamic(_)
            | Type::Never
            | Type::AlwaysTruthy
            | Type::AlwaysFalsy
            | Type::WrapperDescriptor(_)
            | Type::MethodWrapper(MethodWrapperKind::StrStartswith(_))
            | Type::DataclassDecorator(_)
            | Type::DataclassTransformer(_)
            | Type::ModuleLiteral(_)
            | Type::ClassLiteral(_)
            | Type::IntLiteral(_)
            | Type::BooleanLiteral(_)
            | Type::LiteralString
            | Type::StringLiteral(_)
            | Type::BytesLiteral(_)
            | Type::BoundSuper(_)
            | Type::SpecialForm(_)
            | Type::KnownInstance(_) => {}
        }
    }

    /// Return the string representation of this type when converted to string as it would be
    /// provided by the `__str__` method.
    ///
    /// When not available, this should fall back to the value of `[Type::repr]`.
    /// Note: this method is used in the builtins `format`, `print`, `str.format` and `f-strings`.
    #[must_use]
    pub fn str(&self, db: &'db dyn Db) -> Type<'db> {
        match self {
            Type::IntLiteral(_) | Type::BooleanLiteral(_) => self.repr(db),
            Type::StringLiteral(_) | Type::LiteralString => *self,
            Type::SpecialForm(special_form) => Type::string_literal(db, special_form.repr()),
            Type::KnownInstance(known_instance) => Type::StringLiteral(StringLiteralType::new(
                db,
                known_instance.repr(db).to_string().into_boxed_str(),
            )),
            // TODO: handle more complex types
            _ => KnownClass::Str.to_instance(db),
        }
    }

    /// Return the string representation of this type as it would be provided by the  `__repr__`
    /// method at runtime.
    #[must_use]
    pub fn repr(&self, db: &'db dyn Db) -> Type<'db> {
        match self {
            Type::IntLiteral(number) => Type::string_literal(db, &number.to_string()),
            Type::BooleanLiteral(true) => Type::string_literal(db, "True"),
            Type::BooleanLiteral(false) => Type::string_literal(db, "False"),
            Type::StringLiteral(literal) => {
                Type::string_literal(db, &format!("'{}'", literal.value(db).escape_default()))
            }
            Type::LiteralString => Type::LiteralString,
            Type::SpecialForm(special_form) => Type::string_literal(db, special_form.repr()),
            Type::KnownInstance(known_instance) => Type::StringLiteral(StringLiteralType::new(
                db,
                known_instance.repr(db).to_string().into_boxed_str(),
            )),
            // TODO: handle more complex types
            _ => KnownClass::Str.to_instance(db),
        }
    }

    /// Returns where this type is defined.
    ///
    /// It's the foundation for the editor's "Go to type definition" feature
    /// where the user clicks on a value and it takes them to where the value's type is defined.
    ///
    /// This method returns `None` for unions and intersections because how these
    /// should be handled, especially when some variants don't have definitions, is
    /// specific to the call site.
    pub fn definition(&self, db: &'db dyn Db) -> Option<TypeDefinition<'db>> {
        match self {
            Self::BoundMethod(method) => {
                Some(TypeDefinition::Function(method.function(db).definition(db)))
            }
            Self::FunctionLiteral(function) => {
                Some(TypeDefinition::Function(function.definition(db)))
            }
            Self::ModuleLiteral(module) => Some(TypeDefinition::Module(module.module(db))),
            Self::ClassLiteral(class_literal) => {
                Some(TypeDefinition::Class(class_literal.definition(db)))
            }
            Self::GenericAlias(alias) => Some(TypeDefinition::Class(alias.definition(db))),
            Self::NominalInstance(instance) => {
                Some(TypeDefinition::Class(instance.class.definition(db)))
            }
            Self::KnownInstance(instance) => match instance {
                KnownInstanceType::TypeVar(var) => {
                    Some(TypeDefinition::TypeVar(var.definition(db)?))
                }
                KnownInstanceType::TypeAliasType(type_alias) => {
                    type_alias.definition(db).map(TypeDefinition::TypeAlias)
                }
                _ => None,
            },

            Self::SubclassOf(subclass_of_type) => match subclass_of_type.subclass_of() {
                SubclassOfInner::Class(class) => Some(TypeDefinition::Class(class.definition(db))),
                SubclassOfInner::Dynamic(_) => None,
            },

            Self::StringLiteral(_)
            | Self::BooleanLiteral(_)
            | Self::LiteralString
            | Self::IntLiteral(_)
            | Self::BytesLiteral(_)
            | Self::MethodWrapper(_)
            | Self::WrapperDescriptor(_)
            | Self::DataclassDecorator(_)
            | Self::DataclassTransformer(_)
            | Self::PropertyInstance(_)
            | Self::BoundSuper(_)
            | Self::Tuple(_) => self.to_meta_type(db).definition(db),

            Self::TypeVar(var) => Some(TypeDefinition::TypeVar(var.definition(db)?)),

            Self::ProtocolInstance(protocol) => match protocol.inner {
                Protocol::FromClass(class) => Some(TypeDefinition::Class(class.definition(db))),
                Protocol::Synthesized(_) => None,
            },

            Self::Union(_) | Self::Intersection(_) => None,

            // These types have no definition
            Self::Dynamic(_)
            | Self::Never
            | Self::Callable(_)
            | Self::AlwaysTruthy
            | Self::SpecialForm(_)
            | Self::AlwaysFalsy
            | Self::TypeIs(_) => None,
        }
    }

    /// Returns a tuple of two spans. The first is
    /// the span for the identifier of the function
    /// definition for `self`. The second is
    /// the span for the parameter in the function
    /// definition for `self`.
    ///
    /// If there are no meaningful spans, then this
    /// returns `None`. For example, when this type
    /// isn't callable.
    ///
    /// When `parameter_index` is `None`, then the
    /// second span returned covers the entire parameter
    /// list.
    ///
    /// # Performance
    ///
    /// Note that this may introduce cross-module
    /// dependencies. This can have an impact on
    /// the effectiveness of incremental caching
    /// and should therefore be used judiciously.
    ///
    /// An example of a good use case is to improve
    /// a diagnostic.
    fn parameter_span(
        &self,
        db: &'db dyn Db,
        parameter_index: Option<usize>,
    ) -> Option<(Span, Span)> {
        match *self {
            Type::FunctionLiteral(function) => function.parameter_span(db, parameter_index),
            Type::BoundMethod(bound_method) => bound_method
                .function(db)
                .parameter_span(db, parameter_index),
            _ => None,
        }
    }

    /// Returns a collection of useful spans for a
    /// function signature. These are useful for
    /// creating annotations on diagnostics.
    ///
    /// If there are no meaningful spans, then this
    /// returns `None`. For example, when this type
    /// isn't callable.
    ///
    /// # Performance
    ///
    /// Note that this may introduce cross-module
    /// dependencies. This can have an impact on
    /// the effectiveness of incremental caching
    /// and should therefore be used judiciously.
    ///
    /// An example of a good use case is to improve
    /// a diagnostic.
    fn function_spans(&self, db: &'db dyn Db) -> Option<FunctionSpans> {
        match *self {
            Type::FunctionLiteral(function) => function.spans(db),
            Type::BoundMethod(bound_method) => bound_method.function(db).spans(db),
            _ => None,
        }
    }
}

impl<'db> From<&Type<'db>> for Type<'db> {
    fn from(value: &Type<'db>) -> Self {
        *value
    }
}

/// A mapping that can be applied to a type, producing another type. This is applied inductively to
/// the components of complex types.
///
/// This is represented as an enum (with some variants using `Cow`), and not an `FnMut` trait,
/// since we sometimes have to apply type mappings lazily (e.g., to the signature of a function
/// literal).
#[derive(Clone, Debug, Eq, Hash, PartialEq)]
pub enum TypeMapping<'a, 'db> {
    /// Applies a specialization to the type
    Specialization(Specialization<'db>),
    /// Applies a partial specialization to the type
    PartialSpecialization(PartialSpecialization<'a, 'db>),
    /// Promotes any literal types to their corresponding instance types (e.g. `Literal["string"]`
    /// to `str`)
    PromoteLiterals,
}

impl<'db> TypeMapping<'_, 'db> {
    fn to_owned(&self) -> TypeMapping<'db, 'db> {
        match self {
            TypeMapping::Specialization(specialization) => {
                TypeMapping::Specialization(*specialization)
            }
            TypeMapping::PartialSpecialization(partial) => {
                TypeMapping::PartialSpecialization(partial.to_owned())
            }
            TypeMapping::PromoteLiterals => TypeMapping::PromoteLiterals,
        }
    }

    fn normalized(&self, db: &'db dyn Db) -> Self {
        match self {
            TypeMapping::Specialization(specialization) => {
                TypeMapping::Specialization(specialization.normalized(db))
            }
            TypeMapping::PartialSpecialization(partial) => {
                TypeMapping::PartialSpecialization(partial.normalized(db))
            }
            TypeMapping::PromoteLiterals => TypeMapping::PromoteLiterals,
        }
    }
}

/// Singleton types that are heavily special-cased by ty. Despite its name,
/// quite a different type to [`NominalInstanceType`].
///
/// In many ways, this enum behaves similarly to [`SpecialFormType`].
/// Unlike instances of that variant, however, `Type::KnownInstance`s do not exist
/// at a location that can be known prior to any analysis by ty, and each variant
/// of `KnownInstanceType` can have multiple instances (as, unlike `SpecialFormType`,
/// `KnownInstanceType` variants can hold associated data). Instances of this type
/// are generally created by operations at runtime in some way, such as a type alias
/// statement, a typevar definition, or an instance of `Generic[T]` in a class's
/// bases list.
///
/// # Ordering
///
/// Ordering between variants is stable and should be the same between runs.
/// Ordering within variants is based on the wrapped data's salsa-assigned id and not on its values.
/// The id may change between runs, or when e.g. a `TypeVarInstance` was garbage-collected and recreated.
#[derive(Copy, Clone, Debug, Eq, Hash, PartialEq, salsa::Update, Ord, PartialOrd)]
pub enum KnownInstanceType<'db> {
    /// The type of `Protocol[T]`, `Protocol[U, S]`, etc -- usually only found in a class's bases list.
    ///
    /// Note that unsubscripted `Protocol` is represented by [`SpecialFormType::Protocol`], not this type.
    SubscriptedProtocol(GenericContext<'db>),

    /// The type of `Generic[T]`, `Generic[U, S]`, etc -- usually only found in a class's bases list.
    ///
    /// Note that unsubscripted `Generic` is represented by [`SpecialFormType::Generic`], not this type.
    SubscriptedGeneric(GenericContext<'db>),

    /// A single instance of `typing.TypeVar`
    TypeVar(TypeVarInstance<'db>),

    /// A single instance of `typing.TypeAliasType` (PEP 695 type alias)
    TypeAliasType(TypeAliasType<'db>),
}

impl<'db> KnownInstanceType<'db> {
    fn normalized(self, db: &'db dyn Db) -> Self {
        match self {
            Self::SubscriptedProtocol(context) => Self::SubscriptedProtocol(context.normalized(db)),
            Self::SubscriptedGeneric(context) => Self::SubscriptedGeneric(context.normalized(db)),
            Self::TypeVar(typevar) => Self::TypeVar(typevar.normalized(db)),
            Self::TypeAliasType(type_alias) => Self::TypeAliasType(type_alias.normalized(db)),
        }
    }

    const fn class(self) -> KnownClass {
        match self {
            Self::SubscriptedProtocol(_) | Self::SubscriptedGeneric(_) => KnownClass::SpecialForm,
            Self::TypeVar(_) => KnownClass::TypeVar,
            Self::TypeAliasType(_) => KnownClass::TypeAliasType,
        }
    }

    fn to_meta_type(self, db: &'db dyn Db) -> Type<'db> {
        self.class().to_class_literal(db)
    }

    /// Return the instance type which this type is a subtype of.
    ///
    /// For example, an alias created using the `type` statement is an instance of
    /// `typing.TypeAliasType`, so `KnownInstanceType::TypeAliasType(_).instance_fallback(db)`
    /// returns `Type::NominalInstance(NominalInstanceType { class: <typing.TypeAliasType> })`.
    fn instance_fallback(self, db: &dyn Db) -> Type {
        self.class().to_instance(db)
    }

    /// Return `true` if this symbol is an instance of `class`.
    fn is_instance_of(self, db: &dyn Db, class: ClassType) -> bool {
        self.class().is_subclass_of(db, class)
    }

    /// Return the repr of the symbol at runtime
    fn repr(self, db: &'db dyn Db) -> impl std::fmt::Display + 'db {
        struct KnownInstanceRepr<'db> {
            known_instance: KnownInstanceType<'db>,
            db: &'db dyn Db,
        }

        impl std::fmt::Display for KnownInstanceRepr<'_> {
            fn fmt(&self, f: &mut std::fmt::Formatter<'_>) -> std::fmt::Result {
                match self.known_instance {
                    KnownInstanceType::SubscriptedProtocol(generic_context) => {
                        f.write_str("typing.Protocol")?;
                        generic_context.display(self.db).fmt(f)
                    }
                    KnownInstanceType::SubscriptedGeneric(generic_context) => {
                        f.write_str("typing.Generic")?;
                        generic_context.display(self.db).fmt(f)
                    }
                    KnownInstanceType::TypeAliasType(_) => f.write_str("typing.TypeAliasType"),
                    // This is a legacy `TypeVar` _outside_ of any generic class or function, so we render
                    // it as an instance of `typing.TypeVar`. Inside of a generic class or function, we'll
                    // have a `Type::TypeVar(_)`, which is rendered as the typevar's name.
                    KnownInstanceType::TypeVar(_) => f.write_str("typing.TypeVar"),
                }
            }
        }

        KnownInstanceRepr {
            known_instance: self,
            db,
        }
    }
}

#[derive(Copy, Clone, Debug, Eq, Hash, PartialEq)]
pub enum DynamicType {
    // An explicitly annotated `typing.Any`
    Any,
    // An unannotated value, or a dynamic type resulting from an error
    Unknown,
    /// Temporary type for symbols that can't be inferred yet because of missing implementations.
    ///
    /// This variant should eventually be removed once ty is spec-compliant.
    ///
    /// General rule: `Todo` should only propagate when the presence of the input `Todo` caused the
    /// output to be unknown. An output should only be `Todo` if fixing all `Todo` inputs to be not
    /// `Todo` would change the output type.
    ///
    /// This variant should be created with the `todo_type!` macro.
    Todo(TodoType),
    /// A special Todo-variant for PEP-695 `ParamSpec` types. A temporary variant to detect and special-
    /// case the handling of these types in `Callable` annotations.
    TodoPEP695ParamSpec,
}

impl DynamicType {
    #[expect(clippy::unused_self)]
    fn normalized(self) -> Self {
        Self::Any
    }
}

impl std::fmt::Display for DynamicType {
    fn fmt(&self, f: &mut std::fmt::Formatter<'_>) -> std::fmt::Result {
        match self {
            DynamicType::Any => f.write_str("Any"),
            DynamicType::Unknown => f.write_str("Unknown"),
            // `DynamicType::Todo`'s display should be explicit that is not a valid display of
            // any other type
            DynamicType::Todo(todo) => write!(f, "@Todo{todo}"),
            DynamicType::TodoPEP695ParamSpec => {
                if cfg!(debug_assertions) {
                    f.write_str("@Todo(ParamSpec)")
                } else {
                    f.write_str("@Todo")
                }
            }
        }
    }
}

bitflags! {
    /// Type qualifiers that appear in an annotation expression.
    #[derive(Copy, Clone, Debug, Eq, PartialEq, Default, salsa::Update, Hash)]
    pub(crate) struct TypeQualifiers: u8 {
        /// `typing.ClassVar`
        const CLASS_VAR = 1 << 0;
        /// `typing.Final`
        const FINAL     = 1 << 1;
    }
}

/// When inferring the type of an annotation expression, we can also encounter type qualifiers
/// such as `ClassVar` or `Final`. These do not affect the inferred type itself, but rather
/// control how a particular symbol can be accessed or modified. This struct holds a type and
/// a set of type qualifiers.
///
/// Example: `Annotated[ClassVar[tuple[int]], "metadata"]` would have type `tuple[int]` and the
/// qualifier `ClassVar`.
#[derive(Clone, Debug, Copy, Eq, PartialEq, salsa::Update)]
pub(crate) struct TypeAndQualifiers<'db> {
    inner: Type<'db>,
    qualifiers: TypeQualifiers,
}

impl<'db> TypeAndQualifiers<'db> {
    pub(crate) fn new(inner: Type<'db>, qualifiers: TypeQualifiers) -> Self {
        Self { inner, qualifiers }
    }

    /// Constructor that creates a [`TypeAndQualifiers`] instance with type `Unknown` and no qualifiers.
    pub(crate) fn unknown() -> Self {
        Self {
            inner: Type::unknown(),
            qualifiers: TypeQualifiers::empty(),
        }
    }

    /// Forget about type qualifiers and only return the inner type.
    pub(crate) fn inner_type(&self) -> Type<'db> {
        self.inner
    }

    /// Insert/add an additional type qualifier.
    pub(crate) fn add_qualifier(&mut self, qualifier: TypeQualifiers) {
        self.qualifiers |= qualifier;
    }

    /// Return the set of type qualifiers.
    pub(crate) fn qualifiers(&self) -> TypeQualifiers {
        self.qualifiers
    }
}

impl<'db> From<Type<'db>> for TypeAndQualifiers<'db> {
    fn from(inner: Type<'db>) -> Self {
        Self {
            inner,
            qualifiers: TypeQualifiers::empty(),
        }
    }
}

/// Error struct providing information on type(s) that were deemed to be invalid
/// in a type expression context, and the type we should therefore fallback to
/// for the problematic type expression.
#[derive(Debug, PartialEq, Eq)]
pub struct InvalidTypeExpressionError<'db> {
    fallback_type: Type<'db>,
    invalid_expressions: smallvec::SmallVec<[InvalidTypeExpression<'db>; 1]>,
}

impl<'db> InvalidTypeExpressionError<'db> {
    fn into_fallback_type(
        self,
        context: &InferContext,
        node: &ast::Expr,
        is_reachable: bool,
    ) -> Type<'db> {
        let InvalidTypeExpressionError {
            fallback_type,
            invalid_expressions,
        } = self;
        if is_reachable {
            for error in invalid_expressions {
                let Some(builder) = context.report_lint(&INVALID_TYPE_FORM, node) else {
                    continue;
                };
                let diagnostic = builder.into_diagnostic(error.reason(context.db()));
                error.add_subdiagnostics(context.db(), diagnostic);
            }
        }
        fallback_type
    }
}

/// Enumeration of various types that are invalid in type-expression contexts
#[derive(Debug, Copy, Clone, PartialEq, Eq)]
enum InvalidTypeExpression<'db> {
    /// Some types always require exactly one argument when used in a type expression
    RequiresOneArgument(Type<'db>),
    /// Some types always require at least one argument when used in a type expression
    RequiresArguments(Type<'db>),
    /// Some types always require at least two arguments when used in a type expression
    RequiresTwoArguments(Type<'db>),
    /// The `Protocol` class is invalid in type expressions
    Protocol,
    /// Same for `Generic`
    Generic,
    /// Type qualifiers are always invalid in *type expressions*,
    /// but these ones are okay with 0 arguments in *annotation expressions*
    TypeQualifier(SpecialFormType),
    /// Type qualifiers that are invalid in type expressions,
    /// and which would require exactly one argument even if they appeared in an annotation expression
    TypeQualifierRequiresOneArgument(SpecialFormType),
    /// Some types are always invalid in type expressions
    InvalidType(Type<'db>, ScopeId<'db>),
}

impl<'db> InvalidTypeExpression<'db> {
    const fn reason(self, db: &'db dyn Db) -> impl std::fmt::Display + 'db {
        struct Display<'db> {
            error: InvalidTypeExpression<'db>,
            db: &'db dyn Db,
        }

        impl std::fmt::Display for Display<'_> {
            fn fmt(&self, f: &mut std::fmt::Formatter<'_>) -> std::fmt::Result {
                match self.error {
                    InvalidTypeExpression::RequiresOneArgument(ty) => write!(
                        f,
                        "`{ty}` requires exactly one argument when used in a type expression",
                        ty = ty.display(self.db)
                    ),
                    InvalidTypeExpression::RequiresArguments(ty) => write!(
                        f,
                        "`{ty}` requires at least one argument when used in a type expression",
                        ty = ty.display(self.db)
                    ),
                    InvalidTypeExpression::RequiresTwoArguments(ty) => write!(
                        f,
                        "`{ty}` requires at least two arguments when used in a type expression",
                        ty = ty.display(self.db)
                    ),
                    InvalidTypeExpression::Protocol => {
                        f.write_str("`typing.Protocol` is not allowed in type expressions")
                    }
                    InvalidTypeExpression::Generic => {
                        f.write_str("`typing.Generic` is not allowed in type expressions")
                    }
                    InvalidTypeExpression::TypeQualifier(qualifier) => write!(
                        f,
                        "Type qualifier `{qualifier}` is not allowed in type expressions \
                        (only in annotation expressions)",
                    ),
                    InvalidTypeExpression::TypeQualifierRequiresOneArgument(qualifier) => write!(
                        f,
                        "Type qualifier `{qualifier}` is not allowed in type expressions \
                        (only in annotation expressions, and only with exactly one argument)",
                    ),
                    InvalidTypeExpression::InvalidType(ty, _) => write!(
                        f,
                        "Variable of type `{ty}` is not allowed in a type expression",
                        ty = ty.display(self.db)
                    ),
                }
            }
        }

        Display { error: self, db }
    }

    fn add_subdiagnostics(self, db: &'db dyn Db, mut diagnostic: LintDiagnosticGuard) {
        let InvalidTypeExpression::InvalidType(ty, scope) = self else {
            return;
        };
        let Type::ModuleLiteral(module_type) = ty else {
            return;
        };
        let module = module_type.module(db);
        let Some(module_name_final_part) = module.name().components().next_back() else {
            return;
        };
        let Some(module_member_with_same_name) = ty
            .member(db, module_name_final_part)
            .symbol
            .ignore_possibly_unbound()
        else {
            return;
        };
        if module_member_with_same_name
            .in_type_expression(db, scope)
            .is_err()
        {
            return;
        }

        // TODO: showing a diff (and even having an autofix) would be even better
        diagnostic.info(format_args!(
            "Did you mean to use the module's member \
            `{module_name_final_part}.{module_name_final_part}` instead?"
        ));
    }
}

/// Whether this typecar was created via the legacy `TypeVar` constructor, or using PEP 695 syntax.
#[derive(Clone, Copy, Debug, Eq, Hash, PartialEq)]
pub enum TypeVarKind {
    Legacy,
    Pep695,
}

/// Data regarding a single type variable.
///
/// This is referenced by `KnownInstanceType::TypeVar` (to represent the singleton type of the
/// runtime `typing.TypeVar` object itself), and by `Type::TypeVar` to represent the type that this
/// typevar represents as an annotation: that is, an unknown set of objects, constrained by the
/// upper-bound/constraints on this type var, defaulting to the default type of this type var when
/// not otherwise bound to a type.
///
/// # Ordering
/// Ordering is based on the type var instance's salsa-assigned id and not on its values.
/// The id may change between runs, or when the type var instance was garbage collected and recreated.
#[salsa::interned(debug)]
#[derive(PartialOrd, Ord)]
pub struct TypeVarInstance<'db> {
    /// The name of this TypeVar (e.g. `T`)
    #[returns(ref)]
    name: ast::name::Name,

    /// The type var's definition (None if synthesized)
    pub definition: Option<Definition<'db>>,

    /// The upper bound or constraint on the type of this TypeVar
    bound_or_constraints: Option<TypeVarBoundOrConstraints<'db>>,

    /// The variance of the TypeVar
    variance: TypeVarVariance,

    /// The default type for this TypeVar
    default_ty: Option<Type<'db>>,

    pub kind: TypeVarKind,
}

impl<'db> TypeVarInstance<'db> {
    pub(crate) fn is_legacy(self, db: &'db dyn Db) -> bool {
        matches!(self.kind(db), TypeVarKind::Legacy)
    }

    pub(crate) fn upper_bound(self, db: &'db dyn Db) -> Option<Type<'db>> {
        if let Some(TypeVarBoundOrConstraints::UpperBound(ty)) = self.bound_or_constraints(db) {
            Some(ty)
        } else {
            None
        }
    }

    pub(crate) fn constraints(self, db: &'db dyn Db) -> Option<&'db [Type<'db>]> {
        if let Some(TypeVarBoundOrConstraints::Constraints(tuple)) = self.bound_or_constraints(db) {
            Some(tuple.elements(db))
        } else {
            None
        }
    }

    pub(crate) fn normalized(self, db: &'db dyn Db) -> Self {
        Self::new(
            db,
            self.name(db),
            self.definition(db),
            self.bound_or_constraints(db).map(|b| b.normalized(db)),
            self.variance(db),
            self.default_ty(db).map(|d| d.normalized(db)),
            self.kind(db),
        )
    }
}

#[derive(Clone, Copy, Debug, Hash, PartialEq, Eq, salsa::Update)]
pub enum TypeVarVariance {
    Invariant,
    Covariant,
    Contravariant,
    Bivariant,
}

#[derive(Clone, Copy, Debug, Hash, PartialEq, Eq, salsa::Update)]
pub enum TypeVarBoundOrConstraints<'db> {
    UpperBound(Type<'db>),
    Constraints(UnionType<'db>),
}

impl<'db> TypeVarBoundOrConstraints<'db> {
    fn normalized(self, db: &'db dyn Db) -> Self {
        match self {
            TypeVarBoundOrConstraints::UpperBound(bound) => {
                TypeVarBoundOrConstraints::UpperBound(bound.normalized(db))
            }
            TypeVarBoundOrConstraints::Constraints(constraints) => {
                TypeVarBoundOrConstraints::Constraints(constraints.normalized(db))
            }
        }
    }
}

/// Error returned if a type is not (or may not be) a context manager.
#[derive(Debug)]
enum ContextManagerError<'db> {
    Enter(CallDunderError<'db>),
    Exit {
        enter_return_type: Type<'db>,
        exit_error: CallDunderError<'db>,
    },
    EnterAndExit {
        enter_error: CallDunderError<'db>,
        exit_error: CallDunderError<'db>,
    },
}

impl<'db> ContextManagerError<'db> {
    fn fallback_enter_type(&self, db: &'db dyn Db) -> Type<'db> {
        self.enter_type(db).unwrap_or(Type::unknown())
    }

    /// Returns the `__enter__` return type if it is known,
    /// or `None` if the type never has a callable `__enter__` attribute
    fn enter_type(&self, db: &'db dyn Db) -> Option<Type<'db>> {
        match self {
            Self::Exit {
                enter_return_type,
                exit_error: _,
            } => Some(*enter_return_type),
            Self::Enter(enter_error)
            | Self::EnterAndExit {
                enter_error,
                exit_error: _,
            } => match enter_error {
                CallDunderError::PossiblyUnbound(call_outcome) => {
                    Some(call_outcome.return_type(db))
                }
                CallDunderError::CallError(CallErrorKind::NotCallable, _) => None,
                CallDunderError::CallError(_, bindings) => Some(bindings.return_type(db)),
                CallDunderError::MethodNotAvailable => None,
            },
        }
    }

    fn report_diagnostic(
        &self,
        context: &InferContext<'db>,
        context_expression_type: Type<'db>,
        context_expression_node: ast::AnyNodeRef,
    ) {
        let Some(builder) = context.report_lint(&INVALID_CONTEXT_MANAGER, context_expression_node)
        else {
            return;
        };

        let format_call_dunder_error = |call_dunder_error: &CallDunderError<'db>, name: &str| {
            match call_dunder_error {
                CallDunderError::MethodNotAvailable => format!("it does not implement `{name}`"),
                CallDunderError::PossiblyUnbound(_) => {
                    format!("the method `{name}` is possibly unbound")
                }
                // TODO: Use more specific error messages for the different error cases.
                //  E.g. hint toward the union variant that doesn't correctly implement enter,
                //  distinguish between a not callable `__enter__` attribute and a wrong signature.
                CallDunderError::CallError(_, _) => {
                    format!("it does not correctly implement `{name}`")
                }
            }
        };

        let format_call_dunder_errors = |error_a: &CallDunderError<'db>,
                                         name_a: &str,
                                         error_b: &CallDunderError<'db>,
                                         name_b: &str| {
            match (error_a, error_b) {
                (CallDunderError::PossiblyUnbound(_), CallDunderError::PossiblyUnbound(_)) => {
                    format!("the methods `{name_a}` and `{name_b}` are possibly unbound")
                }
                (CallDunderError::MethodNotAvailable, CallDunderError::MethodNotAvailable) => {
                    format!("it does not implement `{name_a}` and `{name_b}`")
                }
                (CallDunderError::CallError(_, _), CallDunderError::CallError(_, _)) => {
                    format!("it does not correctly implement `{name_a}` or `{name_b}`")
                }
                (_, _) => format!(
                    "{format_a}, and {format_b}",
                    format_a = format_call_dunder_error(error_a, name_a),
                    format_b = format_call_dunder_error(error_b, name_b)
                ),
            }
        };

        let db = context.db();

        let formatted_errors = match self {
            Self::Exit {
                enter_return_type: _,
                exit_error,
            } => format_call_dunder_error(exit_error, "__exit__"),
            Self::Enter(enter_error) => format_call_dunder_error(enter_error, "__enter__"),
            Self::EnterAndExit {
                enter_error,
                exit_error,
            } => format_call_dunder_errors(enter_error, "__enter__", exit_error, "__exit__"),
        };

        let mut diag = builder.into_diagnostic(
            format_args!(
                "Object of type `{context_expression}` cannot be used with `with` because {formatted_errors}",
                context_expression = context_expression_type.display(db)
            ),
        );

        // If `__aenter__` and `__aexit__` are available, the user may have intended to use `async with` instead of `with`:
        if let (
            Ok(_) | Err(CallDunderError::CallError(..)),
            Ok(_) | Err(CallDunderError::CallError(..)),
        ) = (
            context_expression_type.try_call_dunder(db, "__aenter__", CallArgumentTypes::none()),
            context_expression_type.try_call_dunder(
                db,
                "__aexit__",
                CallArgumentTypes::positional([Type::unknown(), Type::unknown(), Type::unknown()]),
            ),
        ) {
            diag.info(format_args!(
                "Objects of type `{context_expression}` can be used as async context managers",
                context_expression = context_expression_type.display(db)
            ));
            diag.info("Consider using `async with` here");
        }
    }
}

/// Error returned if a type is not (or may not be) iterable.
#[derive(Debug)]
enum IterationError<'db> {
    /// The object being iterated over has a bound `__iter__` method,
    /// but calling it with the expected arguments results in an error.
    IterCallError(CallErrorKind, Box<Bindings<'db>>),

    /// The object being iterated over has a bound `__iter__` method that can be called
    /// with the expected types, but it returns an object that is not a valid iterator.
    IterReturnsInvalidIterator {
        /// The type of the object returned by the `__iter__` method.
        iterator: Type<'db>,
        /// The error we encountered when we tried to call `__next__` on the type
        /// returned by `__iter__`
        dunder_next_error: CallDunderError<'db>,
    },

    /// The object being iterated over has a bound `__iter__` method that returns a
    /// valid iterator. However, the `__iter__` method is possibly unbound, and there
    /// either isn't a `__getitem__` method to fall back to, or calling the `__getitem__`
    /// method returns some kind of error.
    PossiblyUnboundIterAndGetitemError {
        /// The type of the object returned by the `__next__` method on the iterator.
        /// (The iterator being the type returned by the `__iter__` method on the iterable.)
        dunder_next_return: Type<'db>,
        /// The error we encountered when we tried to call `__getitem__` on the iterable.
        dunder_getitem_error: CallDunderError<'db>,
    },

    /// The object being iterated over doesn't have an `__iter__` method.
    /// It also either doesn't have a `__getitem__` method to fall back to,
    /// or calling the `__getitem__` method returns some kind of error.
    UnboundIterAndGetitemError {
        dunder_getitem_error: CallDunderError<'db>,
    },
}

impl<'db> IterationError<'db> {
    fn fallback_element_type(&self, db: &'db dyn Db) -> Type<'db> {
        self.element_type(db).unwrap_or(Type::unknown())
    }

    /// Returns the element type if it is known, or `None` if the type is never iterable.
    fn element_type(&self, db: &'db dyn Db) -> Option<Type<'db>> {
        match self {
            Self::IterReturnsInvalidIterator {
                dunder_next_error, ..
            } => dunder_next_error.return_type(db),

            Self::IterCallError(_, dunder_iter_bindings) => dunder_iter_bindings
                .return_type(db)
                .try_call_dunder(db, "__next__", CallArgumentTypes::none())
                .map(|dunder_next_outcome| Some(dunder_next_outcome.return_type(db)))
                .unwrap_or_else(|dunder_next_call_error| dunder_next_call_error.return_type(db)),

            Self::PossiblyUnboundIterAndGetitemError {
                dunder_next_return,
                dunder_getitem_error,
            } => match dunder_getitem_error {
                CallDunderError::MethodNotAvailable => Some(*dunder_next_return),
                CallDunderError::PossiblyUnbound(dunder_getitem_outcome) => {
                    Some(UnionType::from_elements(
                        db,
                        [*dunder_next_return, dunder_getitem_outcome.return_type(db)],
                    ))
                }
                CallDunderError::CallError(CallErrorKind::NotCallable, _) => {
                    Some(*dunder_next_return)
                }
                CallDunderError::CallError(_, dunder_getitem_bindings) => {
                    let dunder_getitem_return = dunder_getitem_bindings.return_type(db);
                    let elements = [*dunder_next_return, dunder_getitem_return];
                    Some(UnionType::from_elements(db, elements))
                }
            },

            Self::UnboundIterAndGetitemError {
                dunder_getitem_error,
            } => dunder_getitem_error.return_type(db),
        }
    }

    /// Reports the diagnostic for this error.
    fn report_diagnostic(
        &self,
        context: &InferContext<'db>,
        iterable_type: Type<'db>,
        iterable_node: ast::AnyNodeRef,
    ) {
        /// A little helper type for emitting a diagnostic
        /// based on the variant of iteration error.
        struct Reporter<'a> {
            db: &'a dyn Db,
            builder: LintDiagnosticGuardBuilder<'a, 'a>,
            iterable_type: Type<'a>,
        }

        impl<'a> Reporter<'a> {
            /// Emit a diagnostic that is certain that `iterable_type` is not iterable.
            ///
            /// `because` should explain why `iterable_type` is not iterable.
            #[expect(clippy::wrong_self_convention)]
            fn is_not(self, because: impl std::fmt::Display) -> LintDiagnosticGuard<'a, 'a> {
                let mut diag = self.builder.into_diagnostic(format_args!(
                    "Object of type `{iterable_type}` is not iterable",
                    iterable_type = self.iterable_type.display(self.db),
                ));
                diag.info(because);
                diag
            }

            /// Emit a diagnostic that is uncertain that `iterable_type` is not iterable.
            ///
            /// `because` should explain why `iterable_type` is likely not iterable.
            fn may_not(self, because: impl std::fmt::Display) -> LintDiagnosticGuard<'a, 'a> {
                let mut diag = self.builder.into_diagnostic(format_args!(
                    "Object of type `{iterable_type}` may not be iterable",
                    iterable_type = self.iterable_type.display(self.db),
                ));
                diag.info(because);
                diag
            }
        }

        let Some(builder) = context.report_lint(&NOT_ITERABLE, iterable_node) else {
            return;
        };
        let db = context.db();
        let reporter = Reporter {
            db,
            builder,
            iterable_type,
        };

        // TODO: for all of these error variants, the "explanation" for the diagnostic
        // (everything after the "because") should really be presented as a "help:", "note",
        // or similar, rather than as part of the same sentence as the error message.
        match self {
            Self::IterCallError(CallErrorKind::NotCallable, bindings) => {
                reporter.is_not(format_args!(
                    "Its `__iter__` attribute has type `{dunder_iter_type}`, which is not callable",
                    dunder_iter_type = bindings.callable_type().display(db),
                ));
            }
            Self::IterCallError(CallErrorKind::PossiblyNotCallable, bindings)
                if bindings.is_single() =>
            {
                reporter.may_not(format_args!(
                    "Its `__iter__` attribute (with type `{dunder_iter_type}`) \
                     may not be callable",
                    dunder_iter_type = bindings.callable_type().display(db),
                ));
            }
            Self::IterCallError(CallErrorKind::PossiblyNotCallable, bindings) => {
                reporter.may_not(format_args!(
                    "Its `__iter__` attribute (with type `{dunder_iter_type}`) \
                     may not be callable",
                    dunder_iter_type = bindings.callable_type().display(db),
                ));
            }
            Self::IterCallError(CallErrorKind::BindingError, bindings) if bindings.is_single() => {
                reporter
                    .is_not("Its `__iter__` method has an invalid signature")
                    .info("Expected signature `def __iter__(self): ...`");
            }
            Self::IterCallError(CallErrorKind::BindingError, bindings) => {
                let mut diag =
                    reporter.may_not("Its `__iter__` method may have an invalid signature");
                diag.info(format_args!(
                    "Type of `__iter__` is `{dunder_iter_type}`",
                    dunder_iter_type = bindings.callable_type().display(db),
                ));
                diag.info("Expected signature for `__iter__` is `def __iter__(self): ...`");
            }

            Self::IterReturnsInvalidIterator {
                iterator,
                dunder_next_error,
            } => match dunder_next_error {
                CallDunderError::MethodNotAvailable => {
                    reporter.is_not(format_args!(
                        "Its `__iter__` method returns an object of type `{iterator_type}`, \
                     which has no `__next__` method",
                        iterator_type = iterator.display(db),
                    ));
                }
                CallDunderError::PossiblyUnbound(_) => {
                    reporter.may_not(format_args!(
                        "Its `__iter__` method returns an object of type `{iterator_type}`, \
                     which may not have a `__next__` method",
                        iterator_type = iterator.display(db),
                    ));
                }
                CallDunderError::CallError(CallErrorKind::NotCallable, _) => {
                    reporter.is_not(format_args!(
                        "Its `__iter__` method returns an object of type `{iterator_type}`, \
                         which has a `__next__` attribute that is not callable",
                        iterator_type = iterator.display(db),
                    ));
                }
                CallDunderError::CallError(CallErrorKind::PossiblyNotCallable, _) => {
                    reporter.may_not(format_args!(
                        "Its `__iter__` method returns an object of type `{iterator_type}`, \
                         which has a `__next__` attribute that may not be callable",
                        iterator_type = iterator.display(db),
                    ));
                }
                CallDunderError::CallError(CallErrorKind::BindingError, bindings)
                    if bindings.is_single() =>
                {
                    reporter
                        .is_not(format_args!(
                            "Its `__iter__` method returns an object of type `{iterator_type}`, \
                             which has an invalid `__next__` method",
                            iterator_type = iterator.display(db),
                        ))
                        .info("Expected signature for `__next__` is `def __next__(self): ...`");
                }
                CallDunderError::CallError(CallErrorKind::BindingError, _) => {
                    reporter
                        .may_not(format_args!(
                            "Its `__iter__` method returns an object of type `{iterator_type}`, \
                             which may have an invalid `__next__` method",
                            iterator_type = iterator.display(db),
                        ))
                        .info("Expected signature for `__next__` is `def __next__(self): ...`)");
                }
            },

            Self::PossiblyUnboundIterAndGetitemError {
                dunder_getitem_error,
                ..
            } => match dunder_getitem_error {
                CallDunderError::MethodNotAvailable => {
                    reporter.may_not(
                        "It may not have an `__iter__` method \
                         and it doesn't have a `__getitem__` method",
                    );
                }
                CallDunderError::PossiblyUnbound(_) => {
                    reporter
                        .may_not("It may not have an `__iter__` method or a `__getitem__` method");
                }
                CallDunderError::CallError(CallErrorKind::NotCallable, bindings) => {
                    reporter.may_not(format_args!(
                        "It may not have an `__iter__` method \
                         and its `__getitem__` attribute has type `{dunder_getitem_type}`, \
                         which is not callable",
                        dunder_getitem_type = bindings.callable_type().display(db),
                    ));
                }
                CallDunderError::CallError(CallErrorKind::PossiblyNotCallable, bindings)
                    if bindings.is_single() =>
                {
                    reporter.may_not(
                        "It may not have an `__iter__` method \
                         and its `__getitem__` attribute may not be callable",
                    );
                }
                CallDunderError::CallError(CallErrorKind::PossiblyNotCallable, bindings) => {
                    reporter.may_not(format_args!(
                        "It may not have an `__iter__` method \
                         and its `__getitem__` attribute (with type `{dunder_getitem_type}`) \
                         may not be callable",
                        dunder_getitem_type = bindings.callable_type().display(db),
                    ));
                }
                CallDunderError::CallError(CallErrorKind::BindingError, bindings)
                    if bindings.is_single() =>
                {
                    reporter
                        .may_not(
                            "It may not have an `__iter__` method \
                             and its `__getitem__` method has an incorrect signature \
                             for the old-style iteration protocol",
                        )
                        .info(
                            "`__getitem__` must be at least as permissive as \
                             `def __getitem__(self, key: int): ...` \
                             to satisfy the old-style iteration protocol",
                        );
                }
                CallDunderError::CallError(CallErrorKind::BindingError, bindings) => {
                    reporter
                        .may_not(format_args!(
                            "It may not have an `__iter__` method \
                             and its `__getitem__` method (with type `{dunder_getitem_type}`) \
                             may have an incorrect signature for the old-style iteration protocol",
                            dunder_getitem_type = bindings.callable_type().display(db),
                        ))
                        .info(
                            "`__getitem__` must be at least as permissive as \
                             `def __getitem__(self, key: int): ...` \
                             to satisfy the old-style iteration protocol",
                        );
                }
            },

            Self::UnboundIterAndGetitemError {
                dunder_getitem_error,
            } => match dunder_getitem_error {
                CallDunderError::MethodNotAvailable => {
                    reporter
                        .is_not("It doesn't have an `__iter__` method or a `__getitem__` method");
                }
                CallDunderError::PossiblyUnbound(_) => {
                    reporter.is_not(
                        "It has no `__iter__` method and it may not have a `__getitem__` method",
                    );
                }
                CallDunderError::CallError(CallErrorKind::NotCallable, bindings) => {
                    reporter.is_not(format_args!(
                        "It has no `__iter__` method and \
                         its `__getitem__` attribute has type `{dunder_getitem_type}`, \
                         which is not callable",
                        dunder_getitem_type = bindings.callable_type().display(db),
                    ));
                }
                CallDunderError::CallError(CallErrorKind::PossiblyNotCallable, bindings)
                    if bindings.is_single() =>
                {
                    reporter.may_not(
                        "It has no `__iter__` method and its `__getitem__` attribute \
                         may not be callable",
                    );
                }
                CallDunderError::CallError(CallErrorKind::PossiblyNotCallable, bindings) => {
                    reporter.may_not(
                        "It has no `__iter__` method and its `__getitem__` attribute is invalid",
                    ).info(format_args!(
                        "`__getitem__` has type `{dunder_getitem_type}`, which is not callable",
                        dunder_getitem_type = bindings.callable_type().display(db),
                    ));
                }
                CallDunderError::CallError(CallErrorKind::BindingError, bindings)
                    if bindings.is_single() =>
                {
                    reporter
                        .is_not(
                            "It has no `__iter__` method and \
                             its `__getitem__` method has an incorrect signature \
                             for the old-style iteration protocol",
                        )
                        .info(
                            "`__getitem__` must be at least as permissive as \
                             `def __getitem__(self, key: int): ...` \
                             to satisfy the old-style iteration protocol",
                        );
                }
                CallDunderError::CallError(CallErrorKind::BindingError, bindings) => {
                    reporter
                        .may_not(format_args!(
                            "It has no `__iter__` method and \
                             its `__getitem__` method (with type `{dunder_getitem_type}`) \
                             may have an incorrect signature for the old-style iteration protocol",
                            dunder_getitem_type = bindings.callable_type().display(db),
                        ))
                        .info(
                            "`__getitem__` must be at least as permissive as \
                             `def __getitem__(self, key: int): ...` \
                             to satisfy the old-style iteration protocol",
                        );
                }
            },
        }
    }
}

#[derive(Debug, Clone, PartialEq, Eq)]
pub(super) enum BoolError<'db> {
    /// The type has a `__bool__` attribute but it can't be called.
    NotCallable { not_boolable_type: Type<'db> },

    /// The type has a callable `__bool__` attribute, but it isn't callable
    /// with the given arguments.
    IncorrectArguments {
        not_boolable_type: Type<'db>,
        truthiness: Truthiness,
    },

    /// The type has a `__bool__` method, is callable with the given arguments,
    /// but the return type isn't assignable to `bool`.
    IncorrectReturnType {
        not_boolable_type: Type<'db>,
        return_type: Type<'db>,
    },

    /// A union type doesn't implement `__bool__` correctly.
    Union {
        union: UnionType<'db>,
        truthiness: Truthiness,
    },

    /// Any other reason why the type can't be converted to a bool.
    /// E.g. because calling `__bool__` returns in a union type and not all variants support `__bool__` or
    /// because `__bool__` points to a type that has a possibly unbound `__call__` method.
    Other { not_boolable_type: Type<'db> },
}

impl<'db> BoolError<'db> {
    pub(super) fn fallback_truthiness(&self) -> Truthiness {
        match self {
            BoolError::NotCallable { .. }
            | BoolError::IncorrectReturnType { .. }
            | BoolError::Other { .. } => Truthiness::Ambiguous,
            BoolError::IncorrectArguments { truthiness, .. }
            | BoolError::Union { truthiness, .. } => *truthiness,
        }
    }

    fn not_boolable_type(&self) -> Type<'db> {
        match self {
            BoolError::NotCallable {
                not_boolable_type, ..
            }
            | BoolError::IncorrectArguments {
                not_boolable_type, ..
            }
            | BoolError::Other { not_boolable_type }
            | BoolError::IncorrectReturnType {
                not_boolable_type, ..
            } => *not_boolable_type,
            BoolError::Union { union, .. } => Type::Union(*union),
        }
    }

    pub(super) fn report_diagnostic(&self, context: &InferContext, condition: impl Ranged) {
        self.report_diagnostic_impl(context, condition.range());
    }

    fn report_diagnostic_impl(&self, context: &InferContext, condition: TextRange) {
        let Some(builder) = context.report_lint(&UNSUPPORTED_BOOL_CONVERSION, condition) else {
            return;
        };
        match self {
            Self::IncorrectArguments {
                not_boolable_type, ..
            } => {
                let mut diag = builder.into_diagnostic(format_args!(
                    "Boolean conversion is unsupported for type `{}`",
                    not_boolable_type.display(context.db())
                ));
                let mut sub = SubDiagnostic::new(
                    Severity::Info,
                    "`__bool__` methods must only have a `self` parameter",
                );
                if let Some((func_span, parameter_span)) = not_boolable_type
                    .member(context.db(), "__bool__")
                    .into_lookup_result()
                    .ok()
                    .and_then(|quals| quals.inner_type().parameter_span(context.db(), None))
                {
                    sub.annotate(
                        Annotation::primary(parameter_span).message("Incorrect parameters"),
                    );
                    sub.annotate(Annotation::secondary(func_span).message("Method defined here"));
                }
                diag.sub(sub);
            }
            Self::IncorrectReturnType {
                not_boolable_type,
                return_type,
            } => {
                let mut diag = builder.into_diagnostic(format_args!(
                    "Boolean conversion is unsupported for type `{not_boolable}`",
                    not_boolable = not_boolable_type.display(context.db()),
                ));
                let mut sub = SubDiagnostic::new(
                    Severity::Info,
                    format_args!(
                        "`{return_type}` is not assignable to `bool`",
                        return_type = return_type.display(context.db()),
                    ),
                );
                if let Some((func_span, return_type_span)) = not_boolable_type
                    .member(context.db(), "__bool__")
                    .into_lookup_result()
                    .ok()
                    .and_then(|quals| quals.inner_type().function_spans(context.db()))
                    .and_then(|spans| Some((spans.name, spans.return_type?)))
                {
                    sub.annotate(
                        Annotation::primary(return_type_span).message("Incorrect return type"),
                    );
                    sub.annotate(Annotation::secondary(func_span).message("Method defined here"));
                }
                diag.sub(sub);
            }
            Self::NotCallable { not_boolable_type } => {
                let mut diag = builder.into_diagnostic(format_args!(
                    "Boolean conversion is unsupported for type `{}`",
                    not_boolable_type.display(context.db())
                ));
                let sub = SubDiagnostic::new(
                    Severity::Info,
                    format_args!(
                        "`__bool__` on `{}` must be callable",
                        not_boolable_type.display(context.db())
                    ),
                );
                // TODO: It would be nice to create an annotation here for
                // where `__bool__` is defined. At time of writing, I couldn't
                // figure out a straight-forward way of doing this. ---AG
                diag.sub(sub);
            }
            Self::Union { union, .. } => {
                let first_error = union
                    .elements(context.db())
                    .iter()
                    .find_map(|element| element.try_bool(context.db()).err())
                    .unwrap();

                builder.into_diagnostic(format_args!(
                    "Boolean conversion is unsupported for union `{}` \
                     because `{}` doesn't implement `__bool__` correctly",
                    Type::Union(*union).display(context.db()),
                    first_error.not_boolable_type().display(context.db()),
                ));
            }

            Self::Other { not_boolable_type } => {
                builder.into_diagnostic(format_args!(
                    "Boolean conversion is unsupported for type `{}`; \
                     it incorrectly implements `__bool__`",
                    not_boolable_type.display(context.db())
                ));
            }
        }
    }
}

/// Represents possibly failure modes of implicit `__new__` calls.
#[derive(Debug)]
enum DunderNewCallError<'db> {
    /// The call to `__new__` failed.
    CallError(CallError<'db>),
    /// The `__new__` method could be unbound. If the call to the
    /// method has also failed, this variant also includes the
    /// corresponding `CallError`.
    PossiblyUnbound(Option<CallError<'db>>),
}

/// Error returned if a class instantiation call failed
#[derive(Debug)]
enum ConstructorCallError<'db> {
    Init(Type<'db>, CallDunderError<'db>),
    New(Type<'db>, DunderNewCallError<'db>),
    NewAndInit(Type<'db>, DunderNewCallError<'db>, CallDunderError<'db>),
}

impl<'db> ConstructorCallError<'db> {
    fn return_type(&self) -> Type<'db> {
        match self {
            Self::Init(ty, _) => *ty,
            Self::New(ty, _) => *ty,
            Self::NewAndInit(ty, _, _) => *ty,
        }
    }

    fn report_diagnostic(
        &self,
        context: &InferContext<'db>,
        context_expression_type: Type<'db>,
        context_expression_node: ast::AnyNodeRef,
    ) {
        let report_init_error = |call_dunder_error: &CallDunderError<'db>| match call_dunder_error {
            CallDunderError::MethodNotAvailable => {
                if let Some(builder) =
                    context.report_lint(&POSSIBLY_UNBOUND_IMPLICIT_CALL, context_expression_node)
                {
                    // If we are using vendored typeshed, it should be impossible to have missing
                    // or unbound `__init__` method on a class, as all classes have `object` in MRO.
                    // Thus the following may only trigger if a custom typeshed is used.
                    builder.into_diagnostic(format_args!(
                        "`__init__` method is missing on type `{}`. \
                         Make sure your `object` in typeshed has its definition.",
                        context_expression_type.display(context.db()),
                    ));
                }
            }
            CallDunderError::PossiblyUnbound(bindings) => {
                if let Some(builder) =
                    context.report_lint(&POSSIBLY_UNBOUND_IMPLICIT_CALL, context_expression_node)
                {
                    builder.into_diagnostic(format_args!(
                        "Method `__init__` on type `{}` is possibly unbound.",
                        context_expression_type.display(context.db()),
                    ));
                }

                bindings.report_diagnostics(context, context_expression_node);
            }
            CallDunderError::CallError(_, bindings) => {
                bindings.report_diagnostics(context, context_expression_node);
            }
        };

        let report_new_error = |error: &DunderNewCallError<'db>| match error {
            DunderNewCallError::PossiblyUnbound(call_error) => {
                if let Some(builder) =
                    context.report_lint(&POSSIBLY_UNBOUND_IMPLICIT_CALL, context_expression_node)
                {
                    builder.into_diagnostic(format_args!(
                        "Method `__new__` on type `{}` is possibly unbound.",
                        context_expression_type.display(context.db()),
                    ));
                }

                if let Some(CallError(_kind, bindings)) = call_error {
                    bindings.report_diagnostics(context, context_expression_node);
                }
            }
            DunderNewCallError::CallError(CallError(_kind, bindings)) => {
                bindings.report_diagnostics(context, context_expression_node);
            }
        };

        match self {
            Self::Init(_, init_call_dunder_error) => {
                report_init_error(init_call_dunder_error);
            }
            Self::New(_, new_call_error) => {
                report_new_error(new_call_error);
            }
            Self::NewAndInit(_, new_call_error, init_call_dunder_error) => {
                report_new_error(new_call_error);
                report_init_error(init_call_dunder_error);
            }
        }
    }
}

#[derive(Debug, Copy, Clone, PartialEq, Eq)]
pub enum Truthiness {
    /// For an object `x`, `bool(x)` will always return `True`
    AlwaysTrue,
    /// For an object `x`, `bool(x)` will always return `False`
    AlwaysFalse,
    /// For an object `x`, `bool(x)` could return either `True` or `False`
    Ambiguous,
}

impl Truthiness {
    pub(crate) const fn is_ambiguous(self) -> bool {
        matches!(self, Truthiness::Ambiguous)
    }

    pub(crate) const fn is_always_false(self) -> bool {
        matches!(self, Truthiness::AlwaysFalse)
    }

    pub(crate) const fn is_always_true(self) -> bool {
        matches!(self, Truthiness::AlwaysTrue)
    }

    pub(crate) const fn negate(self) -> Self {
        match self {
            Self::AlwaysTrue => Self::AlwaysFalse,
            Self::AlwaysFalse => Self::AlwaysTrue,
            Self::Ambiguous => Self::Ambiguous,
        }
    }

    pub(crate) const fn negate_if(self, condition: bool) -> Self {
        if condition { self.negate() } else { self }
    }

    pub(crate) fn and(self, other: Self) -> Self {
        match (self, other) {
            (Truthiness::AlwaysTrue, Truthiness::AlwaysTrue) => Truthiness::AlwaysTrue,
            (Truthiness::AlwaysFalse, _) | (_, Truthiness::AlwaysFalse) => Truthiness::AlwaysFalse,
            _ => Truthiness::Ambiguous,
        }
    }

    fn into_type(self, db: &dyn Db) -> Type {
        match self {
            Self::AlwaysTrue => Type::BooleanLiteral(true),
            Self::AlwaysFalse => Type::BooleanLiteral(false),
            Self::Ambiguous => KnownClass::Bool.to_instance(db),
        }
    }
}

impl From<bool> for Truthiness {
    fn from(value: bool) -> Self {
        if value {
            Truthiness::AlwaysTrue
        } else {
            Truthiness::AlwaysFalse
        }
    }
}

bitflags! {
    #[derive(Copy, Clone, Debug, Eq, PartialEq, Default, Hash)]
    pub struct FunctionDecorators: u8 {
        /// `@classmethod`
        const CLASSMETHOD = 1 << 0;
        /// `@typing.no_type_check`
        const NO_TYPE_CHECK = 1 << 1;
        /// `@typing.overload`
        const OVERLOAD = 1 << 2;
        /// `@abc.abstractmethod`
        const ABSTRACT_METHOD = 1 << 3;
        /// `@typing.final`
        const FINAL = 1 << 4;
        /// `@typing.override`
        const OVERRIDE = 1 << 6;
    }
}

/// A function signature, which optionally includes an implementation signature if the function is
/// overloaded.
#[derive(Clone, Debug, PartialEq, Eq, Hash, salsa::Update)]
pub(crate) struct FunctionSignature<'db> {
    pub(crate) overloads: CallableSignature<'db>,
    pub(crate) implementation: Option<Signature<'db>>,
}

impl<'db> FunctionSignature<'db> {
    /// Returns the "bottom" signature (subtype of all fully-static signatures.)
    pub(crate) fn bottom(db: &'db dyn Db) -> Self {
        FunctionSignature {
            overloads: CallableSignature::single(Signature::bottom(db)),
            implementation: None,
        }
    }
}

/// An overloaded function.
///
/// This is created by the [`to_overloaded`] method on [`FunctionType`].
///
/// [`to_overloaded`]: FunctionType::to_overloaded
#[derive(Debug, PartialEq, Eq, salsa::Update)]
struct OverloadedFunction<'db> {
    /// The overloads of this function.
    overloads: Vec<FunctionType<'db>>,
    /// The implementation of this overloaded function, if any.
    implementation: Option<FunctionType<'db>>,
}

impl<'db> OverloadedFunction<'db> {
    /// Returns an iterator over all overloads and the implementation, in that order.
    fn all(&self) -> impl Iterator<Item = FunctionType<'db>> + '_ {
        self.overloads.iter().copied().chain(self.implementation)
    }
}

/// # Ordering
/// Ordering is based on the function type's salsa-assigned id and not on its values.
/// The id may change between runs, or when the function type was garbage collected and recreated.
#[salsa::interned(debug)]
#[derive(PartialOrd, Ord)]
pub struct FunctionType<'db> {
    /// Name of the function at definition.
    #[returns(ref)]
    pub name: ast::name::Name,

    /// Is this a function that we special-case somehow? If so, which one?
    known: Option<KnownFunction>,

    /// The scope that's created by the function, in which the function body is evaluated.
    body_scope: ScopeId<'db>,

    /// A set of special decorators that were applied to this function
    decorators: FunctionDecorators,

    /// The arguments to `dataclass_transformer`, if this function was annotated
    /// with `@dataclass_transformer(...)`.
    dataclass_transformer_params: Option<DataclassTransformerParams>,

    /// The inherited generic context, if this function is a class method being used to infer the
    /// specialization of its generic class. If the method is itself generic, this is in addition
    /// to its own generic context.
    inherited_generic_context: Option<GenericContext<'db>>,

    /// Type mappings that should be applied to the function's parameter and return types.
    type_mappings: Box<[TypeMapping<'db, 'db>]>,
}

#[salsa::tracked]
impl<'db> FunctionType<'db> {
    /// Returns the [`File`] in which this function is defined.
    pub(crate) fn file(self, db: &'db dyn Db) -> File {
        // NOTE: Do not use `self.definition(db).file(db)` here, as that could create a
        // cross-module dependency on the full AST.
        self.body_scope(db).file(db)
    }

    pub(crate) fn has_known_decorator(self, db: &dyn Db, decorator: FunctionDecorators) -> bool {
        self.decorators(db).contains(decorator)
    }

    /// Convert the `FunctionType` into a [`Type::Callable`].
    pub(crate) fn into_callable_type(self, db: &'db dyn Db) -> Type<'db> {
        Type::Callable(CallableType::new(
            db,
            self.signature(db).overloads.clone(),
            false,
        ))
    }

    /// Convert the `FunctionType` into a [`Type::BoundMethod`].
    pub(crate) fn into_bound_method_type(
        self,
        db: &'db dyn Db,
        self_instance: Type<'db>,
    ) -> Type<'db> {
        Type::BoundMethod(BoundMethodType::new(db, self, self_instance))
    }

    /// Returns the AST node for this function.
    pub(crate) fn node(self, db: &'db dyn Db, file: File) -> &'db ast::StmtFunctionDef {
        debug_assert_eq!(
            file,
            self.file(db),
            "FunctionType::node() must be called with the same file as the one where \
            the function is defined."
        );

        self.body_scope(db).node(db).expect_function()
    }

    /// Returns the [`FileRange`] of the function's name.
    pub fn focus_range(self, db: &dyn Db) -> FileRange {
        FileRange::new(
            self.file(db),
            self.body_scope(db).node(db).expect_function().name.range,
        )
    }

    pub fn full_range(self, db: &dyn Db) -> FileRange {
        FileRange::new(
            self.file(db),
            self.body_scope(db).node(db).expect_function().range,
        )
    }

    /// Returns the [`Definition`] of this function.
    ///
    /// ## Warning
    ///
    /// This uses the semantic index to find the definition of the function. This means that if the
    /// calling query is not in the same file as this function is defined in, then this will create
    /// a cross-module dependency directly on the full AST which will lead to cache
    /// over-invalidation.
    pub(crate) fn definition(self, db: &'db dyn Db) -> Definition<'db> {
        let body_scope = self.body_scope(db);
        let index = semantic_index(db, body_scope.file(db));
        index.expect_single_definition(body_scope.node(db).expect_function())
    }

    /// Typed externally-visible signature for this function.
    ///
    /// This is the signature as seen by external callers, possibly modified by decorators and/or
    /// overloaded.
    ///
    /// ## Why is this a salsa query?
    ///
    /// This is a salsa query to short-circuit the invalidation
    /// when the function's AST node changes.
    ///
    /// Were this not a salsa query, then the calling query
    /// would depend on the function's AST and rerun for every change in that file.
    #[salsa::tracked(returns(ref), cycle_fn=signature_cycle_recover, cycle_initial=signature_cycle_initial)]
    pub(crate) fn signature(self, db: &'db dyn Db) -> FunctionSignature<'db> {
        let inherited_generic_context = self.inherited_generic_context(db);
        let type_mappings = self.type_mappings(db);
        if let Some(overloaded) = self.to_overloaded(db) {
            FunctionSignature {
                overloads: CallableSignature::from_overloads(
                    overloaded.overloads.iter().copied().map(|overload| {
                        type_mappings.iter().fold(
                            overload.internal_signature(db, inherited_generic_context),
                            |ty, mapping| ty.apply_type_mapping(db, mapping),
                        )
                    }),
                ),
                implementation: overloaded.implementation.map(|implementation| {
                    type_mappings.iter().fold(
                        implementation.internal_signature(db, inherited_generic_context),
                        |ty, mapping| ty.apply_type_mapping(db, mapping),
                    )
                }),
            }
        } else {
            FunctionSignature {
                overloads: CallableSignature::single(type_mappings.iter().fold(
                    self.internal_signature(db, inherited_generic_context),
                    |ty, mapping| ty.apply_type_mapping(db, mapping),
                )),
                implementation: None,
            }
        }
    }

    /// Typed internally-visible signature for this function.
    ///
    /// This represents the annotations on the function itself, unmodified by decorators and
    /// overloads.
    ///
    /// These are the parameter and return types that should be used for type checking the body of
    /// the function.
    ///
    /// Don't call this when checking any other file; only when type-checking the function body
    /// scope.
    fn internal_signature(
        self,
        db: &'db dyn Db,
        inherited_generic_context: Option<GenericContext<'db>>,
    ) -> Signature<'db> {
        let scope = self.body_scope(db);
        let function_stmt_node = scope.node(db).expect_function();
        let definition = self.definition(db);
        let generic_context = function_stmt_node.type_params.as_ref().map(|type_params| {
            let index = semantic_index(db, scope.file(db));
            GenericContext::from_type_params(db, index, type_params)
        });
        Signature::from_function(
            db,
            generic_context,
            inherited_generic_context,
            definition,
            function_stmt_node,
        )
    }

    pub(crate) fn is_known(self, db: &'db dyn Db, known_function: KnownFunction) -> bool {
        self.known(db) == Some(known_function)
    }

    fn with_dataclass_transformer_params(
        self,
        db: &'db dyn Db,
        params: DataclassTransformerParams,
    ) -> Self {
        Self::new(
            db,
            self.name(db).clone(),
            self.known(db),
            self.body_scope(db),
            self.decorators(db),
            Some(params),
            self.inherited_generic_context(db),
            self.type_mappings(db),
        )
    }

    fn with_inherited_generic_context(
        self,
        db: &'db dyn Db,
        inherited_generic_context: GenericContext<'db>,
    ) -> Self {
        // A function cannot inherit more than one generic context from its containing class.
        debug_assert!(self.inherited_generic_context(db).is_none());
        Self::new(
            db,
            self.name(db).clone(),
            self.known(db),
            self.body_scope(db),
            self.decorators(db),
            self.dataclass_transformer_params(db),
            Some(inherited_generic_context),
            self.type_mappings(db),
        )
    }

    fn with_type_mapping<'a>(self, db: &'db dyn Db, type_mapping: &TypeMapping<'a, 'db>) -> Self {
        let type_mappings: Box<[_]> = self
            .type_mappings(db)
            .iter()
            .cloned()
            .chain(std::iter::once(type_mapping.to_owned()))
            .collect();
        Self::new(
            db,
            self.name(db).clone(),
            self.known(db),
            self.body_scope(db),
            self.decorators(db),
            self.dataclass_transformer_params(db),
            self.inherited_generic_context(db),
            type_mappings,
        )
    }

    fn find_legacy_typevars(
        self,
        db: &'db dyn Db,
        typevars: &mut FxOrderSet<TypeVarInstance<'db>>,
    ) {
        let signatures = self.signature(db);
        for signature in &signatures.overloads {
            signature.find_legacy_typevars(db, typevars);
        }
    }

    /// Returns `self` as [`OverloadedFunction`] if it is overloaded, [`None`] otherwise.
    ///
    /// ## Note
    ///
    /// The way this method works only allows us to "see" the overloads that are defined before
    /// this function definition. This is because the semantic model records a use for each
    /// function on the name node which is used to get the previous function definition with the
    /// same name. This means that [`OverloadedFunction`] would only include the functions that
    /// comes before this function definition. Consider the following example:
    ///
    /// ```py
    /// from typing import overload
    ///
    /// @overload
    /// def foo() -> None: ...
    /// @overload
    /// def foo(x: int) -> int: ...
    /// def foo(x: int | None) -> int | None:
    ///     return x
    /// ```
    ///
    /// Here, when the `to_overloaded` method is invoked on the
    /// 1. first `foo` definition, it would only contain a single overload which is itself and no
    ///    implementation
    /// 2. second `foo` definition, it would contain both overloads and still no implementation
    /// 3. third `foo` definition, it would contain both overloads and the implementation which is
    ///    itself
    #[salsa::tracked(returns(as_ref))]
    fn to_overloaded(self, db: &'db dyn Db) -> Option<OverloadedFunction<'db>> {
        let mut current = self;
        let mut overloads = vec![];

        loop {
            // The semantic model records a use for each function on the name node. This is used
            // here to get the previous function definition with the same name.
            let scope = current.definition(db).scope(db);
            let use_def = semantic_index(db, scope.file(db)).use_def_map(scope.file_scope_id(db));
            let use_id = current
                .body_scope(db)
                .node(db)
                .expect_function()
                .name
                .scoped_use_id(db, scope);

            let Symbol::Type(Type::FunctionLiteral(previous), Boundness::Bound) =
                symbol_from_bindings(db, use_def.bindings_at_use(use_id))
            else {
                break;
            };

            if previous.has_known_decorator(db, FunctionDecorators::OVERLOAD) {
                overloads.push(previous);
            } else {
                break;
            }

            current = previous;
        }

        // Overloads are inserted in reverse order, from bottom to top.
        overloads.reverse();

        let implementation = if self.has_known_decorator(db, FunctionDecorators::OVERLOAD) {
            overloads.push(self);
            None
        } else {
            Some(self)
        };

        if overloads.is_empty() {
            None
        } else {
            Some(OverloadedFunction {
                overloads,
                implementation,
            })
        }
    }

    fn is_subtype_of(self, db: &'db dyn Db, other: Self) -> bool {
        // A function literal is the subtype of itself, and not of any other function literal.
        // However, our representation of a function literal includes any specialization that
        // should be applied to the signature. Different specializations of the same function
        // literal are only subtypes of each other if they result in subtype signatures.
        self.normalized(db) == other.normalized(db)
            || (self.body_scope(db) == other.body_scope(db)
                && self
                    .into_callable_type(db)
                    .is_subtype_of(db, other.into_callable_type(db)))
    }

    fn is_assignable_to(self, db: &'db dyn Db, other: Self) -> bool {
        // A function literal is assignable to itself, and not to any other function literal.
        // However, our representation of a function literal includes any specialization that
        // should be applied to the signature. Different specializations of the same function
        // literal are only assignable to each other if they result in assignable signatures.
        self.body_scope(db) == other.body_scope(db)
            && self
                .into_callable_type(db)
                .is_assignable_to(db, other.into_callable_type(db))
    }

    fn is_equivalent_to(self, db: &'db dyn Db, other: Self) -> bool {
        self.normalized(db) == other.normalized(db)
            || (self.body_scope(db) == other.body_scope(db)
                && self
                    .into_callable_type(db)
                    .is_equivalent_to(db, other.into_callable_type(db)))
    }

    fn is_gradual_equivalent_to(self, db: &'db dyn Db, other: Self) -> bool {
        self.body_scope(db) == other.body_scope(db)
            && self
                .into_callable_type(db)
                .is_gradual_equivalent_to(db, other.into_callable_type(db))
    }

    fn normalized(self, db: &'db dyn Db) -> Self {
        let context = self
            .inherited_generic_context(db)
            .map(|ctx| ctx.normalized(db));

        let mappings: Box<_> = self
            .type_mappings(db)
            .iter()
            .map(|mapping| mapping.normalized(db))
            .collect();

        Self::new(
            db,
            self.name(db),
            self.known(db),
            self.body_scope(db),
            self.decorators(db),
            self.dataclass_transformer_params(db),
            context,
            mappings,
        )
    }

    /// Returns a tuple of two spans. The first is
    /// the span for the identifier of the function
    /// definition for `self`. The second is
    /// the span for the parameter in the function
    /// definition for `self`.
    ///
    /// If there are no meaningful spans, then this
    /// returns `None`. For example, when this type
    /// isn't callable.
    ///
    /// When `parameter_index` is `None`, then the
    /// second span returned covers the entire parameter
    /// list.
    ///
    /// # Performance
    ///
    /// Note that this may introduce cross-module
    /// dependencies. This can have an impact on
    /// the effectiveness of incremental caching
    /// and should therefore be used judiciously.
    ///
    /// An example of a good use case is to improve
    /// a diagnostic.
    fn parameter_span(
        self,
        db: &'db dyn Db,
        parameter_index: Option<usize>,
    ) -> Option<(Span, Span)> {
        let function_scope = self.body_scope(db);
        let span = Span::from(function_scope.file(db));
        let node = function_scope.node(db);
        let func_def = node.as_function()?;
        let range = parameter_index
            .and_then(|parameter_index| {
                func_def
                    .parameters
                    .iter()
                    .nth(parameter_index)
                    .map(|param| param.range())
            })
            .unwrap_or(func_def.parameters.range);
        let name_span = span.clone().with_range(func_def.name.range);
        let parameter_span = span.with_range(range);
        Some((name_span, parameter_span))
    }

    /// Returns a collection of useful spans for a
    /// function signature. These are useful for
    /// creating annotations on diagnostics.
    ///
    /// # Performance
    ///
    /// Note that this may introduce cross-module
    /// dependencies. This can have an impact on
    /// the effectiveness of incremental caching
    /// and should therefore be used judiciously.
    ///
    /// An example of a good use case is to improve
    /// a diagnostic.
    fn spans(self, db: &'db dyn Db) -> Option<FunctionSpans> {
        let function_scope = self.body_scope(db);
        let span = Span::from(function_scope.file(db));
        let node = function_scope.node(db);
        let func_def = node.as_function()?;
        let return_type_range = func_def.returns.as_ref().map(|returns| returns.range());
        let mut signature = func_def.name.range.cover(func_def.parameters.range);
        if let Some(return_type_range) = return_type_range {
            signature = signature.cover(return_type_range);
        }
        Some(FunctionSpans {
            signature: span.clone().with_range(signature),
            name: span.clone().with_range(func_def.name.range),
            parameters: span.clone().with_range(func_def.parameters.range),
            return_type: return_type_range.map(|range| span.clone().with_range(range)),
        })
    }
}

/// A collection of useful spans for annotating functions.
///
/// This can be retrieved via `FunctionType::spans` or
/// `Type::function_spans`.
struct FunctionSpans {
    /// The span of the entire function "signature." This includes
    /// the name, parameter list and return type (if present).
    signature: Span,
    /// The span of the function name. i.e., `foo` in `def foo(): ...`.
    name: Span,
    /// The span of the parameter list, including the opening and
    /// closing parentheses.
    #[expect(dead_code)]
    parameters: Span,
    /// The span of the annotated return type, if present.
    return_type: Option<Span>,
}

fn signature_cycle_recover<'db>(
    _db: &'db dyn Db,
    _value: &FunctionSignature<'db>,
    _count: u32,
    _function: FunctionType<'db>,
) -> salsa::CycleRecoveryAction<FunctionSignature<'db>> {
    salsa::CycleRecoveryAction::Iterate
}

fn signature_cycle_initial<'db>(
    db: &'db dyn Db,
    _function: FunctionType<'db>,
) -> FunctionSignature<'db> {
    FunctionSignature::bottom(db)
}

/// Non-exhaustive enumeration of known functions (e.g. `builtins.reveal_type`, ...) that might
/// have special behavior.
#[derive(
    Debug, Copy, Clone, PartialEq, Eq, Hash, strum_macros::EnumString, strum_macros::IntoStaticStr,
)]
#[strum(serialize_all = "snake_case")]
#[cfg_attr(test, derive(strum_macros::EnumIter))]
pub enum KnownFunction {
    /// `builtins.isinstance`
    #[strum(serialize = "isinstance")]
    IsInstance,
    /// `builtins.issubclass`
    #[strum(serialize = "issubclass")]
    IsSubclass,
    /// `builtins.hasattr`
    #[strum(serialize = "hasattr")]
    HasAttr,
    /// `builtins.reveal_type`, `typing.reveal_type` or `typing_extensions.reveal_type`
    RevealType,
    /// `builtins.len`
    Len,
    /// `builtins.repr`
    Repr,
    /// `typing(_extensions).final`
    Final,

    /// [`typing(_extensions).no_type_check`](https://typing.python.org/en/latest/spec/directives.html#no-type-check)
    NoTypeCheck,

    /// `typing(_extensions).assert_type`
    AssertType,
    /// `typing(_extensions).assert_never`
    AssertNever,
    /// `typing(_extensions).cast`
    Cast,
    /// `typing(_extensions).overload`
    Overload,
    /// `typing(_extensions).override`
    Override,
    /// `typing(_extensions).is_protocol`
    IsProtocol,
    /// `typing(_extensions).get_protocol_members`
    GetProtocolMembers,
    /// `typing(_extensions).runtime_checkable`
    RuntimeCheckable,
    /// `typing(_extensions).dataclass_transform`
    DataclassTransform,

    /// `abc.abstractmethod`
    #[strum(serialize = "abstractmethod")]
    AbstractMethod,

    /// `dataclasses.dataclass`
    Dataclass,

    /// `inspect.getattr_static`
    GetattrStatic,

    /// `ty_extensions.static_assert`
    StaticAssert,
    /// `ty_extensions.is_equivalent_to`
    IsEquivalentTo,
    /// `ty_extensions.is_subtype_of`
    IsSubtypeOf,
    /// `ty_extensions.is_assignable_to`
    IsAssignableTo,
    /// `ty_extensions.is_disjoint_from`
    IsDisjointFrom,
    /// `ty_extensions.is_gradual_equivalent_to`
    IsGradualEquivalentTo,
    /// `ty_extensions.is_fully_static`
    IsFullyStatic,
    /// `ty_extensions.is_singleton`
    IsSingleton,
    /// `ty_extensions.is_single_valued`
    IsSingleValued,
    /// `ty_extensions.generic_context`
    GenericContext,
    /// `ty_extensions.dunder_all_names`
    DunderAllNames,
    /// `ty_extensions.all_members`
    AllMembers,
}

impl KnownFunction {
    pub fn into_classinfo_constraint_function(self) -> Option<ClassInfoConstraintFunction> {
        match self {
            Self::IsInstance => Some(ClassInfoConstraintFunction::IsInstance),
            Self::IsSubclass => Some(ClassInfoConstraintFunction::IsSubclass),
            _ => None,
        }
    }

    fn try_from_definition_and_name<'db>(
        db: &'db dyn Db,
        definition: Definition<'db>,
        name: &str,
    ) -> Option<Self> {
        let candidate = Self::from_str(name).ok()?;
        candidate
            .check_module(file_to_module(db, definition.file(db))?.known()?)
            .then_some(candidate)
    }

    /// Return `true` if `self` is defined in `module` at runtime.
    const fn check_module(self, module: KnownModule) -> bool {
        match self {
            Self::IsInstance | Self::IsSubclass | Self::HasAttr | Self::Len | Self::Repr => {
                module.is_builtins()
            }
            Self::AssertType
            | Self::AssertNever
            | Self::Cast
            | Self::Overload
            | Self::Override
            | Self::RevealType
            | Self::Final
            | Self::IsProtocol
            | Self::GetProtocolMembers
            | Self::RuntimeCheckable
            | Self::DataclassTransform
            | Self::NoTypeCheck => {
                matches!(module, KnownModule::Typing | KnownModule::TypingExtensions)
            }
            Self::AbstractMethod => {
                matches!(module, KnownModule::Abc)
            }
            Self::Dataclass => {
                matches!(module, KnownModule::Dataclasses)
            }
            Self::GetattrStatic => module.is_inspect(),
            Self::IsAssignableTo
            | Self::IsDisjointFrom
            | Self::IsEquivalentTo
            | Self::IsGradualEquivalentTo
            | Self::IsFullyStatic
            | Self::IsSingleValued
            | Self::IsSingleton
            | Self::IsSubtypeOf
            | Self::GenericContext
            | Self::DunderAllNames
            | Self::StaticAssert
            | Self::AllMembers => module.is_ty_extensions(),
        }
    }
}

/// This type represents bound method objects that are created when a method is accessed
/// on an instance of a class. For example, the expression `Path("a.txt").touch` creates
/// a bound method object that represents the `Path.touch` method which is bound to the
/// instance `Path("a.txt")`.
///
/// # Ordering
/// Ordering is based on the bounded method's salsa-assigned id and not on its values.
/// The id may change between runs, or when the bounded method was garbage collected and recreated.
#[salsa::interned(debug)]
#[derive(PartialOrd, Ord)]
pub struct BoundMethodType<'db> {
    /// The function that is being bound. Corresponds to the `__func__` attribute on a
    /// bound method object
    pub(crate) function: FunctionType<'db>,
    /// The instance on which this method has been called. Corresponds to the `__self__`
    /// attribute on a bound method object
    self_instance: Type<'db>,
}

impl<'db> BoundMethodType<'db> {
    pub(crate) fn into_callable_type(self, db: &'db dyn Db) -> Type<'db> {
        Type::Callable(CallableType::new(
            db,
            CallableSignature::from_overloads(
                self.function(db)
                    .signature(db)
                    .overloads
                    .iter()
                    .map(signatures::Signature::bind_self),
            ),
            false,
        ))
    }

    fn normalized(self, db: &'db dyn Db) -> Self {
        Self::new(
            db,
            self.function(db).normalized(db),
            self.self_instance(db).normalized(db),
        )
    }

    fn is_subtype_of(self, db: &'db dyn Db, other: Self) -> bool {
        // A bound method is a typically a subtype of itself. However, we must explicitly verify
        // the subtyping of the underlying function signatures (since they might be specialized
        // differently), and of the bound self parameter (taking care that parameters, including a
        // bound self parameter, are contravariant.)
        self.function(db).is_subtype_of(db, other.function(db))
            && other
                .self_instance(db)
                .is_subtype_of(db, self.self_instance(db))
    }

    fn is_assignable_to(self, db: &'db dyn Db, other: Self) -> bool {
        // A bound method is a typically assignable to itself. However, we must explicitly verify
        // the assignability of the underlying function signatures (since they might be specialized
        // differently), and of the bound self parameter (taking care that parameters, including a
        // bound self parameter, are contravariant.)
        self.function(db).is_assignable_to(db, other.function(db))
            && other
                .self_instance(db)
                .is_assignable_to(db, self.self_instance(db))
    }

    fn is_equivalent_to(self, db: &'db dyn Db, other: Self) -> bool {
        self.function(db).is_equivalent_to(db, other.function(db))
            && other
                .self_instance(db)
                .is_equivalent_to(db, self.self_instance(db))
    }

    fn is_gradual_equivalent_to(self, db: &'db dyn Db, other: Self) -> bool {
        self.function(db)
            .is_gradual_equivalent_to(db, other.function(db))
            && other
                .self_instance(db)
                .is_gradual_equivalent_to(db, self.self_instance(db))
    }
}

/// This type represents the set of all callable objects with a certain, possibly overloaded,
/// signature.
///
/// It can be written in type expressions using `typing.Callable`. `lambda` expressions are
/// inferred directly as `CallableType`s; all function-literal types are subtypes of a
/// `CallableType`.
///
/// # Ordering
/// Ordering is based on the callable type's salsa-assigned id and not on its values.
/// The id may change between runs, or when the callable type was garbage collected and recreated.
#[salsa::interned(debug)]
#[derive(PartialOrd, Ord)]
pub struct CallableType<'db> {
    #[returns(ref)]
    signatures: CallableSignature<'db>,

    /// We use `CallableType` to represent function-like objects, like the synthesized methods
    /// of dataclasses or NamedTuples. These callables act like real functions when accessed
    /// as attributes on instances, i.e. they bind `self`.
    is_function_like: bool,
}

impl<'db> CallableType<'db> {
    /// Create a callable type with a single non-overloaded signature.
    pub(crate) fn single(db: &'db dyn Db, signature: Signature<'db>) -> Type<'db> {
        Type::Callable(CallableType::new(
            db,
            CallableSignature::single(signature),
            false,
        ))
    }

    /// Create a non-overloaded, function-like callable type with a single signature.
    ///
    /// A function-like callable will bind `self` when accessed as an attribute on an instance.
    pub(crate) fn function_like(db: &'db dyn Db, signature: Signature<'db>) -> Type<'db> {
        Type::Callable(CallableType::new(
            db,
            CallableSignature::single(signature),
            true,
        ))
    }

    /// Create a callable type which accepts any parameters and returns an `Unknown` type.
    pub(crate) fn unknown(db: &'db dyn Db) -> Type<'db> {
        Self::single(db, Signature::unknown())
    }

    pub(crate) fn bind_self(self, db: &'db dyn Db) -> Type<'db> {
        Type::Callable(CallableType::new(
            db,
            self.signatures(db).bind_self(),
            false,
        ))
    }

    /// Create a callable type which represents a fully-static "bottom" callable.
    ///
    /// Specifically, this represents a callable type with a single signature:
    /// `(*args: object, **kwargs: object) -> Never`.
    #[cfg(test)]
    pub(crate) fn bottom(db: &'db dyn Db) -> Type<'db> {
        Self::single(db, Signature::bottom(db))
    }

    /// Return a "normalized" version of this `Callable` type.
    ///
    /// See [`Type::normalized`] for more details.
    fn normalized(self, db: &'db dyn Db) -> Self {
        CallableType::new(
            db,
            self.signatures(db).normalized(db),
            self.is_function_like(db),
        )
    }

    fn apply_type_mapping<'a>(self, db: &'db dyn Db, type_mapping: &TypeMapping<'a, 'db>) -> Self {
        CallableType::new(
            db,
            self.signatures(db).apply_type_mapping(db, type_mapping),
            self.is_function_like(db),
        )
    }

    fn find_legacy_typevars(
        self,
        db: &'db dyn Db,
        typevars: &mut FxOrderSet<TypeVarInstance<'db>>,
    ) {
        self.signatures(db).find_legacy_typevars(db, typevars);
    }

    /// Check whether this callable type is fully static.
    ///
    /// See [`Type::is_fully_static`] for more details.
    fn is_fully_static(self, db: &'db dyn Db) -> bool {
        self.signatures(db).is_fully_static(db)
    }

    /// Check whether this callable type is a subtype of another callable type.
    ///
    /// See [`Type::is_subtype_of`] for more details.
    fn is_subtype_of(self, db: &'db dyn Db, other: Self) -> bool {
        let self_is_function_like = self.is_function_like(db);
        let other_is_function_like = other.is_function_like(db);
        (self_is_function_like || !other_is_function_like)
            && self.signatures(db).is_subtype_of(db, other.signatures(db))
    }

    /// Check whether this callable type is assignable to another callable type.
    ///
    /// See [`Type::is_assignable_to`] for more details.
    fn is_assignable_to(self, db: &'db dyn Db, other: Self) -> bool {
        let self_is_function_like = self.is_function_like(db);
        let other_is_function_like = other.is_function_like(db);
        (self_is_function_like || !other_is_function_like)
            && self
                .signatures(db)
                .is_assignable_to(db, other.signatures(db))
    }

    /// Check whether this callable type is equivalent to another callable type.
    ///
    /// See [`Type::is_equivalent_to`] for more details.
    fn is_equivalent_to(self, db: &'db dyn Db, other: Self) -> bool {
        self.is_function_like(db) == other.is_function_like(db)
            && self
                .signatures(db)
                .is_equivalent_to(db, other.signatures(db))
    }

    /// Check whether this callable type is gradual equivalent to another callable type.
    ///
    /// See [`Type::is_gradual_equivalent_to`] for more details.
    fn is_gradual_equivalent_to(self, db: &'db dyn Db, other: Self) -> bool {
        self.is_function_like(db) == other.is_function_like(db)
            && self
                .signatures(db)
                .is_gradual_equivalent_to(db, other.signatures(db))
    }

    /// See [`Type::replace_self_reference`].
    fn replace_self_reference(self, db: &'db dyn Db, class: ClassLiteral<'db>) -> Self {
        CallableType::new(
            db,
            self.signatures(db).replace_self_reference(db, class),
            self.is_function_like(db),
        )
    }
}

/// Represents a specific instance of `types.MethodWrapperType`
#[derive(Debug, Copy, Clone, Hash, PartialEq, Eq, PartialOrd, Ord, salsa::Update)]
pub enum MethodWrapperKind<'db> {
    /// Method wrapper for `some_function.__get__`
    FunctionTypeDunderGet(FunctionType<'db>),
    /// Method wrapper for `some_function.__call__`
    FunctionTypeDunderCall(FunctionType<'db>),
    /// Method wrapper for `some_property.__get__`
    PropertyDunderGet(PropertyInstanceType<'db>),
    /// Method wrapper for `some_property.__set__`
    PropertyDunderSet(PropertyInstanceType<'db>),
    /// Method wrapper for `str.startswith`.
    /// We treat this method specially because we want to be able to infer precise Boolean
    /// literal return types if the instance and the prefix are both string literals, and
    /// this allows us to understand statically known branches for common tests such as
    /// `if sys.platform.startswith("freebsd")`.
    StrStartswith(StringLiteralType<'db>),
}

impl<'db> MethodWrapperKind<'db> {
    fn is_subtype_of(self, db: &'db dyn Db, other: Self) -> bool {
        match (self, other) {
            (
                MethodWrapperKind::FunctionTypeDunderGet(self_function),
                MethodWrapperKind::FunctionTypeDunderGet(other_function),
            ) => self_function.is_subtype_of(db, other_function),

            (
                MethodWrapperKind::FunctionTypeDunderCall(self_function),
                MethodWrapperKind::FunctionTypeDunderCall(other_function),
            ) => self_function.is_subtype_of(db, other_function),

            (MethodWrapperKind::PropertyDunderGet(_), MethodWrapperKind::PropertyDunderGet(_))
            | (MethodWrapperKind::PropertyDunderSet(_), MethodWrapperKind::PropertyDunderSet(_))
            | (MethodWrapperKind::StrStartswith(_), MethodWrapperKind::StrStartswith(_)) => {
                self == other
            }

            (
                MethodWrapperKind::FunctionTypeDunderGet(_)
                | MethodWrapperKind::FunctionTypeDunderCall(_)
                | MethodWrapperKind::PropertyDunderGet(_)
                | MethodWrapperKind::PropertyDunderSet(_)
                | MethodWrapperKind::StrStartswith(_),
                MethodWrapperKind::FunctionTypeDunderGet(_)
                | MethodWrapperKind::FunctionTypeDunderCall(_)
                | MethodWrapperKind::PropertyDunderGet(_)
                | MethodWrapperKind::PropertyDunderSet(_)
                | MethodWrapperKind::StrStartswith(_),
            ) => false,
        }
    }

    fn is_assignable_to(self, db: &'db dyn Db, other: Self) -> bool {
        match (self, other) {
            (
                MethodWrapperKind::FunctionTypeDunderGet(self_function),
                MethodWrapperKind::FunctionTypeDunderGet(other_function),
            ) => self_function.is_assignable_to(db, other_function),

            (
                MethodWrapperKind::FunctionTypeDunderCall(self_function),
                MethodWrapperKind::FunctionTypeDunderCall(other_function),
            ) => self_function.is_assignable_to(db, other_function),

            (MethodWrapperKind::PropertyDunderGet(_), MethodWrapperKind::PropertyDunderGet(_))
            | (MethodWrapperKind::PropertyDunderSet(_), MethodWrapperKind::PropertyDunderSet(_))
            | (MethodWrapperKind::StrStartswith(_), MethodWrapperKind::StrStartswith(_)) => {
                self == other
            }

            (
                MethodWrapperKind::FunctionTypeDunderGet(_)
                | MethodWrapperKind::FunctionTypeDunderCall(_)
                | MethodWrapperKind::PropertyDunderGet(_)
                | MethodWrapperKind::PropertyDunderSet(_)
                | MethodWrapperKind::StrStartswith(_),
                MethodWrapperKind::FunctionTypeDunderGet(_)
                | MethodWrapperKind::FunctionTypeDunderCall(_)
                | MethodWrapperKind::PropertyDunderGet(_)
                | MethodWrapperKind::PropertyDunderSet(_)
                | MethodWrapperKind::StrStartswith(_),
            ) => false,
        }
    }

    fn is_equivalent_to(self, db: &'db dyn Db, other: Self) -> bool {
        match (self, other) {
            (
                MethodWrapperKind::FunctionTypeDunderGet(self_function),
                MethodWrapperKind::FunctionTypeDunderGet(other_function),
            ) => self_function.is_equivalent_to(db, other_function),

            (
                MethodWrapperKind::FunctionTypeDunderCall(self_function),
                MethodWrapperKind::FunctionTypeDunderCall(other_function),
            ) => self_function.is_equivalent_to(db, other_function),

            (MethodWrapperKind::PropertyDunderGet(_), MethodWrapperKind::PropertyDunderGet(_))
            | (MethodWrapperKind::PropertyDunderSet(_), MethodWrapperKind::PropertyDunderSet(_))
            | (MethodWrapperKind::StrStartswith(_), MethodWrapperKind::StrStartswith(_)) => {
                self == other
            }

            (
                MethodWrapperKind::FunctionTypeDunderGet(_)
                | MethodWrapperKind::FunctionTypeDunderCall(_)
                | MethodWrapperKind::PropertyDunderGet(_)
                | MethodWrapperKind::PropertyDunderSet(_)
                | MethodWrapperKind::StrStartswith(_),
                MethodWrapperKind::FunctionTypeDunderGet(_)
                | MethodWrapperKind::FunctionTypeDunderCall(_)
                | MethodWrapperKind::PropertyDunderGet(_)
                | MethodWrapperKind::PropertyDunderSet(_)
                | MethodWrapperKind::StrStartswith(_),
            ) => false,
        }
    }

    fn is_gradual_equivalent_to(self, db: &'db dyn Db, other: Self) -> bool {
        match (self, other) {
            (
                MethodWrapperKind::FunctionTypeDunderGet(self_function),
                MethodWrapperKind::FunctionTypeDunderGet(other_function),
            ) => self_function.is_gradual_equivalent_to(db, other_function),

            (
                MethodWrapperKind::FunctionTypeDunderCall(self_function),
                MethodWrapperKind::FunctionTypeDunderCall(other_function),
            ) => self_function.is_gradual_equivalent_to(db, other_function),

            (MethodWrapperKind::PropertyDunderGet(_), MethodWrapperKind::PropertyDunderGet(_))
            | (MethodWrapperKind::PropertyDunderSet(_), MethodWrapperKind::PropertyDunderSet(_))
            | (MethodWrapperKind::StrStartswith(_), MethodWrapperKind::StrStartswith(_)) => {
                self == other
            }

            (
                MethodWrapperKind::FunctionTypeDunderGet(_)
                | MethodWrapperKind::FunctionTypeDunderCall(_)
                | MethodWrapperKind::PropertyDunderGet(_)
                | MethodWrapperKind::PropertyDunderSet(_)
                | MethodWrapperKind::StrStartswith(_),
                MethodWrapperKind::FunctionTypeDunderGet(_)
                | MethodWrapperKind::FunctionTypeDunderCall(_)
                | MethodWrapperKind::PropertyDunderGet(_)
                | MethodWrapperKind::PropertyDunderSet(_)
                | MethodWrapperKind::StrStartswith(_),
            ) => false,
        }
    }

    fn normalized(self, db: &'db dyn Db) -> Self {
        match self {
            MethodWrapperKind::FunctionTypeDunderGet(function) => {
                MethodWrapperKind::FunctionTypeDunderGet(function.normalized(db))
            }
            MethodWrapperKind::FunctionTypeDunderCall(function) => {
                MethodWrapperKind::FunctionTypeDunderCall(function.normalized(db))
            }
            MethodWrapperKind::PropertyDunderGet(property) => {
                MethodWrapperKind::PropertyDunderGet(property.normalized(db))
            }
            MethodWrapperKind::PropertyDunderSet(property) => {
                MethodWrapperKind::PropertyDunderSet(property.normalized(db))
            }
            MethodWrapperKind::StrStartswith(_) => self,
        }
    }
}

/// Represents a specific instance of `types.WrapperDescriptorType`
#[derive(Debug, Copy, Clone, Hash, PartialEq, Eq, PartialOrd, Ord, salsa::Update)]
pub enum WrapperDescriptorKind {
    /// `FunctionType.__get__`
    FunctionTypeDunderGet,
    /// `property.__get__`
    PropertyDunderGet,
    /// `property.__set__`
    PropertyDunderSet,
}

/// # Ordering
/// Ordering is based on the module literal's salsa-assigned id and not on its values.
/// The id may change between runs, or when the module literal was garbage collected and recreated.
#[salsa::interned(debug)]
#[derive(PartialOrd, Ord)]
pub struct ModuleLiteralType<'db> {
    /// The file in which this module was imported.
    ///
    /// We need this in order to know which submodules should be attached to it as attributes
    /// (because the submodules were also imported in this file).
    pub importing_file: File,

    /// The imported module.
    pub module: Module,
}

impl<'db> ModuleLiteralType<'db> {
    fn static_member(self, db: &'db dyn Db, name: &str) -> Symbol<'db> {
        // `__dict__` is a very special member that is never overridden by module globals;
        // we should always look it up directly as an attribute on `types.ModuleType`,
        // never in the global scope of the module.
        if name == "__dict__" {
            return KnownClass::ModuleType
                .to_instance(db)
                .member(db, "__dict__")
                .symbol;
        }

        // If the file that originally imported the module has also imported a submodule
        // named `name`, then the result is (usually) that submodule, even if the module
        // also defines a (non-module) symbol with that name.
        //
        // Note that technically, either the submodule or the non-module symbol could take
        // priority, depending on the ordering of when the submodule is loaded relative to
        // the parent module's `__init__.py` file being evaluated. That said, we have
        // chosen to always have the submodule take priority. (This matches pyright's
        // current behavior, but is the opposite of mypy's current behavior.)
        if let Some(submodule_name) = ModuleName::new(name) {
            let importing_file = self.importing_file(db);
            let imported_submodules = imported_modules(db, importing_file);
            let mut full_submodule_name = self.module(db).name().clone();
            full_submodule_name.extend(&submodule_name);
            if imported_submodules.contains(&full_submodule_name) {
                if let Some(submodule) = resolve_module(db, &full_submodule_name) {
                    return Symbol::bound(Type::module_literal(db, importing_file, submodule));
                }
            }
        }

        self.module(db)
            .file()
            .map(|file| imported_symbol(db, file, name, None))
            .unwrap_or_default()
            .symbol
    }
}

/// # Ordering
/// Ordering is based on the type alias's salsa-assigned id and not on its values.
/// The id may change between runs, or when the alias was garbage collected and recreated.
#[salsa::interned(debug)]
#[derive(PartialOrd, Ord)]
pub struct PEP695TypeAliasType<'db> {
    #[returns(ref)]
    pub name: ast::name::Name,

    rhs_scope: ScopeId<'db>,
}

#[salsa::tracked]
impl<'db> PEP695TypeAliasType<'db> {
    pub(crate) fn definition(self, db: &'db dyn Db) -> Definition<'db> {
        let scope = self.rhs_scope(db);
        let type_alias_stmt_node = scope.node(db).expect_type_alias();

        semantic_index(db, scope.file(db)).expect_single_definition(type_alias_stmt_node)
    }

    #[salsa::tracked]
    pub(crate) fn value_type(self, db: &'db dyn Db) -> Type<'db> {
        let scope = self.rhs_scope(db);
        let type_alias_stmt_node = scope.node(db).expect_type_alias();
        let definition = self.definition(db);
        definition_expression_type(db, definition, &type_alias_stmt_node.value)
    }

    fn normalized(self, _db: &'db dyn Db) -> Self {
        self
    }
}

/// # Ordering
/// Ordering is based on the type alias's salsa-assigned id and not on its values.
/// The id may change between runs, or when the alias was garbage collected and recreated.
#[salsa::interned(debug)]
#[derive(PartialOrd, Ord)]
pub struct BareTypeAliasType<'db> {
    #[returns(ref)]
    pub name: ast::name::Name,
    pub definition: Option<Definition<'db>>,
    pub value: Type<'db>,
}

impl<'db> BareTypeAliasType<'db> {
    fn normalized(self, db: &'db dyn Db) -> Self {
        Self::new(
            db,
            self.name(db),
            self.definition(db),
            self.value(db).normalized(db),
        )
    }
}

#[derive(Debug, Clone, Copy, PartialEq, Eq, PartialOrd, Ord, Hash, salsa::Update)]
pub enum TypeAliasType<'db> {
    PEP695(PEP695TypeAliasType<'db>),
    Bare(BareTypeAliasType<'db>),
}

impl<'db> TypeAliasType<'db> {
    pub(crate) fn normalized(self, db: &'db dyn Db) -> Self {
        match self {
            TypeAliasType::PEP695(type_alias) => TypeAliasType::PEP695(type_alias.normalized(db)),
            TypeAliasType::Bare(type_alias) => TypeAliasType::Bare(type_alias.normalized(db)),
        }
    }

    pub(crate) fn name(self, db: &'db dyn Db) -> &'db str {
        match self {
            TypeAliasType::PEP695(type_alias) => type_alias.name(db),
            TypeAliasType::Bare(type_alias) => type_alias.name(db),
        }
    }

    pub(crate) fn definition(self, db: &'db dyn Db) -> Option<Definition<'db>> {
        match self {
            TypeAliasType::PEP695(type_alias) => Some(type_alias.definition(db)),
            TypeAliasType::Bare(type_alias) => type_alias.definition(db),
        }
    }

    pub(crate) fn value_type(self, db: &'db dyn Db) -> Type<'db> {
        match self {
            TypeAliasType::PEP695(type_alias) => type_alias.value_type(db),
            TypeAliasType::Bare(type_alias) => type_alias.value(db),
        }
    }
}

/// Either the explicit `metaclass=` keyword of the class, or the inferred metaclass of one of its base classes.
#[derive(Debug, Clone, PartialEq, Eq, salsa::Update)]
pub(super) struct MetaclassCandidate<'db> {
    metaclass: ClassType<'db>,
    explicit_metaclass_of: ClassLiteral<'db>,
}

#[salsa::interned(debug)]
pub struct UnionType<'db> {
    /// The union type includes values in any of these types.
    #[returns(deref)]
    pub elements: Box<[Type<'db>]>,
}

impl<'db> UnionType<'db> {
    /// Create a union from a list of elements
    /// (which may be eagerly simplified into a different variant of [`Type`] altogether).
    pub fn from_elements<I, T>(db: &'db dyn Db, elements: I) -> Type<'db>
    where
        I: IntoIterator<Item = T>,
        T: Into<Type<'db>>,
    {
        elements
            .into_iter()
            .fold(UnionBuilder::new(db), |builder, element| {
                builder.add(element.into())
            })
            .build()
    }

    /// Apply a transformation function to all elements of the union,
    /// and create a new union from the resulting set of types.
    pub fn map(
        &self,
        db: &'db dyn Db,
        transform_fn: impl FnMut(&Type<'db>) -> Type<'db>,
    ) -> Type<'db> {
        Self::from_elements(db, self.elements(db).iter().map(transform_fn))
    }

    pub(crate) fn filter(
        self,
        db: &'db dyn Db,
        filter_fn: impl FnMut(&&Type<'db>) -> bool,
    ) -> Type<'db> {
        Self::from_elements(db, self.elements(db).iter().filter(filter_fn))
    }

    pub fn iter(&self, db: &'db dyn Db) -> Iter<Type<'db>> {
        self.elements(db).iter()
    }

    pub(crate) fn map_with_boundness(
        self,
        db: &'db dyn Db,
        mut transform_fn: impl FnMut(&Type<'db>) -> Symbol<'db>,
    ) -> Symbol<'db> {
        let mut builder = UnionBuilder::new(db);

        let mut all_unbound = true;
        let mut possibly_unbound = false;
        for ty in self.elements(db) {
            let ty_member = transform_fn(ty);
            match ty_member {
                Symbol::Unbound => {
                    possibly_unbound = true;
                }
                Symbol::Type(ty_member, member_boundness) => {
                    if member_boundness == Boundness::PossiblyUnbound {
                        possibly_unbound = true;
                    }

                    all_unbound = false;
                    builder = builder.add(ty_member);
                }
            }
        }

        if all_unbound {
            Symbol::Unbound
        } else {
            Symbol::Type(
                builder.build(),
                if possibly_unbound {
                    Boundness::PossiblyUnbound
                } else {
                    Boundness::Bound
                },
            )
        }
    }

    pub(crate) fn map_with_boundness_and_qualifiers(
        self,
        db: &'db dyn Db,
        mut transform_fn: impl FnMut(&Type<'db>) -> SymbolAndQualifiers<'db>,
    ) -> SymbolAndQualifiers<'db> {
        let mut builder = UnionBuilder::new(db);
        let mut qualifiers = TypeQualifiers::empty();

        let mut all_unbound = true;
        let mut possibly_unbound = false;
        for ty in self.elements(db) {
            let SymbolAndQualifiers {
                symbol: ty_member,
                qualifiers: new_qualifiers,
            } = transform_fn(ty);
            qualifiers |= new_qualifiers;
            match ty_member {
                Symbol::Unbound => {
                    possibly_unbound = true;
                }
                Symbol::Type(ty_member, member_boundness) => {
                    if member_boundness == Boundness::PossiblyUnbound {
                        possibly_unbound = true;
                    }

                    all_unbound = false;
                    builder = builder.add(ty_member);
                }
            }
        }
        SymbolAndQualifiers {
            symbol: if all_unbound {
                Symbol::Unbound
            } else {
                Symbol::Type(
                    builder.build(),
                    if possibly_unbound {
                        Boundness::PossiblyUnbound
                    } else {
                        Boundness::Bound
                    },
                )
            },
            qualifiers,
        }
    }

    pub(crate) fn is_fully_static(self, db: &'db dyn Db) -> bool {
        self.elements(db).iter().all(|ty| ty.is_fully_static(db))
    }

    /// Create a new union type with the elements normalized.
    ///
    /// See [`Type::normalized`] for more details.
    #[must_use]
    pub(crate) fn normalized(self, db: &'db dyn Db) -> Self {
        let mut new_elements: Vec<Type<'db>> = self
            .elements(db)
            .iter()
            .map(|element| element.normalized(db))
            .collect();
        new_elements.sort_unstable_by(|l, r| union_or_intersection_elements_ordering(db, l, r));
        UnionType::new(db, new_elements.into_boxed_slice())
    }

    /// Return `true` if `self` represents the exact same set of possible runtime objects as `other`
    pub(crate) fn is_equivalent_to(self, db: &'db dyn Db, other: Self) -> bool {
        /// Inlined version of [`UnionType::is_fully_static`] to avoid having to lookup
        /// `self.elements` multiple times in the Salsa db in this single method.
        #[inline]
        fn all_fully_static(db: &dyn Db, elements: &[Type]) -> bool {
            elements.iter().all(|ty| ty.is_fully_static(db))
        }

        let self_elements = self.elements(db);
        let other_elements = other.elements(db);

        if self_elements.len() != other_elements.len() {
            return false;
        }

        if !all_fully_static(db, self_elements) {
            return false;
        }

        if !all_fully_static(db, other_elements) {
            return false;
        }

        if self == other {
            return true;
        }

        let sorted_self = self.normalized(db);

        if sorted_self == other {
            return true;
        }

        sorted_self == other.normalized(db)
    }

    /// Return `true` if `self` has exactly the same set of possible static materializations as `other`
    /// (if `self` represents the same set of possible sets of possible runtime objects as `other`)
    pub(crate) fn is_gradual_equivalent_to(self, db: &'db dyn Db, other: Self) -> bool {
        if self == other {
            return true;
        }

        // TODO: `T | Unknown` should be gradually equivalent to `T | Unknown | Any`,
        // since they have exactly the same set of possible static materializations
        // (they represent the same set of possible sets of possible runtime objects)
        if self.elements(db).len() != other.elements(db).len() {
            return false;
        }

        let sorted_self = self.normalized(db);

        if sorted_self == other {
            return true;
        }

        let sorted_other = other.normalized(db);

        if sorted_self == sorted_other {
            return true;
        }

        sorted_self
            .elements(db)
            .iter()
            .zip(sorted_other.elements(db))
            .all(|(self_ty, other_ty)| self_ty.is_gradual_equivalent_to(db, *other_ty))
    }
}

#[salsa::interned(debug)]
pub struct IntersectionType<'db> {
    /// The intersection type includes only values in all of these types.
    #[returns(ref)]
    positive: FxOrderSet<Type<'db>>,

    /// The intersection type does not include any value in any of these types.
    ///
    /// Negation types aren't expressible in annotations, and are most likely to arise from type
    /// narrowing along with intersections (e.g. `if not isinstance(...)`), so we represent them
    /// directly in intersections rather than as a separate type.
    #[returns(ref)]
    negative: FxOrderSet<Type<'db>>,
}

impl<'db> IntersectionType<'db> {
    /// Return a new `IntersectionType` instance with the positive and negative types sorted
    /// according to a canonical ordering, and other normalizations applied to each element as applicable.
    ///
    /// See [`Type::normalized`] for more details.
    #[must_use]
    pub(crate) fn normalized(self, db: &'db dyn Db) -> Self {
        fn normalized_set<'db>(
            db: &'db dyn Db,
            elements: &FxOrderSet<Type<'db>>,
        ) -> FxOrderSet<Type<'db>> {
            let mut elements: FxOrderSet<Type<'db>> =
                elements.iter().map(|ty| ty.normalized(db)).collect();

            elements.sort_unstable_by(|l, r| union_or_intersection_elements_ordering(db, l, r));
            elements
        }

        IntersectionType::new(
            db,
            normalized_set(db, self.positive(db)),
            normalized_set(db, self.negative(db)),
        )
    }

    pub(crate) fn is_fully_static(self, db: &'db dyn Db) -> bool {
        self.positive(db).iter().all(|ty| ty.is_fully_static(db))
            && self.negative(db).iter().all(|ty| ty.is_fully_static(db))
    }

    /// Return `true` if `self` represents exactly the same set of possible runtime objects as `other`
    pub(crate) fn is_equivalent_to(self, db: &'db dyn Db, other: Self) -> bool {
        /// Inlined version of [`IntersectionType::is_fully_static`] to avoid having to lookup
        /// `positive` and `negative` multiple times in the Salsa db in this single method.
        #[inline]
        fn all_fully_static(db: &dyn Db, elements: &FxOrderSet<Type>) -> bool {
            elements.iter().all(|ty| ty.is_fully_static(db))
        }

        let self_positive = self.positive(db);

        if !all_fully_static(db, self_positive) {
            return false;
        }

        let other_positive = other.positive(db);

        if self_positive.len() != other_positive.len() {
            return false;
        }

        if !all_fully_static(db, other_positive) {
            return false;
        }

        let self_negative = self.negative(db);

        if !all_fully_static(db, self_negative) {
            return false;
        }

        let other_negative = other.negative(db);

        if self_negative.len() != other_negative.len() {
            return false;
        }

        if !all_fully_static(db, other_negative) {
            return false;
        }

        if self == other {
            return true;
        }

        let sorted_self = self.normalized(db);

        if sorted_self == other {
            return true;
        }

        sorted_self == other.normalized(db)
    }

    /// Return `true` if `self` has exactly the same set of possible static materializations as `other`
    /// (if `self` represents the same set of possible sets of possible runtime objects as `other`)
    pub(crate) fn is_gradual_equivalent_to(self, db: &'db dyn Db, other: Self) -> bool {
        if self == other {
            return true;
        }

        if self.positive(db).len() != other.positive(db).len()
            || self.negative(db).len() != other.negative(db).len()
        {
            return false;
        }

        let sorted_self = self.normalized(db);

        if sorted_self == other {
            return true;
        }

        let sorted_other = other.normalized(db);

        if sorted_self == sorted_other {
            return true;
        }

        sorted_self
            .positive(db)
            .iter()
            .zip(sorted_other.positive(db))
            .all(|(self_ty, other_ty)| self_ty.is_gradual_equivalent_to(db, *other_ty))
            && sorted_self
                .negative(db)
                .iter()
                .zip(sorted_other.negative(db))
                .all(|(self_ty, other_ty)| self_ty.is_gradual_equivalent_to(db, *other_ty))
    }

    pub(crate) fn map_with_boundness(
        self,
        db: &'db dyn Db,
        mut transform_fn: impl FnMut(&Type<'db>) -> Symbol<'db>,
    ) -> Symbol<'db> {
        if !self.negative(db).is_empty() {
            return Symbol::todo("map_with_boundness: intersections with negative contributions");
        }

        let mut builder = IntersectionBuilder::new(db);

        let mut all_unbound = true;
        let mut any_definitely_bound = false;
        for ty in self.positive(db) {
            let ty_member = transform_fn(ty);
            match ty_member {
                Symbol::Unbound => {}
                Symbol::Type(ty_member, member_boundness) => {
                    all_unbound = false;
                    if member_boundness == Boundness::Bound {
                        any_definitely_bound = true;
                    }

                    builder = builder.add_positive(ty_member);
                }
            }
        }

        if all_unbound {
            Symbol::Unbound
        } else {
            Symbol::Type(
                builder.build(),
                if any_definitely_bound {
                    Boundness::Bound
                } else {
                    Boundness::PossiblyUnbound
                },
            )
        }
    }

    pub(crate) fn map_with_boundness_and_qualifiers(
        self,
        db: &'db dyn Db,
        mut transform_fn: impl FnMut(&Type<'db>) -> SymbolAndQualifiers<'db>,
    ) -> SymbolAndQualifiers<'db> {
        if !self.negative(db).is_empty() {
            return Symbol::todo("map_with_boundness: intersections with negative contributions")
                .into();
        }

        let mut builder = IntersectionBuilder::new(db);
        let mut qualifiers = TypeQualifiers::empty();

        let mut any_unbound = false;
        let mut any_possibly_unbound = false;
        for ty in self.positive(db) {
            let SymbolAndQualifiers {
                symbol: member,
                qualifiers: new_qualifiers,
            } = transform_fn(ty);
            qualifiers |= new_qualifiers;
            match member {
                Symbol::Unbound => {
                    any_unbound = true;
                }
                Symbol::Type(ty_member, member_boundness) => {
                    if member_boundness == Boundness::PossiblyUnbound {
                        any_possibly_unbound = true;
                    }

                    builder = builder.add_positive(ty_member);
                }
            }
        }

        SymbolAndQualifiers {
            symbol: if any_unbound {
                Symbol::Unbound
            } else {
                Symbol::Type(
                    builder.build(),
                    if any_possibly_unbound {
                        Boundness::PossiblyUnbound
                    } else {
                        Boundness::Bound
                    },
                )
            },
            qualifiers,
        }
    }

    pub fn iter_positive(&self, db: &'db dyn Db) -> impl Iterator<Item = Type<'db>> {
        self.positive(db).iter().copied()
    }

    pub fn has_one_element(&self, db: &'db dyn Db) -> bool {
        (self.positive(db).len() + self.negative(db).len()) == 1
    }
}

/// # Ordering
/// Ordering is based on the string literal's salsa-assigned id and not on its value.
/// The id may change between runs, or when the string literal was garbage collected and recreated.
#[salsa::interned(debug)]
#[derive(PartialOrd, Ord)]
pub struct StringLiteralType<'db> {
    #[returns(deref)]
    value: Box<str>,
}

impl<'db> StringLiteralType<'db> {
    /// The length of the string, as would be returned by Python's `len()`.
    pub(crate) fn python_len(self, db: &'db dyn Db) -> usize {
        self.value(db).chars().count()
    }

    /// Return an iterator over each character in the string literal.
    /// as would be returned by Python's `iter()`.
    pub(crate) fn iter_each_char(self, db: &'db dyn Db) -> impl Iterator<Item = Self> {
        self.value(db)
            .chars()
            .map(|c| StringLiteralType::new(db, c.to_string().as_str()))
    }
}

/// # Ordering
/// Ordering is based on the byte literal's salsa-assigned id and not on its value.
/// The id may change between runs, or when the byte literal was garbage collected and recreated.
#[salsa::interned(debug)]
#[derive(PartialOrd, Ord)]
pub struct BytesLiteralType<'db> {
    #[returns(deref)]
    value: Box<[u8]>,
}

impl<'db> BytesLiteralType<'db> {
    pub(crate) fn python_len(self, db: &'db dyn Db) -> usize {
        self.value(db).len()
    }
}

/// # Ordering
/// Ordering is based on the tuple's salsa-assigned id and not on its elements.
/// The id may change between runs, or when the tuple was garbage collected and recreated.
#[salsa::interned(debug)]
#[derive(PartialOrd, Ord)]
pub struct TupleType<'db> {
    #[returns(deref)]
    elements: Box<[Type<'db>]>,
}

impl<'db> TupleType<'db> {
    fn homogeneous_supertype(self, db: &'db dyn Db) -> Type<'db> {
        KnownClass::Tuple
            .to_specialized_instance(db, [UnionType::from_elements(db, self.elements(db))])
    }

    pub(crate) fn empty(db: &'db dyn Db) -> Type<'db> {
        Type::Tuple(TupleType::new(db, Box::<[Type<'db>]>::from([])))
    }

    pub(crate) fn from_elements<T: Into<Type<'db>>>(
        db: &'db dyn Db,
        types: impl IntoIterator<Item = T>,
    ) -> Type<'db> {
        let mut elements = vec![];

        for ty in types {
            let ty = ty.into();
            if ty.is_never() {
                return Type::Never;
            }
            elements.push(ty);
        }

        Type::Tuple(Self::new(db, elements.into_boxed_slice()))
    }

    /// Return a normalized version of `self`.
    ///
    /// See [`Type::normalized`] for more details.
    #[must_use]
    pub(crate) fn normalized(self, db: &'db dyn Db) -> Self {
        let elements: Box<[Type<'db>]> = self
            .elements(db)
            .iter()
            .map(|ty| ty.normalized(db))
            .collect();
        TupleType::new(db, elements)
    }

    pub(crate) fn is_equivalent_to(self, db: &'db dyn Db, other: Self) -> bool {
        let self_elements = self.elements(db);
        let other_elements = other.elements(db);
        self_elements.len() == other_elements.len()
            && self_elements
                .iter()
                .zip(other_elements)
                .all(|(self_ty, other_ty)| self_ty.is_equivalent_to(db, *other_ty))
    }

    pub(crate) fn is_gradual_equivalent_to(self, db: &'db dyn Db, other: Self) -> bool {
        let self_elements = self.elements(db);
        let other_elements = other.elements(db);
        self_elements.len() == other_elements.len()
            && self_elements
                .iter()
                .zip(other_elements)
                .all(|(self_ty, other_ty)| self_ty.is_gradual_equivalent_to(db, *other_ty))
    }

    pub fn get(&self, db: &'db dyn Db, index: usize) -> Option<Type<'db>> {
        self.elements(db).get(index).copied()
    }

    pub fn len(&self, db: &'db dyn Db) -> usize {
        self.elements(db).len()
    }

    pub fn iter(&self, db: &'db dyn Db) -> impl Iterator<Item = Type<'db>> + 'db + '_ {
        self.elements(db).iter().copied()
    }
}

#[derive(Debug, Clone, PartialEq, Eq)]
pub(crate) enum BoundSuperError<'db> {
    InvalidPivotClassType {
        pivot_class: Type<'db>,
    },
    FailingConditionCheck {
        pivot_class: Type<'db>,
        owner: Type<'db>,
    },
    UnavailableImplicitArguments,
}

impl BoundSuperError<'_> {
    pub(super) fn report_diagnostic(&self, context: &InferContext, node: AnyNodeRef) {
        match self {
            BoundSuperError::InvalidPivotClassType { pivot_class } => {
                if let Some(builder) = context.report_lint(&INVALID_SUPER_ARGUMENT, node) {
                    builder.into_diagnostic(format_args!(
                        "`{pivot_class}` is not a valid class",
                        pivot_class = pivot_class.display(context.db()),
                    ));
                }
            }
            BoundSuperError::FailingConditionCheck { pivot_class, owner } => {
                if let Some(builder) = context.report_lint(&INVALID_SUPER_ARGUMENT, node) {
                    builder.into_diagnostic(format_args!(
                        "`{owner}` is not an instance or subclass of \
                         `{pivot_class}` in `super({pivot_class}, {owner})` call",
                        pivot_class = pivot_class.display(context.db()),
                        owner = owner.display(context.db()),
                    ));
                }
            }
            BoundSuperError::UnavailableImplicitArguments => {
                if let Some(builder) =
                    context.report_lint(&UNAVAILABLE_IMPLICIT_SUPER_ARGUMENTS, node)
                {
                    builder.into_diagnostic(format_args!(
                        "Cannot determine implicit arguments for 'super()' in this context",
                    ));
                }
            }
        }
    }
}

#[derive(Debug, Copy, Clone, Hash, PartialEq, Eq)]
pub enum SuperOwnerKind<'db> {
    Dynamic(DynamicType),
    Class(ClassType<'db>),
    Instance(NominalInstanceType<'db>),
}

impl<'db> SuperOwnerKind<'db> {
    fn normalized(self, db: &'db dyn Db) -> Self {
        match self {
            SuperOwnerKind::Dynamic(dynamic) => SuperOwnerKind::Dynamic(dynamic.normalized()),
            SuperOwnerKind::Class(class) => SuperOwnerKind::Class(class.normalized(db)),
            SuperOwnerKind::Instance(instance) => SuperOwnerKind::Instance(instance.normalized(db)),
        }
    }

    fn iter_mro(self, db: &'db dyn Db) -> impl Iterator<Item = ClassBase<'db>> {
        match self {
            SuperOwnerKind::Dynamic(dynamic) => {
                Either::Left(ClassBase::Dynamic(dynamic).mro(db, None))
            }
            SuperOwnerKind::Class(class) => Either::Right(class.iter_mro(db)),
            SuperOwnerKind::Instance(instance) => Either::Right(instance.class.iter_mro(db)),
        }
    }

    fn into_type(self) -> Type<'db> {
        match self {
            SuperOwnerKind::Dynamic(dynamic) => Type::Dynamic(dynamic),
            SuperOwnerKind::Class(class) => class.into(),
            SuperOwnerKind::Instance(instance) => instance.into(),
        }
    }

    fn into_class(self) -> Option<ClassType<'db>> {
        match self {
            SuperOwnerKind::Dynamic(_) => None,
            SuperOwnerKind::Class(class) => Some(class),
            SuperOwnerKind::Instance(instance) => Some(instance.class),
        }
    }

    fn try_from_type(db: &'db dyn Db, ty: Type<'db>) -> Option<Self> {
        match ty {
            Type::Dynamic(dynamic) => Some(SuperOwnerKind::Dynamic(dynamic)),
            Type::ClassLiteral(class_literal) => Some(SuperOwnerKind::Class(
                class_literal.apply_optional_specialization(db, None),
            )),
            Type::NominalInstance(instance) => Some(SuperOwnerKind::Instance(instance)),
            Type::BooleanLiteral(_) => {
                SuperOwnerKind::try_from_type(db, KnownClass::Bool.to_instance(db))
            }
            Type::IntLiteral(_) => {
                SuperOwnerKind::try_from_type(db, KnownClass::Int.to_instance(db))
            }
            Type::StringLiteral(_) => {
                SuperOwnerKind::try_from_type(db, KnownClass::Str.to_instance(db))
            }
            Type::LiteralString => {
                SuperOwnerKind::try_from_type(db, KnownClass::Str.to_instance(db))
            }
            Type::BytesLiteral(_) => {
                SuperOwnerKind::try_from_type(db, KnownClass::Bytes.to_instance(db))
            }
            Type::SpecialForm(special_form) => {
                SuperOwnerKind::try_from_type(db, special_form.instance_fallback(db))
            }
            _ => None,
        }
    }
}

impl<'db> From<SuperOwnerKind<'db>> for Type<'db> {
    fn from(owner: SuperOwnerKind<'db>) -> Self {
        match owner {
            SuperOwnerKind::Dynamic(dynamic) => Type::Dynamic(dynamic),
            SuperOwnerKind::Class(class) => class.into(),
            SuperOwnerKind::Instance(instance) => instance.into(),
        }
    }
}

/// Represent a bound super object like `super(PivotClass, owner)`
#[salsa::interned(debug)]
pub struct BoundSuperType<'db> {
    pub pivot_class: ClassBase<'db>,
    #[return_ref]
    pub owner: SuperOwnerKind<'db>,
}

impl<'db> BoundSuperType<'db> {
    /// Attempts to build a `Type::BoundSuper` based on the given `pivot_class` and `owner`.
    ///
    /// This mimics the behavior of Python's built-in `super(pivot, owner)` at runtime.
    /// - `super(pivot, owner_class)` is valid only if `issubclass(owner_class, pivot)`
    /// - `super(pivot, owner_instance)` is valid only if `isinstance(owner_instance, pivot)`
    ///
    /// However, the checking is skipped when any of the arguments is a dynamic type.
    fn build(
        db: &'db dyn Db,
        pivot_class_type: Type<'db>,
        owner_type: Type<'db>,
    ) -> Result<Type<'db>, BoundSuperError<'db>> {
        if let Type::Union(union) = owner_type {
            return Ok(UnionType::from_elements(
                db,
                union
                    .elements(db)
                    .iter()
                    .map(|ty| BoundSuperType::build(db, pivot_class_type, *ty))
                    .collect::<Result<Vec<_>, _>>()?,
            ));
        }

        let pivot_class = ClassBase::try_from_type(db, pivot_class_type).ok_or({
            BoundSuperError::InvalidPivotClassType {
                pivot_class: pivot_class_type,
            }
        })?;

        let owner = SuperOwnerKind::try_from_type(db, owner_type)
            .and_then(|owner| {
                let Some(pivot_class) = pivot_class.into_class() else {
                    return Some(owner);
                };
                let Some(owner_class) = owner.into_class() else {
                    return Some(owner);
                };
                if owner_class.is_subclass_of(db, pivot_class) {
                    Some(owner)
                } else {
                    None
                }
            })
            .ok_or(BoundSuperError::FailingConditionCheck {
                pivot_class: pivot_class_type,
                owner: owner_type,
            })?;

        Ok(Type::BoundSuper(BoundSuperType::new(
            db,
            pivot_class,
            owner,
        )))
    }

    /// Skips elements in the MRO up to and including the pivot class.
    ///
    /// If the pivot class is a dynamic type, its MRO can't be determined,
    /// so we fall back to using the MRO of `DynamicType::Unknown`.
    fn skip_until_after_pivot(
        self,
        db: &'db dyn Db,
        mro_iter: impl Iterator<Item = ClassBase<'db>>,
    ) -> impl Iterator<Item = ClassBase<'db>> {
        let Some(pivot_class) = self.pivot_class(db).into_class() else {
            return Either::Left(ClassBase::Dynamic(DynamicType::Unknown).mro(db, None));
        };

        let mut pivot_found = false;

        Either::Right(mro_iter.skip_while(move |superclass| {
            if pivot_found {
                false
            } else if Some(pivot_class) == superclass.into_class() {
                pivot_found = true;
                true
            } else {
                true
            }
        }))
    }

    /// Tries to call `__get__` on the attribute.
    /// The arguments passed to `__get__` depend on whether the owner is an instance or a class.
    /// See the `CPython` implementation for reference:
    /// <https://github.com/python/cpython/blob/3b3720f1a26ab34377542b48eb6a6565f78ff892/Objects/typeobject.c#L11690-L11693>
    fn try_call_dunder_get_on_attribute(
        self,
        db: &'db dyn Db,
        attribute: SymbolAndQualifiers<'db>,
    ) -> Option<SymbolAndQualifiers<'db>> {
        let owner = self.owner(db);

        match owner {
            // If the owner is a dynamic type, we can't tell whether it's a class or an instance.
            // Also, invoking a descriptor on a dynamic attribute is meaningless, so we don't handle this.
            SuperOwnerKind::Dynamic(_) => None,
            SuperOwnerKind::Class(_) => Some(
                Type::try_call_dunder_get_on_attribute(
                    db,
                    attribute,
                    Type::none(db),
                    owner.into_type(),
                )
                .0,
            ),
            SuperOwnerKind::Instance(_) => Some(
                Type::try_call_dunder_get_on_attribute(
                    db,
                    attribute,
                    owner.into_type(),
                    owner.into_type().to_meta_type(db),
                )
                .0,
            ),
        }
    }

    /// Similar to `Type::find_name_in_mro_with_policy`, but performs lookup starting *after* the
    /// pivot class in the MRO, based on the `owner` type instead of the `super` type.
    fn find_name_in_mro_after_pivot(
        self,
        db: &'db dyn Db,
        name: &str,
        policy: MemberLookupPolicy,
    ) -> SymbolAndQualifiers<'db> {
        let owner = self.owner(db);
        let class = match owner {
            SuperOwnerKind::Dynamic(_) => {
                return owner
                    .into_type()
                    .find_name_in_mro_with_policy(db, name, policy)
                    .expect("Calling `find_name_in_mro` on dynamic type should return `Some`");
            }
            SuperOwnerKind::Class(class) => class,
            SuperOwnerKind::Instance(instance) => instance.class,
        };

        let (class_literal, _) = class.class_literal(db);
        // TODO properly support super() with generic types
        // * requires a fix for https://github.com/astral-sh/ruff/issues/17432
        // * also requires understanding how we should handle cases like this:
        //  ```python
        //  b_int: B[int]
        //  b_unknown: B
        //
        //  super(B, b_int)
        //  super(B[int], b_unknown)
        //  ```
        match class_literal.generic_context(db) {
            Some(_) => Symbol::bound(todo_type!("super in generic class")).into(),
            None => class_literal.class_member_from_mro(
                db,
                name,
                policy,
                self.skip_until_after_pivot(db, owner.iter_mro(db)),
            ),
        }
    }

    fn normalized(self, db: &'db dyn Db) -> Self {
        Self::new(
            db,
            self.pivot_class(db).normalized(db),
            self.owner(db).normalized(db),
        )
    }
}

#[salsa::interned(debug)]
pub struct TypeIsType<'db> {
    #[return_ref]
    ty: Type<'db>,
    /// The ID of the scope to which the symbol belongs,
    /// the ID of the symbol itself within that scope,
    /// and the symbol's name.
    symbol_info: Option<(ScopeId<'db>, ScopedSymbolId, String)>,
}

impl<'db> TypeIsType<'db> {
    pub fn unbound(db: &'db dyn Db, ty: Type<'db>) -> Type<'db> {
        Type::TypeIs(Self::new(db, ty, None))
    }

    pub fn bound(
        db: &'db dyn Db,
        ty: Type<'db>,
        scope: ScopeId<'db>,
        symbol: ScopedSymbolId,
        name: String,
    ) -> Type<'db> {
        Type::TypeIs(Self::new(db, ty, Some((scope, symbol, name))))
    }

    #[must_use]
    pub fn bind(
        self,
        db: &'db dyn Db,
        scope: ScopeId<'db>,
        symbol: ScopedSymbolId,
        name: String,
    ) -> Type<'db> {
        Self::bound(db, self.ty(db), scope, symbol, name)
    }

    #[must_use]
    pub fn with_ty(self, db: &'db dyn Db, ty: Type<'db>) -> Type<'db> {
        Type::TypeIs(Self::new(db, ty, self.symbol_info(db)))
    }

    pub fn is_bound(&self, db: &'db dyn Db) -> bool {
        self.symbol_info(db).is_some()
    }

    pub fn is_unbound(&self, db: &'db dyn Db) -> bool {
        self.symbol_info(db).is_none()
    }
}

// Make sure that the `Type` enum does not grow unexpectedly.
#[cfg(not(debug_assertions))]
#[cfg(target_pointer_width = "64")]
static_assertions::assert_eq_size!(Type, [u8; 24]);

#[cfg(test)]
pub(crate) mod tests {
    use super::*;
    use crate::db::tests::{TestDbBuilder, setup_db};
    use crate::symbol::{
        global_symbol, known_module_symbol, typing_extensions_symbol, typing_symbol,
    };
    use ruff_db::files::system_path_to_file;
    use ruff_db::parsed::parsed_module;
    use ruff_db::system::DbWithWritableSystem as _;
    use ruff_db::testing::assert_function_query_was_not_run;
    use ruff_python_ast::PythonVersion;
    use strum::IntoEnumIterator;
    use test_case::test_case;

    /// Explicitly test for Python version <3.13 and >=3.13, to ensure that
    /// the fallback to `typing_extensions` is working correctly.
    /// See [`KnownClass::canonical_module`] for more information.
    #[test_case(PythonVersion::PY312)]
    #[test_case(PythonVersion::PY313)]
    fn no_default_type_is_singleton(python_version: PythonVersion) {
        let db = TestDbBuilder::new()
            .with_python_version(python_version)
            .build()
            .unwrap();

        let no_default = KnownClass::NoDefaultType.to_instance(&db);

        assert!(no_default.is_singleton(&db));
    }

    #[test]
    fn typing_vs_typeshed_no_default() {
        let db = TestDbBuilder::new()
            .with_python_version(PythonVersion::PY313)
            .build()
            .unwrap();

        let typing_no_default = typing_symbol(&db, "NoDefault").symbol.expect_type();
        let typing_extensions_no_default = typing_extensions_symbol(&db, "NoDefault")
            .symbol
            .expect_type();

        assert_eq!(typing_no_default.display(&db).to_string(), "NoDefault");
        assert_eq!(
            typing_extensions_no_default.display(&db).to_string(),
            "NoDefault"
        );
    }

    /// Inferring the result of a call-expression shouldn't need to re-run after
    /// a trivial change to the function's file (e.g. by adding a docstring to the function).
    #[test]
    fn call_type_doesnt_rerun_when_only_callee_changed() -> anyhow::Result<()> {
        let mut db = setup_db();

        db.write_dedented(
            "src/foo.py",
            r#"
            def foo() -> int:
                return 5
        "#,
        )?;
        db.write_dedented(
            "src/bar.py",
            r#"
            from foo import foo

            a = foo()
            "#,
        )?;

        let bar = system_path_to_file(&db, "src/bar.py")?;
        let a = global_symbol(&db, bar, "a").symbol;

        assert_eq!(
            a.expect_type(),
            UnionType::from_elements(&db, [Type::unknown(), KnownClass::Int.to_instance(&db)])
        );

        // Add a docstring to foo to trigger a re-run.
        // The bar-call site of foo should not be re-run because of that
        db.write_dedented(
            "src/foo.py",
            r#"
            def foo() -> int:
                "Computes a value"
                return 5
            "#,
        )?;
        db.clear_salsa_events();

        let a = global_symbol(&db, bar, "a").symbol;

        assert_eq!(
            a.expect_type(),
            UnionType::from_elements(&db, [Type::unknown(), KnownClass::Int.to_instance(&db)])
        );
        let events = db.take_salsa_events();

        let call = &*parsed_module(&db, bar).syntax().body[1]
            .as_assign_stmt()
            .unwrap()
            .value;
        let foo_call = semantic_index(&db, bar).expression(call);

        assert_function_query_was_not_run(&db, infer_expression_types, foo_call, &events);

        Ok(())
    }

    /// All other tests also make sure that `Type::Todo` works as expected. This particular
    /// test makes sure that we handle `Todo` types correctly, even if they originate from
    /// different sources.
    #[test]
    fn todo_types() {
        let db = setup_db();

        let todo1 = todo_type!("1");
        let todo2 = todo_type!("2");

        let int = KnownClass::Int.to_instance(&db);

        assert!(int.is_assignable_to(&db, todo1));

        assert!(todo1.is_assignable_to(&db, int));

        // We lose information when combining several `Todo` types. This is an
        // acknowledged limitation of the current implementation. We can not
        // easily store the meta information of several `Todo`s in a single
        // variant, as `TodoType` needs to implement `Copy`, meaning it can't
        // contain `Vec`/`Box`/etc., and can't be boxed itself.
        //
        // Lifting this restriction would require us to intern `TodoType` in
        // salsa, but that would mean we would have to pass in `db` everywhere.

        // A union of several `Todo` types collapses to a single `Todo` type:
        assert!(UnionType::from_elements(&db, vec![todo1, todo2]).is_todo());

        // And similar for intersection types:
        assert!(
            IntersectionBuilder::new(&db)
                .add_positive(todo1)
                .add_positive(todo2)
                .build()
                .is_todo()
        );
        assert!(
            IntersectionBuilder::new(&db)
                .add_positive(todo1)
                .add_negative(todo2)
                .build()
                .is_todo()
        );
    }

    #[test]
    fn known_function_roundtrip_from_str() {
        let db = setup_db();

        for function in KnownFunction::iter() {
            let function_name: &'static str = function.into();

            let module = match function {
                KnownFunction::Len
                | KnownFunction::Repr
                | KnownFunction::IsInstance
                | KnownFunction::HasAttr
                | KnownFunction::IsSubclass => KnownModule::Builtins,

                KnownFunction::AbstractMethod => KnownModule::Abc,

                KnownFunction::Dataclass => KnownModule::Dataclasses,

                KnownFunction::GetattrStatic => KnownModule::Inspect,

                KnownFunction::Cast
                | KnownFunction::Final
                | KnownFunction::Overload
                | KnownFunction::Override
                | KnownFunction::RevealType
                | KnownFunction::AssertType
                | KnownFunction::AssertNever
                | KnownFunction::IsProtocol
                | KnownFunction::GetProtocolMembers
                | KnownFunction::RuntimeCheckable
                | KnownFunction::DataclassTransform
                | KnownFunction::NoTypeCheck => KnownModule::TypingExtensions,

                KnownFunction::IsSingleton
                | KnownFunction::IsSubtypeOf
                | KnownFunction::GenericContext
                | KnownFunction::DunderAllNames
                | KnownFunction::StaticAssert
                | KnownFunction::IsFullyStatic
                | KnownFunction::IsDisjointFrom
                | KnownFunction::IsSingleValued
                | KnownFunction::IsAssignableTo
                | KnownFunction::IsEquivalentTo
                | KnownFunction::IsGradualEquivalentTo
                | KnownFunction::AllMembers => KnownModule::TyExtensions,
            };

            let function_definition = known_module_symbol(&db, module, function_name)
                .symbol
                .expect_type()
                .expect_function_literal()
                .definition(&db);

            assert_eq!(
                KnownFunction::try_from_definition_and_name(
                    &db,
                    function_definition,
                    function_name
                ),
                Some(function),
                "The strum `EnumString` implementation appears to be incorrect for `{function_name}`"
            );
        }
    }
}<|MERGE_RESOLUTION|>--- conflicted
+++ resolved
@@ -4459,13 +4459,8 @@
             | Type::LiteralString
             | Type::Tuple(_)
             | Type::BoundSuper(_)
-<<<<<<< HEAD
-            | Type::TypeVar(_)
             | Type::ModuleLiteral(_)
             | Type::TypeIs(_) => CallableBinding::not_callable(self).into(),
-=======
-            | Type::ModuleLiteral(_) => CallableBinding::not_callable(self).into(),
->>>>>>> aa1fad61
         }
     }
 
