--- conflicted
+++ resolved
@@ -6788,9 +6788,6 @@
     }
 }
 
-<<<<<<< HEAD
-#[derive(Clone, Copy, Debug, Hash, PartialEq, Eq, salsa::Update, get_size2::GetSize)]
-=======
 /// Where a type variable is bound and usable.
 #[derive(Clone, Copy, Debug, Hash, PartialEq, Eq, salsa::Update)]
 pub enum BindingContext<'db> {
@@ -6877,8 +6874,7 @@
     }
 }
 
-#[derive(Clone, Copy, Debug, Hash, PartialEq, Eq, salsa::Update)]
->>>>>>> 28820db1
+#[derive(Clone, Copy, Debug, Hash, PartialEq, Eq, salsa::Update, get_size2::GetSize)]
 pub enum TypeVarVariance {
     Invariant,
     Covariant,
