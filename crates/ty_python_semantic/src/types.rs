--- conflicted
+++ resolved
@@ -1293,29 +1293,20 @@
             }
 
             (Type::NominalInstance(_) | Type::ProtocolInstance(_), Type::Callable(_)) => {
-<<<<<<< HEAD
-                let call_symbol = self.member(db, "__call__").place;
-                match call_symbol {
-                    Place::Type(Type::BoundMethod(call_function), _) => call_function
-                        .into_callable_type(db)
-                        .is_subtype_of(db, target),
-                    _ => false,
-=======
                 let call_symbol = self
                     .member_lookup_with_policy(
                         db,
                         Name::new_static("__call__"),
                         MemberLookupPolicy::NO_INSTANCE_FALLBACK,
                     )
-                    .symbol;
+                    .place;
                 // If the type of __call__ is a subtype of a callable type, this instance is.
                 // Don't add other special cases here; our subtyping of a callable type
                 // shouldn't get out of sync with the calls we will actually allow.
-                if let Symbol::Type(t, Boundness::Bound) = call_symbol {
+                if let Place::Type(t, Boundness::Bound) = call_symbol {
                     t.is_subtype_of(db, target)
                 } else {
                     false
->>>>>>> d02c9ada
                 }
             }
             (Type::ProtocolInstance(left), Type::ProtocolInstance(right)) => {
@@ -1660,29 +1651,18 @@
             }
 
             (Type::NominalInstance(_) | Type::ProtocolInstance(_), Type::Callable(_)) => {
-<<<<<<< HEAD
-                let call_symbol = self.member(db, "__call__").place;
-                match call_symbol {
-                    Place::Type(Type::BoundMethod(call_function), _) => call_function
-                        .into_callable_type(db)
-                        .is_assignable_to(db, target),
-                    _ => false,
-=======
                 let call_symbol = self
                     .member_lookup_with_policy(
                         db,
                         Name::new_static("__call__"),
                         MemberLookupPolicy::NO_INSTANCE_FALLBACK,
                     )
-                    .symbol;
-                // If the type of __call__ is assignable to a callable type, this instance is.
-                // Don't add other special cases here; our assignability to a callable type
+                    .place;
                 // shouldn't get out of sync with the calls we will actually allow.
-                if let Symbol::Type(t, Boundness::Bound) = call_symbol {
+                if let Place::Type(t, Boundness::Bound) = call_symbol {
                     t.is_assignable_to(db, target)
                 } else {
                     false
->>>>>>> d02c9ada
                 }
             }
 
@@ -2782,12 +2762,8 @@
             instance.display(db),
             owner.display(db)
         );
-<<<<<<< HEAD
+
         let descr_get = self.class_member(db, "__get__".into()).place;
-=======
-
-        let descr_get = self.class_member(db, "__get__".into()).symbol;
->>>>>>> d02c9ada
 
         if let Place::Type(descr_get, descr_get_boundness) = descr_get {
             let return_ty = descr_get
@@ -5889,7 +5865,7 @@
         };
         let Some(module_member_with_same_name) = ty
             .member(db, module_name_final_part)
-            .symbol
+            .place
             .ignore_possibly_unbound()
         else {
             return;
@@ -8043,15 +8019,11 @@
             }
         }
 
-<<<<<<< HEAD
-        imported_symbol(db, self.module(db).file(), name, None).place
-=======
         self.module(db)
             .file()
             .map(|file| imported_symbol(db, file, name, None))
             .unwrap_or_default()
-            .symbol
->>>>>>> d02c9ada
+            .place
     }
 }
 
