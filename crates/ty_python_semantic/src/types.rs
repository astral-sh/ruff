use infer::nearest_enclosing_class;
use itertools::{Either, Itertools};
use ruff_db::parsed::parsed_module;

use std::slice::Iter;

use bitflags::bitflags;
use call::{CallDunderError, CallError, CallErrorKind};
use context::InferContext;
use diagnostic::{
    INVALID_CONTEXT_MANAGER, INVALID_SUPER_ARGUMENT, NOT_ITERABLE, POSSIBLY_UNBOUND_IMPLICIT_CALL,
    UNAVAILABLE_IMPLICIT_SUPER_ARGUMENTS,
};
use ruff_db::diagnostic::{Annotation, Diagnostic, Span, SubDiagnostic, SubDiagnosticSeverity};
use ruff_db::files::File;
use ruff_python_ast::name::Name;
use ruff_python_ast::{self as ast, AnyNodeRef};
use ruff_text_size::{Ranged, TextRange};
use type_ordering::union_or_intersection_elements_ordering;

pub(crate) use self::builder::{IntersectionBuilder, UnionBuilder};
pub(crate) use self::cyclic::{PairVisitor, TypeTransformer};
pub use self::diagnostic::TypeCheckDiagnostics;
pub(crate) use self::diagnostic::register_lints;
pub(crate) use self::infer::{
    infer_deferred_types, infer_definition_types, infer_expression_type, infer_expression_types,
    infer_scope_types,
};
pub(crate) use self::signatures::{CallableSignature, Signature};
pub(crate) use self::subclass_of::{SubclassOfInner, SubclassOfType};
use crate::module_name::ModuleName;
use crate::module_resolver::{KnownModule, resolve_module};
use crate::place::{Boundness, Place, PlaceAndQualifiers, imported_symbol};
use crate::semantic_index::definition::Definition;
use crate::semantic_index::place::{ScopeId, ScopedPlaceId};
use crate::semantic_index::{imported_modules, place_table, semantic_index};
use crate::suppression::check_suppressions;
use crate::types::call::{Binding, Bindings, CallArguments, CallableBinding};
pub(crate) use crate::types::class_base::ClassBase;
use crate::types::context::{LintDiagnosticGuard, LintDiagnosticGuardBuilder};
use crate::types::diagnostic::{INVALID_TYPE_FORM, UNSUPPORTED_BOOL_CONVERSION};
use crate::types::enums::{enum_metadata, is_single_member_enum};
use crate::types::function::{
    DataclassTransformerParams, FunctionSpans, FunctionType, KnownFunction,
};
use crate::types::generics::{
    GenericContext, PartialSpecialization, Specialization, walk_generic_context,
    walk_partial_specialization, walk_specialization,
};
pub use crate::types::ide_support::{
    CallSignatureDetails, Member, all_members, call_signature_details, definition_kind_for_name,
    definitions_for_attribute, definitions_for_imported_symbol, definitions_for_keyword_argument,
    definitions_for_name,
};
use crate::types::infer::infer_unpack_types;
use crate::types::mro::{Mro, MroError, MroIterator};
pub(crate) use crate::types::narrow::infer_narrowing_constraint;
use crate::types::signatures::{Parameter, ParameterForm, Parameters, walk_signature};
use crate::types::tuple::TupleType;
pub use crate::util::diagnostics::add_inferred_python_version_hint_to_diagnostic;
use crate::{Db, FxOrderSet, Module, Program};
pub(crate) use class::{
    ClassLiteral, ClassType, GenericAlias, KnownClass, PlaceFromOwnInstanceMemberResult,
};
use instance::Protocol;
pub use instance::{NominalInstanceType, ProtocolInstanceType};
pub use special_form::SpecialFormType;

mod builder;
mod call;
mod class;
mod class_base;
mod context;
mod cyclic;
mod diagnostic;
mod display;
mod enums;
mod function;
mod generics;
pub(crate) mod ide_support;
mod infer;
mod instance;
mod mro;
mod narrow;
mod protocol_class;
mod signatures;
mod special_form;
mod string_annotation;
mod subclass_of;
mod tuple;
mod type_ordering;
mod unpacker;
mod visitor;

mod definition;
#[cfg(test)]
mod property_tests;

pub fn check_types(db: &dyn Db, file: File) -> Vec<Diagnostic> {
    let _span = tracing::trace_span!("check_types", ?file).entered();

    tracing::debug!("Checking file '{path}'", path = file.path(db));

    let index = semantic_index(db, file);
    let mut diagnostics = TypeCheckDiagnostics::default();

    for scope_id in index.scope_ids() {
        let result = infer_scope_types(db, scope_id);

        if let Some(scope_diagnostics) = result.diagnostics() {
            diagnostics.extend(scope_diagnostics);
        }
    }

    diagnostics.extend_diagnostics(
        index
            .semantic_syntax_errors()
            .iter()
            .map(|error| Diagnostic::invalid_syntax(file, error, error)),
    );

    check_suppressions(db, file, &mut diagnostics);

    diagnostics.into_diagnostics()
}

/// Infer the type of a binding.
pub(crate) fn binding_type<'db>(db: &'db dyn Db, definition: Definition<'db>) -> Type<'db> {
    let inference = infer_definition_types(db, definition);
    inference.binding_type(definition)
}

/// Infer the type of a declaration.
pub(crate) fn declaration_type<'db>(
    db: &'db dyn Db,
    definition: Definition<'db>,
) -> TypeAndQualifiers<'db> {
    let inference = infer_definition_types(db, definition);
    inference.declaration_type(definition)
}

/// Infer the type of a (possibly deferred) sub-expression of a [`Definition`].
///
/// Supports expressions that are evaluated within a type-params sub-scope.
///
/// ## Panics
/// If the given expression is not a sub-expression of the given [`Definition`].
fn definition_expression_type<'db>(
    db: &'db dyn Db,
    definition: Definition<'db>,
    expression: &ast::Expr,
) -> Type<'db> {
    let file = definition.file(db);
    let index = semantic_index(db, file);
    let file_scope = index.expression_scope_id(expression);
    let scope = file_scope.to_scope_id(db, file);
    if scope == definition.scope(db) {
        // expression is in the definition scope
        let inference = infer_definition_types(db, definition);
        if let Some(ty) = inference.try_expression_type(expression) {
            ty
        } else {
            infer_deferred_types(db, definition).expression_type(expression)
        }
    } else {
        // expression is in a type-params sub-scope
        infer_scope_types(db, scope).expression_type(expression)
    }
}

/// The descriptor protocol distinguishes two kinds of descriptors. Non-data descriptors
/// define a `__get__` method, while data descriptors additionally define a `__set__`
/// method or a `__delete__` method. This enum is used to categorize attributes into two
/// groups: (1) data descriptors and (2) normal attributes or non-data descriptors.
#[derive(Clone, Debug, Copy, PartialEq, Eq, Hash, salsa::Update, get_size2::GetSize)]
pub(crate) enum AttributeKind {
    DataDescriptor,
    NormalOrNonDataDescriptor,
}

impl AttributeKind {
    const fn is_data(self) -> bool {
        matches!(self, Self::DataDescriptor)
    }
}

/// This enum is used to control the behavior of the descriptor protocol implementation.
/// When invoked on a class object, the fallback type (a class attribute) can shadow a
/// non-data descriptor of the meta-type (the class's metaclass). However, this is not
/// true for instances. When invoked on an instance, the fallback type (an attribute on
/// the instance) can not completely shadow a non-data descriptor of the meta-type (the
/// class), because we do not currently attempt to statically infer if an instance
/// attribute is definitely defined (i.e. to check whether a particular method has been
/// called).
#[derive(Clone, Debug, Copy, PartialEq)]
enum InstanceFallbackShadowsNonDataDescriptor {
    Yes,
    No,
}

bitflags! {
    #[derive(Clone, Debug, Copy, PartialEq, Eq, Hash)]
    pub(crate) struct MemberLookupPolicy: u8 {
        /// Dunder methods are looked up on the meta-type of a type without potentially falling
        /// back on attributes on the type itself. For example, when implicitly invoked on an
        /// instance, dunder methods are not looked up as instance attributes. And when invoked
        /// on a class, dunder methods are only looked up on the metaclass, not the class itself.
        ///
        /// All other attributes use the `WithInstanceFallback` policy.
        ///
        /// If this flag is set - look up the attribute on the meta-type only.
        const NO_INSTANCE_FALLBACK = 1 << 0;

        /// When looking up an attribute on a class, we sometimes need to avoid
        /// looking up attributes defined on the `object` class. Usually because
        /// typeshed doesn't properly encode runtime behavior (e.g. see how `__new__` & `__init__`
        /// are handled during class creation).
        ///
        /// If this flag is set - exclude attributes defined on `object` when looking up attributes.
        const MRO_NO_OBJECT_FALLBACK = 1 << 1;

        /// When looking up an attribute on a class, we sometimes need to avoid
        /// looking up attributes defined on `type` if this is the metaclass of the class.
        ///
        /// This is similar to no object fallback above
        const META_CLASS_NO_TYPE_FALLBACK = 1 << 2;
    }
}

impl MemberLookupPolicy {
    /// Only look up the attribute on the meta-type.
    ///
    /// If false - Look up the attribute on the meta-type, but fall back to attributes on the instance
    /// if the meta-type attribute is not found or if the meta-type attribute is not a data
    /// descriptor.
    pub(crate) const fn no_instance_fallback(self) -> bool {
        self.contains(Self::NO_INSTANCE_FALLBACK)
    }

    /// Exclude attributes defined on `object` when looking up attributes.
    pub(crate) const fn mro_no_object_fallback(self) -> bool {
        self.contains(Self::MRO_NO_OBJECT_FALLBACK)
    }

    /// Exclude attributes defined on `type` when looking up meta-class-attributes.
    pub(crate) const fn meta_class_no_type_fallback(self) -> bool {
        self.contains(Self::META_CLASS_NO_TYPE_FALLBACK)
    }
}

impl Default for MemberLookupPolicy {
    fn default() -> Self {
        Self::empty()
    }
}

fn member_lookup_cycle_recover<'db>(
    _db: &'db dyn Db,
    _value: &PlaceAndQualifiers<'db>,
    _count: u32,
    _self: Type<'db>,
    _name: Name,
    _policy: MemberLookupPolicy,
) -> salsa::CycleRecoveryAction<PlaceAndQualifiers<'db>> {
    salsa::CycleRecoveryAction::Iterate
}

fn member_lookup_cycle_initial<'db>(
    _db: &'db dyn Db,
    _self: Type<'db>,
    _name: Name,
    _policy: MemberLookupPolicy,
) -> PlaceAndQualifiers<'db> {
    Place::bound(Type::Never).into()
}

fn class_lookup_cycle_recover<'db>(
    _db: &'db dyn Db,
    _value: &PlaceAndQualifiers<'db>,
    _count: u32,
    _self: Type<'db>,
    _name: Name,
    _policy: MemberLookupPolicy,
) -> salsa::CycleRecoveryAction<PlaceAndQualifiers<'db>> {
    salsa::CycleRecoveryAction::Iterate
}

fn class_lookup_cycle_initial<'db>(
    _db: &'db dyn Db,
    _self: Type<'db>,
    _name: Name,
    _policy: MemberLookupPolicy,
) -> PlaceAndQualifiers<'db> {
    Place::bound(Type::Never).into()
}

/// Meta data for `Type::Todo`, which represents a known limitation in ty.
#[cfg(debug_assertions)]
#[derive(Copy, Clone, Debug, PartialEq, Eq, Hash, get_size2::GetSize)]
pub struct TodoType(pub &'static str);

#[cfg(debug_assertions)]
impl std::fmt::Display for TodoType {
    fn fmt(&self, f: &mut std::fmt::Formatter<'_>) -> std::fmt::Result {
        write!(f, "({msg})", msg = self.0)
    }
}

#[cfg(not(debug_assertions))]
#[derive(Copy, Clone, Debug, PartialEq, Eq, Hash, get_size2::GetSize)]
pub struct TodoType;

#[cfg(not(debug_assertions))]
impl std::fmt::Display for TodoType {
    fn fmt(&self, _: &mut std::fmt::Formatter<'_>) -> std::fmt::Result {
        Ok(())
    }
}

/// Create a `Type::Todo` variant to represent a known limitation in the type system.
///
/// It can be created by specifying a custom message: `todo_type!("PEP 604 not supported")`.
#[cfg(debug_assertions)]
macro_rules! todo_type {
    ($message:literal) => {{
        const _: () = {
            let s = $message;

            if !s.is_ascii() {
                panic!("todo_type! message must be ASCII");
            }

            let bytes = s.as_bytes();
            let mut i = 0;
            while i < bytes.len() {
                // Check each byte for '(' or ')'
                let ch = bytes[i];

                assert!(
                    !40u8.eq_ignore_ascii_case(&ch) && !41u8.eq_ignore_ascii_case(&ch),
                    "todo_type! message must not contain parentheses",
                );
                i += 1;
            }
        };
        $crate::types::Type::Dynamic($crate::types::DynamicType::Todo($crate::types::TodoType(
            $message,
        )))
    }};
    ($message:ident) => {
        $crate::types::Type::Dynamic($crate::types::DynamicType::Todo($crate::types::TodoType(
            $message,
        )))
    };
}

#[cfg(not(debug_assertions))]
macro_rules! todo_type {
    () => {
        $crate::types::Type::Dynamic($crate::types::DynamicType::Todo(crate::types::TodoType))
    };
    ($message:literal) => {
        $crate::types::Type::Dynamic($crate::types::DynamicType::Todo(crate::types::TodoType))
    };
    ($message:ident) => {
        $crate::types::Type::Dynamic($crate::types::DynamicType::Todo(crate::types::TodoType))
    };
}

pub use crate::types::definition::TypeDefinition;
pub(crate) use todo_type;

/// Represents an instance of `builtins.property`.
///
/// # Ordering
/// Ordering is based on the property instance's salsa-assigned id and not on its values.
/// The id may change between runs, or when the property instance was garbage collected and recreated.
#[salsa::interned(debug)]
#[derive(PartialOrd, Ord)]
pub struct PropertyInstanceType<'db> {
    getter: Option<Type<'db>>,
    setter: Option<Type<'db>>,
}

fn walk_property_instance_type<'db, V: visitor::TypeVisitor<'db> + ?Sized>(
    db: &'db dyn Db,
    property: PropertyInstanceType<'db>,
    visitor: &mut V,
) {
    if let Some(getter) = property.getter(db) {
        visitor.visit_type(db, getter);
    }
    if let Some(setter) = property.setter(db) {
        visitor.visit_type(db, setter);
    }
}

// The Salsa heap is tracked separately.
impl get_size2::GetSize for PropertyInstanceType<'_> {}

impl<'db> PropertyInstanceType<'db> {
    fn apply_type_mapping<'a>(self, db: &'db dyn Db, type_mapping: &TypeMapping<'a, 'db>) -> Self {
        let getter = self
            .getter(db)
            .map(|ty| ty.apply_type_mapping(db, type_mapping));
        let setter = self
            .setter(db)
            .map(|ty| ty.apply_type_mapping(db, type_mapping));
        Self::new(db, getter, setter)
    }

    fn normalized_impl(self, db: &'db dyn Db, visitor: &mut TypeTransformer<'db>) -> Self {
        Self::new(
            db,
            self.getter(db).map(|ty| ty.normalized_impl(db, visitor)),
            self.setter(db).map(|ty| ty.normalized_impl(db, visitor)),
        )
    }

    fn find_legacy_typevars(
        self,
        db: &'db dyn Db,
        typevars: &mut FxOrderSet<TypeVarInstance<'db>>,
    ) {
        if let Some(ty) = self.getter(db) {
            ty.find_legacy_typevars(db, typevars);
        }
        if let Some(ty) = self.setter(db) {
            ty.find_legacy_typevars(db, typevars);
        }
    }

    fn materialize(self, db: &'db dyn Db, variance: TypeVarVariance) -> Self {
        Self::new(
            db,
            self.getter(db).map(|ty| ty.materialize(db, variance)),
            self.setter(db).map(|ty| ty.materialize(db, variance)),
        )
    }
}

bitflags! {
    /// Used for the return type of `dataclass(…)` calls. Keeps track of the arguments
    /// that were passed in. For the precise meaning of the fields, see [1].
    ///
    /// [1]: https://docs.python.org/3/library/dataclasses.html
    #[derive(Debug, Clone, Copy, PartialEq, Eq, Hash)]
    pub struct DataclassParams: u16 {
        const INIT = 0b0000_0000_0001;
        const REPR = 0b0000_0000_0010;
        const EQ = 0b0000_0000_0100;
        const ORDER = 0b0000_0000_1000;
        const UNSAFE_HASH = 0b0000_0001_0000;
        const FROZEN = 0b0000_0010_0000;
        const MATCH_ARGS = 0b0000_0100_0000;
        const KW_ONLY = 0b0000_1000_0000;
        const SLOTS = 0b0001_0000_0000;
        const WEAKREF_SLOT = 0b0010_0000_0000;
    }
}

impl get_size2::GetSize for DataclassParams {}

impl Default for DataclassParams {
    fn default() -> Self {
        Self::INIT | Self::REPR | Self::EQ | Self::MATCH_ARGS
    }
}

impl From<DataclassTransformerParams> for DataclassParams {
    fn from(params: DataclassTransformerParams) -> Self {
        let mut result = Self::default();

        result.set(
            Self::EQ,
            params.contains(DataclassTransformerParams::EQ_DEFAULT),
        );
        result.set(
            Self::ORDER,
            params.contains(DataclassTransformerParams::ORDER_DEFAULT),
        );
        result.set(
            Self::KW_ONLY,
            params.contains(DataclassTransformerParams::KW_ONLY_DEFAULT),
        );
        result.set(
            Self::FROZEN,
            params.contains(DataclassTransformerParams::FROZEN_DEFAULT),
        );

        result
    }
}

/// Representation of a type: a set of possible values at runtime.
///
#[derive(Copy, Clone, Debug, PartialEq, Eq, Hash, salsa::Update, get_size2::GetSize)]
pub enum Type<'db> {
    /// The dynamic type: a statically unknown set of values
    Dynamic(DynamicType),
    /// The empty set of values
    Never,
    /// A specific function object
    FunctionLiteral(FunctionType<'db>),
    /// Represents a callable `instance.method` where `instance` is an instance of a class
    /// and `method` is a method (of that class).
    ///
    /// See [`BoundMethodType`] for more information.
    ///
    /// TODO: consider replacing this with `Callable & Instance(MethodType)`?
    /// I.e. if we have a method `def f(self, x: int) -> str`, and see it being called as
    /// `instance.f`, we could partially apply (and check) the `instance` argument against
    /// the `self` parameter, and return a `MethodType & Callable[[int], str]`.
    /// One drawback would be that we could not show the bound instance when that type is displayed.
    BoundMethod(BoundMethodType<'db>),
    /// Represents a specific instance of `types.MethodWrapperType`.
    ///
    /// TODO: consider replacing this with `Callable & types.MethodWrapperType` type?
    /// Requires `Callable` to be able to represent overloads, e.g. `types.FunctionType.__get__` has
    /// this behaviour when a method is accessed on a class vs an instance:
    ///
    /// ```txt
    ///  * (None,   type)         ->  Literal[function_on_which_it_was_called]
    ///  * (object, type | None)  ->  BoundMethod[instance, function_on_which_it_was_called]
    /// ```
    MethodWrapper(MethodWrapperKind<'db>),
    /// Represents a specific instance of `types.WrapperDescriptorType`.
    ///
    /// TODO: Similar to above, this could eventually be replaced by a generic `Callable`
    /// type. We currently add this as a separate variant because `FunctionType.__get__`
    /// is an overloaded method and we do not support `@overload` yet.
    WrapperDescriptor(WrapperDescriptorKind),
    /// A special callable that is returned by a `dataclass(…)` call. It is usually
    /// used as a decorator. Note that this is only used as a return type for actual
    /// `dataclass` calls, not for the argumentless `@dataclass` decorator.
    DataclassDecorator(DataclassParams),
    /// A special callable that is returned by a `dataclass_transform(…)` call.
    DataclassTransformer(DataclassTransformerParams),
    /// The type of an arbitrary callable object with a certain specified signature.
    Callable(CallableType<'db>),
    /// A specific module object
    ModuleLiteral(ModuleLiteralType<'db>),
    /// A specific class object
    ClassLiteral(ClassLiteral<'db>),
    /// A specialization of a generic class
    GenericAlias(GenericAlias<'db>),
    /// The set of all class objects that are subclasses of the given class (C), spelled `type[C]`.
    SubclassOf(SubclassOfType<'db>),
    /// The set of Python objects with the given class in their __class__'s method resolution order.
    /// Construct this variant using the `Type::instance` constructor function.
    NominalInstance(NominalInstanceType<'db>),
    /// The set of Python objects that conform to the interface described by a given protocol.
    /// Construct this variant using the `Type::instance` constructor function.
    ProtocolInstance(ProtocolInstanceType<'db>),
    /// A single Python object that requires special treatment in the type system,
    /// and which exists at a location that can be known prior to any analysis by ty.
    SpecialForm(SpecialFormType),
    /// Singleton types that are heavily special-cased by ty, and which are usually
    /// created as a result of some runtime operation (e.g. a type-alias statement,
    /// a typevar definition, or `Generic[T]` in a class's bases list).
    KnownInstance(KnownInstanceType<'db>),
    /// An instance of `builtins.property`
    PropertyInstance(PropertyInstanceType<'db>),
    /// The set of objects in any of the types in the union
    Union(UnionType<'db>),
    /// The set of objects in all of the types in the intersection
    Intersection(IntersectionType<'db>),
    /// Represents objects whose `__bool__` method is deterministic:
    /// - `AlwaysTruthy`: `__bool__` always returns `True`
    /// - `AlwaysFalsy`: `__bool__` always returns `False`
    AlwaysTruthy,
    AlwaysFalsy,
    /// An integer literal
    IntLiteral(i64),
    /// A boolean literal, either `True` or `False`.
    BooleanLiteral(bool),
    /// A string literal whose value is known
    StringLiteral(StringLiteralType<'db>),
    /// A singleton type that represents a specific enum member
    EnumLiteral(EnumLiteralType<'db>),
    /// A string known to originate only from literal values, but whose value is not known (unlike
    /// `StringLiteral` above).
    LiteralString,
    /// A bytes literal
    BytesLiteral(BytesLiteralType<'db>),
    /// An instance of the builtin `tuple` class.
    /// TODO: Consider removing this in favor of `NominalInstance`. This is currently stored as a
    /// separate variant partly for historical reasons, and partly to allow us to easily
    /// distinguish tuples since they occur so often.
    Tuple(TupleType<'db>),
    /// An instance of a typevar in a generic class or function. When the generic class or function
    /// is specialized, we will replace this typevar with its specialization.
    TypeVar(TypeVarInstance<'db>),
    /// A bound super object like `super()` or `super(A, A())`
    /// This type doesn't handle an unbound super object like `super(A)`; for that we just use
    /// a `Type::NominalInstance` of `builtins.super`.
    BoundSuper(BoundSuperType<'db>),
    /// A subtype of `bool` that allows narrowing in both positive and negative cases.
    TypeIs(TypeIsType<'db>),
}

#[salsa::tracked]
impl<'db> Type<'db> {
    pub const fn any() -> Self {
        Self::Dynamic(DynamicType::Any)
    }

    pub const fn unknown() -> Self {
        Self::Dynamic(DynamicType::Unknown)
    }

    pub fn object(db: &'db dyn Db) -> Self {
        KnownClass::Object.to_instance(db)
    }

    pub const fn is_unknown(&self) -> bool {
        matches!(self, Type::Dynamic(DynamicType::Unknown))
    }

    pub const fn is_never(&self) -> bool {
        matches!(self, Type::Never)
    }

    /// Returns `true` if `self` is [`Type::Callable`].
    pub const fn is_callable_type(&self) -> bool {
        matches!(self, Type::Callable(..))
    }

    fn is_none(&self, db: &'db dyn Db) -> bool {
        self.into_nominal_instance()
            .is_some_and(|instance| instance.class.is_known(db, KnownClass::NoneType))
    }

    fn is_bool(&self, db: &'db dyn Db) -> bool {
        self.into_nominal_instance()
            .is_some_and(|instance| instance.class.is_known(db, KnownClass::Bool))
    }

    pub fn is_notimplemented(&self, db: &'db dyn Db) -> bool {
        self.into_nominal_instance()
            .is_some_and(|instance| instance.class.is_known(db, KnownClass::NotImplementedType))
    }

    pub fn is_object(&self, db: &'db dyn Db) -> bool {
        self.into_nominal_instance()
            .is_some_and(|instance| instance.class.is_object(db))
    }

    pub const fn is_todo(&self) -> bool {
        matches!(self, Type::Dynamic(DynamicType::Todo(_)))
    }

    pub const fn is_generic_alias(&self) -> bool {
        matches!(self, Type::GenericAlias(_))
    }

    const fn is_dynamic(&self) -> bool {
        matches!(self, Type::Dynamic(_))
    }

    /// Returns the top materialization (or upper bound materialization) of this type, which is the
    /// most general form of the type that is fully static.
    #[must_use]
    pub(crate) fn top_materialization(&self, db: &'db dyn Db) -> Type<'db> {
        self.materialize(db, TypeVarVariance::Covariant)
    }

    /// Returns the bottom materialization (or lower bound materialization) of this type, which is
    /// the most specific form of the type that is fully static.
    #[must_use]
    pub(crate) fn bottom_materialization(&self, db: &'db dyn Db) -> Type<'db> {
        self.materialize(db, TypeVarVariance::Contravariant)
    }

    /// Returns the materialization of this type depending on the given `variance`.
    ///
    /// More concretely, `T'`, the materialization of `T`, is the type `T` with all occurrences of
    /// the dynamic types (`Any`, `Unknown`, `Todo`) replaced as follows:
    ///
    /// - In covariant position, it's replaced with `object`
    /// - In contravariant position, it's replaced with `Never`
    /// - In invariant position, it's replaced with an unresolved type variable
    fn materialize(&self, db: &'db dyn Db, variance: TypeVarVariance) -> Type<'db> {
        match self {
            Type::Dynamic(_) => match variance {
                // TODO: For an invariant position, e.g. `list[Any]`, it should be replaced with an
                // existential type representing "all lists, containing any type." We currently
                // represent this by replacing `Any` in invariant position with an unresolved type
                // variable.
                TypeVarVariance::Invariant => Type::TypeVar(TypeVarInstance::new(
                    db,
                    Name::new_static("T_all"),
                    None,
                    None,
                    variance,
                    None,
                    TypeVarKind::Pep695,
                )),
                TypeVarVariance::Covariant => Type::object(db),
                TypeVarVariance::Contravariant => Type::Never,
                TypeVarVariance::Bivariant => unreachable!(),
            },

            Type::Never
            | Type::WrapperDescriptor(_)
            | Type::MethodWrapper(_)
            | Type::DataclassDecorator(_)
            | Type::DataclassTransformer(_)
            | Type::ModuleLiteral(_)
            | Type::IntLiteral(_)
            | Type::BooleanLiteral(_)
            | Type::StringLiteral(_)
            | Type::LiteralString
            | Type::BytesLiteral(_)
            | Type::EnumLiteral(_)
            | Type::SpecialForm(_)
            | Type::KnownInstance(_)
            | Type::AlwaysFalsy
            | Type::AlwaysTruthy
            | Type::ClassLiteral(_)
            | Type::BoundSuper(_) => *self,

            Type::PropertyInstance(property_instance) => {
                Type::PropertyInstance(property_instance.materialize(db, variance))
            }

            Type::FunctionLiteral(_) | Type::BoundMethod(_) => {
                // TODO: Subtyping between function / methods with a callable accounts for the
                // signature (parameters and return type), so we might need to do something here
                *self
            }

            Type::NominalInstance(nominal_instance_type) => {
                Type::NominalInstance(nominal_instance_type.materialize(db, variance))
            }
            Type::GenericAlias(generic_alias) => {
                Type::GenericAlias(generic_alias.materialize(db, variance))
            }
            Type::Callable(callable_type) => {
                Type::Callable(callable_type.materialize(db, variance))
            }
            Type::SubclassOf(subclass_of_type) => subclass_of_type.materialize(db, variance),
            Type::ProtocolInstance(protocol_instance_type) => {
                // TODO: Add tests for this once subtyping/assignability is implemented for
                // protocols. It _might_ require changing the logic here because:
                //
                // > Subtyping for protocol instances involves taking account of the fact that
                // > read-only property members, and method members, on protocols act covariantly;
                // > write-only property members act contravariantly; and read/write attribute
                // > members on protocols act invariantly
                Type::ProtocolInstance(protocol_instance_type.materialize(db, variance))
            }
            Type::Union(union_type) => union_type.map(db, |ty| ty.materialize(db, variance)),
            Type::Intersection(intersection_type) => IntersectionBuilder::new(db)
                .positive_elements(
                    intersection_type
                        .positive(db)
                        .iter()
                        .map(|ty| ty.materialize(db, variance)),
                )
                .negative_elements(
                    intersection_type
                        .negative(db)
                        .iter()
                        .map(|ty| ty.materialize(db, variance.flip())),
                )
                .build(),
            Type::Tuple(tuple_type) => Type::tuple(tuple_type.materialize(db, variance)),
            Type::TypeVar(type_var) => Type::TypeVar(type_var.materialize(db, variance)),
            Type::TypeIs(type_is) => {
                type_is.with_type(db, type_is.return_type(db).materialize(db, variance))
            }
        }
    }

    pub const fn into_class_literal(self) -> Option<ClassLiteral<'db>> {
        match self {
            Type::ClassLiteral(class_type) => Some(class_type),
            _ => None,
        }
    }

    #[track_caller]
    pub fn expect_class_literal(self) -> ClassLiteral<'db> {
        self.into_class_literal()
            .expect("Expected a Type::ClassLiteral variant")
    }

    pub const fn is_subclass_of(&self) -> bool {
        matches!(self, Type::SubclassOf(..))
    }

    pub const fn is_class_literal(&self) -> bool {
        matches!(self, Type::ClassLiteral(..))
    }

    pub fn into_enum_literal(self) -> Option<EnumLiteralType<'db>> {
        match self {
            Type::EnumLiteral(enum_literal) => Some(enum_literal),
            _ => None,
        }
    }

    #[track_caller]
    pub fn expect_enum_literal(self) -> EnumLiteralType<'db> {
        self.into_enum_literal()
            .expect("Expected a Type::EnumLiteral variant")
    }

    pub(crate) const fn into_tuple(self) -> Option<TupleType<'db>> {
        match self {
            Type::Tuple(tuple_type) => Some(tuple_type),
            _ => None,
        }
    }

    /// Turn a class literal (`Type::ClassLiteral` or `Type::GenericAlias`) into a `ClassType`.
    /// Since a `ClassType` must be specialized, apply the default specialization to any
    /// unspecialized generic class literal.
    pub fn to_class_type(self, db: &'db dyn Db) -> Option<ClassType<'db>> {
        match self {
            Type::ClassLiteral(class_literal) => Some(class_literal.default_specialization(db)),
            Type::GenericAlias(alias) => Some(ClassType::Generic(alias)),
            _ => None,
        }
    }

    #[track_caller]
    pub fn expect_class_type(self, db: &'db dyn Db) -> ClassType<'db> {
        self.to_class_type(db)
            .expect("Expected a Type::GenericAlias or Type::ClassLiteral variant")
    }

    pub fn is_class_type(&self, db: &'db dyn Db) -> bool {
        match self {
            Type::ClassLiteral(class) if class.generic_context(db).is_none() => true,
            Type::GenericAlias(_) => true,
            _ => false,
        }
    }

    pub const fn is_property_instance(&self) -> bool {
        matches!(self, Type::PropertyInstance(..))
    }

    pub fn module_literal(db: &'db dyn Db, importing_file: File, submodule: &Module) -> Self {
        Self::ModuleLiteral(ModuleLiteralType::new(
            db,
            submodule,
            submodule.kind().is_package().then_some(importing_file),
        ))
    }

    pub const fn into_module_literal(self) -> Option<ModuleLiteralType<'db>> {
        match self {
            Type::ModuleLiteral(module) => Some(module),
            _ => None,
        }
    }

    #[track_caller]
    pub fn expect_module_literal(self) -> ModuleLiteralType<'db> {
        self.into_module_literal()
            .expect("Expected a Type::ModuleLiteral variant")
    }

    pub const fn into_union(self) -> Option<UnionType<'db>> {
        match self {
            Type::Union(union_type) => Some(union_type),
            _ => None,
        }
    }

    #[track_caller]
    pub fn expect_union(self) -> UnionType<'db> {
        self.into_union().expect("Expected a Type::Union variant")
    }

    pub const fn is_union(&self) -> bool {
        matches!(self, Type::Union(..))
    }

    pub const fn into_intersection(self) -> Option<IntersectionType<'db>> {
        match self {
            Type::Intersection(intersection_type) => Some(intersection_type),
            _ => None,
        }
    }

    #[track_caller]
    pub fn expect_intersection(self) -> IntersectionType<'db> {
        self.into_intersection()
            .expect("Expected a Type::Intersection variant")
    }

    pub const fn into_function_literal(self) -> Option<FunctionType<'db>> {
        match self {
            Type::FunctionLiteral(function_type) => Some(function_type),
            _ => None,
        }
    }

    #[track_caller]
    pub fn expect_function_literal(self) -> FunctionType<'db> {
        self.into_function_literal()
            .expect("Expected a Type::FunctionLiteral variant")
    }

    pub const fn is_function_literal(&self) -> bool {
        matches!(self, Type::FunctionLiteral(..))
    }

    pub const fn is_bound_method(&self) -> bool {
        matches!(self, Type::BoundMethod(..))
    }

    pub fn is_union_of_single_valued(&self, db: &'db dyn Db) -> bool {
        self.into_union().is_some_and(|union| {
            union
                .elements(db)
                .iter()
                .all(|ty| ty.is_single_valued(db) || ty.is_bool(db) || ty.is_literal_string())
        }) || self.is_bool(db)
            || self.is_literal_string()
    }

    pub const fn into_int_literal(self) -> Option<i64> {
        match self {
            Type::IntLiteral(value) => Some(value),
            _ => None,
        }
    }

    pub fn into_string_literal(self) -> Option<StringLiteralType<'db>> {
        match self {
            Type::StringLiteral(string_literal) => Some(string_literal),
            _ => None,
        }
    }

    pub fn is_string_literal(&self) -> bool {
        matches!(self, Type::StringLiteral(..))
    }

    #[track_caller]
    pub fn expect_int_literal(self) -> i64 {
        self.into_int_literal()
            .expect("Expected a Type::IntLiteral variant")
    }

    pub const fn is_boolean_literal(&self) -> bool {
        matches!(self, Type::BooleanLiteral(..))
    }

    pub const fn is_literal_string(&self) -> bool {
        matches!(self, Type::LiteralString)
    }

    pub fn string_literal(db: &'db dyn Db, string: &str) -> Self {
        Self::StringLiteral(StringLiteralType::new(db, string))
    }

    pub fn bytes_literal(db: &'db dyn Db, bytes: &[u8]) -> Self {
        Self::BytesLiteral(BytesLiteralType::new(db, bytes))
    }

    #[must_use]
    pub fn negate(&self, db: &'db dyn Db) -> Type<'db> {
        IntersectionBuilder::new(db).add_negative(*self).build()
    }

    #[must_use]
    pub fn negate_if(&self, db: &'db dyn Db, yes: bool) -> Type<'db> {
        if yes { self.negate(db) } else { *self }
    }

    /// Returns the fallback instance type that a literal is an instance of, or `None` if the type
    /// is not a literal.
    pub fn literal_fallback_instance(self, db: &'db dyn Db) -> Option<Type<'db>> {
        // There are other literal types that could conceivable be included here: class literals
        // falling back to `type[X]`, for instance. For now, there is not much rigorous thought put
        // into what's included vs not; this is just an empirical choice that makes our ecosystem
        // report look better until we have proper bidirectional type inference.
        match self {
            Type::StringLiteral(_) | Type::LiteralString => Some(KnownClass::Str.to_instance(db)),
            Type::BooleanLiteral(_) => Some(KnownClass::Bool.to_instance(db)),
            Type::IntLiteral(_) => Some(KnownClass::Int.to_instance(db)),
            Type::BytesLiteral(_) => Some(KnownClass::Bytes.to_instance(db)),
            Type::ModuleLiteral(_) => Some(KnownClass::ModuleType.to_instance(db)),
            Type::EnumLiteral(literal) => Some(literal.enum_class_instance(db)),
            _ => None,
        }
    }

    /// Return a "normalized" version of `self` that ensures that equivalent types have the same Salsa ID.
    ///
    /// A normalized type:
    /// - Has all unions and intersections sorted according to a canonical order,
    ///   no matter how "deeply" a union/intersection may be nested.
    /// - Strips the names of positional-only parameters and variadic parameters from `Callable` types,
    ///   as these are irrelevant to whether a callable type `X` is equivalent to a callable type `Y`.
    /// - Strips the types of default values from parameters in `Callable` types: only whether a parameter
    ///   *has* or *does not have* a default value is relevant to whether two `Callable` types  are equivalent.
    /// - Converts class-based protocols into synthesized protocols
    #[must_use]
    pub fn normalized(self, db: &'db dyn Db) -> Self {
        let mut visitor = TypeTransformer::default();
        self.normalized_impl(db, &mut visitor)
    }

    #[must_use]
    pub(crate) fn normalized_impl(
        self,
        db: &'db dyn Db,
        visitor: &mut TypeTransformer<'db>,
    ) -> Self {
        match self {
            Type::Union(union) => {
                visitor.visit(self, |v| Type::Union(union.normalized_impl(db, v)))
            }
            Type::Intersection(intersection) => visitor.visit(self, |v| {
                Type::Intersection(intersection.normalized_impl(db, v))
            }),
            Type::Tuple(tuple) => {
                visitor.visit(self, |v| Type::tuple(tuple.normalized_impl(db, v)))
            }
            Type::Callable(callable) => {
                visitor.visit(self, |v| Type::Callable(callable.normalized_impl(db, v)))
            }
            Type::ProtocolInstance(protocol) => {
                visitor.visit(self, |v| protocol.normalized_impl(db, v))
            }
            Type::NominalInstance(instance) => visitor.visit(self, |v| {
                Type::NominalInstance(instance.normalized_impl(db, v))
            }),
            Type::FunctionLiteral(function) => visitor.visit(self, |v| {
                Type::FunctionLiteral(function.normalized_impl(db, v))
            }),
            Type::PropertyInstance(property) => visitor.visit(self, |v| {
                Type::PropertyInstance(property.normalized_impl(db, v))
            }),
            Type::MethodWrapper(method_kind) => visitor.visit(self, |v| {
                Type::MethodWrapper(method_kind.normalized_impl(db, v))
            }),
            Type::BoundMethod(method) => {
                visitor.visit(self, |v| Type::BoundMethod(method.normalized_impl(db, v)))
            }
            Type::BoundSuper(bound_super) => visitor.visit(self, |v| {
                Type::BoundSuper(bound_super.normalized_impl(db, v))
            }),
            Type::GenericAlias(generic) => {
                visitor.visit(self, |v| Type::GenericAlias(generic.normalized_impl(db, v)))
            }
            Type::SubclassOf(subclass_of) => visitor.visit(self, |v| {
                Type::SubclassOf(subclass_of.normalized_impl(db, v))
            }),
            Type::TypeVar(typevar) => {
                visitor.visit(self, |v| Type::TypeVar(typevar.normalized_impl(db, v)))
            }
            Type::KnownInstance(known_instance) => visitor.visit(self, |v| {
                Type::KnownInstance(known_instance.normalized_impl(db, v))
            }),
            Type::TypeIs(type_is) => visitor.visit(self, |v| {
                type_is.with_type(db, type_is.return_type(db).normalized_impl(db, v))
            }),
            Type::Dynamic(dynamic) => Type::Dynamic(dynamic.normalized()),
            Type::LiteralString
            | Type::AlwaysFalsy
            | Type::AlwaysTruthy
            | Type::BooleanLiteral(_)
            | Type::BytesLiteral(_)
            | Type::EnumLiteral(_)
            | Type::StringLiteral(_)
            | Type::Never
            | Type::WrapperDescriptor(_)
            | Type::DataclassDecorator(_)
            | Type::DataclassTransformer(_)
            | Type::ModuleLiteral(_)
            | Type::ClassLiteral(_)
            | Type::SpecialForm(_)
            | Type::IntLiteral(_) => self,
        }
    }

    /// Return `true` if subtyping is always reflexive for this type; `T <: T` is always true for
    /// any `T` of this type.
    ///
    /// This is true for fully static types, but also for some types that may not be fully static.
    /// For example, a `ClassLiteral` may inherit `Any`, but its subtyping is still reflexive.
    ///
    /// This method may have false negatives, but it should not have false positives. It should be
    /// a cheap shallow check, not an exhaustive recursive check.
    fn subtyping_is_always_reflexive(self) -> bool {
        match self {
            Type::Never
            | Type::FunctionLiteral(..)
            | Type::BoundMethod(_)
            | Type::WrapperDescriptor(_)
            | Type::MethodWrapper(_)
            | Type::DataclassDecorator(_)
            | Type::DataclassTransformer(_)
            | Type::ModuleLiteral(..)
            | Type::IntLiteral(_)
            | Type::BooleanLiteral(_)
            | Type::StringLiteral(_)
            | Type::LiteralString
            | Type::BytesLiteral(_)
            | Type::EnumLiteral(_)
            | Type::SpecialForm(_)
            | Type::KnownInstance(_)
            | Type::AlwaysFalsy
            | Type::AlwaysTruthy
            | Type::PropertyInstance(_)
            // might inherit `Any`, but subtyping is still reflexive
            | Type::ClassLiteral(_) => true,
            Type::Dynamic(_)
            | Type::NominalInstance(_)
            | Type::ProtocolInstance(_)
            | Type::GenericAlias(_)
            | Type::SubclassOf(_)
            | Type::Union(_)
            | Type::Intersection(_)
            | Type::Callable(_)
            | Type::Tuple(_)
            | Type::TypeVar(_)
            | Type::BoundSuper(_)
            | Type::TypeIs(_) => false,
        }
    }

    pub(crate) fn into_callable(self, db: &'db dyn Db) -> Option<Type<'db>> {
        match self {
            Type::Callable(_) => Some(self),

            Type::Dynamic(_) => Some(CallableType::single(db, Signature::dynamic(self))),

            Type::FunctionLiteral(function_literal) => {
                Some(Type::Callable(function_literal.into_callable_type(db)))
            }
            Type::BoundMethod(bound_method) => {
                Some(Type::Callable(bound_method.into_callable_type(db)))
            }

            Type::NominalInstance(_) | Type::ProtocolInstance(_) => {
                let call_symbol = self
                    .member_lookup_with_policy(
                        db,
                        Name::new_static("__call__"),
                        MemberLookupPolicy::NO_INSTANCE_FALLBACK,
                    )
                    .place;

                if let Place::Type(ty, Boundness::Bound) = call_symbol {
                    ty.into_callable(db)
                } else {
                    None
                }
            }
            Type::ClassLiteral(class_literal) => {
                Some(ClassType::NonGeneric(class_literal).into_callable(db))
            }

            Type::GenericAlias(alias) => Some(ClassType::Generic(alias).into_callable(db)),

            // TODO: This is unsound so in future we can consider an opt-in option to disable it.
            Type::SubclassOf(subclass_of_ty) => match subclass_of_ty.subclass_of() {
                SubclassOfInner::Class(class) => Some(class.into_callable(db)),
                SubclassOfInner::Dynamic(dynamic) => Some(CallableType::single(
                    db,
                    Signature::new(Parameters::unknown(), Some(Type::Dynamic(dynamic))),
                )),
            },

            Type::Union(union) => union.try_map(db, |element| element.into_callable(db)),

            Type::EnumLiteral(enum_literal) => {
                enum_literal.enum_class_instance(db).into_callable(db)
            }

            Type::Never
            | Type::DataclassTransformer(_)
            | Type::AlwaysTruthy
            | Type::AlwaysFalsy
            | Type::IntLiteral(_)
            | Type::BooleanLiteral(_)
            | Type::StringLiteral(_)
            | Type::LiteralString
            | Type::BytesLiteral(_)
            | Type::Tuple(_)
            | Type::TypeIs(_) => None,

            // TODO
            Type::MethodWrapper(_)
            | Type::WrapperDescriptor(_)
            | Type::DataclassDecorator(_)
            | Type::ModuleLiteral(_)
            | Type::SpecialForm(_)
            | Type::KnownInstance(_)
            | Type::PropertyInstance(_)
            | Type::Intersection(_)
            | Type::TypeVar(_)
            | Type::BoundSuper(_) => None,
        }
    }
    /// Return true if this type is a [subtype of] type `target`.
    ///
    /// For fully static types, this means that the set of objects represented by `self` is a
    /// subset of the objects represented by `target`.
    ///
    /// For gradual types, it means that the union of all possible sets of values represented by
    /// `self` (the "top materialization" of `self`) is a subtype of the intersection of all
    /// possible sets of values represented by `target` (the "bottom materialization" of
    /// `target`). In other words, for all possible pairs of materializations `self'` and
    /// `target'`, `self'` is always a subtype of `target'`.
    ///
    /// Note that this latter expansion of the subtyping relation to non-fully-static types is not
    /// described in the typing spec, but the primary use of the subtyping relation is for
    /// simplifying unions and intersections, and this expansion to gradual types is sound and
    /// allows us to better simplify many unions and intersections. This definition does mean the
    /// subtyping relation is not reflexive for non-fully-static types (e.g. `Any` is not a subtype
    /// of `Any`).
    ///
    /// [subtype of]: https://typing.python.org/en/latest/spec/concepts.html#subtype-supertype-and-type-equivalence
    ///
    /// There would be an even more general definition of subtyping for gradual types, allowing a
    /// type `S` to be a subtype of a type `T` if the top materialization of `S` (`S+`) is a
    /// subtype of `T+`, and the bottom materialization of `S` (`S-`) is a subtype of `T-`. This
    /// definition is attractive in that it would restore reflexivity of subtyping for all types,
    /// and would mean that gradual equivalence of `S` and `T` could be defined simply as `S <: T
    /// && T <: S`. It would also be sound, in that simplifying unions or intersections according
    /// to this definition of subtyping would still result in an equivalent type.
    ///
    /// Unfortunately using this definition would break transitivity of subtyping when both nominal
    /// and structural types are involved, because Liskov enforcement for nominal types is based on
    /// assignability, so we can have class `A` with method `def meth(self) -> Any` and a subclass
    /// `B(A)` with method `def meth(self) -> int`. In this case, `A` would be a subtype of a
    /// protocol `P` with method `def meth(self) -> Any`, but `B` would not be a subtype of `P`,
    /// and yet `B` is (by nominal subtyping) a subtype of `A`, so we would have `B <: A` and `A <:
    /// P`, but not `B <: P`. Losing transitivity of subtyping is not tenable (it makes union and
    /// intersection simplification dependent on the order in which elements are added), so we do
    /// not use this more general definition of subtyping.
    pub(crate) fn is_subtype_of(self, db: &'db dyn Db, target: Type<'db>) -> bool {
        self.has_relation_to(db, target, TypeRelation::Subtyping)
    }

    /// Return true if this type is [assignable to] type `target`.
    ///
    /// [assignable to]: https://typing.python.org/en/latest/spec/concepts.html#the-assignable-to-or-consistent-subtyping-relation
    pub(crate) fn is_assignable_to(self, db: &'db dyn Db, target: Type<'db>) -> bool {
        self.has_relation_to(db, target, TypeRelation::Assignability)
    }

    fn has_relation_to(self, db: &'db dyn Db, target: Type<'db>, relation: TypeRelation) -> bool {
        // Subtyping implies assignability, so if subtyping is reflexive and the two types are
        // equal, it is both a subtype and assignable. Assignability is always reflexive.
        //
        // Note that we could do a full equivalence check here, but that would be both expensive
        // and unnecessary. This early return is only an optimisation.
        if (relation.is_assignability() || self.subtyping_is_always_reflexive()) && self == target {
            return true;
        }

        match (self, target) {
            // Everything is a subtype of `object`.
            (_, Type::NominalInstance(instance)) if instance.class.is_object(db) => true,

            // `Never` is the bottom type, the empty set.
            // It is a subtype of all other types.
            (Type::Never, _) => true,

            // Dynamic is only a subtype of `object` and only a supertype of `Never`; both were
            // handled above. It's always assignable, though.
            (Type::Dynamic(_), _) | (_, Type::Dynamic(_)) => relation.is_assignability(),

            // In general, a TypeVar `T` is not a subtype of a type `S` unless one of the two conditions is satisfied:
            // 1. `T` is a bound TypeVar and `T`'s upper bound is a subtype of `S`.
            //    TypeVars without an explicit upper bound are treated as having an implicit upper bound of `object`.
            // 2. `T` is a constrained TypeVar and all of `T`'s constraints are subtypes of `S`.
            //
            // However, there is one exception to this general rule: for any given typevar `T`,
            // `T` will always be a subtype of any union containing `T`.
            // A similar rule applies in reverse to intersection types.
            (Type::TypeVar(_), Type::Union(union)) if union.elements(db).contains(&self) => true,
            (Type::Intersection(intersection), Type::TypeVar(_))
                if intersection.positive(db).contains(&target) =>
            {
                true
            }
            (Type::Intersection(intersection), Type::TypeVar(_))
                if intersection.negative(db).contains(&target) =>
            {
                false
            }

            // Two identical typevars must always solve to the same type, so they are always
            // subtypes of each other and assignable to each other.
            //
            // Note that this is not handled by the early return at the beginning of this method,
            // since subtyping between a TypeVar and an arbitrary other type cannot be guaranteed to be reflexive.
            (Type::TypeVar(lhs_typevar), Type::TypeVar(rhs_typevar))
                if lhs_typevar == rhs_typevar =>
            {
                true
            }

            // A fully static typevar is a subtype of its upper bound, and to something similar to
            // the union of its constraints. An unbound, unconstrained, fully static typevar has an
            // implicit upper bound of `object` (which is handled above).
            (Type::TypeVar(typevar), _) if typevar.bound_or_constraints(db).is_some() => {
                match typevar.bound_or_constraints(db) {
                    None => unreachable!(),
                    Some(TypeVarBoundOrConstraints::UpperBound(bound)) => {
                        bound.has_relation_to(db, target, relation)
                    }
                    Some(TypeVarBoundOrConstraints::Constraints(constraints)) => constraints
                        .elements(db)
                        .iter()
                        .all(|constraint| constraint.has_relation_to(db, target, relation)),
                }
            }

            // If the typevar is constrained, there must be multiple constraints, and the typevar
            // might be specialized to any one of them. However, the constraints do not have to be
            // disjoint, which means an lhs type might be a subtype of all of the constraints.
            (_, Type::TypeVar(typevar))
                if typevar.constraints(db).is_some_and(|constraints| {
                    constraints
                        .iter()
                        .all(|constraint| self.has_relation_to(db, *constraint, relation))
                }) =>
            {
                true
            }

            // `Never` is the bottom type, the empty set.
            // Other than one unlikely edge case (TypeVars bound to `Never`),
            // no other type is a subtype of or assignable to `Never`.
            (_, Type::Never) => false,

            (Type::Union(union), _) => union
                .elements(db)
                .iter()
                .all(|&elem_ty| elem_ty.has_relation_to(db, target, relation)),

            (_, Type::Union(union)) => union
                .elements(db)
                .iter()
                .any(|&elem_ty| self.has_relation_to(db, elem_ty, relation)),

            // If both sides are intersections we need to handle the right side first
            // (A & B & C) is a subtype of (A & B) because the left is a subtype of both A and B,
            // but none of A, B, or C is a subtype of (A & B).
            (_, Type::Intersection(intersection)) => {
                intersection
                    .positive(db)
                    .iter()
                    .all(|&pos_ty| self.has_relation_to(db, pos_ty, relation))
                    && intersection
                        .negative(db)
                        .iter()
                        .all(|&neg_ty| self.is_disjoint_from(db, neg_ty))
            }

            (Type::Intersection(intersection), _) => intersection
                .positive(db)
                .iter()
                .any(|&elem_ty| elem_ty.has_relation_to(db, target, relation)),

            // Other than the special cases checked above, no other types are a subtype of a
            // typevar, since there's no guarantee what type the typevar will be specialized to.
            // (If the typevar is bounded, it might be specialized to a smaller type than the
            // bound. This is true even if the bound is a final class, since the typevar can still
            // be specialized to `Never`.)
            (_, Type::TypeVar(_)) => false,

            // Note that the definition of `Type::AlwaysFalsy` depends on the return value of `__bool__`.
            // If `__bool__` always returns True or False, it can be treated as a subtype of `AlwaysTruthy` or `AlwaysFalsy`, respectively.
            (left, Type::AlwaysFalsy) => left.bool(db).is_always_false(),
            (left, Type::AlwaysTruthy) => left.bool(db).is_always_true(),
            // Currently, the only supertype of `AlwaysFalsy` and `AlwaysTruthy` is the universal set (object instance).
            (Type::AlwaysFalsy | Type::AlwaysTruthy, _) => {
                target.is_equivalent_to(db, Type::object(db))
            }

            // These clauses handle type variants that include function literals. A function
            // literal is the subtype of itself, and not of any other function literal. However,
            // our representation of a function literal includes any specialization that should be
            // applied to the signature. Different specializations of the same function literal are
            // only subtypes of each other if they result in the same signature.
            (Type::FunctionLiteral(self_function), Type::FunctionLiteral(target_function)) => {
                self_function.has_relation_to(db, target_function, relation)
            }
            (Type::BoundMethod(self_method), Type::BoundMethod(target_method)) => {
                self_method.has_relation_to(db, target_method, relation)
            }
            (Type::MethodWrapper(self_method), Type::MethodWrapper(target_method)) => {
                self_method.has_relation_to(db, target_method, relation)
            }

            // No literal type is a subtype of any other literal type, unless they are the same
            // type (which is handled above). This case is not necessary from a correctness
            // perspective (the fallback cases below will handle it correctly), but it is important
            // for performance of simplifying large unions of literal types.
            (
                Type::StringLiteral(_)
                | Type::IntLiteral(_)
                | Type::BytesLiteral(_)
                | Type::ClassLiteral(_)
                | Type::FunctionLiteral(_)
                | Type::ModuleLiteral(_)
                | Type::EnumLiteral(_),
                Type::StringLiteral(_)
                | Type::IntLiteral(_)
                | Type::BytesLiteral(_)
                | Type::ClassLiteral(_)
                | Type::FunctionLiteral(_)
                | Type::ModuleLiteral(_)
                | Type::EnumLiteral(_),
            ) => false,

            (Type::Callable(self_callable), Type::Callable(other_callable)) => {
                self_callable.has_relation_to(db, other_callable, relation)
            }

            (_, Type::Callable(_)) => self
                .into_callable(db)
                .is_some_and(|callable| callable.has_relation_to(db, target, relation)),

            (Type::ProtocolInstance(left), Type::ProtocolInstance(right)) => {
                left.has_relation_to(db, right, relation)
            }
            // A protocol instance can never be a subtype of a nominal type, with the *sole* exception of `object`.
            (Type::ProtocolInstance(_), _) => false,
            (_, Type::ProtocolInstance(protocol)) => {
                self.satisfies_protocol(db, protocol, relation)
            }

            // All `StringLiteral` types are a subtype of `LiteralString`.
            (Type::StringLiteral(_), Type::LiteralString) => true,

            // An instance is a subtype of an enum literal, if it is an instance of the enum class
            // and the enum has only one member.
            (Type::NominalInstance(_), Type::EnumLiteral(target_enum_literal)) => {
                if target_enum_literal.enum_class_instance(db) != self {
                    return false;
                }

                is_single_member_enum(db, target_enum_literal.enum_class(db))
            }

            // Except for the special `LiteralString` case above,
            // most `Literal` types delegate to their instance fallbacks
            // unless `self` is exactly equivalent to `target` (handled above)
            (
                Type::StringLiteral(_)
                | Type::LiteralString
                | Type::BooleanLiteral(_)
                | Type::IntLiteral(_)
                | Type::BytesLiteral(_)
                | Type::ModuleLiteral(_)
                | Type::EnumLiteral(_),
                _,
            ) => (self.literal_fallback_instance(db))
                .is_some_and(|instance| instance.has_relation_to(db, target, relation)),

            // A `FunctionLiteral` type is a single-valued type like the other literals handled above,
            // so it also, for now, just delegates to its instance fallback.
            (Type::FunctionLiteral(_), _) => KnownClass::FunctionType
                .to_instance(db)
                .has_relation_to(db, target, relation),

            // The same reasoning applies for these special callable types:
            (Type::BoundMethod(_), _) => KnownClass::MethodType
                .to_instance(db)
                .has_relation_to(db, target, relation),
            (Type::MethodWrapper(_), _) => KnownClass::WrapperDescriptorType
                .to_instance(db)
                .has_relation_to(db, target, relation),
            (Type::WrapperDescriptor(_), _) => KnownClass::WrapperDescriptorType
                .to_instance(db)
                .has_relation_to(db, target, relation),

            (Type::DataclassDecorator(_) | Type::DataclassTransformer(_), _) => {
                // TODO: Implement subtyping using an equivalent `Callable` type.
                false
            }

            // `TypeIs` is invariant.
            (Type::TypeIs(left), Type::TypeIs(right)) => {
                left.return_type(db)
                    .has_relation_to(db, right.return_type(db), relation)
                    && right
                        .return_type(db)
                        .has_relation_to(db, left.return_type(db), relation)
            }

            // `TypeIs[T]` is a subtype of `bool`.
            (Type::TypeIs(_), _) => KnownClass::Bool
                .to_instance(db)
                .has_relation_to(db, target, relation),

            // Function-like callables are subtypes of `FunctionType`
            (Type::Callable(callable), _)
                if callable.is_function_like(db)
                    && KnownClass::FunctionType
                        .to_instance(db)
                        .has_relation_to(db, target, relation) =>
            {
                true
            }

            (Type::Callable(_), _) => false,

            (Type::Tuple(self_tuple), Type::Tuple(target_tuple)) => {
                self_tuple.has_relation_to(db, target_tuple, relation)
            }

            (Type::Tuple(self_tuple), Type::NominalInstance(target_instance)) => {
                self_tuple.to_class_type(db).is_some_and(|self_class| {
                    self_class.has_relation_to(db, target_instance.class, relation)
                })
            }
            (Type::NominalInstance(self_instance), Type::Tuple(target_tuple)) => {
                target_tuple.to_class_type(db).is_some_and(|target_class| {
                    self_instance
                        .class
                        .has_relation_to(db, target_class, relation)
                })
            }
            (Type::Tuple(_), _) => false,

            (Type::BoundSuper(_), Type::BoundSuper(_)) => self.is_equivalent_to(db, target),
            (Type::BoundSuper(_), _) => KnownClass::Super
                .to_instance(db)
                .has_relation_to(db, target, relation),

            // `Literal[<class 'C'>]` is a subtype of `type[B]` if `C` is a subclass of `B`,
            // since `type[B]` describes all possible runtime subclasses of the class object `B`.
            (Type::ClassLiteral(class), Type::SubclassOf(target_subclass_ty)) => target_subclass_ty
                .subclass_of()
                .into_class()
                .map(|subclass_of_class| {
                    ClassType::NonGeneric(class).has_relation_to(db, subclass_of_class, relation)
                })
                .unwrap_or(relation.is_assignability()),
            (Type::GenericAlias(alias), Type::SubclassOf(target_subclass_ty)) => target_subclass_ty
                .subclass_of()
                .into_class()
                .map(|subclass_of_class| {
                    ClassType::Generic(alias).has_relation_to(db, subclass_of_class, relation)
                })
                .unwrap_or(relation.is_assignability()),

            // This branch asks: given two types `type[T]` and `type[S]`, is `type[T]` a subtype of `type[S]`?
            (Type::SubclassOf(self_subclass_ty), Type::SubclassOf(target_subclass_ty)) => {
                self_subclass_ty.has_relation_to(db, target_subclass_ty, relation)
            }

            // `Literal[str]` is a subtype of `type` because the `str` class object is an instance of its metaclass `type`.
            // `Literal[abc.ABC]` is a subtype of `abc.ABCMeta` because the `abc.ABC` class object
            // is an instance of its metaclass `abc.ABCMeta`.
            (Type::ClassLiteral(class), _) => class
                .metaclass_instance_type(db)
                .has_relation_to(db, target, relation),
            (Type::GenericAlias(alias), _) => ClassType::from(alias)
                .metaclass_instance_type(db)
                .has_relation_to(db, target, relation),

            // `type[Any]` is a subtype of `type[object]`, and is assignable to any `type[...]`
            (Type::SubclassOf(subclass_of_ty), other) if subclass_of_ty.is_dynamic() => {
                KnownClass::Type
                    .to_instance(db)
                    .has_relation_to(db, other, relation)
                    || (relation.is_assignability()
                        && other.has_relation_to(db, KnownClass::Type.to_instance(db), relation))
            }

            // Any `type[...]` type is assignable to `type[Any]`
            (other, Type::SubclassOf(subclass_of_ty))
                if subclass_of_ty.is_dynamic() && relation.is_assignability() =>
            {
                other.has_relation_to(db, KnownClass::Type.to_instance(db), relation)
            }

            // `type[str]` (== `SubclassOf("str")` in ty) describes all possible runtime subclasses
            // of the class object `str`. It is a subtype of `type` (== `Instance("type")`) because `str`
            // is an instance of `type`, and so all possible subclasses of `str` will also be instances of `type`.
            //
            // Similarly `type[enum.Enum]`  is a subtype of `enum.EnumMeta` because `enum.Enum`
            // is an instance of `enum.EnumMeta`. `type[Any]` and `type[Unknown]` do not participate in subtyping,
            // however, as they are not fully static types.
            (Type::SubclassOf(subclass_of_ty), _) => subclass_of_ty
                .subclass_of()
                .into_class()
                .map(|class| class.metaclass_instance_type(db))
                .unwrap_or_else(|| KnownClass::Type.to_instance(db))
                .has_relation_to(db, target, relation),

            // For example: `Type::SpecialForm(SpecialFormType::Type)` is a subtype of `Type::NominalInstance(_SpecialForm)`,
            // because `Type::SpecialForm(SpecialFormType::Type)` is a set with exactly one runtime value in it
            // (the symbol `typing.Type`), and that symbol is known to be an instance of `typing._SpecialForm` at runtime.
            (Type::SpecialForm(left), right) => left
                .instance_fallback(db)
                .has_relation_to(db, right, relation),

            (Type::KnownInstance(left), right) => left
                .instance_fallback(db)
                .has_relation_to(db, right, relation),

            // `bool` is a subtype of `int`, because `bool` subclasses `int`,
            // which means that all instances of `bool` are also instances of `int`
            (Type::NominalInstance(self_instance), Type::NominalInstance(target_instance)) => {
                self_instance.has_relation_to(db, target_instance, relation)
            }

            (Type::PropertyInstance(_), _) => KnownClass::Property
                .to_instance(db)
                .has_relation_to(db, target, relation),
            (_, Type::PropertyInstance(_)) => {
                self.has_relation_to(db, KnownClass::Property.to_instance(db), relation)
            }

            // Other than the special cases enumerated above, `Instance` types and typevars are
            // never subtypes of any other variants
            (Type::NominalInstance(_) | Type::TypeVar(_), _) => false,
        }
    }

    /// Return true if this type is [equivalent to] type `other`.
    ///
    /// Two equivalent types represent the same sets of values.
    ///
    /// > Two gradual types `A` and `B` are equivalent
    /// > (that is, the same gradual type, not merely consistent with one another)
    /// > if and only if all materializations of `A` are also materializations of `B`,
    /// > and all materializations of `B` are also materializations of `A`.
    /// >
    /// > &mdash; [Summary of type relations]
    ///
    /// [equivalent to]: https://typing.python.org/en/latest/spec/glossary.html#term-equivalent
    pub(crate) fn is_equivalent_to(self, db: &'db dyn Db, other: Type<'db>) -> bool {
        if self == other {
            return true;
        }

        match (self, other) {
            (Type::Dynamic(_), Type::Dynamic(_)) => true,

            (Type::SubclassOf(first), Type::SubclassOf(second)) => {
                match (first.subclass_of(), second.subclass_of()) {
                    (first, second) if first == second => true,
                    (SubclassOfInner::Dynamic(_), SubclassOfInner::Dynamic(_)) => true,
                    _ => false,
                }
            }

            (Type::NominalInstance(first), Type::NominalInstance(second)) => {
                first.is_equivalent_to(db, second)
            }

            (Type::Tuple(first), Type::Tuple(second)) => first.is_equivalent_to(db, second),

            (Type::Union(first), Type::Union(second)) => first.is_equivalent_to(db, second),

            (Type::Intersection(first), Type::Intersection(second)) => {
                first.is_equivalent_to(db, second)
            }

            (Type::FunctionLiteral(self_function), Type::FunctionLiteral(target_function)) => {
                self_function.is_equivalent_to(db, target_function)
            }
            (Type::BoundMethod(self_method), Type::BoundMethod(target_method)) => {
                self_method.is_equivalent_to(db, target_method)
            }
            (Type::MethodWrapper(self_method), Type::MethodWrapper(target_method)) => {
                self_method.is_equivalent_to(db, target_method)
            }
            (Type::Callable(first), Type::Callable(second)) => first.is_equivalent_to(db, second),

            (Type::ProtocolInstance(first), Type::ProtocolInstance(second)) => {
                first.is_equivalent_to(db, second)
            }
            (Type::ProtocolInstance(protocol), nominal @ Type::NominalInstance(n))
            | (nominal @ Type::NominalInstance(n), Type::ProtocolInstance(protocol)) => {
                n.class.is_object(db) && protocol.normalized(db) == nominal
            }
            // An instance of an enum class is equivalent to an enum literal of that class,
            // if that enum has only has one member.
            (Type::NominalInstance(instance), Type::EnumLiteral(literal))
            | (Type::EnumLiteral(literal), Type::NominalInstance(instance)) => {
                if literal.enum_class_instance(db) != Type::NominalInstance(instance) {
                    return false;
                }

                let class_literal = instance.class.class_literal(db).0;
                is_single_member_enum(db, class_literal)
            }
            _ => false,
        }
    }

    /// Return true if this type and `other` have no common elements.
    ///
    /// Note: This function aims to have no false positives, but might return
    /// wrong `false` answers in some cases.
    pub(crate) fn is_disjoint_from(self, db: &'db dyn Db, other: Type<'db>) -> bool {
        let mut visitor = PairVisitor::new(false);
        self.is_disjoint_from_impl(db, other, &mut visitor)
    }

    pub(crate) fn is_disjoint_from_impl(
        self,
        db: &'db dyn Db,
        other: Type<'db>,
        visitor: &mut PairVisitor<'db>,
    ) -> bool {
        fn any_protocol_members_absent_or_disjoint<'db>(
            db: &'db dyn Db,
            protocol: ProtocolInstanceType<'db>,
            other: Type<'db>,
            visitor: &mut PairVisitor<'db>,
        ) -> bool {
            protocol.interface(db).members(db).any(|member| {
                other
                    .member(db, member.name())
                    .place
                    .ignore_possibly_unbound()
                    .is_none_or(|attribute_type| {
                        member.has_disjoint_type_from(db, attribute_type, visitor)
                    })
            })
        }

        match (self, other) {
            (Type::Never, _) | (_, Type::Never) => true,

            (Type::Dynamic(_), _) | (_, Type::Dynamic(_)) => false,

            // A typevar is never disjoint from itself, since all occurrences of the typevar must
            // be specialized to the same type. (This is an important difference between typevars
            // and `Any`!) Different typevars might be disjoint, depending on their bounds and
            // constraints, which are handled below.
            (Type::TypeVar(self_typevar), Type::TypeVar(other_typevar))
                if self_typevar == other_typevar =>
            {
                false
            }

            (tvar @ Type::TypeVar(_), Type::Intersection(intersection))
            | (Type::Intersection(intersection), tvar @ Type::TypeVar(_))
                if intersection.negative(db).contains(&tvar) =>
            {
                true
            }

            // An unbounded typevar is never disjoint from any other type, since it might be
            // specialized to any type. A bounded typevar is not disjoint from its bound, and is
            // only disjoint from other types if its bound is. A constrained typevar is disjoint
            // from a type if all of its constraints are.
            (Type::TypeVar(typevar), other) | (other, Type::TypeVar(typevar)) => {
                match typevar.bound_or_constraints(db) {
                    None => false,
                    Some(TypeVarBoundOrConstraints::UpperBound(bound)) => {
                        bound.is_disjoint_from_impl(db, other, visitor)
                    }
                    Some(TypeVarBoundOrConstraints::Constraints(constraints)) => constraints
                        .elements(db)
                        .iter()
                        .all(|constraint| constraint.is_disjoint_from_impl(db, other, visitor)),
                }
            }

            (Type::Union(union), other) | (other, Type::Union(union)) => union
                .elements(db)
                .iter()
                .all(|e| e.is_disjoint_from_impl(db, other, visitor)),

            // If we have two intersections, we test the positive elements of each one against the other intersection
            // Negative elements need a positive element on the other side in order to be disjoint.
            // This is similar to what would happen if we tried to build a new intersection that combines the two
            (Type::Intersection(self_intersection), Type::Intersection(other_intersection)) => {
                self_intersection
                    .positive(db)
                    .iter()
                    .any(|p| p.is_disjoint_from_impl(db, other, visitor))
                    || other_intersection
                        .positive(db)
                        .iter()
                        .any(|p: &Type<'_>| p.is_disjoint_from_impl(db, self, visitor))
            }

            (Type::Intersection(intersection), other)
            | (other, Type::Intersection(intersection)) => {
                intersection
                    .positive(db)
                    .iter()
                    .any(|p| p.is_disjoint_from_impl(db, other, visitor))
                    // A & B & Not[C] is disjoint from C
                    || intersection
                        .negative(db)
                        .iter()
                        .any(|&neg_ty| other.is_subtype_of(db, neg_ty))
            }

            // any single-valued type is disjoint from another single-valued type
            // iff the two types are nonequal
            (
                left @ (Type::BooleanLiteral(..)
                | Type::IntLiteral(..)
                | Type::StringLiteral(..)
                | Type::BytesLiteral(..)
                | Type::EnumLiteral(..)
                | Type::FunctionLiteral(..)
                | Type::BoundMethod(..)
                | Type::MethodWrapper(..)
                | Type::WrapperDescriptor(..)
                | Type::ModuleLiteral(..)
                | Type::ClassLiteral(..)
                | Type::GenericAlias(..)
                | Type::SpecialForm(..)
                | Type::KnownInstance(..)),
                right @ (Type::BooleanLiteral(..)
                | Type::IntLiteral(..)
                | Type::StringLiteral(..)
                | Type::BytesLiteral(..)
                | Type::EnumLiteral(..)
                | Type::FunctionLiteral(..)
                | Type::BoundMethod(..)
                | Type::MethodWrapper(..)
                | Type::WrapperDescriptor(..)
                | Type::ModuleLiteral(..)
                | Type::ClassLiteral(..)
                | Type::GenericAlias(..)
                | Type::SpecialForm(..)
                | Type::KnownInstance(..)),
            ) => left != right,

            // One tuple type can be a subtype of another tuple type,
            // but we know for sure that any given tuple type is disjoint from all single-valued types
            (
                Type::Tuple(..),
                Type::ClassLiteral(..)
                | Type::GenericAlias(..)
                | Type::ModuleLiteral(..)
                | Type::BooleanLiteral(..)
                | Type::BytesLiteral(..)
                | Type::FunctionLiteral(..)
                | Type::BoundMethod(..)
                | Type::MethodWrapper(..)
                | Type::WrapperDescriptor(..)
                | Type::DataclassDecorator(..)
                | Type::DataclassTransformer(..)
                | Type::IntLiteral(..)
                | Type::EnumLiteral(..)
                | Type::StringLiteral(..)
                | Type::LiteralString,
            )
            | (
                Type::ClassLiteral(..)
                | Type::GenericAlias(..)
                | Type::ModuleLiteral(..)
                | Type::BooleanLiteral(..)
                | Type::BytesLiteral(..)
                | Type::FunctionLiteral(..)
                | Type::BoundMethod(..)
                | Type::MethodWrapper(..)
                | Type::WrapperDescriptor(..)
                | Type::DataclassDecorator(..)
                | Type::DataclassTransformer(..)
                | Type::IntLiteral(..)
                | Type::EnumLiteral(..)
                | Type::StringLiteral(..)
                | Type::LiteralString,
                Type::Tuple(..),
            ) => true,

            (
                Type::SubclassOf(_),
                Type::BooleanLiteral(..)
                | Type::IntLiteral(..)
                | Type::StringLiteral(..)
                | Type::LiteralString
                | Type::BytesLiteral(..)
                | Type::EnumLiteral(..)
                | Type::FunctionLiteral(..)
                | Type::BoundMethod(..)
                | Type::MethodWrapper(..)
                | Type::WrapperDescriptor(..)
                | Type::ModuleLiteral(..),
            )
            | (
                Type::BooleanLiteral(..)
                | Type::IntLiteral(..)
                | Type::StringLiteral(..)
                | Type::LiteralString
                | Type::BytesLiteral(..)
                | Type::EnumLiteral(..)
                | Type::FunctionLiteral(..)
                | Type::BoundMethod(..)
                | Type::MethodWrapper(..)
                | Type::WrapperDescriptor(..)
                | Type::ModuleLiteral(..),
                Type::SubclassOf(_),
            ) => true,

            (Type::AlwaysTruthy, ty) | (ty, Type::AlwaysTruthy) => {
                // `Truthiness::Ambiguous` may include `AlwaysTrue` as a subset, so it's not guaranteed to be disjoint.
                // Thus, they are only disjoint if `ty.bool() == AlwaysFalse`.
                ty.bool(db).is_always_false()
            }
            (Type::AlwaysFalsy, ty) | (ty, Type::AlwaysFalsy) => {
                // Similarly, they are only disjoint if `ty.bool() == AlwaysTrue`.
                ty.bool(db).is_always_true()
            }

            (Type::ProtocolInstance(left), Type::ProtocolInstance(right)) => {
                left.is_disjoint_from_impl(db, right, visitor)
            }

            (Type::ProtocolInstance(protocol), Type::SpecialForm(special_form))
            | (Type::SpecialForm(special_form), Type::ProtocolInstance(protocol)) => {
                any_protocol_members_absent_or_disjoint(db, protocol, special_form.instance_fallback(db), visitor)
            }

            (Type::ProtocolInstance(protocol), Type::KnownInstance(known_instance))
            | (Type::KnownInstance(known_instance), Type::ProtocolInstance(protocol)) => {
                any_protocol_members_absent_or_disjoint(db, protocol, known_instance.instance_fallback(db), visitor)
            }

            // The absence of a protocol member on one of these types guarantees
            // that the type will be disjoint from the protocol,
            // but the type will not be disjoint from the protocol if it has a member
            // that is of the correct type but is possibly unbound.
            // If accessing a member on this type returns a possibly unbound `Place`,
            // the type will not be a subtype of the protocol but it will also not be
            // disjoint from the protocol, since there are possible subtypes of the type
            // that could satisfy the protocol.
            //
            // ```py
            // class Foo:
            //     if coinflip():
            //         X = 42
            //
            // class HasX(Protocol):
            //     @property
            //     def x(self) -> int: ...
            //
            // # `TypeOf[Foo]` (a class-literal type) is not a subtype of `HasX`,
            // # but `TypeOf[Foo]` & HasX` should not simplify to `Never`,
            // # or this branch would be incorrectly understood to be unreachable,
            // # since we would understand the type of `Foo` in this branch to be
            // # `TypeOf[Foo] & HasX` due to `hasattr()` narrowing.
            //
            // if hasattr(Foo, "X"):
            //     print(Foo.X)
            // ```
            (
                ty @ (Type::LiteralString
                | Type::StringLiteral(..)
                | Type::BytesLiteral(..)
                | Type::BooleanLiteral(..)
                | Type::ClassLiteral(..)
                | Type::FunctionLiteral(..)
                | Type::ModuleLiteral(..)
                | Type::GenericAlias(..)
                | Type::IntLiteral(..)
                | Type::EnumLiteral(..)
            ),
                Type::ProtocolInstance(protocol),
            )
            | (
                Type::ProtocolInstance(protocol),
                ty @ (Type::LiteralString
                | Type::StringLiteral(..)
                | Type::BytesLiteral(..)
                | Type::BooleanLiteral(..)
                | Type::ClassLiteral(..)
                | Type::FunctionLiteral(..)
                | Type::ModuleLiteral(..)
                | Type::GenericAlias(..)
                | Type::IntLiteral(..)
                | Type::EnumLiteral(..)),
            )  => any_protocol_members_absent_or_disjoint(db, protocol, ty, visitor),

            // This is the same as the branch above --
            // once guard patterns are stabilised, it could be unified with that branch
            // (<https://github.com/rust-lang/rust/issues/129967>)
            (Type::ProtocolInstance(protocol), nominal @ Type::NominalInstance(n))
            | (nominal @ Type::NominalInstance(n), Type::ProtocolInstance(protocol))
                if n.class.is_final(db) =>
            {
                any_protocol_members_absent_or_disjoint(db, protocol, nominal, visitor)
            }

            (Type::ProtocolInstance(protocol), other)
            | (other, Type::ProtocolInstance(protocol)) => {
                protocol.interface(db).members(db).any(|member| {
                    matches!(
                        other.member(db, member.name()).place,
                        Place::Type(attribute_type, _) if member.has_disjoint_type_from(db, attribute_type, visitor)
                    )
                })
            }

            (Type::SubclassOf(subclass_of_ty), Type::ClassLiteral(class_b))
            | (Type::ClassLiteral(class_b), Type::SubclassOf(subclass_of_ty)) => {
                match subclass_of_ty.subclass_of() {
                    SubclassOfInner::Dynamic(_) => false,
                    SubclassOfInner::Class(class_a) => !class_b.is_subclass_of(db, None, class_a),
                }
            }

            (Type::SubclassOf(subclass_of_ty), Type::GenericAlias(alias_b))
            | (Type::GenericAlias(alias_b), Type::SubclassOf(subclass_of_ty)) => {
                match subclass_of_ty.subclass_of() {
                    SubclassOfInner::Dynamic(_) => false,
                    SubclassOfInner::Class(class_a) => {
                        !ClassType::from(alias_b).is_subclass_of(db, class_a)
                    }
                }
            }

            (Type::SubclassOf(left), Type::SubclassOf(right)) => left.is_disjoint_from_impl(db, right),

            // for `type[Any]`/`type[Unknown]`/`type[Todo]`, we know the type cannot be any larger than `type`,
            // so although the type is dynamic we can still determine disjointedness in some situations
            (Type::SubclassOf(subclass_of_ty), other)
            | (other, Type::SubclassOf(subclass_of_ty)) => match subclass_of_ty.subclass_of() {
                SubclassOfInner::Dynamic(_) => {
                    KnownClass::Type.to_instance(db).is_disjoint_from_impl(db, other, visitor)
                }
                SubclassOfInner::Class(class) => class
                    .metaclass_instance_type(db)
                    .is_disjoint_from_impl(db, other, visitor),
            },

            (Type::SpecialForm(special_form), Type::NominalInstance(instance))
            | (Type::NominalInstance(instance), Type::SpecialForm(special_form)) => {
                !special_form.is_instance_of(db, instance.class)
            }

            (Type::KnownInstance(known_instance), Type::NominalInstance(instance))
            | (Type::NominalInstance(instance), Type::KnownInstance(known_instance)) => {
                !known_instance.is_instance_of(db, instance.class)
            }

            (Type::SpecialForm(special_form), Type::Tuple(tuple))
            | (Type::Tuple(tuple), Type::SpecialForm(special_form)) => tuple
                .to_class_type(db)
                .is_some_and(|tuple_class| !special_form.is_instance_of(db, tuple_class)),

            (Type::KnownInstance(known_instance), Type::Tuple(tuple))
            | (Type::Tuple(tuple), Type::KnownInstance(known_instance)) => tuple
                .to_class_type(db)
                .is_some_and(|tuple_class| !known_instance.is_instance_of(db, tuple_class)),

            (Type::BooleanLiteral(..) | Type::TypeIs(_), Type::NominalInstance(instance))
            | (Type::NominalInstance(instance), Type::BooleanLiteral(..) | Type::TypeIs(_)) => {
                // A `Type::BooleanLiteral()` must be an instance of exactly `bool`
                // (it cannot be an instance of a `bool` subclass)
                !KnownClass::Bool.is_subclass_of(db, instance.class)
            }

            (Type::BooleanLiteral(..) | Type::TypeIs(_), _)
            | (_, Type::BooleanLiteral(..) | Type::TypeIs(_)) => true,

            (Type::IntLiteral(..), Type::NominalInstance(instance))
            | (Type::NominalInstance(instance), Type::IntLiteral(..)) => {
                // A `Type::IntLiteral()` must be an instance of exactly `int`
                // (it cannot be an instance of an `int` subclass)
                !KnownClass::Int.is_subclass_of(db, instance.class)
            }

            (Type::IntLiteral(..), _) | (_, Type::IntLiteral(..)) => true,

            (Type::StringLiteral(..), Type::LiteralString)
            | (Type::LiteralString, Type::StringLiteral(..)) => false,

            (Type::StringLiteral(..) | Type::LiteralString, Type::NominalInstance(instance))
            | (Type::NominalInstance(instance), Type::StringLiteral(..) | Type::LiteralString) => {
                // A `Type::StringLiteral()` or a `Type::LiteralString` must be an instance of exactly `str`
                // (it cannot be an instance of a `str` subclass)
                !KnownClass::Str.is_subclass_of(db, instance.class)
            }

            (Type::LiteralString, Type::LiteralString) => false,
            (Type::LiteralString, _) | (_, Type::LiteralString) => true,

            (Type::BytesLiteral(..), Type::NominalInstance(instance))
            | (Type::NominalInstance(instance), Type::BytesLiteral(..)) => {
                // A `Type::BytesLiteral()` must be an instance of exactly `bytes`
                // (it cannot be an instance of a `bytes` subclass)
                !KnownClass::Bytes.is_subclass_of(db, instance.class)
            }

            (Type::EnumLiteral(enum_literal), instance@Type::NominalInstance(_))
            | (instance@Type::NominalInstance(_), Type::EnumLiteral(enum_literal)) => {
                !enum_literal.enum_class_instance(db).is_subtype_of(db, instance)
            }
            (Type::EnumLiteral(..), _) | (_, Type::EnumLiteral(..)) => true,

            // A class-literal type `X` is always disjoint from an instance type `Y`,
            // unless the type expressing "all instances of `Z`" is a subtype of of `Y`,
            // where `Z` is `X`'s metaclass.
            (Type::ClassLiteral(class), instance @ Type::NominalInstance(_))
            | (instance @ Type::NominalInstance(_), Type::ClassLiteral(class)) => !class
                .metaclass_instance_type(db)
                .is_subtype_of(db, instance),
            (Type::GenericAlias(alias), instance @ Type::NominalInstance(_))
            | (instance @ Type::NominalInstance(_), Type::GenericAlias(alias)) => {
                !ClassType::from(alias)
                    .metaclass_instance_type(db)
                    .is_subtype_of(db, instance)
            }

            (Type::FunctionLiteral(..), Type::NominalInstance(instance))
            | (Type::NominalInstance(instance), Type::FunctionLiteral(..)) => {
                // A `Type::FunctionLiteral()` must be an instance of exactly `types.FunctionType`
                // (it cannot be an instance of a `types.FunctionType` subclass)
                !KnownClass::FunctionType.is_subclass_of(db, instance.class)
            }

            (Type::BoundMethod(_), other) | (other, Type::BoundMethod(_)) => KnownClass::MethodType
                .to_instance(db)
                .is_disjoint_from_impl(db, other, visitor),

            (Type::MethodWrapper(_), other) | (other, Type::MethodWrapper(_)) => {
                KnownClass::MethodWrapperType
                    .to_instance(db)
                    .is_disjoint_from_impl(db, other, visitor)
            }

            (Type::WrapperDescriptor(_), other) | (other, Type::WrapperDescriptor(_)) => {
                KnownClass::WrapperDescriptorType
                    .to_instance(db)
                    .is_disjoint_from_impl(db, other, visitor)
            }

            (Type::Callable(_) | Type::FunctionLiteral(_), Type::Callable(_))
            | (Type::Callable(_), Type::FunctionLiteral(_)) => {
                // No two callable types are ever disjoint because
                // `(*args: object, **kwargs: object) -> Never` is a subtype of all fully static
                // callable types.
                false
            }

            (Type::Callable(_), Type::StringLiteral(_) | Type::BytesLiteral(_))
            | (Type::StringLiteral(_) | Type::BytesLiteral(_), Type::Callable(_)) => {
                // A callable type is disjoint from other literal types. For example,
                // `Type::StringLiteral` must be an instance of exactly `str`, not a subclass
                // of `str`, and `str` is not callable. The same applies to other literal types.
                true
            }

            (Type::Callable(_), Type::SpecialForm(special_form))
            | (Type::SpecialForm(special_form), Type::Callable(_)) => {
                // A callable type is disjoint from special form types, except for special forms
                // that are callable (like TypedDict and collection constructors).
                // Most special forms are type constructors/annotations (like `typing.Literal`,
                // `typing.Union`, etc.) that are subscripted, not called.
                !special_form.is_callable()
            }

            (
                Type::Callable(_) | Type::DataclassDecorator(_) | Type::DataclassTransformer(_),
                instance @ Type::NominalInstance(NominalInstanceType { class, .. }),
            )
            | (
                instance @ Type::NominalInstance(NominalInstanceType { class, .. }),
                Type::Callable(_) | Type::DataclassDecorator(_) | Type::DataclassTransformer(_),
            ) if class.is_final(db) => instance
                .member_lookup_with_policy(
                    db,
                    Name::new_static("__call__"),
                    MemberLookupPolicy::NO_INSTANCE_FALLBACK,
                )
                .place
                .ignore_possibly_unbound()
                .is_none_or(|dunder_call| {
                    !dunder_call.is_assignable_to(db, CallableType::unknown(db))
                }),

            (
                Type::Callable(_) | Type::DataclassDecorator(_) | Type::DataclassTransformer(_),
                _,
            )
            | (
                _,
                Type::Callable(_) | Type::DataclassDecorator(_) | Type::DataclassTransformer(_),
            ) => {
                // TODO: Implement disjointness for general callable type with other types
                false
            }

            (Type::ModuleLiteral(..), other @ Type::NominalInstance(..))
            | (other @ Type::NominalInstance(..), Type::ModuleLiteral(..)) => {
                // Modules *can* actually be instances of `ModuleType` subclasses
                other.is_disjoint_from_impl(db, KnownClass::ModuleType.to_instance(db), visitor)
            }

            (Type::NominalInstance(left), Type::NominalInstance(right)) => {
                left.is_disjoint_from_impl(db, right)
            }

            (Type::Tuple(tuple), Type::Tuple(other_tuple)) => {
                tuple.is_disjoint_from_impl(db, other_tuple, visitor)
            }

            (Type::Tuple(tuple), Type::NominalInstance(instance))
            | (Type::NominalInstance(instance), Type::Tuple(tuple)) => {
                tuple.to_class_type(db).is_some_and(|tuple_class| {
                    !instance.class.could_coexist_in_mro_with(db, tuple_class)
                })
            }

            (Type::PropertyInstance(_), other) | (other, Type::PropertyInstance(_)) => {
                KnownClass::Property
                    .to_instance(db)
                    .is_disjoint_from_impl(db, other, visitor)
            }

            (Type::BoundSuper(_), Type::BoundSuper(_)) => !self.is_equivalent_to(db, other),
            (Type::BoundSuper(_), other) | (other, Type::BoundSuper(_)) => KnownClass::Super
                .to_instance(db)
                .is_disjoint_from_impl(db, other, visitor),
        }
    }

    /// Return true if there is just a single inhabitant for this type.
    ///
    /// Note: This function aims to have no false positives, but might return `false`
    /// for more complicated types that are actually singletons.
    pub(crate) fn is_singleton(self, db: &'db dyn Db) -> bool {
        match self {
            Type::Dynamic(_)
            | Type::Never
            | Type::IntLiteral(..)
            | Type::StringLiteral(..)
            | Type::BytesLiteral(..)
            | Type::LiteralString => {
                // Note: The literal types included in this pattern are not true singletons.
                // There can be multiple Python objects (at different memory locations) that
                // are both of type Literal[345], for example.
                false
            }

            Type::ProtocolInstance(..) => {
                // It *might* be possible to have a singleton protocol-instance type...?
                //
                // E.g.:
                //
                // ```py
                // from typing import Protocol, Callable
                //
                // class WeirdAndWacky(Protocol):
                //     @property
                //     def __class__(self) -> Callable[[], None]: ...
                // ```
                //
                // `WeirdAndWacky` only has a single possible inhabitant: `None`!
                // It is thus a singleton type.
                // However, going out of our way to recognise it as such is probably not worth it.
                // Such cases should anyway be exceedingly rare and/or contrived.
                false
            }

            // An unbounded, unconstrained typevar is not a singleton, because it can be
            // specialized to a non-singleton type. A bounded typevar is not a singleton, even if
            // the bound is a final singleton class, since it can still be specialized to `Never`.
            // A constrained typevar is a singleton if all of its constraints are singletons. (Note
            // that you cannot specialize a constrained typevar to a subtype of a constraint.)
            Type::TypeVar(typevar) => match typevar.bound_or_constraints(db) {
                None => false,
                Some(TypeVarBoundOrConstraints::UpperBound(_)) => false,
                Some(TypeVarBoundOrConstraints::Constraints(constraints)) => constraints
                    .elements(db)
                    .iter()
                    .all(|constraint| constraint.is_singleton(db)),
            },

            // We eagerly transform `SubclassOf` to `ClassLiteral` for final types, so `SubclassOf` is never a singleton.
            Type::SubclassOf(..) => false,
            Type::BoundSuper(..) => false,
            Type::BooleanLiteral(_)
            | Type::FunctionLiteral(..)
            | Type::WrapperDescriptor(..)
            | Type::ClassLiteral(..)
            | Type::GenericAlias(..)
            | Type::ModuleLiteral(..)
            | Type::EnumLiteral(..) => true,
            Type::SpecialForm(special_form) => {
                // Nearly all `SpecialForm` types are singletons, but if a symbol could validly
                // originate from either `typing` or `typing_extensions` then this is not guaranteed.
                // E.g. `typing.TypeGuard` is equivalent to `typing_extensions.TypeGuard`, so both are treated
                // as inhabiting the type `SpecialFormType::TypeGuard` in our model, but they are actually
                // distinct symbols at different memory addresses at runtime.
                !(special_form.check_module(KnownModule::Typing)
                    && special_form.check_module(KnownModule::TypingExtensions))
            }
            Type::KnownInstance(_) => false,
            Type::Callable(_) => {
                // A callable type is never a singleton because for any given signature,
                // there could be any number of distinct objects that are all callable with that
                // signature.
                false
            }
            Type::BoundMethod(..) => {
                // `BoundMethod` types are single-valued types, but not singleton types:
                // ```pycon
                // >>> class Foo:
                // ...     def bar(self): pass
                // >>> f = Foo()
                // >>> f.bar is f.bar
                // False
                // ```
                false
            }
            Type::MethodWrapper(_) => {
                // Just a special case of `BoundMethod` really
                // (this variant represents `f.__get__`, where `f` is any function)
                false
            }
            Type::DataclassDecorator(_) | Type::DataclassTransformer(_) => false,
            Type::NominalInstance(instance) => instance.is_singleton(db),
            Type::PropertyInstance(_) => false,
            Type::Tuple(..) => {
                // The empty tuple is a singleton on CPython and PyPy, but not on other Python
                // implementations such as GraalPy. Its *use* as a singleton is discouraged and
                // should not be relied on for type narrowing, so we do not treat it as one.
                // See:
                // https://docs.python.org/3/reference/expressions.html#parenthesized-forms
                false
            }
            Type::Union(..) => {
                // A single-element union, where the sole element was a singleton, would itself
                // be a singleton type. However, unions with length < 2 should never appear in
                // our model due to [`UnionBuilder::build`].
                false
            }
            Type::Intersection(..) => {
                // Here, we assume that all intersection types that are singletons would have
                // been reduced to a different form via [`IntersectionBuilder::build`] by now.
                // For example:
                //
                //   bool & ~Literal[False]   = Literal[True]
                //   None & (None | int)      = None | None & int = None
                //
                false
            }
            Type::AlwaysTruthy | Type::AlwaysFalsy => false,
            Type::TypeIs(type_is) => type_is.is_bound(db),
        }
    }

    /// Return true if this type is non-empty and all inhabitants of this type compare equal.
    pub(crate) fn is_single_valued(self, db: &'db dyn Db) -> bool {
        match self {
            Type::FunctionLiteral(..)
            | Type::BoundMethod(_)
            | Type::WrapperDescriptor(_)
            | Type::MethodWrapper(_)
            | Type::ModuleLiteral(..)
            | Type::ClassLiteral(..)
            | Type::GenericAlias(..)
            | Type::IntLiteral(..)
            | Type::BooleanLiteral(..)
            | Type::StringLiteral(..)
            | Type::BytesLiteral(..)
            | Type::SpecialForm(..)
            | Type::KnownInstance(..) => true,

            Type::EnumLiteral(_) => {
                let check_dunder = |dunder_name, allowed_return_value| {
                    let call_result = self.try_call_dunder_with_policy(
                        db,
                        dunder_name,
                        &mut CallArguments::positional([Type::unknown()]),
                        MemberLookupPolicy::MRO_NO_OBJECT_FALLBACK,
                    );
                    let call_result = call_result.as_ref();
                    call_result.is_ok_and(|bindings| {
                        bindings.return_type(db) == Type::BooleanLiteral(allowed_return_value)
                    }) || call_result
                        .is_err_and(|err| matches!(err, CallDunderError::MethodNotAvailable))
                };

                check_dunder("__eq__", true) && check_dunder("__ne__", false)
            }

            Type::ProtocolInstance(..) => {
                // See comment in the `Type::ProtocolInstance` branch for `Type::is_singleton`.
                false
            }

            // An unbounded, unconstrained typevar is not single-valued, because it can be
            // specialized to a multiple-valued type. A bounded typevar is not single-valued, even
            // if the bound is a final single-valued class, since it can still be specialized to
            // `Never`. A constrained typevar is single-valued if all of its constraints are
            // single-valued. (Note that you cannot specialize a constrained typevar to a subtype
            // of a constraint.)
            Type::TypeVar(typevar) => match typevar.bound_or_constraints(db) {
                None => false,
                Some(TypeVarBoundOrConstraints::UpperBound(_)) => false,
                Some(TypeVarBoundOrConstraints::Constraints(constraints)) => constraints
                    .elements(db)
                    .iter()
                    .all(|constraint| constraint.is_single_valued(db)),
            },

            Type::SubclassOf(..) => {
                // TODO: Same comment as above for `is_singleton`
                false
            }

            Type::Tuple(tuple) => tuple.is_single_valued(db),
            Type::NominalInstance(instance) => instance.is_single_valued(db),

            Type::BoundSuper(_) => {
                // At runtime two super instances never compare equal, even if their arguments are identical.
                false
            }

            Type::TypeIs(type_is) => type_is.is_bound(db),

            Type::Dynamic(_)
            | Type::Never
            | Type::Union(..)
            | Type::Intersection(..)
            | Type::LiteralString
            | Type::AlwaysTruthy
            | Type::AlwaysFalsy
            | Type::Callable(_)
            | Type::PropertyInstance(_)
            | Type::DataclassDecorator(_)
            | Type::DataclassTransformer(_) => false,
        }
    }

    /// This function is roughly equivalent to `find_name_in_mro` as defined in the [descriptor guide] or
    /// [`_PyType_Lookup`] in CPython's `Objects/typeobject.c`. It should typically be called through
    /// [Type::class_member], unless it is known that `self` is a class-like type. This function returns
    /// `None` if called on an instance-like type.
    ///
    /// [descriptor guide]: https://docs.python.org/3/howto/descriptor.html#invocation-from-an-instance
    /// [`_PyType_Lookup`]: https://github.com/python/cpython/blob/e285232c76606e3be7bf216efb1be1e742423e4b/Objects/typeobject.c#L5223
    fn find_name_in_mro(&self, db: &'db dyn Db, name: &str) -> Option<PlaceAndQualifiers<'db>> {
        self.find_name_in_mro_with_policy(db, name, MemberLookupPolicy::default())
    }

    fn find_name_in_mro_with_policy(
        &self,
        db: &'db dyn Db,
        name: &str,
        policy: MemberLookupPolicy,
    ) -> Option<PlaceAndQualifiers<'db>> {
        match self {
            Type::Union(union) => Some(union.map_with_boundness_and_qualifiers(db, |elem| {
                elem.find_name_in_mro_with_policy(db, name, policy)
                    // If some elements are classes, and some are not, we simply fall back to `Unbound` for the non-class
                    // elements instead of short-circuiting the whole result to `None`. We would need a more detailed
                    // return type otherwise, and since `find_name_in_mro` is usually called via `class_member`, this is
                    // not a problem.
                    .unwrap_or_default()
            })),
            Type::Intersection(inter) => {
                Some(inter.map_with_boundness_and_qualifiers(db, |elem| {
                    elem.find_name_in_mro_with_policy(db, name, policy)
                        // Fall back to Unbound, similar to the union case (see above).
                        .unwrap_or_default()
                }))
            }

            Type::Dynamic(_) | Type::Never => Some(Place::bound(self).into()),

            Type::ClassLiteral(class) => {
                match (class.known(db), name) {
                    (Some(KnownClass::FunctionType), "__get__") => Some(
                        Place::bound(Type::WrapperDescriptor(
                            WrapperDescriptorKind::FunctionTypeDunderGet,
                        ))
                        .into(),
                    ),
                    (Some(KnownClass::FunctionType), "__set__" | "__delete__") => {
                        // Hard code this knowledge, as we look up `__set__` and `__delete__` on `FunctionType` often.
                        Some(Place::Unbound.into())
                    }
                    (Some(KnownClass::Property), "__get__") => Some(
                        Place::bound(Type::WrapperDescriptor(
                            WrapperDescriptorKind::PropertyDunderGet,
                        ))
                        .into(),
                    ),
                    (Some(KnownClass::Property), "__set__") => Some(
                        Place::bound(Type::WrapperDescriptor(
                            WrapperDescriptorKind::PropertyDunderSet,
                        ))
                        .into(),
                    ),

                    _ => Some(class.class_member(db, name, policy)),
                }
            }

            Type::GenericAlias(alias) => {
                Some(ClassType::from(*alias).class_member(db, name, policy))
            }

            Type::SubclassOf(subclass_of_ty) => {
                subclass_of_ty.find_name_in_mro_with_policy(db, name, policy)
            }

            // Note: `super(pivot, owner).__class__` is `builtins.super`, not the owner's class.
            // `BoundSuper` should look up the name in the MRO of `builtins.super`.
            Type::BoundSuper(_) => KnownClass::Super
                .to_class_literal(db)
                .find_name_in_mro_with_policy(db, name, policy),

            // We eagerly normalize type[object], i.e. Type::SubclassOf(object) to `type`,
            // i.e. Type::NominalInstance(type). So looking up a name in the MRO of
            // `Type::NominalInstance(type)` is equivalent to looking up the name in the
            // MRO of the class `object`.
            Type::NominalInstance(instance) if instance.class.is_known(db, KnownClass::Type) => {
                if policy.mro_no_object_fallback() {
                    Some(Place::Unbound.into())
                } else {
                    KnownClass::Object
                        .to_class_literal(db)
                        .find_name_in_mro_with_policy(db, name, policy)
                }
            }

            Type::FunctionLiteral(_)
            | Type::Callable(_)
            | Type::BoundMethod(_)
            | Type::WrapperDescriptor(_)
            | Type::MethodWrapper(_)
            | Type::DataclassDecorator(_)
            | Type::DataclassTransformer(_)
            | Type::ModuleLiteral(_)
            | Type::SpecialForm(_)
            | Type::KnownInstance(_)
            | Type::AlwaysTruthy
            | Type::AlwaysFalsy
            | Type::IntLiteral(_)
            | Type::BooleanLiteral(_)
            | Type::StringLiteral(_)
            | Type::LiteralString
            | Type::BytesLiteral(_)
            | Type::EnumLiteral(_)
            | Type::Tuple(_)
            | Type::TypeVar(_)
            | Type::NominalInstance(_)
            | Type::ProtocolInstance(_)
            | Type::PropertyInstance(_)
            | Type::TypeIs(_) => None,
        }
    }

    #[salsa::tracked(heap_size=get_size2::GetSize::get_heap_size)]
    #[allow(unused_variables)]
    // If we choose name `_unit`, the macro will generate code that uses `_unit`, causing clippy to fail.
    fn lookup_dunder_new(self, db: &'db dyn Db, unit: ()) -> Option<PlaceAndQualifiers<'db>> {
        self.find_name_in_mro_with_policy(
            db,
            "__new__",
            MemberLookupPolicy::MRO_NO_OBJECT_FALLBACK
                | MemberLookupPolicy::META_CLASS_NO_TYPE_FALLBACK,
        )
    }

    /// Look up an attribute in the MRO of the meta-type of `self`. This returns class-level attributes
    /// when called on an instance-like type, and metaclass attributes when called on a class-like type.
    ///
    /// Basically corresponds to `self.to_meta_type().find_name_in_mro(name)`, except for the handling
    /// of union and intersection types.
    fn class_member(self, db: &'db dyn Db, name: Name) -> PlaceAndQualifiers<'db> {
        self.class_member_with_policy(db, name, MemberLookupPolicy::default())
    }

    #[salsa::tracked(cycle_fn=class_lookup_cycle_recover, cycle_initial=class_lookup_cycle_initial, heap_size=get_size2::GetSize::get_heap_size)]
    fn class_member_with_policy(
        self,
        db: &'db dyn Db,
        name: Name,
        policy: MemberLookupPolicy,
    ) -> PlaceAndQualifiers<'db> {
        tracing::trace!("class_member: {}.{}", self.display(db), name);
        match self {
            Type::Union(union) => union.map_with_boundness_and_qualifiers(db, |elem| {
                elem.class_member_with_policy(db, name.clone(), policy)
            }),
            Type::Intersection(inter) => inter.map_with_boundness_and_qualifiers(db, |elem| {
                elem.class_member_with_policy(db, name.clone(), policy)
            }),
            // TODO: Once `to_meta_type` for the synthesized protocol is fully implemented, this handling should be removed.
            Type::ProtocolInstance(ProtocolInstanceType {
                inner: Protocol::Synthesized(_),
                ..
            }) => self
                .instance_member(db, &name)
                .unwrap_or_else(|(member, _)| member),
            _ => self
                .to_meta_type(db)
                .find_name_in_mro_with_policy(db, name.as_str(), policy)
                .expect(
                    "`Type::find_name_in_mro()` should return `Some()` when called on a meta-type",
                ),
        }
    }

    /// This function roughly corresponds to looking up an attribute in the `__dict__` of an object.
    /// For instance-like types, this goes through the classes MRO and discovers attribute assignments
    /// in methods, as well as class-body declarations that we consider to be evidence for the presence
    /// of an instance attribute.
    ///
    /// For example, an instance of the following class has instance members `a` and `b`, but `c` is
    /// just a class attribute that would not be discovered by this method:
    /// ```py
    /// class C:
    ///     a: int
    ///
    ///     c = 1
    ///
    ///     def __init__(self):
    ///         self.b: str = "a"
    /// ```
    fn instance_member(
        &self,
        db: &'db dyn Db,
        name: &str,
    ) -> PlaceFromOwnInstanceMemberResult<'db> {
        match self {
            Type::Union(union) => Ok(union.map_with_boundness_and_qualifiers(db, |elem| {
                elem.instance_member(db, name)
                    .unwrap_or_else(|(member, _)| member)
            })),

            Type::Intersection(intersection) => {
                Ok(intersection.map_with_boundness_and_qualifiers(db, |elem| {
                    elem.instance_member(db, name)
                        .unwrap_or_else(|(member, _)| member)
                }))
            }

            Type::Dynamic(_) | Type::Never => Ok(Place::bound(self).into()),

            Type::NominalInstance(instance) => instance.class.instance_member(db, name),
            Type::ProtocolInstance(protocol) => Ok(protocol.instance_member(db, name)),

            Type::FunctionLiteral(_) => KnownClass::FunctionType
                .to_instance(db)
                .instance_member(db, name),

            Type::BoundMethod(_) => KnownClass::MethodType
                .to_instance(db)
                .instance_member(db, name),
            Type::MethodWrapper(_) => KnownClass::MethodWrapperType
                .to_instance(db)
                .instance_member(db, name),
            Type::WrapperDescriptor(_) => KnownClass::WrapperDescriptorType
                .to_instance(db)
                .instance_member(db, name),
            Type::DataclassDecorator(_) => KnownClass::FunctionType
                .to_instance(db)
                .instance_member(db, name),
            Type::Callable(_) | Type::DataclassTransformer(_) => {
                KnownClass::Object.to_instance(db).instance_member(db, name)
            }

            Type::TypeVar(typevar) => match typevar.bound_or_constraints(db) {
                None => KnownClass::Object.to_instance(db).instance_member(db, name),
                Some(TypeVarBoundOrConstraints::UpperBound(bound)) => {
                    bound.instance_member(db, name)
                }
                Some(TypeVarBoundOrConstraints::Constraints(constraints)) => Ok(constraints
                    .map_with_boundness_and_qualifiers(db, |constraint| {
                        constraint
                            .instance_member(db, name)
                            .unwrap_or_else(|(member, _)| member)
                    })),
            },

            Type::IntLiteral(_) => KnownClass::Int.to_instance(db).instance_member(db, name),
            Type::BooleanLiteral(_) | Type::TypeIs(_) => {
                KnownClass::Bool.to_instance(db).instance_member(db, name)
            }
            Type::StringLiteral(_) | Type::LiteralString => {
                KnownClass::Str.to_instance(db).instance_member(db, name)
            }
            Type::BytesLiteral(_) => KnownClass::Bytes.to_instance(db).instance_member(db, name),
<<<<<<< HEAD
            Type::Tuple(tuple) => Ok(tuple
=======
            Type::EnumLiteral(enum_literal) => enum_literal
                .enum_class_instance(db)
                .instance_member(db, name),
            Type::Tuple(tuple) => tuple
>>>>>>> c281891b
                .to_class_type(db)
                .map(|class| {
                    class
                        .instance_member(db, name)
                        .unwrap_or_else(|(member, _)| member)
                })
                .unwrap_or(Place::Unbound.into())),

            Type::AlwaysTruthy | Type::AlwaysFalsy => Type::object(db).instance_member(db, name),
            Type::ModuleLiteral(_) => KnownClass::ModuleType
                .to_instance(db)
                .instance_member(db, name),

            Type::SpecialForm(_) | Type::KnownInstance(_) => Ok(Place::Unbound.into()),

            Type::PropertyInstance(_) => KnownClass::Property
                .to_instance(db)
                .instance_member(db, name),

            // Note: `super(pivot, owner).__dict__` refers to the `__dict__` of the `builtins.super` instance,
            // not that of the owner.
            // This means we should only look up instance members defined on the `builtins.super()` instance itself.
            // If you want to look up a member in the MRO of the `super`'s owner,
            // refer to [`Type::member`] instead.
            Type::BoundSuper(_) => KnownClass::Super.to_instance(db).instance_member(db, name),

            // TODO: we currently don't model the fact that class literals and subclass-of types have
            // a `__dict__` that is filled with class level attributes. Modeling this is currently not
            // required, as `instance_member` is only called for instance-like types through `member`,
            // but we might want to add this in the future.
            Type::ClassLiteral(_) | Type::GenericAlias(_) | Type::SubclassOf(_) => {
                Ok(Place::Unbound.into())
            }
        }
    }

    /// Access an attribute of this type without invoking the descriptor protocol. This
    /// method corresponds to `inspect.getattr_static(<object of type 'self'>, name)`.
    ///
    /// See also: [`Type::member`]
    fn static_member(&self, db: &'db dyn Db, name: &str) -> Place<'db> {
        if let Type::ModuleLiteral(module) = self {
            module.static_member(db, name).place
        } else if let place @ Place::Type(_, _) = self.class_member(db, name.into()).place {
            place
        } else if let Some(place @ Place::Type(_, _)) =
            self.find_name_in_mro(db, name).map(|inner| inner.place)
        {
            place
        } else {
            self.instance_member(db, name)
                .unwrap_or_else(|(member, _)| member)
                .place
        }
    }

    /// Look up `__get__` on the meta-type of self, and call it with the arguments `self`, `instance`,
    /// and `owner`. `__get__` is different than other dunder methods in that it is not looked up using
    /// the descriptor protocol itself.
    ///
    /// In addition to the return type of `__get__`, this method also returns the *kind* of attribute
    /// that `self` represents: (1) a data descriptor or (2) a non-data descriptor / normal attribute.
    ///
    /// If `__get__` is not defined on the meta-type, this method returns `None`.
    #[salsa::tracked(heap_size=get_size2::GetSize::get_heap_size)]
    pub(crate) fn try_call_dunder_get(
        self,
        db: &'db dyn Db,
        instance: Type<'db>,
        owner: Type<'db>,
    ) -> Option<(Type<'db>, AttributeKind)> {
        tracing::trace!(
            "try_call_dunder_get: {}, {}, {}",
            self.display(db),
            instance.display(db),
            owner.display(db)
        );
        match self {
            Type::Callable(callable) if callable.is_function_like(db) => {
                // For "function-like" callables, model the the behavior of `FunctionType.__get__`.
                //
                // It is a shortcut to model this in `try_call_dunder_get`. If we want to be really precise,
                // we should instead return a new method-wrapper type variant for the synthesized `__get__`
                // method of these synthesized functions. The method-wrapper would then be returned from
                // `find_name_in_mro` when called on function-like `Callable`s. This would allow us to
                // correctly model the behavior of *explicit* `SomeDataclass.__init__.__get__` calls.
                return if instance.is_none(db) {
                    Some((self, AttributeKind::NormalOrNonDataDescriptor))
                } else {
                    Some((
                        callable.bind_self(db),
                        AttributeKind::NormalOrNonDataDescriptor,
                    ))
                };
            }
            _ => {}
        }

        let descr_get = self.class_member(db, "__get__".into()).place;

        if let Place::Type(descr_get, descr_get_boundness) = descr_get {
            let return_ty = descr_get
                .try_call(db, &CallArguments::positional([self, instance, owner]))
                .map(|bindings| {
                    if descr_get_boundness == Boundness::Bound {
                        bindings.return_type(db)
                    } else {
                        UnionType::from_elements(db, [bindings.return_type(db), self])
                    }
                })
                .ok()?;

            let descriptor_kind = if self.is_data_descriptor(db) {
                AttributeKind::DataDescriptor
            } else {
                AttributeKind::NormalOrNonDataDescriptor
            };

            Some((return_ty, descriptor_kind))
        } else {
            None
        }
    }

    /// Look up `__get__` on the meta-type of `attribute`, and call it with `attribute`, `instance`,
    /// and `owner` as arguments. This method exists as a separate step as we need to handle unions
    /// and intersections explicitly.
    fn try_call_dunder_get_on_attribute(
        db: &'db dyn Db,
        attribute: PlaceAndQualifiers<'db>,
        instance: Type<'db>,
        owner: Type<'db>,
    ) -> (PlaceAndQualifiers<'db>, AttributeKind) {
        match attribute {
            // This branch is not strictly needed, but it short-circuits the lookup of various dunder
            // methods and calls that would otherwise be made.
            //
            // Note that attribute accesses on dynamic types always succeed. For this reason, they also
            // have `__get__`, `__set__`, and `__delete__` methods and are therefore considered to be
            // data descriptors.
            //
            // The same is true for `Never`.
            PlaceAndQualifiers {
                place: Place::Type(Type::Dynamic(_) | Type::Never, _),
                qualifiers: _,
            } => (attribute, AttributeKind::DataDescriptor),

            PlaceAndQualifiers {
                place: Place::Type(Type::Union(union), boundness),
                qualifiers,
            } => (
                union
                    .map_with_boundness(db, |elem| {
                        Place::Type(
                            elem.try_call_dunder_get(db, instance, owner)
                                .map_or(*elem, |(ty, _)| ty),
                            boundness,
                        )
                    })
                    .with_qualifiers(qualifiers),
                // TODO: avoid the duplication here:
                if union.elements(db).iter().all(|elem| {
                    elem.try_call_dunder_get(db, instance, owner)
                        .is_some_and(|(_, kind)| kind.is_data())
                }) {
                    AttributeKind::DataDescriptor
                } else {
                    AttributeKind::NormalOrNonDataDescriptor
                },
            ),

            PlaceAndQualifiers {
                place: Place::Type(Type::Intersection(intersection), boundness),
                qualifiers,
            } => (
                intersection
                    .map_with_boundness(db, |elem| {
                        Place::Type(
                            elem.try_call_dunder_get(db, instance, owner)
                                .map_or(*elem, |(ty, _)| ty),
                            boundness,
                        )
                    })
                    .with_qualifiers(qualifiers),
                // TODO: Discover data descriptors in intersections.
                AttributeKind::NormalOrNonDataDescriptor,
            ),

            PlaceAndQualifiers {
                place: Place::Type(attribute_ty, boundness),
                qualifiers: _,
            } => {
                if let Some((return_ty, attribute_kind)) =
                    attribute_ty.try_call_dunder_get(db, instance, owner)
                {
                    (Place::Type(return_ty, boundness).into(), attribute_kind)
                } else {
                    (attribute, AttributeKind::NormalOrNonDataDescriptor)
                }
            }

            _ => (attribute, AttributeKind::NormalOrNonDataDescriptor),
        }
    }

    /// Returns whether this type is a data descriptor, i.e. defines `__set__` or `__delete__`.
    /// If this type is a union, requires all elements of union to be data descriptors.
    pub(crate) fn is_data_descriptor(self, d: &'db dyn Db) -> bool {
        self.is_data_descriptor_impl(d, false)
    }

    /// Returns whether this type may be a data descriptor.
    /// If this type is a union, returns true if _any_ element is a data descriptor.
    pub(crate) fn may_be_data_descriptor(self, d: &'db dyn Db) -> bool {
        self.is_data_descriptor_impl(d, true)
    }

    fn is_data_descriptor_impl(self, db: &'db dyn Db, any_of_union: bool) -> bool {
        match self {
            Type::Dynamic(_) | Type::Never | Type::PropertyInstance(_) => true,
            Type::Union(union) if any_of_union => union
                .elements(db)
                .iter()
                // Types of instance attributes that are not explicitly typed are unioned with `Unknown`, it should be excluded when checking.
                .filter(|ty| !ty.is_unknown())
                .any(|ty| ty.is_data_descriptor_impl(db, any_of_union)),
            Type::Union(union) => union
                .elements(db)
                .iter()
                .all(|ty| ty.is_data_descriptor_impl(db, any_of_union)),
            Type::Intersection(intersection) => intersection
                .iter_positive(db)
                .any(|ty| ty.is_data_descriptor_impl(db, any_of_union)),
            _ => {
                !self.class_member(db, "__set__".into()).place.is_unbound()
                    || !self
                        .class_member(db, "__delete__".into())
                        .place
                        .is_unbound()
            }
        }
    }

    /// Implementation of the descriptor protocol.
    ///
    /// This method roughly performs the following steps:
    ///
    /// - Look up the attribute `name` on the meta-type of `self`. Call the result `meta_attr`.
    /// - Call `__get__` on the meta-type of `meta_attr`, if it exists. If the call succeeds,
    ///   replace `meta_attr` with the result of the call. Also check if `meta_attr` is a *data*
    ///   descriptor by testing if `__set__` or `__delete__` exist.
    /// - If `meta_attr` is a data descriptor, return it.
    /// - Otherwise, if `fallback` is bound, return `fallback`.
    /// - Otherwise, return `meta_attr`.
    ///
    /// In addition to that, we also handle various cases of possibly-unbound symbols and fall
    /// back to lower-precedence stages of the descriptor protocol by building union types.
    fn invoke_descriptor_protocol(
        self,
        db: &'db dyn Db,
        name: &str,
        fallback: PlaceAndQualifiers<'db>,
        policy: InstanceFallbackShadowsNonDataDescriptor,
        member_policy: MemberLookupPolicy,
    ) -> PlaceAndQualifiers<'db> {
        let (
            PlaceAndQualifiers {
                place: meta_attr,
                qualifiers: meta_attr_qualifiers,
            },
            meta_attr_kind,
        ) = Self::try_call_dunder_get_on_attribute(
            db,
            self.class_member_with_policy(db, name.into(), member_policy),
            self,
            self.to_meta_type(db),
        );

        let PlaceAndQualifiers {
            place: fallback,
            qualifiers: fallback_qualifiers,
        } = fallback;

        match (meta_attr, meta_attr_kind, fallback) {
            // The fallback type is unbound, so we can just return `meta_attr` unconditionally,
            // no matter if it's data descriptor, a non-data descriptor, or a normal attribute.
            (meta_attr @ Place::Type(_, _), _, Place::Unbound) => {
                meta_attr.with_qualifiers(meta_attr_qualifiers)
            }

            // `meta_attr` is the return type of a data descriptor and definitely bound, so we
            // return it.
            (meta_attr @ Place::Type(_, Boundness::Bound), AttributeKind::DataDescriptor, _) => {
                meta_attr.with_qualifiers(meta_attr_qualifiers)
            }

            // `meta_attr` is the return type of a data descriptor, but the attribute on the
            // meta-type is possibly-unbound. This means that we "fall through" to the next
            // stage of the descriptor protocol and union with the fallback type.
            (
                Place::Type(meta_attr_ty, Boundness::PossiblyUnbound),
                AttributeKind::DataDescriptor,
                Place::Type(fallback_ty, fallback_boundness),
            ) => Place::Type(
                UnionType::from_elements(db, [meta_attr_ty, fallback_ty]),
                fallback_boundness,
            )
            .with_qualifiers(meta_attr_qualifiers.union(fallback_qualifiers)),

            // `meta_attr` is *not* a data descriptor. This means that the `fallback` type has
            // now the highest priority. However, we only return the pure `fallback` type if the
            // policy allows it. When invoked on class objects, the policy is set to `Yes`, which
            // means that class-level attributes (the fallback) can shadow non-data descriptors
            // on metaclasses. However, for instances, the policy is set to `No`, because we do
            // allow instance-level attributes to shadow class-level non-data descriptors. This
            // would require us to statically infer if an instance attribute is always set, which
            // is something we currently don't attempt to do.
            (
                Place::Type(_, _),
                AttributeKind::NormalOrNonDataDescriptor,
                fallback @ Place::Type(_, Boundness::Bound),
            ) if policy == InstanceFallbackShadowsNonDataDescriptor::Yes => {
                fallback.with_qualifiers(fallback_qualifiers)
            }

            // `meta_attr` is *not* a data descriptor. The `fallback` symbol is either possibly
            // unbound or the policy argument is `No`. In both cases, the `fallback` type does
            // not completely shadow the non-data descriptor, so we build a union of the two.
            (
                Place::Type(meta_attr_ty, meta_attr_boundness),
                AttributeKind::NormalOrNonDataDescriptor,
                Place::Type(fallback_ty, fallback_boundness),
            ) => Place::Type(
                UnionType::from_elements(db, [meta_attr_ty, fallback_ty]),
                meta_attr_boundness.max(fallback_boundness),
            )
            .with_qualifiers(meta_attr_qualifiers.union(fallback_qualifiers)),

            // If the attribute is not found on the meta-type, we simply return the fallback.
            (Place::Unbound, _, fallback) => fallback.with_qualifiers(fallback_qualifiers),
        }
    }

    /// Access an attribute of this type, potentially invoking the descriptor protocol.
    /// Corresponds to `getattr(<object of type 'self'>, name)`.
    ///
    /// See also: [`Type::static_member`]
    ///
    /// TODO: We should return a `Result` here to handle errors that can appear during attribute
    /// lookup, like a failed `__get__` call on a descriptor.
    pub(crate) fn member(self, db: &'db dyn Db, name: &str) -> PlaceAndQualifiers<'db> {
        self.member_lookup_with_policy(db, name.into(), MemberLookupPolicy::default())
    }

    /// Similar to [`Type::member`], but allows the caller to specify what policy should be used
    /// when looking up attributes. See [`MemberLookupPolicy`] for more information.
    #[salsa::tracked(cycle_fn=member_lookup_cycle_recover, cycle_initial=member_lookup_cycle_initial, heap_size=get_size2::GetSize::get_heap_size)]
    fn member_lookup_with_policy(
        self,
        db: &'db dyn Db,
        name: Name,
        policy: MemberLookupPolicy,
    ) -> PlaceAndQualifiers<'db> {
        tracing::trace!("member_lookup_with_policy: {}.{}", self.display(db), name);
        if name == "__class__" {
            return Place::bound(self.to_meta_type(db)).into();
        }

        let name_str = name.as_str();

        match self {
            Type::Union(union) => union
                .map_with_boundness(db, |elem| {
                    elem.member_lookup_with_policy(db, name_str.into(), policy)
                        .place
                })
                .into(),

            Type::Intersection(intersection) => intersection
                .map_with_boundness(db, |elem| {
                    elem.member_lookup_with_policy(db, name_str.into(), policy)
                        .place
                })
                .into(),

            Type::Dynamic(..) | Type::Never => Place::bound(self).into(),

            Type::FunctionLiteral(function) if name == "__get__" => Place::bound(
                Type::MethodWrapper(MethodWrapperKind::FunctionTypeDunderGet(function)),
            )
            .into(),
            Type::FunctionLiteral(function) if name == "__call__" => Place::bound(
                Type::MethodWrapper(MethodWrapperKind::FunctionTypeDunderCall(function)),
            )
            .into(),
            Type::PropertyInstance(property) if name == "__get__" => Place::bound(
                Type::MethodWrapper(MethodWrapperKind::PropertyDunderGet(property)),
            )
            .into(),
            Type::PropertyInstance(property) if name == "__set__" => Place::bound(
                Type::MethodWrapper(MethodWrapperKind::PropertyDunderSet(property)),
            )
            .into(),
            Type::StringLiteral(literal) if name == "startswith" => Place::bound(
                Type::MethodWrapper(MethodWrapperKind::StrStartswith(literal)),
            )
            .into(),

            Type::ClassLiteral(class)
                if name == "__get__" && class.is_known(db, KnownClass::FunctionType) =>
            {
                Place::bound(Type::WrapperDescriptor(
                    WrapperDescriptorKind::FunctionTypeDunderGet,
                ))
                .into()
            }
            Type::ClassLiteral(class)
                if name == "__get__" && class.is_known(db, KnownClass::Property) =>
            {
                Place::bound(Type::WrapperDescriptor(
                    WrapperDescriptorKind::PropertyDunderGet,
                ))
                .into()
            }
            Type::ClassLiteral(class)
                if name == "__set__" && class.is_known(db, KnownClass::Property) =>
            {
                Place::bound(Type::WrapperDescriptor(
                    WrapperDescriptorKind::PropertyDunderSet,
                ))
                .into()
            }
            Type::BoundMethod(bound_method) => match name_str {
                "__self__" => Place::bound(bound_method.self_instance(db)).into(),
                "__func__" => Place::bound(Type::FunctionLiteral(bound_method.function(db))).into(),
                _ => {
                    KnownClass::MethodType
                        .to_instance(db)
                        .member_lookup_with_policy(db, name.clone(), policy)
                        .or_fall_back_to(db, || {
                            // If an attribute is not available on the bound method object,
                            // it will be looked up on the underlying function object:
                            Type::FunctionLiteral(bound_method.function(db))
                                .member_lookup_with_policy(db, name, policy)
                        })
                }
            },
            Type::MethodWrapper(_) => KnownClass::MethodWrapperType
                .to_instance(db)
                .member_lookup_with_policy(db, name, policy),
            Type::WrapperDescriptor(_) => KnownClass::WrapperDescriptorType
                .to_instance(db)
                .member_lookup_with_policy(db, name, policy),
            Type::DataclassDecorator(_) => KnownClass::FunctionType
                .to_instance(db)
                .member_lookup_with_policy(db, name, policy),

            Type::Callable(_) | Type::DataclassTransformer(_) if name_str == "__call__" => {
                Place::bound(self).into()
            }

            Type::Callable(callable) if callable.is_function_like(db) => KnownClass::FunctionType
                .to_instance(db)
                .member_lookup_with_policy(db, name, policy),

            Type::Callable(_) | Type::DataclassTransformer(_) => KnownClass::Object
                .to_instance(db)
                .member_lookup_with_policy(db, name, policy),

            Type::NominalInstance(instance)
                if matches!(name.as_str(), "major" | "minor")
                    && instance.class.is_known(db, KnownClass::VersionInfo) =>
            {
                let python_version = Program::get(db).python_version(db);
                let segment = if name == "major" {
                    python_version.major
                } else {
                    python_version.minor
                };
                Place::bound(Type::IntLiteral(segment.into())).into()
            }

            Type::PropertyInstance(property) if name == "fget" => {
                Place::bound(property.getter(db).unwrap_or(Type::none(db))).into()
            }
            Type::PropertyInstance(property) if name == "fset" => {
                Place::bound(property.setter(db).unwrap_or(Type::none(db))).into()
            }

            Type::IntLiteral(_) if matches!(name_str, "real" | "numerator") => {
                Place::bound(self).into()
            }

            Type::BooleanLiteral(bool_value) if matches!(name_str, "real" | "numerator") => {
                Place::bound(Type::IntLiteral(i64::from(bool_value))).into()
            }

            Type::ModuleLiteral(module) => module.static_member(db, name_str),

            _ if policy.no_instance_fallback() => self.invoke_descriptor_protocol(
                db,
                name_str,
                Place::Unbound.into(),
                InstanceFallbackShadowsNonDataDescriptor::No,
                policy,
            ),

            Type::NominalInstance(..)
            | Type::ProtocolInstance(..)
            | Type::BooleanLiteral(..)
            | Type::IntLiteral(..)
            | Type::StringLiteral(..)
            | Type::BytesLiteral(..)
            | Type::EnumLiteral(..)
            | Type::LiteralString
            | Type::Tuple(..)
            | Type::TypeVar(..)
            | Type::SpecialForm(..)
            | Type::KnownInstance(..)
            | Type::PropertyInstance(..)
            | Type::FunctionLiteral(..)
            | Type::AlwaysTruthy
            | Type::AlwaysFalsy
            | Type::TypeIs(..) => {
                let fallback = self
                    .instance_member(db, name_str)
                    .unwrap_or_else(|(member, _)| member);

                let result = self.invoke_descriptor_protocol(
                    db,
                    name_str,
                    fallback,
                    InstanceFallbackShadowsNonDataDescriptor::No,
                    policy,
                );

                let custom_getattr_result = || {
                    // Typeshed has a fake `__getattr__` on `types.ModuleType` to help out with
                    // dynamic imports. We explicitly hide it here to prevent arbitrary attributes
                    // from being available on modules. Same for `types.GenericAlias` - its
                    // `__getattr__` method will delegate to `__origin__` to allow looking up
                    // attributes on the original type. But in typeshed its return type is `Any`.
                    // It will need a special handling, so it remember the origin type to properly
                    // resolve the attribute.
                    if matches!(
                        self.into_nominal_instance()
                            .and_then(|instance| instance.class.known(db)),
                        Some(KnownClass::ModuleType | KnownClass::GenericAlias)
                    ) {
                        return Place::Unbound.into();
                    }

                    self.try_call_dunder(
                        db,
                        "__getattr__",
                        CallArguments::positional([Type::string_literal(db, &name)]),
                    )
                    .map(|outcome| Place::bound(outcome.return_type(db)))
                    // TODO: Handle call errors here.
                    .unwrap_or(Place::Unbound)
                    .into()
                };

                let custom_getattribute_result = || {
                    // Avoid cycles when looking up `__getattribute__`
                    if "__getattribute__" == name.as_str() {
                        return Place::Unbound.into();
                    }

                    // Typeshed has a `__getattribute__` method defined on `builtins.object` so we
                    // explicitly hide it here using `MemberLookupPolicy::MRO_NO_OBJECT_FALLBACK`.
                    self.try_call_dunder_with_policy(
                        db,
                        "__getattribute__",
                        &mut CallArguments::positional([Type::string_literal(db, &name)]),
                        MemberLookupPolicy::MRO_NO_OBJECT_FALLBACK,
                    )
                    .map(|outcome| Place::bound(outcome.return_type(db)))
                    // TODO: Handle call errors here.
                    .unwrap_or(Place::Unbound)
                    .into()
                };

                match result {
                    member @ PlaceAndQualifiers {
                        place: Place::Type(_, Boundness::Bound),
                        qualifiers: _,
                    } => member,
                    member @ PlaceAndQualifiers {
                        place: Place::Type(_, Boundness::PossiblyUnbound),
                        qualifiers: _,
                    } => member
                        .or_fall_back_to(db, custom_getattribute_result)
                        .or_fall_back_to(db, custom_getattr_result),
                    PlaceAndQualifiers {
                        place: Place::Unbound,
                        qualifiers: _,
                    } => custom_getattribute_result().or_fall_back_to(db, custom_getattr_result),
                }
            }

            Type::ClassLiteral(..) | Type::GenericAlias(..) | Type::SubclassOf(..) => {
                let class_attr_plain = self.find_name_in_mro_with_policy(db, name_str,policy).expect(
                    "Calling `find_name_in_mro` on class literals and subclass-of types should always return `Some`",
                );

                if name == "__mro__" {
                    return class_attr_plain;
                }

                if let Some(enum_class) = match self {
                    Type::ClassLiteral(literal) => Some(literal),
                    Type::SubclassOf(subclass_of) => subclass_of
                        .subclass_of()
                        .into_class()
                        .map(|class| class.class_literal(db).0),
                    _ => None,
                } {
                    if let Some(metadata) = enum_metadata(db, enum_class) {
                        if let Some(resolved_name) = metadata.resolve_member(&name) {
                            return Place::Type(
                                Type::EnumLiteral(EnumLiteralType::new(
                                    db,
                                    enum_class,
                                    resolved_name,
                                )),
                                Boundness::Bound,
                            )
                            .into();
                        }
                    }
                }

                let class_attr_fallback = Self::try_call_dunder_get_on_attribute(
                    db,
                    class_attr_plain,
                    Type::none(db),
                    self,
                )
                .0;

                self.invoke_descriptor_protocol(
                    db,
                    name_str,
                    class_attr_fallback,
                    InstanceFallbackShadowsNonDataDescriptor::Yes,
                    policy,
                )
            }

            // Unlike other objects, `super` has a unique member lookup behavior.
            // It's simpler than other objects:
            //
            // 1. Search for the attribute in the MRO, starting just after the pivot class.
            // 2. If the attribute is a descriptor, invoke its `__get__` method.
            Type::BoundSuper(bound_super) => {
                let owner_attr = bound_super.find_name_in_mro_after_pivot(db, name_str, policy);

                bound_super
                    .try_call_dunder_get_on_attribute(db, owner_attr.clone())
                    .unwrap_or(owner_attr)
            }
        }
    }

    /// Resolves the boolean value of the type and falls back to [`Truthiness::Ambiguous`] if the type doesn't implement `__bool__` correctly.
    ///
    /// This method should only be used outside type checking or when evaluating if a type
    /// is truthy or falsy in a context where Python doesn't make an implicit `bool` call.
    /// Use [`try_bool`](Self::try_bool) for type checking or implicit `bool` calls.
    pub(crate) fn bool(&self, db: &'db dyn Db) -> Truthiness {
        self.try_bool_impl(db, true)
            .unwrap_or_else(|err| err.fallback_truthiness())
    }

    /// Resolves the boolean value of a type.
    ///
    /// This is used to determine the value that would be returned
    /// when `bool(x)` is called on an object `x`.
    ///
    /// Returns an error if the type doesn't implement `__bool__` correctly.
    pub(crate) fn try_bool(&self, db: &'db dyn Db) -> Result<Truthiness, BoolError<'db>> {
        self.try_bool_impl(db, false)
    }

    /// Resolves the boolean value of a type.
    ///
    /// Setting `allow_short_circuit` to `true` allows the implementation to
    /// early return if the bool value of any union variant is `Truthiness::Ambiguous`.
    /// Early returning shows a 1-2% perf improvement on our benchmarks because
    /// `bool` (which doesn't care about errors) is used heavily when evaluating statically known branches.
    ///
    /// An alternative to this flag is to implement a trait similar to Rust's `Try` trait.
    /// The advantage of that is that it would allow collecting the errors as well. However,
    /// it is significantly more complex and duplicating the logic into `bool` without the error
    /// handling didn't show any significant performance difference to when using the `allow_short_circuit` flag.
    #[inline]
    fn try_bool_impl(
        &self,
        db: &'db dyn Db,
        allow_short_circuit: bool,
    ) -> Result<Truthiness, BoolError<'db>> {
        let type_to_truthiness = |ty| {
            if let Type::BooleanLiteral(bool_val) = ty {
                Truthiness::from(bool_val)
            } else {
                Truthiness::Ambiguous
            }
        };

        let try_dunder_bool = || {
            // We only check the `__bool__` method for truth testing, even though at
            // runtime there is a fallback to `__len__`, since `__bool__` takes precedence
            // and a subclass could add a `__bool__` method.

            match self.try_call_dunder(db, "__bool__", CallArguments::none()) {
                Ok(outcome) => {
                    let return_type = outcome.return_type(db);
                    if !return_type.is_assignable_to(db, KnownClass::Bool.to_instance(db)) {
                        // The type has a `__bool__` method, but it doesn't return a
                        // boolean.
                        return Err(BoolError::IncorrectReturnType {
                            return_type,
                            not_boolable_type: *self,
                        });
                    }
                    Ok(type_to_truthiness(return_type))
                }

                Err(CallDunderError::PossiblyUnbound(outcome)) => {
                    let return_type = outcome.return_type(db);
                    if !return_type.is_assignable_to(db, KnownClass::Bool.to_instance(db)) {
                        // The type has a `__bool__` method, but it doesn't return a
                        // boolean.
                        return Err(BoolError::IncorrectReturnType {
                            return_type: outcome.return_type(db),
                            not_boolable_type: *self,
                        });
                    }

                    // Don't trust possibly unbound `__bool__` method.
                    Ok(Truthiness::Ambiguous)
                }

                Err(CallDunderError::MethodNotAvailable) => Ok(Truthiness::Ambiguous),
                Err(CallDunderError::CallError(CallErrorKind::BindingError, bindings)) => {
                    Err(BoolError::IncorrectArguments {
                        truthiness: type_to_truthiness(bindings.return_type(db)),
                        not_boolable_type: *self,
                    })
                }
                Err(CallDunderError::CallError(CallErrorKind::NotCallable, _)) => {
                    Err(BoolError::NotCallable {
                        not_boolable_type: *self,
                    })
                }
                Err(CallDunderError::CallError(CallErrorKind::PossiblyNotCallable, _)) => {
                    Err(BoolError::Other {
                        not_boolable_type: *self,
                    })
                }
            }
        };

        let try_union = |union: UnionType<'db>| {
            let mut truthiness = None;
            let mut all_not_callable = true;
            let mut has_errors = false;

            for element in union.elements(db) {
                let element_truthiness = match element.try_bool_impl(db, allow_short_circuit) {
                    Ok(truthiness) => truthiness,
                    Err(err) => {
                        has_errors = true;
                        all_not_callable &= matches!(err, BoolError::NotCallable { .. });
                        err.fallback_truthiness()
                    }
                };

                truthiness.get_or_insert(element_truthiness);

                if Some(element_truthiness) != truthiness {
                    truthiness = Some(Truthiness::Ambiguous);

                    if allow_short_circuit {
                        return Ok(Truthiness::Ambiguous);
                    }
                }
            }

            if has_errors {
                if all_not_callable {
                    return Err(BoolError::NotCallable {
                        not_boolable_type: *self,
                    });
                }
                return Err(BoolError::Union {
                    union,
                    truthiness: truthiness.unwrap_or(Truthiness::Ambiguous),
                });
            }
            Ok(truthiness.unwrap_or(Truthiness::Ambiguous))
        };

        let truthiness = match self {
            Type::Dynamic(_)
            | Type::Never
            | Type::Callable(_)
            | Type::LiteralString
            | Type::TypeIs(_) => Truthiness::Ambiguous,

            Type::FunctionLiteral(_)
            | Type::BoundMethod(_)
            | Type::WrapperDescriptor(_)
            | Type::MethodWrapper(_)
            | Type::DataclassDecorator(_)
            | Type::DataclassTransformer(_)
            | Type::ModuleLiteral(_)
            | Type::PropertyInstance(_)
            | Type::BoundSuper(_)
            | Type::KnownInstance(_)
            | Type::SpecialForm(_)
            | Type::AlwaysTruthy => Truthiness::AlwaysTrue,

            Type::AlwaysFalsy => Truthiness::AlwaysFalse,

            Type::ClassLiteral(class) => class
                .metaclass_instance_type(db)
                .try_bool_impl(db, allow_short_circuit)?,
            Type::GenericAlias(alias) => ClassType::from(*alias)
                .metaclass_instance_type(db)
                .try_bool_impl(db, allow_short_circuit)?,

            Type::SubclassOf(subclass_of_ty) => match subclass_of_ty.subclass_of() {
                SubclassOfInner::Dynamic(_) => Truthiness::Ambiguous,
                SubclassOfInner::Class(class) => {
                    Type::from(class).try_bool_impl(db, allow_short_circuit)?
                }
            },

            Type::TypeVar(typevar) => match typevar.bound_or_constraints(db) {
                None => Truthiness::Ambiguous,
                Some(TypeVarBoundOrConstraints::UpperBound(bound)) => {
                    bound.try_bool_impl(db, allow_short_circuit)?
                }
                Some(TypeVarBoundOrConstraints::Constraints(constraints)) => {
                    try_union(constraints)?
                }
            },

            Type::NominalInstance(instance) => match instance.class.known(db) {
                Some(known_class) => known_class.bool(),
                None => try_dunder_bool()?,
            },

            Type::ProtocolInstance(_) => try_dunder_bool()?,

            Type::Union(union) => try_union(*union)?,

            Type::Intersection(_) => {
                // TODO
                Truthiness::Ambiguous
            }

            Type::EnumLiteral(_) => {
                // We currently make no attempt to infer the precise truthiness, but it's not impossible to do so.
                // Note that custom `__bool__` or `__len__` methods on the class or superclasses affect the outcome.
                Truthiness::Ambiguous
            }

            Type::IntLiteral(num) => Truthiness::from(*num != 0),
            Type::BooleanLiteral(bool) => Truthiness::from(*bool),
            Type::StringLiteral(str) => Truthiness::from(!str.value(db).is_empty()),
            Type::BytesLiteral(bytes) => Truthiness::from(!bytes.value(db).is_empty()),
            Type::Tuple(tuple) => tuple.truthiness(db),
        };

        Ok(truthiness)
    }

    /// Return the type of `len()` on a type if it is known more precisely than `int`,
    /// or `None` otherwise.
    ///
    /// In the second case, the return type of `len()` in `typeshed` (`int`)
    /// is used as a fallback.
    fn len(&self, db: &'db dyn Db) -> Option<Type<'db>> {
        fn non_negative_int_literal<'db>(db: &'db dyn Db, ty: Type<'db>) -> Option<Type<'db>> {
            match ty {
                // TODO: Emit diagnostic for non-integers and negative integers
                Type::IntLiteral(value) => (value >= 0).then_some(ty),
                Type::BooleanLiteral(value) => Some(Type::IntLiteral(value.into())),
                Type::Union(union) => {
                    union.try_map(db, |element| non_negative_int_literal(db, *element))
                }
                _ => None,
            }
        }

        let usize_len = match self {
            Type::BytesLiteral(bytes) => Some(bytes.python_len(db)),
            Type::StringLiteral(string) => Some(string.python_len(db)),

            // N.B. This is strictly-speaking redundant, since the `__len__` method on tuples
            // is special-cased in `ClassType::own_class_member`. However, it's probably more
            // efficient to short-circuit here and check against the tuple spec directly,
            // rather than going through the `__len__` method.
            Type::Tuple(tuple) => tuple.tuple(db).len().into_fixed_length(),

            _ => None,
        };

        if let Some(usize_len) = usize_len {
            return usize_len.try_into().ok().map(Type::IntLiteral);
        }

        let return_ty = match self.try_call_dunder(db, "__len__", CallArguments::none()) {
            Ok(bindings) => bindings.return_type(db),
            Err(CallDunderError::PossiblyUnbound(bindings)) => bindings.return_type(db),

            // TODO: emit a diagnostic
            Err(CallDunderError::MethodNotAvailable) => return None,
            Err(CallDunderError::CallError(_, bindings)) => bindings.return_type(db),
        };

        non_negative_int_literal(db, return_ty)
    }

    /// Returns a [`Bindings`] that can be used to analyze a call to this type. You must call
    /// [`match_parameters`][Bindings::match_parameters] and [`check_types`][Bindings::check_types]
    /// to fully analyze a particular call site.
    ///
    /// Note that we return a [`Bindings`] for all types, even if the type is not callable.
    /// "Callable" can be subtle for a union type, since some union elements might be callable and
    /// some not. A union is callable if every element type is callable — but even then, the
    /// elements might be inconsistent, such that there's no argument list that's valid for all
    /// elements. It's usually best to only worry about "callability" relative to a particular
    /// argument list, via [`try_call`][Self::try_call] and [`CallErrorKind::NotCallable`].
    fn bindings(self, db: &'db dyn Db) -> Bindings<'db> {
        match self {
            Type::Callable(callable) => {
                CallableBinding::from_overloads(self, callable.signatures(db).iter().cloned())
                    .into()
            }

            Type::TypeVar(typevar) => match typevar.bound_or_constraints(db) {
                None => CallableBinding::not_callable(self).into(),
                Some(TypeVarBoundOrConstraints::UpperBound(bound)) => bound.bindings(db),
                Some(TypeVarBoundOrConstraints::Constraints(constraints)) => Bindings::from_union(
                    self,
                    constraints.elements(db).iter().map(|ty| ty.bindings(db)),
                ),
            },

            Type::BoundMethod(bound_method) => {
                let signature = bound_method.function(db).signature(db);
                CallableBinding::from_overloads(self, signature.overloads.iter().cloned())
                    .with_bound_type(bound_method.self_instance(db))
                    .into()
            }

            Type::MethodWrapper(
                MethodWrapperKind::FunctionTypeDunderGet(_)
                | MethodWrapperKind::PropertyDunderGet(_),
            ) => {
                // Here, we dynamically model the overloaded function signature of `types.FunctionType.__get__`.
                // This is required because we need to return more precise types than what the signature in
                // typeshed provides:
                //
                // ```py
                // class FunctionType:
                //     # ...
                //     @overload
                //     def __get__(self, instance: None, owner: type, /) -> FunctionType: ...
                //     @overload
                //     def __get__(self, instance: object, owner: type | None = None, /) -> MethodType: ...
                // ```
                //
                // For `builtins.property.__get__`, we use the same signature. The return types are not
                // specified yet, they will be dynamically added in `Bindings::evaluate_known_cases`.

                CallableBinding::from_overloads(
                    self,
                    [
                        Signature::new(
                            Parameters::new([
                                Parameter::positional_only(Some(Name::new_static("instance")))
                                    .with_annotated_type(Type::none(db)),
                                Parameter::positional_only(Some(Name::new_static("owner")))
                                    .with_annotated_type(KnownClass::Type.to_instance(db)),
                            ]),
                            None,
                        ),
                        Signature::new(
                            Parameters::new([
                                Parameter::positional_only(Some(Name::new_static("instance")))
                                    .with_annotated_type(Type::object(db)),
                                Parameter::positional_only(Some(Name::new_static("owner")))
                                    .with_annotated_type(UnionType::from_elements(
                                        db,
                                        [KnownClass::Type.to_instance(db), Type::none(db)],
                                    ))
                                    .with_default_type(Type::none(db)),
                            ]),
                            None,
                        ),
                    ],
                )
                .into()
            }

            Type::WrapperDescriptor(
                kind @ (WrapperDescriptorKind::FunctionTypeDunderGet
                | WrapperDescriptorKind::PropertyDunderGet),
            ) => {
                // Here, we also model `types.FunctionType.__get__` (or builtins.property.__get__),
                // but now we consider a call to this as a function, i.e. we also expect the `self`
                // argument to be passed in.

                // TODO: Consider merging this signature with the one in the previous match clause,
                // since the previous one is just this signature with the `self` parameters
                // removed.
                let descriptor = match kind {
                    WrapperDescriptorKind::FunctionTypeDunderGet => {
                        KnownClass::FunctionType.to_instance(db)
                    }
                    WrapperDescriptorKind::PropertyDunderGet => {
                        KnownClass::Property.to_instance(db)
                    }
                    WrapperDescriptorKind::PropertyDunderSet => {
                        unreachable!("Not part of outer match pattern")
                    }
                };
                CallableBinding::from_overloads(
                    self,
                    [
                        Signature::new(
                            Parameters::new([
                                Parameter::positional_only(Some(Name::new_static("self")))
                                    .with_annotated_type(descriptor),
                                Parameter::positional_only(Some(Name::new_static("instance")))
                                    .with_annotated_type(Type::none(db)),
                                Parameter::positional_only(Some(Name::new_static("owner")))
                                    .with_annotated_type(KnownClass::Type.to_instance(db)),
                            ]),
                            None,
                        ),
                        Signature::new(
                            Parameters::new([
                                Parameter::positional_only(Some(Name::new_static("self")))
                                    .with_annotated_type(descriptor),
                                Parameter::positional_only(Some(Name::new_static("instance")))
                                    .with_annotated_type(Type::object(db)),
                                Parameter::positional_only(Some(Name::new_static("owner")))
                                    .with_annotated_type(UnionType::from_elements(
                                        db,
                                        [KnownClass::Type.to_instance(db), Type::none(db)],
                                    ))
                                    .with_default_type(Type::none(db)),
                            ]),
                            None,
                        ),
                    ],
                )
                .into()
            }

            Type::MethodWrapper(MethodWrapperKind::PropertyDunderSet(_)) => Binding::single(
                self,
                Signature::new(
                    Parameters::new([
                        Parameter::positional_only(Some(Name::new_static("instance")))
                            .with_annotated_type(Type::object(db)),
                        Parameter::positional_only(Some(Name::new_static("value")))
                            .with_annotated_type(Type::object(db)),
                    ]),
                    None,
                ),
            )
            .into(),

            Type::WrapperDescriptor(WrapperDescriptorKind::PropertyDunderSet) => Binding::single(
                self,
                Signature::new(
                    Parameters::new([
                        Parameter::positional_only(Some(Name::new_static("self")))
                            .with_annotated_type(KnownClass::Property.to_instance(db)),
                        Parameter::positional_only(Some(Name::new_static("instance")))
                            .with_annotated_type(Type::object(db)),
                        Parameter::positional_only(Some(Name::new_static("value")))
                            .with_annotated_type(Type::object(db)),
                    ]),
                    None,
                ),
            )
            .into(),

            Type::MethodWrapper(MethodWrapperKind::StrStartswith(_)) => Binding::single(
                self,
                Signature::new(
                    Parameters::new([
                        Parameter::positional_only(Some(Name::new_static("prefix")))
                            .with_annotated_type(UnionType::from_elements(
                                db,
                                [
                                    KnownClass::Str.to_instance(db),
                                    TupleType::homogeneous(db, KnownClass::Str.to_instance(db)),
                                ],
                            )),
                        Parameter::positional_only(Some(Name::new_static("start")))
                            .with_annotated_type(UnionType::from_elements(
                                db,
                                [KnownClass::SupportsIndex.to_instance(db), Type::none(db)],
                            ))
                            .with_default_type(Type::none(db)),
                        Parameter::positional_only(Some(Name::new_static("end")))
                            .with_annotated_type(UnionType::from_elements(
                                db,
                                [KnownClass::SupportsIndex.to_instance(db), Type::none(db)],
                            ))
                            .with_default_type(Type::none(db)),
                    ]),
                    Some(KnownClass::Bool.to_instance(db)),
                ),
            )
            .into(),

            // TODO: We should probably also check the original return type of the function
            // that was decorated with `@dataclass_transform`, to see if it is consistent with
            // with what we configure here.
            Type::DataclassTransformer(_) => Binding::single(
                self,
                Signature::new(
                    Parameters::new([Parameter::positional_only(Some(Name::new_static("func")))
                        .with_annotated_type(Type::object(db))]),
                    None,
                ),
            )
            .into(),

            Type::FunctionLiteral(function_type) => match function_type.known(db) {
                Some(
                    KnownFunction::IsEquivalentTo
                    | KnownFunction::IsSubtypeOf
                    | KnownFunction::IsAssignableTo
                    | KnownFunction::IsDisjointFrom,
                ) => Binding::single(
                    self,
                    Signature::new(
                        Parameters::new([
                            Parameter::positional_only(Some(Name::new_static("a")))
                                .type_form()
                                .with_annotated_type(Type::any()),
                            Parameter::positional_only(Some(Name::new_static("b")))
                                .type_form()
                                .with_annotated_type(Type::any()),
                        ]),
                        Some(KnownClass::Bool.to_instance(db)),
                    ),
                )
                .into(),

                Some(KnownFunction::IsSingleton | KnownFunction::IsSingleValued) => {
                    Binding::single(
                        self,
                        Signature::new(
                            Parameters::new([Parameter::positional_only(Some(Name::new_static(
                                "a",
                            )))
                            .type_form()
                            .with_annotated_type(Type::any())]),
                            Some(KnownClass::Bool.to_instance(db)),
                        ),
                    )
                    .into()
                }

                Some(KnownFunction::TopMaterialization | KnownFunction::BottomMaterialization) => {
                    Binding::single(
                        self,
                        Signature::new(
                            Parameters::new([Parameter::positional_only(Some(Name::new_static(
                                "type",
                            )))
                            .type_form()
                            .with_annotated_type(Type::any())]),
                            Some(Type::any()),
                        ),
                    )
                    .into()
                }

                Some(KnownFunction::AssertType) => Binding::single(
                    self,
                    Signature::new(
                        Parameters::new([
                            Parameter::positional_only(Some(Name::new_static("value")))
                                .with_annotated_type(Type::any()),
                            Parameter::positional_only(Some(Name::new_static("type")))
                                .type_form()
                                .with_annotated_type(Type::any()),
                        ]),
                        Some(Type::none(db)),
                    ),
                )
                .into(),

                Some(KnownFunction::AssertNever) => {
                    Binding::single(
                        self,
                        Signature::new(
                            Parameters::new([Parameter::positional_only(Some(Name::new_static(
                                "arg",
                            )))
                            // We need to set the type to `Any` here (instead of `Never`),
                            // in order for every `assert_never` call to pass the argument
                            // check. If we set it to `Never`, we'll get invalid-argument-type
                            // errors instead of `type-assertion-failure` errors.
                            .with_annotated_type(Type::any())]),
                            Some(Type::none(db)),
                        ),
                    )
                    .into()
                }

                Some(KnownFunction::Cast) => Binding::single(
                    self,
                    Signature::new(
                        Parameters::new([
                            Parameter::positional_or_keyword(Name::new_static("typ"))
                                .type_form()
                                .with_annotated_type(Type::any()),
                            Parameter::positional_or_keyword(Name::new_static("val"))
                                .with_annotated_type(Type::any()),
                        ]),
                        Some(Type::any()),
                    ),
                )
                .into(),

                Some(KnownFunction::Dataclass) => {
                    CallableBinding::from_overloads(
                        self,
                        [
                            // def dataclass(cls: None, /) -> Callable[[type[_T]], type[_T]]: ...
                            Signature::new(
                                Parameters::new([Parameter::positional_only(Some(
                                    Name::new_static("cls"),
                                ))
                                .with_annotated_type(Type::none(db))]),
                                None,
                            ),
                            // def dataclass(cls: type[_T], /) -> type[_T]: ...
                            Signature::new(
                                Parameters::new([Parameter::positional_only(Some(
                                    Name::new_static("cls"),
                                ))
                                .with_annotated_type(KnownClass::Type.to_instance(db))]),
                                None,
                            ),
                            // TODO: make this overload Python-version-dependent

                            // def dataclass(
                            //     *,
                            //     init: bool = True,
                            //     repr: bool = True,
                            //     eq: bool = True,
                            //     order: bool = False,
                            //     unsafe_hash: bool = False,
                            //     frozen: bool = False,
                            //     match_args: bool = True,
                            //     kw_only: bool = False,
                            //     slots: bool = False,
                            //     weakref_slot: bool = False,
                            // ) -> Callable[[type[_T]], type[_T]]: ...
                            Signature::new(
                                Parameters::new([
                                    Parameter::keyword_only(Name::new_static("init"))
                                        .with_annotated_type(KnownClass::Bool.to_instance(db))
                                        .with_default_type(Type::BooleanLiteral(true)),
                                    Parameter::keyword_only(Name::new_static("repr"))
                                        .with_annotated_type(KnownClass::Bool.to_instance(db))
                                        .with_default_type(Type::BooleanLiteral(true)),
                                    Parameter::keyword_only(Name::new_static("eq"))
                                        .with_annotated_type(KnownClass::Bool.to_instance(db))
                                        .with_default_type(Type::BooleanLiteral(true)),
                                    Parameter::keyword_only(Name::new_static("order"))
                                        .with_annotated_type(KnownClass::Bool.to_instance(db))
                                        .with_default_type(Type::BooleanLiteral(false)),
                                    Parameter::keyword_only(Name::new_static("unsafe_hash"))
                                        .with_annotated_type(KnownClass::Bool.to_instance(db))
                                        .with_default_type(Type::BooleanLiteral(false)),
                                    Parameter::keyword_only(Name::new_static("frozen"))
                                        .with_annotated_type(KnownClass::Bool.to_instance(db))
                                        .with_default_type(Type::BooleanLiteral(false)),
                                    Parameter::keyword_only(Name::new_static("match_args"))
                                        .with_annotated_type(KnownClass::Bool.to_instance(db))
                                        .with_default_type(Type::BooleanLiteral(true)),
                                    Parameter::keyword_only(Name::new_static("kw_only"))
                                        .with_annotated_type(KnownClass::Bool.to_instance(db))
                                        .with_default_type(Type::BooleanLiteral(false)),
                                    Parameter::keyword_only(Name::new_static("slots"))
                                        .with_annotated_type(KnownClass::Bool.to_instance(db))
                                        .with_default_type(Type::BooleanLiteral(false)),
                                    Parameter::keyword_only(Name::new_static("weakref_slot"))
                                        .with_annotated_type(KnownClass::Bool.to_instance(db))
                                        .with_default_type(Type::BooleanLiteral(false)),
                                ]),
                                None,
                            ),
                        ],
                    )
                    .into()
                }

                _ => CallableBinding::from_overloads(
                    self,
                    function_type.signature(db).overloads.iter().cloned(),
                )
                .into(),
            },

            Type::ClassLiteral(class) => match class.known(db) {
                // TODO: Ideally we'd use `try_call_constructor` for all constructor calls.
                // Currently we don't for a few special known types, either because their
                // constructors are defined with overloads, or because we want to special case
                // their return type beyond what typeshed provides (though this support could
                // likely be moved into the `try_call_constructor` path). Once we support
                // overloads, re-evaluate the need for these arms.
                Some(KnownClass::Bool) => {
                    // ```py
                    // class bool(int):
                    //     def __new__(cls, o: object = ..., /) -> Self: ...
                    // ```
                    Binding::single(
                        self,
                        Signature::new(
                            Parameters::new([Parameter::positional_only(Some(Name::new_static(
                                "o",
                            )))
                            .with_annotated_type(Type::any())
                            .with_default_type(Type::BooleanLiteral(false))]),
                            Some(KnownClass::Bool.to_instance(db)),
                        ),
                    )
                    .into()
                }

                Some(KnownClass::Str) => {
                    // ```py
                    // class str(Sequence[str]):
                    //     @overload
                    //     def __new__(cls, object: object = ...) -> Self: ...
                    //     @overload
                    //     def __new__(cls, object: ReadableBuffer, encoding: str = ..., errors: str = ...) -> Self: ...
                    // ```
                    CallableBinding::from_overloads(
                        self,
                        [
                            Signature::new(
                                Parameters::new([Parameter::positional_or_keyword(
                                    Name::new_static("object"),
                                )
                                .with_annotated_type(Type::object(db))
                                .with_default_type(Type::string_literal(db, ""))]),
                                Some(KnownClass::Str.to_instance(db)),
                            ),
                            Signature::new(
                                Parameters::new([
                                    Parameter::positional_or_keyword(Name::new_static("object"))
                                        // TODO: Should be `ReadableBuffer` instead of this union type:
                                        .with_annotated_type(UnionType::from_elements(
                                            db,
                                            [
                                                KnownClass::Bytes.to_instance(db),
                                                KnownClass::Bytearray.to_instance(db),
                                            ],
                                        ))
                                        .with_default_type(Type::bytes_literal(db, b"")),
                                    Parameter::positional_or_keyword(Name::new_static("encoding"))
                                        .with_annotated_type(KnownClass::Str.to_instance(db))
                                        .with_default_type(Type::string_literal(db, "utf-8")),
                                    Parameter::positional_or_keyword(Name::new_static("errors"))
                                        .with_annotated_type(KnownClass::Str.to_instance(db))
                                        .with_default_type(Type::string_literal(db, "strict")),
                                ]),
                                Some(KnownClass::Str.to_instance(db)),
                            ),
                        ],
                    )
                    .into()
                }

                Some(KnownClass::Type) => {
                    let str_instance = KnownClass::Str.to_instance(db);
                    let type_instance = KnownClass::Type.to_instance(db);

                    // ```py
                    // class type:
                    //     @overload
                    //     def __init__(self, o: object, /) -> None: ...
                    //     @overload
                    //     def __init__(self, name: str, bases: tuple[type, ...], dict: dict[str, Any], /, **kwds: Any) -> None: ...
                    // ```
                    CallableBinding::from_overloads(
                        self,
                        [
                            Signature::new(
                                Parameters::new([Parameter::positional_only(Some(
                                    Name::new_static("o"),
                                ))
                                .with_annotated_type(Type::any())]),
                                Some(type_instance),
                            ),
                            Signature::new(
                                Parameters::new([
                                    Parameter::positional_only(Some(Name::new_static("name")))
                                        .with_annotated_type(str_instance),
                                    Parameter::positional_only(Some(Name::new_static("bases")))
                                        .with_annotated_type(TupleType::homogeneous(
                                            db,
                                            type_instance,
                                        )),
                                    Parameter::positional_only(Some(Name::new_static("dict")))
                                        .with_annotated_type(
                                            KnownClass::Dict.to_specialized_instance(
                                                db,
                                                [str_instance, Type::any()],
                                            ),
                                        ),
                                ]),
                                Some(type_instance),
                            ),
                        ],
                    )
                    .into()
                }

                Some(KnownClass::NamedTuple) => {
                    Binding::single(self, Signature::todo("functional `NamedTuple` syntax")).into()
                }

                Some(KnownClass::Object) => {
                    // ```py
                    // class object:
                    //    def __init__(self) -> None: ...
                    //    def __new__(cls) -> Self: ...
                    // ```
                    Binding::single(
                        self,
                        Signature::new(
                            Parameters::empty(),
                            Some(KnownClass::Object.to_instance(db)),
                        ),
                    )
                    .into()
                }

                Some(KnownClass::Enum) => {
                    Binding::single(self, Signature::todo("functional `Enum` syntax")).into()
                }

                Some(KnownClass::Super) => {
                    // ```py
                    // class super:
                    //     @overload
                    //     def __init__(self, t: Any, obj: Any, /) -> None: ...
                    //     @overload
                    //     def __init__(self, t: Any, /) -> None: ...
                    //     @overload
                    //     def __init__(self) -> None: ...
                    // ```
                    CallableBinding::from_overloads(
                        self,
                        [
                            Signature::new(
                                Parameters::new([
                                    Parameter::positional_only(Some(Name::new_static("t")))
                                        .with_annotated_type(Type::any()),
                                    Parameter::positional_only(Some(Name::new_static("obj")))
                                        .with_annotated_type(Type::any()),
                                ]),
                                Some(KnownClass::Super.to_instance(db)),
                            ),
                            Signature::new(
                                Parameters::new([Parameter::positional_only(Some(
                                    Name::new_static("t"),
                                ))
                                .with_annotated_type(Type::any())]),
                                Some(KnownClass::Super.to_instance(db)),
                            ),
                            Signature::new(
                                Parameters::empty(),
                                Some(KnownClass::Super.to_instance(db)),
                            ),
                        ],
                    )
                    .into()
                }

                Some(KnownClass::TypeVar) => {
                    // ```py
                    // class TypeVar:
                    //     def __new__(
                    //         cls,
                    //         name: str,
                    //         *constraints: Any,
                    //         bound: Any | None = None,
                    //         contravariant: bool = False,
                    //         covariant: bool = False,
                    //         infer_variance: bool = False,
                    //         default: Any = ...,
                    //     ) -> Self: ...
                    // ```
                    Binding::single(
                        self,
                        Signature::new(
                            Parameters::new([
                                Parameter::positional_or_keyword(Name::new_static("name"))
                                    .with_annotated_type(Type::LiteralString),
                                Parameter::variadic(Name::new_static("constraints"))
                                    .type_form()
                                    .with_annotated_type(Type::any()),
                                Parameter::keyword_only(Name::new_static("bound"))
                                    .type_form()
                                    .with_annotated_type(UnionType::from_elements(
                                        db,
                                        [Type::any(), Type::none(db)],
                                    ))
                                    .with_default_type(Type::none(db)),
                                Parameter::keyword_only(Name::new_static("default"))
                                    .type_form()
                                    .with_annotated_type(Type::any())
                                    .with_default_type(KnownClass::NoneType.to_instance(db)),
                                Parameter::keyword_only(Name::new_static("contravariant"))
                                    .with_annotated_type(KnownClass::Bool.to_instance(db))
                                    .with_default_type(Type::BooleanLiteral(false)),
                                Parameter::keyword_only(Name::new_static("covariant"))
                                    .with_annotated_type(KnownClass::Bool.to_instance(db))
                                    .with_default_type(Type::BooleanLiteral(false)),
                                Parameter::keyword_only(Name::new_static("infer_variance"))
                                    .with_annotated_type(KnownClass::Bool.to_instance(db))
                                    .with_default_type(Type::BooleanLiteral(false)),
                            ]),
                            Some(KnownClass::TypeVar.to_instance(db)),
                        ),
                    )
                    .into()
                }

                Some(KnownClass::Deprecated) => {
                    // ```py
                    // class deprecated:
                    //     def __new__(
                    //         cls,
                    //         message: LiteralString,
                    //         /,
                    //         *,
                    //         category: type[Warning] | None = ...,
                    //         stacklevel: int = 1
                    //     ) -> Self: ...
                    // ```
                    Binding::single(
                        self,
                        Signature::new(
                            Parameters::new([
                                Parameter::positional_only(Some(Name::new_static("message")))
                                    .with_annotated_type(Type::LiteralString),
                                Parameter::keyword_only(Name::new_static("category"))
                                    .with_annotated_type(UnionType::from_elements(
                                        db,
                                        [
                                            // TODO: should be `type[Warning]`
                                            Type::any(),
                                            KnownClass::NoneType.to_instance(db),
                                        ],
                                    ))
                                    // TODO: should be `type[Warning]`
                                    .with_default_type(Type::any()),
                                Parameter::keyword_only(Name::new_static("stacklevel"))
                                    .with_annotated_type(KnownClass::Int.to_instance(db))
                                    .with_default_type(Type::IntLiteral(1)),
                            ]),
                            Some(KnownClass::Deprecated.to_instance(db)),
                        ),
                    )
                    .into()
                }

                Some(KnownClass::TypeAliasType) => {
                    // ```py
                    // def __new__(
                    //     cls,
                    //     name: str,
                    //     value: Any,
                    //     *,
                    //     type_params: tuple[TypeVar | ParamSpec | TypeVarTuple, ...] = ()
                    // ) -> Self: ...
                    // ```
                    Binding::single(
                        self,
                        Signature::new(
                            Parameters::new([
                                Parameter::positional_or_keyword(Name::new_static("name"))
                                    .with_annotated_type(KnownClass::Str.to_instance(db)),
                                Parameter::positional_or_keyword(Name::new_static("value"))
                                    .with_annotated_type(Type::any())
                                    .type_form(),
                                Parameter::keyword_only(Name::new_static("type_params"))
                                    .with_annotated_type(TupleType::homogeneous(
                                        db,
                                        UnionType::from_elements(
                                            db,
                                            [
                                                KnownClass::TypeVar.to_instance(db),
                                                KnownClass::ParamSpec.to_instance(db),
                                                KnownClass::TypeVarTuple.to_instance(db),
                                            ],
                                        ),
                                    ))
                                    .with_default_type(TupleType::empty(db)),
                            ]),
                            None,
                        ),
                    )
                    .into()
                }

                Some(KnownClass::Property) => {
                    let getter_signature = Signature::new(
                        Parameters::new([
                            Parameter::positional_only(None).with_annotated_type(Type::any())
                        ]),
                        Some(Type::any()),
                    );
                    let setter_signature = Signature::new(
                        Parameters::new([
                            Parameter::positional_only(None).with_annotated_type(Type::any()),
                            Parameter::positional_only(None).with_annotated_type(Type::any()),
                        ]),
                        Some(Type::none(db)),
                    );
                    let deleter_signature = Signature::new(
                        Parameters::new([
                            Parameter::positional_only(None).with_annotated_type(Type::any())
                        ]),
                        Some(Type::any()),
                    );

                    Binding::single(
                        self,
                        Signature::new(
                            Parameters::new([
                                Parameter::positional_or_keyword(Name::new_static("fget"))
                                    .with_annotated_type(UnionType::from_elements(
                                        db,
                                        [
                                            CallableType::single(db, getter_signature),
                                            Type::none(db),
                                        ],
                                    ))
                                    .with_default_type(Type::none(db)),
                                Parameter::positional_or_keyword(Name::new_static("fset"))
                                    .with_annotated_type(UnionType::from_elements(
                                        db,
                                        [
                                            CallableType::single(db, setter_signature),
                                            Type::none(db),
                                        ],
                                    ))
                                    .with_default_type(Type::none(db)),
                                Parameter::positional_or_keyword(Name::new_static("fdel"))
                                    .with_annotated_type(UnionType::from_elements(
                                        db,
                                        [
                                            CallableType::single(db, deleter_signature),
                                            Type::none(db),
                                        ],
                                    ))
                                    .with_default_type(Type::none(db)),
                                Parameter::positional_or_keyword(Name::new_static("doc"))
                                    .with_annotated_type(UnionType::from_elements(
                                        db,
                                        [KnownClass::Str.to_instance(db), Type::none(db)],
                                    ))
                                    .with_default_type(Type::none(db)),
                            ]),
                            None,
                        ),
                    )
                    .into()
                }

                Some(KnownClass::Tuple) => {
                    let object = Type::object(db);

                    // ```py
                    // class tuple:
                    //     @overload
                    //     def __new__(cls) -> tuple[()]: ...
                    //     @overload
                    //     def __new__(cls, iterable: Iterable[object]) -> tuple[object, ...]: ...
                    // ```
                    CallableBinding::from_overloads(
                        self,
                        [
                            Signature::new(Parameters::empty(), Some(TupleType::empty(db))),
                            Signature::new(
                                Parameters::new([Parameter::positional_only(Some(
                                    Name::new_static("iterable"),
                                ))
                                .with_annotated_type(
                                    KnownClass::Iterable.to_specialized_instance(db, [object]),
                                )]),
                                Some(TupleType::homogeneous(db, object)),
                            ),
                        ],
                    )
                    .into()
                }

                // Most class literal constructor calls are handled by `try_call_constructor` and
                // not via getting the signature here. This signature can still be used in some
                // cases (e.g. evaluating callable subtyping). TODO improve this definition
                // (intersection of `__new__` and `__init__` signatures? and respect metaclass
                // `__call__`).
                _ => Binding::single(
                    self,
                    Signature::new_generic(
                        class.generic_context(db),
                        Parameters::gradual_form(),
                        self.to_instance(db),
                    ),
                )
                .into(),
            },

            Type::SpecialForm(SpecialFormType::TypedDict) => {
                Binding::single(
                    self,
                    Signature::new(
                        Parameters::new([
                            Parameter::positional_only(Some(Name::new_static("typename")))
                                .with_annotated_type(KnownClass::Str.to_instance(db)),
                            Parameter::positional_only(Some(Name::new_static("fields")))
                                .with_annotated_type(KnownClass::Dict.to_instance(db))
                                .with_default_type(Type::any()),
                            Parameter::keyword_only(Name::new_static("total"))
                                .with_annotated_type(KnownClass::Bool.to_instance(db))
                                .with_default_type(Type::BooleanLiteral(true)),
                            // Future compatibility, in case new keyword arguments will be added:
                            Parameter::keyword_variadic(Name::new_static("kwargs"))
                                .with_annotated_type(Type::any()),
                        ]),
                        None,
                    ),
                )
                .into()
            }

            Type::GenericAlias(_) => {
                // TODO annotated return type on `__new__` or metaclass `__call__`
                // TODO check call vs signatures of `__new__` and/or `__init__`
                Binding::single(
                    self,
                    Signature::new(Parameters::gradual_form(), self.to_instance(db)),
                )
                .into()
            }

            Type::SubclassOf(subclass_of_type) => match subclass_of_type.subclass_of() {
                SubclassOfInner::Dynamic(dynamic_type) => Type::Dynamic(dynamic_type).bindings(db),

                // Most type[] constructor calls are handled by `try_call_constructor` and not via
                // getting the signature here. This signature can still be used in some cases (e.g.
                // evaluating callable subtyping). TODO improve this definition (intersection of
                // `__new__` and `__init__` signatures? and respect metaclass `__call__`).
                SubclassOfInner::Class(class) => Type::from(class).bindings(db),
            },

            Type::NominalInstance(_) | Type::ProtocolInstance(_) => {
                // Note that for objects that have a (possibly not callable!) `__call__` attribute,
                // we will get the signature of the `__call__` attribute, but will pass in the type
                // of the original object as the "callable type". That ensures that we get errors
                // like "`X` is not callable" instead of "`<type of illegal '__call__'>` is not
                // callable".
                match self
                    .member_lookup_with_policy(
                        db,
                        Name::new_static("__call__"),
                        MemberLookupPolicy::NO_INSTANCE_FALLBACK,
                    )
                    .place
                {
                    Place::Type(dunder_callable, boundness) => {
                        let mut bindings = dunder_callable.bindings(db);
                        bindings.replace_callable_type(dunder_callable, self);
                        if boundness == Boundness::PossiblyUnbound {
                            bindings.set_dunder_call_is_possibly_unbound();
                        }
                        bindings
                    }
                    Place::Unbound => CallableBinding::not_callable(self).into(),
                }
            }

            // Dynamic types are callable, and the return type is the same dynamic type. Similarly,
            // `Never` is always callable and returns `Never`.
            Type::Dynamic(_) | Type::Never => {
                Binding::single(self, Signature::dynamic(self)).into()
            }

            // Note that this correctly returns `None` if none of the union elements are callable.
            Type::Union(union) => Bindings::from_union(
                self,
                union
                    .elements(db)
                    .iter()
                    .map(|element| element.bindings(db)),
            ),

            Type::Intersection(_) => {
                Binding::single(self, Signature::todo("Type::Intersection.call()")).into()
            }

            // TODO: these are actually callable
            Type::MethodWrapper(_) | Type::DataclassDecorator(_) => {
                CallableBinding::not_callable(self).into()
            }

            // TODO: some `SpecialForm`s are callable (e.g. TypedDicts)
            Type::SpecialForm(_) => CallableBinding::not_callable(self).into(),

            Type::EnumLiteral(enum_literal) => enum_literal.enum_class_instance(db).bindings(db),

            Type::KnownInstance(known_instance) => {
                known_instance.instance_fallback(db).bindings(db)
            }

            Type::PropertyInstance(_)
            | Type::AlwaysFalsy
            | Type::AlwaysTruthy
            | Type::IntLiteral(_)
            | Type::StringLiteral(_)
            | Type::BytesLiteral(_)
            | Type::BooleanLiteral(_)
            | Type::LiteralString
            | Type::Tuple(_)
            | Type::BoundSuper(_)
            | Type::ModuleLiteral(_)
            | Type::TypeIs(_) => CallableBinding::not_callable(self).into(),
        }
    }

    /// Calls `self`. Returns a [`CallError`] if `self` is (always or possibly) not callable, or if
    /// the arguments are not compatible with the formal parameters.
    ///
    /// You get back a [`Bindings`] for both successful and unsuccessful calls.
    /// It contains information about which formal parameters each argument was matched to,
    /// and about any errors matching arguments and parameters.
    fn try_call(
        self,
        db: &'db dyn Db,
        argument_types: &CallArguments<'_, 'db>,
    ) -> Result<Bindings<'db>, CallError<'db>> {
        self.bindings(db)
            .match_parameters(argument_types)
            .check_types(db, argument_types)
    }

    /// Look up a dunder method on the meta-type of `self` and call it.
    ///
    /// Returns an `Err` if the dunder method can't be called,
    /// or the given arguments are not valid.
    fn try_call_dunder(
        self,
        db: &'db dyn Db,
        name: &str,
        mut argument_types: CallArguments<'_, 'db>,
    ) -> Result<Bindings<'db>, CallDunderError<'db>> {
        self.try_call_dunder_with_policy(
            db,
            name,
            &mut argument_types,
            MemberLookupPolicy::default(),
        )
    }

    /// Same as `try_call_dunder`, but allows specifying a policy for the member lookup. In
    /// particular, this allows to specify `MemberLookupPolicy::MRO_NO_OBJECT_FALLBACK` to avoid
    /// looking up dunder methods on `object`, which is needed for functions like `__init__`,
    /// `__new__`, or `__setattr__`.
    ///
    /// Note that `NO_INSTANCE_FALLBACK` is always added to the policy, since implicit calls to
    /// dunder methods never access instance members.
    fn try_call_dunder_with_policy(
        self,
        db: &'db dyn Db,
        name: &str,
        argument_types: &mut CallArguments<'_, 'db>,
        policy: MemberLookupPolicy,
    ) -> Result<Bindings<'db>, CallDunderError<'db>> {
        // Implicit calls to dunder methods never access instance members, so we pass
        // `NO_INSTANCE_FALLBACK` here in addition to other policies:
        match self
            .member_lookup_with_policy(
                db,
                name.into(),
                policy | MemberLookupPolicy::NO_INSTANCE_FALLBACK,
            )
            .place
        {
            Place::Type(dunder_callable, boundness) => {
                let bindings = dunder_callable
                    .bindings(db)
                    .match_parameters(argument_types)
                    .check_types(db, argument_types)?;
                if boundness == Boundness::PossiblyUnbound {
                    return Err(CallDunderError::PossiblyUnbound(Box::new(bindings)));
                }
                Ok(bindings)
            }
            Place::Unbound => Err(CallDunderError::MethodNotAvailable),
        }
    }

    /// Returns the element type when iterating over `self`.
    ///
    /// This method should only be used outside of type checking because it omits any errors.
    /// For type checking, use [`try_iterate`](Self::try_iterate) instead.
    fn iterate(self, db: &'db dyn Db) -> Type<'db> {
        self.try_iterate(db)
            .unwrap_or_else(|err| err.fallback_element_type(db))
    }

    /// Given the type of an object that is iterated over in some way,
    /// return the type of objects that are yielded by that iteration.
    ///
    /// E.g., for the following loop, given the type of `x`, infer the type of `y`:
    /// ```python
    /// for y in x:
    ///     pass
    /// ```
    fn try_iterate(self, db: &'db dyn Db) -> Result<Type<'db>, IterationError<'db>> {
        if let Type::Tuple(tuple_type) = self {
            return Ok(UnionType::from_elements(
                db,
                tuple_type.tuple(db).all_elements(),
            ));
        }

        if let Type::GenericAlias(alias) = self {
            if alias.origin(db).is_tuple(db) {
                return Ok(todo_type!("*tuple[] annotations"));
            }
        }

        let try_call_dunder_getitem = || {
            self.try_call_dunder(
                db,
                "__getitem__",
                CallArguments::positional([KnownClass::Int.to_instance(db)]),
            )
            .map(|dunder_getitem_outcome| dunder_getitem_outcome.return_type(db))
        };

        let try_call_dunder_next_on_iterator = |iterator: Type<'db>| {
            iterator
                .try_call_dunder(db, "__next__", CallArguments::none())
                .map(|dunder_next_outcome| dunder_next_outcome.return_type(db))
        };

        let dunder_iter_result = self
            .try_call_dunder(db, "__iter__", CallArguments::none())
            .map(|dunder_iter_outcome| dunder_iter_outcome.return_type(db));

        match dunder_iter_result {
            Ok(iterator) => {
                // `__iter__` is definitely bound and calling it succeeds.
                // See what calling `__next__` on the object returned by `__iter__` gives us...
                try_call_dunder_next_on_iterator(iterator).map_err(|dunder_next_error| {
                    IterationError::IterReturnsInvalidIterator {
                        iterator,
                        dunder_next_error,
                    }
                })
            }

            // `__iter__` is possibly unbound...
            Err(CallDunderError::PossiblyUnbound(dunder_iter_outcome)) => {
                let iterator = dunder_iter_outcome.return_type(db);

                match try_call_dunder_next_on_iterator(iterator) {
                    Ok(dunder_next_return) => {
                        try_call_dunder_getitem()
                            .map(|dunder_getitem_return_type| {
                                // If `__iter__` is possibly unbound,
                                // but it returns an object that has a bound and valid `__next__` method,
                                // *and* the object has a bound and valid `__getitem__` method,
                                // we infer a union of the type returned by the `__next__` method
                                // and the type returned by the `__getitem__` method.
                                //
                                // No diagnostic is emitted; iteration will always succeed!
                                UnionType::from_elements(
                                    db,
                                    [dunder_next_return, dunder_getitem_return_type],
                                )
                            })
                            .map_err(|dunder_getitem_error| {
                                IterationError::PossiblyUnboundIterAndGetitemError {
                                    dunder_next_return,
                                    dunder_getitem_error,
                                }
                            })
                    }

                    Err(dunder_next_error) => Err(IterationError::IterReturnsInvalidIterator {
                        iterator,
                        dunder_next_error,
                    }),
                }
            }

            // `__iter__` is definitely bound but it can't be called with the expected arguments
            Err(CallDunderError::CallError(kind, bindings)) => {
                Err(IterationError::IterCallError(kind, bindings))
            }

            // There's no `__iter__` method. Try `__getitem__` instead...
            Err(CallDunderError::MethodNotAvailable) => {
                try_call_dunder_getitem().map_err(|dunder_getitem_error| {
                    IterationError::UnboundIterAndGetitemError {
                        dunder_getitem_error,
                    }
                })
            }
        }
    }

    /// Returns the type bound from a context manager with type `self`.
    ///
    /// This method should only be used outside of type checking because it omits any errors.
    /// For type checking, use [`try_enter`](Self::try_enter) instead.
    fn enter(self, db: &'db dyn Db) -> Type<'db> {
        self.try_enter(db)
            .unwrap_or_else(|err| err.fallback_enter_type(db))
    }

    /// Given the type of an object that is used as a context manager (i.e. in a `with` statement),
    /// return the return type of its `__enter__` method, which is bound to any potential targets.
    ///
    /// E.g., for the following `with` statement, given the type of `x`, infer the type of `y`:
    /// ```python
    /// with x as y:
    ///     pass
    /// ```
    fn try_enter(self, db: &'db dyn Db) -> Result<Type<'db>, ContextManagerError<'db>> {
        let enter = self.try_call_dunder(db, "__enter__", CallArguments::none());
        let exit = self.try_call_dunder(
            db,
            "__exit__",
            CallArguments::positional([Type::none(db), Type::none(db), Type::none(db)]),
        );

        // TODO: Make use of Protocols when we support it (the manager be assignable to `contextlib.AbstractContextManager`).
        match (enter, exit) {
            (Ok(enter), Ok(_)) => Ok(enter.return_type(db)),
            (Ok(enter), Err(exit_error)) => Err(ContextManagerError::Exit {
                enter_return_type: enter.return_type(db),
                exit_error,
            }),
            // TODO: Use the `exit_ty` to determine if any raised exception is suppressed.
            (Err(enter_error), Ok(_)) => Err(ContextManagerError::Enter(enter_error)),
            (Err(enter_error), Err(exit_error)) => Err(ContextManagerError::EnterAndExit {
                enter_error,
                exit_error,
            }),
        }
    }

    /// Given a class literal or non-dynamic SubclassOf type, try calling it (creating an instance)
    /// and return the resulting instance type.
    ///
    /// Models `type.__call__` behavior.
    /// TODO: model metaclass `__call__`.
    ///
    /// E.g., for the following code, infer the type of `Foo()`:
    /// ```python
    /// class Foo:
    ///     pass
    ///
    /// Foo()
    /// ```
    fn try_call_constructor(
        self,
        db: &'db dyn Db,
        argument_types: CallArguments<'_, 'db>,
    ) -> Result<Type<'db>, ConstructorCallError<'db>> {
        debug_assert!(matches!(
            self,
            Type::ClassLiteral(_) | Type::GenericAlias(_) | Type::SubclassOf(_)
        ));

        // If we are trying to construct a non-specialized generic class, we should use the
        // constructor parameters to try to infer the class specialization. To do this, we need to
        // tweak our member lookup logic a bit. Normally, when looking up a class or instance
        // member, we first apply the class's default specialization, and apply that specialization
        // to the type of the member. To infer a specialization from the argument types, we need to
        // have the class's typevars still in the method signature when we attempt to call it. To
        // do this, we instead use the _identity_ specialization, which maps each of the class's
        // generic typevars to itself.
        let (generic_origin, generic_context, self_type) =
            match self {
                Type::ClassLiteral(class) => match class.generic_context(db) {
                    Some(generic_context) => (
                        Some(class),
                        Some(generic_context),
                        Type::from(class.apply_specialization(db, |_| {
                            generic_context.identity_specialization(db)
                        })),
                    ),
                    _ => (None, None, self),
                },
                _ => (None, None, self),
            };

        // As of now we do not model custom `__call__` on meta-classes, so the code below
        // only deals with interplay between `__new__` and `__init__` methods.
        // The logic is roughly as follows:
        // 1. If `__new__` is defined anywhere in the MRO (except for `object`, since it is always
        //    present), we call it and analyze outcome. We then analyze `__init__` call, but only
        //    if it is defined somewhere except object. This is because `object.__init__`
        //    allows arbitrary arguments if and only if `__new__` is defined, but typeshed
        //    defines `__init__` for `object` with no arguments.
        // 2. If `__new__` is not found, we call `__init__`. Here, we allow it to fallback all
        //    the way to `object` (single `self` argument call). This time it is correct to
        //    fallback to `object.__init__`, since it will indeed check that no arguments are
        //    passed.
        //
        // Note that we currently ignore `__new__` return type, since we do not yet support `Self`
        // and most builtin classes use it as return type annotation. We always return the instance
        // type.

        // Lookup `__new__` method in the MRO up to, but not including, `object`. Also, we must
        // avoid `__new__` on `type` since per descriptor protocol, if `__new__` is not defined on
        // a class, metaclass attribute would take precedence. But by avoiding `__new__` on
        // `object` we would inadvertently unhide `__new__` on `type`, which is not what we want.
        // An alternative might be to not skip `object.__new__` but instead mark it such that it's
        // easy to check if that's the one we found?
        // Note that `__new__` is a static method, so we must inject the `cls` argument.
        let new_method = self_type.lookup_dunder_new(db, ());
        let new_call_outcome = new_method.and_then(|new_method| {
            match new_method.place.try_call_dunder_get(db, self_type) {
                Place::Type(new_method, boundness) => {
                    let result =
                        new_method.try_call(db, argument_types.with_self(Some(self_type)).as_ref());
                    if boundness == Boundness::PossiblyUnbound {
                        Some(Err(DunderNewCallError::PossiblyUnbound(result.err())))
                    } else {
                        Some(result.map_err(DunderNewCallError::CallError))
                    }
                }
                Place::Unbound => None,
            }
        });

        // Construct an instance type that we can use to look up the `__init__` instance method.
        // This performs the same logic as `Type::to_instance`, except for generic class literals.
        // TODO: we should use the actual return type of `__new__` to determine the instance type
        let init_ty = self_type
            .to_instance(db)
            .expect("type should be convertible to instance type");

        let init_call_outcome = if new_call_outcome.is_none()
            || !init_ty
                .member_lookup_with_policy(
                    db,
                    "__init__".into(),
                    MemberLookupPolicy::NO_INSTANCE_FALLBACK
                        | MemberLookupPolicy::MRO_NO_OBJECT_FALLBACK,
                )
                .place
                .is_unbound()
        {
            Some(init_ty.try_call_dunder(db, "__init__", argument_types))
        } else {
            None
        };

        // Note that we use `self` here, not `self_type`, so that if constructor argument inference
        // fails, we fail back to the default specialization.
        let instance_ty = self
            .to_instance(db)
            .expect("type should be convertible to instance type");

        match (generic_origin, new_call_outcome, init_call_outcome) {
            // All calls are successful or not called at all
            (
                Some(generic_origin),
                new_call_outcome @ (None | Some(Ok(_))),
                init_call_outcome @ (None | Some(Ok(_))),
            ) => {
                fn combine_specializations<'db>(
                    db: &'db dyn Db,
                    s1: Option<Specialization<'db>>,
                    s2: Option<Specialization<'db>>,
                ) -> Option<Specialization<'db>> {
                    match (s1, s2) {
                        (None, None) => None,
                        (Some(s), None) | (None, Some(s)) => Some(s),
                        (Some(s1), Some(s2)) => Some(s1.combine(db, s2)),
                    }
                }

                let new_specialization = new_call_outcome
                    .and_then(Result::ok)
                    .as_ref()
                    .and_then(Bindings::single_element)
                    .into_iter()
                    .flat_map(CallableBinding::matching_overloads)
                    .next()
                    .and_then(|(_, binding)| binding.inherited_specialization())
                    .filter(|specialization| {
                        Some(specialization.generic_context(db)) == generic_context
                    });
                let init_specialization = init_call_outcome
                    .and_then(Result::ok)
                    .as_ref()
                    .and_then(Bindings::single_element)
                    .into_iter()
                    .flat_map(CallableBinding::matching_overloads)
                    .next()
                    .and_then(|(_, binding)| binding.inherited_specialization())
                    .filter(|specialization| {
                        Some(specialization.generic_context(db)) == generic_context
                    });
                let specialization =
                    combine_specializations(db, new_specialization, init_specialization);
                let specialized = specialization
                    .map(|specialization| {
                        Type::instance(
                            db,
                            generic_origin.apply_specialization(db, |_| specialization),
                        )
                    })
                    .unwrap_or(instance_ty);
                Ok(specialized)
            }

            (None, None | Some(Ok(_)), None | Some(Ok(_))) => Ok(instance_ty),

            (_, None | Some(Ok(_)), Some(Err(error))) => {
                // no custom `__new__` or it was called and succeeded, but `__init__` failed.
                Err(ConstructorCallError::Init(instance_ty, error))
            }
            (_, Some(Err(error)), None | Some(Ok(_))) => {
                // custom `__new__` was called and failed, but init is ok
                Err(ConstructorCallError::New(instance_ty, error))
            }
            (_, Some(Err(new_error)), Some(Err(init_error))) => {
                // custom `__new__` was called and failed, and `__init__` is also not ok
                Err(ConstructorCallError::NewAndInit(
                    instance_ty,
                    new_error,
                    init_error,
                ))
            }
        }
    }

    #[must_use]
    pub fn to_instance(&self, db: &'db dyn Db) -> Option<Type<'db>> {
        match self {
            Type::Dynamic(_) | Type::Never => Some(*self),
            Type::ClassLiteral(class) => Some(Type::instance(db, class.default_specialization(db))),
            Type::GenericAlias(alias) => Some(Type::instance(db, ClassType::from(*alias))),
            Type::SubclassOf(subclass_of_ty) => Some(subclass_of_ty.to_instance(db)),
            Type::Union(union) => union.to_instance(db),
            // If there is no bound or constraints on a typevar `T`, `T: object` implicitly, which
            // has no instance type. Otherwise, synthesize a typevar with bound or constraints
            // mapped through `to_instance`.
            Type::TypeVar(typevar) => {
                let bound_or_constraints = match typevar.bound_or_constraints(db)? {
                    TypeVarBoundOrConstraints::UpperBound(upper_bound) => {
                        TypeVarBoundOrConstraints::UpperBound(upper_bound.to_instance(db)?)
                    }
                    TypeVarBoundOrConstraints::Constraints(constraints) => {
                        TypeVarBoundOrConstraints::Constraints(
                            constraints.to_instance(db)?.into_union()?,
                        )
                    }
                };
                Some(Type::TypeVar(TypeVarInstance::new(
                    db,
                    Name::new(format!("{}'instance", typevar.name(db))),
                    None,
                    Some(bound_or_constraints),
                    typevar.variance(db),
                    None,
                    typevar.kind(db),
                )))
            }
            Type::Intersection(_) => Some(todo_type!("Type::Intersection.to_instance")),
            Type::BooleanLiteral(_)
            | Type::BytesLiteral(_)
            | Type::EnumLiteral(_)
            | Type::FunctionLiteral(_)
            | Type::Callable(..)
            | Type::MethodWrapper(_)
            | Type::BoundMethod(_)
            | Type::WrapperDescriptor(_)
            | Type::DataclassDecorator(_)
            | Type::DataclassTransformer(_)
            | Type::NominalInstance(_)
            | Type::ProtocolInstance(_)
            | Type::SpecialForm(_)
            | Type::KnownInstance(_)
            | Type::PropertyInstance(_)
            | Type::ModuleLiteral(_)
            | Type::IntLiteral(_)
            | Type::StringLiteral(_)
            | Type::Tuple(_)
            | Type::LiteralString
            | Type::BoundSuper(_)
            | Type::AlwaysTruthy
            | Type::AlwaysFalsy
            | Type::TypeIs(_) => None,
        }
    }

    /// If we see a value of this type used as a type expression, what type does it name?
    ///
    /// For example, the builtin `int` as a value expression is of type
    /// `Type::ClassLiteral(builtins.int)`, that is, it is the `int` class itself. As a type
    /// expression, it names the type `Type::NominalInstance(builtins.int)`, that is, all objects whose
    /// `__class__` is `int`.
    ///
    /// The `scope_id` argument must always be a scope from the file we are currently inferring, so
    /// as to avoid cross-module AST dependency.
    pub(crate) fn in_type_expression(
        &self,
        db: &'db dyn Db,
        scope_id: ScopeId<'db>,
    ) -> Result<Type<'db>, InvalidTypeExpressionError<'db>> {
        match self {
            // Special cases for `float` and `complex`
            // https://typing.python.org/en/latest/spec/special-types.html#special-cases-for-float-and-complex
            Type::ClassLiteral(class) => {
                let ty = match class.known(db) {
                    Some(KnownClass::Any) => Type::any(),
                    Some(KnownClass::Complex) => UnionType::from_elements(
                        db,
                        [
                            KnownClass::Int.to_instance(db),
                            KnownClass::Float.to_instance(db),
                            KnownClass::Complex.to_instance(db),
                        ],
                    ),
                    Some(KnownClass::Float) => UnionType::from_elements(
                        db,
                        [
                            KnownClass::Int.to_instance(db),
                            KnownClass::Float.to_instance(db),
                        ],
                    ),
                    _ => Type::instance(db, class.default_specialization(db)),
                };
                Ok(ty)
            }
            Type::GenericAlias(alias) => Ok(Type::instance(db, ClassType::from(*alias))),

            Type::SubclassOf(_)
            | Type::BooleanLiteral(_)
            | Type::BytesLiteral(_)
            | Type::EnumLiteral(_)
            | Type::AlwaysTruthy
            | Type::AlwaysFalsy
            | Type::IntLiteral(_)
            | Type::LiteralString
            | Type::ModuleLiteral(_)
            | Type::StringLiteral(_)
            | Type::Tuple(_)
            | Type::TypeVar(_)
            | Type::Callable(_)
            | Type::BoundMethod(_)
            | Type::WrapperDescriptor(_)
            | Type::MethodWrapper(_)
            | Type::DataclassDecorator(_)
            | Type::DataclassTransformer(_)
            | Type::Never
            | Type::FunctionLiteral(_)
            | Type::BoundSuper(_)
            | Type::ProtocolInstance(_)
            | Type::PropertyInstance(_)
            | Type::TypeIs(_) => Err(InvalidTypeExpressionError {
                invalid_expressions: smallvec::smallvec_inline![
                    InvalidTypeExpression::InvalidType(*self, scope_id)
                ],
                fallback_type: Type::unknown(),
            }),

            Type::KnownInstance(known_instance) => match known_instance {
                KnownInstanceType::TypeAliasType(alias) => Ok(alias.value_type(db)),
                KnownInstanceType::TypeVar(typevar) => Ok(Type::TypeVar(*typevar)),
                KnownInstanceType::Deprecated(_) => Err(InvalidTypeExpressionError {
                    invalid_expressions: smallvec::smallvec![InvalidTypeExpression::Deprecated],
                    fallback_type: Type::unknown(),
                }),
                KnownInstanceType::SubscriptedProtocol(_) => Err(InvalidTypeExpressionError {
                    invalid_expressions: smallvec::smallvec_inline![
                        InvalidTypeExpression::Protocol
                    ],
                    fallback_type: Type::unknown(),
                }),
                KnownInstanceType::SubscriptedGeneric(_) => Err(InvalidTypeExpressionError {
                    invalid_expressions: smallvec::smallvec_inline![InvalidTypeExpression::Generic],
                    fallback_type: Type::unknown(),
                }),
            },

            Type::SpecialForm(special_form) => match special_form {
                SpecialFormType::Never | SpecialFormType::NoReturn => Ok(Type::Never),
                SpecialFormType::LiteralString => Ok(Type::LiteralString),
                SpecialFormType::Unknown => Ok(Type::unknown()),
                SpecialFormType::AlwaysTruthy => Ok(Type::AlwaysTruthy),
                SpecialFormType::AlwaysFalsy => Ok(Type::AlwaysFalsy),

                // We treat `typing.Type` exactly the same as `builtins.type`:
                SpecialFormType::Type => Ok(KnownClass::Type.to_instance(db)),
                SpecialFormType::Tuple => Ok(TupleType::homogeneous(db, Type::unknown())),

                // Legacy `typing` aliases
                SpecialFormType::List => Ok(KnownClass::List.to_instance(db)),
                SpecialFormType::Dict => Ok(KnownClass::Dict.to_instance(db)),
                SpecialFormType::Set => Ok(KnownClass::Set.to_instance(db)),
                SpecialFormType::FrozenSet => Ok(KnownClass::FrozenSet.to_instance(db)),
                SpecialFormType::ChainMap => Ok(KnownClass::ChainMap.to_instance(db)),
                SpecialFormType::Counter => Ok(KnownClass::Counter.to_instance(db)),
                SpecialFormType::DefaultDict => Ok(KnownClass::DefaultDict.to_instance(db)),
                SpecialFormType::Deque => Ok(KnownClass::Deque.to_instance(db)),
                SpecialFormType::OrderedDict => Ok(KnownClass::OrderedDict.to_instance(db)),

                // TODO: Use an opt-in rule for a bare `Callable`
                SpecialFormType::Callable => Ok(CallableType::unknown(db)),

                SpecialFormType::TypingSelf => {
                    let module = parsed_module(db, scope_id.file(db)).load(db);
                    let index = semantic_index(db, scope_id.file(db));
                    let Some(class) = nearest_enclosing_class(db, index, scope_id, &module) else {
                        return Err(InvalidTypeExpressionError {
                            fallback_type: Type::unknown(),
                            invalid_expressions: smallvec::smallvec_inline![
                                InvalidTypeExpression::InvalidType(*self, scope_id)
                            ],
                        });
                    };
                    let instance = Type::ClassLiteral(class).to_instance(db).expect(
                        "nearest_enclosing_class must return type that can be instantiated",
                    );
                    Ok(Type::TypeVar(TypeVarInstance::new(
                        db,
                        ast::name::Name::new_static("Self"),
                        Some(class.definition(db)),
                        Some(TypeVarBoundOrConstraints::UpperBound(instance)),
                        TypeVarVariance::Invariant,
                        None,
                        TypeVarKind::Legacy,
                    )))
                }
                SpecialFormType::TypeAlias => Ok(Type::Dynamic(DynamicType::TodoTypeAlias)),
                SpecialFormType::TypedDict => Ok(todo_type!("Support for `typing.TypedDict`")),

                SpecialFormType::Literal
                | SpecialFormType::Union
                | SpecialFormType::Intersection => Err(InvalidTypeExpressionError {
                    invalid_expressions: smallvec::smallvec_inline![
                        InvalidTypeExpression::RequiresArguments(*self)
                    ],
                    fallback_type: Type::unknown(),
                }),

                SpecialFormType::Protocol => Err(InvalidTypeExpressionError {
                    invalid_expressions: smallvec::smallvec_inline![
                        InvalidTypeExpression::Protocol
                    ],
                    fallback_type: Type::unknown(),
                }),
                SpecialFormType::Generic => Err(InvalidTypeExpressionError {
                    invalid_expressions: smallvec::smallvec_inline![InvalidTypeExpression::Generic],
                    fallback_type: Type::unknown(),
                }),

                SpecialFormType::Optional
                | SpecialFormType::Not
                | SpecialFormType::TypeOf
                | SpecialFormType::TypeIs
                | SpecialFormType::TypeGuard
                | SpecialFormType::Unpack
                | SpecialFormType::CallableTypeOf => Err(InvalidTypeExpressionError {
                    invalid_expressions: smallvec::smallvec_inline![
                        InvalidTypeExpression::RequiresOneArgument(*self)
                    ],
                    fallback_type: Type::unknown(),
                }),

                SpecialFormType::Annotated | SpecialFormType::Concatenate => {
                    Err(InvalidTypeExpressionError {
                        invalid_expressions: smallvec::smallvec_inline![
                            InvalidTypeExpression::RequiresTwoArguments(*self)
                        ],
                        fallback_type: Type::unknown(),
                    })
                }

                SpecialFormType::ClassVar | SpecialFormType::Final => {
                    Err(InvalidTypeExpressionError {
                        invalid_expressions: smallvec::smallvec_inline![
                            InvalidTypeExpression::TypeQualifier(*special_form)
                        ],
                        fallback_type: Type::unknown(),
                    })
                }

                SpecialFormType::ReadOnly
                | SpecialFormType::NotRequired
                | SpecialFormType::Required => Err(InvalidTypeExpressionError {
                    invalid_expressions: smallvec::smallvec_inline![
                        InvalidTypeExpression::TypeQualifierRequiresOneArgument(*special_form)
                    ],
                    fallback_type: Type::unknown(),
                }),
            },

            Type::Union(union) => {
                let mut builder = UnionBuilder::new(db);
                let mut invalid_expressions = smallvec::SmallVec::default();
                for element in union.elements(db) {
                    match element.in_type_expression(db, scope_id) {
                        Ok(type_expr) => builder = builder.add(type_expr),
                        Err(InvalidTypeExpressionError {
                            fallback_type,
                            invalid_expressions: new_invalid_expressions,
                        }) => {
                            invalid_expressions.extend(new_invalid_expressions);
                            builder = builder.add(fallback_type);
                        }
                    }
                }
                if invalid_expressions.is_empty() {
                    Ok(builder.build())
                } else {
                    Err(InvalidTypeExpressionError {
                        fallback_type: builder.build(),
                        invalid_expressions,
                    })
                }
            }

            Type::Dynamic(_) => Ok(*self),

            Type::NominalInstance(instance) => match instance.class.known(db) {
                Some(KnownClass::TypeVar) => Ok(todo_type!(
                    "Support for `typing.TypeVar` instances in type expressions"
                )),
                Some(
                    KnownClass::ParamSpec | KnownClass::ParamSpecArgs | KnownClass::ParamSpecKwargs,
                ) => Ok(todo_type!("Support for `typing.ParamSpec`")),
                Some(KnownClass::TypeVarTuple) => Ok(todo_type!(
                    "Support for `typing.TypeVarTuple` instances in type expressions"
                )),
                Some(KnownClass::NewType) => Ok(todo_type!(
                    "Support for `typing.NewType` instances in type expressions"
                )),
                Some(KnownClass::GenericAlias) => Ok(todo_type!(
                    "Support for `typing.GenericAlias` instances in type expressions"
                )),
                Some(KnownClass::UnionType) => Ok(todo_type!(
                    "Support for `types.UnionType` instances in type expressions"
                )),
                _ => Err(InvalidTypeExpressionError {
                    invalid_expressions: smallvec::smallvec_inline![
                        InvalidTypeExpression::InvalidType(*self, scope_id)
                    ],
                    fallback_type: Type::unknown(),
                }),
            },

            Type::Intersection(_) => Ok(todo_type!("Type::Intersection.in_type_expression")),
        }
    }

    /// The type `NoneType` / `None`
    pub fn none(db: &'db dyn Db) -> Type<'db> {
        KnownClass::NoneType.to_instance(db)
    }

    /// Return the type of `tuple(sys.version_info)`.
    ///
    /// This is not exactly the type that `sys.version_info` has at runtime,
    /// but it's a useful fallback for us in order to infer `Literal` types from `sys.version_info` comparisons.
    fn version_info_tuple(db: &'db dyn Db) -> Self {
        let python_version = Program::get(db).python_version(db);
        let int_instance_ty = KnownClass::Int.to_instance(db);

        // TODO: just grab this type from typeshed (it's a `sys._ReleaseLevel` type alias there)
        let release_level_ty = {
            let elements: Box<[Type<'db>]> = ["alpha", "beta", "candidate", "final"]
                .iter()
                .map(|level| Type::string_literal(db, level))
                .collect();

            // For most unions, it's better to go via `UnionType::from_elements` or use `UnionBuilder`;
            // those techniques ensure that union elements are deduplicated and unions are eagerly simplified
            // into other types where necessary. Here, however, we know that there are no duplicates
            // in this union, so it's probably more efficient to use `UnionType::new()` directly.
            Type::Union(UnionType::new(db, elements))
        };

        TupleType::from_elements(
            db,
            [
                Type::IntLiteral(python_version.major.into()),
                Type::IntLiteral(python_version.minor.into()),
                int_instance_ty,
                release_level_ty,
                int_instance_ty,
            ],
        )
    }

    /// Given a type that is assumed to represent an instance of a class,
    /// return a type that represents that class itself.
    #[must_use]
    pub fn to_meta_type(&self, db: &'db dyn Db) -> Type<'db> {
        match self {
            Type::Never => Type::Never,
            Type::NominalInstance(instance) => instance.to_meta_type(db),
            Type::KnownInstance(known_instance) => known_instance.to_meta_type(db),
            Type::SpecialForm(special_form) => special_form.to_meta_type(db),
            Type::PropertyInstance(_) => KnownClass::Property.to_class_literal(db),
            Type::Union(union) => union.map(db, |ty| ty.to_meta_type(db)),
            Type::BooleanLiteral(_) | Type::TypeIs(_) => KnownClass::Bool.to_class_literal(db),
            Type::BytesLiteral(_) => KnownClass::Bytes.to_class_literal(db),
            Type::IntLiteral(_) => KnownClass::Int.to_class_literal(db),
            Type::EnumLiteral(enum_literal) => Type::ClassLiteral(enum_literal.enum_class(db)),
            Type::FunctionLiteral(_) => KnownClass::FunctionType.to_class_literal(db),
            Type::BoundMethod(_) => KnownClass::MethodType.to_class_literal(db),
            Type::MethodWrapper(_) => KnownClass::MethodWrapperType.to_class_literal(db),
            Type::WrapperDescriptor(_) => KnownClass::WrapperDescriptorType.to_class_literal(db),
            Type::DataclassDecorator(_) => KnownClass::FunctionType.to_class_literal(db),
            Type::Callable(callable) if callable.is_function_like(db) => {
                KnownClass::FunctionType.to_class_literal(db)
            }
            Type::Callable(_) | Type::DataclassTransformer(_) => KnownClass::Type.to_instance(db),
            Type::ModuleLiteral(_) => KnownClass::ModuleType.to_class_literal(db),
            Type::Tuple(tuple) => tuple
                .to_class_type(db)
                .map(Type::from)
                .unwrap_or_else(Type::unknown),

            Type::TypeVar(typevar) => match typevar.bound_or_constraints(db) {
                None => KnownClass::Type.to_instance(db),
                Some(TypeVarBoundOrConstraints::UpperBound(bound)) => bound.to_meta_type(db),
                Some(TypeVarBoundOrConstraints::Constraints(constraints)) => {
                    // TODO: If we add a proper `OneOf` connector, we should use that here instead
                    // of union. (Using a union here doesn't break anything, but it is imprecise.)
                    constraints.map(db, |constraint| constraint.to_meta_type(db))
                }
            },

            Type::ClassLiteral(class) => class.metaclass(db),
            Type::GenericAlias(alias) => ClassType::from(*alias).metaclass(db),
            Type::SubclassOf(subclass_of_ty) => match subclass_of_ty.subclass_of() {
                SubclassOfInner::Dynamic(_) => *self,
                SubclassOfInner::Class(class) => SubclassOfType::from(
                    db,
                    SubclassOfInner::try_from_type(db, class.metaclass(db))
                        .unwrap_or(SubclassOfInner::unknown()),
                ),
            },

            Type::StringLiteral(_) | Type::LiteralString => KnownClass::Str.to_class_literal(db),
            Type::Dynamic(dynamic) => SubclassOfType::from(db, SubclassOfInner::Dynamic(*dynamic)),
            // TODO intersections
            Type::Intersection(_) => SubclassOfType::from(
                db,
                SubclassOfInner::try_from_type(db, todo_type!("Intersection meta-type"))
                    .expect("Type::Todo should be a valid `SubclassOfInner`"),
            ),
            Type::AlwaysTruthy | Type::AlwaysFalsy => KnownClass::Type.to_instance(db),
            Type::BoundSuper(_) => KnownClass::Super.to_class_literal(db),
            Type::ProtocolInstance(protocol) => protocol.to_meta_type(db),
        }
    }

    #[must_use]
    pub fn apply_optional_specialization(
        self,
        db: &'db dyn Db,
        specialization: Option<Specialization<'db>>,
    ) -> Type<'db> {
        if let Some(specialization) = specialization {
            self.apply_specialization(db, specialization)
        } else {
            self
        }
    }

    /// Applies a specialization to this type, replacing any typevars with the types that they are
    /// specialized to.
    ///
    /// Note that this does not specialize generic classes, functions, or type aliases! That is a
    /// different operation that is performed explicitly (via a subscript operation), or implicitly
    /// via a call to the generic object.
    #[salsa::tracked(heap_size=get_size2::GetSize::get_heap_size)]
    pub fn apply_specialization(
        self,
        db: &'db dyn Db,
        specialization: Specialization<'db>,
    ) -> Type<'db> {
        self.apply_type_mapping(db, &TypeMapping::Specialization(specialization))
    }

    fn apply_type_mapping<'a>(
        self,
        db: &'db dyn Db,
        type_mapping: &TypeMapping<'a, 'db>,
    ) -> Type<'db> {
        match self {
            Type::TypeVar(typevar) => match type_mapping {
                TypeMapping::Specialization(specialization) => {
                    specialization.get(db, typevar).unwrap_or(self)
                }
                TypeMapping::PartialSpecialization(partial) => {
                    partial.get(db, typevar).unwrap_or(self)
                }
                TypeMapping::PromoteLiterals => self,
            }

            Type::FunctionLiteral(function) => {
                Type::FunctionLiteral(function.with_type_mapping(db, type_mapping))
            }

            Type::BoundMethod(method) => Type::BoundMethod(BoundMethodType::new(
                db,
                method.function(db).with_type_mapping(db, type_mapping),
                method.self_instance(db).apply_type_mapping(db, type_mapping),
            )),

            Type::NominalInstance(instance) => Type::NominalInstance(
                instance.apply_type_mapping(db, type_mapping),
            ),

            Type::ProtocolInstance(instance) => {
                Type::ProtocolInstance(instance.apply_type_mapping(db, type_mapping))
            }

            Type::MethodWrapper(MethodWrapperKind::FunctionTypeDunderGet(function)) => {
                Type::MethodWrapper(MethodWrapperKind::FunctionTypeDunderGet(
                    function.with_type_mapping(db, type_mapping),
                ))
            }

            Type::MethodWrapper(MethodWrapperKind::FunctionTypeDunderCall(function)) => {
                Type::MethodWrapper(MethodWrapperKind::FunctionTypeDunderCall(
                    function.with_type_mapping(db, type_mapping),
                ))
            }

            Type::MethodWrapper(MethodWrapperKind::PropertyDunderGet(property)) => {
                Type::MethodWrapper(MethodWrapperKind::PropertyDunderGet(
                    property.apply_type_mapping(db, type_mapping),
                ))
            }

            Type::MethodWrapper(MethodWrapperKind::PropertyDunderSet(property)) => {
                Type::MethodWrapper(MethodWrapperKind::PropertyDunderSet(
                    property.apply_type_mapping(db, type_mapping),
                ))
            }

            Type::Callable(callable) => {
                Type::Callable(callable.apply_type_mapping(db, type_mapping))
            }

            Type::GenericAlias(generic) => {
                Type::GenericAlias(generic.apply_type_mapping(db, type_mapping))
            }

            Type::SubclassOf(subclass_of) => Type::SubclassOf(
                subclass_of.apply_type_mapping(db, type_mapping),
            ),

            Type::PropertyInstance(property) => {
                Type::PropertyInstance(property.apply_type_mapping(db, type_mapping))
            }

            Type::Union(union) => union.map(db, |element| {
                element.apply_type_mapping(db, type_mapping)
            }),
            Type::Intersection(intersection) => {
                let mut builder = IntersectionBuilder::new(db);
                for positive in intersection.positive(db) {
                    builder =
                        builder.add_positive(positive.apply_type_mapping(db, type_mapping));
                }
                for negative in intersection.negative(db) {
                    builder =
                        builder.add_negative(negative.apply_type_mapping(db, type_mapping));
                }
                builder.build()
            }
            Type::Tuple(tuple) => Type::tuple(tuple.apply_type_mapping(db, type_mapping)),

            Type::TypeIs(type_is) => type_is.with_type(db, type_is.return_type(db).apply_type_mapping(db, type_mapping)),

            Type::ModuleLiteral(_)
            | Type::IntLiteral(_)
            | Type::BooleanLiteral(_)
            | Type::LiteralString
            | Type::StringLiteral(_)
            | Type::BytesLiteral(_)
            | Type::EnumLiteral(_) => match type_mapping {
                TypeMapping::Specialization(_) |
                TypeMapping::PartialSpecialization(_) => self,
                TypeMapping::PromoteLiterals => self.literal_fallback_instance(db)
                    .expect("literal type should have fallback instance type"),
            }

            Type::Dynamic(_)
            | Type::Never
            | Type::AlwaysTruthy
            | Type::AlwaysFalsy
            | Type::WrapperDescriptor(_)
            | Type::MethodWrapper(MethodWrapperKind::StrStartswith(_))
            | Type::DataclassDecorator(_)
            | Type::DataclassTransformer(_)
            // A non-generic class never needs to be specialized. A generic class is specialized
            // explicitly (via a subscript expression) or implicitly (via a call), and not because
            // some other generic context's specialization is applied to it.
            | Type::ClassLiteral(_)
            | Type::BoundSuper(_)
            | Type::SpecialForm(_)
            | Type::KnownInstance(_) => self,
        }
    }

    /// Locates any legacy `TypeVar`s in this type, and adds them to a set. This is used to build
    /// up a generic context from any legacy `TypeVar`s that appear in a function parameter list or
    /// `Generic` specialization.
    pub(crate) fn find_legacy_typevars(
        self,
        db: &'db dyn Db,
        typevars: &mut FxOrderSet<TypeVarInstance<'db>>,
    ) {
        match self {
            Type::TypeVar(typevar) => {
                if typevar.is_legacy(db) {
                    typevars.insert(typevar);
                }
            }

            Type::FunctionLiteral(function) => function.find_legacy_typevars(db, typevars),

            Type::BoundMethod(method) => {
                method.self_instance(db).find_legacy_typevars(db, typevars);
                method.function(db).find_legacy_typevars(db, typevars);
            }

            Type::MethodWrapper(
                MethodWrapperKind::FunctionTypeDunderGet(function)
                | MethodWrapperKind::FunctionTypeDunderCall(function),
            ) => {
                function.find_legacy_typevars(db, typevars);
            }

            Type::MethodWrapper(
                MethodWrapperKind::PropertyDunderGet(property)
                | MethodWrapperKind::PropertyDunderSet(property),
            ) => {
                property.find_legacy_typevars(db, typevars);
            }

            Type::Callable(callable) => {
                callable.find_legacy_typevars(db, typevars);
            }

            Type::PropertyInstance(property) => {
                property.find_legacy_typevars(db, typevars);
            }

            Type::Union(union) => {
                for element in union.iter(db) {
                    element.find_legacy_typevars(db, typevars);
                }
            }
            Type::Intersection(intersection) => {
                for positive in intersection.positive(db) {
                    positive.find_legacy_typevars(db, typevars);
                }
                for negative in intersection.negative(db) {
                    negative.find_legacy_typevars(db, typevars);
                }
            }

            Type::Tuple(tuple) => {
                tuple.find_legacy_typevars(db, typevars);
            }

            Type::GenericAlias(alias) => {
                alias.find_legacy_typevars(db, typevars);
            }

            Type::NominalInstance(instance) => {
                instance.find_legacy_typevars(db, typevars);
            }

            Type::ProtocolInstance(instance) => {
                instance.find_legacy_typevars(db, typevars);
            }

            Type::SubclassOf(subclass_of) => {
                subclass_of.find_legacy_typevars(db, typevars);
            }

            Type::TypeIs(type_is) => {
                type_is.return_type(db).find_legacy_typevars(db, typevars);
            }

            Type::Dynamic(_)
            | Type::Never
            | Type::AlwaysTruthy
            | Type::AlwaysFalsy
            | Type::WrapperDescriptor(_)
            | Type::MethodWrapper(MethodWrapperKind::StrStartswith(_))
            | Type::DataclassDecorator(_)
            | Type::DataclassTransformer(_)
            | Type::ModuleLiteral(_)
            | Type::ClassLiteral(_)
            | Type::IntLiteral(_)
            | Type::BooleanLiteral(_)
            | Type::LiteralString
            | Type::StringLiteral(_)
            | Type::BytesLiteral(_)
            | Type::EnumLiteral(_)
            | Type::BoundSuper(_)
            | Type::SpecialForm(_)
            | Type::KnownInstance(_) => {}
        }
    }

    /// Return the string representation of this type when converted to string as it would be
    /// provided by the `__str__` method.
    ///
    /// When not available, this should fall back to the value of `[Type::repr]`.
    /// Note: this method is used in the builtins `format`, `print`, `str.format` and `f-strings`.
    #[must_use]
    pub fn str(&self, db: &'db dyn Db) -> Type<'db> {
        match self {
            Type::IntLiteral(_) | Type::BooleanLiteral(_) => self.repr(db),
            Type::StringLiteral(_) | Type::LiteralString => *self,
            Type::EnumLiteral(enum_literal) => Type::string_literal(
                db,
                &format!(
                    "{enum_class}.{name}",
                    enum_class = enum_literal.enum_class(db).name(db),
                    name = enum_literal.name(db)
                ),
            ),
            Type::SpecialForm(special_form) => Type::string_literal(db, special_form.repr()),
            Type::KnownInstance(known_instance) => Type::StringLiteral(StringLiteralType::new(
                db,
                known_instance.repr(db).to_string().into_boxed_str(),
            )),
            // TODO: handle more complex types
            _ => KnownClass::Str.to_instance(db),
        }
    }

    /// Return the string representation of this type as it would be provided by the  `__repr__`
    /// method at runtime.
    #[must_use]
    pub fn repr(&self, db: &'db dyn Db) -> Type<'db> {
        match self {
            Type::IntLiteral(number) => Type::string_literal(db, &number.to_string()),
            Type::BooleanLiteral(true) => Type::string_literal(db, "True"),
            Type::BooleanLiteral(false) => Type::string_literal(db, "False"),
            Type::StringLiteral(literal) => {
                Type::string_literal(db, &format!("'{}'", literal.value(db).escape_default()))
            }
            Type::LiteralString => Type::LiteralString,
            Type::SpecialForm(special_form) => Type::string_literal(db, special_form.repr()),
            Type::KnownInstance(known_instance) => Type::StringLiteral(StringLiteralType::new(
                db,
                known_instance.repr(db).to_string().into_boxed_str(),
            )),
            // TODO: handle more complex types
            _ => KnownClass::Str.to_instance(db),
        }
    }

    /// Returns where this type is defined.
    ///
    /// It's the foundation for the editor's "Go to type definition" feature
    /// where the user clicks on a value and it takes them to where the value's type is defined.
    ///
    /// This method returns `None` for unions and intersections because how these
    /// should be handled, especially when some variants don't have definitions, is
    /// specific to the call site.
    pub fn definition(&self, db: &'db dyn Db) -> Option<TypeDefinition<'db>> {
        match self {
            Self::BoundMethod(method) => {
                Some(TypeDefinition::Function(method.function(db).definition(db)))
            }
            Self::FunctionLiteral(function) => {
                Some(TypeDefinition::Function(function.definition(db)))
            }
            Self::ModuleLiteral(module) => Some(TypeDefinition::Module(module.module(db))),
            Self::ClassLiteral(class_literal) => {
                Some(TypeDefinition::Class(class_literal.definition(db)))
            }
            Self::GenericAlias(alias) => Some(TypeDefinition::Class(alias.definition(db))),
            Self::NominalInstance(instance) => {
                Some(TypeDefinition::Class(instance.class.definition(db)))
            }
            Self::KnownInstance(instance) => match instance {
                KnownInstanceType::TypeVar(var) => {
                    Some(TypeDefinition::TypeVar(var.definition(db)?))
                }
                KnownInstanceType::TypeAliasType(type_alias) => {
                    type_alias.definition(db).map(TypeDefinition::TypeAlias)
                }
                _ => None,
            },

            Self::SubclassOf(subclass_of_type) => match subclass_of_type.subclass_of() {
                SubclassOfInner::Class(class) => Some(TypeDefinition::Class(class.definition(db))),
                SubclassOfInner::Dynamic(_) => None,
            },

            Self::StringLiteral(_)
            | Self::BooleanLiteral(_)
            | Self::LiteralString
            | Self::IntLiteral(_)
            | Self::BytesLiteral(_)
            // TODO: For enum literals, it would be even better to jump to the definition of the specific member
            | Self::EnumLiteral(_)
            | Self::MethodWrapper(_)
            | Self::WrapperDescriptor(_)
            | Self::DataclassDecorator(_)
            | Self::DataclassTransformer(_)
            | Self::PropertyInstance(_)
            | Self::BoundSuper(_)
            | Self::Tuple(_) => self.to_meta_type(db).definition(db),

            Self::TypeVar(var) => Some(TypeDefinition::TypeVar(var.definition(db)?)),

            Self::ProtocolInstance(protocol) => match protocol.inner {
                Protocol::FromClass(class) => Some(TypeDefinition::Class(class.definition(db))),
                Protocol::Synthesized(_) => None,
            },

            Self::Union(_) | Self::Intersection(_) => None,

            // These types have no definition
            Self::Dynamic(_)
            | Self::Never
            | Self::Callable(_)
            | Self::AlwaysTruthy
            | Self::AlwaysFalsy
            | Self::SpecialForm(_)
            | Self::TypeIs(_) => None,
        }
    }

    /// Returns a tuple of two spans. The first is
    /// the span for the identifier of the function
    /// definition for `self`. The second is
    /// the span for the parameter in the function
    /// definition for `self`.
    ///
    /// If there are no meaningful spans, then this
    /// returns `None`. For example, when this type
    /// isn't callable.
    ///
    /// When `parameter_index` is `None`, then the
    /// second span returned covers the entire parameter
    /// list.
    ///
    /// # Performance
    ///
    /// Note that this may introduce cross-module
    /// dependencies. This can have an impact on
    /// the effectiveness of incremental caching
    /// and should therefore be used judiciously.
    ///
    /// An example of a good use case is to improve
    /// a diagnostic.
    fn parameter_span(
        &self,
        db: &'db dyn Db,
        parameter_index: Option<usize>,
    ) -> Option<(Span, Span)> {
        match *self {
            Type::FunctionLiteral(function) => function.parameter_span(db, parameter_index),
            Type::BoundMethod(bound_method) => bound_method
                .function(db)
                .parameter_span(db, parameter_index),
            _ => None,
        }
    }

    /// Returns a collection of useful spans for a
    /// function signature. These are useful for
    /// creating annotations on diagnostics.
    ///
    /// If there are no meaningful spans, then this
    /// returns `None`. For example, when this type
    /// isn't callable.
    ///
    /// # Performance
    ///
    /// Note that this may introduce cross-module
    /// dependencies. This can have an impact on
    /// the effectiveness of incremental caching
    /// and should therefore be used judiciously.
    ///
    /// An example of a good use case is to improve
    /// a diagnostic.
    fn function_spans(&self, db: &'db dyn Db) -> Option<FunctionSpans> {
        match *self {
            Type::FunctionLiteral(function) => function.spans(db),
            Type::BoundMethod(bound_method) => bound_method.function(db).spans(db),
            _ => None,
        }
    }

    pub(crate) fn generic_origin(self, db: &'db dyn Db) -> Option<ClassLiteral<'db>> {
        match self {
            Type::GenericAlias(generic) => Some(generic.origin(db)),
            Type::NominalInstance(instance) => {
                if let ClassType::Generic(generic) = instance.class {
                    Some(generic.origin(db))
                } else {
                    None
                }
            }
            _ => None,
        }
    }
}

impl<'db> From<&Type<'db>> for Type<'db> {
    fn from(value: &Type<'db>) -> Self {
        *value
    }
}

/// A mapping that can be applied to a type, producing another type. This is applied inductively to
/// the components of complex types.
///
/// This is represented as an enum (with some variants using `Cow`), and not an `FnMut` trait,
/// since we sometimes have to apply type mappings lazily (e.g., to the signature of a function
/// literal).
#[derive(Clone, Debug, Eq, Hash, PartialEq)]
pub enum TypeMapping<'a, 'db> {
    /// Applies a specialization to the type
    Specialization(Specialization<'db>),
    /// Applies a partial specialization to the type
    PartialSpecialization(PartialSpecialization<'a, 'db>),
    /// Promotes any literal types to their corresponding instance types (e.g. `Literal["string"]`
    /// to `str`)
    PromoteLiterals,
}

fn walk_type_mapping<'db, V: visitor::TypeVisitor<'db> + ?Sized>(
    db: &'db dyn Db,
    mapping: &TypeMapping<'_, 'db>,
    visitor: &mut V,
) {
    match mapping {
        TypeMapping::Specialization(specialization) => {
            walk_specialization(db, *specialization, visitor);
        }
        TypeMapping::PartialSpecialization(specialization) => {
            walk_partial_specialization(db, specialization, visitor);
        }
        TypeMapping::PromoteLiterals => {}
    }
}

impl<'db> TypeMapping<'_, 'db> {
    fn to_owned(&self) -> TypeMapping<'db, 'db> {
        match self {
            TypeMapping::Specialization(specialization) => {
                TypeMapping::Specialization(*specialization)
            }
            TypeMapping::PartialSpecialization(partial) => {
                TypeMapping::PartialSpecialization(partial.to_owned())
            }
            TypeMapping::PromoteLiterals => TypeMapping::PromoteLiterals,
        }
    }

    fn normalized_impl(&self, db: &'db dyn Db, visitor: &mut TypeTransformer<'db>) -> Self {
        match self {
            TypeMapping::Specialization(specialization) => {
                TypeMapping::Specialization(specialization.normalized_impl(db, visitor))
            }
            TypeMapping::PartialSpecialization(partial) => {
                TypeMapping::PartialSpecialization(partial.normalized_impl(db, visitor))
            }
            TypeMapping::PromoteLiterals => TypeMapping::PromoteLiterals,
        }
    }
}

/// Singleton types that are heavily special-cased by ty. Despite its name,
/// quite a different type to [`NominalInstanceType`].
///
/// In many ways, this enum behaves similarly to [`SpecialFormType`].
/// Unlike instances of that variant, however, `Type::KnownInstance`s do not exist
/// at a location that can be known prior to any analysis by ty, and each variant
/// of `KnownInstanceType` can have multiple instances (as, unlike `SpecialFormType`,
/// `KnownInstanceType` variants can hold associated data). Instances of this type
/// are generally created by operations at runtime in some way, such as a type alias
/// statement, a typevar definition, or an instance of `Generic[T]` in a class's
/// bases list.
///
/// # Ordering
///
/// Ordering between variants is stable and should be the same between runs.
/// Ordering within variants is based on the wrapped data's salsa-assigned id and not on its values.
/// The id may change between runs, or when e.g. a `TypeVarInstance` was garbage-collected and recreated.
#[derive(
    Copy, Clone, Debug, Eq, Hash, PartialEq, salsa::Update, Ord, PartialOrd, get_size2::GetSize,
)]
pub enum KnownInstanceType<'db> {
    /// The type of `Protocol[T]`, `Protocol[U, S]`, etc -- usually only found in a class's bases list.
    ///
    /// Note that unsubscripted `Protocol` is represented by [`SpecialFormType::Protocol`], not this type.
    SubscriptedProtocol(GenericContext<'db>),

    /// The type of `Generic[T]`, `Generic[U, S]`, etc -- usually only found in a class's bases list.
    ///
    /// Note that unsubscripted `Generic` is represented by [`SpecialFormType::Generic`], not this type.
    SubscriptedGeneric(GenericContext<'db>),

    /// A single instance of `typing.TypeVar`
    TypeVar(TypeVarInstance<'db>),

    /// A single instance of `typing.TypeAliasType` (PEP 695 type alias)
    TypeAliasType(TypeAliasType<'db>),

    /// A single instance of `warnings.deprecated` or `typing_extensions.deprecated`
    Deprecated(DeprecatedInstance<'db>),
}

fn walk_known_instance_type<'db, V: visitor::TypeVisitor<'db> + ?Sized>(
    db: &'db dyn Db,
    known_instance: KnownInstanceType<'db>,
    visitor: &mut V,
) {
    match known_instance {
        KnownInstanceType::SubscriptedProtocol(context)
        | KnownInstanceType::SubscriptedGeneric(context) => {
            walk_generic_context(db, context, visitor);
        }
        KnownInstanceType::TypeVar(typevar) => {
            visitor.visit_type_var_type(db, typevar);
        }
        KnownInstanceType::TypeAliasType(type_alias) => {
            visitor.visit_type_alias_type(db, type_alias);
        }
        KnownInstanceType::Deprecated(_) => {
            // Nothing to visit
        }
    }
}

impl<'db> KnownInstanceType<'db> {
    fn normalized_impl(self, db: &'db dyn Db, visitor: &mut TypeTransformer<'db>) -> Self {
        match self {
            Self::SubscriptedProtocol(context) => {
                Self::SubscriptedProtocol(context.normalized_impl(db, visitor))
            }
            Self::SubscriptedGeneric(context) => {
                Self::SubscriptedGeneric(context.normalized_impl(db, visitor))
            }
            Self::TypeVar(typevar) => Self::TypeVar(typevar.normalized_impl(db, visitor)),
            Self::TypeAliasType(type_alias) => {
                Self::TypeAliasType(type_alias.normalized_impl(db, visitor))
            }
            Self::Deprecated(deprecated) => {
                // Nothing to normalize
                Self::Deprecated(deprecated)
            }
        }
    }

    const fn class(self) -> KnownClass {
        match self {
            Self::SubscriptedProtocol(_) | Self::SubscriptedGeneric(_) => KnownClass::SpecialForm,
            Self::TypeVar(_) => KnownClass::TypeVar,
            Self::TypeAliasType(_) => KnownClass::TypeAliasType,
            Self::Deprecated(_) => KnownClass::Deprecated,
        }
    }

    fn to_meta_type(self, db: &'db dyn Db) -> Type<'db> {
        self.class().to_class_literal(db)
    }

    /// Return the instance type which this type is a subtype of.
    ///
    /// For example, an alias created using the `type` statement is an instance of
    /// `typing.TypeAliasType`, so `KnownInstanceType::TypeAliasType(_).instance_fallback(db)`
    /// returns `Type::NominalInstance(NominalInstanceType { class: <typing.TypeAliasType> })`.
    fn instance_fallback(self, db: &dyn Db) -> Type {
        self.class().to_instance(db)
    }

    /// Return `true` if this symbol is an instance of `class`.
    fn is_instance_of(self, db: &dyn Db, class: ClassType) -> bool {
        self.class().is_subclass_of(db, class)
    }

    /// Return the repr of the symbol at runtime
    fn repr(self, db: &'db dyn Db) -> impl std::fmt::Display + 'db {
        struct KnownInstanceRepr<'db> {
            known_instance: KnownInstanceType<'db>,
            db: &'db dyn Db,
        }

        impl std::fmt::Display for KnownInstanceRepr<'_> {
            fn fmt(&self, f: &mut std::fmt::Formatter<'_>) -> std::fmt::Result {
                match self.known_instance {
                    KnownInstanceType::SubscriptedProtocol(generic_context) => {
                        f.write_str("typing.Protocol")?;
                        generic_context.display(self.db).fmt(f)
                    }
                    KnownInstanceType::SubscriptedGeneric(generic_context) => {
                        f.write_str("typing.Generic")?;
                        generic_context.display(self.db).fmt(f)
                    }
                    KnownInstanceType::TypeAliasType(_) => f.write_str("typing.TypeAliasType"),
                    // This is a legacy `TypeVar` _outside_ of any generic class or function, so we render
                    // it as an instance of `typing.TypeVar`. Inside of a generic class or function, we'll
                    // have a `Type::TypeVar(_)`, which is rendered as the typevar's name.
                    KnownInstanceType::TypeVar(_) => f.write_str("typing.TypeVar"),
                    KnownInstanceType::Deprecated(_) => f.write_str("warnings.deprecated"),
                }
            }
        }

        KnownInstanceRepr {
            known_instance: self,
            db,
        }
    }
}

#[derive(Copy, Clone, Debug, Eq, Hash, PartialEq, get_size2::GetSize)]
pub enum DynamicType {
    /// An explicitly annotated `typing.Any`
    Any,
    /// An unannotated value, or a dynamic type resulting from an error
    Unknown,
    /// Temporary type for symbols that can't be inferred yet because of missing implementations.
    ///
    /// This variant should eventually be removed once ty is spec-compliant.
    ///
    /// General rule: `Todo` should only propagate when the presence of the input `Todo` caused the
    /// output to be unknown. An output should only be `Todo` if fixing all `Todo` inputs to be not
    /// `Todo` would change the output type.
    ///
    /// This variant should be created with the `todo_type!` macro.
    Todo(TodoType),
    /// A special Todo-variant for PEP-695 `ParamSpec` types. A temporary variant to detect and special-
    /// case the handling of these types in `Callable` annotations.
    TodoPEP695ParamSpec,
    /// A special Todo-variant for type aliases declared using `typing.TypeAlias`.
    /// A temporary variant to detect and special-case the handling of these aliases in autocomplete suggestions.
    TodoTypeAlias,
    /// A special Todo-variant for classes inheriting from `TypedDict`.
    /// A temporary variant to avoid false positives while we wait for full support.
    TodoTypedDict,
}

impl DynamicType {
    #[expect(clippy::unused_self)]
    fn normalized(self) -> Self {
        Self::Any
    }
}

impl std::fmt::Display for DynamicType {
    fn fmt(&self, f: &mut std::fmt::Formatter<'_>) -> std::fmt::Result {
        match self {
            DynamicType::Any => f.write_str("Any"),
            DynamicType::Unknown => f.write_str("Unknown"),
            // `DynamicType::Todo`'s display should be explicit that is not a valid display of
            // any other type
            DynamicType::Todo(todo) => write!(f, "@Todo{todo}"),
            DynamicType::TodoPEP695ParamSpec => {
                if cfg!(debug_assertions) {
                    f.write_str("@Todo(ParamSpec)")
                } else {
                    f.write_str("@Todo")
                }
            }
            DynamicType::TodoTypeAlias => {
                if cfg!(debug_assertions) {
                    f.write_str("@Todo(Support for `typing.TypeAlias`)")
                } else {
                    f.write_str("@Todo")
                }
            }
            DynamicType::TodoTypedDict => {
                if cfg!(debug_assertions) {
                    f.write_str("@Todo(Support for `TypedDict`)")
                } else {
                    f.write_str("@Todo")
                }
            }
        }
    }
}

bitflags! {
    /// Type qualifiers that appear in an annotation expression.
    #[derive(Copy, Clone, Debug, Eq, PartialEq, Default, salsa::Update, Hash)]
    pub(crate) struct TypeQualifiers: u8 {
        /// `typing.ClassVar`
        const CLASS_VAR = 1 << 0;
        /// `typing.Final`
        const FINAL     = 1 << 1;
    }
}

impl get_size2::GetSize for TypeQualifiers {}

/// When inferring the type of an annotation expression, we can also encounter type qualifiers
/// such as `ClassVar` or `Final`. These do not affect the inferred type itself, but rather
/// control how a particular place can be accessed or modified. This struct holds a type and
/// a set of type qualifiers.
///
/// Example: `Annotated[ClassVar[tuple[int]], "metadata"]` would have type `tuple[int]` and the
/// qualifier `ClassVar`.
#[derive(Clone, Debug, Copy, Eq, PartialEq, salsa::Update, get_size2::GetSize)]
pub(crate) struct TypeAndQualifiers<'db> {
    inner: Type<'db>,
    qualifiers: TypeQualifiers,
}

impl<'db> TypeAndQualifiers<'db> {
    pub(crate) fn new(inner: Type<'db>, qualifiers: TypeQualifiers) -> Self {
        Self { inner, qualifiers }
    }

    /// Constructor that creates a [`TypeAndQualifiers`] instance with type `Unknown` and no qualifiers.
    pub(crate) fn unknown() -> Self {
        Self {
            inner: Type::unknown(),
            qualifiers: TypeQualifiers::empty(),
        }
    }

    /// Forget about type qualifiers and only return the inner type.
    pub(crate) fn inner_type(&self) -> Type<'db> {
        self.inner
    }

    /// Insert/add an additional type qualifier.
    pub(crate) fn add_qualifier(&mut self, qualifier: TypeQualifiers) {
        self.qualifiers |= qualifier;
    }

    /// Return the set of type qualifiers.
    pub(crate) fn qualifiers(&self) -> TypeQualifiers {
        self.qualifiers
    }
}

impl<'db> From<Type<'db>> for TypeAndQualifiers<'db> {
    fn from(inner: Type<'db>) -> Self {
        Self {
            inner,
            qualifiers: TypeQualifiers::empty(),
        }
    }
}

/// Error struct providing information on type(s) that were deemed to be invalid
/// in a type expression context, and the type we should therefore fallback to
/// for the problematic type expression.
#[derive(Debug, PartialEq, Eq)]
pub struct InvalidTypeExpressionError<'db> {
    fallback_type: Type<'db>,
    invalid_expressions: smallvec::SmallVec<[InvalidTypeExpression<'db>; 1]>,
}

impl<'db> InvalidTypeExpressionError<'db> {
    fn into_fallback_type(
        self,
        context: &InferContext,
        node: &ast::Expr,
        is_reachable: bool,
    ) -> Type<'db> {
        let InvalidTypeExpressionError {
            fallback_type,
            invalid_expressions,
        } = self;
        if is_reachable {
            for error in invalid_expressions {
                let Some(builder) = context.report_lint(&INVALID_TYPE_FORM, node) else {
                    continue;
                };
                let diagnostic = builder.into_diagnostic(error.reason(context.db()));
                error.add_subdiagnostics(context.db(), diagnostic);
            }
        }
        fallback_type
    }
}

/// Enumeration of various types that are invalid in type-expression contexts
#[derive(Debug, Copy, Clone, PartialEq, Eq)]
enum InvalidTypeExpression<'db> {
    /// Some types always require exactly one argument when used in a type expression
    RequiresOneArgument(Type<'db>),
    /// Some types always require at least one argument when used in a type expression
    RequiresArguments(Type<'db>),
    /// Some types always require at least two arguments when used in a type expression
    RequiresTwoArguments(Type<'db>),
    /// The `Protocol` class is invalid in type expressions
    Protocol,
    /// Same for `Generic`
    Generic,
    /// Same for `@deprecated`
    Deprecated,
    /// Type qualifiers are always invalid in *type expressions*,
    /// but these ones are okay with 0 arguments in *annotation expressions*
    TypeQualifier(SpecialFormType),
    /// Type qualifiers that are invalid in type expressions,
    /// and which would require exactly one argument even if they appeared in an annotation expression
    TypeQualifierRequiresOneArgument(SpecialFormType),
    /// Some types are always invalid in type expressions
    InvalidType(Type<'db>, ScopeId<'db>),
}

impl<'db> InvalidTypeExpression<'db> {
    const fn reason(self, db: &'db dyn Db) -> impl std::fmt::Display + 'db {
        struct Display<'db> {
            error: InvalidTypeExpression<'db>,
            db: &'db dyn Db,
        }

        impl std::fmt::Display for Display<'_> {
            fn fmt(&self, f: &mut std::fmt::Formatter<'_>) -> std::fmt::Result {
                match self.error {
                    InvalidTypeExpression::RequiresOneArgument(ty) => write!(
                        f,
                        "`{ty}` requires exactly one argument when used in a type expression",
                        ty = ty.display(self.db)
                    ),
                    InvalidTypeExpression::RequiresArguments(ty) => write!(
                        f,
                        "`{ty}` requires at least one argument when used in a type expression",
                        ty = ty.display(self.db)
                    ),
                    InvalidTypeExpression::RequiresTwoArguments(ty) => write!(
                        f,
                        "`{ty}` requires at least two arguments when used in a type expression",
                        ty = ty.display(self.db)
                    ),
                    InvalidTypeExpression::Protocol => {
                        f.write_str("`typing.Protocol` is not allowed in type expressions")
                    }
                    InvalidTypeExpression::Generic => {
                        f.write_str("`typing.Generic` is not allowed in type expressions")
                    }
                    InvalidTypeExpression::Deprecated => {
                        f.write_str("`warnings.deprecated` is not allowed in type expressions")
                    }
                    InvalidTypeExpression::TypeQualifier(qualifier) => write!(
                        f,
                        "Type qualifier `{qualifier}` is not allowed in type expressions \
                        (only in annotation expressions)",
                    ),
                    InvalidTypeExpression::TypeQualifierRequiresOneArgument(qualifier) => write!(
                        f,
                        "Type qualifier `{qualifier}` is not allowed in type expressions \
                        (only in annotation expressions, and only with exactly one argument)",
                    ),
                    InvalidTypeExpression::InvalidType(ty, _) => write!(
                        f,
                        "Variable of type `{ty}` is not allowed in a type expression",
                        ty = ty.display(self.db)
                    ),
                }
            }
        }

        Display { error: self, db }
    }

    fn add_subdiagnostics(self, db: &'db dyn Db, mut diagnostic: LintDiagnosticGuard) {
        let InvalidTypeExpression::InvalidType(ty, scope) = self else {
            return;
        };
        let Type::ModuleLiteral(module_type) = ty else {
            return;
        };
        let module = module_type.module(db);
        let Some(module_name_final_part) = module.name().components().next_back() else {
            return;
        };
        let Some(module_member_with_same_name) = ty
            .member(db, module_name_final_part)
            .place
            .ignore_possibly_unbound()
        else {
            return;
        };
        if module_member_with_same_name
            .in_type_expression(db, scope)
            .is_err()
        {
            return;
        }

        // TODO: showing a diff (and even having an autofix) would be even better
        diagnostic.info(format_args!(
            "Did you mean to use the module's member \
            `{module_name_final_part}.{module_name_final_part}` instead?"
        ));
    }
}

/// Data regarding a `warnings.deprecated` or `typing_extensions.deprecated` decorator.
#[salsa::interned(debug)]
#[derive(PartialOrd, Ord)]
pub struct DeprecatedInstance<'db> {
    /// The message for the deprecation
    pub message: Option<StringLiteralType<'db>>,
}

// The Salsa heap is tracked separately.
impl get_size2::GetSize for DeprecatedInstance<'_> {}

/// Whether this typecar was created via the legacy `TypeVar` constructor, or using PEP 695 syntax.
#[derive(Clone, Copy, Debug, Eq, Hash, PartialEq)]
pub enum TypeVarKind {
    Legacy,
    Pep695,
}

/// Data regarding a single type variable.
///
/// This is referenced by `KnownInstanceType::TypeVar` (to represent the singleton type of the
/// runtime `typing.TypeVar` object itself), and by `Type::TypeVar` to represent the type that this
/// typevar represents as an annotation: that is, an unknown set of objects, constrained by the
/// upper-bound/constraints on this type var, defaulting to the default type of this type var when
/// not otherwise bound to a type.
///
/// # Ordering
/// Ordering is based on the type var instance's salsa-assigned id and not on its values.
/// The id may change between runs, or when the type var instance was garbage collected and recreated.
#[salsa::interned(debug)]
#[derive(PartialOrd, Ord)]
pub struct TypeVarInstance<'db> {
    /// The name of this TypeVar (e.g. `T`)
    #[returns(ref)]
    name: ast::name::Name,

    /// The type var's definition (None if synthesized)
    pub definition: Option<Definition<'db>>,

    /// The upper bound or constraint on the type of this TypeVar
    bound_or_constraints: Option<TypeVarBoundOrConstraints<'db>>,

    /// The variance of the TypeVar
    variance: TypeVarVariance,

    /// The default type for this TypeVar
    default_ty: Option<Type<'db>>,

    pub kind: TypeVarKind,
}

// The Salsa heap is tracked separately.
impl get_size2::GetSize for TypeVarInstance<'_> {}

fn walk_type_var_type<'db, V: visitor::TypeVisitor<'db> + ?Sized>(
    db: &'db dyn Db,
    type_var: TypeVarInstance<'db>,
    visitor: &mut V,
) {
    if let Some(bounds) = type_var.bound_or_constraints(db) {
        walk_type_var_bounds(db, bounds, visitor);
    }
    if let Some(default_type) = type_var.default_ty(db) {
        visitor.visit_type(db, default_type);
    }
}

impl<'db> TypeVarInstance<'db> {
    pub(crate) fn is_legacy(self, db: &'db dyn Db) -> bool {
        matches!(self.kind(db), TypeVarKind::Legacy)
    }

    pub(crate) fn upper_bound(self, db: &'db dyn Db) -> Option<Type<'db>> {
        if let Some(TypeVarBoundOrConstraints::UpperBound(ty)) = self.bound_or_constraints(db) {
            Some(ty)
        } else {
            None
        }
    }

    pub(crate) fn constraints(self, db: &'db dyn Db) -> Option<&'db [Type<'db>]> {
        if let Some(TypeVarBoundOrConstraints::Constraints(tuple)) = self.bound_or_constraints(db) {
            Some(tuple.elements(db))
        } else {
            None
        }
    }

    pub(crate) fn normalized_impl(
        self,
        db: &'db dyn Db,
        visitor: &mut TypeTransformer<'db>,
    ) -> Self {
        Self::new(
            db,
            self.name(db),
            self.definition(db),
            self.bound_or_constraints(db)
                .map(|b| b.normalized_impl(db, visitor)),
            self.variance(db),
            self.default_ty(db).map(|d| d.normalized_impl(db, visitor)),
            self.kind(db),
        )
    }

    fn materialize(self, db: &'db dyn Db, variance: TypeVarVariance) -> Self {
        Self::new(
            db,
            self.name(db),
            self.definition(db),
            self.bound_or_constraints(db)
                .map(|b| b.materialize(db, variance)),
            self.variance(db),
            self.default_ty(db),
            self.kind(db),
        )
    }
}

#[derive(Clone, Copy, Debug, Hash, PartialEq, Eq, salsa::Update)]
pub enum TypeVarVariance {
    Invariant,
    Covariant,
    Contravariant,
    Bivariant,
}

impl TypeVarVariance {
    /// Flips the polarity of the variance.
    ///
    /// Covariant becomes contravariant, contravariant becomes covariant, others remain unchanged.
    pub(crate) const fn flip(self) -> Self {
        match self {
            TypeVarVariance::Invariant => TypeVarVariance::Invariant,
            TypeVarVariance::Covariant => TypeVarVariance::Contravariant,
            TypeVarVariance::Contravariant => TypeVarVariance::Covariant,
            TypeVarVariance::Bivariant => TypeVarVariance::Bivariant,
        }
    }
}

#[derive(Clone, Copy, Debug, Hash, PartialEq, Eq, salsa::Update)]
pub enum TypeVarBoundOrConstraints<'db> {
    UpperBound(Type<'db>),
    Constraints(UnionType<'db>),
}

fn walk_type_var_bounds<'db, V: visitor::TypeVisitor<'db> + ?Sized>(
    db: &'db dyn Db,
    bounds: TypeVarBoundOrConstraints<'db>,
    visitor: &mut V,
) {
    match bounds {
        TypeVarBoundOrConstraints::UpperBound(bound) => visitor.visit_type(db, bound),
        TypeVarBoundOrConstraints::Constraints(constraints) => {
            visitor.visit_union_type(db, constraints);
        }
    }
}

impl<'db> TypeVarBoundOrConstraints<'db> {
    fn normalized_impl(self, db: &'db dyn Db, visitor: &mut TypeTransformer<'db>) -> Self {
        match self {
            TypeVarBoundOrConstraints::UpperBound(bound) => {
                TypeVarBoundOrConstraints::UpperBound(bound.normalized_impl(db, visitor))
            }
            TypeVarBoundOrConstraints::Constraints(constraints) => {
                TypeVarBoundOrConstraints::Constraints(constraints.normalized_impl(db, visitor))
            }
        }
    }

    fn materialize(self, db: &'db dyn Db, variance: TypeVarVariance) -> Self {
        match self {
            TypeVarBoundOrConstraints::UpperBound(bound) => {
                TypeVarBoundOrConstraints::UpperBound(bound.materialize(db, variance))
            }
            TypeVarBoundOrConstraints::Constraints(constraints) => {
                TypeVarBoundOrConstraints::Constraints(UnionType::new(
                    db,
                    constraints
                        .elements(db)
                        .iter()
                        .map(|ty| ty.materialize(db, variance))
                        .collect::<Vec<_>>()
                        .into_boxed_slice(),
                ))
            }
        }
    }
}

/// Error returned if a type is not (or may not be) a context manager.
#[derive(Debug)]
enum ContextManagerError<'db> {
    Enter(CallDunderError<'db>),
    Exit {
        enter_return_type: Type<'db>,
        exit_error: CallDunderError<'db>,
    },
    EnterAndExit {
        enter_error: CallDunderError<'db>,
        exit_error: CallDunderError<'db>,
    },
}

impl<'db> ContextManagerError<'db> {
    fn fallback_enter_type(&self, db: &'db dyn Db) -> Type<'db> {
        self.enter_type(db).unwrap_or(Type::unknown())
    }

    /// Returns the `__enter__` return type if it is known,
    /// or `None` if the type never has a callable `__enter__` attribute
    fn enter_type(&self, db: &'db dyn Db) -> Option<Type<'db>> {
        match self {
            Self::Exit {
                enter_return_type,
                exit_error: _,
            } => Some(*enter_return_type),
            Self::Enter(enter_error)
            | Self::EnterAndExit {
                enter_error,
                exit_error: _,
            } => match enter_error {
                CallDunderError::PossiblyUnbound(call_outcome) => {
                    Some(call_outcome.return_type(db))
                }
                CallDunderError::CallError(CallErrorKind::NotCallable, _) => None,
                CallDunderError::CallError(_, bindings) => Some(bindings.return_type(db)),
                CallDunderError::MethodNotAvailable => None,
            },
        }
    }

    fn report_diagnostic(
        &self,
        context: &InferContext<'db, '_>,
        context_expression_type: Type<'db>,
        context_expression_node: ast::AnyNodeRef,
    ) {
        let Some(builder) = context.report_lint(&INVALID_CONTEXT_MANAGER, context_expression_node)
        else {
            return;
        };

        let format_call_dunder_error = |call_dunder_error: &CallDunderError<'db>, name: &str| {
            match call_dunder_error {
                CallDunderError::MethodNotAvailable => format!("it does not implement `{name}`"),
                CallDunderError::PossiblyUnbound(_) => {
                    format!("the method `{name}` is possibly unbound")
                }
                // TODO: Use more specific error messages for the different error cases.
                //  E.g. hint toward the union variant that doesn't correctly implement enter,
                //  distinguish between a not callable `__enter__` attribute and a wrong signature.
                CallDunderError::CallError(_, _) => {
                    format!("it does not correctly implement `{name}`")
                }
            }
        };

        let format_call_dunder_errors = |error_a: &CallDunderError<'db>,
                                         name_a: &str,
                                         error_b: &CallDunderError<'db>,
                                         name_b: &str| {
            match (error_a, error_b) {
                (CallDunderError::PossiblyUnbound(_), CallDunderError::PossiblyUnbound(_)) => {
                    format!("the methods `{name_a}` and `{name_b}` are possibly unbound")
                }
                (CallDunderError::MethodNotAvailable, CallDunderError::MethodNotAvailable) => {
                    format!("it does not implement `{name_a}` and `{name_b}`")
                }
                (CallDunderError::CallError(_, _), CallDunderError::CallError(_, _)) => {
                    format!("it does not correctly implement `{name_a}` or `{name_b}`")
                }
                (_, _) => format!(
                    "{format_a}, and {format_b}",
                    format_a = format_call_dunder_error(error_a, name_a),
                    format_b = format_call_dunder_error(error_b, name_b)
                ),
            }
        };

        let db = context.db();

        let formatted_errors = match self {
            Self::Exit {
                enter_return_type: _,
                exit_error,
            } => format_call_dunder_error(exit_error, "__exit__"),
            Self::Enter(enter_error) => format_call_dunder_error(enter_error, "__enter__"),
            Self::EnterAndExit {
                enter_error,
                exit_error,
            } => format_call_dunder_errors(enter_error, "__enter__", exit_error, "__exit__"),
        };

        let mut diag = builder.into_diagnostic(
            format_args!(
                "Object of type `{context_expression}` cannot be used with `with` because {formatted_errors}",
                context_expression = context_expression_type.display(db)
            ),
        );

        // If `__aenter__` and `__aexit__` are available, the user may have intended to use `async with` instead of `with`:
        if let (
            Ok(_) | Err(CallDunderError::CallError(..)),
            Ok(_) | Err(CallDunderError::CallError(..)),
        ) = (
            context_expression_type.try_call_dunder(db, "__aenter__", CallArguments::none()),
            context_expression_type.try_call_dunder(
                db,
                "__aexit__",
                CallArguments::positional([Type::unknown(), Type::unknown(), Type::unknown()]),
            ),
        ) {
            diag.info(format_args!(
                "Objects of type `{context_expression}` can be used as async context managers",
                context_expression = context_expression_type.display(db)
            ));
            diag.info("Consider using `async with` here");
        }
    }
}

/// Error returned if a type is not (or may not be) iterable.
#[derive(Debug)]
enum IterationError<'db> {
    /// The object being iterated over has a bound `__iter__` method,
    /// but calling it with the expected arguments results in an error.
    IterCallError(CallErrorKind, Box<Bindings<'db>>),

    /// The object being iterated over has a bound `__iter__` method that can be called
    /// with the expected types, but it returns an object that is not a valid iterator.
    IterReturnsInvalidIterator {
        /// The type of the object returned by the `__iter__` method.
        iterator: Type<'db>,
        /// The error we encountered when we tried to call `__next__` on the type
        /// returned by `__iter__`
        dunder_next_error: CallDunderError<'db>,
    },

    /// The object being iterated over has a bound `__iter__` method that returns a
    /// valid iterator. However, the `__iter__` method is possibly unbound, and there
    /// either isn't a `__getitem__` method to fall back to, or calling the `__getitem__`
    /// method returns some kind of error.
    PossiblyUnboundIterAndGetitemError {
        /// The type of the object returned by the `__next__` method on the iterator.
        /// (The iterator being the type returned by the `__iter__` method on the iterable.)
        dunder_next_return: Type<'db>,
        /// The error we encountered when we tried to call `__getitem__` on the iterable.
        dunder_getitem_error: CallDunderError<'db>,
    },

    /// The object being iterated over doesn't have an `__iter__` method.
    /// It also either doesn't have a `__getitem__` method to fall back to,
    /// or calling the `__getitem__` method returns some kind of error.
    UnboundIterAndGetitemError {
        dunder_getitem_error: CallDunderError<'db>,
    },
}

impl<'db> IterationError<'db> {
    fn fallback_element_type(&self, db: &'db dyn Db) -> Type<'db> {
        self.element_type(db).unwrap_or(Type::unknown())
    }

    /// Returns the element type if it is known, or `None` if the type is never iterable.
    fn element_type(&self, db: &'db dyn Db) -> Option<Type<'db>> {
        match self {
            Self::IterReturnsInvalidIterator {
                dunder_next_error, ..
            } => dunder_next_error.return_type(db),

            Self::IterCallError(_, dunder_iter_bindings) => dunder_iter_bindings
                .return_type(db)
                .try_call_dunder(db, "__next__", CallArguments::none())
                .map(|dunder_next_outcome| Some(dunder_next_outcome.return_type(db)))
                .unwrap_or_else(|dunder_next_call_error| dunder_next_call_error.return_type(db)),

            Self::PossiblyUnboundIterAndGetitemError {
                dunder_next_return,
                dunder_getitem_error,
            } => match dunder_getitem_error {
                CallDunderError::MethodNotAvailable => Some(*dunder_next_return),
                CallDunderError::PossiblyUnbound(dunder_getitem_outcome) => {
                    Some(UnionType::from_elements(
                        db,
                        [*dunder_next_return, dunder_getitem_outcome.return_type(db)],
                    ))
                }
                CallDunderError::CallError(CallErrorKind::NotCallable, _) => {
                    Some(*dunder_next_return)
                }
                CallDunderError::CallError(_, dunder_getitem_bindings) => {
                    let dunder_getitem_return = dunder_getitem_bindings.return_type(db);
                    let elements = [*dunder_next_return, dunder_getitem_return];
                    Some(UnionType::from_elements(db, elements))
                }
            },

            Self::UnboundIterAndGetitemError {
                dunder_getitem_error,
            } => dunder_getitem_error.return_type(db),
        }
    }

    /// Reports the diagnostic for this error.
    fn report_diagnostic(
        &self,
        context: &InferContext<'db, '_>,
        iterable_type: Type<'db>,
        iterable_node: ast::AnyNodeRef,
    ) {
        /// A little helper type for emitting a diagnostic
        /// based on the variant of iteration error.
        struct Reporter<'a> {
            db: &'a dyn Db,
            builder: LintDiagnosticGuardBuilder<'a, 'a>,
            iterable_type: Type<'a>,
        }

        impl<'a> Reporter<'a> {
            /// Emit a diagnostic that is certain that `iterable_type` is not iterable.
            ///
            /// `because` should explain why `iterable_type` is not iterable.
            #[expect(clippy::wrong_self_convention)]
            fn is_not(self, because: impl std::fmt::Display) -> LintDiagnosticGuard<'a, 'a> {
                let mut diag = self.builder.into_diagnostic(format_args!(
                    "Object of type `{iterable_type}` is not iterable",
                    iterable_type = self.iterable_type.display(self.db),
                ));
                diag.info(because);
                diag
            }

            /// Emit a diagnostic that is uncertain that `iterable_type` is not iterable.
            ///
            /// `because` should explain why `iterable_type` is likely not iterable.
            fn may_not(self, because: impl std::fmt::Display) -> LintDiagnosticGuard<'a, 'a> {
                let mut diag = self.builder.into_diagnostic(format_args!(
                    "Object of type `{iterable_type}` may not be iterable",
                    iterable_type = self.iterable_type.display(self.db),
                ));
                diag.info(because);
                diag
            }
        }

        let Some(builder) = context.report_lint(&NOT_ITERABLE, iterable_node) else {
            return;
        };
        let db = context.db();
        let reporter = Reporter {
            db,
            builder,
            iterable_type,
        };

        // TODO: for all of these error variants, the "explanation" for the diagnostic
        // (everything after the "because") should really be presented as a "help:", "note",
        // or similar, rather than as part of the same sentence as the error message.
        match self {
            Self::IterCallError(CallErrorKind::NotCallable, bindings) => {
                reporter.is_not(format_args!(
                    "Its `__iter__` attribute has type `{dunder_iter_type}`, which is not callable",
                    dunder_iter_type = bindings.callable_type().display(db),
                ));
            }
            Self::IterCallError(CallErrorKind::PossiblyNotCallable, bindings)
                if bindings.is_single() =>
            {
                reporter.may_not(format_args!(
                    "Its `__iter__` attribute (with type `{dunder_iter_type}`) \
                     may not be callable",
                    dunder_iter_type = bindings.callable_type().display(db),
                ));
            }
            Self::IterCallError(CallErrorKind::PossiblyNotCallable, bindings) => {
                reporter.may_not(format_args!(
                    "Its `__iter__` attribute (with type `{dunder_iter_type}`) \
                     may not be callable",
                    dunder_iter_type = bindings.callable_type().display(db),
                ));
            }
            Self::IterCallError(CallErrorKind::BindingError, bindings) if bindings.is_single() => {
                reporter
                    .is_not("Its `__iter__` method has an invalid signature")
                    .info("Expected signature `def __iter__(self): ...`");
            }
            Self::IterCallError(CallErrorKind::BindingError, bindings) => {
                let mut diag =
                    reporter.may_not("Its `__iter__` method may have an invalid signature");
                diag.info(format_args!(
                    "Type of `__iter__` is `{dunder_iter_type}`",
                    dunder_iter_type = bindings.callable_type().display(db),
                ));
                diag.info("Expected signature for `__iter__` is `def __iter__(self): ...`");
            }

            Self::IterReturnsInvalidIterator {
                iterator,
                dunder_next_error,
            } => match dunder_next_error {
                CallDunderError::MethodNotAvailable => {
                    reporter.is_not(format_args!(
                        "Its `__iter__` method returns an object of type `{iterator_type}`, \
                     which has no `__next__` method",
                        iterator_type = iterator.display(db),
                    ));
                }
                CallDunderError::PossiblyUnbound(_) => {
                    reporter.may_not(format_args!(
                        "Its `__iter__` method returns an object of type `{iterator_type}`, \
                     which may not have a `__next__` method",
                        iterator_type = iterator.display(db),
                    ));
                }
                CallDunderError::CallError(CallErrorKind::NotCallable, _) => {
                    reporter.is_not(format_args!(
                        "Its `__iter__` method returns an object of type `{iterator_type}`, \
                         which has a `__next__` attribute that is not callable",
                        iterator_type = iterator.display(db),
                    ));
                }
                CallDunderError::CallError(CallErrorKind::PossiblyNotCallable, _) => {
                    reporter.may_not(format_args!(
                        "Its `__iter__` method returns an object of type `{iterator_type}`, \
                         which has a `__next__` attribute that may not be callable",
                        iterator_type = iterator.display(db),
                    ));
                }
                CallDunderError::CallError(CallErrorKind::BindingError, bindings)
                    if bindings.is_single() =>
                {
                    reporter
                        .is_not(format_args!(
                            "Its `__iter__` method returns an object of type `{iterator_type}`, \
                             which has an invalid `__next__` method",
                            iterator_type = iterator.display(db),
                        ))
                        .info("Expected signature for `__next__` is `def __next__(self): ...`");
                }
                CallDunderError::CallError(CallErrorKind::BindingError, _) => {
                    reporter
                        .may_not(format_args!(
                            "Its `__iter__` method returns an object of type `{iterator_type}`, \
                             which may have an invalid `__next__` method",
                            iterator_type = iterator.display(db),
                        ))
                        .info("Expected signature for `__next__` is `def __next__(self): ...`)");
                }
            },

            Self::PossiblyUnboundIterAndGetitemError {
                dunder_getitem_error,
                ..
            } => match dunder_getitem_error {
                CallDunderError::MethodNotAvailable => {
                    reporter.may_not(
                        "It may not have an `__iter__` method \
                         and it doesn't have a `__getitem__` method",
                    );
                }
                CallDunderError::PossiblyUnbound(_) => {
                    reporter
                        .may_not("It may not have an `__iter__` method or a `__getitem__` method");
                }
                CallDunderError::CallError(CallErrorKind::NotCallable, bindings) => {
                    reporter.may_not(format_args!(
                        "It may not have an `__iter__` method \
                         and its `__getitem__` attribute has type `{dunder_getitem_type}`, \
                         which is not callable",
                        dunder_getitem_type = bindings.callable_type().display(db),
                    ));
                }
                CallDunderError::CallError(CallErrorKind::PossiblyNotCallable, bindings)
                    if bindings.is_single() =>
                {
                    reporter.may_not(
                        "It may not have an `__iter__` method \
                         and its `__getitem__` attribute may not be callable",
                    );
                }
                CallDunderError::CallError(CallErrorKind::PossiblyNotCallable, bindings) => {
                    reporter.may_not(format_args!(
                        "It may not have an `__iter__` method \
                         and its `__getitem__` attribute (with type `{dunder_getitem_type}`) \
                         may not be callable",
                        dunder_getitem_type = bindings.callable_type().display(db),
                    ));
                }
                CallDunderError::CallError(CallErrorKind::BindingError, bindings)
                    if bindings.is_single() =>
                {
                    reporter
                        .may_not(
                            "It may not have an `__iter__` method \
                             and its `__getitem__` method has an incorrect signature \
                             for the old-style iteration protocol",
                        )
                        .info(
                            "`__getitem__` must be at least as permissive as \
                             `def __getitem__(self, key: int): ...` \
                             to satisfy the old-style iteration protocol",
                        );
                }
                CallDunderError::CallError(CallErrorKind::BindingError, bindings) => {
                    reporter
                        .may_not(format_args!(
                            "It may not have an `__iter__` method \
                             and its `__getitem__` method (with type `{dunder_getitem_type}`) \
                             may have an incorrect signature for the old-style iteration protocol",
                            dunder_getitem_type = bindings.callable_type().display(db),
                        ))
                        .info(
                            "`__getitem__` must be at least as permissive as \
                             `def __getitem__(self, key: int): ...` \
                             to satisfy the old-style iteration protocol",
                        );
                }
            },

            Self::UnboundIterAndGetitemError {
                dunder_getitem_error,
            } => match dunder_getitem_error {
                CallDunderError::MethodNotAvailable => {
                    reporter
                        .is_not("It doesn't have an `__iter__` method or a `__getitem__` method");
                }
                CallDunderError::PossiblyUnbound(_) => {
                    reporter.is_not(
                        "It has no `__iter__` method and it may not have a `__getitem__` method",
                    );
                }
                CallDunderError::CallError(CallErrorKind::NotCallable, bindings) => {
                    reporter.is_not(format_args!(
                        "It has no `__iter__` method and \
                         its `__getitem__` attribute has type `{dunder_getitem_type}`, \
                         which is not callable",
                        dunder_getitem_type = bindings.callable_type().display(db),
                    ));
                }
                CallDunderError::CallError(CallErrorKind::PossiblyNotCallable, bindings)
                    if bindings.is_single() =>
                {
                    reporter.may_not(
                        "It has no `__iter__` method and its `__getitem__` attribute \
                         may not be callable",
                    );
                }
                CallDunderError::CallError(CallErrorKind::PossiblyNotCallable, bindings) => {
                    reporter.may_not(
                        "It has no `__iter__` method and its `__getitem__` attribute is invalid",
                    ).info(format_args!(
                        "`__getitem__` has type `{dunder_getitem_type}`, which is not callable",
                        dunder_getitem_type = bindings.callable_type().display(db),
                    ));
                }
                CallDunderError::CallError(CallErrorKind::BindingError, bindings)
                    if bindings.is_single() =>
                {
                    reporter
                        .is_not(
                            "It has no `__iter__` method and \
                             its `__getitem__` method has an incorrect signature \
                             for the old-style iteration protocol",
                        )
                        .info(
                            "`__getitem__` must be at least as permissive as \
                             `def __getitem__(self, key: int): ...` \
                             to satisfy the old-style iteration protocol",
                        );
                }
                CallDunderError::CallError(CallErrorKind::BindingError, bindings) => {
                    reporter
                        .may_not(format_args!(
                            "It has no `__iter__` method and \
                             its `__getitem__` method (with type `{dunder_getitem_type}`) \
                             may have an incorrect signature for the old-style iteration protocol",
                            dunder_getitem_type = bindings.callable_type().display(db),
                        ))
                        .info(
                            "`__getitem__` must be at least as permissive as \
                             `def __getitem__(self, key: int): ...` \
                             to satisfy the old-style iteration protocol",
                        );
                }
            },
        }
    }
}

#[derive(Debug, Clone, PartialEq, Eq)]
pub(super) enum BoolError<'db> {
    /// The type has a `__bool__` attribute but it can't be called.
    NotCallable { not_boolable_type: Type<'db> },

    /// The type has a callable `__bool__` attribute, but it isn't callable
    /// with the given arguments.
    IncorrectArguments {
        not_boolable_type: Type<'db>,
        truthiness: Truthiness,
    },

    /// The type has a `__bool__` method, is callable with the given arguments,
    /// but the return type isn't assignable to `bool`.
    IncorrectReturnType {
        not_boolable_type: Type<'db>,
        return_type: Type<'db>,
    },

    /// A union type doesn't implement `__bool__` correctly.
    Union {
        union: UnionType<'db>,
        truthiness: Truthiness,
    },

    /// Any other reason why the type can't be converted to a bool.
    /// E.g. because calling `__bool__` returns in a union type and not all variants support `__bool__` or
    /// because `__bool__` points to a type that has a possibly unbound `__call__` method.
    Other { not_boolable_type: Type<'db> },
}

impl<'db> BoolError<'db> {
    pub(super) fn fallback_truthiness(&self) -> Truthiness {
        match self {
            BoolError::NotCallable { .. }
            | BoolError::IncorrectReturnType { .. }
            | BoolError::Other { .. } => Truthiness::Ambiguous,
            BoolError::IncorrectArguments { truthiness, .. }
            | BoolError::Union { truthiness, .. } => *truthiness,
        }
    }

    fn not_boolable_type(&self) -> Type<'db> {
        match self {
            BoolError::NotCallable {
                not_boolable_type, ..
            }
            | BoolError::IncorrectArguments {
                not_boolable_type, ..
            }
            | BoolError::Other { not_boolable_type }
            | BoolError::IncorrectReturnType {
                not_boolable_type, ..
            } => *not_boolable_type,
            BoolError::Union { union, .. } => Type::Union(*union),
        }
    }

    pub(super) fn report_diagnostic(&self, context: &InferContext, condition: impl Ranged) {
        self.report_diagnostic_impl(context, condition.range());
    }

    fn report_diagnostic_impl(&self, context: &InferContext, condition: TextRange) {
        let Some(builder) = context.report_lint(&UNSUPPORTED_BOOL_CONVERSION, condition) else {
            return;
        };
        match self {
            Self::IncorrectArguments {
                not_boolable_type, ..
            } => {
                let mut diag = builder.into_diagnostic(format_args!(
                    "Boolean conversion is unsupported for type `{}`",
                    not_boolable_type.display(context.db())
                ));
                let mut sub = SubDiagnostic::new(
                    SubDiagnosticSeverity::Info,
                    "`__bool__` methods must only have a `self` parameter",
                );
                if let Some((func_span, parameter_span)) = not_boolable_type
                    .member(context.db(), "__bool__")
                    .into_lookup_result()
                    .ok()
                    .and_then(|quals| quals.inner_type().parameter_span(context.db(), None))
                {
                    sub.annotate(
                        Annotation::primary(parameter_span).message("Incorrect parameters"),
                    );
                    sub.annotate(Annotation::secondary(func_span).message("Method defined here"));
                }
                diag.sub(sub);
            }
            Self::IncorrectReturnType {
                not_boolable_type,
                return_type,
            } => {
                let mut diag = builder.into_diagnostic(format_args!(
                    "Boolean conversion is unsupported for type `{not_boolable}`",
                    not_boolable = not_boolable_type.display(context.db()),
                ));
                let mut sub = SubDiagnostic::new(
                    SubDiagnosticSeverity::Info,
                    format_args!(
                        "`{return_type}` is not assignable to `bool`",
                        return_type = return_type.display(context.db()),
                    ),
                );
                if let Some((func_span, return_type_span)) = not_boolable_type
                    .member(context.db(), "__bool__")
                    .into_lookup_result()
                    .ok()
                    .and_then(|quals| quals.inner_type().function_spans(context.db()))
                    .and_then(|spans| Some((spans.name, spans.return_type?)))
                {
                    sub.annotate(
                        Annotation::primary(return_type_span).message("Incorrect return type"),
                    );
                    sub.annotate(Annotation::secondary(func_span).message("Method defined here"));
                }
                diag.sub(sub);
            }
            Self::NotCallable { not_boolable_type } => {
                let mut diag = builder.into_diagnostic(format_args!(
                    "Boolean conversion is unsupported for type `{}`",
                    not_boolable_type.display(context.db())
                ));
                let sub = SubDiagnostic::new(
                    SubDiagnosticSeverity::Info,
                    format_args!(
                        "`__bool__` on `{}` must be callable",
                        not_boolable_type.display(context.db())
                    ),
                );
                // TODO: It would be nice to create an annotation here for
                // where `__bool__` is defined. At time of writing, I couldn't
                // figure out a straight-forward way of doing this. ---AG
                diag.sub(sub);
            }
            Self::Union { union, .. } => {
                let first_error = union
                    .elements(context.db())
                    .iter()
                    .find_map(|element| element.try_bool(context.db()).err())
                    .unwrap();

                builder.into_diagnostic(format_args!(
                    "Boolean conversion is unsupported for union `{}` \
                     because `{}` doesn't implement `__bool__` correctly",
                    Type::Union(*union).display(context.db()),
                    first_error.not_boolable_type().display(context.db()),
                ));
            }

            Self::Other { not_boolable_type } => {
                builder.into_diagnostic(format_args!(
                    "Boolean conversion is unsupported for type `{}`; \
                     it incorrectly implements `__bool__`",
                    not_boolable_type.display(context.db())
                ));
            }
        }
    }
}

/// Represents possibly failure modes of implicit `__new__` calls.
#[derive(Debug)]
enum DunderNewCallError<'db> {
    /// The call to `__new__` failed.
    CallError(CallError<'db>),
    /// The `__new__` method could be unbound. If the call to the
    /// method has also failed, this variant also includes the
    /// corresponding `CallError`.
    PossiblyUnbound(Option<CallError<'db>>),
}

/// Error returned if a class instantiation call failed
#[derive(Debug)]
enum ConstructorCallError<'db> {
    Init(Type<'db>, CallDunderError<'db>),
    New(Type<'db>, DunderNewCallError<'db>),
    NewAndInit(Type<'db>, DunderNewCallError<'db>, CallDunderError<'db>),
}

impl<'db> ConstructorCallError<'db> {
    fn return_type(&self) -> Type<'db> {
        match self {
            Self::Init(ty, _) => *ty,
            Self::New(ty, _) => *ty,
            Self::NewAndInit(ty, _, _) => *ty,
        }
    }

    fn report_diagnostic(
        &self,
        context: &InferContext<'db, '_>,
        context_expression_type: Type<'db>,
        context_expression_node: ast::AnyNodeRef,
    ) {
        let report_init_error = |call_dunder_error: &CallDunderError<'db>| match call_dunder_error {
            CallDunderError::MethodNotAvailable => {
                if let Some(builder) =
                    context.report_lint(&POSSIBLY_UNBOUND_IMPLICIT_CALL, context_expression_node)
                {
                    // If we are using vendored typeshed, it should be impossible to have missing
                    // or unbound `__init__` method on a class, as all classes have `object` in MRO.
                    // Thus the following may only trigger if a custom typeshed is used.
                    builder.into_diagnostic(format_args!(
                        "`__init__` method is missing on type `{}`. \
                         Make sure your `object` in typeshed has its definition.",
                        context_expression_type.display(context.db()),
                    ));
                }
            }
            CallDunderError::PossiblyUnbound(bindings) => {
                if let Some(builder) =
                    context.report_lint(&POSSIBLY_UNBOUND_IMPLICIT_CALL, context_expression_node)
                {
                    builder.into_diagnostic(format_args!(
                        "Method `__init__` on type `{}` is possibly unbound.",
                        context_expression_type.display(context.db()),
                    ));
                }

                bindings.report_diagnostics(context, context_expression_node);
            }
            CallDunderError::CallError(_, bindings) => {
                bindings.report_diagnostics(context, context_expression_node);
            }
        };

        let report_new_error = |error: &DunderNewCallError<'db>| match error {
            DunderNewCallError::PossiblyUnbound(call_error) => {
                if let Some(builder) =
                    context.report_lint(&POSSIBLY_UNBOUND_IMPLICIT_CALL, context_expression_node)
                {
                    builder.into_diagnostic(format_args!(
                        "Method `__new__` on type `{}` is possibly unbound.",
                        context_expression_type.display(context.db()),
                    ));
                }

                if let Some(CallError(_kind, bindings)) = call_error {
                    bindings.report_diagnostics(context, context_expression_node);
                }
            }
            DunderNewCallError::CallError(CallError(_kind, bindings)) => {
                bindings.report_diagnostics(context, context_expression_node);
            }
        };

        match self {
            Self::Init(_, init_call_dunder_error) => {
                report_init_error(init_call_dunder_error);
            }
            Self::New(_, new_call_error) => {
                report_new_error(new_call_error);
            }
            Self::NewAndInit(_, new_call_error, init_call_dunder_error) => {
                report_new_error(new_call_error);
                report_init_error(init_call_dunder_error);
            }
        }
    }
}

#[derive(Debug, Copy, Clone, PartialEq, Eq)]
pub(crate) enum TypeRelation {
    Subtyping,
    Assignability,
}

impl TypeRelation {
    pub(crate) const fn is_assignability(self) -> bool {
        matches!(self, TypeRelation::Assignability)
    }
}

#[derive(Debug, Copy, Clone, PartialEq, Eq)]
pub enum Truthiness {
    /// For an object `x`, `bool(x)` will always return `True`
    AlwaysTrue,
    /// For an object `x`, `bool(x)` will always return `False`
    AlwaysFalse,
    /// For an object `x`, `bool(x)` could return either `True` or `False`
    Ambiguous,
}

impl Truthiness {
    pub(crate) const fn is_ambiguous(self) -> bool {
        matches!(self, Truthiness::Ambiguous)
    }

    pub(crate) const fn is_always_false(self) -> bool {
        matches!(self, Truthiness::AlwaysFalse)
    }

    pub(crate) const fn may_be_true(self) -> bool {
        !self.is_always_false()
    }

    pub(crate) const fn is_always_true(self) -> bool {
        matches!(self, Truthiness::AlwaysTrue)
    }

    pub(crate) const fn negate(self) -> Self {
        match self {
            Self::AlwaysTrue => Self::AlwaysFalse,
            Self::AlwaysFalse => Self::AlwaysTrue,
            Self::Ambiguous => Self::Ambiguous,
        }
    }

    pub(crate) const fn negate_if(self, condition: bool) -> Self {
        if condition { self.negate() } else { self }
    }

    pub(crate) fn and(self, other: Self) -> Self {
        match (self, other) {
            (Truthiness::AlwaysTrue, Truthiness::AlwaysTrue) => Truthiness::AlwaysTrue,
            (Truthiness::AlwaysFalse, _) | (_, Truthiness::AlwaysFalse) => Truthiness::AlwaysFalse,
            _ => Truthiness::Ambiguous,
        }
    }

    pub(crate) fn or(self, other: Self) -> Self {
        match (self, other) {
            (Truthiness::AlwaysFalse, Truthiness::AlwaysFalse) => Truthiness::AlwaysFalse,
            (Truthiness::AlwaysTrue, _) | (_, Truthiness::AlwaysTrue) => Truthiness::AlwaysTrue,
            _ => Truthiness::Ambiguous,
        }
    }

    fn into_type(self, db: &dyn Db) -> Type {
        match self {
            Self::AlwaysTrue => Type::BooleanLiteral(true),
            Self::AlwaysFalse => Type::BooleanLiteral(false),
            Self::Ambiguous => KnownClass::Bool.to_instance(db),
        }
    }
}

impl From<bool> for Truthiness {
    fn from(value: bool) -> Self {
        if value {
            Truthiness::AlwaysTrue
        } else {
            Truthiness::AlwaysFalse
        }
    }
}

/// This type represents bound method objects that are created when a method is accessed
/// on an instance of a class. For example, the expression `Path("a.txt").touch` creates
/// a bound method object that represents the `Path.touch` method which is bound to the
/// instance `Path("a.txt")`.
///
/// # Ordering
/// Ordering is based on the bounded method's salsa-assigned id and not on its values.
/// The id may change between runs, or when the bounded method was garbage collected and recreated.
#[salsa::interned(debug)]
#[derive(PartialOrd, Ord)]
pub struct BoundMethodType<'db> {
    /// The function that is being bound. Corresponds to the `__func__` attribute on a
    /// bound method object
    pub(crate) function: FunctionType<'db>,
    /// The instance on which this method has been called. Corresponds to the `__self__`
    /// attribute on a bound method object
    self_instance: Type<'db>,
}

// The Salsa heap is tracked separately.
impl get_size2::GetSize for BoundMethodType<'_> {}

fn walk_bound_method_type<'db, V: visitor::TypeVisitor<'db> + ?Sized>(
    db: &'db dyn Db,
    method: BoundMethodType<'db>,
    visitor: &mut V,
) {
    visitor.visit_function_type(db, method.function(db));
    visitor.visit_type(db, method.self_instance(db));
}

impl<'db> BoundMethodType<'db> {
    pub(crate) fn into_callable_type(self, db: &'db dyn Db) -> CallableType<'db> {
        CallableType::new(
            db,
            CallableSignature::from_overloads(
                self.function(db)
                    .signature(db)
                    .overloads
                    .iter()
                    .map(signatures::Signature::bind_self),
            ),
            false,
        )
    }

    fn normalized_impl(self, db: &'db dyn Db, visitor: &mut TypeTransformer<'db>) -> Self {
        Self::new(
            db,
            self.function(db).normalized_impl(db, visitor),
            self.self_instance(db).normalized_impl(db, visitor),
        )
    }

    fn has_relation_to(self, db: &'db dyn Db, other: Self, relation: TypeRelation) -> bool {
        // A bound method is a typically a subtype of itself. However, we must explicitly verify
        // the subtyping of the underlying function signatures (since they might be specialized
        // differently), and of the bound self parameter (taking care that parameters, including a
        // bound self parameter, are contravariant.)
        self.function(db)
            .has_relation_to(db, other.function(db), relation)
            && other
                .self_instance(db)
                .has_relation_to(db, self.self_instance(db), relation)
    }

    fn is_equivalent_to(self, db: &'db dyn Db, other: Self) -> bool {
        self.function(db).is_equivalent_to(db, other.function(db))
            && other
                .self_instance(db)
                .is_equivalent_to(db, self.self_instance(db))
    }
}

/// This type represents the set of all callable objects with a certain, possibly overloaded,
/// signature.
///
/// It can be written in type expressions using `typing.Callable`. `lambda` expressions are
/// inferred directly as `CallableType`s; all function-literal types are subtypes of a
/// `CallableType`.
///
/// # Ordering
/// Ordering is based on the callable type's salsa-assigned id and not on its values.
/// The id may change between runs, or when the callable type was garbage collected and recreated.
#[salsa::interned(debug)]
#[derive(PartialOrd, Ord)]
pub struct CallableType<'db> {
    #[returns(ref)]
    pub(crate) signatures: CallableSignature<'db>,

    /// We use `CallableType` to represent function-like objects, like the synthesized methods
    /// of dataclasses or NamedTuples. These callables act like real functions when accessed
    /// as attributes on instances, i.e. they bind `self`.
    is_function_like: bool,
}

pub(super) fn walk_callable_type<'db, V: visitor::TypeVisitor<'db> + ?Sized>(
    db: &'db dyn Db,
    ty: CallableType<'db>,
    visitor: &mut V,
) {
    for signature in &ty.signatures(db).overloads {
        walk_signature(db, signature, visitor);
    }
}

// The Salsa heap is tracked separately.
impl get_size2::GetSize for CallableType<'_> {}

impl<'db> CallableType<'db> {
    /// Create a callable type with a single non-overloaded signature.
    pub(crate) fn single(db: &'db dyn Db, signature: Signature<'db>) -> Type<'db> {
        Type::Callable(CallableType::new(
            db,
            CallableSignature::single(signature),
            false,
        ))
    }

    /// Create a non-overloaded, function-like callable type with a single signature.
    ///
    /// A function-like callable will bind `self` when accessed as an attribute on an instance.
    pub(crate) fn function_like(db: &'db dyn Db, signature: Signature<'db>) -> Type<'db> {
        Type::Callable(CallableType::new(
            db,
            CallableSignature::single(signature),
            true,
        ))
    }

    /// Create a callable type which accepts any parameters and returns an `Unknown` type.
    pub(crate) fn unknown(db: &'db dyn Db) -> Type<'db> {
        Self::single(db, Signature::unknown())
    }

    pub(crate) fn bind_self(self, db: &'db dyn Db) -> Type<'db> {
        Type::Callable(CallableType::new(
            db,
            self.signatures(db).bind_self(),
            false,
        ))
    }

    fn materialize(self, db: &'db dyn Db, variance: TypeVarVariance) -> Self {
        CallableType::new(
            db,
            self.signatures(db).materialize(db, variance),
            self.is_function_like(db),
        )
    }

    /// Create a callable type which represents a fully-static "bottom" callable.
    ///
    /// Specifically, this represents a callable type with a single signature:
    /// `(*args: object, **kwargs: object) -> Never`.
    #[cfg(test)]
    pub(crate) fn bottom(db: &'db dyn Db) -> Type<'db> {
        Self::single(db, Signature::bottom(db))
    }

    /// Return a "normalized" version of this `Callable` type.
    ///
    /// See [`Type::normalized`] for more details.
    fn normalized_impl(self, db: &'db dyn Db, visitor: &mut TypeTransformer<'db>) -> Self {
        CallableType::new(
            db,
            self.signatures(db).normalized_impl(db, visitor),
            self.is_function_like(db),
        )
    }

    fn apply_type_mapping<'a>(self, db: &'db dyn Db, type_mapping: &TypeMapping<'a, 'db>) -> Self {
        CallableType::new(
            db,
            self.signatures(db).apply_type_mapping(db, type_mapping),
            self.is_function_like(db),
        )
    }

    fn find_legacy_typevars(
        self,
        db: &'db dyn Db,
        typevars: &mut FxOrderSet<TypeVarInstance<'db>>,
    ) {
        self.signatures(db).find_legacy_typevars(db, typevars);
    }

    /// Check whether this callable type has the given relation to another callable type.
    ///
    /// See [`Type::is_subtype_of`] and [`Type::is_assignable_to`] for more details.
    fn has_relation_to(self, db: &'db dyn Db, other: Self, relation: TypeRelation) -> bool {
        if other.is_function_like(db) && !self.is_function_like(db) {
            return false;
        }
        self.signatures(db)
            .has_relation_to(db, other.signatures(db), relation)
    }

    /// Check whether this callable type is equivalent to another callable type.
    ///
    /// See [`Type::is_equivalent_to`] for more details.
    fn is_equivalent_to(self, db: &'db dyn Db, other: Self) -> bool {
        if self == other {
            return true;
        }

        self.is_function_like(db) == other.is_function_like(db)
            && self
                .signatures(db)
                .is_equivalent_to(db, other.signatures(db))
    }
}

/// Represents a specific instance of `types.MethodWrapperType`
#[derive(
    Debug, Copy, Clone, Hash, PartialEq, Eq, PartialOrd, Ord, salsa::Update, get_size2::GetSize,
)]
pub enum MethodWrapperKind<'db> {
    /// Method wrapper for `some_function.__get__`
    FunctionTypeDunderGet(FunctionType<'db>),
    /// Method wrapper for `some_function.__call__`
    FunctionTypeDunderCall(FunctionType<'db>),
    /// Method wrapper for `some_property.__get__`
    PropertyDunderGet(PropertyInstanceType<'db>),
    /// Method wrapper for `some_property.__set__`
    PropertyDunderSet(PropertyInstanceType<'db>),
    /// Method wrapper for `str.startswith`.
    /// We treat this method specially because we want to be able to infer precise Boolean
    /// literal return types if the instance and the prefix are both string literals, and
    /// this allows us to understand statically known branches for common tests such as
    /// `if sys.platform.startswith("freebsd")`.
    StrStartswith(StringLiteralType<'db>),
}

pub(super) fn walk_method_wrapper_type<'db, V: visitor::TypeVisitor<'db> + ?Sized>(
    db: &'db dyn Db,
    method_wrapper: MethodWrapperKind<'db>,
    visitor: &mut V,
) {
    match method_wrapper {
        MethodWrapperKind::FunctionTypeDunderGet(function) => {
            visitor.visit_function_type(db, function);
        }
        MethodWrapperKind::FunctionTypeDunderCall(function) => {
            visitor.visit_function_type(db, function);
        }
        MethodWrapperKind::PropertyDunderGet(property) => {
            visitor.visit_property_instance_type(db, property);
        }
        MethodWrapperKind::PropertyDunderSet(property) => {
            visitor.visit_property_instance_type(db, property);
        }
        MethodWrapperKind::StrStartswith(string_literal) => {
            visitor.visit_type(db, Type::StringLiteral(string_literal));
        }
    }
}

impl<'db> MethodWrapperKind<'db> {
    fn has_relation_to(self, db: &'db dyn Db, other: Self, relation: TypeRelation) -> bool {
        match (self, other) {
            (
                MethodWrapperKind::FunctionTypeDunderGet(self_function),
                MethodWrapperKind::FunctionTypeDunderGet(other_function),
            ) => self_function.has_relation_to(db, other_function, relation),

            (
                MethodWrapperKind::FunctionTypeDunderCall(self_function),
                MethodWrapperKind::FunctionTypeDunderCall(other_function),
            ) => self_function.has_relation_to(db, other_function, relation),

            (MethodWrapperKind::PropertyDunderGet(_), MethodWrapperKind::PropertyDunderGet(_))
            | (MethodWrapperKind::PropertyDunderSet(_), MethodWrapperKind::PropertyDunderSet(_))
            | (MethodWrapperKind::StrStartswith(_), MethodWrapperKind::StrStartswith(_)) => {
                self == other
            }

            (
                MethodWrapperKind::FunctionTypeDunderGet(_)
                | MethodWrapperKind::FunctionTypeDunderCall(_)
                | MethodWrapperKind::PropertyDunderGet(_)
                | MethodWrapperKind::PropertyDunderSet(_)
                | MethodWrapperKind::StrStartswith(_),
                MethodWrapperKind::FunctionTypeDunderGet(_)
                | MethodWrapperKind::FunctionTypeDunderCall(_)
                | MethodWrapperKind::PropertyDunderGet(_)
                | MethodWrapperKind::PropertyDunderSet(_)
                | MethodWrapperKind::StrStartswith(_),
            ) => false,
        }
    }

    fn is_equivalent_to(self, db: &'db dyn Db, other: Self) -> bool {
        match (self, other) {
            (
                MethodWrapperKind::FunctionTypeDunderGet(self_function),
                MethodWrapperKind::FunctionTypeDunderGet(other_function),
            ) => self_function.is_equivalent_to(db, other_function),

            (
                MethodWrapperKind::FunctionTypeDunderCall(self_function),
                MethodWrapperKind::FunctionTypeDunderCall(other_function),
            ) => self_function.is_equivalent_to(db, other_function),

            (MethodWrapperKind::PropertyDunderGet(_), MethodWrapperKind::PropertyDunderGet(_))
            | (MethodWrapperKind::PropertyDunderSet(_), MethodWrapperKind::PropertyDunderSet(_))
            | (MethodWrapperKind::StrStartswith(_), MethodWrapperKind::StrStartswith(_)) => {
                self == other
            }

            (
                MethodWrapperKind::FunctionTypeDunderGet(_)
                | MethodWrapperKind::FunctionTypeDunderCall(_)
                | MethodWrapperKind::PropertyDunderGet(_)
                | MethodWrapperKind::PropertyDunderSet(_)
                | MethodWrapperKind::StrStartswith(_),
                MethodWrapperKind::FunctionTypeDunderGet(_)
                | MethodWrapperKind::FunctionTypeDunderCall(_)
                | MethodWrapperKind::PropertyDunderGet(_)
                | MethodWrapperKind::PropertyDunderSet(_)
                | MethodWrapperKind::StrStartswith(_),
            ) => false,
        }
    }

    fn normalized_impl(self, db: &'db dyn Db, visitor: &mut TypeTransformer<'db>) -> Self {
        match self {
            MethodWrapperKind::FunctionTypeDunderGet(function) => {
                MethodWrapperKind::FunctionTypeDunderGet(function.normalized_impl(db, visitor))
            }
            MethodWrapperKind::FunctionTypeDunderCall(function) => {
                MethodWrapperKind::FunctionTypeDunderCall(function.normalized_impl(db, visitor))
            }
            MethodWrapperKind::PropertyDunderGet(property) => {
                MethodWrapperKind::PropertyDunderGet(property.normalized_impl(db, visitor))
            }
            MethodWrapperKind::PropertyDunderSet(property) => {
                MethodWrapperKind::PropertyDunderSet(property.normalized_impl(db, visitor))
            }
            MethodWrapperKind::StrStartswith(_) => self,
        }
    }
}

/// Represents a specific instance of `types.WrapperDescriptorType`
#[derive(
    Debug, Copy, Clone, Hash, PartialEq, Eq, PartialOrd, Ord, salsa::Update, get_size2::GetSize,
)]
pub enum WrapperDescriptorKind {
    /// `FunctionType.__get__`
    FunctionTypeDunderGet,
    /// `property.__get__`
    PropertyDunderGet,
    /// `property.__set__`
    PropertyDunderSet,
}

/// # Ordering
/// Ordering is based on the module literal's salsa-assigned id and not on its values.
/// The id may change between runs, or when the module literal was garbage collected and recreated.
#[salsa::interned(debug)]
#[derive(PartialOrd, Ord)]
pub struct ModuleLiteralType<'db> {
    /// The imported module.
    pub module: Module,

    /// The file in which this module was imported.
    ///
    /// If the module is a module that could have submodules (a package),
    /// we need this in order to know which submodules should be attached to it as attributes
    /// (because the submodules were also imported in this file). For a package, this should
    /// therefore always be `Some()`. If the module is not a package, however, this should
    /// always be `None`: this helps reduce memory usage (the information is redundant for
    /// single-file modules), and ensures that two module-literal types that both refer to
    /// the same underlying single-file module are understood by ty as being equivalent types
    /// in all situations.
    _importing_file: Option<File>,
}

// The Salsa heap is tracked separately.
impl get_size2::GetSize for ModuleLiteralType<'_> {}

impl<'db> ModuleLiteralType<'db> {
    fn importing_file(self, db: &'db dyn Db) -> Option<File> {
        debug_assert_eq!(
            self._importing_file(db).is_some(),
            self.module(db).kind().is_package()
        );
        self._importing_file(db)
    }

    fn available_submodule_attributes(&self, db: &'db dyn Db) -> impl Iterator<Item = Name> {
        self.importing_file(db)
            .into_iter()
            .flat_map(|file| imported_modules(db, file))
            .filter_map(|submodule_name| submodule_name.relative_to(self.module(db).name()))
            .filter_map(|relative_submodule| relative_submodule.components().next().map(Name::from))
    }

    fn resolve_submodule(self, db: &'db dyn Db, name: &str) -> Option<Type<'db>> {
        let importing_file = self.importing_file(db)?;
        let relative_submodule_name = ModuleName::new(name)?;
        let mut absolute_submodule_name = self.module(db).name().clone();
        absolute_submodule_name.extend(&relative_submodule_name);
        let submodule = resolve_module(db, &absolute_submodule_name)?;
        Some(Type::module_literal(db, importing_file, &submodule))
    }

    fn static_member(self, db: &'db dyn Db, name: &str) -> PlaceAndQualifiers<'db> {
        // `__dict__` is a very special member that is never overridden by module globals;
        // we should always look it up directly as an attribute on `types.ModuleType`,
        // never in the global scope of the module.
        if name == "__dict__" {
            return KnownClass::ModuleType
                .to_instance(db)
                .member(db, "__dict__");
        }

        // If the file that originally imported the module has also imported a submodule
        // named `name`, then the result is (usually) that submodule, even if the module
        // also defines a (non-module) symbol with that name.
        //
        // Note that technically, either the submodule or the non-module symbol could take
        // priority, depending on the ordering of when the submodule is loaded relative to
        // the parent module's `__init__.py` file being evaluated. That said, we have
        // chosen to always have the submodule take priority. (This matches pyright's
        // current behavior, but is the opposite of mypy's current behavior.)
        if self.available_submodule_attributes(db).contains(name) {
            if let Some(submodule) = self.resolve_submodule(db, name) {
                return Place::bound(submodule).into();
            }
        }

        self.module(db)
            .file()
            .map(|file| imported_symbol(db, file, name, None))
            .unwrap_or_default()
    }
}

/// # Ordering
/// Ordering is based on the type alias's salsa-assigned id and not on its values.
/// The id may change between runs, or when the alias was garbage collected and recreated.
#[salsa::interned(debug)]
#[derive(PartialOrd, Ord)]
pub struct PEP695TypeAliasType<'db> {
    #[returns(ref)]
    pub name: ast::name::Name,

    rhs_scope: ScopeId<'db>,
}

// The Salsa heap is tracked separately.
impl get_size2::GetSize for PEP695TypeAliasType<'_> {}

fn walk_pep_695_type_alias<'db, V: visitor::TypeVisitor<'db> + ?Sized>(
    db: &'db dyn Db,
    type_alias: PEP695TypeAliasType<'db>,
    visitor: &mut V,
) {
    visitor.visit_type(db, type_alias.value_type(db));
}

#[salsa::tracked]
impl<'db> PEP695TypeAliasType<'db> {
    pub(crate) fn definition(self, db: &'db dyn Db) -> Definition<'db> {
        let scope = self.rhs_scope(db);
        let module = parsed_module(db, scope.file(db)).load(db);
        let type_alias_stmt_node = scope.node(db).expect_type_alias(&module);

        semantic_index(db, scope.file(db)).expect_single_definition(type_alias_stmt_node)
    }

    #[salsa::tracked(heap_size=get_size2::GetSize::get_heap_size)]
    pub(crate) fn value_type(self, db: &'db dyn Db) -> Type<'db> {
        let scope = self.rhs_scope(db);
        let module = parsed_module(db, scope.file(db)).load(db);
        let type_alias_stmt_node = scope.node(db).expect_type_alias(&module);
        let definition = self.definition(db);
        definition_expression_type(db, definition, &type_alias_stmt_node.value)
    }

    fn normalized_impl(self, _db: &'db dyn Db, _visitor: &mut TypeTransformer<'db>) -> Self {
        self
    }
}

/// # Ordering
/// Ordering is based on the type alias's salsa-assigned id and not on its values.
/// The id may change between runs, or when the alias was garbage collected and recreated.
#[salsa::interned(debug)]
#[derive(PartialOrd, Ord)]
pub struct BareTypeAliasType<'db> {
    #[returns(ref)]
    pub name: ast::name::Name,
    pub definition: Option<Definition<'db>>,
    pub value: Type<'db>,
}

// The Salsa heap is tracked separately.
impl get_size2::GetSize for BareTypeAliasType<'_> {}

fn walk_bare_type_alias<'db, V: visitor::TypeVisitor<'db> + ?Sized>(
    db: &'db dyn Db,
    type_alias: BareTypeAliasType<'db>,
    visitor: &mut V,
) {
    visitor.visit_type(db, type_alias.value(db));
}

impl<'db> BareTypeAliasType<'db> {
    fn normalized_impl(self, db: &'db dyn Db, visitor: &mut TypeTransformer<'db>) -> Self {
        Self::new(
            db,
            self.name(db),
            self.definition(db),
            self.value(db).normalized_impl(db, visitor),
        )
    }
}

#[derive(
    Debug, Clone, Copy, PartialEq, Eq, PartialOrd, Ord, Hash, salsa::Update, get_size2::GetSize,
)]
pub enum TypeAliasType<'db> {
    PEP695(PEP695TypeAliasType<'db>),
    Bare(BareTypeAliasType<'db>),
}

fn walk_type_alias_type<'db, V: visitor::TypeVisitor<'db> + ?Sized>(
    db: &'db dyn Db,
    type_alias: TypeAliasType<'db>,
    visitor: &mut V,
) {
    match type_alias {
        TypeAliasType::PEP695(type_alias) => {
            walk_pep_695_type_alias(db, type_alias, visitor);
        }
        TypeAliasType::Bare(type_alias) => {
            walk_bare_type_alias(db, type_alias, visitor);
        }
    }
}

impl<'db> TypeAliasType<'db> {
    pub(crate) fn normalized_impl(
        self,
        db: &'db dyn Db,
        visitor: &mut TypeTransformer<'db>,
    ) -> Self {
        match self {
            TypeAliasType::PEP695(type_alias) => {
                TypeAliasType::PEP695(type_alias.normalized_impl(db, visitor))
            }
            TypeAliasType::Bare(type_alias) => {
                TypeAliasType::Bare(type_alias.normalized_impl(db, visitor))
            }
        }
    }

    pub(crate) fn name(self, db: &'db dyn Db) -> &'db str {
        match self {
            TypeAliasType::PEP695(type_alias) => type_alias.name(db),
            TypeAliasType::Bare(type_alias) => type_alias.name(db),
        }
    }

    pub(crate) fn definition(self, db: &'db dyn Db) -> Option<Definition<'db>> {
        match self {
            TypeAliasType::PEP695(type_alias) => Some(type_alias.definition(db)),
            TypeAliasType::Bare(type_alias) => type_alias.definition(db),
        }
    }

    pub(crate) fn value_type(self, db: &'db dyn Db) -> Type<'db> {
        match self {
            TypeAliasType::PEP695(type_alias) => type_alias.value_type(db),
            TypeAliasType::Bare(type_alias) => type_alias.value(db),
        }
    }
}

/// Either the explicit `metaclass=` keyword of the class, or the inferred metaclass of one of its base classes.
#[derive(Debug, Clone, PartialEq, Eq, salsa::Update, get_size2::GetSize)]
pub(super) struct MetaclassCandidate<'db> {
    metaclass: ClassType<'db>,
    explicit_metaclass_of: ClassLiteral<'db>,
}

#[salsa::interned(debug)]
pub struct UnionType<'db> {
    /// The union type includes values in any of these types.
    #[returns(deref)]
    pub elements: Box<[Type<'db>]>,
}

pub(crate) fn walk_union<'db, V: visitor::TypeVisitor<'db> + ?Sized>(
    db: &'db dyn Db,
    union: UnionType<'db>,
    visitor: &mut V,
) {
    for element in union.elements(db) {
        visitor.visit_type(db, *element);
    }
}

// The Salsa heap is tracked separately.
impl get_size2::GetSize for UnionType<'_> {}

impl<'db> UnionType<'db> {
    /// Create a union from a list of elements
    /// (which may be eagerly simplified into a different variant of [`Type`] altogether).
    pub fn from_elements<I, T>(db: &'db dyn Db, elements: I) -> Type<'db>
    where
        I: IntoIterator<Item = T>,
        T: Into<Type<'db>>,
    {
        elements
            .into_iter()
            .fold(UnionBuilder::new(db), |builder, element| {
                builder.add(element.into())
            })
            .build()
    }

    /// A fallible version of [`UnionType::from_elements`].
    ///
    /// If all items in `elements` are `Some()`, the result of unioning all elements is returned.
    /// As soon as a `None` element in the iterable is encountered,
    /// the function short-circuits and returns `None`.
    pub(crate) fn try_from_elements<I, T>(db: &'db dyn Db, elements: I) -> Option<Type<'db>>
    where
        I: IntoIterator<Item = Option<T>>,
        T: Into<Type<'db>>,
    {
        let mut builder = UnionBuilder::new(db);
        for element in elements {
            builder = builder.add(element?.into());
        }
        Some(builder.build())
    }

    /// Apply a transformation function to all elements of the union,
    /// and create a new union from the resulting set of types.
    pub fn map(
        &self,
        db: &'db dyn Db,
        transform_fn: impl FnMut(&Type<'db>) -> Type<'db>,
    ) -> Type<'db> {
        Self::from_elements(db, self.elements(db).iter().map(transform_fn))
    }

    /// A fallible version of [`UnionType::map`].
    ///
    /// For each element in `self`, `transform_fn` is called on that element.
    /// If `transform_fn` returns `Some()` for all elements in `self`,
    /// the result of unioning all transformed elements is returned.
    /// As soon as `transform_fn` returns `None` for an element, however,
    /// the function short-circuits and returns `None`.
    pub(crate) fn try_map(
        self,
        db: &'db dyn Db,
        transform_fn: impl FnMut(&Type<'db>) -> Option<Type<'db>>,
    ) -> Option<Type<'db>> {
        Self::try_from_elements(db, self.elements(db).iter().map(transform_fn))
    }

    pub(crate) fn to_instance(self, db: &'db dyn Db) -> Option<Type<'db>> {
        self.try_map(db, |element| element.to_instance(db))
    }

    pub(crate) fn filter(
        self,
        db: &'db dyn Db,
        filter_fn: impl FnMut(&&Type<'db>) -> bool,
    ) -> Type<'db> {
        Self::from_elements(db, self.elements(db).iter().filter(filter_fn))
    }

    pub fn iter(&self, db: &'db dyn Db) -> Iter<Type<'db>> {
        self.elements(db).iter()
    }

    pub(crate) fn map_with_boundness(
        self,
        db: &'db dyn Db,
        mut transform_fn: impl FnMut(&Type<'db>) -> Place<'db>,
    ) -> Place<'db> {
        let mut builder = UnionBuilder::new(db);

        let mut all_unbound = true;
        let mut possibly_unbound = false;
        for ty in self.elements(db) {
            let ty_member = transform_fn(ty);
            match ty_member {
                Place::Unbound => {
                    possibly_unbound = true;
                }
                Place::Type(ty_member, member_boundness) => {
                    if member_boundness == Boundness::PossiblyUnbound {
                        possibly_unbound = true;
                    }

                    all_unbound = false;
                    builder = builder.add(ty_member);
                }
            }
        }

        if all_unbound {
            Place::Unbound
        } else {
            Place::Type(
                builder.build(),
                if possibly_unbound {
                    Boundness::PossiblyUnbound
                } else {
                    Boundness::Bound
                },
            )
        }
    }

    pub(crate) fn map_with_boundness_and_qualifiers(
        self,
        db: &'db dyn Db,
        mut transform_fn: impl FnMut(&Type<'db>) -> PlaceAndQualifiers<'db>,
    ) -> PlaceAndQualifiers<'db> {
        let mut builder = UnionBuilder::new(db);
        let mut qualifiers = TypeQualifiers::empty();

        let mut all_unbound = true;
        let mut possibly_unbound = false;
        for ty in self.elements(db) {
            let PlaceAndQualifiers {
                place: ty_member,
                qualifiers: new_qualifiers,
            } = transform_fn(ty);
            qualifiers |= new_qualifiers;
            match ty_member {
                Place::Unbound => {
                    possibly_unbound = true;
                }
                Place::Type(ty_member, member_boundness) => {
                    if member_boundness == Boundness::PossiblyUnbound {
                        possibly_unbound = true;
                    }

                    all_unbound = false;
                    builder = builder.add(ty_member);
                }
            }
        }
        PlaceAndQualifiers {
            place: if all_unbound {
                Place::Unbound
            } else {
                Place::Type(
                    builder.build(),
                    if possibly_unbound {
                        Boundness::PossiblyUnbound
                    } else {
                        Boundness::Bound
                    },
                )
            },
            qualifiers,
        }
    }

    /// Create a new union type with the elements normalized.
    ///
    /// See [`Type::normalized`] for more details.
    #[must_use]
    pub(crate) fn normalized(self, db: &'db dyn Db) -> Self {
        self.normalized_impl(db, &mut TypeTransformer::default())
    }

    pub(crate) fn normalized_impl(
        self,
        db: &'db dyn Db,
        visitor: &mut TypeTransformer<'db>,
    ) -> Self {
        let mut new_elements: Vec<Type<'db>> = self
            .elements(db)
            .iter()
            .map(|element| element.normalized_impl(db, visitor))
            .collect();
        new_elements.sort_unstable_by(|l, r| union_or_intersection_elements_ordering(db, l, r));
        UnionType::new(db, new_elements.into_boxed_slice())
    }

    /// Return `true` if `self` represents the exact same sets of possible runtime objects as `other`
    pub(crate) fn is_equivalent_to(self, db: &'db dyn Db, other: Self) -> bool {
        if self == other {
            return true;
        }

        let self_elements = self.elements(db);
        let other_elements = other.elements(db);

        if self_elements.len() != other_elements.len() {
            return false;
        }

        let sorted_self = self.normalized(db);

        if sorted_self == other {
            return true;
        }

        sorted_self == other.normalized(db)
    }
}

#[salsa::interned(debug)]
pub struct IntersectionType<'db> {
    /// The intersection type includes only values in all of these types.
    #[returns(ref)]
    positive: FxOrderSet<Type<'db>>,

    /// The intersection type does not include any value in any of these types.
    ///
    /// Negation types aren't expressible in annotations, and are most likely to arise from type
    /// narrowing along with intersections (e.g. `if not isinstance(...)`), so we represent them
    /// directly in intersections rather than as a separate type.
    #[returns(ref)]
    negative: FxOrderSet<Type<'db>>,
}

// The Salsa heap is tracked separately.
impl get_size2::GetSize for IntersectionType<'_> {}

pub(super) fn walk_intersection_type<'db, V: visitor::TypeVisitor<'db> + ?Sized>(
    db: &'db dyn Db,
    intersection: IntersectionType<'db>,
    visitor: &mut V,
) {
    for element in intersection.positive(db) {
        visitor.visit_type(db, *element);
    }
    for element in intersection.negative(db) {
        visitor.visit_type(db, *element);
    }
}

impl<'db> IntersectionType<'db> {
    /// Return a new `IntersectionType` instance with the positive and negative types sorted
    /// according to a canonical ordering, and other normalizations applied to each element as applicable.
    ///
    /// See [`Type::normalized`] for more details.
    #[must_use]
    pub(crate) fn normalized(self, db: &'db dyn Db) -> Self {
        let mut visitor = TypeTransformer::default();
        self.normalized_impl(db, &mut visitor)
    }

    pub(crate) fn normalized_impl(
        self,
        db: &'db dyn Db,
        visitor: &mut TypeTransformer<'db>,
    ) -> Self {
        fn normalized_set<'db>(
            db: &'db dyn Db,
            elements: &FxOrderSet<Type<'db>>,
            visitor: &mut TypeTransformer<'db>,
        ) -> FxOrderSet<Type<'db>> {
            let mut elements: FxOrderSet<Type<'db>> = elements
                .iter()
                .map(|ty| ty.normalized_impl(db, visitor))
                .collect();

            elements.sort_unstable_by(|l, r| union_or_intersection_elements_ordering(db, l, r));
            elements
        }

        IntersectionType::new(
            db,
            normalized_set(db, self.positive(db), visitor),
            normalized_set(db, self.negative(db), visitor),
        )
    }

    /// Return `true` if `self` represents exactly the same set of possible runtime objects as `other`
    pub(crate) fn is_equivalent_to(self, db: &'db dyn Db, other: Self) -> bool {
        if self == other {
            return true;
        }

        let self_positive = self.positive(db);
        let other_positive = other.positive(db);

        if self_positive.len() != other_positive.len() {
            return false;
        }

        let self_negative = self.negative(db);
        let other_negative = other.negative(db);

        if self_negative.len() != other_negative.len() {
            return false;
        }

        let sorted_self = self.normalized(db);

        if sorted_self == other {
            return true;
        }

        sorted_self == other.normalized(db)
    }

    pub(crate) fn map_with_boundness(
        self,
        db: &'db dyn Db,
        mut transform_fn: impl FnMut(&Type<'db>) -> Place<'db>,
    ) -> Place<'db> {
        if !self.negative(db).is_empty() {
            return Place::todo("map_with_boundness: intersections with negative contributions");
        }

        let mut builder = IntersectionBuilder::new(db);

        let mut all_unbound = true;
        let mut any_definitely_bound = false;
        for ty in self.positive(db) {
            let ty_member = transform_fn(ty);
            match ty_member {
                Place::Unbound => {}
                Place::Type(ty_member, member_boundness) => {
                    all_unbound = false;
                    if member_boundness == Boundness::Bound {
                        any_definitely_bound = true;
                    }

                    builder = builder.add_positive(ty_member);
                }
            }
        }

        if all_unbound {
            Place::Unbound
        } else {
            Place::Type(
                builder.build(),
                if any_definitely_bound {
                    Boundness::Bound
                } else {
                    Boundness::PossiblyUnbound
                },
            )
        }
    }

    pub(crate) fn map_with_boundness_and_qualifiers(
        self,
        db: &'db dyn Db,
        mut transform_fn: impl FnMut(&Type<'db>) -> PlaceAndQualifiers<'db>,
    ) -> PlaceAndQualifiers<'db> {
        if !self.negative(db).is_empty() {
            return Place::todo("map_with_boundness: intersections with negative contributions")
                .into();
        }

        let mut builder = IntersectionBuilder::new(db);
        let mut qualifiers = TypeQualifiers::empty();

        let mut any_unbound = false;
        let mut any_possibly_unbound = false;
        for ty in self.positive(db) {
            let PlaceAndQualifiers {
                place: member,
                qualifiers: new_qualifiers,
            } = transform_fn(ty);
            qualifiers |= new_qualifiers;
            match member {
                Place::Unbound => {
                    any_unbound = true;
                }
                Place::Type(ty_member, member_boundness) => {
                    if member_boundness == Boundness::PossiblyUnbound {
                        any_possibly_unbound = true;
                    }

                    builder = builder.add_positive(ty_member);
                }
            }
        }

        PlaceAndQualifiers {
            place: if any_unbound {
                Place::Unbound
            } else {
                Place::Type(
                    builder.build(),
                    if any_possibly_unbound {
                        Boundness::PossiblyUnbound
                    } else {
                        Boundness::Bound
                    },
                )
            },
            qualifiers,
        }
    }

    pub fn iter_positive(&self, db: &'db dyn Db) -> impl Iterator<Item = Type<'db>> {
        self.positive(db).iter().copied()
    }

    pub fn has_one_element(&self, db: &'db dyn Db) -> bool {
        (self.positive(db).len() + self.negative(db).len()) == 1
    }
}

/// # Ordering
/// Ordering is based on the string literal's salsa-assigned id and not on its value.
/// The id may change between runs, or when the string literal was garbage collected and recreated.
#[salsa::interned(debug)]
#[derive(PartialOrd, Ord)]
pub struct StringLiteralType<'db> {
    #[returns(deref)]
    value: Box<str>,
}

// The Salsa heap is tracked separately.
impl get_size2::GetSize for StringLiteralType<'_> {}

impl<'db> StringLiteralType<'db> {
    /// The length of the string, as would be returned by Python's `len()`.
    pub(crate) fn python_len(self, db: &'db dyn Db) -> usize {
        self.value(db).chars().count()
    }

    /// Return an iterator over each character in the string literal.
    /// as would be returned by Python's `iter()`.
    pub(crate) fn iter_each_char(self, db: &'db dyn Db) -> impl Iterator<Item = Self> {
        self.value(db)
            .chars()
            .map(|c| StringLiteralType::new(db, c.to_string().into_boxed_str()))
    }
}

/// # Ordering
/// Ordering is based on the byte literal's salsa-assigned id and not on its value.
/// The id may change between runs, or when the byte literal was garbage collected and recreated.
#[salsa::interned(debug)]
#[derive(PartialOrd, Ord)]
pub struct BytesLiteralType<'db> {
    #[returns(deref)]
    value: Box<[u8]>,
}

// The Salsa heap is tracked separately.
impl get_size2::GetSize for BytesLiteralType<'_> {}

impl<'db> BytesLiteralType<'db> {
    pub(crate) fn python_len(self, db: &'db dyn Db) -> usize {
        self.value(db).len()
    }
}

/// A singleton type corresponding to a specific enum member.
///
/// For the enum variant `Answer.YES` of the enum below, this type would store
/// a reference to `Answer` in `enum_class` and the name "YES" in `name`.
/// ```py
/// class Answer(Enum):
///     NO = 0
///     YES = 1
/// ```
#[salsa::interned(debug)]
#[derive(PartialOrd, Ord)]
pub struct EnumLiteralType<'db> {
    /// A reference to the enum class this literal belongs to
    enum_class: ClassLiteral<'db>,
    /// The name of the enum member
    #[returns(ref)]
    name: Name,
}

// The Salsa heap is tracked separately.
impl get_size2::GetSize for EnumLiteralType<'_> {}

impl<'db> EnumLiteralType<'db> {
    pub fn enum_class_instance(self, db: &'db dyn Db) -> Type<'db> {
        self.enum_class(db).to_non_generic_instance(db)
    }
}

#[derive(Debug, Clone, PartialEq, Eq)]
pub(crate) enum BoundSuperError<'db> {
    InvalidPivotClassType {
        pivot_class: Type<'db>,
    },
    FailingConditionCheck {
        pivot_class: Type<'db>,
        owner: Type<'db>,
    },
    UnavailableImplicitArguments,
}

impl BoundSuperError<'_> {
    pub(super) fn report_diagnostic(&self, context: &InferContext, node: AnyNodeRef) {
        match self {
            BoundSuperError::InvalidPivotClassType { pivot_class } => {
                if let Some(builder) = context.report_lint(&INVALID_SUPER_ARGUMENT, node) {
                    builder.into_diagnostic(format_args!(
                        "`{pivot_class}` is not a valid class",
                        pivot_class = pivot_class.display(context.db()),
                    ));
                }
            }
            BoundSuperError::FailingConditionCheck { pivot_class, owner } => {
                if let Some(builder) = context.report_lint(&INVALID_SUPER_ARGUMENT, node) {
                    builder.into_diagnostic(format_args!(
                        "`{owner}` is not an instance or subclass of \
                         `{pivot_class}` in `super({pivot_class}, {owner})` call",
                        pivot_class = pivot_class.display(context.db()),
                        owner = owner.display(context.db()),
                    ));
                }
            }
            BoundSuperError::UnavailableImplicitArguments => {
                if let Some(builder) =
                    context.report_lint(&UNAVAILABLE_IMPLICIT_SUPER_ARGUMENTS, node)
                {
                    builder.into_diagnostic(format_args!(
                        "Cannot determine implicit arguments for 'super()' in this context",
                    ));
                }
            }
        }
    }
}

#[derive(Debug, Copy, Clone, Hash, PartialEq, Eq)]
pub enum SuperOwnerKind<'db> {
    Dynamic(DynamicType),
    Class(ClassType<'db>),
    Instance(NominalInstanceType<'db>),
}

impl<'db> SuperOwnerKind<'db> {
    fn normalized_impl(self, db: &'db dyn Db, visitor: &mut TypeTransformer<'db>) -> Self {
        match self {
            SuperOwnerKind::Dynamic(dynamic) => SuperOwnerKind::Dynamic(dynamic.normalized()),
            SuperOwnerKind::Class(class) => {
                SuperOwnerKind::Class(class.normalized_impl(db, visitor))
            }
            SuperOwnerKind::Instance(instance) => {
                SuperOwnerKind::Instance(instance.normalized_impl(db, visitor))
            }
        }
    }

    fn iter_mro(self, db: &'db dyn Db) -> impl Iterator<Item = ClassBase<'db>> {
        match self {
            SuperOwnerKind::Dynamic(dynamic) => {
                Either::Left(ClassBase::Dynamic(dynamic).mro(db, None))
            }
            SuperOwnerKind::Class(class) => Either::Right(class.iter_mro(db)),
            SuperOwnerKind::Instance(instance) => Either::Right(instance.class.iter_mro(db)),
        }
    }

    fn into_type(self) -> Type<'db> {
        match self {
            SuperOwnerKind::Dynamic(dynamic) => Type::Dynamic(dynamic),
            SuperOwnerKind::Class(class) => class.into(),
            SuperOwnerKind::Instance(instance) => instance.into(),
        }
    }

    fn into_class(self) -> Option<ClassType<'db>> {
        match self {
            SuperOwnerKind::Dynamic(_) => None,
            SuperOwnerKind::Class(class) => Some(class),
            SuperOwnerKind::Instance(instance) => Some(instance.class),
        }
    }

    fn try_from_type(db: &'db dyn Db, ty: Type<'db>) -> Option<Self> {
        match ty {
            Type::Dynamic(dynamic) => Some(SuperOwnerKind::Dynamic(dynamic)),
            Type::ClassLiteral(class_literal) => Some(SuperOwnerKind::Class(
                class_literal.apply_optional_specialization(db, None),
            )),
            Type::NominalInstance(instance) => Some(SuperOwnerKind::Instance(instance)),
            Type::BooleanLiteral(_) => {
                SuperOwnerKind::try_from_type(db, KnownClass::Bool.to_instance(db))
            }
            Type::IntLiteral(_) => {
                SuperOwnerKind::try_from_type(db, KnownClass::Int.to_instance(db))
            }
            Type::StringLiteral(_) => {
                SuperOwnerKind::try_from_type(db, KnownClass::Str.to_instance(db))
            }
            Type::LiteralString => {
                SuperOwnerKind::try_from_type(db, KnownClass::Str.to_instance(db))
            }
            Type::BytesLiteral(_) => {
                SuperOwnerKind::try_from_type(db, KnownClass::Bytes.to_instance(db))
            }
            Type::SpecialForm(special_form) => {
                SuperOwnerKind::try_from_type(db, special_form.instance_fallback(db))
            }
            _ => None,
        }
    }
}

impl<'db> From<SuperOwnerKind<'db>> for Type<'db> {
    fn from(owner: SuperOwnerKind<'db>) -> Self {
        match owner {
            SuperOwnerKind::Dynamic(dynamic) => Type::Dynamic(dynamic),
            SuperOwnerKind::Class(class) => class.into(),
            SuperOwnerKind::Instance(instance) => instance.into(),
        }
    }
}

/// Represent a bound super object like `super(PivotClass, owner)`
#[salsa::interned(debug)]
pub struct BoundSuperType<'db> {
    pub pivot_class: ClassBase<'db>,
    pub owner: SuperOwnerKind<'db>,
}

// The Salsa heap is tracked separately.
impl get_size2::GetSize for BoundSuperType<'_> {}

fn walk_bound_super_type<'db, V: visitor::TypeVisitor<'db> + ?Sized>(
    db: &'db dyn Db,
    bound_super: BoundSuperType<'db>,
    visitor: &mut V,
) {
    visitor.visit_type(db, bound_super.pivot_class(db).into());
    visitor.visit_type(db, bound_super.owner(db).into_type());
}

impl<'db> BoundSuperType<'db> {
    /// Attempts to build a `Type::BoundSuper` based on the given `pivot_class` and `owner`.
    ///
    /// This mimics the behavior of Python's built-in `super(pivot, owner)` at runtime.
    /// - `super(pivot, owner_class)` is valid only if `issubclass(owner_class, pivot)`
    /// - `super(pivot, owner_instance)` is valid only if `isinstance(owner_instance, pivot)`
    ///
    /// However, the checking is skipped when any of the arguments is a dynamic type.
    fn build(
        db: &'db dyn Db,
        pivot_class_type: Type<'db>,
        owner_type: Type<'db>,
    ) -> Result<Type<'db>, BoundSuperError<'db>> {
        if let Type::Union(union) = owner_type {
            return Ok(UnionType::from_elements(
                db,
                union
                    .elements(db)
                    .iter()
                    .map(|ty| BoundSuperType::build(db, pivot_class_type, *ty))
                    .collect::<Result<Vec<_>, _>>()?,
            ));
        }

        let pivot_class = ClassBase::try_from_type(db, pivot_class_type).ok_or({
            BoundSuperError::InvalidPivotClassType {
                pivot_class: pivot_class_type,
            }
        })?;

        let owner = SuperOwnerKind::try_from_type(db, owner_type)
            .and_then(|owner| {
                let Some(pivot_class) = pivot_class.into_class() else {
                    return Some(owner);
                };
                let Some(owner_class) = owner.into_class() else {
                    return Some(owner);
                };
                if owner_class.is_subclass_of(db, pivot_class) {
                    Some(owner)
                } else {
                    None
                }
            })
            .ok_or(BoundSuperError::FailingConditionCheck {
                pivot_class: pivot_class_type,
                owner: owner_type,
            })?;

        Ok(Type::BoundSuper(BoundSuperType::new(
            db,
            pivot_class,
            owner,
        )))
    }

    /// Skips elements in the MRO up to and including the pivot class.
    ///
    /// If the pivot class is a dynamic type, its MRO can't be determined,
    /// so we fall back to using the MRO of `DynamicType::Unknown`.
    fn skip_until_after_pivot(
        self,
        db: &'db dyn Db,
        mro_iter: impl Iterator<Item = ClassBase<'db>>,
    ) -> impl Iterator<Item = ClassBase<'db>> {
        let Some(pivot_class) = self.pivot_class(db).into_class() else {
            return Either::Left(ClassBase::Dynamic(DynamicType::Unknown).mro(db, None));
        };

        let mut pivot_found = false;

        Either::Right(mro_iter.skip_while(move |superclass| {
            if pivot_found {
                false
            } else if Some(pivot_class) == superclass.into_class() {
                pivot_found = true;
                true
            } else {
                true
            }
        }))
    }

    /// Tries to call `__get__` on the attribute.
    /// The arguments passed to `__get__` depend on whether the owner is an instance or a class.
    /// See the `CPython` implementation for reference:
    /// <https://github.com/python/cpython/blob/3b3720f1a26ab34377542b48eb6a6565f78ff892/Objects/typeobject.c#L11690-L11693>
    fn try_call_dunder_get_on_attribute(
        self,
        db: &'db dyn Db,
        attribute: PlaceAndQualifiers<'db>,
    ) -> Option<PlaceAndQualifiers<'db>> {
        let owner = self.owner(db);

        match owner {
            // If the owner is a dynamic type, we can't tell whether it's a class or an instance.
            // Also, invoking a descriptor on a dynamic attribute is meaningless, so we don't handle this.
            SuperOwnerKind::Dynamic(_) => None,
            SuperOwnerKind::Class(_) => Some(
                Type::try_call_dunder_get_on_attribute(
                    db,
                    attribute,
                    Type::none(db),
                    owner.into_type(),
                )
                .0,
            ),
            SuperOwnerKind::Instance(_) => Some(
                Type::try_call_dunder_get_on_attribute(
                    db,
                    attribute,
                    owner.into_type(),
                    owner.into_type().to_meta_type(db),
                )
                .0,
            ),
        }
    }

    /// Similar to `Type::find_name_in_mro_with_policy`, but performs lookup starting *after* the
    /// pivot class in the MRO, based on the `owner` type instead of the `super` type.
    fn find_name_in_mro_after_pivot(
        self,
        db: &'db dyn Db,
        name: &str,
        policy: MemberLookupPolicy,
    ) -> PlaceAndQualifiers<'db> {
        let owner = self.owner(db);
        let class = match owner {
            SuperOwnerKind::Dynamic(_) => {
                return owner
                    .into_type()
                    .find_name_in_mro_with_policy(db, name, policy)
                    .expect("Calling `find_name_in_mro` on dynamic type should return `Some`");
            }
            SuperOwnerKind::Class(class) => class,
            SuperOwnerKind::Instance(instance) => instance.class,
        };

        let (class_literal, _) = class.class_literal(db);
        // TODO properly support super() with generic types
        // * requires a fix for https://github.com/astral-sh/ruff/issues/17432
        // * also requires understanding how we should handle cases like this:
        //  ```python
        //  b_int: B[int]
        //  b_unknown: B
        //
        //  super(B, b_int)
        //  super(B[int], b_unknown)
        //  ```
        match class_literal.generic_context(db) {
            Some(_) => Place::bound(todo_type!("super in generic class")).into(),
            None => class_literal.class_member_from_mro(
                db,
                name,
                policy,
                self.skip_until_after_pivot(db, owner.iter_mro(db)),
            ),
        }
    }

    pub(super) fn normalized_impl(
        self,
        db: &'db dyn Db,
        visitor: &mut TypeTransformer<'db>,
    ) -> Self {
        Self::new(
            db,
            self.pivot_class(db).normalized_impl(db, visitor),
            self.owner(db).normalized_impl(db, visitor),
        )
    }
}

#[salsa::interned(debug)]
pub struct TypeIsType<'db> {
    return_type: Type<'db>,
    /// The ID of the scope to which the place belongs
    /// and the ID of the place itself within that scope.
    place_info: Option<(ScopeId<'db>, ScopedPlaceId)>,
}

fn walk_typeis_type<'db, V: visitor::TypeVisitor<'db> + ?Sized>(
    db: &'db dyn Db,
    typeis_type: TypeIsType<'db>,
    visitor: &mut V,
) {
    visitor.visit_type(db, typeis_type.return_type(db));
}

// The Salsa heap is tracked separately.
impl get_size2::GetSize for TypeIsType<'_> {}

impl<'db> TypeIsType<'db> {
    pub fn place_name(self, db: &'db dyn Db) -> Option<String> {
        let (scope, place) = self.place_info(db)?;
        let table = place_table(db, scope);

        Some(format!("{}", table.place_expr(place)))
    }

    pub fn unbound(db: &'db dyn Db, ty: Type<'db>) -> Type<'db> {
        Type::TypeIs(Self::new(db, ty, None))
    }

    pub fn bound(
        db: &'db dyn Db,
        return_type: Type<'db>,
        scope: ScopeId<'db>,
        place: ScopedPlaceId,
    ) -> Type<'db> {
        Type::TypeIs(Self::new(db, return_type, Some((scope, place))))
    }

    #[must_use]
    pub fn bind(self, db: &'db dyn Db, scope: ScopeId<'db>, place: ScopedPlaceId) -> Type<'db> {
        Self::bound(db, self.return_type(db), scope, place)
    }

    #[must_use]
    pub fn with_type(self, db: &'db dyn Db, ty: Type<'db>) -> Type<'db> {
        Type::TypeIs(Self::new(db, ty, self.place_info(db)))
    }

    pub fn is_bound(&self, db: &'db dyn Db) -> bool {
        self.place_info(db).is_some()
    }

    pub fn is_unbound(&self, db: &'db dyn Db) -> bool {
        self.place_info(db).is_none()
    }
}

// Make sure that the `Type` enum does not grow unexpectedly.
#[cfg(not(debug_assertions))]
#[cfg(target_pointer_width = "64")]
static_assertions::assert_eq_size!(Type, [u8; 16]);

#[cfg(test)]
pub(crate) mod tests {
    use super::*;
    use crate::db::tests::{TestDbBuilder, setup_db};
    use crate::place::{global_symbol, typing_extensions_symbol, typing_symbol};
    use ruff_db::files::system_path_to_file;
    use ruff_db::parsed::parsed_module;
    use ruff_db::system::DbWithWritableSystem as _;
    use ruff_db::testing::assert_function_query_was_not_run;
    use ruff_python_ast::PythonVersion;
    use test_case::test_case;

    /// Explicitly test for Python version <3.13 and >=3.13, to ensure that
    /// the fallback to `typing_extensions` is working correctly.
    /// See [`KnownClass::canonical_module`] for more information.
    #[test_case(PythonVersion::PY312)]
    #[test_case(PythonVersion::PY313)]
    fn no_default_type_is_singleton(python_version: PythonVersion) {
        let db = TestDbBuilder::new()
            .with_python_version(python_version)
            .build()
            .unwrap();

        let no_default = KnownClass::NoDefaultType.to_instance(&db);

        assert!(no_default.is_singleton(&db));
    }

    #[test]
    fn typing_vs_typeshed_no_default() {
        let db = TestDbBuilder::new()
            .with_python_version(PythonVersion::PY313)
            .build()
            .unwrap();

        let typing_no_default = typing_symbol(&db, "NoDefault").place.expect_type();
        let typing_extensions_no_default = typing_extensions_symbol(&db, "NoDefault")
            .place
            .expect_type();

        assert_eq!(typing_no_default.display(&db).to_string(), "NoDefault");
        assert_eq!(
            typing_extensions_no_default.display(&db).to_string(),
            "NoDefault"
        );
    }

    /// Inferring the result of a call-expression shouldn't need to re-run after
    /// a trivial change to the function's file (e.g. by adding a docstring to the function).
    #[test]
    fn call_type_doesnt_rerun_when_only_callee_changed() -> anyhow::Result<()> {
        let mut db = setup_db();

        db.write_dedented(
            "src/foo.py",
            r#"
            def foo() -> int:
                return 5
        "#,
        )?;
        db.write_dedented(
            "src/bar.py",
            r#"
            from foo import foo

            a = foo()
            "#,
        )?;

        let bar = system_path_to_file(&db, "src/bar.py")?;
        let a = global_symbol(&db, bar, "a").place;

        assert_eq!(
            a.expect_type(),
            UnionType::from_elements(&db, [Type::unknown(), KnownClass::Int.to_instance(&db)])
        );

        // Add a docstring to foo to trigger a re-run.
        // The bar-call site of foo should not be re-run because of that
        db.write_dedented(
            "src/foo.py",
            r#"
            def foo() -> int:
                "Computes a value"
                return 5
            "#,
        )?;
        db.clear_salsa_events();

        let a = global_symbol(&db, bar, "a").place;

        assert_eq!(
            a.expect_type(),
            UnionType::from_elements(&db, [Type::unknown(), KnownClass::Int.to_instance(&db)])
        );
        let events = db.take_salsa_events();

        let module = parsed_module(&db, bar).load(&db);
        let call = &*module.syntax().body[1].as_assign_stmt().unwrap().value;
        let foo_call = semantic_index(&db, bar).expression(call);

        assert_function_query_was_not_run(&db, infer_expression_types, foo_call, &events);

        Ok(())
    }

    /// All other tests also make sure that `Type::Todo` works as expected. This particular
    /// test makes sure that we handle `Todo` types correctly, even if they originate from
    /// different sources.
    #[test]
    fn todo_types() {
        let db = setup_db();

        let todo1 = todo_type!("1");
        let todo2 = todo_type!("2");

        let int = KnownClass::Int.to_instance(&db);

        assert!(int.is_assignable_to(&db, todo1));

        assert!(todo1.is_assignable_to(&db, int));

        // We lose information when combining several `Todo` types. This is an
        // acknowledged limitation of the current implementation. We can not
        // easily store the meta information of several `Todo`s in a single
        // variant, as `TodoType` needs to implement `Copy`, meaning it can't
        // contain `Vec`/`Box`/etc., and can't be boxed itself.
        //
        // Lifting this restriction would require us to intern `TodoType` in
        // salsa, but that would mean we would have to pass in `db` everywhere.

        // A union of several `Todo` types collapses to a single `Todo` type:
        assert!(UnionType::from_elements(&db, vec![todo1, todo2]).is_todo());

        // And similar for intersection types:
        assert!(
            IntersectionBuilder::new(&db)
                .add_positive(todo1)
                .add_positive(todo2)
                .build()
                .is_todo()
        );
        assert!(
            IntersectionBuilder::new(&db)
                .add_positive(todo1)
                .add_negative(todo2)
                .build()
                .is_todo()
        );
    }
}<|MERGE_RESOLUTION|>--- conflicted
+++ resolved
@@ -2688,14 +2688,10 @@
                 KnownClass::Str.to_instance(db).instance_member(db, name)
             }
             Type::BytesLiteral(_) => KnownClass::Bytes.to_instance(db).instance_member(db, name),
-<<<<<<< HEAD
-            Type::Tuple(tuple) => Ok(tuple
-=======
             Type::EnumLiteral(enum_literal) => enum_literal
                 .enum_class_instance(db)
                 .instance_member(db, name),
-            Type::Tuple(tuple) => tuple
->>>>>>> c281891b
+            Type::Tuple(tuple) => Ok(tuple
                 .to_class_type(db)
                 .map(|class| {
                     class
